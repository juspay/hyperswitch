use std::collections::HashMap;

use common_enums::{AttemptStatus, AuthenticationType};
use common_utils::{ext_traits::Encode, request::Method};
use diesel_models::enums as storage_enums;
use error_stack::ResultExt;
use external_services::grpc_client::unified_connector_service::UnifiedConnectorServiceError;
use hyperswitch_domain_models::{
    router_data::{AccessToken, ErrorResponse, RouterData},
    router_flow_types::{
        payments::{Authorize, Capture, PSync, SetupMandate},
        unified_authentication_service as uas_flows, ExternalVaultProxy,
    },
    router_request_types::{
        self, AuthenticationData, ExternalVaultProxyPaymentsData, PaymentsAuthorizeData,
        PaymentsCancelData, PaymentsCaptureData, PaymentsSyncData, SetupMandateRequestData,
    },
    router_response_types::{PaymentsResponseData, RedirectForm},
};
pub use hyperswitch_interfaces::{
    helpers::ForeignTryFrom,
    unified_connector_service::{
        transformers::convert_connector_service_status_code, WebhookTransformData,
        WebhookTransformationStatus,
    },
};
use masking::{ExposeInterface, PeekInterface};
use router_env::tracing;
use unified_connector_service_client::payments::{
    self as payments_grpc, ConnectorState, Identifier,
    PaymentServiceTransformRequest, PaymentServiceTransformResponse,
};
use url::Url;

use crate::{
    core::{errors, unified_connector_service},
    types::{api, transformers},
};

impl transformers::ForeignFrom<&payments_grpc::AccessToken> for AccessToken {
    fn foreign_from(grpc_token: &payments_grpc::AccessToken) -> Self {
        Self {
            token: masking::Secret::new(grpc_token.token.clone()),
            expires: grpc_token.expires_in_seconds.unwrap_or_default(),
        }
    }
}

impl transformers::ForeignFrom<Option<&AccessToken>> for Option<ConnectorState> {
    fn foreign_from(access_token_opt: Option<&AccessToken>) -> Self {
        access_token_opt.map(|token| ConnectorState {
            access_token: Some(payments_grpc::AccessToken {
                token: token.token.peek().to_string(),
                expires_in_seconds: Some(token.expires),
                token_type: None,
            }),
            connector_customer_id: None,
        })
    }
}
impl
    transformers::ForeignTryFrom<(
        &RouterData<PSync, PaymentsSyncData, PaymentsResponseData>,
        common_enums::CallConnectorAction,
    )> for payments_grpc::PaymentServiceGetRequest
{
    type Error = error_stack::Report<UnifiedConnectorServiceError>;

    fn foreign_try_from(
        (router_data, call_connector_action): (
            &RouterData<PSync, PaymentsSyncData, PaymentsResponseData>,
            common_enums::CallConnectorAction,
        ),
    ) -> Result<Self, Self::Error> {
        let connector_transaction_id = router_data
            .request
            .connector_transaction_id
            .get_connector_transaction_id()
            .map(|id| Identifier {
                id_type: Some(payments_grpc::identifier::IdType::Id(id)),
            })
            .map_err(|e| {
                tracing::debug!(
                    transaction_id_error=?e,
                    "Failed to extract connector transaction ID for UCS payment sync request"
                );
                e
            })
            .ok();

        let encoded_data = router_data
            .request
            .encoded_data
            .as_ref()
            .map(|data| Identifier {
                id_type: Some(payments_grpc::identifier::IdType::EncodedData(
                    data.to_string(),
                )),
            });

        let connector_ref_id = router_data
            .request
            .connector_reference_id
            .clone()
            .map(|id| Identifier {
                id_type: Some(payments_grpc::identifier::IdType::Id(id)),
            });

        let currency = payments_grpc::Currency::foreign_try_from(router_data.request.currency)?;

        let handle_response = match call_connector_action {
            common_enums::CallConnectorAction::UCSHandleResponse(res) => Some(res),
            common_enums::CallConnectorAction::Trigger => None,
            common_enums::CallConnectorAction::HandleResponse(_)
            | common_enums::CallConnectorAction::UCSConsumeResponse(_)
            | common_enums::CallConnectorAction::Avoid
            | common_enums::CallConnectorAction::StatusUpdate { .. } => Err(
                UnifiedConnectorServiceError::RequestEncodingFailedWithReason(
                    "Invalid CallConnectorAction for payment sync call via UCS Gateway system"
                        .to_string(),
                ),
            )?,
        };

        let capture_method = router_data
            .request
            .capture_method
            .map(payments_grpc::CaptureMethod::foreign_try_from)
            .transpose()?;

        let state = <Option<ConnectorState> as transformers::ForeignFrom<Option<&AccessToken>>>::foreign_from(router_data.access_token.as_ref());

        Ok(Self {
            transaction_id: connector_transaction_id.or(encoded_data),
            request_ref_id: connector_ref_id,
            capture_method: capture_method.map(|capture_method| capture_method.into()),
            handle_response,
            amount: router_data.request.amount.get_amount_as_i64(),
            currency: currency.into(),
            state,
        })
    }
}

impl
    transformers::ForeignTryFrom<
        &RouterData<
            uas_flows::PreAuthenticate,
            router_request_types::PaymentsPreAuthenticateData,
            PaymentsResponseData,
        >,
    > for payments_grpc::PaymentServicePreAuthenticateRequest
{
    type Error = error_stack::Report<UnifiedConnectorServiceError>;
    fn foreign_try_from(
        router_data: &RouterData<
            uas_flows::PreAuthenticate,
            router_request_types::PaymentsPreAuthenticateData,
            PaymentsResponseData,
        >,
    ) -> Result<Self, Self::Error> {
        let currency = payments_grpc::Currency::foreign_try_from(
            router_data.request.currency.unwrap_or_default(),
        )?;

        let payment_method = router_data
            .request
            .payment_method_type
            .map(|payment_method_type| {
                unified_connector_service::build_unified_connector_service_payment_method(
                    router_data.request.payment_method_data.clone(),
                    payment_method_type,
                )
            })
            .transpose()?;

        let address = payments_grpc::PaymentAddress::foreign_try_from(router_data.address.clone())?;
        let connector_metadata_string = router_data
            .connector_meta_data
            .as_ref()
            .map(|metadata| metadata.encode_to_string_of_json())
            .transpose()
            .change_context(
                UnifiedConnectorServiceError::RequestEncodingFailedWithReason(
                    "Failed to serialize router_data.connector_meta_data to string of json"
                        .to_string(),
                ),
            )?;
        let mut metadata = router_data
            .request
            .metadata
            .as_ref()
            .and_then(|val| val.peek().as_object())
            .map(|map| {
                map.iter()
                    .filter_map(|(k, v)| v.as_str().map(|s| (k.clone(), s.to_string())))
                    .collect::<HashMap<String, String>>()
            })
            .unwrap_or_default();
        metadata.extend(
            connector_metadata_string
                .map(|connector_metadata| ("connector_meta_data".to_string(), connector_metadata)),
        );
        Ok(Self {
            request_ref_id: Some(Identifier {
                id_type: Some(payments_grpc::identifier::IdType::Id(
                    router_data.connector_request_reference_id.clone(),
                )),
            }),
            amount: router_data.request.amount,
            currency: currency.into(),
            minor_amount: router_data.request.minor_amount.get_amount_as_i64(),
            payment_method,
            email: router_data
                .request
                .email
                .clone()
                .map(|e| e.expose().expose().into()),
            customer_name: router_data
                .request
                .customer_name
                .clone()
                .map(|customer_name| customer_name.peek().to_owned()),
            address: Some(address),
            enrolled_for_3ds: router_data.request.enrolled_for_3ds,
            metadata,
            return_url: router_data.request.router_return_url.clone(),
            continue_redirection_url: router_data.request.complete_authorize_url.clone(),
            state: None,
            browser_info: router_data
                .request
                .browser_info
                .clone()
                .map(payments_grpc::BrowserInformation::foreign_try_from)
                .transpose()?,
        })
    }
}

impl transformers::ForeignTryFrom<&RouterData<Capture, PaymentsCaptureData, PaymentsResponseData>>
    for payments_grpc::PaymentServiceCaptureRequest
{
    type Error = error_stack::Report<UnifiedConnectorServiceError>;

    fn foreign_try_from(
        router_data: &RouterData<Capture, PaymentsCaptureData, PaymentsResponseData>,
    ) -> Result<Self, Self::Error> {
        let connector_transaction_id = router_data.request.connector_transaction_id.clone();

        let currency = payments_grpc::Currency::foreign_try_from(router_data.request.currency)?;

        let browser_info = router_data
            .request
            .browser_info
            .clone()
            .map(payments_grpc::BrowserInformation::foreign_try_from)
            .transpose()?;

        let capture_method = router_data
            .request
            .capture_method
            .map(payments_grpc::CaptureMethod::foreign_try_from)
            .transpose()?;

        Ok(Self {
            transaction_id: Some(Identifier {
                id_type: Some(payments_grpc::identifier::IdType::Id(
                    connector_transaction_id,
                )),
            }),
            request_ref_id: Some(Identifier {
                id_type: Some(payments_grpc::identifier::IdType::Id(
                    router_data.connector_request_reference_id.clone(),
                )),
            }),
            amount_to_capture: router_data
                .request
                .minor_amount_to_capture
                .get_amount_as_i64(),
            currency: currency.into(),
            capture_method: capture_method.map(|capture_method| capture_method.into()),
            connector_metadata: router_data
                .request
                .metadata
                .as_ref()
                .and_then(|val| val.as_object())
                .map(|map| {
                    map.iter()
                        .filter_map(|(k, v)| v.as_str().map(|s| (k.clone(), s.to_string())))
                        .collect::<HashMap<String, String>>()
                })
                .unwrap_or_default(),
            browser_info,
            multiple_capture_data: router_data.request.multiple_capture_data.as_ref().map(
                |multiple_capture_request_data| payments_grpc::MultipleCaptureRequestData {
                    capture_sequence: multiple_capture_request_data.capture_sequence.into(),
                    capture_reference: multiple_capture_request_data.capture_reference.clone(),
                },
            ),
            state: None,
        })
    }
}

impl
    transformers::ForeignTryFrom<
        &RouterData<Authorize, PaymentsAuthorizeData, PaymentsResponseData>,
    > for payments_grpc::PaymentServiceAuthorizeRequest
{
    type Error = error_stack::Report<UnifiedConnectorServiceError>;

    fn foreign_try_from(
        router_data: &RouterData<Authorize, PaymentsAuthorizeData, PaymentsResponseData>,
    ) -> Result<Self, Self::Error> {
        let currency = payments_grpc::Currency::foreign_try_from(router_data.request.currency)?;

        let payment_method = router_data
            .request
            .payment_method_type
            .map(|payment_method_type| {
                unified_connector_service::build_unified_connector_service_payment_method(
                    router_data.request.payment_method_data.clone(),
                    payment_method_type,
                )
            })
            .transpose()?;

        let address = payments_grpc::PaymentAddress::foreign_try_from(router_data.address.clone())?;

        let auth_type = payments_grpc::AuthenticationType::foreign_try_from(router_data.auth_type)?;

        let browser_info = router_data
            .request
            .browser_info
            .clone()
            .map(payments_grpc::BrowserInformation::foreign_try_from)
            .transpose()?;

        let capture_method = router_data
            .request
            .capture_method
            .map(payments_grpc::CaptureMethod::foreign_try_from)
            .transpose()?;

        let authentication_data = router_data
            .request
            .authentication_data
            .clone()
            .map(payments_grpc::AuthenticationData::foreign_try_from)
            .transpose()?;
        let connector_metadata_string = router_data
            .connector_meta_data
            .as_ref()
            .map(|metadata| metadata.encode_to_string_of_json())
            .transpose()
            .change_context(
                UnifiedConnectorServiceError::RequestEncodingFailedWithReason(
                    "Failed to serialize router_data.connector_meta_data to string of json"
                        .to_string(),
                ),
            )?;
        let mut metadata = router_data
            .request
            .metadata
            .as_ref()
            .and_then(|val| val.as_object())
            .map(|map| {
                map.iter()
                    .filter_map(|(k, v)| v.as_str().map(|s| (k.clone(), s.to_string())))
                    .collect::<HashMap<String, String>>()
            })
            .unwrap_or_default();
        metadata.extend(
            connector_metadata_string
                .map(|connector_metadata| ("connector_meta_data".to_string(), connector_metadata)),
        );
<<<<<<< HEAD
        let state = <Option<ConnectorState> as transformers::ForeignFrom<Option<&AccessToken>>>::foreign_from(router_data.access_token.as_ref());
=======
        let setup_future_usage = router_data
            .request
            .setup_future_usage
            .map(payments_grpc::FutureUsage::foreign_try_from)
            .transpose()?;

        let customer_acceptance = router_data
            .request
            .customer_acceptance
            .clone()
            .map(payments_grpc::CustomerAcceptance::foreign_try_from)
            .transpose()?;
>>>>>>> 82458387

        Ok(Self {
            amount: router_data.request.amount,
            currency: currency.into(),
            payment_method,
            return_url: router_data.request.router_return_url.clone(),
            address: Some(address),
            auth_type: auth_type.into(),
            enrolled_for_3ds: router_data.request.enrolled_for_3ds,
            request_incremental_authorization: router_data
                .request
                .request_incremental_authorization,
            minor_amount: router_data.request.amount,
            email: router_data
                .request
                .email
                .clone()
                .map(|e| e.expose().expose().into()),
            browser_info,
            session_token: None,
            order_tax_amount: router_data
                .request
                .order_tax_amount
                .map(|order_tax_amount| order_tax_amount.get_amount_as_i64()),
            customer_name: router_data
                .request
                .customer_name
                .clone()
                .map(|customer_name| customer_name.peek().to_owned()),
            capture_method: capture_method.map(|capture_method| capture_method.into()),
            webhook_url: router_data.request.webhook_url.clone(),
            complete_authorize_url: router_data.request.complete_authorize_url.clone(),
            setup_future_usage: setup_future_usage.map(|s| s.into()),
            off_session: router_data.request.off_session,
            customer_acceptance,
            order_category: router_data.request.order_category.clone(),
            payment_experience: None,
            authentication_data,
            request_extended_authorization: router_data
                .request
                .request_extended_authorization
                .map(|request_extended_authorization| request_extended_authorization.is_true()),
            merchant_order_reference_id: router_data.request.merchant_order_reference_id.clone(),
            shipping_cost: router_data
                .request
                .shipping_cost
                .map(|shipping_cost| shipping_cost.get_amount_as_i64()),
            request_ref_id: Some(Identifier {
                id_type: Some(payments_grpc::identifier::IdType::Id(
                    router_data.connector_request_reference_id.clone(),
                )),
            }),
            customer_id: router_data
                .request
                .customer_id
                .as_ref()
                .map(|id| id.get_string_repr().to_string()),
            metadata,
            test_mode: router_data.test_mode,
            connector_customer_id: router_data.connector_customer.clone(),
            state,
            merchant_account_metadata: HashMap::new(),
        })
    }
}

impl
    transformers::ForeignTryFrom<
        &RouterData<ExternalVaultProxy, ExternalVaultProxyPaymentsData, PaymentsResponseData>,
    > for payments_grpc::PaymentServiceAuthorizeRequest
{
    type Error = error_stack::Report<UnifiedConnectorServiceError>;

    fn foreign_try_from(
        router_data: &RouterData<
            ExternalVaultProxy,
            ExternalVaultProxyPaymentsData,
            PaymentsResponseData,
        >,
    ) -> Result<Self, Self::Error> {
        let currency = payments_grpc::Currency::foreign_try_from(router_data.request.currency)?;

        let payment_method = router_data
            .request
            .payment_method_type
            .map(|payment_method_type| {
                unified_connector_service::build_unified_connector_service_payment_method_for_external_proxy(
                    router_data.request.payment_method_data.clone(),
                    payment_method_type,
                )
            })
            .transpose()?;

        let address = payments_grpc::PaymentAddress::foreign_try_from(router_data.address.clone())?;

        let auth_type = payments_grpc::AuthenticationType::foreign_try_from(router_data.auth_type)?;

        let browser_info = router_data
            .request
            .browser_info
            .clone()
            .map(payments_grpc::BrowserInformation::foreign_try_from)
            .transpose()?;

        let capture_method = router_data
            .request
            .capture_method
            .map(payments_grpc::CaptureMethod::foreign_try_from)
            .transpose()?;

        let authentication_data = router_data
            .request
            .authentication_data
            .clone()
            .map(payments_grpc::AuthenticationData::foreign_try_from)
            .transpose()?;

        let setup_future_usage = router_data
            .request
            .setup_future_usage
            .map(payments_grpc::FutureUsage::foreign_try_from)
            .transpose()?;

        let customer_acceptance = router_data
            .request
            .customer_acceptance
            .clone()
            .map(payments_grpc::CustomerAcceptance::foreign_try_from)
            .transpose()?;

        Ok(Self {
            amount: router_data.request.amount,
            currency: currency.into(),
            payment_method,
            return_url: router_data.request.router_return_url.clone(),
            address: Some(address),
            auth_type: auth_type.into(),
            enrolled_for_3ds: router_data.request.enrolled_for_3ds,
            request_incremental_authorization: router_data
                .request
                .request_incremental_authorization,
            minor_amount: router_data.request.amount,
            email: router_data
                .request
                .email
                .clone()
                .map(|e| e.expose().expose().into()),
            browser_info,
            session_token: None,
            order_tax_amount: router_data
                .request
                .order_tax_amount
                .map(|order_tax_amount| order_tax_amount.get_amount_as_i64()),
            customer_name: router_data
                .request
                .customer_name
                .clone()
                .map(|customer_name| customer_name.peek().to_owned()),
            capture_method: capture_method.map(|capture_method| capture_method.into()),
            webhook_url: router_data.request.webhook_url.clone(),
            complete_authorize_url: router_data.request.complete_authorize_url.clone(),
            setup_future_usage: setup_future_usage.map(|s| s.into()),
            off_session: router_data.request.off_session,
            customer_acceptance,
            order_category: router_data.request.order_category.clone(),
            payment_experience: None,
            authentication_data,
            request_extended_authorization: router_data
                .request
                .request_extended_authorization
                .map(|request_extended_authorization| request_extended_authorization.is_true()),
            merchant_order_reference_id: router_data
                .request
                .merchant_order_reference_id
                .as_ref()
                .map(|merchant_order_reference_id| {
                    merchant_order_reference_id.get_string_repr().to_string()
                }),
            shipping_cost: router_data
                .request
                .shipping_cost
                .map(|shipping_cost| shipping_cost.get_amount_as_i64()),
            request_ref_id: Some(Identifier {
                id_type: Some(payments_grpc::identifier::IdType::Id(
                    router_data.connector_request_reference_id.clone(),
                )),
            }),
            customer_id: router_data
                .request
                .customer_id
                .as_ref()
                .map(|id| id.get_string_repr().to_string()),
            metadata: router_data
                .request
                .metadata
                .as_ref()
                .and_then(|val| val.as_object())
                .map(|map| {
                    map.iter()
                        .filter_map(|(k, v)| v.as_str().map(|s| (k.clone(), s.to_string())))
                        .collect::<HashMap<String, String>>()
                })
                .unwrap_or_default(),
            test_mode: router_data.test_mode,
            connector_customer_id: router_data.connector_customer.clone(),
            state: None,
            merchant_account_metadata: HashMap::new(),
        })
    }
}

impl
    transformers::ForeignTryFrom<
        &RouterData<SetupMandate, SetupMandateRequestData, PaymentsResponseData>,
    > for payments_grpc::PaymentServiceRegisterRequest
{
    type Error = error_stack::Report<UnifiedConnectorServiceError>;

    fn foreign_try_from(
        router_data: &RouterData<SetupMandate, SetupMandateRequestData, PaymentsResponseData>,
    ) -> Result<Self, Self::Error> {
        let currency = payments_grpc::Currency::foreign_try_from(router_data.request.currency)?;
        let payment_method = router_data
            .request
            .payment_method_type
            .map(|payment_method_type| {
                unified_connector_service::build_unified_connector_service_payment_method(
                    router_data.request.payment_method_data.clone(),
                    payment_method_type,
                )
            })
            .transpose()?;
        let address = payments_grpc::PaymentAddress::foreign_try_from(router_data.address.clone())?;
        let auth_type = payments_grpc::AuthenticationType::foreign_try_from(router_data.auth_type)?;
        let browser_info = router_data
            .request
            .browser_info
            .clone()
            .map(payments_grpc::BrowserInformation::foreign_try_from)
            .transpose()?;
        let setup_future_usage = router_data
            .request
            .setup_future_usage
            .map(payments_grpc::FutureUsage::foreign_try_from)
            .transpose()?;
        let customer_acceptance = router_data
            .request
            .customer_acceptance
            .clone()
            .map(payments_grpc::CustomerAcceptance::foreign_try_from)
            .transpose()?;

        let state = <Option<ConnectorState> as transformers::ForeignFrom<Option<&AccessToken>>>::foreign_from(router_data.access_token.as_ref());

        Ok(Self {
            request_ref_id: Some(Identifier {
                id_type: Some(payments_grpc::identifier::IdType::Id(
                    router_data.connector_request_reference_id.clone(),
                )),
            }),
            currency: currency.into(),
            payment_method,
            minor_amount: router_data.request.amount,
            email: router_data
                .request
                .email
                .clone()
                .map(|e| e.expose().expose().into()),
            customer_name: router_data
                .request
                .customer_name
                .clone()
                .map(|customer_name| customer_name.peek().to_owned()),
            customer_id: router_data
                .request
                .customer_id
                .as_ref()
                .map(|id| id.get_string_repr().to_string()),
            address: Some(address),
            auth_type: auth_type.into(),
            enrolled_for_3ds: false,
            authentication_data: None,
            metadata: router_data
                .request
                .metadata
                .as_ref()
                .map(|secret| secret.peek())
                .and_then(|val| val.as_object()) //secret
                .map(|map| {
                    map.iter()
                        .filter_map(|(k, v)| v.as_str().map(|s| (k.clone(), s.to_string())))
                        .collect::<HashMap<String, String>>()
                })
                .unwrap_or_default(),
            return_url: router_data.request.router_return_url.clone(),
            webhook_url: router_data.request.webhook_url.clone(),
            complete_authorize_url: router_data.request.complete_authorize_url.clone(),
            session_token: None,
            order_tax_amount: None,
            order_category: None,
            merchant_order_reference_id: None,
            shipping_cost: router_data
                .request
                .shipping_cost
                .map(|cost| cost.get_amount_as_i64()),
            setup_future_usage: setup_future_usage.map(|s| s.into()),
            off_session: router_data.request.off_session,
            request_incremental_authorization: router_data
                .request
                .request_incremental_authorization,
            request_extended_authorization: None,
            customer_acceptance,
            browser_info,
            payment_experience: None,
            connector_customer_id: router_data.connector_customer.clone(),
            merchant_account_metadata: HashMap::new(),
            state,
        })
    }
}

impl
    transformers::ForeignTryFrom<
        &RouterData<Authorize, PaymentsAuthorizeData, PaymentsResponseData>,
    > for payments_grpc::PaymentServiceRepeatEverythingRequest
{
    type Error = error_stack::Report<UnifiedConnectorServiceError>;

    fn foreign_try_from(
        router_data: &RouterData<Authorize, PaymentsAuthorizeData, PaymentsResponseData>,
    ) -> Result<Self, Self::Error> {
        let currency = payments_grpc::Currency::foreign_try_from(router_data.request.currency)?;
        let browser_info = router_data
            .request
            .browser_info
            .clone()
            .map(payments_grpc::BrowserInformation::foreign_try_from)
            .transpose()?;
        let capture_method = router_data
            .request
            .capture_method
            .map(payments_grpc::CaptureMethod::foreign_try_from)
            .transpose()?;

        let mandate_reference = match &router_data.request.mandate_id {
            Some(mandate) => match &mandate.mandate_reference_id {
                Some(api_models::payments::MandateReferenceId::ConnectorMandateId(
                    connector_mandate_id,
                )) => Some(payments_grpc::MandateReference {
                    mandate_id: connector_mandate_id.get_connector_mandate_id(),
                    payment_method_id: connector_mandate_id.get_payment_method_id(),
                }),
                _ => {
                    return Err(UnifiedConnectorServiceError::MissingRequiredField {
                        field_name: "connector_mandate_id",
                    }
                    .into())
                }
            },
            None => {
                return Err(UnifiedConnectorServiceError::MissingRequiredField {
                    field_name: "connector_mandate_id",
                }
                .into())
            }
        };

        let state = <Option<ConnectorState> as transformers::ForeignFrom<Option<&AccessToken>>>::foreign_from(router_data.access_token.as_ref());

        Ok(Self {
            request_ref_id: Some(Identifier {
                id_type: Some(payments_grpc::identifier::IdType::Id(
                    router_data.connector_request_reference_id.clone(),
                )),
            }),
            mandate_reference,
            amount: router_data.request.amount,
            currency: currency.into(),
            minor_amount: router_data.request.amount,
            merchant_order_reference_id: router_data.request.merchant_order_reference_id.clone(),
            metadata: router_data
                .request
                .metadata
                .as_ref()
                .and_then(|val| val.as_object())
                .map(|map| {
                    map.iter()
                        .filter_map(|(k, v)| v.as_str().map(|s| (k.clone(), s.to_string())))
                        .collect::<HashMap<String, String>>()
                })
                .unwrap_or_default(),
            webhook_url: router_data.request.webhook_url.clone(),
            capture_method: capture_method.map(|capture_method| capture_method.into()),
            email: router_data
                .request
                .email
                .clone()
                .map(|e| e.expose().expose().into()),
            browser_info,
            test_mode: router_data.test_mode,
            payment_method_type: None,
            merchant_account_metadata: HashMap::new(),
            state,
        })
    }
}

impl transformers::ForeignTryFrom<payments_grpc::PaymentServicePreAuthenticateResponse>
    for Result<(PaymentsResponseData, AttemptStatus), ErrorResponse>
{
    type Error = error_stack::Report<UnifiedConnectorServiceError>;
    fn foreign_try_from(
        response: payments_grpc::PaymentServicePreAuthenticateResponse,
    ) -> Result<Self, Self::Error> {
        let connector_response_reference_id =
            response.response_ref_id.as_ref().and_then(|identifier| {
                identifier
                    .id_type
                    .clone()
                    .and_then(|id_type| match id_type {
                        payments_grpc::identifier::IdType::Id(id) => Some(id),
                        payments_grpc::identifier::IdType::EncodedData(encoded_data) => {
                            Some(encoded_data)
                        }
                        payments_grpc::identifier::IdType::NoResponseIdMarker(_) => None,
                    })
            });

        let resource_id: router_request_types::ResponseId = match response
            .transaction_id
            .as_ref()
            .and_then(|id| id.id_type.clone())
        {
            Some(payments_grpc::identifier::IdType::Id(id)) => {
                router_request_types::ResponseId::ConnectorTransactionId(id)
            }
            Some(payments_grpc::identifier::IdType::EncodedData(encoded_data)) => {
                router_request_types::ResponseId::EncodedData(encoded_data)
            }
            Some(payments_grpc::identifier::IdType::NoResponseIdMarker(_)) | None => {
                router_request_types::ResponseId::NoResponseId
            }
        };

        let (connector_metadata, redirection_data) = match response.redirection_data.clone() {
            Some(redirection_data) => match redirection_data.form_type {
                Some(ref form_type) => match form_type {
                    payments_grpc::redirect_form::FormType::Uri(uri) => {
                        // For UPI intent, store the URI in connector_metadata for SDK UPI intent pattern
                        let sdk_uri_info = api_models::payments::SdkUpiIntentInformation {
                            sdk_uri: Url::parse(&uri.uri)
                                .change_context(UnifiedConnectorServiceError::ParsingFailed)?,
                        };
                        (
                            Some(sdk_uri_info.encode_to_value())
                                .transpose()
                                .change_context(UnifiedConnectorServiceError::ParsingFailed)?,
                            None,
                        )
                    }
                    _ => (
                        None,
                        Some(RedirectForm::foreign_try_from(redirection_data)).transpose()?,
                    ),
                },
                None => (None, None),
            },
            None => (None, None),
        };

        let status_code = convert_connector_service_status_code(response.status_code)?;

        let response = if response.error_code.is_some() {
            let attempt_status = match response.status() {
                payments_grpc::PaymentStatus::AttemptStatusUnspecified => None,
                _ => Some(AttemptStatus::foreign_try_from(response.status())?),
            };

            Err(ErrorResponse {
                code: response.error_code().to_owned(),
                message: response.error_message().to_owned(),
                reason: Some(response.error_message().to_owned()),
                status_code,
                attempt_status,
                connector_transaction_id: connector_response_reference_id,
                network_decline_code: None,
                network_advice_code: None,
                network_error_message: None,
                connector_metadata: None,
            })
        } else {
            let status = AttemptStatus::foreign_try_from(response.status())?;

            Ok((
                PaymentsResponseData::TransactionResponse {
                    resource_id,
                    redirection_data: Box::new(redirection_data),
                    mandate_reference: Box::new(None),
                    connector_metadata,
                    network_txn_id: response.network_txn_id.clone(),
                    connector_response_reference_id,
                    incremental_authorization_allowed: None,
                    charges: None,
                },
                status,
            ))
        };

        Ok(response)
    }
}

impl transformers::ForeignTryFrom<payments_grpc::PaymentServiceAuthorizeResponse>
    for Result<(PaymentsResponseData, AttemptStatus), ErrorResponse>
{
    type Error = error_stack::Report<UnifiedConnectorServiceError>;

    fn foreign_try_from(
        response: payments_grpc::PaymentServiceAuthorizeResponse,
    ) -> Result<Self, Self::Error> {
        let connector_response_reference_id =
            response.response_ref_id.as_ref().and_then(|identifier| {
                identifier
                    .id_type
                    .clone()
                    .and_then(|id_type| match id_type {
                        payments_grpc::identifier::IdType::Id(id) => Some(id),
                        payments_grpc::identifier::IdType::EncodedData(encoded_data) => {
                            Some(encoded_data)
                        }
                        payments_grpc::identifier::IdType::NoResponseIdMarker(_) => None,
                    })
            });

        let resource_id: router_request_types::ResponseId = match response
            .transaction_id
            .as_ref()
            .and_then(|id| id.id_type.clone())
        {
            Some(payments_grpc::identifier::IdType::Id(id)) => {
                router_request_types::ResponseId::ConnectorTransactionId(id)
            }
            Some(payments_grpc::identifier::IdType::EncodedData(encoded_data)) => {
                router_request_types::ResponseId::EncodedData(encoded_data)
            }
            Some(payments_grpc::identifier::IdType::NoResponseIdMarker(_)) | None => {
                router_request_types::ResponseId::NoResponseId
            }
        };

        let (mut connector_metadata, redirection_data) = match response.redirection_data.clone() {
            Some(redirection_data) => match redirection_data.form_type {
                Some(ref form_type) => match form_type {
                    payments_grpc::redirect_form::FormType::Uri(uri) => {
                        // For UPI intent, store the URI in connector_metadata for SDK UPI intent pattern
                        let sdk_uri_info = api_models::payments::SdkUpiIntentInformation {
                            sdk_uri: Url::parse(&uri.uri)
                                .change_context(UnifiedConnectorServiceError::ParsingFailed)?,
                        };
                        (
                            Some(sdk_uri_info.encode_to_value())
                                .transpose()
                                .change_context(UnifiedConnectorServiceError::ParsingFailed)?,
                            None,
                        )
                    }
                    _ => (
                        None,
                        Some(RedirectForm::foreign_try_from(redirection_data)).transpose()?,
                    ),
                },
                None => (None, None),
            },
            None => (None, None),
        };

        // Extract connector_metadata from response if present and not already set by UPI intent handling
        if connector_metadata.is_none() && !response.connector_metadata.is_empty() {
            connector_metadata = serde_json::to_value(&response.connector_metadata)
                .map_err(|e| {
                    tracing::warn!(
                        serialization_error=?e,
                        metadata=?response.connector_metadata,
                        "Failed to serialize connector_metadata from UCS response"
                    );
                    e
                })
                .ok();
        }

        let status_code = convert_connector_service_status_code(response.status_code)?;

        let response = if response.error_code.is_some() {
            let attempt_status = match response.status() {
                payments_grpc::PaymentStatus::AttemptStatusUnspecified => None,
                _ => Some(AttemptStatus::foreign_try_from(response.status())?),
            };

            Err(ErrorResponse {
                code: response.error_code().to_owned(),
                message: response.error_message().to_owned(),
                reason: Some(response.error_message().to_owned()),
                status_code,
                attempt_status,
                connector_transaction_id: connector_response_reference_id,
                network_decline_code: None,
                network_advice_code: None,
                network_error_message: None,
                connector_metadata: None,
            })
        } else {
            let status = AttemptStatus::foreign_try_from(response.status())?;

            Ok((
                PaymentsResponseData::TransactionResponse {
                    resource_id,
                    redirection_data: Box::new(redirection_data),
                    mandate_reference: Box::new(response.mandate_reference.map(|grpc_mandate| {
                        hyperswitch_domain_models::router_response_types::MandateReference {
                            connector_mandate_id: grpc_mandate.mandate_id,
                            payment_method_id: grpc_mandate.payment_method_id,
                            mandate_metadata: None,
                            connector_mandate_request_reference_id: None,
                        }
                    })),
                    connector_metadata,
                    network_txn_id: response.network_txn_id.clone(),
                    connector_response_reference_id,
                    incremental_authorization_allowed: response.incremental_authorization_allowed,
                    charges: None,
                },
                status,
            ))
        };

        Ok(response)
    }
}

impl transformers::ForeignTryFrom<payments_grpc::PaymentServiceCaptureResponse>
    for Result<(PaymentsResponseData, AttemptStatus), ErrorResponse>
{
    type Error = error_stack::Report<UnifiedConnectorServiceError>;

    fn foreign_try_from(
        response: payments_grpc::PaymentServiceCaptureResponse,
    ) -> Result<Self, Self::Error> {
        let connector_response_reference_id =
            response.response_ref_id.as_ref().and_then(|identifier| {
                identifier
                    .id_type
                    .clone()
                    .and_then(|id_type| match id_type {
                        payments_grpc::identifier::IdType::Id(id) => Some(id),
                        payments_grpc::identifier::IdType::EncodedData(encoded_data) => {
                            Some(encoded_data)
                        }
                        payments_grpc::identifier::IdType::NoResponseIdMarker(_) => None,
                    })
            });

        let status_code = convert_connector_service_status_code(response.status_code)?;

        let resource_id: router_request_types::ResponseId = match response
            .transaction_id
            .as_ref()
            .and_then(|id| id.id_type.clone())
        {
            Some(payments_grpc::identifier::IdType::Id(id)) => {
                router_request_types::ResponseId::ConnectorTransactionId(id)
            }
            Some(payments_grpc::identifier::IdType::EncodedData(encoded_data)) => {
                router_request_types::ResponseId::EncodedData(encoded_data)
            }
            Some(payments_grpc::identifier::IdType::NoResponseIdMarker(_)) | None => {
                router_request_types::ResponseId::NoResponseId
            }
        };

        let response = if response.error_code.is_some() {
            let attempt_status = match response.status() {
                payments_grpc::PaymentStatus::AttemptStatusUnspecified => None,
                _ => Some(AttemptStatus::foreign_try_from(response.status())?),
            };

            Err(ErrorResponse {
                code: response.error_code().to_owned(),
                message: response.error_message().to_owned(),
                reason: Some(response.error_message().to_owned()),
                status_code,
                attempt_status,
                connector_transaction_id: connector_response_reference_id,
                network_decline_code: None,
                network_advice_code: None,
                network_error_message: None,
                connector_metadata: None,
            })
        } else {
            let status = AttemptStatus::foreign_try_from(response.status())?;

            Ok((
                PaymentsResponseData::TransactionResponse {
                    resource_id,
                    redirection_data: Box::new(None),
                    mandate_reference: Box::new(response.mandate_reference.map(|grpc_mandate| {
                        hyperswitch_domain_models::router_response_types::MandateReference {
                            connector_mandate_id: grpc_mandate.mandate_id,
                            payment_method_id: grpc_mandate.payment_method_id,
                            mandate_metadata: None,
                            connector_mandate_request_reference_id: None,
                        }
                    })),
                    connector_metadata: None,
                    network_txn_id: None,
                    connector_response_reference_id,
                    incremental_authorization_allowed: response.incremental_authorization_allowed,
                    charges: None,
                },
                status,
            ))
        };

        Ok(response)
    }
}

impl transformers::ForeignTryFrom<payments_grpc::PaymentServiceRegisterResponse>
    for Result<(PaymentsResponseData, AttemptStatus), ErrorResponse>
{
    type Error = error_stack::Report<UnifiedConnectorServiceError>;

    fn foreign_try_from(
        response: payments_grpc::PaymentServiceRegisterResponse,
    ) -> Result<Self, Self::Error> {
        let connector_response_reference_id =
            response.response_ref_id.as_ref().and_then(|identifier| {
                identifier
                    .id_type
                    .clone()
                    .and_then(|id_type| match id_type {
                        payments_grpc::identifier::IdType::Id(id) => Some(id),
                        payments_grpc::identifier::IdType::EncodedData(encoded_data) => {
                            Some(encoded_data)
                        }
                        payments_grpc::identifier::IdType::NoResponseIdMarker(_) => None,
                    })
            });

        let status_code = convert_connector_service_status_code(response.status_code)?;

        let response = if response.error_code.is_some() {
            let attempt_status = match response.status() {
                payments_grpc::PaymentStatus::AttemptStatusUnspecified => None,
                _ => Some(AttemptStatus::foreign_try_from(response.status())?),
            };
            Err(ErrorResponse {
                code: response.error_code().to_owned(),
                message: response.error_message().to_owned(),
                reason: Some(response.error_message().to_owned()),
                status_code,
                attempt_status,
                connector_transaction_id: connector_response_reference_id,
                network_decline_code: None,
                network_advice_code: None,
                network_error_message: None,
                connector_metadata: None,
            })
        } else {
            let status = AttemptStatus::foreign_try_from(response.status())?;

            Ok((
                PaymentsResponseData::TransactionResponse {
                    resource_id: response
                        .registration_id
                        .as_ref()
                        .and_then(|identifier| {
                            identifier
                                .id_type
                                .clone()
                                .and_then(|id_type| match id_type {
                                    payments_grpc::identifier::IdType::Id(id) => Some(
                                        router_request_types::ResponseId::ConnectorTransactionId(
                                            id,
                                        ),
                                    ),
                                    payments_grpc::identifier::IdType::EncodedData(
                                        encoded_data,
                                    ) => Some(
                                        router_request_types::ResponseId::ConnectorTransactionId(
                                            encoded_data,
                                        ),
                                    ),
                                    payments_grpc::identifier::IdType::NoResponseIdMarker(_) => {
                                        None
                                    }
                                })
                        })
                        .unwrap_or(router_request_types::ResponseId::NoResponseId),
                    redirection_data: Box::new(
                        response
                            .redirection_data
                            .clone()
                            .map(RedirectForm::foreign_try_from)
                            .transpose()?,
                    ),
                    mandate_reference: Box::new(response.mandate_reference.map(|grpc_mandate| {
                        hyperswitch_domain_models::router_response_types::MandateReference {
                            connector_mandate_id: grpc_mandate.mandate_id,
                            payment_method_id: grpc_mandate.payment_method_id,
                            mandate_metadata: None,
                            connector_mandate_request_reference_id: None,
                        }
                    })),
                    connector_metadata: None,
                    network_txn_id: response.network_txn_id,
                    connector_response_reference_id,
                    incremental_authorization_allowed: response.incremental_authorization_allowed,
                    charges: None,
                },
                status,
            ))
        };

        Ok(response)
    }
}

impl transformers::ForeignTryFrom<payments_grpc::PaymentServiceRepeatEverythingResponse>
    for Result<(PaymentsResponseData, AttemptStatus), ErrorResponse>
{
    type Error = error_stack::Report<UnifiedConnectorServiceError>;

    fn foreign_try_from(
        response: payments_grpc::PaymentServiceRepeatEverythingResponse,
    ) -> Result<Self, Self::Error> {
        let connector_response_reference_id =
            response.response_ref_id.as_ref().and_then(|identifier| {
                identifier
                    .id_type
                    .clone()
                    .and_then(|id_type| match id_type {
                        payments_grpc::identifier::IdType::Id(id) => Some(id),
                        payments_grpc::identifier::IdType::EncodedData(encoded_data) => {
                            Some(encoded_data)
                        }
                        payments_grpc::identifier::IdType::NoResponseIdMarker(_) => None,
                    })
            });

        let transaction_id = response.transaction_id.as_ref().and_then(|id| {
            id.id_type.clone().and_then(|id_type| match id_type {
                payments_grpc::identifier::IdType::Id(id) => Some(id),
                payments_grpc::identifier::IdType::EncodedData(encoded_data) => Some(encoded_data),
                payments_grpc::identifier::IdType::NoResponseIdMarker(_) => None,
            })
        });

        let status_code = convert_connector_service_status_code(response.status_code)?;

        // Extract connector_metadata from response if present
        let connector_metadata = (!response.connector_metadata.is_empty())
            .then(|| {
                serde_json::to_value(&response.connector_metadata)
                .map_err(|e| {
                    tracing::warn!(
                        serialization_error=?e,
                        metadata=?response.connector_metadata,
                        "Failed to serialize connector_metadata from UCS repeat payment response"
                    );
                    e
                })
                .ok()
            })
            .flatten();

        let response = if response.error_code.is_some() {
            let attempt_status = match response.status() {
                payments_grpc::PaymentStatus::AttemptStatusUnspecified => None,
                _ => Some(AttemptStatus::foreign_try_from(response.status())?),
            };
            Err(ErrorResponse {
                code: response.error_code().to_owned(),
                message: response.error_message().to_owned(),
                reason: Some(response.error_message().to_owned()),
                status_code,
                attempt_status,
                connector_transaction_id: transaction_id,
                network_decline_code: None,
                network_advice_code: None,
                network_error_message: None,
                connector_metadata: None,
            })
        } else {
            let status = AttemptStatus::foreign_try_from(response.status())?;

            Ok((
                PaymentsResponseData::TransactionResponse {
                    resource_id: match transaction_id.as_ref() {
                        Some(transaction_id) => {
                            router_request_types::ResponseId::ConnectorTransactionId(
                                transaction_id.clone(),
                            )
                        }
                        None => router_request_types::ResponseId::NoResponseId,
                    },
                    redirection_data: Box::new(None),
                    mandate_reference: Box::new(None),
                    connector_metadata,
                    network_txn_id: response.network_txn_id.clone(),
                    connector_response_reference_id,
                    incremental_authorization_allowed: None,
                    charges: None,
                },
                status,
            ))
        };

        Ok(response)
    }
}

impl transformers::ForeignTryFrom<common_enums::Currency> for payments_grpc::Currency {
    type Error = error_stack::Report<UnifiedConnectorServiceError>;

    fn foreign_try_from(currency: common_enums::Currency) -> Result<Self, Self::Error> {
        Self::from_str_name(&currency.to_string()).ok_or_else(|| {
            UnifiedConnectorServiceError::RequestEncodingFailedWithReason(
                "Failed to parse currency".to_string(),
            )
            .into()
        })
    }
}

impl transformers::ForeignTryFrom<common_enums::CardNetwork> for payments_grpc::CardNetwork {
    type Error = error_stack::Report<UnifiedConnectorServiceError>;

    fn foreign_try_from(card_network: common_enums::CardNetwork) -> Result<Self, Self::Error> {
        match card_network {
            common_enums::CardNetwork::Visa => Ok(Self::Visa),
            common_enums::CardNetwork::Mastercard => Ok(Self::Mastercard),
            common_enums::CardNetwork::JCB => Ok(Self::Jcb),
            common_enums::CardNetwork::DinersClub => Ok(Self::Diners),
            common_enums::CardNetwork::Discover => Ok(Self::Discover),
            common_enums::CardNetwork::CartesBancaires => Ok(Self::CartesBancaires),
            common_enums::CardNetwork::UnionPay => Ok(Self::Unionpay),
            common_enums::CardNetwork::RuPay => Ok(Self::Rupay),
            common_enums::CardNetwork::Maestro => Ok(Self::Maestro),
            common_enums::CardNetwork::AmericanExpress => Ok(Self::Amex),
            _ => Err(
                UnifiedConnectorServiceError::RequestEncodingFailedWithReason(
                    "Card Network not supported".to_string(),
                )
                .into(),
            ),
        }
    }
}

impl transformers::ForeignTryFrom<hyperswitch_domain_models::payment_address::PaymentAddress>
    for payments_grpc::PaymentAddress
{
    type Error = error_stack::Report<UnifiedConnectorServiceError>;

    fn foreign_try_from(
        payment_address: hyperswitch_domain_models::payment_address::PaymentAddress,
    ) -> Result<Self, Self::Error> {
        let shipping = payment_address.get_shipping().map(|address| {
            let details = address.address.as_ref();

            let country = details.and_then(|details| {
                details
                    .country
                    .as_ref()
                    .and_then(|c| payments_grpc::CountryAlpha2::from_str_name(&c.to_string()))
                    .map(|country| country.into())
            });

            payments_grpc::Address {
                first_name: details
                    .and_then(|d| d.first_name.as_ref().map(|s| s.clone().expose().into())),
                last_name: details
                    .and_then(|d| d.last_name.as_ref().map(|s| s.clone().expose().into())),
                line1: details.and_then(|d| d.line1.as_ref().map(|s| s.clone().expose().into())),
                line2: details.and_then(|d| d.line2.as_ref().map(|s| s.clone().expose().into())),
                line3: details.and_then(|d| d.line3.as_ref().map(|s| s.clone().expose().into())),
                city: details.and_then(|d| d.city.as_ref().map(|s| s.clone().into())),
                state: details.and_then(|d| d.state.as_ref().map(|s| s.clone().expose().into())),
                zip_code: details.and_then(|d| d.zip.as_ref().map(|s| s.clone().expose().into())),
                country_alpha2_code: country,
                email: address
                    .email
                    .as_ref()
                    .map(|e| e.clone().expose().expose().into()),
                phone_number: address
                    .phone
                    .as_ref()
                    .and_then(|phone| phone.number.as_ref().map(|n| n.clone().expose().into())),
                phone_country_code: address.phone.as_ref().and_then(|p| p.country_code.clone()),
            }
        });

        let billing = payment_address.get_payment_billing().map(|address| {
            let details = address.address.as_ref();

            let country = details.and_then(|details| {
                details
                    .country
                    .as_ref()
                    .and_then(|c| payments_grpc::CountryAlpha2::from_str_name(&c.to_string()))
                    .map(|country| country.into())
            });

            payments_grpc::Address {
                first_name: details
                    .and_then(|d| d.first_name.as_ref().map(|s| s.peek().to_string().into())),
                last_name: details
                    .and_then(|d| d.last_name.as_ref().map(|s| s.peek().to_string().into())),
                line1: details.and_then(|d| d.line1.as_ref().map(|s| s.peek().to_string().into())),
                line2: details.and_then(|d| d.line2.as_ref().map(|s| s.peek().to_string().into())),
                line3: details.and_then(|d| d.line3.as_ref().map(|s| s.peek().to_string().into())),
                city: details.and_then(|d| d.city.as_ref().map(|s| s.clone().into())),
                state: details.and_then(|d| d.state.as_ref().map(|s| s.peek().to_string().into())),
                zip_code: details.and_then(|d| d.zip.as_ref().map(|s| s.peek().to_string().into())),
                country_alpha2_code: country,
                email: address.email.as_ref().map(|e| e.peek().to_string().into()),
                phone_number: address
                    .phone
                    .as_ref()
                    .and_then(|phone| phone.number.as_ref().map(|n| n.peek().to_string().into())),
                phone_country_code: address.phone.as_ref().and_then(|p| p.country_code.clone()),
            }
        });

        let unified_payment_method_billing =
            payment_address.get_payment_method_billing().map(|address| {
                let details = address.address.as_ref();

                let country = details.and_then(|details| {
                    details
                        .country
                        .as_ref()
                        .and_then(|c| payments_grpc::CountryAlpha2::from_str_name(&c.to_string()))
                        .map(|country| country.into())
                });

                payments_grpc::Address {
                    first_name: details
                        .and_then(|d| d.first_name.as_ref().map(|s| s.peek().to_string().into())),
                    last_name: details
                        .and_then(|d| d.last_name.as_ref().map(|s| s.peek().to_string().into())),
                    line1: details
                        .and_then(|d| d.line1.as_ref().map(|s| s.peek().to_string().into())),
                    line2: details
                        .and_then(|d| d.line2.as_ref().map(|s| s.peek().to_string().into())),
                    line3: details
                        .and_then(|d| d.line3.as_ref().map(|s| s.peek().to_string().into())),
                    city: details.and_then(|d| d.city.as_ref().map(|s| s.clone().into())),
                    state: details
                        .and_then(|d| d.state.as_ref().map(|s| s.peek().to_string().into())),
                    zip_code: details
                        .and_then(|d| d.zip.as_ref().map(|s| s.peek().to_string().into())),
                    country_alpha2_code: country,
                    email: address
                        .email
                        .as_ref()
                        .map(|e| e.clone().expose().expose().into()),
                    phone_number: address
                        .phone
                        .as_ref()
                        .and_then(|phone| phone.number.as_ref().map(|n| n.clone().expose().into())),
                    phone_country_code: address.phone.as_ref().and_then(|p| p.country_code.clone()),
                }
            });
        Ok(Self {
            shipping_address: shipping,
            billing_address: unified_payment_method_billing.or(billing),
        })
    }
}

impl transformers::ForeignTryFrom<AuthenticationType> for payments_grpc::AuthenticationType {
    type Error = error_stack::Report<UnifiedConnectorServiceError>;

    fn foreign_try_from(auth_type: AuthenticationType) -> Result<Self, Self::Error> {
        match auth_type {
            AuthenticationType::ThreeDs => Ok(Self::ThreeDs),
            AuthenticationType::NoThreeDs => Ok(Self::NoThreeDs),
        }
    }
}

impl transformers::ForeignTryFrom<router_request_types::BrowserInformation>
    for payments_grpc::BrowserInformation
{
    type Error = error_stack::Report<UnifiedConnectorServiceError>;

    fn foreign_try_from(
        browser_info: router_request_types::BrowserInformation,
    ) -> Result<Self, Self::Error> {
        Ok(Self {
            color_depth: browser_info.color_depth.map(|v| v.into()),
            java_enabled: browser_info.java_enabled,
            java_script_enabled: browser_info.java_script_enabled,
            language: browser_info.language,
            screen_height: browser_info.screen_height,
            screen_width: browser_info.screen_width,
            ip_address: browser_info.ip_address.map(|ip| ip.to_string()),
            accept_header: browser_info.accept_header,
            user_agent: browser_info.user_agent,
            os_type: browser_info.os_type,
            os_version: browser_info.os_version,
            device_model: browser_info.device_model,
            accept_language: browser_info.accept_language,
            time_zone_offset_minutes: browser_info.time_zone,
            referer: browser_info.referer,
        })
    }
}

impl transformers::ForeignTryFrom<storage_enums::CaptureMethod> for payments_grpc::CaptureMethod {
    type Error = error_stack::Report<UnifiedConnectorServiceError>;

    fn foreign_try_from(capture_method: storage_enums::CaptureMethod) -> Result<Self, Self::Error> {
        match capture_method {
            common_enums::CaptureMethod::Automatic => Ok(Self::Automatic),
            common_enums::CaptureMethod::Manual => Ok(Self::Manual),
            common_enums::CaptureMethod::ManualMultiple => Ok(Self::ManualMultiple),
            common_enums::CaptureMethod::Scheduled => Ok(Self::Scheduled),
            common_enums::CaptureMethod::SequentialAutomatic => Ok(Self::SequentialAutomatic),
        }
    }
}

impl transformers::ForeignTryFrom<AuthenticationData> for payments_grpc::AuthenticationData {
    type Error = error_stack::Report<UnifiedConnectorServiceError>;

    fn foreign_try_from(authentication_data: AuthenticationData) -> Result<Self, Self::Error> {
        Ok(Self {
            eci: authentication_data.eci,
            cavv: authentication_data.cavv.peek().to_string(),
            threeds_server_transaction_id: authentication_data.threeds_server_transaction_id.map(
                |id| Identifier {
                    id_type: Some(payments_grpc::identifier::IdType::Id(id)),
                },
            ),
            message_version: None,
            ds_transaction_id: authentication_data.ds_trans_id,
        })
    }
}

impl transformers::ForeignTryFrom<payments_grpc::RedirectForm> for RedirectForm {
    type Error = error_stack::Report<UnifiedConnectorServiceError>;

    fn foreign_try_from(value: payments_grpc::RedirectForm) -> Result<Self, Self::Error> {
        match value.form_type {
            Some(payments_grpc::redirect_form::FormType::Form(form)) => Ok(Self::Form {
                endpoint: form.clone().endpoint,
                method: Method::foreign_try_from(form.clone().method())?,
                form_fields: form.clone().form_fields,
            }),
            Some(payments_grpc::redirect_form::FormType::Html(html)) => Ok(Self::Html {
                html_data: html.html_data,
            }),
            Some(payments_grpc::redirect_form::FormType::Uri(_)) => Err(
                UnifiedConnectorServiceError::RequestEncodingFailedWithReason(
                    "URI form type is not implemented".to_string(),
                )
                .into(),
            ),
            None => Err(
                UnifiedConnectorServiceError::RequestEncodingFailedWithReason(
                    "Missing form type".to_string(),
                )
                .into(),
            ),
        }
    }
}

impl transformers::ForeignTryFrom<payments_grpc::HttpMethod> for Method {
    type Error = error_stack::Report<UnifiedConnectorServiceError>;

    fn foreign_try_from(value: payments_grpc::HttpMethod) -> Result<Self, Self::Error> {
        tracing::debug!("Converting gRPC HttpMethod: {:?}", value);
        match value {
            payments_grpc::HttpMethod::Get => Ok(Self::Get),
            payments_grpc::HttpMethod::Post => Ok(Self::Post),
            payments_grpc::HttpMethod::Put => Ok(Self::Put),
            payments_grpc::HttpMethod::Delete => Ok(Self::Delete),
            payments_grpc::HttpMethod::Unspecified => {
                Err(UnifiedConnectorServiceError::ResponseDeserializationFailed)
                    .attach_printable("Invalid Http Method")
            }
        }
    }
}

impl transformers::ForeignTryFrom<storage_enums::FutureUsage> for payments_grpc::FutureUsage {
    type Error = error_stack::Report<UnifiedConnectorServiceError>;

    fn foreign_try_from(future_usage: storage_enums::FutureUsage) -> Result<Self, Self::Error> {
        match future_usage {
            storage_enums::FutureUsage::OnSession => Ok(Self::OnSession),
            storage_enums::FutureUsage::OffSession => Ok(Self::OffSession),
        }
    }
}

impl transformers::ForeignTryFrom<common_types::payments::CustomerAcceptance>
    for payments_grpc::CustomerAcceptance
{
    type Error = error_stack::Report<UnifiedConnectorServiceError>;

    fn foreign_try_from(
        customer_acceptance: common_types::payments::CustomerAcceptance,
    ) -> Result<Self, Self::Error> {
        let acceptance_type = match customer_acceptance.acceptance_type {
            common_types::payments::AcceptanceType::Online => payments_grpc::AcceptanceType::Online,
            common_types::payments::AcceptanceType::Offline => {
                payments_grpc::AcceptanceType::Offline
            }
        };

        let online_mandate_details =
            customer_acceptance
                .online
                .map(|online| payments_grpc::OnlineMandate {
                    ip_address: online.ip_address.map(|ip| ip.peek().to_string()),
                    user_agent: online.user_agent,
                });

        Ok(Self {
            acceptance_type: acceptance_type.into(),
            accepted_at: customer_acceptance
                .accepted_at
                .map(|dt| dt.assume_utc().unix_timestamp())
                .unwrap_or_default(),
            online_mandate_details,
        })
    }
}

impl
    transformers::ForeignTryFrom<
        &hyperswitch_interfaces::webhooks::IncomingWebhookRequestDetails<'_>,
    > for payments_grpc::RequestDetails
{
    type Error = error_stack::Report<UnifiedConnectorServiceError>;

    fn foreign_try_from(
        request_details: &hyperswitch_interfaces::webhooks::IncomingWebhookRequestDetails<'_>,
    ) -> Result<Self, Self::Error> {
        let headers_map = request_details
            .headers
            .iter()
            .map(|(key, value)| {
                let value_string = value.to_str().unwrap_or_default().to_string();
                (key.as_str().to_string(), value_string)
            })
            .collect();

        Ok(Self {
            method: 1, // POST method for webhooks
            uri: Some({
                let uri_result = request_details
                    .headers
                    .get("x-forwarded-path")
                    .and_then(|h| h.to_str().map_err(|e| {
                        tracing::warn!(
                            header_conversion_error=?e,
                            header_value=?h,
                            "Failed to convert x-forwarded-path header to string for webhook processing"
                        );
                        e
                    }).ok());

                uri_result.unwrap_or_else(|| {
                    tracing::debug!("x-forwarded-path header not found or invalid, using default '/Unknown'");
                    "/Unknown"
                }).to_string()
            }),
            body: request_details.body.to_vec(),
            headers: headers_map,
            query_params: Some(request_details.query_params.clone()),
        })
    }
}

/// Transform UCS webhook response into webhook event data
pub fn transform_ucs_webhook_response(
    response: PaymentServiceTransformResponse,
) -> Result<WebhookTransformData, error_stack::Report<errors::ApiErrorResponse>> {
    let event_type =
        api_models::webhooks::IncomingWebhookEvent::from_ucs_event_type(response.event_type);

    let webhook_transformation_status = if matches!(
        response.transformation_status(),
        payments_grpc::WebhookTransformationStatus::Incomplete
    ) {
        WebhookTransformationStatus::Incomplete
    } else {
        WebhookTransformationStatus::Complete
    };

    Ok(WebhookTransformData {
        event_type,
        source_verified: response.source_verified,
        webhook_content: response.content,
        response_ref_id: response.response_ref_id.and_then(|identifier| {
            identifier.id_type.and_then(|id_type| match id_type {
                payments_grpc::identifier::IdType::Id(id) => Some(id),
                payments_grpc::identifier::IdType::EncodedData(encoded_data) => Some(encoded_data),
                payments_grpc::identifier::IdType::NoResponseIdMarker(_) => None,
            })
        }),
        webhook_transformation_status,
    })
}

/// Build UCS webhook transform request from webhook components
pub fn build_webhook_transform_request(
    _webhook_body: &[u8],
    request_details: &hyperswitch_interfaces::webhooks::IncomingWebhookRequestDetails<'_>,
    webhook_secrets: Option<payments_grpc::WebhookSecrets>,
    merchant_id: &str,
    connector_id: &str,
) -> Result<PaymentServiceTransformRequest, error_stack::Report<errors::ApiErrorResponse>> {
    let request_details_grpc =
        <payments_grpc::RequestDetails as transformers::ForeignTryFrom<_>>::foreign_try_from(
            request_details,
        )
        .change_context(errors::ApiErrorResponse::InternalServerError)
        .attach_printable("Failed to transform webhook request details to gRPC format")?;

    Ok(PaymentServiceTransformRequest {
        request_ref_id: Some(Identifier {
            id_type: Some(payments_grpc::identifier::IdType::Id(format!(
                "{}_{}_{}",
                merchant_id,
                connector_id,
                time::OffsetDateTime::now_utc().unix_timestamp()
            ))),
        }),
        request_details: Some(request_details_grpc),
        webhook_secrets,
        state: None,
    })
}

impl transformers::ForeignTryFrom<&RouterData<api::Void, PaymentsCancelData, PaymentsResponseData>>
    for payments_grpc::PaymentServiceVoidRequest
{
    type Error = error_stack::Report<UnifiedConnectorServiceError>;

    fn foreign_try_from(
        router_data: &RouterData<api::Void, PaymentsCancelData, PaymentsResponseData>,
    ) -> Result<Self, Self::Error> {
        let browser_info = router_data
            .request
            .browser_info
            .clone()
            .map(payments_grpc::BrowserInformation::foreign_try_from)
            .transpose()?;

        let currency = router_data
            .request
            .currency
            .map(payments_grpc::Currency::foreign_try_from)
            .transpose()?;

        Ok(Self {
            request_ref_id: Some(Identifier {
                id_type: Some(payments_grpc::identifier::IdType::Id(
                    router_data.connector_request_reference_id.clone(),
                )),
            }),
            transaction_id: if router_data.request.connector_transaction_id.is_empty() {
                None
            } else {
                Some(Identifier {
                    id_type: Some(payments_grpc::identifier::IdType::Id(
                        router_data.request.connector_transaction_id.clone(),
                    )),
                })
            },
            cancellation_reason: router_data.request.cancellation_reason.clone(),
            all_keys_required: None,
            browser_info,
            amount: router_data.request.amount,
            currency: currency.map(|c| c.into()),
            connector_metadata: router_data
                .request
                .metadata
                .as_ref()
                .and_then(|val| val.as_object())
                .map(|map| {
                    map.iter()
                        .filter_map(|(k, v)| v.as_str().map(|s| (k.clone(), s.to_string())))
                        .collect::<HashMap<String, String>>()
                })
                .unwrap_or_default(),
            state: None,
        })
    }
}

impl transformers::ForeignTryFrom<payments_grpc::PaymentServiceVoidResponse>
    for Result<(PaymentsResponseData, AttemptStatus), ErrorResponse>
{
    type Error = error_stack::Report<UnifiedConnectorServiceError>;

    fn foreign_try_from(
        response: payments_grpc::PaymentServiceVoidResponse,
    ) -> Result<Self, Self::Error> {
        let connector_response_reference_id =
            response.response_ref_id.as_ref().and_then(|identifier| {
                identifier
                    .id_type
                    .clone()
                    .and_then(|id_type| match id_type {
                        payments_grpc::identifier::IdType::Id(id) => Some(id),
                        payments_grpc::identifier::IdType::EncodedData(encoded_data) => {
                            Some(encoded_data)
                        }
                        payments_grpc::identifier::IdType::NoResponseIdMarker(_) => None,
                    })
            });

        let status_code = convert_connector_service_status_code(response.status_code)?;

        let response = if response.error_code.is_some() {
            let attempt_status = match response.status() {
                payments_grpc::PaymentStatus::AttemptStatusUnspecified => None,
                _ => Some(AttemptStatus::foreign_try_from(response.status())?),
            };

            Err(ErrorResponse {
                code: response.error_code().to_owned(),
                message: response.error_message().to_owned(),
                reason: Some(response.error_message().to_owned()),
                status_code,
                attempt_status,
                connector_transaction_id: connector_response_reference_id,
                network_decline_code: None,
                network_advice_code: None,
                network_error_message: None,
                connector_metadata: None,
            })
        } else {
            let status = AttemptStatus::foreign_try_from(response.status())?;

            Ok((
                PaymentsResponseData::TransactionResponse {
                    resource_id: response
                        .transaction_id
                        .as_ref()
                        .and_then(|identifier| {
                            identifier
                                .id_type
                                .clone()
                                .and_then(|id_type| match id_type {
                                    payments_grpc::identifier::IdType::Id(id) => Some(
                                        router_request_types::ResponseId::ConnectorTransactionId(
                                            id,
                                        ),
                                    ),
                                    payments_grpc::identifier::IdType::EncodedData(
                                        encoded_data,
                                    ) => Some(
                                        router_request_types::ResponseId::ConnectorTransactionId(
                                            encoded_data,
                                        ),
                                    ),
                                    payments_grpc::identifier::IdType::NoResponseIdMarker(_) => {
                                        None
                                    }
                                })
                        })
                        .unwrap_or(router_request_types::ResponseId::NoResponseId),
                    redirection_data: Box::new(None),
                    mandate_reference: Box::new(response.mandate_reference.map(|grpc_mandate| {
                        hyperswitch_domain_models::router_response_types::MandateReference {
                            connector_mandate_id: grpc_mandate.mandate_id,
                            payment_method_id: grpc_mandate.payment_method_id,
                            mandate_metadata: None,
                            connector_mandate_request_reference_id: None,
                        }
                    })),
                    connector_metadata: None,
                    network_txn_id: None,
                    connector_response_reference_id,
                    incremental_authorization_allowed: response.incremental_authorization_allowed,
                    charges: None,
                },
                status,
            ))
        };

        Ok(response)
    }
}<|MERGE_RESOLUTION|>--- conflicted
+++ resolved
@@ -374,9 +374,6 @@
             connector_metadata_string
                 .map(|connector_metadata| ("connector_meta_data".to_string(), connector_metadata)),
         );
-<<<<<<< HEAD
-        let state = <Option<ConnectorState> as transformers::ForeignFrom<Option<&AccessToken>>>::foreign_from(router_data.access_token.as_ref());
-=======
         let setup_future_usage = router_data
             .request
             .setup_future_usage
@@ -389,7 +386,8 @@
             .clone()
             .map(payments_grpc::CustomerAcceptance::foreign_try_from)
             .transpose()?;
->>>>>>> 82458387
+
+        let state = <Option<ConnectorState> as transformers::ForeignFrom<Option<&AccessToken>>>::foreign_from(router_data.access_token.as_ref());
 
         Ok(Self {
             amount: router_data.request.amount,
