pub(crate) mod utils;

pub mod transformers;
pub mod types;

use api_models::payments;
use common_enums::Currency;
use common_utils::{errors::CustomResult, ext_traits::ValueExt};
use error_stack::ResultExt;
use masking::PeekInterface;

use super::errors;
use crate::{
    core::{errors::ApiErrorResponse, payments as payments_core},
    routes::AppState,
    types::{self as core_types, api, authentication::AuthenticationResponseData, storage},
    utils::OptionExt,
};

#[allow(clippy::too_many_arguments)]
pub async fn perform_authentication(
    state: &AppState,
    authentication_connector: String,
    payment_method_data: payments::PaymentMethodData,
    payment_method: common_enums::PaymentMethod,
    billing_address: api_models::payments::Address,
    shipping_address: Option<api_models::payments::Address>,
    browser_details: Option<core_types::BrowserInformation>,
    business_profile: core_types::storage::BusinessProfile,
    merchant_connector_account: payments_core::helpers::MerchantConnectorAccountType,
    amount: Option<i64>,
    currency: Option<Currency>,
    message_category: api::authentication::MessageCategory,
    device_channel: payments::DeviceChannel,
    authentication_data: storage::Authentication,
    return_url: Option<String>,
    sdk_information: Option<payments::SdkInformation>,
    threeds_method_comp_ind: api_models::payments::ThreeDsCompletionIndicator,
    email: Option<common_utils::pii::Email>,
) -> CustomResult<core_types::api::authentication::AuthenticationResponse, ApiErrorResponse> {
    let router_data = transformers::construct_authentication_router_data(
        authentication_connector.clone(),
        payment_method_data,
        payment_method,
        billing_address,
        shipping_address,
        browser_details,
        amount,
        currency,
        message_category,
        device_channel,
        business_profile,
        merchant_connector_account,
        authentication_data.clone(),
        return_url,
        sdk_information,
        threeds_method_comp_ind,
        email,
    )?;
<<<<<<< HEAD
    let response = Box::pin(utils::do_auth_connector_call(
        state,
        authentication_connector.clone(),
        router_data,
    ))
    .await?;
    let (_authentication, _authentication_data) =
        utils::update_trackers(state, response.clone(), authentication_data.1, None, None).await?;
=======
    let response =
        utils::do_auth_connector_call(state, authentication_connector.clone(), router_data).await?;
    utils::update_trackers(state, response.clone(), authentication_data, None, None).await?;
>>>>>>> 3eb46425
    let authentication_response =
        response
            .response
            .map_err(|err| ApiErrorResponse::ExternalConnectorError {
                code: err.code,
                message: err.message,
                connector: authentication_connector,
                status_code: err.status_code,
                reason: err.reason,
            })?;
    match authentication_response {
        AuthenticationResponseData::AuthNResponse {
            authn_flow_type,
            trans_status,
            ..
        } => Ok(match authn_flow_type {
            core_types::authentication::AuthNFlowType::Challenge(challenge_params) => {
                core_types::api::AuthenticationResponse {
                    trans_status,
                    acs_url: challenge_params.acs_url,
                    challenge_request: challenge_params.challenge_request,
                    acs_reference_number: challenge_params.acs_reference_number,
                    acs_trans_id: challenge_params.acs_trans_id,
                    three_dsserver_trans_id: challenge_params.three_dsserver_trans_id,
                    acs_signed_content: challenge_params.acs_signed_content,
                }
            }
            core_types::authentication::AuthNFlowType::Frictionless => {
                core_types::api::AuthenticationResponse {
                    trans_status,
                    acs_url: None,
                    challenge_request: None,
                    acs_reference_number: None,
                    acs_trans_id: None,
                    three_dsserver_trans_id: None,
                    acs_signed_content: None,
                }
            }
        }),
        _ => Err(errors::ApiErrorResponse::InternalServerError.into())
            .attach_printable("unexpected response in authentication flow")?,
    }
}

pub async fn perform_post_authentication<F: Clone + Send>(
    state: &AppState,
    authentication_connector: String,
    business_profile: core_types::storage::BusinessProfile,
    merchant_connector_account: payments_core::helpers::MerchantConnectorAccountType,
    authentication_flow_input: types::PostAuthenthenticationFlowInput<'_, F>,
) -> CustomResult<(), ApiErrorResponse> {
    match authentication_flow_input {
        types::PostAuthenthenticationFlowInput::PaymentAuthNFlow {
            payment_data,
            authentication,
            should_continue_confirm_transaction,
        } => {
            // let (auth, authentication_data) = authentication;
            let authentication_status =
                if !authentication.authentication_status.is_terminal_status() {
                    let router_data = transformers::construct_post_authentication_router_data(
                        authentication_connector.clone(),
                        business_profile,
                        merchant_connector_account,
                        &authentication,
                    )?;
                    let router_data =
                        utils::do_auth_connector_call(state, authentication_connector, router_data)
                            .await?;
                    let updated_authentication = utils::update_trackers(
                        state,
                        router_data,
                        authentication,
                        payment_data.token.clone(),
                        None,
                    )
                    .await?;
                    let authentication_status = updated_authentication.authentication_status;
                    payment_data.authentication = Some(updated_authentication);
                    authentication_status
                } else {
                    authentication.authentication_status
                };
            //If authentication is not successful, skip the payment connector flows and mark the payment as failure
            if !(authentication_status == api_models::enums::AuthenticationStatus::Success) {
                *should_continue_confirm_transaction = false;
            }
        }
        types::PostAuthenthenticationFlowInput::PaymentMethodAuthNFlow { other_fields: _ } => {
            // todo!("Payment method post authN operation");
        }
    }
    Ok(())
}

pub async fn perform_pre_authentication<F: Clone + Send>(
    state: &AppState,
    authentication_connector_name: String,
    authentication_flow_input: types::PreAuthenthenticationFlowInput<'_, F>,
    business_profile: &core_types::storage::BusinessProfile,
    three_ds_connector_account: payments_core::helpers::MerchantConnectorAccountType,
    payment_connector_account: payments_core::helpers::MerchantConnectorAccountType,
) -> CustomResult<(), ApiErrorResponse> {
    let authentication = utils::create_new_authentication(
        state,
        business_profile.merchant_id.clone(),
        authentication_connector_name.clone(),
    )
    .await?;
    match authentication_flow_input {
        types::PreAuthenthenticationFlowInput::PaymentAuthNFlow {
            payment_data,
            should_continue_confirm_transaction,
            card_number,
        } => {
            let router_data = transformers::construct_pre_authentication_router_data(
                authentication_connector_name.clone(),
                card_number,
                &three_ds_connector_account,
                business_profile.merchant_id.clone(),
            )?;
            let router_data =
                utils::do_auth_connector_call(state, authentication_connector_name, router_data)
                    .await?;
            let acquirer_details: types::AcquirerDetails = payment_connector_account
                .get_metadata()
                .get_required_value("merchant_connector_account.metadata")?
                .peek()
                .clone()
                .parse_value("AcquirerDetails")
                .change_context(ApiErrorResponse::PreconditionFailed { message: "acquirer_bin and acquirer_merchant_id not found in Payment Connector's Metadata".to_string()})?;

            let authentication = utils::update_trackers(
                state,
                router_data,
                authentication,
                payment_data.token.clone(),
                Some(acquirer_details),
            )
            .await?;
            if authentication.is_separate_authn_required()
                || authentication.authentication_status.is_failed()
            {
                *should_continue_confirm_transaction = false;
            }
            payment_data.authentication = Some(authentication);
        }
        types::PreAuthenthenticationFlowInput::PaymentMethodAuthNFlow {
            card_number: _,
            other_fields: _,
        } => {
            // todo!("Payment method authN operation");
        }
    };
    Ok(())
}<|MERGE_RESOLUTION|>--- conflicted
+++ resolved
@@ -57,20 +57,9 @@
         threeds_method_comp_ind,
         email,
     )?;
-<<<<<<< HEAD
-    let response = Box::pin(utils::do_auth_connector_call(
-        state,
-        authentication_connector.clone(),
-        router_data,
-    ))
-    .await?;
-    let (_authentication, _authentication_data) =
-        utils::update_trackers(state, response.clone(), authentication_data.1, None, None).await?;
-=======
     let response =
         utils::do_auth_connector_call(state, authentication_connector.clone(), router_data).await?;
     utils::update_trackers(state, response.clone(), authentication_data, None, None).await?;
->>>>>>> 3eb46425
     let authentication_response =
         response
             .response
