--- conflicted
+++ resolved
@@ -104,53 +104,29 @@
     }
 }
 
-<<<<<<< HEAD
 pub async fn perform_pre_authentication(
-=======
-fn get_payment_id_from_pre_authentication_flow_input<F: Clone + Send>(
-    pre_authentication_flow_input: &types::PreAuthenthenticationFlowInput<'_, F>,
-) -> Option<String> {
-    match pre_authentication_flow_input {
-        types::PreAuthenthenticationFlowInput::PaymentAuthNFlow { payment_data, .. } => {
-            Some(payment_data.payment_intent.payment_id.clone())
-        }
-        _ => None,
-    }
-}
-
-pub async fn perform_pre_authentication<F: Clone + Send>(
->>>>>>> 60d244cb
     state: &AppState,
     key_store: &domain::MerchantKeyStore,
     card_number: cards::CardNumber,
     token: String,
     business_profile: &core_types::storage::BusinessProfile,
-<<<<<<< HEAD
     acquirer_details: Option<types::AcquirerDetails>,
+    payment_id: Option<String>,
 ) -> CustomResult<storage::Authentication, ApiErrorResponse> {
     let (authentication_connector, three_ds_connector_account) =
         utils::get_authentication_connector_data(state, key_store, business_profile).await?;
     let authentication_connector_name = authentication_connector.to_string();
-=======
-    three_ds_connector_account: payments_core::helpers::MerchantConnectorAccountType,
-    payment_connector_account: payments_core::helpers::MerchantConnectorAccountType,
-) -> CustomResult<(), ApiErrorResponse> {
-    let payment_id = get_payment_id_from_pre_authentication_flow_input(&authentication_flow_input);
->>>>>>> 60d244cb
     let authentication = utils::create_new_authentication(
         state,
         business_profile.merchant_id.clone(),
         authentication_connector_name.clone(),
-<<<<<<< HEAD
         token,
-=======
         business_profile.profile_id.clone(),
         payment_id,
         three_ds_connector_account
             .get_mca_id()
             .ok_or(errors::ApiErrorResponse::InternalServerError)
             .attach_printable("Error while finding mca_id from merchant_connector_account")?,
->>>>>>> 60d244cb
     )
     .await?;
 
