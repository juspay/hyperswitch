--- conflicted
+++ resolved
@@ -9,10 +9,7 @@
 use error_stack::ResultExt;
 use masking::ExposeInterface;
 
-<<<<<<< HEAD
-=======
-use super::errors::{self, StorageErrorExt};
->>>>>>> 71a070e2
+use super::errors::StorageErrorExt;
 use crate::{
     core::{errors::ApiErrorResponse, payments as payments_core},
     routes::AppState,
@@ -64,51 +61,6 @@
     )?;
     let response =
         utils::do_auth_connector_call(state, authentication_connector.clone(), router_data).await?;
-<<<<<<< HEAD
-    utils::update_trackers(state, response.clone(), authentication_data, None, None).await?;
-    let authentication_response =
-        response
-            .response
-            .map_err(|err| ApiErrorResponse::ExternalConnectorError {
-                code: err.code,
-                message: err.message,
-                connector: authentication_connector,
-                status_code: err.status_code,
-                reason: err.reason,
-            })?;
-    match authentication_response {
-        AuthenticationResponseData::AuthNResponse {
-            authn_flow_type,
-            trans_status,
-            ..
-        } => Ok(match authn_flow_type {
-            core_types::authentication::AuthNFlowType::Challenge(challenge_params) => {
-                api::AuthenticationResponse {
-                    trans_status,
-                    acs_url: challenge_params.acs_url,
-                    challenge_request: challenge_params.challenge_request,
-                    acs_reference_number: challenge_params.acs_reference_number,
-                    acs_trans_id: challenge_params.acs_trans_id,
-                    three_dsserver_trans_id: challenge_params.three_dsserver_trans_id,
-                    acs_signed_content: challenge_params.acs_signed_content,
-                }
-            }
-            core_types::authentication::AuthNFlowType::Frictionless => {
-                api::AuthenticationResponse {
-                    trans_status,
-                    acs_url: None,
-                    challenge_request: None,
-                    acs_reference_number: None,
-                    acs_trans_id: None,
-                    three_dsserver_trans_id: None,
-                    acs_signed_content: None,
-                }
-            }
-        }),
-        _ => Err(report!(ApiErrorResponse::InternalServerError))
-            .attach_printable("unexpected response in authentication flow")?,
-    }
-=======
     let authentication =
         utils::update_trackers(state, response.clone(), authentication_data, None).await?;
     response
@@ -120,80 +72,13 @@
             status_code: err.status_code,
             reason: err.reason,
         })?;
-    core_types::api::authentication::AuthenticationResponse::try_from(authentication)
->>>>>>> 71a070e2
+    api::authentication::AuthenticationResponse::try_from(authentication)
 }
 
 pub async fn perform_post_authentication(
     state: &AppState,
-<<<<<<< HEAD
-    authentication_connector: String,
+    key_store: &domain::MerchantKeyStore,
     business_profile: storage::BusinessProfile,
-    merchant_connector_account: payments_core::helpers::MerchantConnectorAccountType,
-    authentication_flow_input: types::PostAuthenthenticationFlowInput<'_, F>,
-) -> CustomResult<(), ApiErrorResponse> {
-    match authentication_flow_input {
-        types::PostAuthenthenticationFlowInput::PaymentAuthNFlow {
-            payment_data,
-            authentication,
-            should_continue_confirm_transaction,
-        } => {
-            let is_pull_mechanism_enabled =
-                check_if_pull_mechanism_for_external_3ds_enabled_from_connector_metadata(
-                    merchant_connector_account
-                        .get_metadata()
-                        .map(|metadata| metadata.expose()),
-                );
-            let authentication_status =
-                if !authentication.authentication_status.is_terminal_status()
-                    && is_pull_mechanism_enabled
-                {
-                    let router_data = transformers::construct_post_authentication_router_data(
-                        authentication_connector.clone(),
-                        business_profile.clone(),
-                        merchant_connector_account,
-                        &authentication,
-                    )?;
-                    let router_data =
-                        utils::do_auth_connector_call(state, authentication_connector, router_data)
-                            .await?;
-                    let updated_authentication = utils::update_trackers(
-                        state,
-                        router_data,
-                        authentication.clone(),
-                        payment_data.token.clone(),
-                        None,
-                    )
-                    .await?;
-                    let authentication_status = updated_authentication.authentication_status;
-                    payment_data.authentication = Some(updated_authentication);
-                    authentication_status
-                } else {
-                    authentication.authentication_status
-                };
-            //If authentication is not successful, skip the payment connector flows and mark the payment as failure
-            if !(authentication_status == api_models::enums::AuthenticationStatus::Success) {
-                *should_continue_confirm_transaction = false;
-            }
-        }
-        types::PostAuthenthenticationFlowInput::PaymentMethodAuthNFlow { other_fields: _ } => {
-            // todo!("Payment method post authN operation");
-        }
-    }
-    Ok(())
-}
-
-fn get_payment_id_from_pre_authentication_flow_input<F: Clone + Send>(
-    pre_authentication_flow_input: &types::PreAuthenthenticationFlowInput<'_, F>,
-) -> Option<String> {
-    match pre_authentication_flow_input {
-        types::PreAuthenthenticationFlowInput::PaymentAuthNFlow { payment_data, .. } => {
-            Some(payment_data.payment_intent.payment_id.clone())
-        }
-        _ => None,
-=======
-    key_store: &domain::MerchantKeyStore,
-    business_profile: core_types::storage::BusinessProfile,
     authentication_id: String,
 ) -> CustomResult<storage::Authentication, ApiErrorResponse> {
     let (authentication_connector, three_ds_connector_account) =
@@ -211,7 +96,7 @@
             authentication_id.clone(),
         )
         .await
-        .to_not_found_response(errors::ApiErrorResponse::InternalServerError)
+        .to_not_found_response(ApiErrorResponse::InternalServerError)
         .attach_printable_lazy(|| format!("Error while fetching authentication record with authentication_id {authentication_id}"))?;
     if !authentication.authentication_status.is_terminal_status() && is_pull_mechanism_enabled {
         let router_data = transformers::construct_post_authentication_router_data(
@@ -226,32 +111,21 @@
         utils::update_trackers(state, router_data, authentication, None).await
     } else {
         Ok(authentication)
->>>>>>> 71a070e2
     }
 }
 
 pub async fn perform_pre_authentication(
     state: &AppState,
-<<<<<<< HEAD
-    authentication_connector_name: String,
-    authentication_flow_input: types::PreAuthenthenticationFlowInput<'_, F>,
-    business_profile: &storage::BusinessProfile,
-    three_ds_connector_account: payments_core::helpers::MerchantConnectorAccountType,
-    payment_connector_account: payments_core::helpers::MerchantConnectorAccountType,
-) -> CustomResult<(), ApiErrorResponse> {
-    let payment_id = get_payment_id_from_pre_authentication_flow_input(&authentication_flow_input);
-=======
     key_store: &domain::MerchantKeyStore,
     card_number: cards::CardNumber,
     token: String,
-    business_profile: &core_types::storage::BusinessProfile,
+    business_profile: &storage::BusinessProfile,
     acquirer_details: Option<types::AcquirerDetails>,
     payment_id: Option<String>,
 ) -> CustomResult<storage::Authentication, ApiErrorResponse> {
     let (authentication_connector, three_ds_connector_account) =
         utils::get_authentication_connector_data(state, key_store, business_profile).await?;
     let authentication_connector_name = authentication_connector.to_string();
->>>>>>> 71a070e2
     let authentication = utils::create_new_authentication(
         state,
         business_profile.merchant_id.clone(),
@@ -266,52 +140,6 @@
     )
     .await?;
 
-<<<<<<< HEAD
-            let authentication = utils::update_trackers(
-                state,
-                router_data,
-                authentication,
-                payment_data.token.clone(),
-                Some(acquirer_details),
-            )
-            .await?;
-            if authentication.is_separate_authn_required()
-                || authentication.authentication_status.is_failed()
-            {
-                *should_continue_confirm_transaction = false;
-                // If flow is going through external authentication, set the poll_config in payment_data which can be fetched while sending next_action block in confirm response
-                let default_poll_config = core_types::PollConfig::default();
-                let default_config_str = default_poll_config
-                    .encode_to_string_of_json()
-                    .change_context(ApiErrorResponse::InternalServerError)
-                    .attach_printable("Error while stringifying default poll config")?;
-                let poll_config = state
-                    .store
-                    .find_config_by_key_unwrap_or(
-                        &core_types::PollConfig::get_poll_config_key(authentication_connector_name),
-                        Some(default_config_str),
-                    )
-                    .await
-                    .change_context(ApiErrorResponse::InternalServerError)
-                    .attach_printable("The poll config was not found in the DB")?;
-                let poll_config: core_types::PollConfig = poll_config
-                    .config
-                    .parse_struct("PollConfig")
-                    .change_context(ApiErrorResponse::InternalServerError)
-                    .attach_printable("Error while parsing PollConfig")?;
-                payment_data.poll_config = Some(poll_config)
-            }
-            payment_data.authentication = Some(authentication);
-        }
-        types::PreAuthenthenticationFlowInput::PaymentMethodAuthNFlow {
-            card_number: _,
-            other_fields: _,
-        } => {
-            // todo!("Payment method authN operation");
-        }
-    };
-    Ok(())
-=======
     let router_data = transformers::construct_pre_authentication_router_data(
         authentication_connector_name.clone(),
         card_number,
@@ -322,5 +150,4 @@
         utils::do_auth_connector_call(state, authentication_connector_name, router_data).await?;
 
     utils::update_trackers(state, router_data, authentication, acquirer_details).await
->>>>>>> 71a070e2
 }