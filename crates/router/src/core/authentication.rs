pub(crate) mod utils;

pub mod transformers;
pub mod types;

use api_models::payments;
use common_enums::Currency;
use common_utils::errors::CustomResult;
use error_stack::ResultExt;
use masking::ExposeInterface;

use super::errors::StorageErrorExt;
use crate::{
    core::{errors::ApiErrorResponse, payments as payments_core},
    routes::SessionState,
    types::{self as core_types, api, domain, storage},
    utils::check_if_pull_mechanism_for_external_3ds_enabled_from_connector_metadata,
};

#[allow(clippy::too_many_arguments)]
pub async fn perform_authentication(
    state: &SessionState,
    merchant_id: common_utils::id_type::MerchantId,
    authentication_connector: String,
    payment_method_data: domain::PaymentMethodData,
    payment_method: common_enums::PaymentMethod,
    billing_address: hyperswitch_domain_models::address::Address,
    shipping_address: Option<hyperswitch_domain_models::address::Address>,
    browser_details: Option<core_types::BrowserInformation>,
    merchant_connector_account: payments_core::helpers::MerchantConnectorAccountType,
    amount: Option<common_utils::types::MinorUnit>,
    currency: Option<Currency>,
    message_category: api::authentication::MessageCategory,
    device_channel: payments::DeviceChannel,
    authentication_data: storage::Authentication,
    return_url: Option<String>,
    sdk_information: Option<payments::SdkInformation>,
    threeds_method_comp_ind: payments::ThreeDsCompletionIndicator,
    email: Option<common_utils::pii::Email>,
    webhook_url: String,
    three_ds_requestor_url: String,
    psd2_sca_exemption_type: Option<common_enums::ScaExemptionType>,
    payment_id: common_utils::id_type::PaymentId,
    force_3ds_challenge: bool,
    merchant_key_store: &hyperswitch_domain_models::merchant_key_store::MerchantKeyStore,
) -> CustomResult<api::authentication::AuthenticationResponse, ApiErrorResponse> {
    let router_data = transformers::construct_authentication_router_data(
        state,
        merchant_id,
        authentication_connector.clone(),
        payment_method_data,
        payment_method,
        billing_address,
        shipping_address,
        browser_details,
        amount,
        currency,
        message_category,
        device_channel,
        merchant_connector_account,
        authentication_data.clone(),
        return_url,
        sdk_information,
        threeds_method_comp_ind,
        email,
        webhook_url,
        three_ds_requestor_url,
        psd2_sca_exemption_type,
        payment_id,
        force_3ds_challenge,
    )?;
    let response = Box::pin(utils::do_auth_connector_call(
        state,
        authentication_connector.clone(),
        router_data,
    ))
    .await?;
    let authentication = utils::update_trackers(
        state,
        response.clone(),
        authentication_data,
        None,
        merchant_key_store,
    )
    .await?;
    response
        .response
        .map_err(|err| ApiErrorResponse::ExternalConnectorError {
            code: err.code,
            message: err.message,
            connector: authentication_connector,
            status_code: err.status_code,
            reason: err.reason,
        })?;
    api::authentication::AuthenticationResponse::try_from(authentication)
}

pub async fn perform_post_authentication(
    state: &SessionState,
    key_store: &domain::MerchantKeyStore,
    business_profile: domain::Profile,
    authentication_id: String,
    payment_id: &common_utils::id_type::PaymentId,
) -> CustomResult<
    hyperswitch_domain_models::router_request_types::authentication::AuthenticationStore,
    ApiErrorResponse,
> {
    let (authentication_connector, three_ds_connector_account) =
        utils::get_authentication_connector_data(state, key_store, &business_profile).await?;
    let is_pull_mechanism_enabled =
        check_if_pull_mechanism_for_external_3ds_enabled_from_connector_metadata(
            three_ds_connector_account
                .get_metadata()
                .map(|metadata| metadata.expose()),
        );
    let authentication = state
        .store
        .find_authentication_by_merchant_id_authentication_id(
            &business_profile.merchant_id,
            authentication_id.clone(),
        )
        .await
        .to_not_found_response(ApiErrorResponse::InternalServerError)
        .attach_printable_lazy(|| format!("Error while fetching authentication record with authentication_id {authentication_id}"))?;

    let authentication_update = if !authentication.authentication_status.is_terminal_status()
        && is_pull_mechanism_enabled
    {
        // trigger in case of authenticate flow
        let router_data = transformers::construct_post_authentication_router_data(
            state,
            authentication_connector.to_string(),
            business_profile,
            three_ds_connector_account,
            &authentication,
            payment_id,
        )?;
        let router_data =
            utils::do_auth_connector_call(state, authentication_connector.to_string(), router_data)
                .await?;
        utils::update_trackers(state, router_data, authentication, None, key_store).await?
    } else {
        // trigger in case of webhook flow
        authentication
    };

    // getting authentication value from temp locker before moving ahead with authrisation
    let tokenized_data = crate::core::payment_methods::vault::get_tokenized_data(
        state,
        &authentication_id,
        false,
        key_store.key.get_inner(),
    )
    .await
    .inspect_err(|err| router_env::logger::error!(tokenized_data_result=?err))
    .attach_printable("cavv not present after authentication flow")
    .ok();

    let authentication_store =
        hyperswitch_domain_models::router_request_types::authentication::AuthenticationStore {
<<<<<<< HEAD
            cavv: Some(masking::Secret::new(tokenized_data.value1)),
=======
            cavv: tokenized_data.map(|data| data.value1),
>>>>>>> 1192bd52
            authentication: authentication_update,
        };

    Ok(authentication_store)
}

#[allow(clippy::too_many_arguments)]
pub async fn perform_pre_authentication(
    state: &SessionState,
    key_store: &domain::MerchantKeyStore,
    card: hyperswitch_domain_models::payment_method_data::Card,
    token: String,
    business_profile: &domain::Profile,
    acquirer_details: Option<types::AcquirerDetails>,
    payment_id: common_utils::id_type::PaymentId,
    organization_id: common_utils::id_type::OrganizationId,
) -> CustomResult<
    hyperswitch_domain_models::router_request_types::authentication::AuthenticationStore,
    ApiErrorResponse,
> {
    let (authentication_connector, three_ds_connector_account) =
        utils::get_authentication_connector_data(state, key_store, business_profile).await?;
    let authentication_connector_name = authentication_connector.to_string();
    let authentication = utils::create_new_authentication(
        state,
        business_profile.merchant_id.clone(),
        authentication_connector_name.clone(),
        token,
        business_profile.get_id().to_owned(),
        payment_id.clone(),
        three_ds_connector_account
            .get_mca_id()
            .ok_or(ApiErrorResponse::InternalServerError)
            .attach_printable("Error while finding mca_id from merchant_connector_account")?,
        organization_id,
    )
    .await?;

    let authentication = if authentication_connector.is_separate_version_call_required() {
        let router_data: core_types::authentication::PreAuthNVersionCallRouterData =
            transformers::construct_pre_authentication_router_data(
                state,
                authentication_connector_name.clone(),
                card.clone(),
                &three_ds_connector_account,
                business_profile.merchant_id.clone(),
                payment_id.clone(),
            )?;
        let router_data = utils::do_auth_connector_call(
            state,
            authentication_connector_name.clone(),
            router_data,
        )
        .await?;

        let updated_authentication = utils::update_trackers(
            state,
            router_data,
            authentication,
            acquirer_details.clone(),
            key_store,
        )
        .await?;
        // from version call response, we will get to know the maximum supported 3ds version.
        // If the version is not greater than or equal to 3DS 2.0, We should not do the successive pre authentication call.
        if !updated_authentication.is_separate_authn_required() {
            return Ok(hyperswitch_domain_models::router_request_types::authentication::AuthenticationStore{
                authentication: updated_authentication,
                cavv: None, // since cavv wont be present in pre_authentication step
            });
        }
        updated_authentication
    } else {
        authentication
    };

    let router_data: core_types::authentication::PreAuthNRouterData =
        transformers::construct_pre_authentication_router_data(
            state,
            authentication_connector_name.clone(),
            card,
            &three_ds_connector_account,
            business_profile.merchant_id.clone(),
            payment_id,
        )?;
    let router_data =
        utils::do_auth_connector_call(state, authentication_connector_name, router_data).await?;

    let authentication_update = utils::update_trackers(
        state,
        router_data,
        authentication,
        acquirer_details,
        key_store,
    )
    .await?;

    Ok(
        hyperswitch_domain_models::router_request_types::authentication::AuthenticationStore {
            authentication: authentication_update,
            cavv: None, // since cavv wont be present in pre_authentication step
        },
    )
}<|MERGE_RESOLUTION|>--- conflicted
+++ resolved
@@ -158,11 +158,7 @@
 
     let authentication_store =
         hyperswitch_domain_models::router_request_types::authentication::AuthenticationStore {
-<<<<<<< HEAD
-            cavv: Some(masking::Secret::new(tokenized_data.value1)),
-=======
-            cavv: tokenized_data.map(|data| data.value1),
->>>>>>> 1192bd52
+            cavv: tokenized_data.map(|data| masking::Secret::new(data.value1)),
             authentication: authentication_update,
         };
 
