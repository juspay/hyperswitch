pub(crate) mod utils;

pub mod transformers;
pub mod types;

use api_models::payments;
use common_enums::Currency;
<<<<<<< HEAD
use common_utils::{errors::CustomResult, ext_traits::ValueExt};
use error_stack::{report, ResultExt};
use masking::PeekInterface;
use serde_json::json;
=======
use common_utils::errors::CustomResult;
use error_stack::ResultExt;
use masking::ExposeInterface;
>>>>>>> 26929956

use super::errors::StorageErrorExt;
use crate::{
    core::{errors::ApiErrorResponse, payments as payments_core},
    routes::AppState,
    types::{self as core_types, api, domain, storage},
    utils::check_if_pull_mechanism_for_external_3ds_enabled_from_connector_metadata,
};

#[allow(clippy::too_many_arguments)]
pub async fn perform_authentication(
    state: &AppState,
    authentication_connector: String,
    payment_method_data: payments::PaymentMethodData,
    payment_method: common_enums::PaymentMethod,
    billing_address: payments::Address,
    shipping_address: Option<payments::Address>,
    browser_details: Option<core_types::BrowserInformation>,
    business_profile: storage::BusinessProfile,
    merchant_connector_account: payments_core::helpers::MerchantConnectorAccountType,
    amount: Option<i64>,
    currency: Option<Currency>,
    message_category: api::authentication::MessageCategory,
    device_channel: payments::DeviceChannel,
    authentication_data: storage::Authentication,
    return_url: Option<String>,
    sdk_information: Option<payments::SdkInformation>,
    threeds_method_comp_ind: payments::ThreeDsCompletionIndicator,
    email: Option<common_utils::pii::Email>,
    webhook_url: String,
) -> CustomResult<api::authentication::AuthenticationResponse, ApiErrorResponse> {
    let router_data = transformers::construct_authentication_router_data(
        authentication_connector.clone(),
        payment_method_data,
        payment_method,
        billing_address,
        shipping_address,
        browser_details,
        amount,
        currency,
        message_category,
        device_channel,
        business_profile,
        merchant_connector_account,
        authentication_data.clone(),
        return_url,
        sdk_information,
        threeds_method_comp_ind,
        email,
        webhook_url,
    )?;
    let response =
        utils::do_auth_connector_call(state, authentication_connector.clone(), router_data).await?;
<<<<<<< HEAD
    utils::update_trackers(state, response.clone(), authentication_data, None, None).await?;
    let authentication_response =
        response
            .response
            .map_err(|err| ApiErrorResponse::PaymentAuthenticationFailed {
                data: Some(json!({
                    "error_message": err.message,
                    "error_code": err.code,
                    "error_reason": err.reason
                })),
            })?;
    match authentication_response {
        AuthenticationResponseData::AuthNResponse {
            authn_flow_type,
            trans_status,
            ..
        } => Ok(match authn_flow_type {
            core_types::authentication::AuthNFlowType::Challenge(challenge_params) => {
                core_types::api::AuthenticationResponse {
                    trans_status,
                    acs_url: challenge_params.acs_url,
                    challenge_request: challenge_params.challenge_request,
                    acs_reference_number: challenge_params.acs_reference_number,
                    acs_trans_id: challenge_params.acs_trans_id,
                    three_dsserver_trans_id: challenge_params.three_dsserver_trans_id,
                    acs_signed_content: challenge_params.acs_signed_content,
                }
            }
            core_types::authentication::AuthNFlowType::Frictionless => {
                core_types::api::AuthenticationResponse {
                    trans_status,
                    acs_url: None,
                    challenge_request: None,
                    acs_reference_number: None,
                    acs_trans_id: None,
                    three_dsserver_trans_id: None,
                    acs_signed_content: None,
                }
            }
        }),
        _ => Err(report!(errors::ApiErrorResponse::InternalServerError))
            .attach_printable("unexpected response in authentication flow")?,
    }
=======
    let authentication =
        utils::update_trackers(state, response.clone(), authentication_data, None).await?;
    response
        .response
        .map_err(|err| ApiErrorResponse::ExternalConnectorError {
            code: err.code,
            message: err.message,
            connector: authentication_connector,
            status_code: err.status_code,
            reason: err.reason,
        })?;
    api::authentication::AuthenticationResponse::try_from(authentication)
>>>>>>> 26929956
}

pub async fn perform_post_authentication(
    state: &AppState,
    key_store: &domain::MerchantKeyStore,
    business_profile: storage::BusinessProfile,
    authentication_id: String,
) -> CustomResult<storage::Authentication, ApiErrorResponse> {
    let (authentication_connector, three_ds_connector_account) =
        utils::get_authentication_connector_data(state, key_store, &business_profile).await?;
    let is_pull_mechanism_enabled =
        check_if_pull_mechanism_for_external_3ds_enabled_from_connector_metadata(
            three_ds_connector_account
                .get_metadata()
                .map(|metadata| metadata.expose()),
        );
    let authentication = state
        .store
        .find_authentication_by_merchant_id_authentication_id(
            business_profile.merchant_id.clone(),
            authentication_id.clone(),
        )
        .await
        .to_not_found_response(ApiErrorResponse::InternalServerError)
        .attach_printable_lazy(|| format!("Error while fetching authentication record with authentication_id {authentication_id}"))?;
    if !authentication.authentication_status.is_terminal_status() && is_pull_mechanism_enabled {
        let router_data = transformers::construct_post_authentication_router_data(
            authentication_connector.to_string(),
            business_profile,
            three_ds_connector_account,
            &authentication,
        )?;
        let router_data =
            utils::do_auth_connector_call(state, authentication_connector.to_string(), router_data)
                .await?;
        utils::update_trackers(state, router_data, authentication, None).await
    } else {
        Ok(authentication)
    }
}

pub async fn perform_pre_authentication(
    state: &AppState,
    key_store: &domain::MerchantKeyStore,
    card_number: cards::CardNumber,
    token: String,
    business_profile: &storage::BusinessProfile,
    acquirer_details: Option<types::AcquirerDetails>,
    payment_id: Option<String>,
) -> CustomResult<storage::Authentication, ApiErrorResponse> {
    let (authentication_connector, three_ds_connector_account) =
        utils::get_authentication_connector_data(state, key_store, business_profile).await?;
    let authentication_connector_name = authentication_connector.to_string();
    let authentication = utils::create_new_authentication(
        state,
        business_profile.merchant_id.clone(),
        authentication_connector_name.clone(),
        token,
        business_profile.profile_id.clone(),
        payment_id,
        three_ds_connector_account
            .get_mca_id()
            .ok_or(ApiErrorResponse::InternalServerError)
            .attach_printable("Error while finding mca_id from merchant_connector_account")?,
    )
    .await?;

    let router_data = transformers::construct_pre_authentication_router_data(
        authentication_connector_name.clone(),
        card_number,
        &three_ds_connector_account,
        business_profile.merchant_id.clone(),
    )?;
    let router_data =
        utils::do_auth_connector_call(state, authentication_connector_name, router_data).await?;

    utils::update_trackers(state, router_data, authentication, acquirer_details).await
}<|MERGE_RESOLUTION|>--- conflicted
+++ resolved
@@ -5,16 +5,10 @@
 
 use api_models::payments;
 use common_enums::Currency;
-<<<<<<< HEAD
-use common_utils::{errors::CustomResult, ext_traits::ValueExt};
-use error_stack::{report, ResultExt};
-use masking::PeekInterface;
-use serde_json::json;
-=======
 use common_utils::errors::CustomResult;
 use error_stack::ResultExt;
 use masking::ExposeInterface;
->>>>>>> 26929956
+use serde_json::json;
 
 use super::errors::StorageErrorExt;
 use crate::{
@@ -68,64 +62,18 @@
     )?;
     let response =
         utils::do_auth_connector_call(state, authentication_connector.clone(), router_data).await?;
-<<<<<<< HEAD
-    utils::update_trackers(state, response.clone(), authentication_data, None, None).await?;
-    let authentication_response =
-        response
-            .response
-            .map_err(|err| ApiErrorResponse::PaymentAuthenticationFailed {
-                data: Some(json!({
-                    "error_message": err.message,
-                    "error_code": err.code,
-                    "error_reason": err.reason
-                })),
-            })?;
-    match authentication_response {
-        AuthenticationResponseData::AuthNResponse {
-            authn_flow_type,
-            trans_status,
-            ..
-        } => Ok(match authn_flow_type {
-            core_types::authentication::AuthNFlowType::Challenge(challenge_params) => {
-                core_types::api::AuthenticationResponse {
-                    trans_status,
-                    acs_url: challenge_params.acs_url,
-                    challenge_request: challenge_params.challenge_request,
-                    acs_reference_number: challenge_params.acs_reference_number,
-                    acs_trans_id: challenge_params.acs_trans_id,
-                    three_dsserver_trans_id: challenge_params.three_dsserver_trans_id,
-                    acs_signed_content: challenge_params.acs_signed_content,
-                }
-            }
-            core_types::authentication::AuthNFlowType::Frictionless => {
-                core_types::api::AuthenticationResponse {
-                    trans_status,
-                    acs_url: None,
-                    challenge_request: None,
-                    acs_reference_number: None,
-                    acs_trans_id: None,
-                    three_dsserver_trans_id: None,
-                    acs_signed_content: None,
-                }
-            }
-        }),
-        _ => Err(report!(errors::ApiErrorResponse::InternalServerError))
-            .attach_printable("unexpected response in authentication flow")?,
-    }
-=======
     let authentication =
         utils::update_trackers(state, response.clone(), authentication_data, None).await?;
     response
         .response
-        .map_err(|err| ApiErrorResponse::ExternalConnectorError {
-            code: err.code,
-            message: err.message,
-            connector: authentication_connector,
-            status_code: err.status_code,
-            reason: err.reason,
+        .map_err(|err| ApiErrorResponse::PaymentAuthenticationFailed {
+            data: Some(json!({
+                "error_message": err.message,
+                "error_code": err.code,
+                "error_reason": err.reason
+            })),
         })?;
     api::authentication::AuthenticationResponse::try_from(authentication)
->>>>>>> 26929956
 }
 
 pub async fn perform_post_authentication(
