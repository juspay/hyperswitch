--- conflicted
+++ resolved
@@ -5,18 +5,9 @@
 
 use api_models::payments;
 use common_enums::Currency;
-<<<<<<< HEAD
 use common_utils::errors::CustomResult;
 use error_stack::ResultExt;
 use masking::ExposeInterface;
-=======
-use common_utils::{
-    errors::CustomResult,
-    ext_traits::{Encode, StringExt, ValueExt},
-};
-use error_stack::{report, ResultExt};
-use masking::{ExposeInterface, PeekInterface};
->>>>>>> c3a1db16
 
 use super::errors::{self, StorageErrorExt};
 use crate::{
@@ -88,7 +79,6 @@
     state: &AppState,
     key_store: &domain::MerchantKeyStore,
     business_profile: core_types::storage::BusinessProfile,
-<<<<<<< HEAD
     authentication_id: String,
 ) -> CustomResult<storage::Authentication, ApiErrorResponse> {
     let (authentication_connector, three_ds_connector_account) =
@@ -121,70 +111,6 @@
         utils::update_trackers(state, router_data, authentication, None).await
     } else {
         Ok(authentication)
-=======
-    merchant_connector_account: payments_core::helpers::MerchantConnectorAccountType,
-    authentication_flow_input: types::PostAuthenthenticationFlowInput<'_, F>,
-) -> CustomResult<(), ApiErrorResponse> {
-    match authentication_flow_input {
-        types::PostAuthenthenticationFlowInput::PaymentAuthNFlow {
-            payment_data,
-            authentication,
-            should_continue_confirm_transaction,
-        } => {
-            let is_pull_mechanism_enabled =
-                check_if_pull_mechanism_for_external_3ds_enabled_from_connector_metadata(
-                    merchant_connector_account
-                        .get_metadata()
-                        .map(|metadata| metadata.expose()),
-                );
-            let authentication_status =
-                if !authentication.authentication_status.is_terminal_status()
-                    && is_pull_mechanism_enabled
-                {
-                    let router_data = transformers::construct_post_authentication_router_data(
-                        authentication_connector.clone(),
-                        business_profile.clone(),
-                        merchant_connector_account,
-                        &authentication,
-                    )?;
-                    let router_data =
-                        utils::do_auth_connector_call(state, authentication_connector, router_data)
-                            .await?;
-                    let updated_authentication = utils::update_trackers(
-                        state,
-                        router_data,
-                        authentication.clone(),
-                        payment_data.token.clone(),
-                        None,
-                    )
-                    .await?;
-                    let authentication_status = updated_authentication.authentication_status;
-                    payment_data.authentication = Some(updated_authentication);
-                    authentication_status
-                } else {
-                    authentication.authentication_status
-                };
-            //If authentication is not successful, skip the payment connector flows and mark the payment as failure
-            if !(authentication_status == api_models::enums::AuthenticationStatus::Success) {
-                *should_continue_confirm_transaction = false;
-            }
-        }
-        types::PostAuthenthenticationFlowInput::PaymentMethodAuthNFlow { other_fields: _ } => {
-            // todo!("Payment method post authN operation");
-        }
-    }
-    Ok(())
-}
-
-fn get_payment_id_from_pre_authentication_flow_input<F: Clone + Send>(
-    pre_authentication_flow_input: &types::PreAuthenthenticationFlowInput<'_, F>,
-) -> Option<String> {
-    match pre_authentication_flow_input {
-        types::PreAuthenthenticationFlowInput::PaymentAuthNFlow { payment_data, .. } => {
-            Some(payment_data.payment_intent.payment_id.clone())
-        }
-        _ => None,
->>>>>>> c3a1db16
     }
 }
 
@@ -213,7 +139,6 @@
             .attach_printable("Error while finding mca_id from merchant_connector_account")?,
     )
     .await?;
-<<<<<<< HEAD
 
     let router_data = transformers::construct_pre_authentication_router_data(
         authentication_connector_name.clone(),
@@ -225,76 +150,4 @@
         utils::do_auth_connector_call(state, authentication_connector_name, router_data).await?;
 
     utils::update_trackers(state, router_data, authentication, acquirer_details).await
-=======
-    match authentication_flow_input {
-        types::PreAuthenthenticationFlowInput::PaymentAuthNFlow {
-            payment_data,
-            should_continue_confirm_transaction,
-            card_number,
-        } => {
-            let router_data = transformers::construct_pre_authentication_router_data(
-                authentication_connector_name.clone(),
-                card_number,
-                &three_ds_connector_account,
-                business_profile.merchant_id.clone(),
-            )?;
-            let router_data = utils::do_auth_connector_call(
-                state,
-                authentication_connector_name.clone(),
-                router_data,
-            )
-            .await?;
-            let acquirer_details: types::AcquirerDetails = payment_connector_account
-                .get_metadata()
-                .get_required_value("merchant_connector_account.metadata")?
-                .peek()
-                .clone()
-                .parse_value("AcquirerDetails")
-                .change_context(ApiErrorResponse::PreconditionFailed { message: "acquirer_bin and acquirer_merchant_id not found in Payment Connector's Metadata".to_string()})?;
-
-            let authentication = utils::update_trackers(
-                state,
-                router_data,
-                authentication,
-                payment_data.token.clone(),
-                Some(acquirer_details),
-            )
-            .await?;
-            if authentication.is_separate_authn_required()
-                || authentication.authentication_status.is_failed()
-            {
-                *should_continue_confirm_transaction = false;
-                // If flow is going through external authentication, set the poll_config in payment_data which can be fetched while sending next_action block in confirm response
-                let default_poll_config = core_types::PollConfig::default();
-                let default_config_str = default_poll_config
-                    .encode_to_string_of_json()
-                    .change_context(errors::ApiErrorResponse::InternalServerError)
-                    .attach_printable("Error while stringifying default poll config")?;
-                let poll_config = state
-                    .store
-                    .find_config_by_key_unwrap_or(
-                        &core_types::PollConfig::get_poll_config_key(authentication_connector_name),
-                        Some(default_config_str),
-                    )
-                    .await
-                    .change_context(errors::ApiErrorResponse::InternalServerError)
-                    .attach_printable("The poll config was not found in the DB")?;
-                let poll_config: core_types::PollConfig = poll_config
-                    .config
-                    .parse_struct("PollConfig")
-                    .change_context(errors::ApiErrorResponse::InternalServerError)
-                    .attach_printable("Error while parsing PollConfig")?;
-                payment_data.poll_config = Some(poll_config)
-            }
-            payment_data.authentication = Some(authentication);
-        }
-        types::PreAuthenthenticationFlowInput::PaymentMethodAuthNFlow {
-            card_number: _,
-            other_fields: _,
-        } => {
-            // todo!("Payment method authN operation");
-        }
-    };
-    Ok(())
->>>>>>> c3a1db16
 }