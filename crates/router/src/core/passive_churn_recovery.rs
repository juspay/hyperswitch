pub mod transformers;
pub mod types;
use api_models::payments::PaymentsRetrieveRequest;
use common_enums::{self, IntentStatus};
use common_utils::{self, id_type, types::keymanager::KeyManagerState};
use diesel_models::process_tracker::business_status;
use error_stack::ResultExt;
use hyperswitch_domain_models::{
<<<<<<< HEAD
    errors::api_error_response,
    merchant_key_store::MerchantKeyStore,
    payments::{PaymentIntent, PaymentStatusData},
=======
    errors::api_error_response, merchant_key_store::MerchantKeyStore, payments::PaymentIntent,
>>>>>>> 65ea681b
};
use scheduler::errors;

use crate::{
    core::{
        errors::{RouterResult, StorageErrorExt},
        passive_churn_recovery::types as pcr_types,
        payments::{self, operations::Operation},
    },
    db::StorageInterface,
    logger,
    routes::{metrics, SessionState},
    types::{
        api,
        storage::{self, passive_churn_recovery as pcr},
        transformers::ForeignInto,
    },
    workflows::passive_churn_recovery_workflow::get_schedule_time_to_retry_mit_payments,
};

pub async fn perform_execute_task(
    state: &SessionState,
    execute_task_process: &storage::ProcessTracker,
<<<<<<< HEAD
    tracking_data: &pcr::PCRWorkflowTrackingData,
=======
    _tracking_data: &pcr::PCRWorkflowTrackingData,
>>>>>>> 65ea681b
    pcr_data: &pcr::PCRPaymentData,
    key_manager_state: &KeyManagerState,
    payment_intent: &PaymentIntent,
) -> Result<(), errors::ProcessTrackerError> {
    let db = &*state.store;
    let decision_task = pcr_types::Decision::get_decision_based_on_params(
        db,
        payment_intent.status,
        true,
        payment_intent.active_attempt_id.clone(),
        key_manager_state,
        &pcr_data.key_store,
        &pcr_data.merchant_account,
    )
    .await?;

    match decision_task {
        pcr_types::Decision::ExecuteTask => {
            let action = pcr_types::Action::execute_payment(
                db,
                pcr_data.merchant_account.get_id(),
                payment_intent,
                execute_task_process,
            )
            .await?;
            action
                .execute_payment_response_handler(
                    db,
                    &pcr_data.merchant_account,
                    payment_intent,
                    key_manager_state,
                    &pcr_data.key_store,
                    execute_task_process,
<<<<<<< HEAD
                    &pcr_data.profile,
=======
>>>>>>> 65ea681b
                )
                .await?;
        }

        pcr_types::Decision::PsyncTask(payment_attempt) => {
            // find if a psync task is already present
            let task = "PSYNC_WORKFLOW";
            let runner = storage::ProcessTrackerRunner::PassiveRecoveryWorkflow;
            let process_tracker_id = format!(
                "{runner}_{task}_{}",
                payment_intent.get_id().get_string_repr()
            );
            let psync_task_process = db.find_process_by_id(&process_tracker_id).await?;

            match psync_task_process {
                Some(psync_process) => {
                    let pcr_status: pcr_types::PCRAttemptStatus =
                        payment_attempt.status.foreign_into();

                    pcr_status
                        .update_pt_status_based_on_attempt_status(
                            db,
                            pcr_data.merchant_account.get_id(),
                            psync_process,
                            execute_task_process,
                            key_manager_state,
                            payment_intent.clone(),
                            &pcr_data.key_store,
                            pcr_data.merchant_account.storage_scheme,
                        )
                        .await?;
                }

                None => {
<<<<<<< HEAD
=======
                    let req = PaymentsRetrieveRequest {
                        force_sync: false,
                        param: None,
                    };
>>>>>>> 65ea681b
                    // insert new psync task
                    insert_psync_pcr_task(
                        db,
                        pcr_data.merchant_account.get_id().clone(),
                        payment_intent.get_id().clone(),
                        pcr_data.profile.get_id().clone(),
                        payment_intent.active_attempt_id.clone(),
                        storage::ProcessTrackerRunner::PassiveRecoveryWorkflow,
                    )
                    .await?;

                    // finish the current task
                    db.finish_process_with_business_status(
                        execute_task_process.clone(),
                        business_status::EXECUTE_WORKFLOW_COMPLETE_FOR_PSYNC,
                    )
                    .await?;
                }
            };
        }
        pcr_types::Decision::ReviewSucceededPayment | pcr_types::Decision::ReviewFailedPayment => {
            insert_review_task(
                db,
                tracking_data.clone(),
                storage::ProcessTrackerRunner::PassiveRecoveryWorkflow,
            )
            .await?;
            db.finish_process_with_business_status(
                execute_task_process.clone(),
<<<<<<< HEAD
                business_status::EXECUTE_WORKFLOW_COMPLETE_FOR_REVIEW,
            )
            .await?;
        }
        pcr_types::Decision::InvalidTask => {
            db.finish_process_with_business_status(
                execute_task_process.clone(),
=======
>>>>>>> 65ea681b
                business_status::EXECUTE_WORKFLOW_COMPLETE,
            )
            .await?;
            logger::warn!("Abnormal State Identified")
        }
    }
    Ok(())
}

async fn insert_psync_pcr_task(
    db: &dyn StorageInterface,
    merchant_id: id_type::MerchantId,
    payment_id: id_type::GlobalPaymentId,
    profile_id: id_type::ProfileId,
    payment_attempt_id: Option<id_type::GlobalAttemptId>,
    runner: storage::ProcessTrackerRunner,
) -> RouterResult<storage::ProcessTracker> {
    let task = "PSYNC_WORKFLOW";
    let process_tracker_id = format!("{runner}_{task}_{}", payment_id.get_string_repr());
    let schedule_time = common_utils::date_time::now();
    let psync_workflow_tracking_data = pcr::PCRWorkflowTrackingData {
        global_payment_id: payment_id,
        merchant_id,
        profile_id,
        platform_merchant_id: None,
        payment_attempt_id,
    };
    let tag = ["PCR"];
    let process_tracker_entry = storage::ProcessTrackerNew::new(
        process_tracker_id,
        task,
        runner,
        tag,
        psync_workflow_tracking_data,
        schedule_time,
    )
    .change_context(api_error_response::ApiErrorResponse::InternalServerError)
    .attach_printable("Failed to construct delete tokenized data process tracker task")?;

    let response = db
        .insert_process(process_tracker_entry)
        .await
        .change_context(api_error_response::ApiErrorResponse::InternalServerError)
        .attach_printable("Failed to construct delete tokenized data process tracker task")?;
    metrics::TASKS_ADDED_COUNT.add(1, router_env::metric_attributes!(("flow", "PsyncPCR")));

    Ok(response)
}

pub async fn perform_psync_task(
    state: &SessionState,
    process: &storage::ProcessTracker,
    tracking_data: &pcr::PCRWorkflowTrackingData,
    pcr_data: &pcr::PCRPaymentData,
    key_manager_state: &KeyManagerState,
    payment_intent: &PaymentIntent,
) -> Result<(), errors::ProcessTrackerError> {
    let db = &*state.store;
    match &tracking_data.payment_attempt_id {
        Some(attempt_id) => {
            let payment_attempt = db
                .find_payment_attempt_by_id(
                    key_manager_state,
                    &pcr_data.key_store,
                    attempt_id,
                    pcr_data.merchant_account.storage_scheme,
                )
                .await
                .to_not_found_response(api_error_response::ApiErrorResponse::PaymentNotFound)?;

            let pcr_status: pcr_types::PCRAttemptStatus = payment_attempt.status.foreign_into();
            pcr_status
                .update_pt_status_based_on_attempt_status_for_psync_task(
                    state,
                    process.clone(),
                    pcr_data,
                    key_manager_state,
                    tracking_data,
                    payment_intent,
                )
                .await?;
        }
        None => {
            insert_review_task(
                db,
                tracking_data.clone(),
                storage::ProcessTrackerRunner::PassiveRecoveryWorkflow,
            )
            .await?;

            // finish the psync task as there is no active attempt
            db.finish_process_with_business_status(
                process.clone(),
                business_status::PSYNC_WORKFLOW_COMPLETE_FOR_REVIEW,
            )
            .await?;
        }
    };
    Ok(())
}

async fn insert_review_task(
    db: &dyn StorageInterface,
    tracking_data: pcr::PCRWorkflowTrackingData,
    runner: storage::ProcessTrackerRunner,
) -> RouterResult<storage::ProcessTracker> {
    let task = "REVIEW_WORKFLOW";
    let process_tracker_id = format!(
        "{runner}_{task}_{}",
        tracking_data.global_payment_id.get_string_repr()
    );
    let schedule_time = common_utils::date_time::now();
    let tag = ["PCR"];
    let process_tracker_entry = storage::ProcessTrackerNew::new(
        process_tracker_id,
        task,
        runner,
        tag,
        tracking_data,
        schedule_time,
    )
    .change_context(api_error_response::ApiErrorResponse::InternalServerError)
    .attach_printable("Failed to construct delete tokenized data process tracker task")?;

    let response = db
        .insert_process(process_tracker_entry)
        .await
        .change_context(api_error_response::ApiErrorResponse::InternalServerError)
        .attach_printable("Failed to construct delete tokenized data process tracker task")?;
    metrics::TASKS_ADDED_COUNT.add(1, router_env::metric_attributes!(("flow", "REVIEW_TASK")));

    Ok(response)
}

pub async fn perform_psync_call(
    state: &SessionState,
    tracking_data: &pcr::PCRWorkflowTrackingData,
    pcr_data: &pcr::PCRPaymentData,
) -> RouterResult<PaymentStatusData<api::PSync>> {
    let operation = payments::operations::PaymentGet;
    let req = PaymentsRetrieveRequest {
        force_sync: false,
        param: None,
    };

    // Get the tracker related information. This includes payment intent and payment attempt
    let get_tracker_response = operation
        .to_get_tracker()?
        .get_trackers(
            state,
            &tracking_data.global_payment_id,
            &req,
            &pcr_data.merchant_account,
            &pcr_data.profile,
            &pcr_data.key_store,
            &hyperswitch_domain_models::payments::HeaderPayload::default(),
            None,
        )
        .await?;

    let (payment_data, _req, _, _, _) = Box::pin(payments::payments_operation_core::<
        api::PSync,
        _,
        _,
        _,
        PaymentStatusData<api::PSync>,
    >(
        state,
        state.get_req_state(),
        pcr_data.merchant_account.clone(),
        pcr_data.key_store.clone(),
        pcr_data.profile.clone(),
        operation,
        req,
        get_tracker_response,
        payments::CallConnectorAction::Trigger,
        hyperswitch_domain_models::payments::HeaderPayload::default(),
    ))
    .await?;
    Ok(payment_data)
}

pub async fn perform_review_task(
    state: &SessionState,
    process: &storage::ProcessTracker,
    _tracking_data: &pcr::PCRWorkflowTrackingData,
    pcr_data: &pcr::PCRPaymentData,
    key_manager_state: &KeyManagerState,
    payment_intent: &PaymentIntent,
) -> Result<(), errors::ProcessTrackerError> {
    let db = &*state.store;
    let decision_task = pcr_types::Decision::get_decision_based_on_params(
        db,
        payment_intent.status,
        true,
        payment_intent.active_attempt_id.clone(),
        key_manager_state,
        &pcr_data.key_store,
        &pcr_data.merchant_account,
    )
    .await?;
    let task = "EXECUTE_WORKFLOW";
    let runner = storage::ProcessTrackerRunner::PassiveRecoveryWorkflow;
    let process_tracker_id = format!(
        "{runner}_{task}_{}",
        payment_intent.get_id().get_string_repr()
    );
    let pt = db
        .find_process_by_id(&process_tracker_id)
        .await?
        .ok_or(errors::ProcessTrackerError::ProcessFetchingFailed)?;
    match decision_task {
        types::Decision::ExecuteTask => {
            // get a reschedule time , without increasing the retry cpunt
            let schedule_time = get_schedule_time_to_retry_mit_payments(
                db,
                pcr_data.merchant_account.get_id(),
                pt.retry_count,
            )
            .await;

            // check if retry is possible
            if let Some(schedule_time) = schedule_time {
                // schedule a requeue for execute_task
                db.retry_process(pt.clone(), schedule_time).await?;
            } else {
                // TODO: send back the failure webhook
            }

            // finish current review task as the payment was a success
            db.finish_process_with_business_status(
                process.clone(),
                business_status::REVIEW_WORKFLOW_COMPLETE,
            )
            .await?;
        }
        types::Decision::PsyncTask(payment_attempt) => {
            // create a Psync task
            insert_psync_pcr_task(
                db,
                pcr_data.merchant_account.get_id().clone(),
                payment_intent.get_id().clone(),
                pcr_data.profile.get_id().clone(),
                Some(payment_attempt.get_id().clone()),
                storage::ProcessTrackerRunner::PassiveRecoveryWorkflow,
            )
            .await?;
            // finish current review task as the payment was a success
            db.finish_process_with_business_status(
                process.clone(),
                business_status::REVIEW_WORKFLOW_COMPLETE,
            )
            .await?;
        }
        types::Decision::ReviewFailedPayment => {
            // get a reschedule time for the next retry
            let schedule_time = get_schedule_time_to_retry_mit_payments(
                db,
                pcr_data.merchant_account.get_id(),
                process.retry_count + 1,
            )
            .await;

            // check if retry is possible
            if let Some(schedule_time) = schedule_time {
                // schedule a retry for execute_task
                db.retry_process(pt.clone(), schedule_time).await?;
            } else {
                // TODO: send back the failure webhook
            }
            // a retry has been scheduled
            // TODO: set the connector called as false and active attempt id field None
        }
        types::Decision::ReviewSucceededPayment => {
            // TODO: send back the successful webhook

            // finish current review task as the payment was a success
            db.finish_process_with_business_status(
                process.clone(),
                business_status::REVIEW_WORKFLOW_COMPLETE,
            )
            .await?;
        }

        types::Decision::InvalidTask => {
            db.finish_process_with_business_status(
                process.clone(),
                business_status::EXECUTE_WORKFLOW_COMPLETE,
            )
            .await?;
            logger::warn!("Abnormal State Identified")
        }
    }
    Ok(())
}<|MERGE_RESOLUTION|>--- conflicted
+++ resolved
@@ -6,13 +6,9 @@
 use diesel_models::process_tracker::business_status;
 use error_stack::ResultExt;
 use hyperswitch_domain_models::{
-<<<<<<< HEAD
     errors::api_error_response,
     merchant_key_store::MerchantKeyStore,
     payments::{PaymentIntent, PaymentStatusData},
-=======
-    errors::api_error_response, merchant_key_store::MerchantKeyStore, payments::PaymentIntent,
->>>>>>> 65ea681b
 };
 use scheduler::errors;
 
@@ -36,11 +32,7 @@
 pub async fn perform_execute_task(
     state: &SessionState,
     execute_task_process: &storage::ProcessTracker,
-<<<<<<< HEAD
     tracking_data: &pcr::PCRWorkflowTrackingData,
-=======
-    _tracking_data: &pcr::PCRWorkflowTrackingData,
->>>>>>> 65ea681b
     pcr_data: &pcr::PCRPaymentData,
     key_manager_state: &KeyManagerState,
     payment_intent: &PaymentIntent,
@@ -67,17 +59,14 @@
             )
             .await?;
             action
-                .execute_payment_response_handler(
+                .execute_payment_task_response_handler(
                     db,
                     &pcr_data.merchant_account,
                     payment_intent,
                     key_manager_state,
                     &pcr_data.key_store,
                     execute_task_process,
-<<<<<<< HEAD
                     &pcr_data.profile,
-=======
->>>>>>> 65ea681b
                 )
                 .await?;
         }
@@ -112,13 +101,6 @@
                 }
 
                 None => {
-<<<<<<< HEAD
-=======
-                    let req = PaymentsRetrieveRequest {
-                        force_sync: false,
-                        param: None,
-                    };
->>>>>>> 65ea681b
                     // insert new psync task
                     insert_psync_pcr_task(
                         db,
@@ -148,7 +130,6 @@
             .await?;
             db.finish_process_with_business_status(
                 execute_task_process.clone(),
-<<<<<<< HEAD
                 business_status::EXECUTE_WORKFLOW_COMPLETE_FOR_REVIEW,
             )
             .await?;
@@ -156,8 +137,6 @@
         pcr_types::Decision::InvalidTask => {
             db.finish_process_with_business_status(
                 execute_task_process.clone(),
-=======
->>>>>>> 65ea681b
                 business_status::EXECUTE_WORKFLOW_COMPLETE,
             )
             .await?;
@@ -249,11 +228,12 @@
             .await?;
 
             // finish the psync task as there is no active attempt
-            db.finish_process_with_business_status(
-                process.clone(),
-                business_status::PSYNC_WORKFLOW_COMPLETE_FOR_REVIEW,
-            )
-            .await?;
+            db.as_scheduler()
+                .finish_process_with_business_status(
+                    process.clone(),
+                    business_status::PSYNC_WORKFLOW_COMPLETE_FOR_REVIEW,
+                )
+                .await?;
         }
     };
     Ok(())
@@ -366,6 +346,7 @@
         payment_intent.get_id().get_string_repr()
     );
     let pt = db
+        .as_scheduler()
         .find_process_by_id(&process_tracker_id)
         .await?
         .ok_or(errors::ProcessTrackerError::ProcessFetchingFailed)?;
@@ -382,17 +363,20 @@
             // check if retry is possible
             if let Some(schedule_time) = schedule_time {
                 // schedule a requeue for execute_task
-                db.retry_process(pt.clone(), schedule_time).await?;
+                db.as_scheduler()
+                    .retry_process(pt.clone(), schedule_time)
+                    .await?;
             } else {
                 // TODO: send back the failure webhook
             }
 
             // finish current review task as the payment was a success
-            db.finish_process_with_business_status(
-                process.clone(),
-                business_status::REVIEW_WORKFLOW_COMPLETE,
-            )
-            .await?;
+            db.as_scheduler()
+                .finish_process_with_business_status(
+                    process.clone(),
+                    business_status::REVIEW_WORKFLOW_COMPLETE,
+                )
+                .await?;
         }
         types::Decision::PsyncTask(payment_attempt) => {
             // create a Psync task
@@ -406,11 +390,12 @@
             )
             .await?;
             // finish current review task as the payment was a success
-            db.finish_process_with_business_status(
-                process.clone(),
-                business_status::REVIEW_WORKFLOW_COMPLETE,
-            )
-            .await?;
+            db.as_scheduler()
+                .finish_process_with_business_status(
+                    process.clone(),
+                    business_status::REVIEW_WORKFLOW_COMPLETE,
+                )
+                .await?;
         }
         types::Decision::ReviewFailedPayment => {
             // get a reschedule time for the next retry
@@ -424,7 +409,9 @@
             // check if retry is possible
             if let Some(schedule_time) = schedule_time {
                 // schedule a retry for execute_task
-                db.retry_process(pt.clone(), schedule_time).await?;
+                db.as_scheduler()
+                    .retry_process(pt.clone(), schedule_time)
+                    .await?;
             } else {
                 // TODO: send back the failure webhook
             }
@@ -435,19 +422,21 @@
             // TODO: send back the successful webhook
 
             // finish current review task as the payment was a success
-            db.finish_process_with_business_status(
-                process.clone(),
-                business_status::REVIEW_WORKFLOW_COMPLETE,
-            )
-            .await?;
+            db.as_scheduler()
+                .finish_process_with_business_status(
+                    process.clone(),
+                    business_status::REVIEW_WORKFLOW_COMPLETE,
+                )
+                .await?;
         }
 
         types::Decision::InvalidTask => {
-            db.finish_process_with_business_status(
-                process.clone(),
-                business_status::EXECUTE_WORKFLOW_COMPLETE,
-            )
-            .await?;
+            db.as_scheduler()
+                .finish_process_with_business_status(
+                    process.clone(),
+                    business_status::EXECUTE_WORKFLOW_COMPLETE,
+                )
+                .await?;
             logger::warn!("Abnormal State Identified")
         }
     }
