pub mod transformers;
pub mod types;
use api_models::payments::PaymentsRetrieveRequest;
use common_enums::{self, IntentStatus};
use common_utils::{self, id_type, types::keymanager::KeyManagerState};
use diesel_models::process_tracker::business_status;
use error_stack::ResultExt;
use hyperswitch_domain_models::{
<<<<<<< HEAD
    errors::api_error_response, merchant_key_store::MerchantKeyStore, payments::PaymentIntent,
    payments::PaymentStatusData,
=======
    business_profile,
    errors::api_error_response,
    merchant_account,
    merchant_key_store::MerchantKeyStore,
    payments::{PaymentIntent, PaymentStatusData},
>>>>>>> 96bc6233
};
use scheduler::errors;

use crate::{
    core::{
        errors::{RouterResult, StorageErrorExt},
        passive_churn_recovery::types as pcr_types,
        payments::{self, operations::Operation},
    },
    db::StorageInterface,
    logger,
    routes::{metrics, SessionState},
    types::{
        api,
        storage::{self, passive_churn_recovery as pcr},
        transformers::ForeignInto,
    },
    workflows::passive_churn_recovery_workflow::get_schedule_time_to_retry_mit_payments,
};

pub async fn decide_execute_pcr_workflow(
    state: &SessionState,
    process: &storage::ProcessTracker,
    tracking_data: &pcr::PCRWorkflowTrackingData,
    pcr_data: &pcr::PCRPaymentData,
    key_manager_state: &KeyManagerState,
    payment_intent: &PaymentIntent,
) -> Result<(), errors::ProcessTrackerError> {
    let db = &*state.store;
    let decision_task = pcr_types::Decision::get_decision_based_on_params(
        db,
        payment_intent.status,
        true,
        payment_intent.active_attempt_id.clone(),
        key_manager_state,
        &pcr_data.key_store,
        &pcr_data.merchant_account,
    )
    .await?;

    match decision_task {
        pcr_types::Decision::ExecuteTask => {
            let action = pcr_types::Action::execute_payment(
                db,
                pcr_data.merchant_account.get_id(),
                payment_intent,
                process,
            )
            .await?;
            action
                .execute_payment_response_handler(
                    db,
                    &pcr_data.merchant_account,
                    payment_intent,
                    key_manager_state,
                    &pcr_data.key_store,
                    process,
                    &pcr_data.profile,
                )
                .await?;
        }

        pcr_types::Decision::PsyncTask(payment_attempt) => {
            // find if a psync task is already present
            let task = "PSYNC_WORKFLOW";
            let runner = storage::ProcessTrackerRunner::PassiveRecoveryWorkflow;
            let process_tracker_id = format!(
                "{runner}_{task}_{}",
                payment_intent.get_id().get_string_repr()
            );
            let process_tracker_entry = db.find_process_by_id(&process_tracker_id).await?;

            // validate if its a psync task
            match process_tracker_entry {
                Some(process_tracker) => {
                    let pcr_status: pcr_types::PCRAttemptStatus =
                        payment_attempt.status.foreign_into();

                    pcr_status
                        .perform_action_based_on_status(
                            db,
                            pcr_data.merchant_account.get_id(),
                            process_tracker,
                            process,
                            key_manager_state,
                            payment_intent.clone(),
                            &pcr_data.key_store,
                            pcr_data.merchant_account.storage_scheme,
                        )
                        .await?;
                }

                None => {
                    insert_psync_pcr_task(
                        db,
                        pcr_data.merchant_account.get_id().clone(),
                        payment_intent.get_id().clone(),
                        pcr_data.profile.get_id().clone(),
                        payment_intent.active_attempt_id.clone(),
                        storage::ProcessTrackerRunner::PassiveRecoveryWorkflow,
                    )
                    .await?;
                }
            };
        }
        pcr_types::Decision::ReviewSucceededPayment | pcr_types::Decision::ReviewFailedPayment => {
            insert_review_task(
                db,
                tracking_data.clone(),
                storage::ProcessTrackerRunner::PassiveRecoveryWorkflow,
            )
            .await?;
            db.finish_process_with_business_status(
                process.clone(),
                business_status::PSYNC_WORKFLOW_COMPLETE_FOR_REVIEW,
            )
            .await?;
        }
        pcr_types::Decision::InvalidTask => {
            db.finish_process_with_business_status(
                process.clone(),
                business_status::EXECUTE_WORKFLOW_COMPLETE,
            )
            .await?;
            logger::warn!("Abnormal State Identified")
        }
    }
    Ok(())
}

async fn insert_psync_pcr_task(
    db: &dyn StorageInterface,
    merchant_id: id_type::MerchantId,
    payment_id: id_type::GlobalPaymentId,
    profile_id: id_type::ProfileId,
    payment_attempt_id: Option<id_type::GlobalAttemptId>,
    runner: storage::ProcessTrackerRunner,
) -> RouterResult<storage::ProcessTracker> {
    let task = "PSYNC_WORKFLOW";
    let process_tracker_id = format!("{runner}_{task}_{}", payment_id.get_string_repr());
    let schedule_time = common_utils::date_time::now();
    let psync_workflow_tracking_data = pcr::PCRWorkflowTrackingData {
        global_payment_id: payment_id,
        merchant_id,
        profile_id,
        platform_merchant_id: None,
        payment_attempt_id,
    };
    let tag = ["PCR"];
    let process_tracker_entry = storage::ProcessTrackerNew::new(
        process_tracker_id,
        task,
        runner,
        tag,
        psync_workflow_tracking_data,
        schedule_time,
    )
    .change_context(api_error_response::ApiErrorResponse::InternalServerError)
    .attach_printable("Failed to construct delete tokenized data process tracker task")?;

    let response = db
        .insert_process(process_tracker_entry)
        .await
        .change_context(api_error_response::ApiErrorResponse::InternalServerError)
        .attach_printable("Failed to construct delete tokenized data process tracker task")?;
    metrics::TASKS_ADDED_COUNT.add(1, router_env::metric_attributes!(("flow", "PsyncPCR")));

    Ok(response)
}

async fn terminal_payment_failure_handling(
    db: &dyn StorageInterface,
    key_manager_state: &KeyManagerState,
    payment_intent: PaymentIntent,
    merchant_key_store: &MerchantKeyStore,
    storage_scheme: common_enums::MerchantStorageScheme,
) -> Result<(), errors::ProcessTrackerError> {
    let payment_intent_update = storage::PaymentIntentUpdate::ConfirmIntent {
        status: IntentStatus::Failed,
        updated_by: storage_scheme.to_string(),
        active_attempt_id: None,
    };
    // mark the intent as failure
    db.update_payment_intent(
        key_manager_state,
        payment_intent,
        payment_intent_update,
        merchant_key_store,
        storage_scheme,
    )
    .await
    .to_not_found_response(api_error_response::ApiErrorResponse::PaymentNotFound)
    .attach_printable("Error while updating payment_intent")?;

    Ok(())
}
pub async fn decide_execute_psync_workflow(
    state: &SessionState,
    process: &storage::ProcessTracker,
    tracking_data: &pcr::PCRWorkflowTrackingData,
    pcr_data: &pcr::PCRPaymentData,
    key_manager_state: &KeyManagerState,
    payment_intent: &PaymentIntent,
) -> Result<(), errors::ProcessTrackerError> {
    let db = &*state.store;
    match &tracking_data.payment_attempt_id {
        Some(attempt_id) => {
            let payment_attempt = db
                .find_payment_attempt_by_id(
                    key_manager_state,
                    &pcr_data.key_store,
                    attempt_id,
                    pcr_data.merchant_account.storage_scheme,
                )
                .await
                .to_not_found_response(api_error_response::ApiErrorResponse::PaymentNotFound)?;

            let pcr_status: pcr_types::PCRAttemptStatus = payment_attempt.status.foreign_into();
            pcr_status
                .perform_action_based_on_status_for_psync_task(
                    state,
                    process.clone(),
                    pcr_data,
                    key_manager_state,
                    tracking_data,
                    payment_intent,
                )
                .await?;
        }
        None => {
            insert_review_task(
                db,
                tracking_data.clone(),
                storage::ProcessTrackerRunner::PassiveRecoveryWorkflow,
            )
            .await?;

            // finish the psync task as there is no active attempt
            db.finish_process_with_business_status(
                process.clone(),
                business_status::PSYNC_WORKFLOW_COMPLETE_FOR_REVIEW,
            )
            .await?;
        }
    };
    Ok(())
}

async fn insert_review_task(
    db: &dyn StorageInterface,
    tracking_data: pcr::PCRWorkflowTrackingData,
    runner: storage::ProcessTrackerRunner,
) -> RouterResult<storage::ProcessTracker> {
    let task = "REVIEW_WORKFLOW";
    let process_tracker_id = format!(
        "{runner}_{task}_{}",
        tracking_data.global_payment_id.get_string_repr()
    );
    let schedule_time = common_utils::date_time::now();
    let tag = ["PCR"];
    let process_tracker_entry = storage::ProcessTrackerNew::new(
        process_tracker_id,
        task,
        runner,
        tag,
        tracking_data,
        schedule_time,
    )
    .change_context(api_error_response::ApiErrorResponse::InternalServerError)
    .attach_printable("Failed to construct delete tokenized data process tracker task")?;

    let response = db
        .insert_process(process_tracker_entry)
        .await
        .change_context(api_error_response::ApiErrorResponse::InternalServerError)
        .attach_printable("Failed to construct delete tokenized data process tracker task")?;
    metrics::TASKS_ADDED_COUNT.add(1, router_env::metric_attributes!(("flow", "REVIEW_TASK")));

    Ok(response)
}

pub async fn perform_psync_call(
    state: &SessionState,
    tracking_data: &pcr::PCRWorkflowTrackingData,
    pcr_data: &pcr::PCRPaymentData,
) -> RouterResult<PaymentStatusData<api::PSync>> {
    let operation = payments::operations::PaymentGet;
    let req = PaymentsRetrieveRequest {
        force_sync: false,
        param: None,
    };

    // Get the tracker related information. This includes payment intent and payment attempt
    let get_tracker_response = operation
        .to_get_tracker()?
        .get_trackers(
            state,
            &tracking_data.global_payment_id,
            &req,
            &pcr_data.merchant_account,
            &pcr_data.profile,
            &pcr_data.key_store,
            &hyperswitch_domain_models::payments::HeaderPayload::default(),
            None,
        )
        .await?;

    let (payment_data, _req, _, _, _) = Box::pin(payments::payments_operation_core::<
        api::PSync,
        _,
        _,
        _,
        PaymentStatusData<api::PSync>,
    >(
        state,
        state.get_req_state(),
        pcr_data.merchant_account.clone(),
        pcr_data.key_store.clone(),
        pcr_data.profile.clone(),
        operation,
        req,
        get_tracker_response,
        payments::CallConnectorAction::Trigger,
        hyperswitch_domain_models::payments::HeaderPayload::default(),
    ))
    .await?;
    Ok(payment_data)
}

pub async fn review_workflow(
    state: &SessionState,
    process: &storage::ProcessTracker,
    _tracking_data: &pcr::PCRWorkflowTrackingData,
    pcr_data: &pcr::PCRPaymentData,
    key_manager_state: &KeyManagerState,
    payment_intent: &PaymentIntent,
) -> Result<(), errors::ProcessTrackerError> {
    let db = &*state.store;
    let decision_task = pcr_types::Decision::get_decision_based_on_params(
        db,
        payment_intent.status,
        true,
        payment_intent.active_attempt_id.clone(),
        key_manager_state,
        &pcr_data.key_store,
        &pcr_data.merchant_account,
    )
    .await?;
    let task = "EXECUTE_WORKFLOW";
    let runner = storage::ProcessTrackerRunner::PassiveRecoveryWorkflow;
    let process_tracker_id = format!(
        "{runner}_{task}_{}",
        payment_intent.get_id().get_string_repr()
    );
    let pt = db.find_process_by_id(&process_tracker_id).await?;
    match decision_task {
        types::Decision::ExecuteTask => {
            // get a reschedule time , without increasing the retry cpunt
            let schedule_time = get_schedule_time_to_retry_mit_payments(
                db,
                pcr_data.merchant_account.get_id(),
                process.retry_count,
            )
            .await;

            // check if retry is possible
            if let (Some(schedule_time), Some(pt)) = (schedule_time, pt) {
                // schedule a requeue for execute_task
                db.retry_process(pt.clone(), schedule_time).await?;
            } else {
                terminal_payment_failure_handling(
                    db,
                    key_manager_state,
                    payment_intent.clone(),
                    &pcr_data.key_store,
                    pcr_data.merchant_account.storage_scheme,
                )
                .await?;
            }
        }
        types::Decision::PsyncTask(payment_attempt) => {
            // create a Psync task
            insert_psync_pcr_task(
                db,
                pcr_data.merchant_account.get_id().clone(),
                payment_intent.get_id().clone(),
                pcr_data.profile.get_id().clone(),
                Some(payment_attempt.get_id().clone()),
                storage::ProcessTrackerRunner::PassiveRecoveryWorkflow,
            )
            .await?;
            // finish current review task as the payment was a success
            db.finish_process_with_business_status(
                process.clone(),
                business_status::REVIEW_WORKFLOW_COMPLETE,
            )
            .await?;
        }
        types::Decision::ReviewFailedPayment => {
            // get a reschedule time , without increasing the retry cpunt
            let schedule_time = get_schedule_time_to_retry_mit_payments(
                db,
                pcr_data.merchant_account.get_id(),
                process.retry_count + 1,
            )
            .await;

            // check if retry is possible
            if let (Some(schedule_time), Some(pt)) = (schedule_time, pt) {
                // schedule a retry for execute_task
                db.retry_process(pt.clone(), schedule_time).await?;
            } else {
                terminal_payment_failure_handling(
                    db,
                    key_manager_state,
                    payment_intent.clone(),
                    &pcr_data.key_store,
                    pcr_data.merchant_account.storage_scheme,
                )
                .await?;
            }
            // a retry has been scheduled
            // TODO: set the connector called as false and active attempt id field None
        }
        types::Decision::ReviewSucceededPayment => {
            // TODO: send back the successful webhook

            // finish current review task as the payment was a success
            db.finish_process_with_business_status(
                process.clone(),
                business_status::REVIEW_WORKFLOW_COMPLETE,
            )
            .await?;
        }

        types::Decision::InvalidTask => {
            db.finish_process_with_business_status(
                process.clone(),
                business_status::EXECUTE_WORKFLOW_COMPLETE,
            )
            .await?;
            logger::warn!("Abnormal State Identified")
        }
    }
    Ok(())
}<|MERGE_RESOLUTION|>--- conflicted
+++ resolved
@@ -6,16 +6,9 @@
 use diesel_models::process_tracker::business_status;
 use error_stack::ResultExt;
 use hyperswitch_domain_models::{
-<<<<<<< HEAD
-    errors::api_error_response, merchant_key_store::MerchantKeyStore, payments::PaymentIntent,
-    payments::PaymentStatusData,
-=======
-    business_profile,
     errors::api_error_response,
-    merchant_account,
     merchant_key_store::MerchantKeyStore,
     payments::{PaymentIntent, PaymentStatusData},
->>>>>>> 96bc6233
 };
 use scheduler::errors;
 
