//! Analysis for usage of all helper functions for use case of routing
//!
//! Functions that are used to perform the retrieval of merchant's
//! routing dict, configs, defaults
use std::fmt::Debug;
#[cfg(all(feature = "dynamic_routing", feature = "v1"))]
use std::str::FromStr;
#[cfg(all(feature = "dynamic_routing", feature = "v1"))]
use std::sync::Arc;

#[cfg(feature = "v1")]
use api_models::open_router;
use api_models::routing as routing_types;
#[cfg(all(feature = "dynamic_routing", feature = "v1"))]
use common_utils::ext_traits::ValueExt;
use common_utils::{ext_traits::Encode, id_type, types::keymanager::KeyManagerState};
use diesel_models::configs;
#[cfg(all(feature = "v1", feature = "dynamic_routing"))]
use diesel_models::dynamic_routing_stats::{DynamicRoutingStatsNew, DynamicRoutingStatsUpdate};
#[cfg(all(feature = "dynamic_routing", feature = "v1"))]
use diesel_models::routing_algorithm;
use error_stack::ResultExt;
#[cfg(all(feature = "dynamic_routing", feature = "v1"))]
use external_services::grpc_client::dynamic_routing::{
    contract_routing_client::ContractBasedDynamicRouting,
    elimination_based_client::EliminationBasedRouting,
    success_rate_client::SuccessBasedDynamicRouting,
};
#[cfg(all(feature = "v1", feature = "dynamic_routing"))]
use hyperswitch_domain_models::api::ApplicationResponse;
#[cfg(all(feature = "dynamic_routing", feature = "v1"))]
use router_env::logger;
#[cfg(all(feature = "dynamic_routing", feature = "v1"))]
use router_env::{instrument, tracing};
use rustc_hash::FxHashSet;
use storage_impl::redis::cache;
#[cfg(all(feature = "dynamic_routing", feature = "v1"))]
use storage_impl::redis::cache::Cacheable;

#[cfg(all(feature = "dynamic_routing", feature = "v1"))]
use crate::db::errors::StorageErrorExt;
#[cfg(feature = "v2")]
use crate::types::domain::MerchantConnectorAccount;
#[cfg(all(feature = "dynamic_routing", feature = "v1"))]
use crate::types::transformers::ForeignFrom;
use crate::{
    core::errors::{self, RouterResult},
    db::StorageInterface,
    routes::SessionState,
    types::{domain, storage},
    utils::StringExt,
};
#[cfg(all(feature = "dynamic_routing", feature = "v1"))]
use crate::{
    core::{
        metrics as core_metrics,
        payments::routing::utils::{self as routing_utils, DecisionEngineApiHandler},
        routing,
    },
    services,
    types::transformers::ForeignInto,
};
pub const SUCCESS_BASED_DYNAMIC_ROUTING_ALGORITHM: &str =
    "Success rate based dynamic routing algorithm";
pub const ELIMINATION_BASED_DYNAMIC_ROUTING_ALGORITHM: &str =
    "Elimination based dynamic routing algorithm";
pub const CONTRACT_BASED_DYNAMIC_ROUTING_ALGORITHM: &str =
    "Contract based dynamic routing algorithm";

pub const DECISION_ENGINE_RULE_CREATE_ENDPOINT: &str = "rule/create";
pub const DECISION_ENGINE_RULE_UPDATE_ENDPOINT: &str = "rule/update";
pub const DECISION_ENGINE_RULE_DELETE_ENDPOINT: &str = "rule/delete";
pub const DECISION_ENGINE_MERCHANT_BASE_ENDPOINT: &str = "merchant-account";
pub const DECISION_ENGINE_MERCHANT_CREATE_ENDPOINT: &str = "merchant-account/create";

/// Provides us with all the configured configs of the Merchant in the ascending time configured
/// manner and chooses the first of them
pub async fn get_merchant_default_config(
    db: &dyn StorageInterface,
    // Cannot make this as merchant id domain type because, we are passing profile id also here
    merchant_id: &str,
    transaction_type: &storage::enums::TransactionType,
) -> RouterResult<Vec<routing_types::RoutableConnectorChoice>> {
    let key = get_default_config_key(merchant_id, transaction_type);
    let maybe_config = db.find_config_by_key(&key).await;

    match maybe_config {
        Ok(config) => config
            .config
            .parse_struct("Vec<RoutableConnectors>")
            .change_context(errors::ApiErrorResponse::InternalServerError)
            .attach_printable("Merchant default config has invalid structure"),

        Err(e) if e.current_context().is_db_not_found() => {
            let new_config_conns = Vec::<routing_types::RoutableConnectorChoice>::new();
            let serialized = new_config_conns
                .encode_to_string_of_json()
                .change_context(errors::ApiErrorResponse::InternalServerError)
                .attach_printable(
                    "Error while creating and serializing new merchant default config",
                )?;

            let new_config = configs::ConfigNew {
                key,
                config: serialized,
            };

            db.insert_config(new_config)
                .await
                .change_context(errors::ApiErrorResponse::InternalServerError)
                .attach_printable("Error inserting new default routing config into DB")?;

            Ok(new_config_conns)
        }

        Err(e) => Err(e)
            .change_context(errors::ApiErrorResponse::InternalServerError)
            .attach_printable("Error fetching default config for merchant"),
    }
}

/// Merchant's already created config can be updated and this change will be reflected
/// in DB as well for the particular updated config
pub async fn update_merchant_default_config(
    db: &dyn StorageInterface,
    merchant_id: &str,
    connectors: Vec<routing_types::RoutableConnectorChoice>,
    transaction_type: &storage::enums::TransactionType,
) -> RouterResult<()> {
    let key = get_default_config_key(merchant_id, transaction_type);
    let config_str = connectors
        .encode_to_string_of_json()
        .change_context(errors::ApiErrorResponse::InternalServerError)
        .attach_printable("Unable to serialize merchant default routing config during update")?;

    let config_update = configs::ConfigUpdate::Update {
        config: Some(config_str),
    };

    db.update_config_by_key(&key, config_update)
        .await
        .change_context(errors::ApiErrorResponse::InternalServerError)
        .attach_printable("Error updating the default routing config in DB")?;

    Ok(())
}

pub async fn update_merchant_routing_dictionary(
    db: &dyn StorageInterface,
    merchant_id: &str,
    dictionary: routing_types::RoutingDictionary,
) -> RouterResult<()> {
    let key = get_routing_dictionary_key(merchant_id);
    let dictionary_str = dictionary
        .encode_to_string_of_json()
        .change_context(errors::ApiErrorResponse::InternalServerError)
        .attach_printable("Unable to serialize routing dictionary during update")?;

    let config_update = configs::ConfigUpdate::Update {
        config: Some(dictionary_str),
    };

    db.update_config_by_key(&key, config_update)
        .await
        .change_context(errors::ApiErrorResponse::InternalServerError)
        .attach_printable("Error saving routing dictionary to DB")?;

    Ok(())
}

/// This will help make one of all configured algorithms to be in active state for a particular
/// merchant
#[cfg(feature = "v1")]
pub async fn update_merchant_active_algorithm_ref(
    state: &SessionState,
    key_store: &domain::MerchantKeyStore,
    config_key: cache::CacheKind<'_>,
    algorithm_id: routing_types::RoutingAlgorithmRef,
) -> RouterResult<()> {
    let ref_value = algorithm_id
        .encode_to_value()
        .change_context(errors::ApiErrorResponse::InternalServerError)
        .attach_printable("Failed converting routing algorithm ref to json value")?;

    let merchant_account_update = storage::MerchantAccountUpdate::Update {
        merchant_name: None,
        merchant_details: None,
        return_url: None,
        webhook_details: None,
        sub_merchants_enabled: None,
        parent_merchant_id: None,
        enable_payment_response_hash: None,
        payment_response_hash_key: None,
        redirect_to_merchant_with_http_post: None,
        publishable_key: None,
        locker_id: None,
        metadata: None,
        routing_algorithm: Some(ref_value),
        primary_business_details: None,
        intent_fulfillment_time: None,
        frm_routing_algorithm: None,
        payout_routing_algorithm: None,
        default_profile: None,
        payment_link_config: None,
        pm_collect_link_config: None,
    };

    let db = &*state.store;
    db.update_specific_fields_in_merchant(
        &state.into(),
        &key_store.merchant_id,
        merchant_account_update,
        key_store,
    )
    .await
    .change_context(errors::ApiErrorResponse::InternalServerError)
    .attach_printable("Failed to update routing algorithm ref in merchant account")?;

    cache::redact_from_redis_and_publish(db.get_cache_store().as_ref(), [config_key])
        .await
        .change_context(errors::ApiErrorResponse::InternalServerError)
        .attach_printable("Failed to invalidate the config cache")?;

    Ok(())
}

#[cfg(feature = "v1")]
pub async fn update_profile_active_algorithm_ref(
    db: &dyn StorageInterface,
    key_manager_state: &KeyManagerState,
    merchant_key_store: &domain::MerchantKeyStore,
    current_business_profile: domain::Profile,
    algorithm_id: routing_types::RoutingAlgorithmRef,
    transaction_type: &storage::enums::TransactionType,
) -> RouterResult<()> {
    let ref_val = algorithm_id
        .encode_to_value()
        .change_context(errors::ApiErrorResponse::InternalServerError)
        .attach_printable("Failed to convert routing ref to value")?;

    let merchant_id = current_business_profile.merchant_id.clone();

    let profile_id = current_business_profile.get_id().to_owned();

    let (routing_algorithm, payout_routing_algorithm, three_ds_decision_rule_algorithm) =
        match transaction_type {
            storage::enums::TransactionType::Payment => (Some(ref_val), None, None),
            #[cfg(feature = "payouts")]
            storage::enums::TransactionType::Payout => (None, Some(ref_val), None),
            storage::enums::TransactionType::ThreeDsAuthentication => (None, None, Some(ref_val)),
        };

    let business_profile_update = domain::ProfileUpdate::RoutingAlgorithmUpdate {
        routing_algorithm,
        payout_routing_algorithm,
<<<<<<< HEAD
        three_ds_decision_rule_algorithm,
=======
        three_ds_decision_rule_algorithm: None,
>>>>>>> 0465886f
    };

    db.update_profile_by_profile_id(
        key_manager_state,
        merchant_key_store,
        current_business_profile,
        business_profile_update,
    )
    .await
    .change_context(errors::ApiErrorResponse::InternalServerError)
    .attach_printable("Failed to update routing algorithm ref in business profile")?;

    // Invalidate the routing cache for Payments and Payouts transaction types
    if !transaction_type.is_three_ds_authentication() {
        let routing_cache_key = cache::CacheKind::Routing(
            format!(
                "routing_config_{}_{}",
                merchant_id.get_string_repr(),
                profile_id.get_string_repr(),
            )
            .into(),
        );

        cache::redact_from_redis_and_publish(db.get_cache_store().as_ref(), [routing_cache_key])
            .await
            .change_context(errors::ApiErrorResponse::InternalServerError)
            .attach_printable("Failed to invalidate routing cache")?;
    }
    Ok(())
}

#[cfg(feature = "v1")]
pub async fn update_business_profile_active_dynamic_algorithm_ref(
    db: &dyn StorageInterface,
    key_manager_state: &KeyManagerState,
    merchant_key_store: &domain::MerchantKeyStore,
    current_business_profile: domain::Profile,
    dynamic_routing_algorithm_ref: routing_types::DynamicRoutingAlgorithmRef,
) -> RouterResult<()> {
    let ref_val = dynamic_routing_algorithm_ref
        .encode_to_value()
        .change_context(errors::ApiErrorResponse::InternalServerError)
        .attach_printable("Failed to convert dynamic routing ref to value")?;
    let business_profile_update = domain::ProfileUpdate::DynamicRoutingAlgorithmUpdate {
        dynamic_routing_algorithm: Some(ref_val),
    };
    db.update_profile_by_profile_id(
        key_manager_state,
        merchant_key_store,
        current_business_profile,
        business_profile_update,
    )
    .await
    .change_context(errors::ApiErrorResponse::InternalServerError)
    .attach_printable("Failed to update dynamic routing algorithm ref in business profile")?;
    Ok(())
}

#[cfg(feature = "v2")]
#[derive(Clone, Debug)]
pub struct RoutingAlgorithmHelpers<'h> {
    pub name_mca_id_set: ConnectNameAndMCAIdForProfile<'h>,
    pub name_set: ConnectNameForProfile<'h>,
    pub routing_algorithm: &'h routing_types::RoutingAlgorithm,
}

#[cfg(feature = "v1")]
pub enum RoutingDecisionData {
    DebitRouting(DebitRoutingDecisionData),
}
#[cfg(feature = "v1")]
pub struct DebitRoutingDecisionData {
    pub card_network: common_enums::enums::CardNetwork,
    pub debit_routing_result: open_router::DebitRoutingOutput,
}
#[cfg(feature = "v1")]
impl RoutingDecisionData {
    pub fn apply_routing_decision<F, D>(&self, payment_data: &mut D)
    where
        F: Send + Clone,
        D: crate::core::payments::OperationSessionGetters<F>
            + crate::core::payments::OperationSessionSetters<F>
            + Send
            + Sync
            + Clone,
    {
        match self {
            Self::DebitRouting(data) => data.apply_debit_routing_decision(payment_data),
        }
    }

    pub fn get_debit_routing_decision_data(
        network: common_enums::enums::CardNetwork,
        debit_routing_result: open_router::DebitRoutingOutput,
    ) -> Self {
        Self::DebitRouting(DebitRoutingDecisionData {
            card_network: network,
            debit_routing_result,
        })
    }
}
#[cfg(feature = "v1")]
impl DebitRoutingDecisionData {
    pub fn apply_debit_routing_decision<F, D>(&self, payment_data: &mut D)
    where
        F: Send + Clone,
        D: crate::core::payments::OperationSessionGetters<F>
            + crate::core::payments::OperationSessionSetters<F>
            + Send
            + Sync
            + Clone,
    {
        payment_data.set_card_network(self.card_network.clone());
        payment_data.set_co_badged_card_data(&self.debit_routing_result);
    }
}
#[derive(Clone, Debug)]
pub struct ConnectNameAndMCAIdForProfile<'a>(
    pub  FxHashSet<(
        &'a common_enums::connector_enums::Connector,
        id_type::MerchantConnectorAccountId,
    )>,
);
#[derive(Clone, Debug)]
pub struct ConnectNameForProfile<'a>(pub FxHashSet<&'a common_enums::connector_enums::Connector>);

#[cfg(feature = "v2")]
impl RoutingAlgorithmHelpers<'_> {
    fn connector_choice(
        &self,
        choice: &routing_types::RoutableConnectorChoice,
    ) -> RouterResult<()> {
        if let Some(ref mca_id) = choice.merchant_connector_id {
            let connector_choice = common_enums::connector_enums::Connector::from(choice.connector);
            error_stack::ensure!(
                self.name_mca_id_set.0.contains(&(&connector_choice, mca_id.clone())),
                errors::ApiErrorResponse::InvalidRequestData {
                    message: format!(
                        "connector with name '{}' and merchant connector account id '{:?}' not found for the given profile",
                        connector_choice,
                        mca_id,
                    )
                }
            );
        } else {
            let connector_choice = common_enums::connector_enums::Connector::from(choice.connector);
            error_stack::ensure!(
                self.name_set.0.contains(&connector_choice),
                errors::ApiErrorResponse::InvalidRequestData {
                    message: format!(
                        "connector with name '{}' not found for the given profile",
                        connector_choice,
                    )
                }
            );
        };
        Ok(())
    }

    pub fn validate_connectors_in_routing_config(&self) -> RouterResult<()> {
        match self.routing_algorithm {
            routing_types::RoutingAlgorithm::Single(choice) => {
                self.connector_choice(choice)?;
            }

            routing_types::RoutingAlgorithm::Priority(list) => {
                for choice in list {
                    self.connector_choice(choice)?;
                }
            }

            routing_types::RoutingAlgorithm::VolumeSplit(splits) => {
                for split in splits {
                    self.connector_choice(&split.connector)?;
                }
            }

            routing_types::RoutingAlgorithm::Advanced(program) => {
                let check_connector_selection =
                    |selection: &routing_types::ConnectorSelection| -> RouterResult<()> {
                        match selection {
                            routing_types::ConnectorSelection::VolumeSplit(splits) => {
                                for split in splits {
                                    self.connector_choice(&split.connector)?;
                                }
                            }

                            routing_types::ConnectorSelection::Priority(list) => {
                                for choice in list {
                                    self.connector_choice(choice)?;
                                }
                            }
                        }

                        Ok(())
                    };

                check_connector_selection(&program.default_selection)?;

                for rule in &program.rules {
                    check_connector_selection(&rule.connector_selection)?;
                }
            }
        }

        Ok(())
    }
}

#[cfg(feature = "v1")]
pub async fn validate_connectors_in_routing_config(
    state: &SessionState,
    key_store: &domain::MerchantKeyStore,
    merchant_id: &id_type::MerchantId,
    profile_id: &id_type::ProfileId,
    routing_algorithm: &routing_types::RoutingAlgorithm,
) -> RouterResult<()> {
    let all_mcas = state
        .store
        .find_merchant_connector_account_by_merchant_id_and_disabled_list(
            &state.into(),
            merchant_id,
            true,
            key_store,
        )
        .await
        .change_context(errors::ApiErrorResponse::MerchantConnectorAccountNotFound {
            id: merchant_id.get_string_repr().to_owned(),
        })?;
    let name_mca_id_set = all_mcas
        .iter()
        .filter(|mca| mca.profile_id == *profile_id)
        .map(|mca| (&mca.connector_name, mca.get_id()))
        .collect::<FxHashSet<_>>();

    let name_set = all_mcas
        .iter()
        .filter(|mca| mca.profile_id == *profile_id)
        .map(|mca| &mca.connector_name)
        .collect::<FxHashSet<_>>();

    let connector_choice = |choice: &routing_types::RoutableConnectorChoice| {
        if let Some(ref mca_id) = choice.merchant_connector_id {
            error_stack::ensure!(
                name_mca_id_set.contains(&(&choice.connector.to_string(), mca_id.clone())),
                errors::ApiErrorResponse::InvalidRequestData {
                    message: format!(
                        "connector with name '{}' and merchant connector account id '{:?}' not found for the given profile",
                        choice.connector,
                        mca_id,
                    )
                }
            );
        } else {
            error_stack::ensure!(
                name_set.contains(&choice.connector.to_string()),
                errors::ApiErrorResponse::InvalidRequestData {
                    message: format!(
                        "connector with name '{}' not found for the given profile",
                        choice.connector,
                    )
                }
            );
        }

        Ok(())
    };

    match routing_algorithm {
        routing_types::RoutingAlgorithm::Single(choice) => {
            connector_choice(choice)?;
        }

        routing_types::RoutingAlgorithm::Priority(list) => {
            for choice in list {
                connector_choice(choice)?;
            }
        }

        routing_types::RoutingAlgorithm::VolumeSplit(splits) => {
            for split in splits {
                connector_choice(&split.connector)?;
            }
        }

        routing_types::RoutingAlgorithm::Advanced(program) => {
            let check_connector_selection =
                |selection: &routing_types::ConnectorSelection| -> RouterResult<()> {
                    match selection {
                        routing_types::ConnectorSelection::VolumeSplit(splits) => {
                            for split in splits {
                                connector_choice(&split.connector)?;
                            }
                        }

                        routing_types::ConnectorSelection::Priority(list) => {
                            for choice in list {
                                connector_choice(choice)?;
                            }
                        }
                    }

                    Ok(())
                };

            check_connector_selection(&program.default_selection)?;

            for rule in &program.rules {
                check_connector_selection(&rule.connector_selection)?;
            }
        }

        routing_types::RoutingAlgorithm::ThreeDsDecisionRule(_) => {
            Err(errors::ApiErrorResponse::InternalServerError)
                .attach_printable("Invalid routing algorithm three_ds decision rule received")?
        }
    }

    Ok(())
}

/// Provides the identifier for the specific merchant's routing_dictionary_key
#[inline(always)]
pub fn get_routing_dictionary_key(merchant_id: &str) -> String {
    format!("routing_dict_{merchant_id}")
}

/// Provides the identifier for the specific merchant's default_config
#[inline(always)]
pub fn get_default_config_key(
    merchant_id: &str,
    transaction_type: &storage::enums::TransactionType,
) -> String {
    match transaction_type {
        storage::enums::TransactionType::Payment => format!("routing_default_{merchant_id}"),
        #[cfg(feature = "payouts")]
        storage::enums::TransactionType::Payout => format!("routing_default_po_{merchant_id}"),
        storage::enums::TransactionType::ThreeDsAuthentication => {
            format!("three_ds_authentication_{merchant_id}")
        }
    }
}

#[cfg(all(feature = "dynamic_routing", feature = "v1"))]
#[async_trait::async_trait]
pub trait DynamicRoutingCache {
    async fn get_cached_dynamic_routing_config_for_profile(
        state: &SessionState,
        key: &str,
    ) -> Option<Arc<Self>>;

    async fn refresh_dynamic_routing_cache<T, F, Fut>(
        state: &SessionState,
        key: &str,
        func: F,
    ) -> RouterResult<T>
    where
        F: FnOnce() -> Fut + Send,
        T: Cacheable + serde::Serialize + serde::de::DeserializeOwned + Debug + Clone,
        Fut: futures::Future<Output = errors::CustomResult<T, errors::StorageError>> + Send;
}

#[cfg(all(feature = "dynamic_routing", feature = "v1"))]
#[async_trait::async_trait]
impl DynamicRoutingCache for routing_types::SuccessBasedRoutingConfig {
    async fn get_cached_dynamic_routing_config_for_profile(
        state: &SessionState,
        key: &str,
    ) -> Option<Arc<Self>> {
        cache::SUCCESS_BASED_DYNAMIC_ALGORITHM_CACHE
            .get_val::<Arc<Self>>(cache::CacheKey {
                key: key.to_string(),
                prefix: state.tenant.redis_key_prefix.clone(),
            })
            .await
    }

    async fn refresh_dynamic_routing_cache<T, F, Fut>(
        state: &SessionState,
        key: &str,
        func: F,
    ) -> RouterResult<T>
    where
        F: FnOnce() -> Fut + Send,
        T: Cacheable + serde::Serialize + serde::de::DeserializeOwned + Debug + Clone,
        Fut: futures::Future<Output = errors::CustomResult<T, errors::StorageError>> + Send,
    {
        cache::get_or_populate_in_memory(
            state.store.get_cache_store().as_ref(),
            key,
            func,
            &cache::SUCCESS_BASED_DYNAMIC_ALGORITHM_CACHE,
        )
        .await
        .change_context(errors::ApiErrorResponse::InternalServerError)
        .attach_printable("unable to populate SUCCESS_BASED_DYNAMIC_ALGORITHM_CACHE")
    }
}

#[cfg(all(feature = "dynamic_routing", feature = "v1"))]
#[async_trait::async_trait]
impl DynamicRoutingCache for routing_types::ContractBasedRoutingConfig {
    async fn get_cached_dynamic_routing_config_for_profile(
        state: &SessionState,
        key: &str,
    ) -> Option<Arc<Self>> {
        cache::CONTRACT_BASED_DYNAMIC_ALGORITHM_CACHE
            .get_val::<Arc<Self>>(cache::CacheKey {
                key: key.to_string(),
                prefix: state.tenant.redis_key_prefix.clone(),
            })
            .await
    }

    async fn refresh_dynamic_routing_cache<T, F, Fut>(
        state: &SessionState,
        key: &str,
        func: F,
    ) -> RouterResult<T>
    where
        F: FnOnce() -> Fut + Send,
        T: Cacheable + serde::Serialize + serde::de::DeserializeOwned + Debug + Clone,
        Fut: futures::Future<Output = errors::CustomResult<T, errors::StorageError>> + Send,
    {
        cache::get_or_populate_in_memory(
            state.store.get_cache_store().as_ref(),
            key,
            func,
            &cache::CONTRACT_BASED_DYNAMIC_ALGORITHM_CACHE,
        )
        .await
        .change_context(errors::ApiErrorResponse::InternalServerError)
        .attach_printable("unable to populate CONTRACT_BASED_DYNAMIC_ALGORITHM_CACHE")
    }
}

#[cfg(all(feature = "dynamic_routing", feature = "v1"))]
#[async_trait::async_trait]
impl DynamicRoutingCache for routing_types::EliminationRoutingConfig {
    async fn get_cached_dynamic_routing_config_for_profile(
        state: &SessionState,
        key: &str,
    ) -> Option<Arc<Self>> {
        cache::ELIMINATION_BASED_DYNAMIC_ALGORITHM_CACHE
            .get_val::<Arc<Self>>(cache::CacheKey {
                key: key.to_string(),
                prefix: state.tenant.redis_key_prefix.clone(),
            })
            .await
    }

    async fn refresh_dynamic_routing_cache<T, F, Fut>(
        state: &SessionState,
        key: &str,
        func: F,
    ) -> RouterResult<T>
    where
        F: FnOnce() -> Fut + Send,
        T: Cacheable + serde::Serialize + serde::de::DeserializeOwned + Debug + Clone,
        Fut: futures::Future<Output = errors::CustomResult<T, errors::StorageError>> + Send,
    {
        cache::get_or_populate_in_memory(
            state.store.get_cache_store().as_ref(),
            key,
            func,
            &cache::ELIMINATION_BASED_DYNAMIC_ALGORITHM_CACHE,
        )
        .await
        .change_context(errors::ApiErrorResponse::InternalServerError)
        .attach_printable("unable to populate ELIMINATION_BASED_DYNAMIC_ALGORITHM_CACHE")
    }
}

/// Cfetch dynamic routing configs
#[cfg(all(feature = "v1", feature = "dynamic_routing"))]
#[instrument(skip_all)]
pub async fn fetch_dynamic_routing_configs<T>(
    state: &SessionState,
    profile_id: &id_type::ProfileId,
    routing_id: id_type::RoutingId,
) -> RouterResult<T>
where
    T: serde::de::DeserializeOwned
        + Clone
        + DynamicRoutingCache
        + Cacheable
        + serde::Serialize
        + Debug,
{
    let key = format!(
        "{}_{}",
        profile_id.get_string_repr(),
        routing_id.get_string_repr()
    );

    if let Some(config) =
        T::get_cached_dynamic_routing_config_for_profile(state, key.as_str()).await
    {
        Ok(config.as_ref().clone())
    } else {
        let func = || async {
            let routing_algorithm = state
                .store
                .find_routing_algorithm_by_profile_id_algorithm_id(profile_id, &routing_id)
                .await
                .change_context(errors::StorageError::ValueNotFound(
                    "RoutingAlgorithm".to_string(),
                ))
                .attach_printable("unable to retrieve routing_algorithm for profile from db")?;

            let dynamic_routing_config = routing_algorithm
                .algorithm_data
                .parse_value::<T>("dynamic_routing_config")
                .change_context(errors::StorageError::DeserializationFailed)
                .attach_printable("unable to parse dynamic_routing_config")?;

            Ok(dynamic_routing_config)
        };

        let dynamic_routing_config =
            T::refresh_dynamic_routing_cache(state, key.as_str(), func).await?;

        Ok(dynamic_routing_config)
    }
}

#[cfg(all(feature = "v1", feature = "dynamic_routing"))]
#[instrument(skip_all)]
pub async fn update_gateway_score_helper_with_open_router(
    state: &SessionState,
    payment_attempt: &storage::PaymentAttempt,
    profile_id: &id_type::ProfileId,
    dynamic_routing_algo_ref: routing_types::DynamicRoutingAlgorithmRef,
) -> RouterResult<()> {
    let is_success_rate_routing_enabled =
        dynamic_routing_algo_ref.is_success_rate_routing_enabled();
    let is_elimination_enabled = dynamic_routing_algo_ref.is_elimination_enabled();

    if is_success_rate_routing_enabled || is_elimination_enabled {
        let payment_connector = &payment_attempt.connector.clone().ok_or(
            errors::ApiErrorResponse::GenericNotFoundError {
                message: "unable to derive payment connector from payment attempt".to_string(),
            },
        )?;

        let routable_connector = routing_types::RoutableConnectorChoice {
            choice_kind: api_models::routing::RoutableChoiceKind::FullStruct,
            connector: common_enums::RoutableConnectors::from_str(payment_connector.as_str())
                .change_context(errors::ApiErrorResponse::InternalServerError)
                .attach_printable("unable to infer routable_connector from connector")?,
            merchant_connector_id: payment_attempt.merchant_connector_id.clone(),
        };

        logger::debug!(
            "performing update-gateway-score for gateway with id {} in open_router for profile: {}",
            routable_connector,
            profile_id.get_string_repr()
        );
        routing::payments_routing::update_gateway_score_with_open_router(
            state,
            routable_connector.clone(),
            profile_id,
            &payment_attempt.payment_id,
            payment_attempt.status,
        )
        .await
        .change_context(errors::ApiErrorResponse::InternalServerError)
        .attach_printable("failed to update gateway score in open_router service")?;
    }

    Ok(())
}

/// metrics for success based dynamic routing
#[cfg(all(feature = "v1", feature = "dynamic_routing"))]
#[instrument(skip_all)]
pub async fn push_metrics_with_update_window_for_success_based_routing(
    state: &SessionState,
    payment_attempt: &storage::PaymentAttempt,
    routable_connectors: Vec<routing_types::RoutableConnectorChoice>,
    profile_id: &id_type::ProfileId,
    dynamic_routing_algo_ref: routing_types::DynamicRoutingAlgorithmRef,
    dynamic_routing_config_params_interpolator: DynamicRoutingConfigParamsInterpolator,
) -> RouterResult<()> {
    if let Some(success_based_algo_ref) = dynamic_routing_algo_ref.success_based_algorithm {
        if success_based_algo_ref.enabled_feature != routing_types::DynamicRoutingFeatures::None {
            let client = state
                .grpc_client
                .dynamic_routing
                .success_rate_client
                .as_ref()
                .ok_or(errors::ApiErrorResponse::GenericNotFoundError {
                    message: "success_rate gRPC client not found".to_string(),
                })?;

            let payment_connector = &payment_attempt.connector.clone().ok_or(
                errors::ApiErrorResponse::GenericNotFoundError {
                    message: "unable to derive payment connector from payment attempt".to_string(),
                },
            )?;

            let routable_connector = routing_types::RoutableConnectorChoice {
                choice_kind: api_models::routing::RoutableChoiceKind::FullStruct,
                connector: common_enums::RoutableConnectors::from_str(payment_connector.as_str())
                    .change_context(errors::ApiErrorResponse::InternalServerError)
                    .attach_printable("unable to infer routable_connector from connector")?,
                merchant_connector_id: payment_attempt.merchant_connector_id.clone(),
            };

            let payment_status_attribute =
                get_desired_payment_status_for_dynamic_routing_metrics(payment_attempt.status);

            let success_based_routing_configs = fetch_dynamic_routing_configs::<
                routing_types::SuccessBasedRoutingConfig,
            >(
                state,
                profile_id,
                success_based_algo_ref
                    .algorithm_id_with_timestamp
                    .algorithm_id
                    .ok_or(errors::ApiErrorResponse::GenericNotFoundError {
                        message: "success_rate algorithm_id not found".to_string(),
                    })
                    .attach_printable(
                        "success_based_routing_algorithm_id not found in business_profile",
                    )?,
            )
            .await
            .change_context(errors::ApiErrorResponse::GenericNotFoundError {
                message: "success_rate based dynamic routing configs not found".to_string(),
            })
            .attach_printable("unable to retrieve success_rate based dynamic routing configs")?;

            let success_based_routing_config_params = dynamic_routing_config_params_interpolator
                .get_string_val(
                    success_based_routing_configs
                        .params
                        .as_ref()
                        .ok_or(errors::RoutingError::SuccessBasedRoutingParamsNotFoundError)
                        .change_context(errors::ApiErrorResponse::InternalServerError)?,
                );

            let success_based_connectors = client
                .calculate_entity_and_global_success_rate(
                    profile_id.get_string_repr().into(),
                    success_based_routing_configs.clone(),
                    success_based_routing_config_params.clone(),
                    routable_connectors.clone(),
                    state.get_grpc_headers(),
                )
                .await
                .change_context(errors::ApiErrorResponse::InternalServerError)
                .attach_printable(
                    "unable to calculate/fetch success rate from dynamic routing service",
                )?;

            let first_merchant_success_based_connector = &success_based_connectors
                .entity_scores_with_labels
                .first()
                .ok_or(errors::ApiErrorResponse::InternalServerError)
                .attach_printable(
                    "unable to fetch the first connector from list of connectors obtained from dynamic routing service",
                )?;

            let (first_merchant_success_based_connector_label, _) = first_merchant_success_based_connector.label
                .split_once(':')
                .ok_or(errors::ApiErrorResponse::InternalServerError)
                .attach_printable(format!(
                    "unable to split connector_name and mca_id from the first connector {:?} obtained from dynamic routing service",
                    first_merchant_success_based_connector.label
                ))?;

            let first_global_success_based_connector = &success_based_connectors
                .global_scores_with_labels
                .first()
                .ok_or(errors::ApiErrorResponse::InternalServerError)
                .attach_printable(
                    "unable to fetch the first global connector from list of connectors obtained from dynamic routing service",
                )?;

            let outcome = get_dynamic_routing_based_metrics_outcome_for_payment(
                payment_status_attribute,
                payment_connector.to_string(),
                first_merchant_success_based_connector_label.to_string(),
            );

            core_metrics::DYNAMIC_SUCCESS_BASED_ROUTING.add(
                1,
                router_env::metric_attributes!(
                    (
                        "tenant",
                        state.tenant.tenant_id.get_string_repr().to_owned(),
                    ),
                    (
                        "merchant_profile_id",
                        format!(
                            "{}:{}",
                            payment_attempt.merchant_id.get_string_repr(),
                            payment_attempt.profile_id.get_string_repr()
                        ),
                    ),
                    (
                        "merchant_specific_success_based_routing_connector",
                        first_merchant_success_based_connector_label.to_string(),
                    ),
                    (
                        "merchant_specific_success_based_routing_connector_score",
                        first_merchant_success_based_connector.score.to_string(),
                    ),
                    (
                        "global_success_based_routing_connector",
                        first_global_success_based_connector.label.to_string(),
                    ),
                    (
                        "global_success_based_routing_connector_score",
                        first_global_success_based_connector.score.to_string(),
                    ),
                    ("payment_connector", payment_connector.to_string()),
                    (
                        "currency",
                        payment_attempt
                            .currency
                            .map_or_else(|| "None".to_string(), |currency| currency.to_string()),
                    ),
                    (
                        "payment_method",
                        payment_attempt.payment_method.map_or_else(
                            || "None".to_string(),
                            |payment_method| payment_method.to_string(),
                        ),
                    ),
                    (
                        "payment_method_type",
                        payment_attempt.payment_method_type.map_or_else(
                            || "None".to_string(),
                            |payment_method_type| payment_method_type.to_string(),
                        ),
                    ),
                    (
                        "capture_method",
                        payment_attempt.capture_method.map_or_else(
                            || "None".to_string(),
                            |capture_method| capture_method.to_string(),
                        ),
                    ),
                    (
                        "authentication_type",
                        payment_attempt.authentication_type.map_or_else(
                            || "None".to_string(),
                            |authentication_type| authentication_type.to_string(),
                        ),
                    ),
                    ("payment_status", payment_attempt.status.to_string()),
                    ("conclusive_classification", outcome.to_string()),
                ),
            );
            logger::debug!("successfully pushed success_based_routing metrics");

            let duplicate_stats = state
                .store
                .find_dynamic_routing_stats_optional_by_attempt_id_merchant_id(
                    payment_attempt.attempt_id.clone(),
                    &payment_attempt.merchant_id.to_owned(),
                )
                .await
                .change_context(errors::ApiErrorResponse::InternalServerError)
                .attach_printable("Failed to fetch dynamic_routing_stats entry")?;

            if duplicate_stats.is_some() {
                let dynamic_routing_update = DynamicRoutingStatsUpdate {
                    amount: payment_attempt.get_total_amount(),
                    success_based_routing_connector: first_merchant_success_based_connector_label
                        .to_string(),
                    payment_connector: payment_connector.to_string(),
                    payment_method_type: payment_attempt.payment_method_type,
                    currency: payment_attempt.currency,
                    payment_method: payment_attempt.payment_method,
                    capture_method: payment_attempt.capture_method,
                    authentication_type: payment_attempt.authentication_type,
                    payment_status: payment_attempt.status,
                    conclusive_classification: outcome,
                    global_success_based_connector: Some(
                        first_global_success_based_connector.label.to_string(),
                    ),
                };

                state
                    .store
                    .update_dynamic_routing_stats(
                        payment_attempt.attempt_id.clone(),
                        &payment_attempt.merchant_id.to_owned(),
                        dynamic_routing_update,
                    )
                    .await
                    .change_context(errors::ApiErrorResponse::InternalServerError)
                    .attach_printable("Unable to update dynamic routing stats to db")?;
            } else {
                let dynamic_routing_stats = DynamicRoutingStatsNew {
                    payment_id: payment_attempt.payment_id.to_owned(),
                    attempt_id: payment_attempt.attempt_id.clone(),
                    merchant_id: payment_attempt.merchant_id.to_owned(),
                    profile_id: payment_attempt.profile_id.to_owned(),
                    amount: payment_attempt.get_total_amount(),
                    success_based_routing_connector: first_merchant_success_based_connector_label
                        .to_string(),
                    payment_connector: payment_connector.to_string(),
                    payment_method_type: payment_attempt.payment_method_type,
                    currency: payment_attempt.currency,
                    payment_method: payment_attempt.payment_method,
                    capture_method: payment_attempt.capture_method,
                    authentication_type: payment_attempt.authentication_type,
                    payment_status: payment_attempt.status,
                    conclusive_classification: outcome,
                    created_at: common_utils::date_time::now(),
                    global_success_based_connector: Some(
                        first_global_success_based_connector.label.to_string(),
                    ),
                };

                state
                    .store
                    .insert_dynamic_routing_stat_entry(dynamic_routing_stats)
                    .await
                    .change_context(errors::ApiErrorResponse::InternalServerError)
                    .attach_printable("Unable to push dynamic routing stats to db")?;
            };

            client
                .update_success_rate(
                    profile_id.get_string_repr().into(),
                    success_based_routing_configs,
                    success_based_routing_config_params,
                    vec![routing_types::RoutableConnectorChoiceWithStatus::new(
                        routable_connector,
                        payment_status_attribute == common_enums::AttemptStatus::Charged,
                    )],
                    state.get_grpc_headers(),
                )
                .await
                .change_context(errors::ApiErrorResponse::InternalServerError)
                .attach_printable(
                    "unable to update success based routing window in dynamic routing service",
                )?;

            Ok(())
        } else {
            Ok(())
        }
    } else {
        Ok(())
    }
}

/// update window for elimination based dynamic routing
#[cfg(all(feature = "v1", feature = "dynamic_routing"))]
#[instrument(skip_all)]
pub async fn update_window_for_elimination_routing(
    state: &SessionState,
    payment_attempt: &storage::PaymentAttempt,
    profile_id: &id_type::ProfileId,
    dynamic_algo_ref: routing_types::DynamicRoutingAlgorithmRef,
    elimination_routing_configs_params_interpolator: DynamicRoutingConfigParamsInterpolator,
    gsm_error_category: common_enums::ErrorCategory,
) -> RouterResult<()> {
    if let Some(elimination_algo_ref) = dynamic_algo_ref.elimination_routing_algorithm {
        if elimination_algo_ref.enabled_feature != routing_types::DynamicRoutingFeatures::None {
            let client = state
                .grpc_client
                .dynamic_routing
                .elimination_based_client
                .as_ref()
                .ok_or(errors::ApiErrorResponse::GenericNotFoundError {
                    message: "elimination_rate gRPC client not found".to_string(),
                })?;

            let elimination_routing_config = fetch_dynamic_routing_configs::<
                routing_types::EliminationRoutingConfig,
            >(
                state,
                profile_id,
                elimination_algo_ref
                    .algorithm_id_with_timestamp
                    .algorithm_id
                    .ok_or(errors::ApiErrorResponse::GenericNotFoundError {
                        message: "elimination routing algorithm_id not found".to_string(),
                    })
                    .attach_printable(
                        "elimination_routing_algorithm_id not found in business_profile",
                    )?,
            )
            .await
            .change_context(errors::ApiErrorResponse::GenericNotFoundError {
                message: "elimination based dynamic routing configs not found".to_string(),
            })
            .attach_printable("unable to retrieve success_rate based dynamic routing configs")?;

            let payment_connector = &payment_attempt.connector.clone().ok_or(
                errors::ApiErrorResponse::GenericNotFoundError {
                    message: "unable to derive payment connector from payment attempt".to_string(),
                },
            )?;

            let elimination_routing_config_params = elimination_routing_configs_params_interpolator
                .get_string_val(
                    elimination_routing_config
                        .params
                        .as_ref()
                        .ok_or(errors::RoutingError::EliminationBasedRoutingParamsNotFoundError)
                        .change_context(errors::ApiErrorResponse::InternalServerError)?,
                );

            client
                .update_elimination_bucket_config(
                    profile_id.get_string_repr().to_string(),
                    elimination_routing_config_params,
                    vec![routing_types::RoutableConnectorChoiceWithBucketName::new(
                        routing_types::RoutableConnectorChoice {
                            choice_kind: api_models::routing::RoutableChoiceKind::FullStruct,
                            connector: common_enums::RoutableConnectors::from_str(
                                payment_connector.as_str(),
                            )
                            .change_context(errors::ApiErrorResponse::InternalServerError)
                            .attach_printable(
                                "unable to infer routable_connector from connector",
                            )?,
                            merchant_connector_id: payment_attempt.merchant_connector_id.clone(),
                        },
                        gsm_error_category.to_string(),
                    )],
                    elimination_routing_config.elimination_analyser_config,
                    state.get_grpc_headers(),
                )
                .await
                .change_context(errors::ApiErrorResponse::InternalServerError)
                .attach_printable(
                    "unable to update elimination based routing buckets in dynamic routing service",
                )?;
            Ok(())
        } else {
            Ok(())
        }
    } else {
        Ok(())
    }
}

/// metrics for contract based dynamic routing
#[cfg(all(feature = "v1", feature = "dynamic_routing"))]
#[instrument(skip_all)]
pub async fn push_metrics_with_update_window_for_contract_based_routing(
    state: &SessionState,
    payment_attempt: &storage::PaymentAttempt,
    routable_connectors: Vec<routing_types::RoutableConnectorChoice>,
    profile_id: &id_type::ProfileId,
    dynamic_routing_algo_ref: routing_types::DynamicRoutingAlgorithmRef,
    _dynamic_routing_config_params_interpolator: DynamicRoutingConfigParamsInterpolator,
) -> RouterResult<()> {
    if let Some(contract_routing_algo_ref) = dynamic_routing_algo_ref.contract_based_routing {
        if contract_routing_algo_ref.enabled_feature != routing_types::DynamicRoutingFeatures::None
        {
            let client = state
                .grpc_client
                .dynamic_routing
                .contract_based_client
                .clone()
                .ok_or(errors::ApiErrorResponse::GenericNotFoundError {
                    message: "contract_routing gRPC client not found".to_string(),
                })?;

            let payment_connector = &payment_attempt.connector.clone().ok_or(
                errors::ApiErrorResponse::GenericNotFoundError {
                    message: "unable to derive payment connector from payment attempt".to_string(),
                },
            )?;

            let contract_based_routing_config =
                fetch_dynamic_routing_configs::<routing_types::ContractBasedRoutingConfig>(
                    state,
                    profile_id,
                    contract_routing_algo_ref
                        .algorithm_id_with_timestamp
                        .algorithm_id
                        .ok_or(errors::ApiErrorResponse::GenericNotFoundError {
                            message: "contract_routing algorithm_id not found".to_string(),
                        })
                        .attach_printable(
                            "contract_based_routing_algorithm_id not found in business_profile",
                        )?,
                )
                .await
                .change_context(errors::ApiErrorResponse::GenericNotFoundError {
                    message: "contract based dynamic routing configs not found".to_string(),
                })
                .attach_printable("unable to retrieve contract based dynamic routing configs")?;

            let mut existing_label_info = None;

            contract_based_routing_config
                .label_info
                .as_ref()
                .map(|label_info_vec| {
                    for label_info in label_info_vec {
                        if Some(&label_info.mca_id)
                            == payment_attempt.merchant_connector_id.as_ref()
                        {
                            existing_label_info = Some(label_info.clone());
                        }
                    }
                });

            let final_label_info = existing_label_info
                .ok_or(errors::ApiErrorResponse::GenericNotFoundError {
                    message: "LabelInformation from ContractBasedRoutingConfig not found"
                        .to_string(),
                })
                .attach_printable(
                    "unable to get LabelInformation from ContractBasedRoutingConfig",
                )?;

            logger::debug!(
                "contract based routing: matched LabelInformation - {:?}",
                final_label_info
            );

            let request_label_info = routing_types::LabelInformation {
                label: final_label_info.label.clone(),
                target_count: final_label_info.target_count,
                target_time: final_label_info.target_time,
                mca_id: final_label_info.mca_id.to_owned(),
            };

            let payment_status_attribute =
                get_desired_payment_status_for_dynamic_routing_metrics(payment_attempt.status);

            if payment_status_attribute == common_enums::AttemptStatus::Charged {
                client
                    .update_contracts(
                        profile_id.get_string_repr().into(),
                        vec![request_label_info],
                        "".to_string(),
                        vec![],
                        1,
                        state.get_grpc_headers(),
                    )
                    .await
                    .change_context(errors::ApiErrorResponse::InternalServerError)
                    .attach_printable(
                        "unable to update contract based routing window in dynamic routing service",
                    )?;
            }

            let contract_based_connectors = routable_connectors
                .into_iter()
                .filter(|conn| {
                    conn.merchant_connector_id.clone() == Some(final_label_info.mca_id.clone())
                })
                .collect::<Vec<_>>();

            let contract_scores = client
                .calculate_contract_score(
                    profile_id.get_string_repr().into(),
                    contract_based_routing_config.clone(),
                    "".to_string(),
                    contract_based_connectors,
                    state.get_grpc_headers(),
                )
                .await
                .change_context(errors::ApiErrorResponse::InternalServerError)
                .attach_printable(
                    "unable to calculate/fetch contract scores from dynamic routing service",
                )?;

            let first_contract_based_connector = &contract_scores
                .labels_with_score
                .first()
                .ok_or(errors::ApiErrorResponse::InternalServerError)
                .attach_printable(
                    "unable to fetch the first connector from list of connectors obtained from dynamic routing service",
                )?;

            let (first_contract_based_connector, connector_score, current_payment_cnt) = (first_contract_based_connector.label
                .split_once(':')
                .ok_or(errors::ApiErrorResponse::InternalServerError)
                .attach_printable(format!(
                    "unable to split connector_name and mca_id from the first connector {:?} obtained from dynamic routing service",
                    first_contract_based_connector
                ))?
                .0, first_contract_based_connector.score, first_contract_based_connector.current_count );

            core_metrics::DYNAMIC_CONTRACT_BASED_ROUTING.add(
                1,
                router_env::metric_attributes!(
                    (
                        "tenant",
                        state.tenant.tenant_id.get_string_repr().to_owned(),
                    ),
                    (
                        "merchant_profile_id",
                        format!(
                            "{}:{}",
                            payment_attempt.merchant_id.get_string_repr(),
                            payment_attempt.profile_id.get_string_repr()
                        ),
                    ),
                    (
                        "contract_based_routing_connector",
                        first_contract_based_connector.to_string(),
                    ),
                    (
                        "contract_based_routing_connector_score",
                        connector_score.to_string(),
                    ),
                    (
                        "current_payment_count_contract_based_routing_connector",
                        current_payment_cnt.to_string(),
                    ),
                    ("payment_connector", payment_connector.to_string()),
                    (
                        "currency",
                        payment_attempt
                            .currency
                            .map_or_else(|| "None".to_string(), |currency| currency.to_string()),
                    ),
                    (
                        "payment_method",
                        payment_attempt.payment_method.map_or_else(
                            || "None".to_string(),
                            |payment_method| payment_method.to_string(),
                        ),
                    ),
                    (
                        "payment_method_type",
                        payment_attempt.payment_method_type.map_or_else(
                            || "None".to_string(),
                            |payment_method_type| payment_method_type.to_string(),
                        ),
                    ),
                    (
                        "capture_method",
                        payment_attempt.capture_method.map_or_else(
                            || "None".to_string(),
                            |capture_method| capture_method.to_string(),
                        ),
                    ),
                    (
                        "authentication_type",
                        payment_attempt.authentication_type.map_or_else(
                            || "None".to_string(),
                            |authentication_type| authentication_type.to_string(),
                        ),
                    ),
                    ("payment_status", payment_attempt.status.to_string()),
                ),
            );
            logger::debug!("successfully pushed contract_based_routing metrics");

            Ok(())
        } else {
            Ok(())
        }
    } else {
        Ok(())
    }
}

#[cfg(all(feature = "v1", feature = "dynamic_routing"))]
fn get_desired_payment_status_for_dynamic_routing_metrics(
    attempt_status: common_enums::AttemptStatus,
) -> common_enums::AttemptStatus {
    match attempt_status {
        common_enums::AttemptStatus::Charged
        | common_enums::AttemptStatus::Authorized
        | common_enums::AttemptStatus::PartialCharged
        | common_enums::AttemptStatus::PartialChargedAndChargeable => {
            common_enums::AttemptStatus::Charged
        }
        common_enums::AttemptStatus::Failure
        | common_enums::AttemptStatus::AuthorizationFailed
        | common_enums::AttemptStatus::AuthenticationFailed
        | common_enums::AttemptStatus::CaptureFailed
        | common_enums::AttemptStatus::RouterDeclined => common_enums::AttemptStatus::Failure,
        common_enums::AttemptStatus::Started
        | common_enums::AttemptStatus::AuthenticationPending
        | common_enums::AttemptStatus::AuthenticationSuccessful
        | common_enums::AttemptStatus::Authorizing
        | common_enums::AttemptStatus::CodInitiated
        | common_enums::AttemptStatus::Voided
        | common_enums::AttemptStatus::VoidInitiated
        | common_enums::AttemptStatus::CaptureInitiated
        | common_enums::AttemptStatus::VoidFailed
        | common_enums::AttemptStatus::AutoRefunded
        | common_enums::AttemptStatus::Unresolved
        | common_enums::AttemptStatus::Pending
        | common_enums::AttemptStatus::PaymentMethodAwaited
        | common_enums::AttemptStatus::ConfirmationAwaited
        | common_enums::AttemptStatus::DeviceDataCollectionPending => {
            common_enums::AttemptStatus::Pending
        }
    }
}

#[cfg(all(feature = "v1", feature = "dynamic_routing"))]
impl ForeignFrom<common_enums::AttemptStatus> for open_router::TxnStatus {
    fn foreign_from(attempt_status: common_enums::AttemptStatus) -> Self {
        match attempt_status {
            common_enums::AttemptStatus::Started => Self::Started,
            common_enums::AttemptStatus::AuthenticationFailed => Self::AuthenticationFailed,
            common_enums::AttemptStatus::RouterDeclined => Self::JuspayDeclined,
            common_enums::AttemptStatus::AuthenticationPending => Self::PendingVbv,
            common_enums::AttemptStatus::AuthenticationSuccessful => Self::VBVSuccessful,
            common_enums::AttemptStatus::Authorized => Self::Authorized,
            common_enums::AttemptStatus::AuthorizationFailed => Self::AuthorizationFailed,
            common_enums::AttemptStatus::Charged => Self::Charged,
            common_enums::AttemptStatus::Authorizing => Self::Authorizing,
            common_enums::AttemptStatus::CodInitiated => Self::CODInitiated,
            common_enums::AttemptStatus::Voided => Self::Voided,
            common_enums::AttemptStatus::VoidInitiated => Self::VoidInitiated,
            common_enums::AttemptStatus::CaptureInitiated => Self::CaptureInitiated,
            common_enums::AttemptStatus::CaptureFailed => Self::CaptureFailed,
            common_enums::AttemptStatus::VoidFailed => Self::VoidFailed,
            common_enums::AttemptStatus::AutoRefunded => Self::AutoRefunded,
            common_enums::AttemptStatus::PartialCharged => Self::PartialCharged,
            common_enums::AttemptStatus::PartialChargedAndChargeable => Self::ToBeCharged,
            common_enums::AttemptStatus::Unresolved => Self::Pending,
            common_enums::AttemptStatus::Pending => Self::Pending,
            common_enums::AttemptStatus::Failure => Self::Failure,
            common_enums::AttemptStatus::PaymentMethodAwaited => Self::Pending,
            common_enums::AttemptStatus::ConfirmationAwaited => Self::Pending,
            common_enums::AttemptStatus::DeviceDataCollectionPending => Self::Pending,
        }
    }
}

#[cfg(all(feature = "v1", feature = "dynamic_routing"))]
fn get_dynamic_routing_based_metrics_outcome_for_payment(
    payment_status_attribute: common_enums::AttemptStatus,
    payment_connector: String,
    first_success_based_connector: String,
) -> common_enums::SuccessBasedRoutingConclusiveState {
    match payment_status_attribute {
        common_enums::AttemptStatus::Charged
            if *first_success_based_connector == *payment_connector =>
        {
            common_enums::SuccessBasedRoutingConclusiveState::TruePositive
        }
        common_enums::AttemptStatus::Failure
            if *first_success_based_connector == *payment_connector =>
        {
            common_enums::SuccessBasedRoutingConclusiveState::FalsePositive
        }
        common_enums::AttemptStatus::Failure
            if *first_success_based_connector != *payment_connector =>
        {
            common_enums::SuccessBasedRoutingConclusiveState::TrueNegative
        }
        common_enums::AttemptStatus::Charged
            if *first_success_based_connector != *payment_connector =>
        {
            common_enums::SuccessBasedRoutingConclusiveState::FalseNegative
        }
        _ => common_enums::SuccessBasedRoutingConclusiveState::NonDeterministic,
    }
}

#[cfg(all(feature = "v1", feature = "dynamic_routing"))]
pub async fn disable_dynamic_routing_algorithm(
    state: &SessionState,
    key_store: domain::MerchantKeyStore,
    business_profile: domain::Profile,
    dynamic_routing_algo_ref: routing_types::DynamicRoutingAlgorithmRef,
    dynamic_routing_type: routing_types::DynamicRoutingType,
) -> RouterResult<ApplicationResponse<routing_types::RoutingDictionaryRecord>> {
    let db = state.store.as_ref();
    let key_manager_state = &state.into();
    let profile_id = business_profile.get_id().clone();
    let (algorithm_id, dynamic_routing_algorithm, cache_entries_to_redact) =
        match dynamic_routing_type {
            routing_types::DynamicRoutingType::SuccessRateBasedRouting => {
                let Some(algorithm_ref) = dynamic_routing_algo_ref.success_based_algorithm else {
                    Err(errors::ApiErrorResponse::PreconditionFailed {
                        message: "Success rate based routing is already disabled".to_string(),
                    })?
                };
                let Some(algorithm_id) = algorithm_ref.algorithm_id_with_timestamp.algorithm_id
                else {
                    Err(errors::ApiErrorResponse::PreconditionFailed {
                        message: "Algorithm is already inactive".to_string(),
                    })?
                };

                let cache_key = format!(
                    "{}_{}",
                    business_profile.get_id().get_string_repr(),
                    algorithm_id.get_string_repr()
                );
                let cache_entries_to_redact =
                    vec![cache::CacheKind::SuccessBasedDynamicRoutingCache(
                        cache_key.into(),
                    )];
                (
                    algorithm_id,
                    routing_types::DynamicRoutingAlgorithmRef {
                        success_based_algorithm: Some(routing_types::SuccessBasedAlgorithm {
                            algorithm_id_with_timestamp:
                                routing_types::DynamicAlgorithmWithTimestamp::new(None),
                            enabled_feature: routing_types::DynamicRoutingFeatures::None,
                        }),
                        elimination_routing_algorithm: dynamic_routing_algo_ref
                            .elimination_routing_algorithm,
                        contract_based_routing: dynamic_routing_algo_ref.contract_based_routing,
                        dynamic_routing_volume_split: dynamic_routing_algo_ref
                            .dynamic_routing_volume_split,
                    },
                    cache_entries_to_redact,
                )
            }
            routing_types::DynamicRoutingType::EliminationRouting => {
                let Some(algorithm_ref) = dynamic_routing_algo_ref.elimination_routing_algorithm
                else {
                    Err(errors::ApiErrorResponse::PreconditionFailed {
                        message: "Elimination routing is already disabled".to_string(),
                    })?
                };
                let Some(algorithm_id) = algorithm_ref.algorithm_id_with_timestamp.algorithm_id
                else {
                    Err(errors::ApiErrorResponse::PreconditionFailed {
                        message: "Algorithm is already inactive".to_string(),
                    })?
                };
                let cache_key = format!(
                    "{}_{}",
                    business_profile.get_id().get_string_repr(),
                    algorithm_id.get_string_repr()
                );
                let cache_entries_to_redact =
                    vec![cache::CacheKind::EliminationBasedDynamicRoutingCache(
                        cache_key.into(),
                    )];
                (
                    algorithm_id,
                    routing_types::DynamicRoutingAlgorithmRef {
                        success_based_algorithm: dynamic_routing_algo_ref.success_based_algorithm,
                        dynamic_routing_volume_split: dynamic_routing_algo_ref
                            .dynamic_routing_volume_split,
                        elimination_routing_algorithm: Some(
                            routing_types::EliminationRoutingAlgorithm {
                                algorithm_id_with_timestamp:
                                    routing_types::DynamicAlgorithmWithTimestamp::new(None),
                                enabled_feature: routing_types::DynamicRoutingFeatures::None,
                            },
                        ),
                        contract_based_routing: dynamic_routing_algo_ref.contract_based_routing,
                    },
                    cache_entries_to_redact,
                )
            }
            routing_types::DynamicRoutingType::ContractBasedRouting => {
                let Some(algorithm_ref) = dynamic_routing_algo_ref.contract_based_routing else {
                    Err(errors::ApiErrorResponse::PreconditionFailed {
                        message: "Contract routing is already disabled".to_string(),
                    })?
                };
                let Some(algorithm_id) = algorithm_ref.algorithm_id_with_timestamp.algorithm_id
                else {
                    Err(errors::ApiErrorResponse::PreconditionFailed {
                        message: "Algorithm is already inactive".to_string(),
                    })?
                };
                let cache_key = format!(
                    "{}_{}",
                    business_profile.get_id().get_string_repr(),
                    algorithm_id.get_string_repr()
                );
                let cache_entries_to_redact =
                    vec![cache::CacheKind::ContractBasedDynamicRoutingCache(
                        cache_key.into(),
                    )];
                (
                    algorithm_id,
                    routing_types::DynamicRoutingAlgorithmRef {
                        success_based_algorithm: dynamic_routing_algo_ref.success_based_algorithm,
                        elimination_routing_algorithm: dynamic_routing_algo_ref
                            .elimination_routing_algorithm,
                        dynamic_routing_volume_split: dynamic_routing_algo_ref
                            .dynamic_routing_volume_split,
                        contract_based_routing: Some(routing_types::ContractRoutingAlgorithm {
                            algorithm_id_with_timestamp:
                                routing_types::DynamicAlgorithmWithTimestamp::new(None),
                            enabled_feature: routing_types::DynamicRoutingFeatures::None,
                        }),
                    },
                    cache_entries_to_redact,
                )
            }
        };

    // Call to DE here
    if state.conf.open_router.enabled {
        disable_decision_engine_dynamic_routing_setup(
            state,
            business_profile.get_id(),
            dynamic_routing_type,
        )
        .await
        .change_context(errors::ApiErrorResponse::InternalServerError)
        .attach_printable("unable to disable dynamic routing setup in decision engine")?;
    }

    // redact cache for dynamic routing config
    let _ = cache::redact_from_redis_and_publish(
        state.store.get_cache_store().as_ref(),
        cache_entries_to_redact,
    )
    .await
    .change_context(errors::ApiErrorResponse::InternalServerError)
    .attach_printable(
        "unable to publish into the redact channel for evicting the dynamic routing config cache",
    )?;

    let record = db
        .find_routing_algorithm_by_profile_id_algorithm_id(business_profile.get_id(), &algorithm_id)
        .await
        .to_not_found_response(errors::ApiErrorResponse::ResourceIdNotFound)?;
    let response = record.foreign_into();
    update_business_profile_active_dynamic_algorithm_ref(
        db,
        key_manager_state,
        &key_store,
        business_profile,
        dynamic_routing_algorithm,
    )
    .await?;

    core_metrics::ROUTING_UNLINK_CONFIG_SUCCESS_RESPONSE.add(
        1,
        router_env::metric_attributes!(("profile_id", profile_id)),
    );

    Ok(ApplicationResponse::Json(response))
}

#[cfg(all(feature = "v1", feature = "dynamic_routing"))]
pub async fn enable_dynamic_routing_algorithm(
    state: &SessionState,
    key_store: domain::MerchantKeyStore,
    business_profile: domain::Profile,
    feature_to_enable: routing_types::DynamicRoutingFeatures,
    dynamic_routing_algo_ref: routing_types::DynamicRoutingAlgorithmRef,
    dynamic_routing_type: routing_types::DynamicRoutingType,
) -> RouterResult<ApplicationResponse<routing_types::RoutingDictionaryRecord>> {
    let mut dynamic_routing = dynamic_routing_algo_ref.clone();
    match dynamic_routing_type {
        routing_types::DynamicRoutingType::SuccessRateBasedRouting => {
            dynamic_routing
                .disable_algorithm_id(routing_types::DynamicRoutingType::ContractBasedRouting);

            enable_specific_routing_algorithm(
                state,
                key_store,
                business_profile,
                feature_to_enable,
                dynamic_routing.clone(),
                dynamic_routing_type,
                dynamic_routing.success_based_algorithm,
            )
            .await
        }
        routing_types::DynamicRoutingType::EliminationRouting => {
            enable_specific_routing_algorithm(
                state,
                key_store,
                business_profile,
                feature_to_enable,
                dynamic_routing.clone(),
                dynamic_routing_type,
                dynamic_routing.elimination_routing_algorithm,
            )
            .await
        }
        routing_types::DynamicRoutingType::ContractBasedRouting => {
            Err((errors::ApiErrorResponse::InvalidRequestData {
                message: "Contract routing cannot be set as default".to_string(),
            })
            .into())
        }
    }
}

#[cfg(all(feature = "v1", feature = "dynamic_routing"))]
pub async fn enable_specific_routing_algorithm<A>(
    state: &SessionState,
    key_store: domain::MerchantKeyStore,
    business_profile: domain::Profile,
    feature_to_enable: routing_types::DynamicRoutingFeatures,
    mut dynamic_routing_algo_ref: routing_types::DynamicRoutingAlgorithmRef,
    dynamic_routing_type: routing_types::DynamicRoutingType,
    algo_type: Option<A>,
) -> RouterResult<ApplicationResponse<routing_types::RoutingDictionaryRecord>>
where
    A: routing_types::DynamicRoutingAlgoAccessor + Clone + Debug,
{
    // Algorithm wasn't created yet
    let Some(mut algo_type) = algo_type else {
        return default_specific_dynamic_routing_setup(
            state,
            key_store,
            business_profile,
            feature_to_enable,
            dynamic_routing_algo_ref,
            dynamic_routing_type,
        )
        .await;
    };

    // Algorithm was in disabled state
    let Some(algo_type_algorithm_id) = algo_type
        .clone()
        .get_algorithm_id_with_timestamp()
        .algorithm_id
    else {
        return default_specific_dynamic_routing_setup(
            state,
            key_store,
            business_profile,
            feature_to_enable,
            dynamic_routing_algo_ref,
            dynamic_routing_type,
        )
        .await;
    };
    let db = state.store.as_ref();
    let profile_id = business_profile.get_id().clone();
    let algo_type_enabled_features = algo_type.get_enabled_features();
    if *algo_type_enabled_features == feature_to_enable {
        // algorithm already has the required feature
        let routing_algorithm = db
            .find_routing_algorithm_by_profile_id_algorithm_id(&profile_id, &algo_type_algorithm_id)
            .await
            .to_not_found_response(errors::ApiErrorResponse::ResourceIdNotFound)?;
        let updated_routing_record = routing_algorithm.foreign_into();

        return Ok(ApplicationResponse::Json(updated_routing_record));
    };
    *algo_type_enabled_features = feature_to_enable;
    dynamic_routing_algo_ref.update_enabled_features(dynamic_routing_type, feature_to_enable);
    update_business_profile_active_dynamic_algorithm_ref(
        db,
        &state.into(),
        &key_store,
        business_profile,
        dynamic_routing_algo_ref.clone(),
    )
    .await?;

    let routing_algorithm = db
        .find_routing_algorithm_by_profile_id_algorithm_id(&profile_id, &algo_type_algorithm_id)
        .await
        .to_not_found_response(errors::ApiErrorResponse::ResourceIdNotFound)?;
    let updated_routing_record = routing_algorithm.foreign_into();
    core_metrics::ROUTING_CREATE_SUCCESS_RESPONSE.add(
        1,
        router_env::metric_attributes!(("profile_id", profile_id.clone())),
    );
    Ok(ApplicationResponse::Json(updated_routing_record))
}

#[cfg(all(feature = "dynamic_routing", feature = "v1"))]
#[instrument(skip_all)]
pub async fn default_specific_dynamic_routing_setup(
    state: &SessionState,
    key_store: domain::MerchantKeyStore,
    business_profile: domain::Profile,
    feature_to_enable: routing_types::DynamicRoutingFeatures,
    mut dynamic_routing_algo_ref: routing_types::DynamicRoutingAlgorithmRef,
    dynamic_routing_type: routing_types::DynamicRoutingType,
) -> RouterResult<ApplicationResponse<routing_types::RoutingDictionaryRecord>> {
    let db = state.store.as_ref();
    let key_manager_state = &state.into();
    let profile_id = business_profile.get_id().clone();
    let merchant_id = business_profile.merchant_id.clone();
    let algorithm_id = common_utils::generate_routing_id_of_default_length();
    let timestamp = common_utils::date_time::now();
    let algo = match dynamic_routing_type {
        routing_types::DynamicRoutingType::SuccessRateBasedRouting => {
            let default_success_based_routing_config = if state.conf.open_router.enabled {
                routing_types::SuccessBasedRoutingConfig::open_router_config_default()
            } else {
                routing_types::SuccessBasedRoutingConfig::default()
            };

            routing_algorithm::RoutingAlgorithm {
                algorithm_id: algorithm_id.clone(),
                profile_id: profile_id.clone(),
                merchant_id,
                name: SUCCESS_BASED_DYNAMIC_ROUTING_ALGORITHM.to_string(),
                description: None,
                kind: diesel_models::enums::RoutingAlgorithmKind::Dynamic,
                algorithm_data: serde_json::json!(default_success_based_routing_config),
                created_at: timestamp,
                modified_at: timestamp,
                algorithm_for: common_enums::TransactionType::Payment,
                decision_engine_routing_id: None,
            }
        }
        routing_types::DynamicRoutingType::EliminationRouting => {
            let default_elimination_routing_config = if state.conf.open_router.enabled {
                routing_types::EliminationRoutingConfig::open_router_config_default()
            } else {
                routing_types::EliminationRoutingConfig::default()
            };
            routing_algorithm::RoutingAlgorithm {
                algorithm_id: algorithm_id.clone(),
                profile_id: profile_id.clone(),
                merchant_id,
                name: ELIMINATION_BASED_DYNAMIC_ROUTING_ALGORITHM.to_string(),
                description: None,
                kind: diesel_models::enums::RoutingAlgorithmKind::Dynamic,
                algorithm_data: serde_json::json!(default_elimination_routing_config),
                created_at: timestamp,
                modified_at: timestamp,
                algorithm_for: common_enums::TransactionType::Payment,
                decision_engine_routing_id: None,
            }
        }

        routing_types::DynamicRoutingType::ContractBasedRouting => {
            return Err((errors::ApiErrorResponse::InvalidRequestData {
                message: "Contract routing cannot be set as default".to_string(),
            })
            .into())
        }
    };

    // Call to DE here
    // Need to map out the cases if this call should always be made or not
    if state.conf.open_router.enabled {
        enable_decision_engine_dynamic_routing_setup(
            state,
            business_profile.get_id(),
            dynamic_routing_type,
        )
        .await
        .change_context(errors::ApiErrorResponse::InternalServerError)
        .attach_printable("Unable to setup decision engine dynamic routing")?;
    }

    let record = db
        .insert_routing_algorithm(algo)
        .await
        .change_context(errors::ApiErrorResponse::InternalServerError)
        .attach_printable("Unable to insert record in routing algorithm table")?;

    dynamic_routing_algo_ref.update_algorithm_id(
        algorithm_id,
        feature_to_enable,
        dynamic_routing_type,
    );
    update_business_profile_active_dynamic_algorithm_ref(
        db,
        key_manager_state,
        &key_store,
        business_profile,
        dynamic_routing_algo_ref,
    )
    .await?;

    let new_record = record.foreign_into();

    core_metrics::ROUTING_CREATE_SUCCESS_RESPONSE.add(
        1,
        router_env::metric_attributes!(("profile_id", profile_id.clone())),
    );
    Ok(ApplicationResponse::Json(new_record))
}

#[derive(Debug, Clone)]
pub struct DynamicRoutingConfigParamsInterpolator {
    pub payment_method: Option<common_enums::PaymentMethod>,
    pub payment_method_type: Option<common_enums::PaymentMethodType>,
    pub authentication_type: Option<common_enums::AuthenticationType>,
    pub currency: Option<common_enums::Currency>,
    pub country: Option<common_enums::CountryAlpha2>,
    pub card_network: Option<String>,
    pub card_bin: Option<String>,
}

impl DynamicRoutingConfigParamsInterpolator {
    pub fn new(
        payment_method: Option<common_enums::PaymentMethod>,
        payment_method_type: Option<common_enums::PaymentMethodType>,
        authentication_type: Option<common_enums::AuthenticationType>,
        currency: Option<common_enums::Currency>,
        country: Option<common_enums::CountryAlpha2>,
        card_network: Option<String>,
        card_bin: Option<String>,
    ) -> Self {
        Self {
            payment_method,
            payment_method_type,
            authentication_type,
            currency,
            country,
            card_network,
            card_bin,
        }
    }

    pub fn get_string_val(
        &self,
        params: &Vec<routing_types::DynamicRoutingConfigParams>,
    ) -> String {
        let mut parts: Vec<String> = Vec::new();
        for param in params {
            let val = match param {
                routing_types::DynamicRoutingConfigParams::PaymentMethod => self
                    .payment_method
                    .as_ref()
                    .map_or(String::new(), |pm| pm.to_string()),
                routing_types::DynamicRoutingConfigParams::PaymentMethodType => self
                    .payment_method_type
                    .as_ref()
                    .map_or(String::new(), |pmt| pmt.to_string()),
                routing_types::DynamicRoutingConfigParams::AuthenticationType => self
                    .authentication_type
                    .as_ref()
                    .map_or(String::new(), |at| at.to_string()),
                routing_types::DynamicRoutingConfigParams::Currency => self
                    .currency
                    .as_ref()
                    .map_or(String::new(), |cur| cur.to_string()),
                routing_types::DynamicRoutingConfigParams::Country => self
                    .country
                    .as_ref()
                    .map_or(String::new(), |cn| cn.to_string()),
                routing_types::DynamicRoutingConfigParams::CardNetwork => {
                    self.card_network.clone().unwrap_or_default()
                }
                routing_types::DynamicRoutingConfigParams::CardBin => {
                    self.card_bin.clone().unwrap_or_default()
                }
            };
            if !val.is_empty() {
                parts.push(val);
            }
        }
        parts.join(":")
    }
}

#[cfg(all(feature = "dynamic_routing", feature = "v1"))]
#[instrument(skip_all)]
pub async fn enable_decision_engine_dynamic_routing_setup(
    state: &SessionState,
    profile_id: &id_type::ProfileId,
    dynamic_routing_type: routing_types::DynamicRoutingType,
) -> RouterResult<()> {
    logger::debug!(
        "performing call with open_router for profile {}",
        profile_id.get_string_repr()
    );

    let default_engine_config_request = match dynamic_routing_type {
        routing_types::DynamicRoutingType::SuccessRateBasedRouting => {
            let default_success_based_routing_config =
                routing_types::SuccessBasedRoutingConfig::open_router_config_default();
            open_router::DecisionEngineConfigSetupRequest {
                merchant_id: profile_id.get_string_repr().to_string(),
                config: open_router::DecisionEngineConfigVariant::SuccessRate(
                    default_success_based_routing_config
                        .get_decision_engine_configs()
                        .change_context(errors::ApiErrorResponse::GenericNotFoundError {
                            message: "Decision engine config not found".to_string(),
                        })
                        .attach_printable("Decision engine config not found")?,
                ),
            }
        }
        routing_types::DynamicRoutingType::EliminationRouting => {
            let default_elimination_based_routing_config =
                routing_types::EliminationRoutingConfig::open_router_config_default();
            open_router::DecisionEngineConfigSetupRequest {
                merchant_id: profile_id.get_string_repr().to_string(),
                config: open_router::DecisionEngineConfigVariant::Elimination(
                    default_elimination_based_routing_config
                        .get_decision_engine_configs()
                        .change_context(errors::ApiErrorResponse::GenericNotFoundError {
                            message: "Decision engine config not found".to_string(),
                        })
                        .attach_printable("Decision engine config not found")?,
                ),
            }
        }
        routing_types::DynamicRoutingType::ContractBasedRouting => {
            return Err((errors::ApiErrorResponse::InvalidRequestData {
                message: "Contract routing cannot be set as default".to_string(),
            })
            .into())
        }
    };

    routing_utils::ConfigApiClient::send_decision_engine_request::<_, String>(
        state,
        services::Method::Post,
        DECISION_ENGINE_RULE_CREATE_ENDPOINT,
        Some(default_engine_config_request),
        None,
    )
    .await
    .change_context(errors::ApiErrorResponse::InternalServerError)
    .attach_printable("Unable to setup decision engine dynamic routing")?;

    Ok(())
}

#[cfg(all(feature = "dynamic_routing", feature = "v1"))]
#[instrument(skip_all)]
pub async fn update_decision_engine_dynamic_routing_setup(
    state: &SessionState,
    profile_id: &id_type::ProfileId,
    request: serde_json::Value,
    dynamic_routing_type: routing_types::DynamicRoutingType,
) -> RouterResult<()> {
    logger::debug!(
        "performing call with open_router for profile {}",
        profile_id.get_string_repr()
    );

    let decision_engine_request = match dynamic_routing_type {
        routing_types::DynamicRoutingType::SuccessRateBasedRouting => {
            let success_rate_config: routing_types::SuccessBasedRoutingConfig = request
                .parse_value("SuccessBasedRoutingConfig")
                .change_context(errors::ApiErrorResponse::InternalServerError)
                .attach_printable("unable to deserialize SuccessBasedRoutingConfig")?;

            open_router::DecisionEngineConfigSetupRequest {
                merchant_id: profile_id.get_string_repr().to_string(),
                config: open_router::DecisionEngineConfigVariant::SuccessRate(
                    success_rate_config
                        .get_decision_engine_configs()
                        .change_context(errors::ApiErrorResponse::GenericNotFoundError {
                            message: "Decision engine config not found".to_string(),
                        })
                        .attach_printable("Decision engine config not found")?,
                ),
            }
        }
        routing_types::DynamicRoutingType::EliminationRouting => {
            let elimination_config: routing_types::EliminationRoutingConfig = request
                .parse_value("EliminationRoutingConfig")
                .change_context(errors::ApiErrorResponse::InternalServerError)
                .attach_printable("unable to deserialize EliminationRoutingConfig")?;

            open_router::DecisionEngineConfigSetupRequest {
                merchant_id: profile_id.get_string_repr().to_string(),
                config: open_router::DecisionEngineConfigVariant::Elimination(
                    elimination_config
                        .get_decision_engine_configs()
                        .change_context(errors::ApiErrorResponse::GenericNotFoundError {
                            message: "Decision engine config not found".to_string(),
                        })
                        .attach_printable("Decision engine config not found")?,
                ),
            }
        }
        routing_types::DynamicRoutingType::ContractBasedRouting => {
            return Err((errors::ApiErrorResponse::InvalidRequestData {
                message: "Contract routing cannot be set as default".to_string(),
            })
            .into())
        }
    };

    routing_utils::ConfigApiClient::send_decision_engine_request::<_, String>(
        state,
        services::Method::Post,
        DECISION_ENGINE_RULE_UPDATE_ENDPOINT,
        Some(decision_engine_request),
        None,
    )
    .await
    .change_context(errors::ApiErrorResponse::InternalServerError)
    .attach_printable("Unable to update decision engine dynamic routing")?;

    Ok(())
}

#[cfg(all(feature = "dynamic_routing", feature = "v1"))]
#[instrument(skip_all)]
pub async fn disable_decision_engine_dynamic_routing_setup(
    state: &SessionState,
    profile_id: &id_type::ProfileId,
    dynamic_routing_type: routing_types::DynamicRoutingType,
) -> RouterResult<()> {
    logger::debug!(
        "performing call with open_router for profile {}",
        profile_id.get_string_repr()
    );

    let decision_engine_request = open_router::FetchRoutingConfig {
        merchant_id: profile_id.get_string_repr().to_string(),
        algorithm: match dynamic_routing_type {
            routing_types::DynamicRoutingType::SuccessRateBasedRouting => {
                open_router::AlgorithmType::SuccessRate
            }
            routing_types::DynamicRoutingType::EliminationRouting => {
                open_router::AlgorithmType::Elimination
            }
            routing_types::DynamicRoutingType::ContractBasedRouting => {
                return Err((errors::ApiErrorResponse::InvalidRequestData {
                    message: "Contract routing is not enabled for decision engine".to_string(),
                })
                .into())
            }
        },
    };

    routing_utils::ConfigApiClient::send_decision_engine_request::<_, String>(
        state,
        services::Method::Post,
        DECISION_ENGINE_RULE_DELETE_ENDPOINT,
        Some(decision_engine_request),
        None,
    )
    .await
    .change_context(errors::ApiErrorResponse::InternalServerError)
    .attach_printable("Unable to disable decision engine dynamic routing")?;

    Ok(())
}

#[cfg(all(feature = "dynamic_routing", feature = "v1"))]
#[instrument(skip_all)]
pub async fn create_decision_engine_merchant(
    state: &SessionState,
    profile_id: &id_type::ProfileId,
) -> RouterResult<()> {
    let merchant_account_req = open_router::MerchantAccount {
        merchant_id: profile_id.get_string_repr().to_string(),
        gateway_success_rate_based_decider_input: None,
    };

    routing_utils::ConfigApiClient::send_decision_engine_request::<_, String>(
        state,
        services::Method::Post,
        DECISION_ENGINE_MERCHANT_CREATE_ENDPOINT,
        Some(merchant_account_req),
        None,
    )
    .await
    .change_context(errors::ApiErrorResponse::InternalServerError)
    .attach_printable("Failed to create merchant account on decision engine")?;

    Ok(())
}

#[cfg(all(feature = "dynamic_routing", feature = "v1"))]
#[instrument(skip_all)]
pub async fn delete_decision_engine_merchant(
    state: &SessionState,
    profile_id: &id_type::ProfileId,
) -> RouterResult<()> {
    let path = format!(
        "{}/{}",
        DECISION_ENGINE_MERCHANT_BASE_ENDPOINT,
        profile_id.get_string_repr()
    );
    routing_utils::ConfigApiClient::send_decision_engine_request_without_response_parsing::<()>(
        state,
        services::Method::Delete,
        &path,
        None,
        None,
    )
    .await
    .change_context(errors::ApiErrorResponse::InternalServerError)
    .attach_printable("Failed to delete merchant account on decision engine")?;

    Ok(())
}<|MERGE_RESOLUTION|>--- conflicted
+++ resolved
@@ -253,11 +253,7 @@
     let business_profile_update = domain::ProfileUpdate::RoutingAlgorithmUpdate {
         routing_algorithm,
         payout_routing_algorithm,
-<<<<<<< HEAD
         three_ds_decision_rule_algorithm,
-=======
-        three_ds_decision_rule_algorithm: None,
->>>>>>> 0465886f
     };
 
     db.update_profile_by_profile_id(
