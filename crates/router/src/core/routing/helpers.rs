--- conflicted
+++ resolved
@@ -12,10 +12,7 @@
 use rustc_hash::FxHashSet;
 
 use crate::{
-    core::{
-        errors::{self, RouterResult},
-        routing,
-    },
+    core::errors::{self, RouterResult},
     db::StorageInterface,
     types::{domain, storage},
     utils::StringExt,
@@ -233,11 +230,7 @@
     db: &dyn StorageInterface,
     current_business_profile: BusinessProfile,
     algorithm_id: routing_types::RoutingAlgorithmRef,
-<<<<<<< HEAD
-    transaction_type: &routing::TransactionType,
-=======
     transaction_type: &storage::enums::TransactionType,
->>>>>>> f26df3de
 ) -> RouterResult<()> {
     let ref_val = algorithm_id
         .encode_to_value()
@@ -245,15 +238,9 @@
         .attach_printable("Failed to convert routing ref to value")?;
 
     let (routing_algorithm, payout_routing_algorithm) = match transaction_type {
-<<<<<<< HEAD
-        routing::TransactionType::Payment => (Some(ref_val), None),
-        #[cfg(feature = "payouts")]
-        routing::TransactionType::Payout => (None, Some(ref_val)),
-=======
         storage::enums::TransactionType::Payment => (Some(ref_val), None),
         #[cfg(feature = "payouts")]
         storage::enums::TransactionType::Payout => (None, Some(ref_val)),
->>>>>>> f26df3de
     };
 
     let business_profile_update = BusinessProfileUpdateInternal {
