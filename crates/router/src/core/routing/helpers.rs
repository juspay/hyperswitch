//! Analysis for usage of all helper functions for use case of routing
//!
//! Functions that are used to perform the retrieval of merchant's
//! routing dict, configs, defaults
#[cfg(all(feature = "dynamic_routing", feature = "v1"))]
use std::str::FromStr;
#[cfg(any(feature = "dynamic_routing", feature = "v1"))]
use std::sync::Arc;

use api_models::routing as routing_types;
#[cfg(all(feature = "dynamic_routing", feature = "v1"))]
use common_utils::ext_traits::ValueExt;
use common_utils::{ext_traits::Encode, id_type, types::keymanager::KeyManagerState};
use diesel_models::configs;
#[cfg(feature = "v1")]
use diesel_models::routing_algorithm;
use error_stack::ResultExt;
#[cfg(all(feature = "dynamic_routing", feature = "v1"))]
use external_services::grpc_client::dynamic_routing::SuccessBasedDynamicRouting;
#[cfg(feature = "v1")]
use hyperswitch_domain_models::api::ApplicationResponse;
#[cfg(all(feature = "dynamic_routing", feature = "v1"))]
use router_env::logger;
#[cfg(any(feature = "dynamic_routing", feature = "v1"))]
use router_env::{instrument, metrics::add_attributes, tracing};
use rustc_hash::FxHashSet;
use storage_impl::redis::cache;

#[cfg(feature = "v2")]
use crate::types::domain::MerchantConnectorAccount;
use crate::{
    core::errors::{self, RouterResult},
    db::StorageInterface,
    routes::SessionState,
    types::{domain, storage},
    utils::StringExt,
};
#[cfg(feature = "v1")]
use crate::{core::metrics as core_metrics, routes::metrics, types::transformers::ForeignInto};
pub const SUCCESS_BASED_DYNAMIC_ROUTING_ALGORITHM: &str =
    "Success rate based dynamic routing algorithm";

/// Provides us with all the configured configs of the Merchant in the ascending time configured
/// manner and chooses the first of them
pub async fn get_merchant_default_config(
    db: &dyn StorageInterface,
    // Cannot make this as merchant id domain type because, we are passing profile id also here
    merchant_id: &str,
    transaction_type: &storage::enums::TransactionType,
) -> RouterResult<Vec<routing_types::RoutableConnectorChoice>> {
    let key = get_default_config_key(merchant_id, transaction_type);
    let maybe_config = db.find_config_by_key(&key).await;

    match maybe_config {
        Ok(config) => config
            .config
            .parse_struct("Vec<RoutableConnectors>")
            .change_context(errors::ApiErrorResponse::InternalServerError)
            .attach_printable("Merchant default config has invalid structure"),

        Err(e) if e.current_context().is_db_not_found() => {
            let new_config_conns = Vec::<routing_types::RoutableConnectorChoice>::new();
            let serialized = new_config_conns
                .encode_to_string_of_json()
                .change_context(errors::ApiErrorResponse::InternalServerError)
                .attach_printable(
                    "Error while creating and serializing new merchant default config",
                )?;

            let new_config = configs::ConfigNew {
                key,
                config: serialized,
            };

            db.insert_config(new_config)
                .await
                .change_context(errors::ApiErrorResponse::InternalServerError)
                .attach_printable("Error inserting new default routing config into DB")?;

            Ok(new_config_conns)
        }

        Err(e) => Err(e)
            .change_context(errors::ApiErrorResponse::InternalServerError)
            .attach_printable("Error fetching default config for merchant"),
    }
}

/// Merchant's already created config can be updated and this change will be reflected
/// in DB as well for the particular updated config
pub async fn update_merchant_default_config(
    db: &dyn StorageInterface,
    merchant_id: &str,
    connectors: Vec<routing_types::RoutableConnectorChoice>,
    transaction_type: &storage::enums::TransactionType,
) -> RouterResult<()> {
    let key = get_default_config_key(merchant_id, transaction_type);
    let config_str = connectors
        .encode_to_string_of_json()
        .change_context(errors::ApiErrorResponse::InternalServerError)
        .attach_printable("Unable to serialize merchant default routing config during update")?;

    let config_update = configs::ConfigUpdate::Update {
        config: Some(config_str),
    };

    db.update_config_by_key(&key, config_update)
        .await
        .change_context(errors::ApiErrorResponse::InternalServerError)
        .attach_printable("Error updating the default routing config in DB")?;

    Ok(())
}

pub async fn update_merchant_routing_dictionary(
    db: &dyn StorageInterface,
    merchant_id: &str,
    dictionary: routing_types::RoutingDictionary,
) -> RouterResult<()> {
    let key = get_routing_dictionary_key(merchant_id);
    let dictionary_str = dictionary
        .encode_to_string_of_json()
        .change_context(errors::ApiErrorResponse::InternalServerError)
        .attach_printable("Unable to serialize routing dictionary during update")?;

    let config_update = configs::ConfigUpdate::Update {
        config: Some(dictionary_str),
    };

    db.update_config_by_key(&key, config_update)
        .await
        .change_context(errors::ApiErrorResponse::InternalServerError)
        .attach_printable("Error saving routing dictionary to DB")?;

    Ok(())
}

/// This will help make one of all configured algorithms to be in active state for a particular
/// merchant
#[cfg(feature = "v1")]
pub async fn update_merchant_active_algorithm_ref(
    state: &SessionState,
    key_store: &domain::MerchantKeyStore,
    config_key: cache::CacheKind<'_>,
    algorithm_id: routing_types::RoutingAlgorithmRef,
) -> RouterResult<()> {
    let ref_value = algorithm_id
        .encode_to_value()
        .change_context(errors::ApiErrorResponse::InternalServerError)
        .attach_printable("Failed converting routing algorithm ref to json value")?;

    let merchant_account_update = storage::MerchantAccountUpdate::Update {
        merchant_name: None,
        merchant_details: None,
        return_url: None,
        webhook_details: None,
        sub_merchants_enabled: None,
        parent_merchant_id: None,
        enable_payment_response_hash: None,
        payment_response_hash_key: None,
        redirect_to_merchant_with_http_post: None,
        publishable_key: None,
        locker_id: None,
        metadata: None,
        routing_algorithm: Some(ref_value),
        primary_business_details: None,
        intent_fulfillment_time: None,
        frm_routing_algorithm: None,
        payout_routing_algorithm: None,
        default_profile: None,
        payment_link_config: None,
        pm_collect_link_config: None,
    };

    let db = &*state.store;
    db.update_specific_fields_in_merchant(
        &state.into(),
        &key_store.merchant_id,
        merchant_account_update,
        key_store,
    )
    .await
    .change_context(errors::ApiErrorResponse::InternalServerError)
    .attach_printable("Failed to update routing algorithm ref in merchant account")?;

    cache::publish_into_redact_channel(db.get_cache_store().as_ref(), [config_key])
        .await
        .change_context(errors::ApiErrorResponse::InternalServerError)
        .attach_printable("Failed to invalidate the config cache")?;

    Ok(())
}

#[cfg(feature = "v2")]
pub async fn update_merchant_active_algorithm_ref(
    _state: &SessionState,
    _key_store: &domain::MerchantKeyStore,
    _config_key: cache::CacheKind<'_>,
    _algorithm_id: routing_types::RoutingAlgorithmRef,
) -> RouterResult<()> {
    // TODO: handle updating the active routing algorithm for v2 in merchant account
    todo!()
}

#[cfg(feature = "v1")]
pub async fn update_profile_active_algorithm_ref(
    db: &dyn StorageInterface,
    key_manager_state: &KeyManagerState,
    merchant_key_store: &domain::MerchantKeyStore,
    current_business_profile: domain::Profile,
    algorithm_id: routing_types::RoutingAlgorithmRef,
    transaction_type: &storage::enums::TransactionType,
) -> RouterResult<()> {
    let ref_val = algorithm_id
        .encode_to_value()
        .change_context(errors::ApiErrorResponse::InternalServerError)
        .attach_printable("Failed to convert routing ref to value")?;

    let merchant_id = current_business_profile.merchant_id.clone();

    let profile_id = current_business_profile.get_id().to_owned();

    let routing_cache_key = cache::CacheKind::Routing(
        format!(
            "routing_config_{}_{}",
            merchant_id.get_string_repr(),
            profile_id.get_string_repr(),
        )
        .into(),
    );

    let (routing_algorithm, payout_routing_algorithm) = match transaction_type {
        storage::enums::TransactionType::Payment => (Some(ref_val), None),
        #[cfg(feature = "payouts")]
        storage::enums::TransactionType::Payout => (None, Some(ref_val)),
    };

    let business_profile_update = domain::ProfileUpdate::RoutingAlgorithmUpdate {
        routing_algorithm,
        payout_routing_algorithm,
    };

    db.update_profile_by_profile_id(
        key_manager_state,
        merchant_key_store,
        current_business_profile,
        business_profile_update,
    )
    .await
    .change_context(errors::ApiErrorResponse::InternalServerError)
    .attach_printable("Failed to update routing algorithm ref in business profile")?;

    cache::publish_into_redact_channel(db.get_cache_store().as_ref(), [routing_cache_key])
        .await
        .change_context(errors::ApiErrorResponse::InternalServerError)
        .attach_printable("Failed to invalidate routing cache")?;
    Ok(())
}

#[cfg(feature = "v1")]
pub async fn update_business_profile_active_dynamic_algorithm_ref(
    db: &dyn StorageInterface,
    key_manager_state: &KeyManagerState,
    merchant_key_store: &domain::MerchantKeyStore,
    current_business_profile: domain::Profile,
    dynamic_routing_algorithm: routing_types::DynamicRoutingAlgorithmRef,
) -> RouterResult<()> {
    let ref_val = dynamic_routing_algorithm
        .encode_to_value()
        .change_context(errors::ApiErrorResponse::InternalServerError)
        .attach_printable("Failed to convert dynamic routing ref to value")?;
    let business_profile_update = domain::ProfileUpdate::DynamicRoutingAlgorithmUpdate {
        dynamic_routing_algorithm: Some(ref_val),
    };
    db.update_profile_by_profile_id(
        key_manager_state,
        merchant_key_store,
        current_business_profile,
        business_profile_update,
    )
    .await
    .change_context(errors::ApiErrorResponse::InternalServerError)
    .attach_printable("Failed to update dynamic routing algorithm ref in business profile")?;
    Ok(())
}

#[cfg(feature = "v2")]
#[derive(Clone, Debug)]
pub struct RoutingAlgorithmHelpers<'h> {
    pub name_mca_id_set: ConnectNameAndMCAIdForProfile<'h>,
    pub name_set: ConnectNameForProfile<'h>,
    pub routing_algorithm: &'h routing_types::RoutingAlgorithm,
}

#[derive(Clone, Debug)]
pub struct ConnectNameAndMCAIdForProfile<'a>(
    pub FxHashSet<(&'a String, id_type::MerchantConnectorAccountId)>,
);
#[derive(Clone, Debug)]
pub struct ConnectNameForProfile<'a>(pub FxHashSet<&'a String>);

#[cfg(feature = "v2")]
#[derive(Clone, Debug)]
pub struct MerchantConnectorAccounts(pub Vec<MerchantConnectorAccount>);

#[cfg(feature = "v2")]
impl MerchantConnectorAccounts {
    pub async fn get_all_mcas(
        merchant_id: &id_type::MerchantId,
        key_store: &domain::MerchantKeyStore,
        state: &SessionState,
    ) -> RouterResult<Self> {
        let db = &*state.store;
        let key_manager_state = &state.into();
        Ok(Self(
            db.find_merchant_connector_account_by_merchant_id_and_disabled_list(
                key_manager_state,
                merchant_id,
                true,
                key_store,
            )
            .await
            .change_context(
                errors::ApiErrorResponse::MerchantConnectorAccountNotFound {
                    id: merchant_id.get_string_repr().to_owned(),
                },
            )?,
        ))
    }

    fn filter_and_map<'a, T>(
        &'a self,
        filter: impl Fn(&'a MerchantConnectorAccount) -> bool,
        func: impl Fn(&'a MerchantConnectorAccount) -> T,
    ) -> FxHashSet<T>
    where
        T: std::hash::Hash + Eq,
    {
        self.0
            .iter()
            .filter(|mca| filter(mca))
            .map(func)
            .collect::<FxHashSet<_>>()
    }

    pub fn filter_by_profile<'a, T>(
        &'a self,
        profile_id: &'a id_type::ProfileId,
        func: impl Fn(&'a MerchantConnectorAccount) -> T,
    ) -> FxHashSet<T>
    where
        T: std::hash::Hash + Eq,
    {
        self.filter_and_map(|mca| mca.profile_id == *profile_id, func)
    }
}

#[cfg(feature = "v2")]
impl<'h> RoutingAlgorithmHelpers<'h> {
    fn connector_choice(
        &self,
        choice: &routing_types::RoutableConnectorChoice,
    ) -> RouterResult<()> {
        if let Some(ref mca_id) = choice.merchant_connector_id {
            error_stack::ensure!(
                    self.name_mca_id_set.0.contains(&(&choice.connector.to_string(), mca_id.clone())),
                    errors::ApiErrorResponse::InvalidRequestData {
                        message: format!(
                            "connector with name '{}' and merchant connector account id '{:?}' not found for the given profile",
                            choice.connector,
                            mca_id,
                        )
                    }
                );
        } else {
            error_stack::ensure!(
                self.name_set.0.contains(&choice.connector.to_string()),
                errors::ApiErrorResponse::InvalidRequestData {
                    message: format!(
                        "connector with name '{}' not found for the given profile",
                        choice.connector,
                    )
                }
            );
        };
        Ok(())
    }

    pub fn validate_connectors_in_routing_config(&self) -> RouterResult<()> {
        match self.routing_algorithm {
            routing_types::RoutingAlgorithm::Single(choice) => {
                self.connector_choice(choice)?;
            }

            routing_types::RoutingAlgorithm::Priority(list) => {
                for choice in list {
                    self.connector_choice(choice)?;
                }
            }

            routing_types::RoutingAlgorithm::VolumeSplit(splits) => {
                for split in splits {
                    self.connector_choice(&split.connector)?;
                }
            }

            routing_types::RoutingAlgorithm::Advanced(program) => {
                let check_connector_selection =
                    |selection: &routing_types::ConnectorSelection| -> RouterResult<()> {
                        match selection {
                            routing_types::ConnectorSelection::VolumeSplit(splits) => {
                                for split in splits {
                                    self.connector_choice(&split.connector)?;
                                }
                            }

                            routing_types::ConnectorSelection::Priority(list) => {
                                for choice in list {
                                    self.connector_choice(choice)?;
                                }
                            }
                        }

                        Ok(())
                    };

                check_connector_selection(&program.default_selection)?;

                for rule in &program.rules {
                    check_connector_selection(&rule.connector_selection)?;
                }
            }
        }

        Ok(())
    }
}

#[cfg(feature = "v1")]
pub async fn validate_connectors_in_routing_config(
    state: &SessionState,
    key_store: &domain::MerchantKeyStore,
    merchant_id: &id_type::MerchantId,
    profile_id: &id_type::ProfileId,
    routing_algorithm: &routing_types::RoutingAlgorithm,
) -> RouterResult<()> {
    let all_mcas = &*state
        .store
        .find_merchant_connector_account_by_merchant_id_and_disabled_list(
            &state.into(),
            merchant_id,
            true,
            key_store,
        )
        .await
        .change_context(errors::ApiErrorResponse::MerchantConnectorAccountNotFound {
            id: merchant_id.get_string_repr().to_owned(),
        })?;
    let name_mca_id_set = all_mcas
        .iter()
        .filter(|mca| mca.profile_id == *profile_id)
        .map(|mca| (&mca.connector_name, mca.get_id()))
        .collect::<FxHashSet<_>>();

    let name_set = all_mcas
        .iter()
        .filter(|mca| mca.profile_id == *profile_id)
        .map(|mca| &mca.connector_name)
        .collect::<FxHashSet<_>>();

    let connector_choice = |choice: &routing_types::RoutableConnectorChoice| {
        if let Some(ref mca_id) = choice.merchant_connector_id {
            error_stack::ensure!(
                name_mca_id_set.contains(&(&choice.connector.to_string(), mca_id.clone())),
                errors::ApiErrorResponse::InvalidRequestData {
                    message: format!(
                        "connector with name '{}' and merchant connector account id '{:?}' not found for the given profile",
                        choice.connector,
                        mca_id,
                    )
                }
            );
        } else {
            error_stack::ensure!(
                name_set.contains(&choice.connector.to_string()),
                errors::ApiErrorResponse::InvalidRequestData {
                    message: format!(
                        "connector with name '{}' not found for the given profile",
                        choice.connector,
                    )
                }
            );
        }

        Ok(())
    };

    match routing_algorithm {
        routing_types::RoutingAlgorithm::Single(choice) => {
            connector_choice(choice)?;
        }

        routing_types::RoutingAlgorithm::Priority(list) => {
            for choice in list {
                connector_choice(choice)?;
            }
        }

        routing_types::RoutingAlgorithm::VolumeSplit(splits) => {
            for split in splits {
                connector_choice(&split.connector)?;
            }
        }

        routing_types::RoutingAlgorithm::Advanced(program) => {
            let check_connector_selection =
                |selection: &routing_types::ConnectorSelection| -> RouterResult<()> {
                    match selection {
                        routing_types::ConnectorSelection::VolumeSplit(splits) => {
                            for split in splits {
                                connector_choice(&split.connector)?;
                            }
                        }

                        routing_types::ConnectorSelection::Priority(list) => {
                            for choice in list {
                                connector_choice(choice)?;
                            }
                        }
                    }

                    Ok(())
                };

            check_connector_selection(&program.default_selection)?;

            for rule in &program.rules {
                check_connector_selection(&rule.connector_selection)?;
            }
        }
    }

    Ok(())
}

/// Provides the identifier for the specific merchant's routing_dictionary_key
#[inline(always)]
pub fn get_routing_dictionary_key(merchant_id: &str) -> String {
    format!("routing_dict_{merchant_id}")
}

/// Provides the identifier for the specific merchant's default_config
#[inline(always)]
pub fn get_default_config_key(
    merchant_id: &str,
    transaction_type: &storage::enums::TransactionType,
) -> String {
    match transaction_type {
        storage::enums::TransactionType::Payment => format!("routing_default_{merchant_id}"),
        #[cfg(feature = "payouts")]
        storage::enums::TransactionType::Payout => format!("routing_default_po_{merchant_id}"),
    }
}

/// Retrieves cached success_based routing configs specific to tenant and profile
#[cfg(all(feature = "v1", feature = "dynamic_routing"))]
pub async fn get_cached_success_based_routing_config_for_profile<'a>(
    state: &SessionState,
    key: &str,
) -> Option<Arc<routing_types::SuccessBasedRoutingConfig>> {
    cache::SUCCESS_BASED_DYNAMIC_ALGORITHM_CACHE
        .get_val::<Arc<routing_types::SuccessBasedRoutingConfig>>(cache::CacheKey {
            key: key.to_string(),
            prefix: state.tenant.redis_key_prefix.clone(),
        })
        .await
}

/// Refreshes the cached success_based routing configs specific to tenant and profile
#[cfg(feature = "v1")]
pub async fn refresh_success_based_routing_cache(
    state: &SessionState,
    key: &str,
    success_based_routing_config: routing_types::SuccessBasedRoutingConfig,
) -> Arc<routing_types::SuccessBasedRoutingConfig> {
    let config = Arc::new(success_based_routing_config);
    cache::SUCCESS_BASED_DYNAMIC_ALGORITHM_CACHE
        .push(
            cache::CacheKey {
                key: key.to_string(),
                prefix: state.tenant.redis_key_prefix.clone(),
            },
            config.clone(),
        )
        .await;
    config
}

/// Checked fetch of success based routing configs
#[cfg(all(feature = "v1", feature = "dynamic_routing"))]
#[instrument(skip_all)]
pub async fn fetch_success_based_routing_configs(
    state: &SessionState,
    business_profile: &domain::Profile,
    success_based_routing_id: id_type::RoutingId,
) -> RouterResult<routing_types::SuccessBasedRoutingConfig> {
    let key = format!(
        "{}_{}",
        business_profile.get_id().get_string_repr(),
        success_based_routing_id.get_string_repr()
    );

    if let Some(config) =
        get_cached_success_based_routing_config_for_profile(state, key.as_str()).await
    {
        Ok(config.as_ref().clone())
    } else {
        let success_rate_algorithm = state
            .store
            .find_routing_algorithm_by_profile_id_algorithm_id(
                business_profile.get_id(),
                &success_based_routing_id,
            )
            .await
            .change_context(errors::ApiErrorResponse::ResourceIdNotFound)
            .attach_printable("unable to retrieve success_rate_algorithm for profile from db")?;

        let success_rate_config = success_rate_algorithm
            .algorithm_data
            .parse_value::<routing_types::SuccessBasedRoutingConfig>("SuccessBasedRoutingConfig")
            .change_context(errors::ApiErrorResponse::InternalServerError)
            .attach_printable("unable to parse success_based_routing_config struct")?;

        refresh_success_based_routing_cache(state, key.as_str(), success_rate_config.clone()).await;

        Ok(success_rate_config)
    }
}

/// metrics for success based dynamic routing
#[cfg(all(feature = "v1", feature = "dynamic_routing"))]
#[instrument(skip_all)]
pub async fn push_metrics_for_success_based_routing(
    state: &SessionState,
    payment_attempt: &storage::PaymentAttempt,
    routable_connectors: Vec<routing_types::RoutableConnectorChoice>,
    business_profile: &domain::Profile,
) -> RouterResult<()> {
    let success_based_dynamic_routing_algo_ref: routing_types::DynamicRoutingAlgorithmRef =
        business_profile
            .dynamic_routing_algorithm
            .clone()
            .map(|val| val.parse_value("DynamicRoutingAlgorithmRef"))
            .transpose()
            .change_context(errors::ApiErrorResponse::InternalServerError)
            .attach_printable("Failed to deserialize DynamicRoutingAlgorithmRef from JSON")?
            .unwrap_or_default();

    let success_based_algo_ref = success_based_dynamic_routing_algo_ref
        .success_based_algorithm
        .ok_or(errors::ApiErrorResponse::InternalServerError)
        .attach_printable("success_based_algorithm not found in dynamic_routing_algorithm from business_profile table")?;

    if success_based_algo_ref.enabled_feature != routing_types::SuccessBasedRoutingFeatures::None {
        let client = state
            .grpc_client
            .dynamic_routing
            .success_rate_client
            .as_ref()
            .ok_or(errors::ApiErrorResponse::GenericNotFoundError {
                message: "success_rate gRPC client not found".to_string(),
            })?;

        let payment_connector = &payment_attempt.connector.clone().ok_or(
            errors::ApiErrorResponse::GenericNotFoundError {
                message: "unable to derive payment connector from payment attempt".to_string(),
            },
        )?;

        let success_based_routing_configs = fetch_success_based_routing_configs(
            state,
            business_profile,
            success_based_algo_ref
                .algorithm_id_with_timestamp
                .algorithm_id
                .ok_or(errors::ApiErrorResponse::InternalServerError)
                .attach_printable(
                    "success_based_routing_algorithm_id not found in business_profile",
                )?,
        )
        .await
        .change_context(errors::ApiErrorResponse::InternalServerError)
<<<<<<< HEAD
        .attach_printable("unable to calculate/fetch success rate from dynamic routing service")?;

    let payment_status_attribute =
        get_desired_payment_status_for_success_routing_metrics(&payment_attempt.status);

    let first_success_based_connector_label = &success_based_connectors
        .labels_with_score
        .first()
        .ok_or(errors::ApiErrorResponse::InternalServerError)
        .attach_printable(
            "unable to fetch the first connector from list of connectors obtained from dynamic routing service",
        )?
        .label
        .to_string();

    let (first_success_based_connector, merchant_connector_id) = first_success_based_connector_label
        .split_once(':')
        .ok_or(errors::ApiErrorResponse::InternalServerError)
        .attach_printable(
            "unable to split connector_name and mca_id from the first connector obtained from dynamic routing service",
        )?;

    let outcome = get_success_based_metrics_outcome_for_payment(
        &payment_status_attribute,
        payment_connector.to_string(),
        first_success_based_connector.to_string(),
    );

    core_metrics::DYNAMIC_SUCCESS_BASED_ROUTING.add(
        &metrics::CONTEXT,
        1,
        &add_attributes([
            ("tenant", state.tenant.tenant_id.clone()),
            (
                "merchant_id",
                payment_attempt.merchant_id.get_string_repr().to_string(),
            ),
            (
                "profile_id",
                payment_attempt.profile_id.get_string_repr().to_string(),
            ),
            ("merchant_connector_id", merchant_connector_id.to_string()),
            (
                "payment_id",
                payment_attempt.payment_id.get_string_repr().to_string(),
            ),
            (
                "success_based_routing_connector",
                first_success_based_connector.to_string(),
            ),
            ("payment_connector", payment_connector.to_string()),
            (
                "currency",
                payment_attempt
                    .currency
                    .map_or_else(|| "None".to_string(), |currency| currency.to_string()),
            ),
            (
                "payment_method",
                payment_attempt.payment_method.map_or_else(
                    || "None".to_string(),
                    |payment_method| payment_method.to_string(),
=======
        .attach_printable("unable to retrieve success_rate based dynamic routing configs")?;

        let tenant_business_profile_id = generate_tenant_business_profile_id(
            &state.tenant.redis_key_prefix,
            business_profile.get_id().get_string_repr(),
        );

        let success_based_connectors = client
            .calculate_success_rate(
                tenant_business_profile_id.clone(),
                success_based_routing_configs.clone(),
                routable_connectors.clone(),
            )
            .await
            .change_context(errors::ApiErrorResponse::InternalServerError)
            .attach_printable(
                "unable to calculate/fetch success rate from dynamic routing service",
            )?;

        let payment_status_attribute =
            get_desired_payment_status_for_success_routing_metrics(&payment_attempt.status);

        let first_success_based_connector_label = &success_based_connectors
            .labels_with_score
            .first()
            .ok_or(errors::ApiErrorResponse::InternalServerError)
            .attach_printable(
                "unable to fetch the first connector from list of connectors obtained from dynamic routing service",
            )?
            .label
            .to_string();

        let (first_success_based_connector, merchant_connector_id) = first_success_based_connector_label
            .split_once(':')
            .ok_or(errors::ApiErrorResponse::InternalServerError)
            .attach_printable(
                "unable to split connector_name and mca_id from the first connector obtained from dynamic routing service",
            )?;

        let outcome = get_success_based_metrics_outcome_for_payment(
            &payment_status_attribute,
            payment_connector.to_string(),
            first_success_based_connector.to_string(),
        );

        core_metrics::DYNAMIC_SUCCESS_BASED_ROUTING.add(
            &metrics::CONTEXT,
            1,
            &add_attributes([
                ("tenant", state.tenant.name.clone()),
                (
                    "merchant_id",
                    payment_attempt.merchant_id.get_string_repr().to_string(),
>>>>>>> 04c96986
                ),
                (
                    "profile_id",
                    payment_attempt.profile_id.get_string_repr().to_string(),
                ),
                ("merchant_connector_id", merchant_connector_id.to_string()),
                (
                    "payment_id",
                    payment_attempt.payment_id.get_string_repr().to_string(),
                ),
                (
                    "success_based_routing_connector",
                    first_success_based_connector.to_string(),
                ),
                ("payment_connector", payment_connector.to_string()),
                (
                    "currency",
                    payment_attempt
                        .currency
                        .map_or_else(|| "None".to_string(), |currency| currency.to_string()),
                ),
                (
                    "payment_method",
                    payment_attempt.payment_method.map_or_else(
                        || "None".to_string(),
                        |payment_method| payment_method.to_string(),
                    ),
                ),
                (
                    "payment_method_type",
                    payment_attempt.payment_method_type.map_or_else(
                        || "None".to_string(),
                        |payment_method_type| payment_method_type.to_string(),
                    ),
                ),
                (
                    "capture_method",
                    payment_attempt.capture_method.map_or_else(
                        || "None".to_string(),
                        |capture_method| capture_method.to_string(),
                    ),
                ),
                (
                    "authentication_type",
                    payment_attempt.authentication_type.map_or_else(
                        || "None".to_string(),
                        |authentication_type| authentication_type.to_string(),
                    ),
                ),
                ("payment_status", payment_attempt.status.to_string()),
                ("conclusive_classification", outcome.to_string()),
            ]),
        );
        logger::debug!("successfully pushed success_based_routing metrics");

        client
            .update_success_rate(
                tenant_business_profile_id,
                success_based_routing_configs,
                vec![routing_types::RoutableConnectorChoiceWithStatus::new(
                    routing_types::RoutableConnectorChoice {
                        choice_kind: api_models::routing::RoutableChoiceKind::FullStruct,
                        connector: common_enums::RoutableConnectors::from_str(
                            payment_connector.as_str(),
                        )
                        .change_context(errors::ApiErrorResponse::InternalServerError)
                        .attach_printable("unable to infer routable_connector from connector")?,
                        merchant_connector_id: payment_attempt.merchant_connector_id.clone(),
                    },
                    payment_status_attribute == common_enums::AttemptStatus::Charged,
                )],
            )
            .await
            .change_context(errors::ApiErrorResponse::InternalServerError)
            .attach_printable(
                "unable to update success based routing window in dynamic routing service",
            )?;
        Ok(())
    } else {
        Ok(())
    }
}

#[cfg(all(feature = "v1", feature = "dynamic_routing"))]
fn get_desired_payment_status_for_success_routing_metrics(
    attempt_status: &common_enums::AttemptStatus,
) -> common_enums::AttemptStatus {
    match attempt_status {
        common_enums::AttemptStatus::Charged
        | common_enums::AttemptStatus::Authorized
        | common_enums::AttemptStatus::PartialCharged
        | common_enums::AttemptStatus::PartialChargedAndChargeable => {
            common_enums::AttemptStatus::Charged
        }
        common_enums::AttemptStatus::Failure
        | common_enums::AttemptStatus::AuthorizationFailed
        | common_enums::AttemptStatus::AuthenticationFailed
        | common_enums::AttemptStatus::CaptureFailed
        | common_enums::AttemptStatus::RouterDeclined => common_enums::AttemptStatus::Failure,
        common_enums::AttemptStatus::Started
        | common_enums::AttemptStatus::AuthenticationPending
        | common_enums::AttemptStatus::AuthenticationSuccessful
        | common_enums::AttemptStatus::Authorizing
        | common_enums::AttemptStatus::CodInitiated
        | common_enums::AttemptStatus::Voided
        | common_enums::AttemptStatus::VoidInitiated
        | common_enums::AttemptStatus::CaptureInitiated
        | common_enums::AttemptStatus::VoidFailed
        | common_enums::AttemptStatus::AutoRefunded
        | common_enums::AttemptStatus::Unresolved
        | common_enums::AttemptStatus::Pending
        | common_enums::AttemptStatus::PaymentMethodAwaited
        | common_enums::AttemptStatus::ConfirmationAwaited
        | common_enums::AttemptStatus::DeviceDataCollectionPending => {
            common_enums::AttemptStatus::Pending
        }
    }
}

#[cfg(all(feature = "v1", feature = "dynamic_routing"))]
fn get_success_based_metrics_outcome_for_payment(
    payment_status_attribute: &common_enums::AttemptStatus,
    payment_connector: String,
    first_success_based_connector: String,
) -> common_enums::SuccessBasedRoutingConclusiveState {
    match payment_status_attribute {
        common_enums::AttemptStatus::Charged
            if *first_success_based_connector == *payment_connector =>
        {
            common_enums::SuccessBasedRoutingConclusiveState::TruePositive
        }
        common_enums::AttemptStatus::Failure
            if *first_success_based_connector == *payment_connector =>
        {
            common_enums::SuccessBasedRoutingConclusiveState::FalsePositive
        }
        common_enums::AttemptStatus::Failure
            if *first_success_based_connector != *payment_connector =>
        {
            common_enums::SuccessBasedRoutingConclusiveState::TrueNegative
        }
        common_enums::AttemptStatus::Charged
            if *first_success_based_connector != *payment_connector =>
        {
            common_enums::SuccessBasedRoutingConclusiveState::FalseNegative
        }
        _ => common_enums::SuccessBasedRoutingConclusiveState::NonDeterministic,
    }
}

/// generates cache key with tenant's redis key prefix and profile_id
pub fn generate_tenant_business_profile_id(
    redis_key_prefix: &str,
    business_profile_id: &str,
) -> String {
    format!("{}:{}", redis_key_prefix, business_profile_id)
}

/// default config setup for success_based_routing
#[cfg(feature = "v1")]
#[instrument(skip_all)]
pub async fn default_success_based_routing_setup(
    state: &SessionState,
    key_store: domain::MerchantKeyStore,
    business_profile: domain::Profile,
    feature_to_enable: routing_types::SuccessBasedRoutingFeatures,
    merchant_id: id_type::MerchantId,
    mut success_based_dynamic_routing_algo: routing_types::DynamicRoutingAlgorithmRef,
) -> RouterResult<ApplicationResponse<routing_types::RoutingDictionaryRecord>> {
    let db = state.store.as_ref();
    let key_manager_state = &state.into();
    let profile_id = business_profile.get_id().to_owned();
    let default_success_based_routing_config = routing_types::SuccessBasedRoutingConfig::default();
    let algorithm_id = common_utils::generate_routing_id_of_default_length();
    let timestamp = common_utils::date_time::now();
    let algo = routing_algorithm::RoutingAlgorithm {
        algorithm_id: algorithm_id.clone(),
        profile_id: profile_id.clone(),
        merchant_id,
        name: SUCCESS_BASED_DYNAMIC_ROUTING_ALGORITHM.to_string(),
        description: None,
        kind: diesel_models::enums::RoutingAlgorithmKind::Dynamic,
        algorithm_data: serde_json::json!(default_success_based_routing_config),
        created_at: timestamp,
        modified_at: timestamp,
        algorithm_for: common_enums::TransactionType::Payment,
    };

    let record = db
        .insert_routing_algorithm(algo)
        .await
        .change_context(errors::ApiErrorResponse::InternalServerError)
        .attach_printable("Unable to insert record in routing algorithm table")?;

    success_based_dynamic_routing_algo.update_algorithm_id(algorithm_id, feature_to_enable);
    update_business_profile_active_dynamic_algorithm_ref(
        db,
        key_manager_state,
        &key_store,
        business_profile,
        success_based_dynamic_routing_algo,
    )
    .await?;

    let new_record = record.foreign_into();

    core_metrics::ROUTING_CREATE_SUCCESS_RESPONSE.add(
        &metrics::CONTEXT,
        1,
        &add_attributes([("profile_id", profile_id.get_string_repr().to_string())]),
    );
    Ok(ApplicationResponse::Json(new_record))
}<|MERGE_RESOLUTION|>--- conflicted
+++ resolved
@@ -690,70 +690,6 @@
         )
         .await
         .change_context(errors::ApiErrorResponse::InternalServerError)
-<<<<<<< HEAD
-        .attach_printable("unable to calculate/fetch success rate from dynamic routing service")?;
-
-    let payment_status_attribute =
-        get_desired_payment_status_for_success_routing_metrics(&payment_attempt.status);
-
-    let first_success_based_connector_label = &success_based_connectors
-        .labels_with_score
-        .first()
-        .ok_or(errors::ApiErrorResponse::InternalServerError)
-        .attach_printable(
-            "unable to fetch the first connector from list of connectors obtained from dynamic routing service",
-        )?
-        .label
-        .to_string();
-
-    let (first_success_based_connector, merchant_connector_id) = first_success_based_connector_label
-        .split_once(':')
-        .ok_or(errors::ApiErrorResponse::InternalServerError)
-        .attach_printable(
-            "unable to split connector_name and mca_id from the first connector obtained from dynamic routing service",
-        )?;
-
-    let outcome = get_success_based_metrics_outcome_for_payment(
-        &payment_status_attribute,
-        payment_connector.to_string(),
-        first_success_based_connector.to_string(),
-    );
-
-    core_metrics::DYNAMIC_SUCCESS_BASED_ROUTING.add(
-        &metrics::CONTEXT,
-        1,
-        &add_attributes([
-            ("tenant", state.tenant.tenant_id.clone()),
-            (
-                "merchant_id",
-                payment_attempt.merchant_id.get_string_repr().to_string(),
-            ),
-            (
-                "profile_id",
-                payment_attempt.profile_id.get_string_repr().to_string(),
-            ),
-            ("merchant_connector_id", merchant_connector_id.to_string()),
-            (
-                "payment_id",
-                payment_attempt.payment_id.get_string_repr().to_string(),
-            ),
-            (
-                "success_based_routing_connector",
-                first_success_based_connector.to_string(),
-            ),
-            ("payment_connector", payment_connector.to_string()),
-            (
-                "currency",
-                payment_attempt
-                    .currency
-                    .map_or_else(|| "None".to_string(), |currency| currency.to_string()),
-            ),
-            (
-                "payment_method",
-                payment_attempt.payment_method.map_or_else(
-                    || "None".to_string(),
-                    |payment_method| payment_method.to_string(),
-=======
         .attach_printable("unable to retrieve success_rate based dynamic routing configs")?;
 
         let tenant_business_profile_id = generate_tenant_business_profile_id(
@@ -807,7 +743,6 @@
                 (
                     "merchant_id",
                     payment_attempt.merchant_id.get_string_repr().to_string(),
->>>>>>> 04c96986
                 ),
                 (
                     "profile_id",
