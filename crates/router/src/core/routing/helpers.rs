//! Analysis for usage of all helper functions for use case of routing
//!
//! Functions that are used to perform the retrieval of merchant's
//! routing dict, configs, defaults
use api_models::routing as routing_types;
use common_utils::ext_traits::Encode;
use diesel_models::{
    business_profile::{BusinessProfile, BusinessProfileUpdateInternal},
    configs,
};
use error_stack::ResultExt;
use rustc_hash::FxHashSet;

use crate::{
    core::{
        errors::{self, RouterResult},
        routing,
    },
    db::StorageInterface,
    types::{domain, storage},
    utils::{self, StringExt},
};

/// provides the complete merchant routing dictionary that is basically a list of all the routing
/// configs a merchant configured with an active_id field that specifies the current active routing
/// config
pub async fn get_merchant_routing_dictionary(
    db: &dyn StorageInterface,
    merchant_id: &str,
) -> RouterResult<routing_types::RoutingDictionary> {
    let key = get_routing_dictionary_key(merchant_id);
    let maybe_dict = db.find_config_by_key(&key).await;

    match maybe_dict {
        Ok(config) => config
            .config
            .parse_struct("RoutingDictionary")
            .change_context(errors::ApiErrorResponse::InternalServerError)
            .attach_printable("Merchant routing dictionary has invalid structure"),

        Err(e) if e.current_context().is_db_not_found() => {
            let new_dictionary = routing_types::RoutingDictionary {
                merchant_id: merchant_id.to_string(),
                active_id: None,
                records: Vec::new(),
            };

            let serialized =
                utils::Encode::<routing_types::RoutingDictionary>::encode_to_string_of_json(
                    &new_dictionary,
                )
                .change_context(errors::ApiErrorResponse::InternalServerError)
                .attach_printable("Error serializing newly created merchant dictionary")?;

            let new_config = configs::ConfigNew {
                key,
                config: serialized,
            };

            db.insert_config(new_config)
                .await
                .change_context(errors::ApiErrorResponse::InternalServerError)
                .attach_printable("Error inserting new routing dictionary for merchant")?;

            Ok(new_dictionary)
        }

        Err(e) => Err(e)
            .change_context(errors::ApiErrorResponse::InternalServerError)
            .attach_printable("Error fetching routing dictionary for merchant"),
    }
}

/// Provides us with all the configured configs of the Merchant in the ascending time configured
/// manner and chooses the first of them
pub async fn get_merchant_default_config(
    db: &dyn StorageInterface,
    merchant_id: &str,
) -> RouterResult<Vec<routing_types::RoutableConnectorChoice>> {
    let key = get_default_config_key(merchant_id);
    let maybe_config = db.find_config_by_key(&key).await;

    match maybe_config {
        Ok(config) => config
            .config
            .parse_struct("Vec<RoutableConnectors>")
            .change_context(errors::ApiErrorResponse::InternalServerError)
            .attach_printable("Merchant default config has invalid structure"),

        Err(e) if e.current_context().is_db_not_found() => {
            let new_config_conns = Vec::<routing_types::RoutableConnectorChoice>::new();
            let serialized =
                utils::Encode::<Vec<routing_types::RoutableConnectorChoice>>::encode_to_string_of_json(
                    &new_config_conns,
                )
                .change_context(errors::ApiErrorResponse::InternalServerError)
                .attach_printable(
                    "Error while creating and serializing new merchant default config",
                )?;

            let new_config = configs::ConfigNew {
                key,
                config: serialized,
            };

            db.insert_config(new_config)
                .await
                .change_context(errors::ApiErrorResponse::InternalServerError)
                .attach_printable("Error inserting new default routing config into DB")?;

            Ok(new_config_conns)
        }

        Err(e) => Err(e)
            .change_context(errors::ApiErrorResponse::InternalServerError)
            .attach_printable("Error fetching default config for merchant"),
    }
}

/// Merchant's already created config can be updated and this change will be reflected
/// in DB as well for the particular updated config
pub async fn update_merchant_default_config(
    db: &dyn StorageInterface,
    merchant_id: &str,
    connectors: Vec<routing_types::RoutableConnectorChoice>,
) -> RouterResult<()> {
    let key = get_default_config_key(merchant_id);
    let config_str =
        Encode::<Vec<routing_types::RoutableConnectorChoice>>::encode_to_string_of_json(
            &connectors,
        )
        .change_context(errors::ApiErrorResponse::InternalServerError)
        .attach_printable("Unable to serialize merchant default routing config during update")?;

    let config_update = configs::ConfigUpdate::Update {
        config: Some(config_str),
    };

    db.update_config_by_key(&key, config_update)
        .await
        .change_context(errors::ApiErrorResponse::InternalServerError)
        .attach_printable("Error updating the default routing config in DB")?;

    Ok(())
}

pub async fn update_merchant_routing_dictionary(
    db: &dyn StorageInterface,
    merchant_id: &str,
    dictionary: routing_types::RoutingDictionary,
) -> RouterResult<()> {
    let key = get_routing_dictionary_key(merchant_id);
    let dictionary_str =
        Encode::<routing_types::RoutingDictionary>::encode_to_string_of_json(&dictionary)
            .change_context(errors::ApiErrorResponse::InternalServerError)
            .attach_printable("Unable to serialize routing dictionary during update")?;

    let config_update = configs::ConfigUpdate::Update {
        config: Some(dictionary_str),
    };

    db.update_config_by_key(&key, config_update)
        .await
        .change_context(errors::ApiErrorResponse::InternalServerError)
        .attach_printable("Error saving routing dictionary to DB")?;

    Ok(())
}

pub async fn update_routing_algorithm(
    db: &dyn StorageInterface,
    algorithm_id: String,
    algorithm: routing_types::RoutingAlgorithm,
) -> RouterResult<()> {
    let algorithm_str =
        Encode::<routing_types::RoutingAlgorithm>::encode_to_string_of_json(&algorithm)
            .change_context(errors::ApiErrorResponse::InternalServerError)
            .attach_printable("Unable to serialize routing algorithm to string")?;

    let config_update = configs::ConfigUpdate::Update {
        config: Some(algorithm_str),
    };

    db.update_config_by_key(&algorithm_id, config_update)
        .await
        .change_context(errors::ApiErrorResponse::InternalServerError)
        .attach_printable("Error updating the routing algorithm in DB")?;

    Ok(())
}

/// This will help make one of all configured algorithms to be in active state for a particular
/// merchant
pub async fn update_merchant_active_algorithm_ref(
    db: &dyn StorageInterface,
    key_store: &domain::MerchantKeyStore,
    algorithm_id: routing_types::RoutingAlgorithmRef,
) -> RouterResult<()> {
    let ref_value = Encode::<routing_types::RoutingAlgorithmRef>::encode_to_value(&algorithm_id)
        .change_context(errors::ApiErrorResponse::InternalServerError)
        .attach_printable("Failed converting routing algorithm ref to json value")?;

    let merchant_account_update = storage::MerchantAccountUpdate::Update {
        merchant_name: None,
        merchant_details: None,
        return_url: None,
        webhook_details: None,
        sub_merchants_enabled: None,
        parent_merchant_id: None,
        enable_payment_response_hash: None,
        payment_response_hash_key: None,
        redirect_to_merchant_with_http_post: None,
        publishable_key: None,
        locker_id: None,
        metadata: None,
        routing_algorithm: Some(ref_value),
        primary_business_details: None,
        intent_fulfillment_time: None,
        frm_routing_algorithm: None,
        payout_routing_algorithm: None,
        default_profile: None,
        payment_link_config: None,
    };

    db.update_specific_fields_in_merchant(
        &key_store.merchant_id,
        merchant_account_update,
        key_store,
    )
    .await
    .change_context(errors::ApiErrorResponse::InternalServerError)
    .attach_printable("Failed to update routing algorithm ref in merchant account")?;

    Ok(())
}

pub async fn update_business_profile_active_algorithm_ref(
    db: &dyn StorageInterface,
    current_business_profile: BusinessProfile,
    algorithm_id: routing_types::RoutingAlgorithmRef,
    transaction_type: &routing::TransactionType,
) -> RouterResult<()> {
    let ref_val = Encode::<routing_types::RoutingAlgorithmRef>::encode_to_value(&algorithm_id)
        .change_context(errors::ApiErrorResponse::InternalServerError)
        .attach_printable("Failed to convert routing ref to value")?;

    let (routing_algorithm, payout_routing_algorithm) = match transaction_type {
        routing::TransactionType::Payment => (Some(ref_val), None),
<<<<<<< HEAD
=======
        #[cfg(feature = "payouts")]
>>>>>>> dea2d6c6
        routing::TransactionType::Payout => (None, Some(ref_val)),
    };

    let business_profile_update = BusinessProfileUpdateInternal {
        profile_name: None,
        return_url: None,
        enable_payment_response_hash: None,
        payment_response_hash_key: None,
        redirect_to_merchant_with_http_post: None,
        webhook_details: None,
        metadata: None,
        routing_algorithm,
        intent_fulfillment_time: None,
        frm_routing_algorithm: None,
        payout_routing_algorithm,
        applepay_verified_domains: None,
        modified_at: None,
        is_recon_enabled: None,
        payment_link_config: None,
        session_expiry: None,
    };
    db.update_business_profile_by_profile_id(current_business_profile, business_profile_update)
        .await
        .change_context(errors::ApiErrorResponse::InternalServerError)
        .attach_printable("Failed to update routing algorithm ref in business profile")?;
    Ok(())
}

pub async fn get_merchant_connector_agnostic_mandate_config(
    db: &dyn StorageInterface,
    merchant_id: &str,
) -> RouterResult<Vec<routing_types::DetailedConnectorChoice>> {
    let key = get_pg_agnostic_mandate_config_key(merchant_id);
    let maybe_config = db.find_config_by_key(&key).await;

    match maybe_config {
        Ok(config) => config
            .config
            .parse_struct("Vec<DetailedConnectorChoice>")
            .change_context(errors::ApiErrorResponse::InternalServerError)
            .attach_printable("pg agnostic mandate config has invalid structure"),

        Err(e) if e.current_context().is_db_not_found() => {
            let new_mandate_config: Vec<routing_types::DetailedConnectorChoice> = Vec::new();

            let serialized =
                utils::Encode::<Vec<routing_types::DetailedConnectorChoice>>::encode_to_string_of_json(
                    &new_mandate_config,
                )
                .change_context(errors::ApiErrorResponse::InternalServerError)
                .attach_printable("error serializing newly created pg agnostic mandate config")?;

            let new_config = configs::ConfigNew {
                key,
                config: serialized,
            };

            db.insert_config(new_config)
                .await
                .change_context(errors::ApiErrorResponse::InternalServerError)
                .attach_printable("error inserting new pg agnostic mandate config in db")?;

            Ok(new_mandate_config)
        }

        Err(e) => Err(e)
            .change_context(errors::ApiErrorResponse::InternalServerError)
            .attach_printable("error fetching pg agnostic mandate config for merchant from db"),
    }
}

pub async fn update_merchant_connector_agnostic_mandate_config(
    db: &dyn StorageInterface,
    merchant_id: &str,
    mandate_config: Vec<routing_types::DetailedConnectorChoice>,
) -> RouterResult<Vec<routing_types::DetailedConnectorChoice>> {
    let key = get_pg_agnostic_mandate_config_key(merchant_id);
    let mandate_config_str =
        Encode::<Vec<routing_types::DetailedConnectorChoice>>::encode_to_string_of_json(
            &mandate_config,
        )
        .change_context(errors::ApiErrorResponse::InternalServerError)
        .attach_printable("unable to serialize pg agnostic mandate config during update")?;

    let config_update = configs::ConfigUpdate::Update {
        config: Some(mandate_config_str),
    };

    db.update_config_by_key(&key, config_update)
        .await
        .change_context(errors::ApiErrorResponse::InternalServerError)
        .attach_printable("error saving pg agnostic mandate config to db")?;

    Ok(mandate_config)
}

pub async fn validate_connectors_in_routing_config(
    db: &dyn StorageInterface,
    key_store: &domain::MerchantKeyStore,
    merchant_id: &str,
    profile_id: &str,
    routing_algorithm: &routing_types::RoutingAlgorithm,
) -> RouterResult<()> {
    let all_mcas = db
        .find_merchant_connector_account_by_merchant_id_and_disabled_list(
            merchant_id,
            true,
            key_store,
        )
        .await
        .change_context(errors::ApiErrorResponse::MerchantConnectorAccountNotFound {
            id: merchant_id.to_string(),
        })?;

    #[cfg(feature = "connector_choice_mca_id")]
    let name_mca_id_set = all_mcas
        .iter()
        .filter(|mca| mca.profile_id.as_deref() == Some(profile_id))
        .map(|mca| (&mca.connector_name, &mca.merchant_connector_id))
        .collect::<FxHashSet<_>>();

    let name_set = all_mcas
        .iter()
        .filter(|mca| mca.profile_id.as_deref() == Some(profile_id))
        .map(|mca| &mca.connector_name)
        .collect::<FxHashSet<_>>();

    #[cfg(feature = "connector_choice_mca_id")]
    let check_connector_choice = |choice: &routing_types::RoutableConnectorChoice| {
        if let Some(ref mca_id) = choice.merchant_connector_id {
            error_stack::ensure!(
                name_mca_id_set.contains(&(&choice.connector.to_string(), mca_id)),
                errors::ApiErrorResponse::InvalidRequestData {
                    message: format!(
                        "connector with name '{}' and merchant connector account id '{}' not found for the given profile",
                        choice.connector,
                        mca_id,
                    )
                }
            );
        } else {
            error_stack::ensure!(
                name_set.contains(&choice.connector.to_string()),
                errors::ApiErrorResponse::InvalidRequestData {
                    message: format!(
                        "connector with name '{}' not found for the given profile",
                        choice.connector,
                    )
                }
            );
        }

        Ok(())
    };

    #[cfg(not(feature = "connector_choice_mca_id"))]
    let check_connector_choice = |choice: &routing_types::RoutableConnectorChoice| {
        error_stack::ensure!(
            name_set.contains(&choice.connector.to_string()),
            errors::ApiErrorResponse::InvalidRequestData {
                message: format!(
                    "connector with name '{}' not found for the given profile",
                    choice.connector,
                )
            }
        );

        Ok(())
    };

    match routing_algorithm {
        routing_types::RoutingAlgorithm::Single(choice) => {
            check_connector_choice(choice)?;
        }

        routing_types::RoutingAlgorithm::Priority(list) => {
            for choice in list {
                check_connector_choice(choice)?;
            }
        }

        routing_types::RoutingAlgorithm::VolumeSplit(splits) => {
            for split in splits {
                check_connector_choice(&split.connector)?;
            }
        }

        routing_types::RoutingAlgorithm::Advanced(program) => {
            let check_connector_selection =
                |selection: &routing_types::ConnectorSelection| -> RouterResult<()> {
                    match selection {
                        routing_types::ConnectorSelection::VolumeSplit(splits) => {
                            for split in splits {
                                check_connector_choice(&split.connector)?;
                            }
                        }

                        routing_types::ConnectorSelection::Priority(list) => {
                            for choice in list {
                                check_connector_choice(choice)?;
                            }
                        }
                    }

                    Ok(())
                };

            check_connector_selection(&program.default_selection)?;

            for rule in &program.rules {
                check_connector_selection(&rule.connector_selection)?;
            }
        }
    }

    Ok(())
}

/// Provides the identifier for the specific merchant's routing_dictionary_key
#[inline(always)]
pub fn get_routing_dictionary_key(merchant_id: &str) -> String {
    format!("routing_dict_{merchant_id}")
}

/// Provides the identifier for the specific merchant's agnostic_mandate_config
#[inline(always)]
pub fn get_pg_agnostic_mandate_config_key(merchant_id: &str) -> String {
    format!("pg_agnostic_mandate_{merchant_id}")
}

/// Provides the identifier for the specific merchant's default_config
#[inline(always)]
pub fn get_default_config_key(merchant_id: &str) -> String {
    format!("routing_default_{merchant_id}")
}
pub fn get_payment_config_routing_id(merchant_id: &str) -> String {
    format!("payment_config_id_{merchant_id}")
}

pub fn get_payment_method_surcharge_routing_id(merchant_id: &str) -> String {
    format!("payment_method_surcharge_id_{merchant_id}")
}<|MERGE_RESOLUTION|>--- conflicted
+++ resolved
@@ -246,10 +246,7 @@
 
     let (routing_algorithm, payout_routing_algorithm) = match transaction_type {
         routing::TransactionType::Payment => (Some(ref_val), None),
-<<<<<<< HEAD
-=======
         #[cfg(feature = "payouts")]
->>>>>>> dea2d6c6
         routing::TransactionType::Payout => (None, Some(ref_val)),
     };
 
