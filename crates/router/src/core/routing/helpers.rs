--- conflicted
+++ resolved
@@ -175,7 +175,6 @@
 
     Ok(())
 }
-<<<<<<< HEAD
 
 #[cfg(all(feature = "v2", feature = "merchant_account_v2"))]
 pub async fn update_merchant_active_algorithm_ref(
@@ -184,13 +183,14 @@
     _config_key: cache::CacheKind<'_>,
     _algorithm_id: routing_types::RoutingAlgorithmRef,
 ) -> RouterResult<()> {
-    // TODO: handle updating the active routing algorithm for v2
+    // TODO: handle updating the active routing algorithm for v2 in merchant account
     Ok(())
 }
 
-=======
-// TODO: Move it to business_profile
->>>>>>> 6140cfe0
+#[cfg(all(
+    any(feature = "v1", feature = "v2"),
+    not(feature = "merchant_account_v2")
+))]
 pub async fn update_business_profile_active_algorithm_ref(
     db: &dyn StorageInterface,
     current_business_profile: BusinessProfile,
