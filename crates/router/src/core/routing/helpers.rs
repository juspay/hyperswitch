//! Analysis for usage of all helper functions for use case of routing
//!
//! Functions that are used to perform the retrieval of merchant's
//! routing dict, configs, defaults
use api_models::routing as routing_types;
use common_utils::{ext_traits::Encode, types::keymanager::KeyManagerState};
use diesel_models::configs;
use error_stack::ResultExt;
use rustc_hash::FxHashSet;
use storage_impl::redis::cache;

#[cfg(feature = "v2")]
use crate::types::domain::MerchantConnectorAccount;
use crate::{
    core::errors::{self, RouterResult},
    db::StorageInterface,
    routes::SessionState,
    types::{domain, storage},
    utils::StringExt,
};

/// Provides us with all the configured configs of the Merchant in the ascending time configured
/// manner and chooses the first of them
pub async fn get_merchant_default_config(
    db: &dyn StorageInterface,
    // Cannot make this as merchant id domain type because, we are passing profile id also here
    merchant_id: &str,
    transaction_type: &storage::enums::TransactionType,
) -> RouterResult<Vec<routing_types::RoutableConnectorChoice>> {
    let key = get_default_config_key(merchant_id, transaction_type);
    let maybe_config = db.find_config_by_key(&key).await;

    match maybe_config {
        Ok(config) => config
            .config
            .parse_struct("Vec<RoutableConnectors>")
            .change_context(errors::ApiErrorResponse::InternalServerError)
            .attach_printable("Merchant default config has invalid structure"),

        Err(e) if e.current_context().is_db_not_found() => {
            let new_config_conns = Vec::<routing_types::RoutableConnectorChoice>::new();
            let serialized = new_config_conns
                .encode_to_string_of_json()
                .change_context(errors::ApiErrorResponse::InternalServerError)
                .attach_printable(
                    "Error while creating and serializing new merchant default config",
                )?;

            let new_config = configs::ConfigNew {
                key,
                config: serialized,
            };

            db.insert_config(new_config)
                .await
                .change_context(errors::ApiErrorResponse::InternalServerError)
                .attach_printable("Error inserting new default routing config into DB")?;

            Ok(new_config_conns)
        }

        Err(e) => Err(e)
            .change_context(errors::ApiErrorResponse::InternalServerError)
            .attach_printable("Error fetching default config for merchant"),
    }
}

/// Merchant's already created config can be updated and this change will be reflected
/// in DB as well for the particular updated config
pub async fn update_merchant_default_config(
    db: &dyn StorageInterface,
    merchant_id: &str,
    connectors: Vec<routing_types::RoutableConnectorChoice>,
    transaction_type: &storage::enums::TransactionType,
) -> RouterResult<()> {
    let key = get_default_config_key(merchant_id, transaction_type);
    let config_str = connectors
        .encode_to_string_of_json()
        .change_context(errors::ApiErrorResponse::InternalServerError)
        .attach_printable("Unable to serialize merchant default routing config during update")?;

    let config_update = configs::ConfigUpdate::Update {
        config: Some(config_str),
    };

    db.update_config_by_key(&key, config_update)
        .await
        .change_context(errors::ApiErrorResponse::InternalServerError)
        .attach_printable("Error updating the default routing config in DB")?;

    Ok(())
}

pub async fn update_merchant_routing_dictionary(
    db: &dyn StorageInterface,
    merchant_id: &str,
    dictionary: routing_types::RoutingDictionary,
) -> RouterResult<()> {
    let key = get_routing_dictionary_key(merchant_id);
    let dictionary_str = dictionary
        .encode_to_string_of_json()
        .change_context(errors::ApiErrorResponse::InternalServerError)
        .attach_printable("Unable to serialize routing dictionary during update")?;

    let config_update = configs::ConfigUpdate::Update {
        config: Some(dictionary_str),
    };

    db.update_config_by_key(&key, config_update)
        .await
        .change_context(errors::ApiErrorResponse::InternalServerError)
        .attach_printable("Error saving routing dictionary to DB")?;

    Ok(())
}

/// This will help make one of all configured algorithms to be in active state for a particular
/// merchant
#[cfg(feature = "v1")]
pub async fn update_merchant_active_algorithm_ref(
    state: &SessionState,
    key_store: &domain::MerchantKeyStore,
    config_key: cache::CacheKind<'_>,
    algorithm_id: routing_types::RoutingAlgorithmRef,
) -> RouterResult<()> {
    let ref_value = algorithm_id
        .encode_to_value()
        .change_context(errors::ApiErrorResponse::InternalServerError)
        .attach_printable("Failed converting routing algorithm ref to json value")?;

    let merchant_account_update = storage::MerchantAccountUpdate::Update {
        merchant_name: None,
        merchant_details: None,
        return_url: None,
        webhook_details: None,
        sub_merchants_enabled: None,
        parent_merchant_id: None,
        enable_payment_response_hash: None,
        payment_response_hash_key: None,
        redirect_to_merchant_with_http_post: None,
        publishable_key: None,
        locker_id: None,
        metadata: None,
        routing_algorithm: Some(ref_value),
        primary_business_details: None,
        intent_fulfillment_time: None,
        frm_routing_algorithm: None,
        payout_routing_algorithm: None,
        default_profile: None,
        payment_link_config: None,
        pm_collect_link_config: None,
    };

    let db = &*state.store;
    db.update_specific_fields_in_merchant(
        &state.into(),
        &key_store.merchant_id,
        merchant_account_update,
        key_store,
    )
    .await
    .change_context(errors::ApiErrorResponse::InternalServerError)
    .attach_printable("Failed to update routing algorithm ref in merchant account")?;

    cache::publish_into_redact_channel(db.get_cache_store().as_ref(), [config_key])
        .await
        .change_context(errors::ApiErrorResponse::InternalServerError)
        .attach_printable("Failed to invalidate the config cache")?;

    Ok(())
}

#[cfg(feature = "v2")]
pub async fn update_merchant_active_algorithm_ref(
    _state: &SessionState,
    _key_store: &domain::MerchantKeyStore,
    _config_key: cache::CacheKind<'_>,
    _algorithm_id: routing_types::RoutingAlgorithmRef,
) -> RouterResult<()> {
    // TODO: handle updating the active routing algorithm for v2 in merchant account
    todo!()
}

#[cfg(feature = "v1")]
pub async fn update_business_profile_active_algorithm_ref(
    db: &dyn StorageInterface,
    key_manager_state: &KeyManagerState,
    merchant_key_store: &domain::MerchantKeyStore,
    current_business_profile: domain::BusinessProfile,
    algorithm_id: routing_types::RoutingAlgorithmRef,
    is_dynamic_routing_enabled: Option<bool>,
    transaction_type: &storage::enums::TransactionType,
) -> RouterResult<()> {
    let ref_val = algorithm_id
        .encode_to_value()
        .change_context(errors::ApiErrorResponse::InternalServerError)
        .attach_printable("Failed to convert routing ref to value")?;

    let merchant_id = current_business_profile.merchant_id.clone();

    let profile_id = current_business_profile.get_id().to_owned();

    let routing_cache_key = cache::CacheKind::Routing(
        format!(
            "routing_config_{}_{}",
            merchant_id.get_string_repr(),
            profile_id.get_string_repr(),
        )
        .into(),
    );

    let (routing_algorithm, payout_routing_algorithm) = match transaction_type {
        storage::enums::TransactionType::Payment => (Some(ref_val), None),
        #[cfg(feature = "payouts")]
        storage::enums::TransactionType::Payout => (None, Some(ref_val)),
    };

    let business_profile_update = domain::BusinessProfileUpdate::RoutingAlgorithmUpdate {
        routing_algorithm,
        payout_routing_algorithm,
<<<<<<< HEAD
        is_dynamic_routing_enabled: None,
=======
        is_dynamic_routing_enabled,
>>>>>>> fb84472f
    };

    db.update_business_profile_by_profile_id(
        key_manager_state,
        merchant_key_store,
        current_business_profile,
        business_profile_update,
    )
    .await
    .change_context(errors::ApiErrorResponse::InternalServerError)
    .attach_printable("Failed to update routing algorithm ref in business profile")?;

    cache::publish_into_redact_channel(db.get_cache_store().as_ref(), [routing_cache_key])
        .await
        .change_context(errors::ApiErrorResponse::InternalServerError)
        .attach_printable("Failed to invalidate routing cache")?;
    Ok(())
}

#[cfg(feature = "v2")]
#[derive(Clone, Debug)]
pub struct RoutingAlgorithmHelpers<'h> {
    pub name_mca_id_set: ConnectNameAndMCAIdForProfile<'h>,
    pub name_set: ConnectNameForProfile<'h>,
    pub routing_algorithm: &'h routing_types::RoutingAlgorithm,
}

#[derive(Clone, Debug)]
pub struct ConnectNameAndMCAIdForProfile<'a>(
    pub  FxHashSet<(
        &'a String,
        common_utils::id_type::MerchantConnectorAccountId,
    )>,
);
#[derive(Clone, Debug)]
pub struct ConnectNameForProfile<'a>(pub FxHashSet<&'a String>);

#[cfg(feature = "v2")]
#[derive(Clone, Debug)]
pub struct MerchantConnectorAccounts(pub Vec<MerchantConnectorAccount>);

#[cfg(feature = "v2")]
impl MerchantConnectorAccounts {
    pub async fn get_all_mcas(
        merchant_id: &common_utils::id_type::MerchantId,
        key_store: &domain::MerchantKeyStore,
        state: &SessionState,
    ) -> RouterResult<Self> {
        let db = &*state.store;
        let key_manager_state = &state.into();
        Ok(Self(
            db.find_merchant_connector_account_by_merchant_id_and_disabled_list(
                key_manager_state,
                merchant_id,
                true,
                key_store,
            )
            .await
            .change_context(
                errors::ApiErrorResponse::MerchantConnectorAccountNotFound {
                    id: merchant_id.get_string_repr().to_owned(),
                },
            )?,
        ))
    }

    fn filter_and_map<'a, T>(
        &'a self,
        filter: impl Fn(&'a MerchantConnectorAccount) -> bool,
        func: impl Fn(&'a MerchantConnectorAccount) -> T,
    ) -> FxHashSet<T>
    where
        T: std::hash::Hash + Eq,
    {
        self.0
            .iter()
            .filter(|mca| filter(mca))
            .map(func)
            .collect::<FxHashSet<_>>()
    }

    pub fn filter_by_profile<'a, T>(
        &'a self,
        profile_id: &'a common_utils::id_type::ProfileId,
        func: impl Fn(&'a MerchantConnectorAccount) -> T,
    ) -> FxHashSet<T>
    where
        T: std::hash::Hash + Eq,
    {
        self.filter_and_map(|mca| mca.profile_id == *profile_id, func)
    }
}

#[cfg(feature = "v2")]
impl<'h> RoutingAlgorithmHelpers<'h> {
    fn connector_choice(
        &self,
        choice: &routing_types::RoutableConnectorChoice,
    ) -> RouterResult<()> {
        if let Some(ref mca_id) = choice.merchant_connector_id {
            error_stack::ensure!(
                    self.name_mca_id_set.0.contains(&(&choice.connector.to_string(), mca_id.clone())),
                    errors::ApiErrorResponse::InvalidRequestData {
                        message: format!(
                            "connector with name '{}' and merchant connector account id '{:?}' not found for the given profile",
                            choice.connector,
                            mca_id,
                        )
                    }
                );
        } else {
            error_stack::ensure!(
                self.name_set.0.contains(&choice.connector.to_string()),
                errors::ApiErrorResponse::InvalidRequestData {
                    message: format!(
                        "connector with name '{}' not found for the given profile",
                        choice.connector,
                    )
                }
            );
        };
        Ok(())
    }

    pub fn validate_connectors_in_routing_config(&self) -> RouterResult<()> {
        match self.routing_algorithm {
            routing_types::RoutingAlgorithm::Single(choice) => {
                self.connector_choice(choice)?;
            }

            routing_types::RoutingAlgorithm::Priority(list) => {
                for choice in list {
                    self.connector_choice(choice)?;
                }
            }

            routing_types::RoutingAlgorithm::VolumeSplit(splits) => {
                for split in splits {
                    self.connector_choice(&split.connector)?;
                }
            }

            routing_types::RoutingAlgorithm::Advanced(program) => {
                let check_connector_selection =
                    |selection: &routing_types::ConnectorSelection| -> RouterResult<()> {
                        match selection {
                            routing_types::ConnectorSelection::VolumeSplit(splits) => {
                                for split in splits {
                                    self.connector_choice(&split.connector)?;
                                }
                            }

                            routing_types::ConnectorSelection::Priority(list) => {
                                for choice in list {
                                    self.connector_choice(choice)?;
                                }
                            }
                        }

                        Ok(())
                    };

                check_connector_selection(&program.default_selection)?;

                for rule in &program.rules {
                    check_connector_selection(&rule.connector_selection)?;
                }
            }
        }

        Ok(())
    }
}

#[cfg(feature = "v1")]
pub async fn validate_connectors_in_routing_config(
    state: &SessionState,
    key_store: &domain::MerchantKeyStore,
    merchant_id: &common_utils::id_type::MerchantId,
    profile_id: &common_utils::id_type::ProfileId,
    routing_algorithm: &routing_types::RoutingAlgorithm,
) -> RouterResult<()> {
    let all_mcas = &*state
        .store
        .find_merchant_connector_account_by_merchant_id_and_disabled_list(
            &state.into(),
            merchant_id,
            true,
            key_store,
        )
        .await
        .change_context(errors::ApiErrorResponse::MerchantConnectorAccountNotFound {
            id: merchant_id.get_string_repr().to_owned(),
        })?;
    let name_mca_id_set = all_mcas
        .iter()
        .filter(|mca| mca.profile_id == *profile_id)
        .map(|mca| (&mca.connector_name, mca.get_id()))
        .collect::<FxHashSet<_>>();

    let name_set = all_mcas
        .iter()
        .filter(|mca| mca.profile_id == *profile_id)
        .map(|mca| &mca.connector_name)
        .collect::<FxHashSet<_>>();

    let connector_choice = |choice: &routing_types::RoutableConnectorChoice| {
        if let Some(ref mca_id) = choice.merchant_connector_id {
            error_stack::ensure!(
                name_mca_id_set.contains(&(&choice.connector.to_string(), mca_id.clone())),
                errors::ApiErrorResponse::InvalidRequestData {
                    message: format!(
                        "connector with name '{}' and merchant connector account id '{:?}' not found for the given profile",
                        choice.connector,
                        mca_id,
                    )
                }
            );
        } else {
            error_stack::ensure!(
                name_set.contains(&choice.connector.to_string()),
                errors::ApiErrorResponse::InvalidRequestData {
                    message: format!(
                        "connector with name '{}' not found for the given profile",
                        choice.connector,
                    )
                }
            );
        }

        Ok(())
    };

    match routing_algorithm {
        routing_types::RoutingAlgorithm::Single(choice) => {
            connector_choice(choice)?;
        }

        routing_types::RoutingAlgorithm::Priority(list) => {
            for choice in list {
                connector_choice(choice)?;
            }
        }

        routing_types::RoutingAlgorithm::VolumeSplit(splits) => {
            for split in splits {
                connector_choice(&split.connector)?;
            }
        }

        routing_types::RoutingAlgorithm::Advanced(program) => {
            let check_connector_selection =
                |selection: &routing_types::ConnectorSelection| -> RouterResult<()> {
                    match selection {
                        routing_types::ConnectorSelection::VolumeSplit(splits) => {
                            for split in splits {
                                connector_choice(&split.connector)?;
                            }
                        }

                        routing_types::ConnectorSelection::Priority(list) => {
                            for choice in list {
                                connector_choice(choice)?;
                            }
                        }
                    }

                    Ok(())
                };

            check_connector_selection(&program.default_selection)?;

            for rule in &program.rules {
                check_connector_selection(&rule.connector_selection)?;
            }
        }
    }

    Ok(())
}

/// Provides the identifier for the specific merchant's routing_dictionary_key
#[inline(always)]
pub fn get_routing_dictionary_key(merchant_id: &str) -> String {
    format!("routing_dict_{merchant_id}")
}

/// Provides the identifier for the specific merchant's default_config
#[inline(always)]
pub fn get_default_config_key(
    merchant_id: &str,
    transaction_type: &storage::enums::TransactionType,
) -> String {
    match transaction_type {
        storage::enums::TransactionType::Payment => format!("routing_default_{merchant_id}"),
        #[cfg(feature = "payouts")]
        storage::enums::TransactionType::Payout => format!("routing_default_po_{merchant_id}"),
    }
}<|MERGE_RESOLUTION|>--- conflicted
+++ resolved
@@ -218,11 +218,7 @@
     let business_profile_update = domain::BusinessProfileUpdate::RoutingAlgorithmUpdate {
         routing_algorithm,
         payout_routing_algorithm,
-<<<<<<< HEAD
-        is_dynamic_routing_enabled: None,
-=======
         is_dynamic_routing_enabled,
->>>>>>> fb84472f
     };
 
     db.update_business_profile_by_profile_id(
