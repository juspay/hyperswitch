--- conflicted
+++ resolved
@@ -969,11 +969,8 @@
                         }),
                         elimination_routing_algorithm: dynamic_routing_algo_ref
                             .elimination_routing_algorithm,
-<<<<<<< HEAD
                         dynamic_routing_volume_split: dynamic_routing_algo_ref
                             .dynamic_routing_volume_split,
-=======
->>>>>>> 64383915
                     },
                     cache_entries_to_redact,
                 )
@@ -1004,11 +1001,8 @@
                     algorithm_id,
                     routing_types::DynamicRoutingAlgorithmRef {
                         success_based_algorithm: dynamic_routing_algo_ref.success_based_algorithm,
-<<<<<<< HEAD
                         dynamic_routing_volume_split: dynamic_routing_algo_ref
                             .dynamic_routing_volume_split,
-=======
->>>>>>> 64383915
                         elimination_routing_algorithm: Some(
                             routing_types::EliminationRoutingAlgorithm {
                                 algorithm_id_with_timestamp:
