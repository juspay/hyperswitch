//! Analysis for usage of all helper functions for use case of routing
//!
//! Functions that are used to perform the retrieval of merchant's
//! routing dict, configs, defaults
use api_models::routing as routing_types;
use common_utils::ext_traits::Encode;
use diesel_models::{
    business_profile::{BusinessProfile, BusinessProfileUpdate},
    configs,
};
use error_stack::ResultExt;
use rustc_hash::FxHashSet;
use storage_impl::redis::cache;

#[cfg(all(feature = "v2", feature = "routing_v2"))]
use crate::types::domain::MerchantConnectorAccounts;
use crate::{
    core::errors::{self, RouterResult},
    db::StorageInterface,
    routes::SessionState,
    types::{domain, storage},
    utils::StringExt,
};

<<<<<<< HEAD
#[cfg(all(feature = "v2", feature = "routing_v2"))]
use crate::types::domain::MerchantConnectorAccount;

=======
>>>>>>> 04d82013
/// Provides us with all the configured configs of the Merchant in the ascending time configured
/// manner and chooses the first of them
pub async fn get_merchant_default_config(
    db: &dyn StorageInterface,
    merchant_id: &str,
    transaction_type: &storage::enums::TransactionType,
) -> RouterResult<Vec<routing_types::RoutableConnectorChoice>> {
    let key = get_default_config_key(merchant_id, transaction_type);
    let maybe_config = db.find_config_by_key(&key).await;

    match maybe_config {
        Ok(config) => config
            .config
            .parse_struct("Vec<RoutableConnectors>")
            .change_context(errors::ApiErrorResponse::InternalServerError)
            .attach_printable("Merchant default config has invalid structure"),

        Err(e) if e.current_context().is_db_not_found() => {
            let new_config_conns = Vec::<routing_types::RoutableConnectorChoice>::new();
            let serialized = new_config_conns
                .encode_to_string_of_json()
                .change_context(errors::ApiErrorResponse::InternalServerError)
                .attach_printable(
                    "Error while creating and serializing new merchant default config",
                )?;

            let new_config = configs::ConfigNew {
                key,
                config: serialized,
            };

            db.insert_config(new_config)
                .await
                .change_context(errors::ApiErrorResponse::InternalServerError)
                .attach_printable("Error inserting new default routing config into DB")?;

            Ok(new_config_conns)
        }

        Err(e) => Err(e)
            .change_context(errors::ApiErrorResponse::InternalServerError)
            .attach_printable("Error fetching default config for merchant"),
    }
}

/// Merchant's already created config can be updated and this change will be reflected
/// in DB as well for the particular updated config
pub async fn update_merchant_default_config(
    db: &dyn StorageInterface,
    merchant_id: &str,
    connectors: Vec<routing_types::RoutableConnectorChoice>,
    transaction_type: &storage::enums::TransactionType,
) -> RouterResult<()> {
    let key = get_default_config_key(merchant_id, transaction_type);
    let config_str = connectors
        .encode_to_string_of_json()
        .change_context(errors::ApiErrorResponse::InternalServerError)
        .attach_printable("Unable to serialize merchant default routing config during update")?;

    let config_update = configs::ConfigUpdate::Update {
        config: Some(config_str),
    };

    db.update_config_by_key(&key, config_update)
        .await
        .change_context(errors::ApiErrorResponse::InternalServerError)
        .attach_printable("Error updating the default routing config in DB")?;

    Ok(())
}

pub async fn update_merchant_routing_dictionary(
    db: &dyn StorageInterface,
    merchant_id: &str,
    dictionary: routing_types::RoutingDictionary,
) -> RouterResult<()> {
    let key = get_routing_dictionary_key(merchant_id);
    let dictionary_str = dictionary
        .encode_to_string_of_json()
        .change_context(errors::ApiErrorResponse::InternalServerError)
        .attach_printable("Unable to serialize routing dictionary during update")?;

    let config_update = configs::ConfigUpdate::Update {
        config: Some(dictionary_str),
    };

    db.update_config_by_key(&key, config_update)
        .await
        .change_context(errors::ApiErrorResponse::InternalServerError)
        .attach_printable("Error saving routing dictionary to DB")?;

    Ok(())
}

/// This will help make one of all configured algorithms to be in active state for a particular
/// merchant
pub async fn update_merchant_active_algorithm_ref(
    state: &SessionState,
    key_store: &domain::MerchantKeyStore,
    config_key: cache::CacheKind<'_>,
    algorithm_id: routing_types::RoutingAlgorithmRef,
) -> RouterResult<()> {
    let ref_value = algorithm_id
        .encode_to_value()
        .change_context(errors::ApiErrorResponse::InternalServerError)
        .attach_printable("Failed converting routing algorithm ref to json value")?;

    let merchant_account_update = storage::MerchantAccountUpdate::Update {
        merchant_name: None,
        merchant_details: None,
        return_url: None,
        webhook_details: None,
        sub_merchants_enabled: None,
        parent_merchant_id: None,
        enable_payment_response_hash: None,
        payment_response_hash_key: None,
        redirect_to_merchant_with_http_post: None,
        publishable_key: None,
        locker_id: None,
        metadata: None,
        routing_algorithm: Some(ref_value),
        primary_business_details: None,
        intent_fulfillment_time: None,
        frm_routing_algorithm: None,
        payout_routing_algorithm: None,
        default_profile: None,
        payment_link_config: None,
        pm_collect_link_config: None,
    };
    let db = &*state.store;
    db.update_specific_fields_in_merchant(
        &state.into(),
        &key_store.merchant_id,
        merchant_account_update,
        key_store,
    )
    .await
    .change_context(errors::ApiErrorResponse::InternalServerError)
    .attach_printable("Failed to update routing algorithm ref in merchant account")?;

    cache::publish_into_redact_channel(db.get_cache_store().as_ref(), [config_key])
        .await
        .change_context(errors::ApiErrorResponse::InternalServerError)
        .attach_printable("Failed to invalidate the config cache")?;

    Ok(())
}
// TODO: Move it to buisness_profile
pub async fn update_business_profile_active_algorithm_ref(
    db: &dyn StorageInterface,
    current_business_profile: BusinessProfile,
    algorithm_id: routing_types::RoutingAlgorithmRef,
    transaction_type: &storage::enums::TransactionType,
) -> RouterResult<()> {
    let ref_val = algorithm_id
        .encode_to_value()
        .change_context(errors::ApiErrorResponse::InternalServerError)
        .attach_printable("Failed to convert routing ref to value")?;

    let merchant_id = current_business_profile.merchant_id.clone();

    let profile_id = current_business_profile.profile_id.clone();

    let routing_cache_key =
        cache::CacheKind::Routing(format!("routing_config_{merchant_id}_{profile_id}").into());

    let (routing_algorithm, payout_routing_algorithm) = match transaction_type {
        storage::enums::TransactionType::Payment => (Some(ref_val), None),
        #[cfg(feature = "payouts")]
        storage::enums::TransactionType::Payout => (None, Some(ref_val)),
    };

    let business_profile_update = BusinessProfileUpdate::Update {
        profile_name: None,
        return_url: None,
        enable_payment_response_hash: None,
        payment_response_hash_key: None,
        redirect_to_merchant_with_http_post: None,
        webhook_details: None,
        metadata: None,
        routing_algorithm,
        intent_fulfillment_time: None,
        frm_routing_algorithm: None,
        payout_routing_algorithm,
        applepay_verified_domains: None,
        modified_at: None,
        is_recon_enabled: None,
        payment_link_config: None,
        session_expiry: None,
        authentication_connector_details: None,
        payout_link_config: None,
        extended_card_info_config: None,
        use_billing_as_payment_method_billing: None,
        collect_shipping_details_from_wallet_connector: None,
        collect_billing_details_from_wallet_connector: None,
        is_connector_agnostic_mit_enabled: None,
        outgoing_webhook_custom_http_headers: None,
    };

    db.update_business_profile_by_profile_id(current_business_profile, business_profile_update)
        .await
        .change_context(errors::ApiErrorResponse::InternalServerError)
        .attach_printable("Failed to update routing algorithm ref in business profile")?;

    cache::publish_into_redact_channel(db.get_cache_store().as_ref(), [routing_cache_key])
        .await
        .change_context(errors::ApiErrorResponse::InternalServerError)
        .attach_printable("Failed to invalidate routing cache")?;
    Ok(())
}

#[cfg(all(feature = "v2", feature = "routing_v2"))]
#[derive(Clone, Debug)]
pub struct RoutingAlgorithmHelpers<'hel> {
    pub name_mca_id_set: ConnectNameAndMCAIdForProfile<'hel>,
    pub name_set: ConnectNameForProfile<'hel>,
    pub routing_algorithm: &'hel routing_types::RoutingAlgorithm,
}

#[derive(Clone, Debug)]
pub struct ConnectNameAndMCAIdForProfile<'a>(pub FxHashSet<(&'a String, &'a String)>);
#[derive(Clone, Debug)]
pub struct ConnectNameForProfile<'a>(pub FxHashSet<&'a String>);

#[cfg(all(feature = "v2", feature = "routing_v2"))]
#[derive(Clone, Debug)]
pub struct MerchantConnectorAccounts(pub Vec<MerchantConnectorAccount>);

#[cfg(all(feature = "v2", feature = "routing_v2"))]
impl MerchantConnectorAccounts {
    pub async fn get_all_mcas(
        merchant_id: &str,
        key_store: &domain::MerchantKeyStore,
        state: &SessionState,
    ) -> RouterResult<Self> {
        let db = &*state.store;
        let key_manager_state = &state.into();
        Ok(Self(
            db.find_merchant_connector_account_by_merchant_id_and_disabled_list(
                key_manager_state,
                merchant_id,
                true,
                key_store,
            )
            .await
            .change_context(
                errors::ApiErrorResponse::MerchantConnectorAccountNotFound {
                    id: merchant_id.to_string(),
                },
            )?,
        ))
    }

    fn filter_and_map<'a, T>(
        &'a self,
        filter: impl Fn(&'a MerchantConnectorAccount) -> bool,
        func: impl Fn(&'a MerchantConnectorAccount) -> T,
    ) -> FxHashSet<T>
    where
        T: std::hash::Hash + Eq,
    {
        self.0
            .iter()
            .filter(|mca| filter(mca))
            .map(func)
            .collect::<FxHashSet<_>>()
    }

    pub fn filter_by_profile<'a, T>(
        &'a self,
        profile_id: &'a str,
        func: impl Fn(&'a MerchantConnectorAccount) -> T,
    ) -> FxHashSet<T>
    where
        T: std::hash::Hash + Eq,
    {
        self.filter_and_map(|mca| mca.profile_id.as_deref() == Some(profile_id), func)
    }
}

#[cfg(all(feature = "v2", feature = "routing_v2"))]
impl<'hel> RoutingAlgorithmHelpers<'_> {
    fn connector_choice(
        &self,
        choice: &routing_types::RoutableConnectorChoice,
    ) -> RouterResult<()> {
        if let Some(ref mca_id) = choice.merchant_connector_id {
            error_stack::ensure!(
                    self.name_mca_id_set.0.contains(&(&choice.connector.to_string(), mca_id)),
                    errors::ApiErrorResponse::InvalidRequestData {
                        message: format!(
                            "connector with name '{}' and merchant connector account id '{}' not found for the given profile",
                            choice.connector,
                            mca_id,
                        )
                    }
                );
        } else {
            error_stack::ensure!(
                self.name_set.0.contains(&choice.connector.to_string()),
                errors::ApiErrorResponse::InvalidRequestData {
                    message: format!(
                        "connector with name '{}' not found for the given profile",
                        choice.connector,
                    )
                }
            );
        };
        Ok(())
    }

    pub async fn validate_connectors_in_routing_config(&self) -> RouterResult<()> {
        match self.routing_algorithm {
            routing_types::RoutingAlgorithm::Single(choice) => {
                self.connector_choice(choice)?;
            }

            routing_types::RoutingAlgorithm::Priority(list) => {
                for choice in list {
                    self.connector_choice(choice)?;
                }
            }

            routing_types::RoutingAlgorithm::VolumeSplit(splits) => {
                for split in splits {
                    self.connector_choice(&split.connector)?;
                }
            }

            routing_types::RoutingAlgorithm::Advanced(program) => {
                let check_connector_selection =
                    |selection: &routing_types::ConnectorSelection| -> RouterResult<()> {
                        match selection {
                            routing_types::ConnectorSelection::VolumeSplit(splits) => {
                                for split in splits {
                                    self.connector_choice(&split.connector)?;
                                }
                            }

                            routing_types::ConnectorSelection::Priority(list) => {
                                for choice in list {
                                    self.connector_choice(choice)?;
                                }
                            }
                        }

                        Ok(())
                    };

                check_connector_selection(&program.default_selection)?;

                for rule in &program.rules {
                    check_connector_selection(&rule.connector_selection)?;
                }
            }
        }

        Ok(())
    }
}

#[cfg(all(any(feature = "v1", feature = "v2"), not(feature = "routing_v2")))]
pub async fn validate_connectors_in_routing_config(
    state: &SessionState,
    key_store: &domain::MerchantKeyStore,
    merchant_id: &str,
    profile_id: &str,
    routing_algorithm: &routing_types::RoutingAlgorithm,
) -> RouterResult<()> {
    let all_mcas = &*state
        .store
        .find_merchant_connector_account_by_merchant_id_and_disabled_list(
            &state.into(),
            merchant_id,
            true,
            key_store,
        )
        .await
        .change_context(errors::ApiErrorResponse::MerchantConnectorAccountNotFound {
            id: merchant_id.to_string(),
        })?;
    let name_mca_id_set = all_mcas
        .iter()
        .filter(|mca| mca.profile_id.as_deref() == Some(profile_id))
        .map(|mca| (&mca.connector_name, &mca.merchant_connector_id))
        .collect::<FxHashSet<_>>();

    let name_set = all_mcas
        .iter()
        .filter(|mca| mca.profile_id.as_deref() == Some(profile_id))
        .map(|mca| &mca.connector_name)
        .collect::<FxHashSet<_>>();

    let connector_choice = |choice: &routing_types::RoutableConnectorChoice| {
        if let Some(ref mca_id) = choice.merchant_connector_id {
            error_stack::ensure!(
                name_mca_id_set.contains(&(&choice.connector.to_string(), mca_id)),
                errors::ApiErrorResponse::InvalidRequestData {
                    message: format!(
                        "connector with name '{}' and merchant connector account id '{}' not found for the given profile",
                        choice.connector,
                        mca_id,
                    )
                }
            );
        } else {
            error_stack::ensure!(
                name_set.contains(&choice.connector.to_string()),
                errors::ApiErrorResponse::InvalidRequestData {
                    message: format!(
                        "connector with name '{}' not found for the given profile",
                        choice.connector,
                    )
                }
            );
        }

        Ok(())
    };

    match routing_algorithm {
        routing_types::RoutingAlgorithm::Single(choice) => {
            connector_choice(choice)?;
        }

        routing_types::RoutingAlgorithm::Priority(list) => {
            for choice in list {
                connector_choice(choice)?;
            }
        }

        routing_types::RoutingAlgorithm::VolumeSplit(splits) => {
            for split in splits {
                connector_choice(&split.connector)?;
            }
        }

        routing_types::RoutingAlgorithm::Advanced(program) => {
            let check_connector_selection =
                |selection: &routing_types::ConnectorSelection| -> RouterResult<()> {
                    match selection {
                        routing_types::ConnectorSelection::VolumeSplit(splits) => {
                            for split in splits {
                                connector_choice(&split.connector)?;
                            }
                        }

                        routing_types::ConnectorSelection::Priority(list) => {
                            for choice in list {
                                connector_choice(choice)?;
                            }
                        }
                    }

                    Ok(())
                };

            check_connector_selection(&program.default_selection)?;

            for rule in &program.rules {
                check_connector_selection(&rule.connector_selection)?;
            }
        }
    }

    Ok(())
}

/// Provides the identifier for the specific merchant's routing_dictionary_key
#[inline(always)]
pub fn get_routing_dictionary_key(merchant_id: &str) -> String {
    format!("routing_dict_{merchant_id}")
}

/// Provides the identifier for the specific merchant's default_config
#[inline(always)]
pub fn get_default_config_key(
    merchant_id: &str,
    transaction_type: &storage::enums::TransactionType,
) -> String {
    match transaction_type {
        storage::enums::TransactionType::Payment => format!("routing_default_{merchant_id}"),
        #[cfg(feature = "payouts")]
        storage::enums::TransactionType::Payout => format!("routing_default_po_{merchant_id}"),
    }
}
pub fn get_payment_config_routing_id(merchant_id: &str) -> String {
    format!("payment_config_id_{merchant_id}")
}

pub fn get_payment_method_surcharge_routing_id(merchant_id: &str) -> String {
    format!("payment_method_surcharge_id_{merchant_id}")
}<|MERGE_RESOLUTION|>--- conflicted
+++ resolved
@@ -22,12 +22,9 @@
     utils::StringExt,
 };
 
-<<<<<<< HEAD
 #[cfg(all(feature = "v2", feature = "routing_v2"))]
 use crate::types::domain::MerchantConnectorAccount;
 
-=======
->>>>>>> 04d82013
 /// Provides us with all the configured configs of the Merchant in the ascending time configured
 /// manner and chooses the first of them
 pub async fn get_merchant_default_config(
