//! Analysis for usage of all helper functions for use case of routing
//!
//! Functions that are used to perform the retrieval of merchant's
//! routing dict, configs, defaults
#[cfg(all(feature = "dynamic_routing", feature = "v1"))]
use std::str::FromStr;
<<<<<<< HEAD
#[cfg(all(feature = "dynamic_routing", feature = "v1"))]
use std::sync::Arc;
=======
use std::{fmt::Debug, sync::Arc};
>>>>>>> 90ea0764

use api_models::routing as routing_types;
#[cfg(all(feature = "dynamic_routing", feature = "v1"))]
use common_utils::ext_traits::ValueExt;
use common_utils::{ext_traits::Encode, id_type, types::keymanager::KeyManagerState};
use diesel_models::configs;
#[cfg(all(feature = "v1", feature = "dynamic_routing"))]
use diesel_models::dynamic_routing_stats::DynamicRoutingStatsNew;
#[cfg(all(feature = "dynamic_routing", feature = "v1"))]
use diesel_models::routing_algorithm;
use error_stack::ResultExt;
#[cfg(all(feature = "dynamic_routing", feature = "v1"))]
use external_services::grpc_client::dynamic_routing::{
    contract_routing_client::ContractBasedDynamicRouting,
    success_rate_client::SuccessBasedDynamicRouting,
};
#[cfg(all(feature = "dynamic_routing", feature = "v1"))]
use hyperswitch_domain_models::api::ApplicationResponse;
#[cfg(all(feature = "dynamic_routing", feature = "v1"))]
use router_env::logger;
#[cfg(all(feature = "dynamic_routing", feature = "v1"))]
use router_env::{instrument, tracing};
use rustc_hash::FxHashSet;
use storage_impl::redis::cache;
#[cfg(all(feature = "dynamic_routing", feature = "v1"))]
use storage_impl::redis::cache::Cacheable;

#[cfg(all(feature = "dynamic_routing", feature = "v1"))]
use crate::db::errors::StorageErrorExt;
#[cfg(feature = "v2")]
use crate::types::domain::MerchantConnectorAccount;
use crate::{
    core::errors::{self, RouterResult},
    db::StorageInterface,
    routes::SessionState,
    types::{domain, storage},
    utils::StringExt,
};
#[cfg(all(feature = "dynamic_routing", feature = "v1"))]
use crate::{core::metrics as core_metrics, types::transformers::ForeignInto};
pub const SUCCESS_BASED_DYNAMIC_ROUTING_ALGORITHM: &str =
    "Success rate based dynamic routing algorithm";
pub const ELIMINATION_BASED_DYNAMIC_ROUTING_ALGORITHM: &str =
    "Elimination based dynamic routing algorithm";
pub const CONTRACT_BASED_DYNAMIC_ROUTING_ALGORITHM: &str =
    "Contract based dynamic routing algorithm";

/// Provides us with all the configured configs of the Merchant in the ascending time configured
/// manner and chooses the first of them
pub async fn get_merchant_default_config(
    db: &dyn StorageInterface,
    // Cannot make this as merchant id domain type because, we are passing profile id also here
    merchant_id: &str,
    transaction_type: &storage::enums::TransactionType,
) -> RouterResult<Vec<routing_types::RoutableConnectorChoice>> {
    let key = get_default_config_key(merchant_id, transaction_type);
    let maybe_config = db.find_config_by_key(&key).await;

    match maybe_config {
        Ok(config) => config
            .config
            .parse_struct("Vec<RoutableConnectors>")
            .change_context(errors::ApiErrorResponse::InternalServerError)
            .attach_printable("Merchant default config has invalid structure"),

        Err(e) if e.current_context().is_db_not_found() => {
            let new_config_conns = Vec::<routing_types::RoutableConnectorChoice>::new();
            let serialized = new_config_conns
                .encode_to_string_of_json()
                .change_context(errors::ApiErrorResponse::InternalServerError)
                .attach_printable(
                    "Error while creating and serializing new merchant default config",
                )?;

            let new_config = configs::ConfigNew {
                key,
                config: serialized,
            };

            db.insert_config(new_config)
                .await
                .change_context(errors::ApiErrorResponse::InternalServerError)
                .attach_printable("Error inserting new default routing config into DB")?;

            Ok(new_config_conns)
        }

        Err(e) => Err(e)
            .change_context(errors::ApiErrorResponse::InternalServerError)
            .attach_printable("Error fetching default config for merchant"),
    }
}

/// Merchant's already created config can be updated and this change will be reflected
/// in DB as well for the particular updated config
pub async fn update_merchant_default_config(
    db: &dyn StorageInterface,
    merchant_id: &str,
    connectors: Vec<routing_types::RoutableConnectorChoice>,
    transaction_type: &storage::enums::TransactionType,
) -> RouterResult<()> {
    let key = get_default_config_key(merchant_id, transaction_type);
    let config_str = connectors
        .encode_to_string_of_json()
        .change_context(errors::ApiErrorResponse::InternalServerError)
        .attach_printable("Unable to serialize merchant default routing config during update")?;

    let config_update = configs::ConfigUpdate::Update {
        config: Some(config_str),
    };

    db.update_config_by_key(&key, config_update)
        .await
        .change_context(errors::ApiErrorResponse::InternalServerError)
        .attach_printable("Error updating the default routing config in DB")?;

    Ok(())
}

pub async fn update_merchant_routing_dictionary(
    db: &dyn StorageInterface,
    merchant_id: &str,
    dictionary: routing_types::RoutingDictionary,
) -> RouterResult<()> {
    let key = get_routing_dictionary_key(merchant_id);
    let dictionary_str = dictionary
        .encode_to_string_of_json()
        .change_context(errors::ApiErrorResponse::InternalServerError)
        .attach_printable("Unable to serialize routing dictionary during update")?;

    let config_update = configs::ConfigUpdate::Update {
        config: Some(dictionary_str),
    };

    db.update_config_by_key(&key, config_update)
        .await
        .change_context(errors::ApiErrorResponse::InternalServerError)
        .attach_printable("Error saving routing dictionary to DB")?;

    Ok(())
}

/// This will help make one of all configured algorithms to be in active state for a particular
/// merchant
#[cfg(feature = "v1")]
pub async fn update_merchant_active_algorithm_ref(
    state: &SessionState,
    key_store: &domain::MerchantKeyStore,
    config_key: cache::CacheKind<'_>,
    algorithm_id: routing_types::RoutingAlgorithmRef,
) -> RouterResult<()> {
    let ref_value = algorithm_id
        .encode_to_value()
        .change_context(errors::ApiErrorResponse::InternalServerError)
        .attach_printable("Failed converting routing algorithm ref to json value")?;

    let merchant_account_update = storage::MerchantAccountUpdate::Update {
        merchant_name: None,
        merchant_details: None,
        return_url: None,
        webhook_details: None,
        sub_merchants_enabled: None,
        parent_merchant_id: None,
        enable_payment_response_hash: None,
        payment_response_hash_key: None,
        redirect_to_merchant_with_http_post: None,
        publishable_key: None,
        locker_id: None,
        metadata: None,
        routing_algorithm: Some(ref_value),
        primary_business_details: None,
        intent_fulfillment_time: None,
        frm_routing_algorithm: None,
        payout_routing_algorithm: None,
        default_profile: None,
        payment_link_config: None,
        pm_collect_link_config: None,
    };

    let db = &*state.store;
    db.update_specific_fields_in_merchant(
        &state.into(),
        &key_store.merchant_id,
        merchant_account_update,
        key_store,
    )
    .await
    .change_context(errors::ApiErrorResponse::InternalServerError)
    .attach_printable("Failed to update routing algorithm ref in merchant account")?;

    cache::redact_from_redis_and_publish(db.get_cache_store().as_ref(), [config_key])
        .await
        .change_context(errors::ApiErrorResponse::InternalServerError)
        .attach_printable("Failed to invalidate the config cache")?;

    Ok(())
}

#[cfg(feature = "v1")]
pub async fn update_profile_active_algorithm_ref(
    db: &dyn StorageInterface,
    key_manager_state: &KeyManagerState,
    merchant_key_store: &domain::MerchantKeyStore,
    current_business_profile: domain::Profile,
    algorithm_id: routing_types::RoutingAlgorithmRef,
    transaction_type: &storage::enums::TransactionType,
) -> RouterResult<()> {
    let ref_val = algorithm_id
        .encode_to_value()
        .change_context(errors::ApiErrorResponse::InternalServerError)
        .attach_printable("Failed to convert routing ref to value")?;

    let merchant_id = current_business_profile.merchant_id.clone();

    let profile_id = current_business_profile.get_id().to_owned();

    let routing_cache_key = cache::CacheKind::Routing(
        format!(
            "routing_config_{}_{}",
            merchant_id.get_string_repr(),
            profile_id.get_string_repr(),
        )
        .into(),
    );

    let (routing_algorithm, payout_routing_algorithm) = match transaction_type {
        storage::enums::TransactionType::Payment => (Some(ref_val), None),
        #[cfg(feature = "payouts")]
        storage::enums::TransactionType::Payout => (None, Some(ref_val)),
    };

    let business_profile_update = domain::ProfileUpdate::RoutingAlgorithmUpdate {
        routing_algorithm,
        payout_routing_algorithm,
    };

    db.update_profile_by_profile_id(
        key_manager_state,
        merchant_key_store,
        current_business_profile,
        business_profile_update,
    )
    .await
    .change_context(errors::ApiErrorResponse::InternalServerError)
    .attach_printable("Failed to update routing algorithm ref in business profile")?;

    cache::redact_from_redis_and_publish(db.get_cache_store().as_ref(), [routing_cache_key])
        .await
        .change_context(errors::ApiErrorResponse::InternalServerError)
        .attach_printable("Failed to invalidate routing cache")?;
    Ok(())
}

#[cfg(feature = "v1")]
pub async fn update_business_profile_active_dynamic_algorithm_ref(
    db: &dyn StorageInterface,
    key_manager_state: &KeyManagerState,
    merchant_key_store: &domain::MerchantKeyStore,
    current_business_profile: domain::Profile,
    dynamic_routing_algorithm_ref: routing_types::DynamicRoutingAlgorithmRef,
) -> RouterResult<()> {
    let ref_val = dynamic_routing_algorithm_ref
        .encode_to_value()
        .change_context(errors::ApiErrorResponse::InternalServerError)
        .attach_printable("Failed to convert dynamic routing ref to value")?;
    let business_profile_update = domain::ProfileUpdate::DynamicRoutingAlgorithmUpdate {
        dynamic_routing_algorithm: Some(ref_val),
    };
    db.update_profile_by_profile_id(
        key_manager_state,
        merchant_key_store,
        current_business_profile,
        business_profile_update,
    )
    .await
    .change_context(errors::ApiErrorResponse::InternalServerError)
    .attach_printable("Failed to update dynamic routing algorithm ref in business profile")?;
    Ok(())
}

#[cfg(feature = "v2")]
#[derive(Clone, Debug)]
pub struct RoutingAlgorithmHelpers<'h> {
    pub name_mca_id_set: ConnectNameAndMCAIdForProfile<'h>,
    pub name_set: ConnectNameForProfile<'h>,
    pub routing_algorithm: &'h routing_types::RoutingAlgorithm,
}

#[derive(Clone, Debug)]
pub struct ConnectNameAndMCAIdForProfile<'a>(
    pub  FxHashSet<(
        &'a common_enums::connector_enums::Connector,
        id_type::MerchantConnectorAccountId,
    )>,
);
#[derive(Clone, Debug)]
pub struct ConnectNameForProfile<'a>(pub FxHashSet<&'a common_enums::connector_enums::Connector>);

#[cfg(feature = "v2")]
#[derive(Clone, Debug)]
pub struct MerchantConnectorAccounts(pub Vec<MerchantConnectorAccount>);

#[cfg(feature = "v2")]
impl MerchantConnectorAccounts {
    pub async fn get_all_mcas(
        merchant_id: &id_type::MerchantId,
        key_store: &domain::MerchantKeyStore,
        state: &SessionState,
    ) -> RouterResult<Self> {
        let db = &*state.store;
        let key_manager_state = &state.into();
        Ok(Self(
            db.find_merchant_connector_account_by_merchant_id_and_disabled_list(
                key_manager_state,
                merchant_id,
                true,
                key_store,
            )
            .await
            .change_context(
                errors::ApiErrorResponse::MerchantConnectorAccountNotFound {
                    id: merchant_id.get_string_repr().to_owned(),
                },
            )?,
        ))
    }

    fn filter_and_map<'a, T>(
        &'a self,
        filter: impl Fn(&'a MerchantConnectorAccount) -> bool,
        func: impl Fn(&'a MerchantConnectorAccount) -> T,
    ) -> FxHashSet<T>
    where
        T: std::hash::Hash + Eq,
    {
        self.0
            .iter()
            .filter(|mca| filter(mca))
            .map(func)
            .collect::<FxHashSet<_>>()
    }

    pub fn filter_by_profile<'a, T>(
        &'a self,
        profile_id: &'a id_type::ProfileId,
        func: impl Fn(&'a MerchantConnectorAccount) -> T,
    ) -> FxHashSet<T>
    where
        T: std::hash::Hash + Eq,
    {
        self.filter_and_map(|mca| mca.profile_id == *profile_id, func)
    }
}

#[cfg(feature = "v2")]
impl RoutingAlgorithmHelpers<'_> {
    fn connector_choice(
        &self,
        choice: &routing_types::RoutableConnectorChoice,
    ) -> RouterResult<()> {
        if let Some(ref mca_id) = choice.merchant_connector_id {
            let connector_choice = common_enums::connector_enums::Connector::from(choice.connector);
            error_stack::ensure!(
                self.name_mca_id_set.0.contains(&(&connector_choice, mca_id.clone())),
                errors::ApiErrorResponse::InvalidRequestData {
                    message: format!(
                        "connector with name '{}' and merchant connector account id '{:?}' not found for the given profile",
                        connector_choice,
                        mca_id,
                    )
                }
            );
        } else {
            let connector_choice = common_enums::connector_enums::Connector::from(choice.connector);
            error_stack::ensure!(
                self.name_set.0.contains(&connector_choice),
                errors::ApiErrorResponse::InvalidRequestData {
                    message: format!(
                        "connector with name '{}' not found for the given profile",
                        connector_choice,
                    )
                }
            );
        };
        Ok(())
    }

    pub fn validate_connectors_in_routing_config(&self) -> RouterResult<()> {
        match self.routing_algorithm {
            routing_types::RoutingAlgorithm::Single(choice) => {
                self.connector_choice(choice)?;
            }

            routing_types::RoutingAlgorithm::Priority(list) => {
                for choice in list {
                    self.connector_choice(choice)?;
                }
            }

            routing_types::RoutingAlgorithm::VolumeSplit(splits) => {
                for split in splits {
                    self.connector_choice(&split.connector)?;
                }
            }

            routing_types::RoutingAlgorithm::Advanced(program) => {
                let check_connector_selection =
                    |selection: &routing_types::ConnectorSelection| -> RouterResult<()> {
                        match selection {
                            routing_types::ConnectorSelection::VolumeSplit(splits) => {
                                for split in splits {
                                    self.connector_choice(&split.connector)?;
                                }
                            }

                            routing_types::ConnectorSelection::Priority(list) => {
                                for choice in list {
                                    self.connector_choice(choice)?;
                                }
                            }
                        }

                        Ok(())
                    };

                check_connector_selection(&program.default_selection)?;

                for rule in &program.rules {
                    check_connector_selection(&rule.connector_selection)?;
                }
            }
        }

        Ok(())
    }
}

#[cfg(feature = "v1")]
pub async fn validate_connectors_in_routing_config(
    state: &SessionState,
    key_store: &domain::MerchantKeyStore,
    merchant_id: &id_type::MerchantId,
    profile_id: &id_type::ProfileId,
    routing_algorithm: &routing_types::RoutingAlgorithm,
) -> RouterResult<()> {
    let all_mcas = &*state
        .store
        .find_merchant_connector_account_by_merchant_id_and_disabled_list(
            &state.into(),
            merchant_id,
            true,
            key_store,
        )
        .await
        .change_context(errors::ApiErrorResponse::MerchantConnectorAccountNotFound {
            id: merchant_id.get_string_repr().to_owned(),
        })?;
    let name_mca_id_set = all_mcas
        .iter()
        .filter(|mca| mca.profile_id == *profile_id)
        .map(|mca| (&mca.connector_name, mca.get_id()))
        .collect::<FxHashSet<_>>();

    let name_set = all_mcas
        .iter()
        .filter(|mca| mca.profile_id == *profile_id)
        .map(|mca| &mca.connector_name)
        .collect::<FxHashSet<_>>();

    let connector_choice = |choice: &routing_types::RoutableConnectorChoice| {
        if let Some(ref mca_id) = choice.merchant_connector_id {
            error_stack::ensure!(
                name_mca_id_set.contains(&(&choice.connector.to_string(), mca_id.clone())),
                errors::ApiErrorResponse::InvalidRequestData {
                    message: format!(
                        "connector with name '{}' and merchant connector account id '{:?}' not found for the given profile",
                        choice.connector,
                        mca_id,
                    )
                }
            );
        } else {
            error_stack::ensure!(
                name_set.contains(&choice.connector.to_string()),
                errors::ApiErrorResponse::InvalidRequestData {
                    message: format!(
                        "connector with name '{}' not found for the given profile",
                        choice.connector,
                    )
                }
            );
        }

        Ok(())
    };

    match routing_algorithm {
        routing_types::RoutingAlgorithm::Single(choice) => {
            connector_choice(choice)?;
        }

        routing_types::RoutingAlgorithm::Priority(list) => {
            for choice in list {
                connector_choice(choice)?;
            }
        }

        routing_types::RoutingAlgorithm::VolumeSplit(splits) => {
            for split in splits {
                connector_choice(&split.connector)?;
            }
        }

        routing_types::RoutingAlgorithm::Advanced(program) => {
            let check_connector_selection =
                |selection: &routing_types::ConnectorSelection| -> RouterResult<()> {
                    match selection {
                        routing_types::ConnectorSelection::VolumeSplit(splits) => {
                            for split in splits {
                                connector_choice(&split.connector)?;
                            }
                        }

                        routing_types::ConnectorSelection::Priority(list) => {
                            for choice in list {
                                connector_choice(choice)?;
                            }
                        }
                    }

                    Ok(())
                };

            check_connector_selection(&program.default_selection)?;

            for rule in &program.rules {
                check_connector_selection(&rule.connector_selection)?;
            }
        }
    }

    Ok(())
}

/// Provides the identifier for the specific merchant's routing_dictionary_key
#[inline(always)]
pub fn get_routing_dictionary_key(merchant_id: &str) -> String {
    format!("routing_dict_{merchant_id}")
}

/// Provides the identifier for the specific merchant's default_config
#[inline(always)]
pub fn get_default_config_key(
    merchant_id: &str,
    transaction_type: &storage::enums::TransactionType,
) -> String {
    match transaction_type {
        storage::enums::TransactionType::Payment => format!("routing_default_{merchant_id}"),
        #[cfg(feature = "payouts")]
        storage::enums::TransactionType::Payout => format!("routing_default_po_{merchant_id}"),
    }
}

#[cfg(all(feature = "dynamic_routing", feature = "v1"))]
#[async_trait::async_trait]
pub trait DynamicRoutingCache {
    async fn get_cached_dynamic_routing_config_for_profile(
        state: &SessionState,
        key: &str,
    ) -> Option<Arc<Self>>;

    async fn refresh_dynamic_routing_cache<T, F, Fut>(
        state: &SessionState,
        key: &str,
        func: F,
    ) -> RouterResult<T>
    where
        F: FnOnce() -> Fut + Send,
        T: Cacheable + serde::Serialize + serde::de::DeserializeOwned + Debug + Clone,
        Fut: futures::Future<Output = errors::CustomResult<T, errors::StorageError>> + Send;
}

#[cfg(all(feature = "dynamic_routing", feature = "v1"))]
#[async_trait::async_trait]
impl DynamicRoutingCache for routing_types::SuccessBasedRoutingConfig {
    async fn get_cached_dynamic_routing_config_for_profile(
        state: &SessionState,
        key: &str,
    ) -> Option<Arc<Self>> {
        cache::SUCCESS_BASED_DYNAMIC_ALGORITHM_CACHE
            .get_val::<Arc<Self>>(cache::CacheKey {
                key: key.to_string(),
                prefix: state.tenant.redis_key_prefix.clone(),
            })
            .await
    }

    async fn refresh_dynamic_routing_cache<T, F, Fut>(
        state: &SessionState,
        key: &str,
        func: F,
    ) -> RouterResult<T>
    where
        F: FnOnce() -> Fut + Send,
        T: Cacheable + serde::Serialize + serde::de::DeserializeOwned + Debug + Clone,
        Fut: futures::Future<Output = errors::CustomResult<T, errors::StorageError>> + Send,
    {
        cache::get_or_populate_in_memory(
            state.store.get_cache_store().as_ref(),
            key,
            func,
            &cache::SUCCESS_BASED_DYNAMIC_ALGORITHM_CACHE,
        )
        .await
        .change_context(errors::ApiErrorResponse::InternalServerError)
        .attach_printable("unable to populate SUCCESS_BASED_DYNAMIC_ALGORITHM_CACHE")
    }
}

#[cfg(all(feature = "dynamic_routing", feature = "v1"))]
#[async_trait::async_trait]
impl DynamicRoutingCache for routing_types::ContractBasedRoutingConfig {
    async fn get_cached_dynamic_routing_config_for_profile(
        state: &SessionState,
        key: &str,
    ) -> Option<Arc<Self>> {
        cache::CONTRACT_BASED_DYNAMIC_ALGORITHM_CACHE
            .get_val::<Arc<Self>>(cache::CacheKey {
                key: key.to_string(),
                prefix: state.tenant.redis_key_prefix.clone(),
            })
            .await
    }

    async fn refresh_dynamic_routing_cache<T, F, Fut>(
        state: &SessionState,
        key: &str,
        func: F,
    ) -> RouterResult<T>
    where
        F: FnOnce() -> Fut + Send,
        T: Cacheable + serde::Serialize + serde::de::DeserializeOwned + Debug + Clone,
        Fut: futures::Future<Output = errors::CustomResult<T, errors::StorageError>> + Send,
    {
        cache::get_or_populate_in_memory(
            state.store.get_cache_store().as_ref(),
            key,
            func,
            &cache::CONTRACT_BASED_DYNAMIC_ALGORITHM_CACHE,
        )
        .await
        .change_context(errors::ApiErrorResponse::InternalServerError)
        .attach_printable("unable to populate CONTRACT_BASED_DYNAMIC_ALGORITHM_CACHE")
    }
}

/// Cfetch dynamic routing configs
#[cfg(all(feature = "v1", feature = "dynamic_routing"))]
#[instrument(skip_all)]
pub async fn fetch_dynamic_routing_configs<T>(
    state: &SessionState,
    profile_id: &id_type::ProfileId,
    routing_id: id_type::RoutingId,
) -> RouterResult<T>
where
    T: serde::de::DeserializeOwned
        + Clone
        + DynamicRoutingCache
        + Cacheable
        + serde::Serialize
        + Debug,
{
    let key = format!(
        "{}_{}",
        profile_id.get_string_repr(),
        routing_id.get_string_repr()
    );

    if let Some(config) =
        T::get_cached_dynamic_routing_config_for_profile(state, key.as_str()).await
    {
        Ok(config.as_ref().clone())
    } else {
        let func = || async {
            let routing_algorithm = state
                .store
                .find_routing_algorithm_by_profile_id_algorithm_id(profile_id, &routing_id)
                .await
                .change_context(errors::StorageError::ValueNotFound(
                    "RoutingAlgorithm".to_string(),
                ))
                .attach_printable("unable to retrieve routing_algorithm for profile from db")?;

            let dynamic_routing_config = routing_algorithm
                .algorithm_data
                .parse_value::<T>("dynamic_routing_config")
                .change_context(errors::StorageError::DeserializationFailed)
                .attach_printable("unable to parse dynamic_routing_config")?;

            Ok(dynamic_routing_config)
        };

        let dynamic_routing_config =
            T::refresh_dynamic_routing_cache(state, key.as_str(), func).await?;

        Ok(dynamic_routing_config)
    }
}

/// metrics for success based dynamic routing
#[cfg(all(feature = "v1", feature = "dynamic_routing"))]
#[instrument(skip_all)]
pub async fn push_metrics_with_update_window_for_success_based_routing(
    state: &SessionState,
    payment_attempt: &storage::PaymentAttempt,
    routable_connectors: Vec<routing_types::RoutableConnectorChoice>,
    profile_id: &id_type::ProfileId,
    dynamic_routing_algo_ref: routing_types::DynamicRoutingAlgorithmRef,
    dynamic_routing_config_params_interpolator: DynamicRoutingConfigParamsInterpolator,
) -> RouterResult<()> {
    let success_based_algo_ref = dynamic_routing_algo_ref
        .success_based_algorithm
        .ok_or(errors::ApiErrorResponse::InternalServerError)
        .attach_printable("success_based_algorithm not found in dynamic_routing_algorithm from business_profile table")?;

    if success_based_algo_ref.enabled_feature != routing_types::DynamicRoutingFeatures::None {
        let client = state
            .grpc_client
            .dynamic_routing
            .success_rate_client
            .as_ref()
            .ok_or(errors::ApiErrorResponse::GenericNotFoundError {
                message: "success_rate gRPC client not found".to_string(),
            })?;

        let payment_connector = &payment_attempt.connector.clone().ok_or(
            errors::ApiErrorResponse::GenericNotFoundError {
                message: "unable to derive payment connector from payment attempt".to_string(),
            },
        )?;

        let success_based_routing_configs =
            fetch_dynamic_routing_configs::<routing_types::SuccessBasedRoutingConfig>(
                state,
                profile_id,
                success_based_algo_ref
                    .algorithm_id_with_timestamp
                    .algorithm_id
                    .ok_or(errors::ApiErrorResponse::InternalServerError)
                    .attach_printable(
                        "success_based_routing_algorithm_id not found in business_profile",
                    )?,
            )
            .await
            .change_context(errors::ApiErrorResponse::InternalServerError)
            .attach_printable("unable to retrieve success_rate based dynamic routing configs")?;

        let success_based_routing_config_params = dynamic_routing_config_params_interpolator
            .get_string_val(
                success_based_routing_configs
                    .params
                    .as_ref()
                    .ok_or(errors::RoutingError::SuccessBasedRoutingParamsNotFoundError)
                    .change_context(errors::ApiErrorResponse::InternalServerError)?,
            );

        let success_based_connectors = client
            .calculate_entity_and_global_success_rate(
                profile_id.get_string_repr().into(),
                success_based_routing_configs.clone(),
                success_based_routing_config_params.clone(),
                routable_connectors.clone(),
                state.get_grpc_headers(),
            )
            .await
            .change_context(errors::ApiErrorResponse::InternalServerError)
            .attach_printable(
                "unable to calculate/fetch success rate from dynamic routing service",
            )?;

        let payment_status_attribute =
            get_desired_payment_status_for_dynamic_routing_metrics(payment_attempt.status);

        let first_merchant_success_based_connector = &success_based_connectors
            .entity_scores_with_labels
            .first()
            .ok_or(errors::ApiErrorResponse::InternalServerError)
            .attach_printable(
                "unable to fetch the first connector from list of connectors obtained from dynamic routing service",
            )?;

        let (first_merchant_success_based_connector_label, _) = first_merchant_success_based_connector.label
            .split_once(':')
            .ok_or(errors::ApiErrorResponse::InternalServerError)
            .attach_printable(format!(
                "unable to split connector_name and mca_id from the first connector {:?} obtained from dynamic routing service",
                first_merchant_success_based_connector.label
            ))?;

        let first_global_success_based_connector = &success_based_connectors
            .global_scores_with_labels
            .first()
            .ok_or(errors::ApiErrorResponse::InternalServerError)
            .attach_printable(
                "unable to fetch the first global connector from list of connectors obtained from dynamic routing service",
            )?;

        let outcome = get_dynamic_routing_based_metrics_outcome_for_payment(
            payment_status_attribute,
            payment_connector.to_string(),
            first_merchant_success_based_connector_label.to_string(),
        );

        let dynamic_routing_stats = DynamicRoutingStatsNew {
            payment_id: payment_attempt.payment_id.to_owned(),
            attempt_id: payment_attempt.attempt_id.clone(),
            merchant_id: payment_attempt.merchant_id.to_owned(),
            profile_id: payment_attempt.profile_id.to_owned(),
            amount: payment_attempt.get_total_amount(),
            success_based_routing_connector: first_merchant_success_based_connector_label
                .to_string(),
            payment_connector: payment_connector.to_string(),
            payment_method_type: payment_attempt.payment_method_type,
            currency: payment_attempt.currency,
            payment_method: payment_attempt.payment_method,
            capture_method: payment_attempt.capture_method,
            authentication_type: payment_attempt.authentication_type,
            payment_status: payment_attempt.status,
            conclusive_classification: outcome,
            created_at: common_utils::date_time::now(),
            global_success_based_connector: Some(
                first_global_success_based_connector.label.to_string(),
            ),
        };

        core_metrics::DYNAMIC_SUCCESS_BASED_ROUTING.add(
            1,
            router_env::metric_attributes!(
                (
                    "tenant",
                    state.tenant.tenant_id.get_string_repr().to_owned(),
                ),
                (
                    "merchant_profile_id",
                    format!(
                        "{}:{}",
                        payment_attempt.merchant_id.get_string_repr(),
                        payment_attempt.profile_id.get_string_repr()
                    ),
                ),
                (
                    "merchant_specific_success_based_routing_connector",
                    first_merchant_success_based_connector_label.to_string(),
                ),
                (
                    "merchant_specific_success_based_routing_connector_score",
                    first_merchant_success_based_connector.score.to_string(),
                ),
                (
                    "global_success_based_routing_connector",
                    first_global_success_based_connector.label.to_string(),
                ),
                (
                    "global_success_based_routing_connector_score",
                    first_global_success_based_connector.score.to_string(),
                ),
                ("payment_connector", payment_connector.to_string()),
                (
                    "currency",
                    payment_attempt
                        .currency
                        .map_or_else(|| "None".to_string(), |currency| currency.to_string()),
                ),
                (
                    "payment_method",
                    payment_attempt.payment_method.map_or_else(
                        || "None".to_string(),
                        |payment_method| payment_method.to_string(),
                    ),
                ),
                (
                    "payment_method_type",
                    payment_attempt.payment_method_type.map_or_else(
                        || "None".to_string(),
                        |payment_method_type| payment_method_type.to_string(),
                    ),
                ),
                (
                    "capture_method",
                    payment_attempt.capture_method.map_or_else(
                        || "None".to_string(),
                        |capture_method| capture_method.to_string(),
                    ),
                ),
                (
                    "authentication_type",
                    payment_attempt.authentication_type.map_or_else(
                        || "None".to_string(),
                        |authentication_type| authentication_type.to_string(),
                    ),
                ),
                ("payment_status", payment_attempt.status.to_string()),
                ("conclusive_classification", outcome.to_string()),
            ),
        );
        logger::debug!("successfully pushed success_based_routing metrics");

        state
            .store
            .insert_dynamic_routing_stat_entry(dynamic_routing_stats)
            .await
            .change_context(errors::ApiErrorResponse::InternalServerError)
            .attach_printable("Unable to push dynamic routing stats to db")?;

        client
            .update_success_rate(
                profile_id.get_string_repr().into(),
                success_based_routing_configs,
                success_based_routing_config_params,
                vec![routing_types::RoutableConnectorChoiceWithStatus::new(
                    routing_types::RoutableConnectorChoice {
                        choice_kind: api_models::routing::RoutableChoiceKind::FullStruct,
                        connector: common_enums::RoutableConnectors::from_str(
                            payment_connector.as_str(),
                        )
                        .change_context(errors::ApiErrorResponse::InternalServerError)
                        .attach_printable("unable to infer routable_connector from connector")?,
                        merchant_connector_id: payment_attempt.merchant_connector_id.clone(),
                    },
                    payment_status_attribute == common_enums::AttemptStatus::Charged,
                )],
                state.get_grpc_headers(),
            )
            .await
            .change_context(errors::ApiErrorResponse::InternalServerError)
            .attach_printable(
                "unable to update success based routing window in dynamic routing service",
            )?;
        Ok(())
    } else {
        Ok(())
    }
}

/// metrics for contract based dynamic routing
#[cfg(all(feature = "v1", feature = "dynamic_routing"))]
#[instrument(skip_all)]
pub async fn push_metrics_with_update_window_for_contract_based_routing(
    state: &SessionState,
    payment_attempt: &storage::PaymentAttempt,
    routable_connectors: Vec<routing_types::RoutableConnectorChoice>,
    profile_id: &id_type::ProfileId,
    dynamic_routing_algo_ref: routing_types::DynamicRoutingAlgorithmRef,
    _dynamic_routing_config_params_interpolator: DynamicRoutingConfigParamsInterpolator,
) -> RouterResult<()> {
    let contract_routing_algo_ref = dynamic_routing_algo_ref
        .contract_based_routing
        .ok_or(errors::ApiErrorResponse::InternalServerError)
        .attach_printable("contract_routing_algorithm not found in dynamic_routing_algorithm from business_profile table")?;

    if contract_routing_algo_ref.enabled_feature != routing_types::DynamicRoutingFeatures::None {
        let client = state
            .grpc_client
            .dynamic_routing
            .contract_based_client
            .clone()
            .ok_or(errors::ApiErrorResponse::GenericNotFoundError {
                message: "contract_routing gRPC client not found".to_string(),
            })?;

        let payment_connector = &payment_attempt.connector.clone().ok_or(
            errors::ApiErrorResponse::GenericNotFoundError {
                message: "unable to derive payment connector from payment attempt".to_string(),
            },
        )?;

        let contract_based_routing_config =
            fetch_dynamic_routing_configs::<routing_types::ContractBasedRoutingConfig>(
                state,
                profile_id,
                contract_routing_algo_ref
                    .algorithm_id_with_timestamp
                    .algorithm_id
                    .ok_or(errors::ApiErrorResponse::InternalServerError)
                    .attach_printable(
                        "contract_based_routing_algorithm_id not found in business_profile",
                    )?,
            )
            .await
            .change_context(errors::ApiErrorResponse::InternalServerError)
            .attach_printable("unable to retrieve contract based dynamic routing configs")?;

        let mut existing_label_info = None;

        contract_based_routing_config
            .label_info
            .as_ref()
            .map(|label_info_vec| {
                for label_info in label_info_vec {
                    if Some(&label_info.mca_id) == payment_attempt.merchant_connector_id.as_ref() {
                        existing_label_info = Some(label_info.clone());
                    }
                }
            });

        let final_label_info = existing_label_info
            .ok_or(errors::ApiErrorResponse::InternalServerError)
            .attach_printable("unable to get LabelInformation from ContractBasedRoutingConfig")?;

        logger::debug!(
            "contract based routing: matched LabelInformation - {:?}",
            final_label_info
        );

        let request_label_info = routing_types::LabelInformation {
            label: format!(
                "{}:{}",
                final_label_info.label.clone(),
                final_label_info.mca_id.get_string_repr()
            ),
            target_count: final_label_info.target_count,
            target_time: final_label_info.target_time,
            mca_id: final_label_info.mca_id.to_owned(),
        };

        let payment_status_attribute =
            get_desired_payment_status_for_dynamic_routing_metrics(payment_attempt.status);

        if payment_status_attribute == common_enums::AttemptStatus::Charged {
            client
                .update_contracts(
                    profile_id.get_string_repr().into(),
                    vec![request_label_info],
                    "".to_string(),
                    vec![],
                    state.get_grpc_headers(),
                )
                .await
                .change_context(errors::ApiErrorResponse::InternalServerError)
                .attach_printable(
                    "unable to update contract based routing window in dynamic routing service",
                )?;
        }

        let contract_scores = client
            .calculate_contract_score(
                profile_id.get_string_repr().into(),
                contract_based_routing_config.clone(),
                "".to_string(),
                routable_connectors.clone(),
                state.get_grpc_headers(),
            )
            .await
            .change_context(errors::ApiErrorResponse::InternalServerError)
            .attach_printable(
                "unable to calculate/fetch contract scores from dynamic routing service",
            )?;

        let first_contract_based_connector = &contract_scores
            .labels_with_score
            .first()
            .ok_or(errors::ApiErrorResponse::InternalServerError)
            .attach_printable(
                "unable to fetch the first connector from list of connectors obtained from dynamic routing service",
            )?;

        let (first_contract_based_connector, connector_score, current_payment_cnt) = (first_contract_based_connector.label
            .split_once(':')
            .ok_or(errors::ApiErrorResponse::InternalServerError)
            .attach_printable(format!(
                "unable to split connector_name and mca_id from the first connector {:?} obtained from dynamic routing service",
                first_contract_based_connector
            ))?
            .0, first_contract_based_connector.score, first_contract_based_connector.current_count );

        core_metrics::DYNAMIC_CONTRACT_BASED_ROUTING.add(
            1,
            router_env::metric_attributes!(
                (
                    "tenant",
                    state.tenant.tenant_id.get_string_repr().to_owned(),
                ),
                (
                    "merchant_profile_id",
                    format!(
                        "{}:{}",
                        payment_attempt.merchant_id.get_string_repr(),
                        payment_attempt.profile_id.get_string_repr()
                    ),
                ),
                (
                    "contract_based_routing_connector",
                    first_contract_based_connector.to_string(),
                ),
                (
                    "contract_based_routing_connector_score",
                    connector_score.to_string(),
                ),
                (
                    "current_payment_count_contract_based_routing_connector",
                    current_payment_cnt.to_string(),
                ),
                ("payment_connector", payment_connector.to_string()),
                (
                    "currency",
                    payment_attempt
                        .currency
                        .map_or_else(|| "None".to_string(), |currency| currency.to_string()),
                ),
                (
                    "payment_method",
                    payment_attempt.payment_method.map_or_else(
                        || "None".to_string(),
                        |payment_method| payment_method.to_string(),
                    ),
                ),
                (
                    "payment_method_type",
                    payment_attempt.payment_method_type.map_or_else(
                        || "None".to_string(),
                        |payment_method_type| payment_method_type.to_string(),
                    ),
                ),
                (
                    "capture_method",
                    payment_attempt.capture_method.map_or_else(
                        || "None".to_string(),
                        |capture_method| capture_method.to_string(),
                    ),
                ),
                (
                    "authentication_type",
                    payment_attempt.authentication_type.map_or_else(
                        || "None".to_string(),
                        |authentication_type| authentication_type.to_string(),
                    ),
                ),
                ("payment_status", payment_attempt.status.to_string()),
            ),
        );
        logger::debug!("successfully pushed contract_based_routing metrics");

        Ok(())
    } else {
        Ok(())
    }
}

#[cfg(all(feature = "v1", feature = "dynamic_routing"))]
fn get_desired_payment_status_for_dynamic_routing_metrics(
    attempt_status: common_enums::AttemptStatus,
) -> common_enums::AttemptStatus {
    match attempt_status {
        common_enums::AttemptStatus::Charged
        | common_enums::AttemptStatus::Authorized
        | common_enums::AttemptStatus::PartialCharged
        | common_enums::AttemptStatus::PartialChargedAndChargeable => {
            common_enums::AttemptStatus::Charged
        }
        common_enums::AttemptStatus::Failure
        | common_enums::AttemptStatus::AuthorizationFailed
        | common_enums::AttemptStatus::AuthenticationFailed
        | common_enums::AttemptStatus::CaptureFailed
        | common_enums::AttemptStatus::RouterDeclined => common_enums::AttemptStatus::Failure,
        common_enums::AttemptStatus::Started
        | common_enums::AttemptStatus::AuthenticationPending
        | common_enums::AttemptStatus::AuthenticationSuccessful
        | common_enums::AttemptStatus::Authorizing
        | common_enums::AttemptStatus::CodInitiated
        | common_enums::AttemptStatus::Voided
        | common_enums::AttemptStatus::VoidInitiated
        | common_enums::AttemptStatus::CaptureInitiated
        | common_enums::AttemptStatus::VoidFailed
        | common_enums::AttemptStatus::AutoRefunded
        | common_enums::AttemptStatus::Unresolved
        | common_enums::AttemptStatus::Pending
        | common_enums::AttemptStatus::PaymentMethodAwaited
        | common_enums::AttemptStatus::ConfirmationAwaited
        | common_enums::AttemptStatus::DeviceDataCollectionPending => {
            common_enums::AttemptStatus::Pending
        }
    }
}

#[cfg(all(feature = "v1", feature = "dynamic_routing"))]
fn get_dynamic_routing_based_metrics_outcome_for_payment(
    payment_status_attribute: common_enums::AttemptStatus,
    payment_connector: String,
    first_success_based_connector: String,
) -> common_enums::SuccessBasedRoutingConclusiveState {
    match payment_status_attribute {
        common_enums::AttemptStatus::Charged
            if *first_success_based_connector == *payment_connector =>
        {
            common_enums::SuccessBasedRoutingConclusiveState::TruePositive
        }
        common_enums::AttemptStatus::Failure
            if *first_success_based_connector == *payment_connector =>
        {
            common_enums::SuccessBasedRoutingConclusiveState::FalsePositive
        }
        common_enums::AttemptStatus::Failure
            if *first_success_based_connector != *payment_connector =>
        {
            common_enums::SuccessBasedRoutingConclusiveState::TrueNegative
        }
        common_enums::AttemptStatus::Charged
            if *first_success_based_connector != *payment_connector =>
        {
            common_enums::SuccessBasedRoutingConclusiveState::FalseNegative
        }
        _ => common_enums::SuccessBasedRoutingConclusiveState::NonDeterministic,
    }
}

#[cfg(all(feature = "v1", feature = "dynamic_routing"))]
pub async fn disable_dynamic_routing_algorithm(
    state: &SessionState,
    key_store: domain::MerchantKeyStore,
    business_profile: domain::Profile,
    dynamic_routing_algo_ref: routing_types::DynamicRoutingAlgorithmRef,
    dynamic_routing_type: routing_types::DynamicRoutingType,
) -> RouterResult<ApplicationResponse<routing_types::RoutingDictionaryRecord>> {
    let db = state.store.as_ref();
    let key_manager_state = &state.into();
    let profile_id = business_profile.get_id().clone();
    let (algorithm_id, dynamic_routing_algorithm, cache_entries_to_redact) =
        match dynamic_routing_type {
            routing_types::DynamicRoutingType::SuccessRateBasedRouting => {
                let Some(algorithm_ref) = dynamic_routing_algo_ref.success_based_algorithm else {
                    Err(errors::ApiErrorResponse::PreconditionFailed {
                        message: "Success rate based routing is already disabled".to_string(),
                    })?
                };
                let Some(algorithm_id) = algorithm_ref.algorithm_id_with_timestamp.algorithm_id
                else {
                    Err(errors::ApiErrorResponse::PreconditionFailed {
                        message: "Algorithm is already inactive".to_string(),
                    })?
                };

                let cache_key = format!(
                    "{}_{}",
                    business_profile.get_id().get_string_repr(),
                    algorithm_id.get_string_repr()
                );
                let cache_entries_to_redact =
                    vec![cache::CacheKind::SuccessBasedDynamicRoutingCache(
                        cache_key.into(),
                    )];
                (
                    algorithm_id,
                    routing_types::DynamicRoutingAlgorithmRef {
                        success_based_algorithm: Some(routing_types::SuccessBasedAlgorithm {
                            algorithm_id_with_timestamp:
                                routing_types::DynamicAlgorithmWithTimestamp::new(None),
                            enabled_feature: routing_types::DynamicRoutingFeatures::None,
                        }),
                        elimination_routing_algorithm: dynamic_routing_algo_ref
                            .elimination_routing_algorithm,
                        contract_based_routing: dynamic_routing_algo_ref.contract_based_routing,
                        dynamic_routing_volume_split: dynamic_routing_algo_ref
                            .dynamic_routing_volume_split,
                    },
                    cache_entries_to_redact,
                )
            }
            routing_types::DynamicRoutingType::EliminationRouting => {
                let Some(algorithm_ref) = dynamic_routing_algo_ref.elimination_routing_algorithm
                else {
                    Err(errors::ApiErrorResponse::PreconditionFailed {
                        message: "Elimination routing is already disabled".to_string(),
                    })?
                };
                let Some(algorithm_id) = algorithm_ref.algorithm_id_with_timestamp.algorithm_id
                else {
                    Err(errors::ApiErrorResponse::PreconditionFailed {
                        message: "Algorithm is already inactive".to_string(),
                    })?
                };
                let cache_key = format!(
                    "{}_{}",
                    business_profile.get_id().get_string_repr(),
                    algorithm_id.get_string_repr()
                );
                let cache_entries_to_redact =
                    vec![cache::CacheKind::EliminationBasedDynamicRoutingCache(
                        cache_key.into(),
                    )];
                (
                    algorithm_id,
                    routing_types::DynamicRoutingAlgorithmRef {
                        success_based_algorithm: dynamic_routing_algo_ref.success_based_algorithm,
                        dynamic_routing_volume_split: dynamic_routing_algo_ref
                            .dynamic_routing_volume_split,
                        elimination_routing_algorithm: Some(
                            routing_types::EliminationRoutingAlgorithm {
                                algorithm_id_with_timestamp:
                                    routing_types::DynamicAlgorithmWithTimestamp::new(None),
                                enabled_feature: routing_types::DynamicRoutingFeatures::None,
                            },
                        ),
                        contract_based_routing: dynamic_routing_algo_ref.contract_based_routing,
                    },
                    cache_entries_to_redact,
                )
            }
            routing_types::DynamicRoutingType::ContractBasedRouting => {
                let Some(algorithm_ref) = dynamic_routing_algo_ref.contract_based_routing else {
                    Err(errors::ApiErrorResponse::PreconditionFailed {
                        message: "Contract routing is already disabled".to_string(),
                    })?
                };
                let Some(algorithm_id) = algorithm_ref.algorithm_id_with_timestamp.algorithm_id
                else {
                    Err(errors::ApiErrorResponse::PreconditionFailed {
                        message: "Algorithm is already inactive".to_string(),
                    })?
                };
                let cache_key = format!(
                    "{}_{}",
                    business_profile.get_id().get_string_repr(),
                    algorithm_id.get_string_repr()
                );
                let cache_entries_to_redact =
                    vec![cache::CacheKind::ContractBasedDynamicRoutingCache(
                        cache_key.into(),
                    )];
                (
                    algorithm_id,
                    routing_types::DynamicRoutingAlgorithmRef {
                        success_based_algorithm: dynamic_routing_algo_ref.success_based_algorithm,
                        elimination_routing_algorithm: dynamic_routing_algo_ref
                            .elimination_routing_algorithm,
                        dynamic_routing_volume_split: dynamic_routing_algo_ref
                            .dynamic_routing_volume_split,
                        contract_based_routing: Some(routing_types::ContractRoutingAlgorithm {
                            algorithm_id_with_timestamp:
                                routing_types::DynamicAlgorithmWithTimestamp::new(None),
                            enabled_feature: routing_types::DynamicRoutingFeatures::None,
                        }),
                    },
                    cache_entries_to_redact,
                )
            }
        };

    // redact cache for dynamic routing config
    let _ = cache::redact_from_redis_and_publish(
        state.store.get_cache_store().as_ref(),
        cache_entries_to_redact,
    )
    .await
    .change_context(errors::ApiErrorResponse::InternalServerError)
    .attach_printable(
        "unable to publish into the redact channel for evicting the dynamic routing config cache",
    )?;

    let record = db
        .find_routing_algorithm_by_profile_id_algorithm_id(business_profile.get_id(), &algorithm_id)
        .await
        .to_not_found_response(errors::ApiErrorResponse::ResourceIdNotFound)?;
    let response = record.foreign_into();
    update_business_profile_active_dynamic_algorithm_ref(
        db,
        key_manager_state,
        &key_store,
        business_profile,
        dynamic_routing_algorithm,
    )
    .await?;

    core_metrics::ROUTING_UNLINK_CONFIG_SUCCESS_RESPONSE.add(
        1,
        router_env::metric_attributes!(("profile_id", profile_id)),
    );

    Ok(ApplicationResponse::Json(response))
}

#[cfg(all(feature = "v1", feature = "dynamic_routing"))]
pub async fn enable_dynamic_routing_algorithm(
    state: &SessionState,
    key_store: domain::MerchantKeyStore,
    business_profile: domain::Profile,
    feature_to_enable: routing_types::DynamicRoutingFeatures,
    dynamic_routing_algo_ref: routing_types::DynamicRoutingAlgorithmRef,
    dynamic_routing_type: routing_types::DynamicRoutingType,
) -> RouterResult<ApplicationResponse<routing_types::RoutingDictionaryRecord>> {
    let mut dynamic_routing = dynamic_routing_algo_ref.clone();
    match dynamic_routing_type {
        routing_types::DynamicRoutingType::SuccessRateBasedRouting => {
            dynamic_routing
                .disable_algorithm_id(routing_types::DynamicRoutingType::ContractBasedRouting);

            enable_specific_routing_algorithm(
                state,
                key_store,
                business_profile,
                feature_to_enable,
                dynamic_routing.clone(),
                dynamic_routing_type,
                dynamic_routing.success_based_algorithm,
            )
            .await
        }
        routing_types::DynamicRoutingType::EliminationRouting => {
            enable_specific_routing_algorithm(
                state,
                key_store,
                business_profile,
                feature_to_enable,
                dynamic_routing.clone(),
                dynamic_routing_type,
                dynamic_routing.elimination_routing_algorithm,
            )
            .await
        }
        routing_types::DynamicRoutingType::ContractBasedRouting => {
            Err((errors::ApiErrorResponse::InvalidRequestData {
                message: "Contract routing cannot be set as default".to_string(),
            })
            .into())
        }
    }
}

#[cfg(all(feature = "v1", feature = "dynamic_routing"))]
pub async fn enable_specific_routing_algorithm<A>(
    state: &SessionState,
    key_store: domain::MerchantKeyStore,
    business_profile: domain::Profile,
    feature_to_enable: routing_types::DynamicRoutingFeatures,
    mut dynamic_routing_algo_ref: routing_types::DynamicRoutingAlgorithmRef,
    dynamic_routing_type: routing_types::DynamicRoutingType,
    algo_type: Option<A>,
) -> RouterResult<ApplicationResponse<routing_types::RoutingDictionaryRecord>>
where
    A: routing_types::DynamicRoutingAlgoAccessor + Clone + Debug,
{
    // Algorithm wasn't created yet
    let Some(mut algo_type) = algo_type else {
        return default_specific_dynamic_routing_setup(
            state,
            key_store,
            business_profile,
            feature_to_enable,
            dynamic_routing_algo_ref,
            dynamic_routing_type,
        )
        .await;
    };

    // Algorithm was in disabled state
    let Some(algo_type_algorithm_id) = algo_type
        .clone()
        .get_algorithm_id_with_timestamp()
        .algorithm_id
    else {
        return default_specific_dynamic_routing_setup(
            state,
            key_store,
            business_profile,
            feature_to_enable,
            dynamic_routing_algo_ref,
            dynamic_routing_type,
        )
        .await;
    };
    let db = state.store.as_ref();
    let profile_id = business_profile.get_id().clone();
    let algo_type_enabled_features = algo_type.get_enabled_features();
    if *algo_type_enabled_features == feature_to_enable {
        // algorithm already has the required feature
        return Err(errors::ApiErrorResponse::PreconditionFailed {
            message: format!("{} is already enabled", dynamic_routing_type),
        }
        .into());
    };
    *algo_type_enabled_features = feature_to_enable;
    dynamic_routing_algo_ref.update_enabled_features(dynamic_routing_type, feature_to_enable);
    update_business_profile_active_dynamic_algorithm_ref(
        db,
        &state.into(),
        &key_store,
        business_profile,
        dynamic_routing_algo_ref.clone(),
    )
    .await?;

    let routing_algorithm = db
        .find_routing_algorithm_by_profile_id_algorithm_id(&profile_id, &algo_type_algorithm_id)
        .await
        .to_not_found_response(errors::ApiErrorResponse::ResourceIdNotFound)?;
    let updated_routing_record = routing_algorithm.foreign_into();
    core_metrics::ROUTING_CREATE_SUCCESS_RESPONSE.add(
        1,
        router_env::metric_attributes!(("profile_id", profile_id.clone())),
    );
    Ok(ApplicationResponse::Json(updated_routing_record))
}

#[cfg(all(feature = "dynamic_routing", feature = "v1"))]
#[instrument(skip_all)]
pub async fn default_specific_dynamic_routing_setup(
    state: &SessionState,
    key_store: domain::MerchantKeyStore,
    business_profile: domain::Profile,
    feature_to_enable: routing_types::DynamicRoutingFeatures,
    mut dynamic_routing_algo_ref: routing_types::DynamicRoutingAlgorithmRef,
    dynamic_routing_type: routing_types::DynamicRoutingType,
) -> RouterResult<ApplicationResponse<routing_types::RoutingDictionaryRecord>> {
    let db = state.store.as_ref();
    let key_manager_state = &state.into();
    let profile_id = business_profile.get_id().clone();
    let merchant_id = business_profile.merchant_id.clone();
    let algorithm_id = common_utils::generate_routing_id_of_default_length();
    let timestamp = common_utils::date_time::now();
    let algo = match dynamic_routing_type {
        routing_types::DynamicRoutingType::SuccessRateBasedRouting => {
            let default_success_based_routing_config =
                routing_types::SuccessBasedRoutingConfig::default();
            routing_algorithm::RoutingAlgorithm {
                algorithm_id: algorithm_id.clone(),
                profile_id: profile_id.clone(),
                merchant_id,
                name: SUCCESS_BASED_DYNAMIC_ROUTING_ALGORITHM.to_string(),
                description: None,
                kind: diesel_models::enums::RoutingAlgorithmKind::Dynamic,
                algorithm_data: serde_json::json!(default_success_based_routing_config),
                created_at: timestamp,
                modified_at: timestamp,
                algorithm_for: common_enums::TransactionType::Payment,
            }
        }
        routing_types::DynamicRoutingType::EliminationRouting => {
            let default_elimination_routing_config =
                routing_types::EliminationRoutingConfig::default();
            routing_algorithm::RoutingAlgorithm {
                algorithm_id: algorithm_id.clone(),
                profile_id: profile_id.clone(),
                merchant_id,
                name: ELIMINATION_BASED_DYNAMIC_ROUTING_ALGORITHM.to_string(),
                description: None,
                kind: diesel_models::enums::RoutingAlgorithmKind::Dynamic,
                algorithm_data: serde_json::json!(default_elimination_routing_config),
                created_at: timestamp,
                modified_at: timestamp,
                algorithm_for: common_enums::TransactionType::Payment,
            }
        }

        routing_types::DynamicRoutingType::ContractBasedRouting => {
            return Err((errors::ApiErrorResponse::InvalidRequestData {
                message: "Contract routing cannot be set as default".to_string(),
            })
            .into())
        }
    };

    let record = db
        .insert_routing_algorithm(algo)
        .await
        .change_context(errors::ApiErrorResponse::InternalServerError)
        .attach_printable("Unable to insert record in routing algorithm table")?;

    dynamic_routing_algo_ref.update_algorithm_id(
        algorithm_id,
        feature_to_enable,
        dynamic_routing_type,
    );
    update_business_profile_active_dynamic_algorithm_ref(
        db,
        key_manager_state,
        &key_store,
        business_profile,
        dynamic_routing_algo_ref,
    )
    .await?;

    let new_record = record.foreign_into();

    core_metrics::ROUTING_CREATE_SUCCESS_RESPONSE.add(
        1,
        router_env::metric_attributes!(("profile_id", profile_id.clone())),
    );
    Ok(ApplicationResponse::Json(new_record))
}

#[derive(Debug, Clone)]
pub struct DynamicRoutingConfigParamsInterpolator {
    pub payment_method: Option<common_enums::PaymentMethod>,
    pub payment_method_type: Option<common_enums::PaymentMethodType>,
    pub authentication_type: Option<common_enums::AuthenticationType>,
    pub currency: Option<common_enums::Currency>,
    pub country: Option<common_enums::CountryAlpha2>,
    pub card_network: Option<String>,
    pub card_bin: Option<String>,
}

impl DynamicRoutingConfigParamsInterpolator {
    pub fn new(
        payment_method: Option<common_enums::PaymentMethod>,
        payment_method_type: Option<common_enums::PaymentMethodType>,
        authentication_type: Option<common_enums::AuthenticationType>,
        currency: Option<common_enums::Currency>,
        country: Option<common_enums::CountryAlpha2>,
        card_network: Option<String>,
        card_bin: Option<String>,
    ) -> Self {
        Self {
            payment_method,
            payment_method_type,
            authentication_type,
            currency,
            country,
            card_network,
            card_bin,
        }
    }

    pub fn get_string_val(
        &self,
        params: &Vec<routing_types::DynamicRoutingConfigParams>,
    ) -> String {
        let mut parts: Vec<String> = Vec::new();
        for param in params {
            let val = match param {
                routing_types::DynamicRoutingConfigParams::PaymentMethod => self
                    .payment_method
                    .as_ref()
                    .map_or(String::new(), |pm| pm.to_string()),
                routing_types::DynamicRoutingConfigParams::PaymentMethodType => self
                    .payment_method_type
                    .as_ref()
                    .map_or(String::new(), |pmt| pmt.to_string()),
                routing_types::DynamicRoutingConfigParams::AuthenticationType => self
                    .authentication_type
                    .as_ref()
                    .map_or(String::new(), |at| at.to_string()),
                routing_types::DynamicRoutingConfigParams::Currency => self
                    .currency
                    .as_ref()
                    .map_or(String::new(), |cur| cur.to_string()),
                routing_types::DynamicRoutingConfigParams::Country => self
                    .country
                    .as_ref()
                    .map_or(String::new(), |cn| cn.to_string()),
                routing_types::DynamicRoutingConfigParams::CardNetwork => {
                    self.card_network.clone().unwrap_or_default()
                }
                routing_types::DynamicRoutingConfigParams::CardBin => {
                    self.card_bin.clone().unwrap_or_default()
                }
            };
            if !val.is_empty() {
                parts.push(val);
            }
        }
        parts.join(":")
    }
}<|MERGE_RESOLUTION|>--- conflicted
+++ resolved
@@ -2,15 +2,6 @@
 //!
 //! Functions that are used to perform the retrieval of merchant's
 //! routing dict, configs, defaults
-#[cfg(all(feature = "dynamic_routing", feature = "v1"))]
-use std::str::FromStr;
-<<<<<<< HEAD
-#[cfg(all(feature = "dynamic_routing", feature = "v1"))]
-use std::sync::Arc;
-=======
-use std::{fmt::Debug, sync::Arc};
->>>>>>> 90ea0764
-
 use api_models::routing as routing_types;
 #[cfg(all(feature = "dynamic_routing", feature = "v1"))]
 use common_utils::ext_traits::ValueExt;
@@ -33,6 +24,9 @@
 #[cfg(all(feature = "dynamic_routing", feature = "v1"))]
 use router_env::{instrument, tracing};
 use rustc_hash::FxHashSet;
+#[cfg(all(feature = "dynamic_routing", feature = "v1"))]
+use std::str::FromStr;
+use std::{fmt::Debug, sync::Arc};
 use storage_impl::redis::cache;
 #[cfg(all(feature = "dynamic_routing", feature = "v1"))]
 use storage_impl::redis::cache::Cacheable;
