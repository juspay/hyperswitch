--- conflicted
+++ resolved
@@ -3,11 +3,7 @@
 //! Functions that are used to perform the retrieval of merchant's
 //! routing dict, configs, defaults
 use api_models::routing as routing_types;
-<<<<<<< HEAD
-use common_utils::ext_traits::Encode;
-=======
 use common_utils::{ext_traits::Encode, types::keymanager::KeyManagerState};
->>>>>>> e56ad0d6
 use diesel_models::configs;
 use error_stack::ResultExt;
 use rustc_hash::FxHashSet;
@@ -182,15 +178,7 @@
 
     Ok(())
 }
-<<<<<<< HEAD
-// TODO: Move it to business_profile
-#[cfg(all(
-    any(feature = "v1", feature = "v2"),
-    not(any(feature = "routing_v2", feature = "business_profile_v2"))
-))]
-=======
-
-#[cfg(all(any(feature = "v1", feature = "v2"), feature = "merchant_account_v2"))]
+
 #[cfg(all(feature = "v2", feature = "merchant_account_v2"))]
 pub async fn update_merchant_active_algorithm_ref(
     _state: &SessionState,
@@ -199,10 +187,13 @@
     _algorithm_id: routing_types::RoutingAlgorithmRef,
 ) -> RouterResult<()> {
     // TODO: handle updating the active routing algorithm for v2 in merchant account
-    Ok(())
-}
-
->>>>>>> e56ad0d6
+    todo!()
+}
+
+#[cfg(all(
+    any(feature = "v1", feature = "v2"),
+    not(any(feature = "routing_v2", feature = "business_profile_v2"))
+))]
 pub async fn update_business_profile_active_algorithm_ref(
     db: &dyn StorageInterface,
     key_manager_state: &KeyManagerState,
