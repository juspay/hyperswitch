//! Analysis for usage of all helper functions for use case of routing
//!
//! Functions that are used to perform the retrieval of merchant's
//! routing dict, configs, defaults
#[cfg(all(feature = "dynamic_routing", feature = "v1"))]
use std::str::FromStr;
#[cfg(any(feature = "dynamic_routing", feature = "v1"))]
use std::sync::Arc;

use api_models::routing as routing_types;
#[cfg(all(feature = "dynamic_routing", feature = "v1"))]
use common_utils::ext_traits::ValueExt;
use common_utils::{ext_traits::Encode, id_type, types::keymanager::KeyManagerState};
use diesel_models::configs;
#[cfg(all(feature = "v1", feature = "dynamic_routing"))]
use diesel_models::dynamic_routing_stats::DynamicRoutingStatsNew;
#[cfg(feature = "v1")]
use diesel_models::routing_algorithm;
use error_stack::ResultExt;
#[cfg(all(feature = "dynamic_routing", feature = "v1"))]
use external_services::grpc_client::dynamic_routing::success_rate_client::SuccessBasedDynamicRouting;
#[cfg(feature = "v1")]
use hyperswitch_domain_models::api::ApplicationResponse;
#[cfg(all(feature = "dynamic_routing", feature = "v1"))]
use router_env::logger;
#[cfg(any(feature = "dynamic_routing", feature = "v1"))]
use router_env::{instrument, tracing};
use rustc_hash::FxHashSet;
use storage_impl::redis::cache;

#[cfg(all(feature = "dynamic_routing", feature = "v1"))]
use crate::db::errors::StorageErrorExt;
#[cfg(feature = "v2")]
use crate::types::domain::MerchantConnectorAccount;
use crate::{
    core::errors::{self, RouterResult},
    db::StorageInterface,
    routes::SessionState,
    types::{domain, storage},
    utils::StringExt,
};
#[cfg(feature = "v1")]
use crate::{core::metrics as core_metrics, types::transformers::ForeignInto};
pub const SUCCESS_BASED_DYNAMIC_ROUTING_ALGORITHM: &str =
    "Success rate based dynamic routing algorithm";
pub const ELIMINATION_BASED_DYNAMIC_ROUTING_ALGORITHM: &str =
    "Elimination based dynamic routing algorithm";

/// Provides us with all the configured configs of the Merchant in the ascending time configured
/// manner and chooses the first of them
pub async fn get_merchant_default_config(
    db: &dyn StorageInterface,
    // Cannot make this as merchant id domain type because, we are passing profile id also here
    merchant_id: &str,
    transaction_type: &storage::enums::TransactionType,
) -> RouterResult<Vec<routing_types::RoutableConnectorChoice>> {
    let key = get_default_config_key(merchant_id, transaction_type);
    let maybe_config = db.find_config_by_key(&key).await;

    match maybe_config {
        Ok(config) => config
            .config
            .parse_struct("Vec<RoutableConnectors>")
            .change_context(errors::ApiErrorResponse::InternalServerError)
            .attach_printable("Merchant default config has invalid structure"),

        Err(e) if e.current_context().is_db_not_found() => {
            let new_config_conns = Vec::<routing_types::RoutableConnectorChoice>::new();
            let serialized = new_config_conns
                .encode_to_string_of_json()
                .change_context(errors::ApiErrorResponse::InternalServerError)
                .attach_printable(
                    "Error while creating and serializing new merchant default config",
                )?;

            let new_config = configs::ConfigNew {
                key,
                config: serialized,
            };

            db.insert_config(new_config)
                .await
                .change_context(errors::ApiErrorResponse::InternalServerError)
                .attach_printable("Error inserting new default routing config into DB")?;

            Ok(new_config_conns)
        }

        Err(e) => Err(e)
            .change_context(errors::ApiErrorResponse::InternalServerError)
            .attach_printable("Error fetching default config for merchant"),
    }
}

/// Merchant's already created config can be updated and this change will be reflected
/// in DB as well for the particular updated config
pub async fn update_merchant_default_config(
    db: &dyn StorageInterface,
    merchant_id: &str,
    connectors: Vec<routing_types::RoutableConnectorChoice>,
    transaction_type: &storage::enums::TransactionType,
) -> RouterResult<()> {
    let key = get_default_config_key(merchant_id, transaction_type);
    let config_str = connectors
        .encode_to_string_of_json()
        .change_context(errors::ApiErrorResponse::InternalServerError)
        .attach_printable("Unable to serialize merchant default routing config during update")?;

    let config_update = configs::ConfigUpdate::Update {
        config: Some(config_str),
    };

    db.update_config_by_key(&key, config_update)
        .await
        .change_context(errors::ApiErrorResponse::InternalServerError)
        .attach_printable("Error updating the default routing config in DB")?;

    Ok(())
}

pub async fn update_merchant_routing_dictionary(
    db: &dyn StorageInterface,
    merchant_id: &str,
    dictionary: routing_types::RoutingDictionary,
) -> RouterResult<()> {
    let key = get_routing_dictionary_key(merchant_id);
    let dictionary_str = dictionary
        .encode_to_string_of_json()
        .change_context(errors::ApiErrorResponse::InternalServerError)
        .attach_printable("Unable to serialize routing dictionary during update")?;

    let config_update = configs::ConfigUpdate::Update {
        config: Some(dictionary_str),
    };

    db.update_config_by_key(&key, config_update)
        .await
        .change_context(errors::ApiErrorResponse::InternalServerError)
        .attach_printable("Error saving routing dictionary to DB")?;

    Ok(())
}

/// This will help make one of all configured algorithms to be in active state for a particular
/// merchant
#[cfg(feature = "v1")]
pub async fn update_merchant_active_algorithm_ref(
    state: &SessionState,
    key_store: &domain::MerchantKeyStore,
    config_key: cache::CacheKind<'_>,
    algorithm_id: routing_types::RoutingAlgorithmRef,
) -> RouterResult<()> {
    let ref_value = algorithm_id
        .encode_to_value()
        .change_context(errors::ApiErrorResponse::InternalServerError)
        .attach_printable("Failed converting routing algorithm ref to json value")?;

    let merchant_account_update = storage::MerchantAccountUpdate::Update {
        merchant_name: None,
        merchant_details: None,
        return_url: None,
        webhook_details: None,
        sub_merchants_enabled: None,
        parent_merchant_id: None,
        enable_payment_response_hash: None,
        payment_response_hash_key: None,
        redirect_to_merchant_with_http_post: None,
        publishable_key: None,
        locker_id: None,
        metadata: None,
        routing_algorithm: Some(ref_value),
        primary_business_details: None,
        intent_fulfillment_time: None,
        frm_routing_algorithm: None,
        payout_routing_algorithm: None,
        default_profile: None,
        payment_link_config: None,
        pm_collect_link_config: None,
    };

    let db = &*state.store;
    db.update_specific_fields_in_merchant(
        &state.into(),
        &key_store.merchant_id,
        merchant_account_update,
        key_store,
    )
    .await
    .change_context(errors::ApiErrorResponse::InternalServerError)
    .attach_printable("Failed to update routing algorithm ref in merchant account")?;

    cache::publish_into_redact_channel(db.get_cache_store().as_ref(), [config_key])
        .await
        .change_context(errors::ApiErrorResponse::InternalServerError)
        .attach_printable("Failed to invalidate the config cache")?;

    Ok(())
}

#[cfg(feature = "v2")]
pub async fn update_merchant_active_algorithm_ref(
    _state: &SessionState,
    _key_store: &domain::MerchantKeyStore,
    _config_key: cache::CacheKind<'_>,
    _algorithm_id: routing_types::RoutingAlgorithmRef,
) -> RouterResult<()> {
    // TODO: handle updating the active routing algorithm for v2 in merchant account
    todo!()
}

#[cfg(feature = "v1")]
pub async fn update_profile_active_algorithm_ref(
    db: &dyn StorageInterface,
    key_manager_state: &KeyManagerState,
    merchant_key_store: &domain::MerchantKeyStore,
    current_business_profile: domain::Profile,
    algorithm_id: routing_types::RoutingAlgorithmRef,
    transaction_type: &storage::enums::TransactionType,
) -> RouterResult<()> {
    let ref_val = algorithm_id
        .encode_to_value()
        .change_context(errors::ApiErrorResponse::InternalServerError)
        .attach_printable("Failed to convert routing ref to value")?;

    let merchant_id = current_business_profile.merchant_id.clone();

    let profile_id = current_business_profile.get_id().to_owned();

    let routing_cache_key = cache::CacheKind::Routing(
        format!(
            "routing_config_{}_{}",
            merchant_id.get_string_repr(),
            profile_id.get_string_repr(),
        )
        .into(),
    );

    let (routing_algorithm, payout_routing_algorithm) = match transaction_type {
        storage::enums::TransactionType::Payment => (Some(ref_val), None),
        #[cfg(feature = "payouts")]
        storage::enums::TransactionType::Payout => (None, Some(ref_val)),
    };

    let business_profile_update = domain::ProfileUpdate::RoutingAlgorithmUpdate {
        routing_algorithm,
        payout_routing_algorithm,
    };

    db.update_profile_by_profile_id(
        key_manager_state,
        merchant_key_store,
        current_business_profile,
        business_profile_update,
    )
    .await
    .change_context(errors::ApiErrorResponse::InternalServerError)
    .attach_printable("Failed to update routing algorithm ref in business profile")?;

    cache::publish_into_redact_channel(db.get_cache_store().as_ref(), [routing_cache_key])
        .await
        .change_context(errors::ApiErrorResponse::InternalServerError)
        .attach_printable("Failed to invalidate routing cache")?;
    Ok(())
}

#[cfg(feature = "v1")]
pub async fn update_business_profile_active_dynamic_algorithm_ref(
    db: &dyn StorageInterface,
    key_manager_state: &KeyManagerState,
    merchant_key_store: &domain::MerchantKeyStore,
    current_business_profile: domain::Profile,
    dynamic_routing_algorithm_ref: routing_types::DynamicRoutingAlgorithmRef,
) -> RouterResult<()> {
    let ref_val = dynamic_routing_algorithm_ref
        .encode_to_value()
        .change_context(errors::ApiErrorResponse::InternalServerError)
        .attach_printable("Failed to convert dynamic routing ref to value")?;
    let business_profile_update = domain::ProfileUpdate::DynamicRoutingAlgorithmUpdate {
        dynamic_routing_algorithm: Some(ref_val),
    };
    db.update_profile_by_profile_id(
        key_manager_state,
        merchant_key_store,
        current_business_profile,
        business_profile_update,
    )
    .await
    .change_context(errors::ApiErrorResponse::InternalServerError)
    .attach_printable("Failed to update dynamic routing algorithm ref in business profile")?;
    Ok(())
}

#[cfg(feature = "v2")]
#[derive(Clone, Debug)]
pub struct RoutingAlgorithmHelpers<'h> {
    pub name_mca_id_set: ConnectNameAndMCAIdForProfile<'h>,
    pub name_set: ConnectNameForProfile<'h>,
    pub routing_algorithm: &'h routing_types::RoutingAlgorithm,
}

#[derive(Clone, Debug)]
pub struct ConnectNameAndMCAIdForProfile<'a>(
    pub FxHashSet<(&'a String, id_type::MerchantConnectorAccountId)>,
);
#[derive(Clone, Debug)]
pub struct ConnectNameForProfile<'a>(pub FxHashSet<&'a String>);

#[cfg(feature = "v2")]
#[derive(Clone, Debug)]
pub struct MerchantConnectorAccounts(pub Vec<MerchantConnectorAccount>);

#[cfg(feature = "v2")]
impl MerchantConnectorAccounts {
    pub async fn get_all_mcas(
        merchant_id: &id_type::MerchantId,
        key_store: &domain::MerchantKeyStore,
        state: &SessionState,
    ) -> RouterResult<Self> {
        let db = &*state.store;
        let key_manager_state = &state.into();
        Ok(Self(
            db.find_merchant_connector_account_by_merchant_id_and_disabled_list(
                key_manager_state,
                merchant_id,
                true,
                key_store,
            )
            .await
            .change_context(
                errors::ApiErrorResponse::MerchantConnectorAccountNotFound {
                    id: merchant_id.get_string_repr().to_owned(),
                },
            )?,
        ))
    }

    fn filter_and_map<'a, T>(
        &'a self,
        filter: impl Fn(&'a MerchantConnectorAccount) -> bool,
        func: impl Fn(&'a MerchantConnectorAccount) -> T,
    ) -> FxHashSet<T>
    where
        T: std::hash::Hash + Eq,
    {
        self.0
            .iter()
            .filter(|mca| filter(mca))
            .map(func)
            .collect::<FxHashSet<_>>()
    }

    pub fn filter_by_profile<'a, T>(
        &'a self,
        profile_id: &'a id_type::ProfileId,
        func: impl Fn(&'a MerchantConnectorAccount) -> T,
    ) -> FxHashSet<T>
    where
        T: std::hash::Hash + Eq,
    {
        self.filter_and_map(|mca| mca.profile_id == *profile_id, func)
    }
}

#[cfg(feature = "v2")]
impl RoutingAlgorithmHelpers<'_> {
    fn connector_choice(
        &self,
        choice: &routing_types::RoutableConnectorChoice,
    ) -> RouterResult<()> {
        if let Some(ref mca_id) = choice.merchant_connector_id {
            error_stack::ensure!(
                    self.name_mca_id_set.0.contains(&(&choice.connector.to_string(), mca_id.clone())),
                    errors::ApiErrorResponse::InvalidRequestData {
                        message: format!(
                            "connector with name '{}' and merchant connector account id '{:?}' not found for the given profile",
                            choice.connector,
                            mca_id,
                        )
                    }
                );
        } else {
            error_stack::ensure!(
                self.name_set.0.contains(&choice.connector.to_string()),
                errors::ApiErrorResponse::InvalidRequestData {
                    message: format!(
                        "connector with name '{}' not found for the given profile",
                        choice.connector,
                    )
                }
            );
        };
        Ok(())
    }

    pub fn validate_connectors_in_routing_config(&self) -> RouterResult<()> {
        match self.routing_algorithm {
            routing_types::RoutingAlgorithm::Single(choice) => {
                self.connector_choice(choice)?;
            }

            routing_types::RoutingAlgorithm::Priority(list) => {
                for choice in list {
                    self.connector_choice(choice)?;
                }
            }

            routing_types::RoutingAlgorithm::VolumeSplit(splits) => {
                for split in splits {
                    self.connector_choice(&split.connector)?;
                }
            }

            routing_types::RoutingAlgorithm::Advanced(program) => {
                let check_connector_selection =
                    |selection: &routing_types::ConnectorSelection| -> RouterResult<()> {
                        match selection {
                            routing_types::ConnectorSelection::VolumeSplit(splits) => {
                                for split in splits {
                                    self.connector_choice(&split.connector)?;
                                }
                            }

                            routing_types::ConnectorSelection::Priority(list) => {
                                for choice in list {
                                    self.connector_choice(choice)?;
                                }
                            }
                        }

                        Ok(())
                    };

                check_connector_selection(&program.default_selection)?;

                for rule in &program.rules {
                    check_connector_selection(&rule.connector_selection)?;
                }
            }
        }

        Ok(())
    }
}

#[cfg(feature = "v1")]
pub async fn validate_connectors_in_routing_config(
    state: &SessionState,
    key_store: &domain::MerchantKeyStore,
    merchant_id: &id_type::MerchantId,
    profile_id: &id_type::ProfileId,
    routing_algorithm: &routing_types::RoutingAlgorithm,
) -> RouterResult<()> {
    let all_mcas = &*state
        .store
        .find_merchant_connector_account_by_merchant_id_and_disabled_list(
            &state.into(),
            merchant_id,
            true,
            key_store,
        )
        .await
        .change_context(errors::ApiErrorResponse::MerchantConnectorAccountNotFound {
            id: merchant_id.get_string_repr().to_owned(),
        })?;
    let name_mca_id_set = all_mcas
        .iter()
        .filter(|mca| mca.profile_id == *profile_id)
        .map(|mca| (&mca.connector_name, mca.get_id()))
        .collect::<FxHashSet<_>>();

    let name_set = all_mcas
        .iter()
        .filter(|mca| mca.profile_id == *profile_id)
        .map(|mca| &mca.connector_name)
        .collect::<FxHashSet<_>>();

    let connector_choice = |choice: &routing_types::RoutableConnectorChoice| {
        if let Some(ref mca_id) = choice.merchant_connector_id {
            error_stack::ensure!(
                name_mca_id_set.contains(&(&choice.connector.to_string(), mca_id.clone())),
                errors::ApiErrorResponse::InvalidRequestData {
                    message: format!(
                        "connector with name '{}' and merchant connector account id '{:?}' not found for the given profile",
                        choice.connector,
                        mca_id,
                    )
                }
            );
        } else {
            error_stack::ensure!(
                name_set.contains(&choice.connector.to_string()),
                errors::ApiErrorResponse::InvalidRequestData {
                    message: format!(
                        "connector with name '{}' not found for the given profile",
                        choice.connector,
                    )
                }
            );
        }

        Ok(())
    };

    match routing_algorithm {
        routing_types::RoutingAlgorithm::Single(choice) => {
            connector_choice(choice)?;
        }

        routing_types::RoutingAlgorithm::Priority(list) => {
            for choice in list {
                connector_choice(choice)?;
            }
        }

        routing_types::RoutingAlgorithm::VolumeSplit(splits) => {
            for split in splits {
                connector_choice(&split.connector)?;
            }
        }

        routing_types::RoutingAlgorithm::Advanced(program) => {
            let check_connector_selection =
                |selection: &routing_types::ConnectorSelection| -> RouterResult<()> {
                    match selection {
                        routing_types::ConnectorSelection::VolumeSplit(splits) => {
                            for split in splits {
                                connector_choice(&split.connector)?;
                            }
                        }

                        routing_types::ConnectorSelection::Priority(list) => {
                            for choice in list {
                                connector_choice(choice)?;
                            }
                        }
                    }

                    Ok(())
                };

            check_connector_selection(&program.default_selection)?;

            for rule in &program.rules {
                check_connector_selection(&rule.connector_selection)?;
            }
        }
    }

    Ok(())
}

/// Provides the identifier for the specific merchant's routing_dictionary_key
#[inline(always)]
pub fn get_routing_dictionary_key(merchant_id: &str) -> String {
    format!("routing_dict_{merchant_id}")
}

/// Provides the identifier for the specific merchant's default_config
#[inline(always)]
pub fn get_default_config_key(
    merchant_id: &str,
    transaction_type: &storage::enums::TransactionType,
) -> String {
    match transaction_type {
        storage::enums::TransactionType::Payment => format!("routing_default_{merchant_id}"),
        #[cfg(feature = "payouts")]
        storage::enums::TransactionType::Payout => format!("routing_default_po_{merchant_id}"),
    }
}

/// Retrieves cached success_based routing configs specific to tenant and profile
#[cfg(all(feature = "v1", feature = "dynamic_routing"))]
pub async fn get_cached_success_based_routing_config_for_profile<'a>(
    state: &SessionState,
    key: &str,
) -> Option<Arc<routing_types::SuccessBasedRoutingConfig>> {
    cache::SUCCESS_BASED_DYNAMIC_ALGORITHM_CACHE
        .get_val::<Arc<routing_types::SuccessBasedRoutingConfig>>(cache::CacheKey {
            key: key.to_string(),
            prefix: state.tenant.redis_key_prefix.clone(),
        })
        .await
}

/// Refreshes the cached success_based routing configs specific to tenant and profile
#[cfg(feature = "v1")]
pub async fn refresh_success_based_routing_cache(
    state: &SessionState,
    key: &str,
    success_based_routing_config: routing_types::SuccessBasedRoutingConfig,
) -> Arc<routing_types::SuccessBasedRoutingConfig> {
    let config = Arc::new(success_based_routing_config);
    cache::SUCCESS_BASED_DYNAMIC_ALGORITHM_CACHE
        .push(
            cache::CacheKey {
                key: key.to_string(),
                prefix: state.tenant.redis_key_prefix.clone(),
            },
            config.clone(),
        )
        .await;
    config
}

/// Checked fetch of success based routing configs
#[cfg(all(feature = "v1", feature = "dynamic_routing"))]
#[instrument(skip_all)]
pub async fn fetch_success_based_routing_configs(
    state: &SessionState,
    business_profile: &domain::Profile,
    success_based_routing_id: id_type::RoutingId,
) -> RouterResult<routing_types::SuccessBasedRoutingConfig> {
    let key = format!(
        "{}_{}",
        business_profile.get_id().get_string_repr(),
        success_based_routing_id.get_string_repr()
    );

    if let Some(config) =
        get_cached_success_based_routing_config_for_profile(state, key.as_str()).await
    {
        Ok(config.as_ref().clone())
    } else {
        let success_rate_algorithm = state
            .store
            .find_routing_algorithm_by_profile_id_algorithm_id(
                business_profile.get_id(),
                &success_based_routing_id,
            )
            .await
            .change_context(errors::ApiErrorResponse::ResourceIdNotFound)
            .attach_printable("unable to retrieve success_rate_algorithm for profile from db")?;

        let success_rate_config = success_rate_algorithm
            .algorithm_data
            .parse_value::<routing_types::SuccessBasedRoutingConfig>("SuccessBasedRoutingConfig")
            .change_context(errors::ApiErrorResponse::InternalServerError)
            .attach_printable("unable to parse success_based_routing_config struct")?;

        refresh_success_based_routing_cache(state, key.as_str(), success_rate_config.clone()).await;

        Ok(success_rate_config)
    }
}

/// metrics for success based dynamic routing
#[cfg(all(feature = "v1", feature = "dynamic_routing"))]
#[instrument(skip_all)]
pub async fn push_metrics_with_update_window_for_success_based_routing(
    state: &SessionState,
    payment_attempt: &storage::PaymentAttempt,
    routable_connectors: Vec<routing_types::RoutableConnectorChoice>,
    business_profile: &domain::Profile,
    success_based_routing_config_params_interpolator: SuccessBasedRoutingConfigParamsInterpolator,
) -> RouterResult<()> {
    let success_based_dynamic_routing_algo_ref: routing_types::DynamicRoutingAlgorithmRef =
        business_profile
            .dynamic_routing_algorithm
            .clone()
            .map(|val| val.parse_value("DynamicRoutingAlgorithmRef"))
            .transpose()
            .change_context(errors::ApiErrorResponse::InternalServerError)
            .attach_printable("Failed to deserialize DynamicRoutingAlgorithmRef from JSON")?
            .unwrap_or_default();

    let success_based_algo_ref = success_based_dynamic_routing_algo_ref
        .success_based_algorithm
        .ok_or(errors::ApiErrorResponse::InternalServerError)
        .attach_printable("success_based_algorithm not found in dynamic_routing_algorithm from business_profile table")?;

    if success_based_algo_ref.enabled_feature != routing_types::DynamicRoutingFeatures::None {
        let client = state
            .grpc_client
            .dynamic_routing
            .success_rate_client
            .as_ref()
            .ok_or(errors::ApiErrorResponse::GenericNotFoundError {
                message: "success_rate gRPC client not found".to_string(),
            })?;

        let payment_connector = &payment_attempt.connector.clone().ok_or(
            errors::ApiErrorResponse::GenericNotFoundError {
                message: "unable to derive payment connector from payment attempt".to_string(),
            },
        )?;

        let success_based_routing_configs = fetch_success_based_routing_configs(
            state,
            business_profile,
            success_based_algo_ref
                .algorithm_id_with_timestamp
                .algorithm_id
                .ok_or(errors::ApiErrorResponse::InternalServerError)
                .attach_printable(
                    "success_based_routing_algorithm_id not found in business_profile",
                )?,
        )
        .await
        .change_context(errors::ApiErrorResponse::InternalServerError)
        .attach_printable("unable to retrieve success_rate based dynamic routing configs")?;

        let success_based_routing_config_params = success_based_routing_config_params_interpolator
            .get_string_val(
                success_based_routing_configs
                    .params
                    .as_ref()
                    .ok_or(errors::RoutingError::SuccessBasedRoutingParamsNotFoundError)
                    .change_context(errors::ApiErrorResponse::InternalServerError)?,
            );

        let success_based_connectors = client
<<<<<<< HEAD
            .calculate_global_success_rate(
                tenant_business_profile_id.clone(),
=======
            .calculate_success_rate(
                business_profile.get_id().get_string_repr().into(),
>>>>>>> 8092c1fd
                success_based_routing_configs.clone(),
                success_based_routing_config_params.clone(),
                routable_connectors.clone(),
                state.get_grpc_headers(),
            )
            .await
            .change_context(errors::ApiErrorResponse::InternalServerError)
            .attach_printable(
                "unable to calculate/fetch success rate from dynamic routing service",
            )?;

        let payment_status_attribute =
            get_desired_payment_status_for_success_routing_metrics(payment_attempt.status);

        let first_merchant_success_based_connector_label = &success_based_connectors
            .entity_scores_with_labels
            .first()
            .ok_or(errors::ApiErrorResponse::InternalServerError)
            .attach_printable(
                "unable to fetch the first connector from list of connectors obtained from dynamic routing service",
            )?
            .label
            .to_string();

        let (first_merchant_success_based_connector, _) = first_merchant_success_based_connector_label
            .split_once(':')
            .ok_or(errors::ApiErrorResponse::InternalServerError)
            .attach_printable(format!(
                "unable to split connector_name and mca_id from the first connector {:?} obtained from dynamic routing service",
                first_merchant_success_based_connector_label
            ))?;

        let first_global_success_based_connector_label = &success_based_connectors
            .global_scores_with_labels
            .first()
            .ok_or(errors::ApiErrorResponse::InternalServerError)
            .attach_printable(
                "unable to fetch the first connector from list of connectors obtained from dynamic routing service",
            )?
            .label
            .to_string();

        let (first_global_success_based_connector, _) = first_global_success_based_connector_label
            .split_once(':')
            .ok_or(errors::ApiErrorResponse::InternalServerError)
            .attach_printable(format!(
                "unable to split connector_name and mca_id from the first connector {:?} obtained from dynamic routing service",
                first_global_success_based_connector_label
            ))?;

        let outcome = get_success_based_metrics_outcome_for_payment(
            payment_status_attribute,
            payment_connector.to_string(),
            first_merchant_success_based_connector.to_string(),
        );

        let dynamic_routing_stats = DynamicRoutingStatsNew {
            payment_id: payment_attempt.payment_id.to_owned(),
            attempt_id: payment_attempt.attempt_id.clone(),
            merchant_id: payment_attempt.merchant_id.to_owned(),
            profile_id: payment_attempt.profile_id.to_owned(),
            amount: payment_attempt.get_total_amount(),
            success_based_routing_connector: first_merchant_success_based_connector.to_string(),
            payment_connector: payment_connector.to_string(),
            payment_method_type: payment_attempt.payment_method_type,
            currency: payment_attempt.currency,
            payment_method: payment_attempt.payment_method,
            capture_method: payment_attempt.capture_method,
            authentication_type: payment_attempt.authentication_type,
            payment_status: payment_attempt.status,
            conclusive_classification: outcome,
            created_at: common_utils::date_time::now(),
        };

        core_metrics::DYNAMIC_SUCCESS_BASED_ROUTING.add(
            1,
            router_env::metric_attributes!(
                (
                    "tenant",
                    state.tenant.tenant_id.get_string_repr().to_owned(),
                ),
                (
                    "merchant_profile_id",
                    format!(
                        "{}:{}",
                        payment_attempt.merchant_id.get_string_repr(),
                        payment_attempt.profile_id.get_string_repr()
                    ),
                ),
                (
                    "merchant_specific_success_based_routing_connector",
                    first_merchant_success_based_connector.to_string(),
                ),
                (
                    "global_success_based_routing_connector",
                    first_global_success_based_connector.to_string(),
                ),
                ("payment_connector", payment_connector.to_string()),
                (
                    "currency",
                    payment_attempt
                        .currency
                        .map_or_else(|| "None".to_string(), |currency| currency.to_string()),
                ),
                (
                    "payment_method",
                    payment_attempt.payment_method.map_or_else(
                        || "None".to_string(),
                        |payment_method| payment_method.to_string(),
                    ),
                ),
                (
                    "payment_method_type",
                    payment_attempt.payment_method_type.map_or_else(
                        || "None".to_string(),
                        |payment_method_type| payment_method_type.to_string(),
                    ),
                ),
                (
                    "capture_method",
                    payment_attempt.capture_method.map_or_else(
                        || "None".to_string(),
                        |capture_method| capture_method.to_string(),
                    ),
                ),
                (
                    "authentication_type",
                    payment_attempt.authentication_type.map_or_else(
                        || "None".to_string(),
                        |authentication_type| authentication_type.to_string(),
                    ),
                ),
                ("payment_status", payment_attempt.status.to_string()),
                ("conclusive_classification", outcome.to_string()),
            ),
        );
        logger::debug!("successfully pushed success_based_routing metrics");

        state
            .store
            .insert_dynamic_routing_stat_entry(dynamic_routing_stats)
            .await
            .change_context(errors::ApiErrorResponse::InternalServerError)
            .attach_printable("Unable to push dynamic routing stats to db")?;

        client
            .update_success_rate(
                business_profile.get_id().get_string_repr().into(),
                success_based_routing_configs,
                success_based_routing_config_params,
                vec![routing_types::RoutableConnectorChoiceWithStatus::new(
                    routing_types::RoutableConnectorChoice {
                        choice_kind: api_models::routing::RoutableChoiceKind::FullStruct,
                        connector: common_enums::RoutableConnectors::from_str(
                            payment_connector.as_str(),
                        )
                        .change_context(errors::ApiErrorResponse::InternalServerError)
                        .attach_printable("unable to infer routable_connector from connector")?,
                        merchant_connector_id: payment_attempt.merchant_connector_id.clone(),
                    },
                    payment_status_attribute == common_enums::AttemptStatus::Charged,
                )],
                state.get_grpc_headers(),
            )
            .await
            .change_context(errors::ApiErrorResponse::InternalServerError)
            .attach_printable(
                "unable to update success based routing window in dynamic routing service",
            )?;
        Ok(())
    } else {
        Ok(())
    }
}

#[cfg(all(feature = "v1", feature = "dynamic_routing"))]
fn get_desired_payment_status_for_success_routing_metrics(
    attempt_status: common_enums::AttemptStatus,
) -> common_enums::AttemptStatus {
    match attempt_status {
        common_enums::AttemptStatus::Charged
        | common_enums::AttemptStatus::Authorized
        | common_enums::AttemptStatus::PartialCharged
        | common_enums::AttemptStatus::PartialChargedAndChargeable => {
            common_enums::AttemptStatus::Charged
        }
        common_enums::AttemptStatus::Failure
        | common_enums::AttemptStatus::AuthorizationFailed
        | common_enums::AttemptStatus::AuthenticationFailed
        | common_enums::AttemptStatus::CaptureFailed
        | common_enums::AttemptStatus::RouterDeclined => common_enums::AttemptStatus::Failure,
        common_enums::AttemptStatus::Started
        | common_enums::AttemptStatus::AuthenticationPending
        | common_enums::AttemptStatus::AuthenticationSuccessful
        | common_enums::AttemptStatus::Authorizing
        | common_enums::AttemptStatus::CodInitiated
        | common_enums::AttemptStatus::Voided
        | common_enums::AttemptStatus::VoidInitiated
        | common_enums::AttemptStatus::CaptureInitiated
        | common_enums::AttemptStatus::VoidFailed
        | common_enums::AttemptStatus::AutoRefunded
        | common_enums::AttemptStatus::Unresolved
        | common_enums::AttemptStatus::Pending
        | common_enums::AttemptStatus::PaymentMethodAwaited
        | common_enums::AttemptStatus::ConfirmationAwaited
        | common_enums::AttemptStatus::DeviceDataCollectionPending => {
            common_enums::AttemptStatus::Pending
        }
    }
}

#[cfg(all(feature = "v1", feature = "dynamic_routing"))]
fn get_success_based_metrics_outcome_for_payment(
    payment_status_attribute: common_enums::AttemptStatus,
    payment_connector: String,
    first_success_based_connector: String,
) -> common_enums::SuccessBasedRoutingConclusiveState {
    match payment_status_attribute {
        common_enums::AttemptStatus::Charged
            if *first_success_based_connector == *payment_connector =>
        {
            common_enums::SuccessBasedRoutingConclusiveState::TruePositive
        }
        common_enums::AttemptStatus::Failure
            if *first_success_based_connector == *payment_connector =>
        {
            common_enums::SuccessBasedRoutingConclusiveState::FalsePositive
        }
        common_enums::AttemptStatus::Failure
            if *first_success_based_connector != *payment_connector =>
        {
            common_enums::SuccessBasedRoutingConclusiveState::TrueNegative
        }
        common_enums::AttemptStatus::Charged
            if *first_success_based_connector != *payment_connector =>
        {
            common_enums::SuccessBasedRoutingConclusiveState::FalseNegative
        }
        _ => common_enums::SuccessBasedRoutingConclusiveState::NonDeterministic,
    }
}

#[cfg(all(feature = "v1", feature = "dynamic_routing"))]
pub async fn disable_dynamic_routing_algorithm(
    state: &SessionState,
    key_store: domain::MerchantKeyStore,
    business_profile: domain::Profile,
    dynamic_routing_algo_ref: routing_types::DynamicRoutingAlgorithmRef,
    dynamic_routing_type: routing_types::DynamicRoutingType,
) -> RouterResult<ApplicationResponse<routing_types::RoutingDictionaryRecord>> {
    let db = state.store.as_ref();
    let key_manager_state = &state.into();
    let timestamp = common_utils::date_time::now_unix_timestamp();
    let profile_id = business_profile.get_id().clone();
    let (algorithm_id, dynamic_routing_algorithm, cache_entries_to_redact) =
        match dynamic_routing_type {
            routing_types::DynamicRoutingType::SuccessRateBasedRouting => {
                let Some(algorithm_ref) = dynamic_routing_algo_ref.success_based_algorithm else {
                    Err(errors::ApiErrorResponse::PreconditionFailed {
                        message: "Success rate based routing is already disabled".to_string(),
                    })?
                };
                let Some(algorithm_id) = algorithm_ref.algorithm_id_with_timestamp.algorithm_id
                else {
                    Err(errors::ApiErrorResponse::PreconditionFailed {
                        message: "Algorithm is already inactive".to_string(),
                    })?
                };

                let cache_key = format!(
                    "{}_{}",
                    business_profile.get_id().get_string_repr(),
                    algorithm_id.get_string_repr()
                );
                let cache_entries_to_redact =
                    vec![cache::CacheKind::SuccessBasedDynamicRoutingCache(
                        cache_key.into(),
                    )];
                (
                    algorithm_id,
                    routing_types::DynamicRoutingAlgorithmRef {
                        success_based_algorithm: Some(routing_types::SuccessBasedAlgorithm {
                            algorithm_id_with_timestamp:
                                routing_types::DynamicAlgorithmWithTimestamp {
                                    algorithm_id: None,
                                    timestamp,
                                },
                            enabled_feature: routing_types::DynamicRoutingFeatures::None,
                        }),
                        elimination_routing_algorithm: dynamic_routing_algo_ref
                            .elimination_routing_algorithm,
                        dynamic_routing_volume_split: dynamic_routing_algo_ref
                            .dynamic_routing_volume_split,
                    },
                    cache_entries_to_redact,
                )
            }
            routing_types::DynamicRoutingType::EliminationRouting => {
                let Some(algorithm_ref) = dynamic_routing_algo_ref.elimination_routing_algorithm
                else {
                    Err(errors::ApiErrorResponse::PreconditionFailed {
                        message: "Elimination routing is already disabled".to_string(),
                    })?
                };
                let Some(algorithm_id) = algorithm_ref.algorithm_id_with_timestamp.algorithm_id
                else {
                    Err(errors::ApiErrorResponse::PreconditionFailed {
                        message: "Algorithm is already inactive".to_string(),
                    })?
                };
                let cache_key = format!(
                    "{}_{}",
                    business_profile.get_id().get_string_repr(),
                    algorithm_id.get_string_repr()
                );
                let cache_entries_to_redact =
                    vec![cache::CacheKind::EliminationBasedDynamicRoutingCache(
                        cache_key.into(),
                    )];
                (
                    algorithm_id,
                    routing_types::DynamicRoutingAlgorithmRef {
                        success_based_algorithm: dynamic_routing_algo_ref.success_based_algorithm,
                        dynamic_routing_volume_split: dynamic_routing_algo_ref
                            .dynamic_routing_volume_split,
                        elimination_routing_algorithm: Some(
                            routing_types::EliminationRoutingAlgorithm {
                                algorithm_id_with_timestamp:
                                    routing_types::DynamicAlgorithmWithTimestamp {
                                        algorithm_id: None,
                                        timestamp,
                                    },
                                enabled_feature: routing_types::DynamicRoutingFeatures::None,
                            },
                        ),
                    },
                    cache_entries_to_redact,
                )
            }
        };

    // redact cache for dynamic routing config
    let _ = cache::publish_into_redact_channel(
        state.store.get_cache_store().as_ref(),
        cache_entries_to_redact,
    )
    .await
    .change_context(errors::ApiErrorResponse::InternalServerError)
    .attach_printable(
        "unable to publish into the redact channel for evicting the dynamic routing config cache",
    )?;

    let record = db
        .find_routing_algorithm_by_profile_id_algorithm_id(business_profile.get_id(), &algorithm_id)
        .await
        .to_not_found_response(errors::ApiErrorResponse::ResourceIdNotFound)?;
    let response = record.foreign_into();
    update_business_profile_active_dynamic_algorithm_ref(
        db,
        key_manager_state,
        &key_store,
        business_profile,
        dynamic_routing_algorithm,
    )
    .await?;

    core_metrics::ROUTING_UNLINK_CONFIG_SUCCESS_RESPONSE.add(
        1,
        router_env::metric_attributes!(("profile_id", profile_id)),
    );

    Ok(ApplicationResponse::Json(response))
}

#[cfg(all(feature = "v1", feature = "dynamic_routing"))]
pub async fn enable_dynamic_routing_algorithm(
    state: &SessionState,
    key_store: domain::MerchantKeyStore,
    business_profile: domain::Profile,
    feature_to_enable: routing_types::DynamicRoutingFeatures,
    dynamic_routing_algo_ref: routing_types::DynamicRoutingAlgorithmRef,
    dynamic_routing_type: routing_types::DynamicRoutingType,
) -> RouterResult<ApplicationResponse<routing_types::RoutingDictionaryRecord>> {
    let dynamic_routing = dynamic_routing_algo_ref.clone();
    match dynamic_routing_type {
        routing_types::DynamicRoutingType::SuccessRateBasedRouting => {
            enable_specific_routing_algorithm(
                state,
                key_store,
                business_profile,
                feature_to_enable,
                dynamic_routing_algo_ref,
                dynamic_routing_type,
                dynamic_routing.success_based_algorithm,
            )
            .await
        }
        routing_types::DynamicRoutingType::EliminationRouting => {
            enable_specific_routing_algorithm(
                state,
                key_store,
                business_profile,
                feature_to_enable,
                dynamic_routing_algo_ref,
                dynamic_routing_type,
                dynamic_routing.elimination_routing_algorithm,
            )
            .await
        }
    }
}

#[cfg(all(feature = "v1", feature = "dynamic_routing"))]
pub async fn enable_specific_routing_algorithm<A>(
    state: &SessionState,
    key_store: domain::MerchantKeyStore,
    business_profile: domain::Profile,
    feature_to_enable: routing_types::DynamicRoutingFeatures,
    mut dynamic_routing_algo_ref: routing_types::DynamicRoutingAlgorithmRef,
    dynamic_routing_type: routing_types::DynamicRoutingType,
    algo_type: Option<A>,
) -> RouterResult<ApplicationResponse<routing_types::RoutingDictionaryRecord>>
where
    A: routing_types::DynamicRoutingAlgoAccessor + Clone + std::fmt::Debug,
{
    // Algorithm wasn't created yet
    let Some(mut algo_type) = algo_type else {
        return default_specific_dynamic_routing_setup(
            state,
            key_store,
            business_profile,
            feature_to_enable,
            dynamic_routing_algo_ref,
            dynamic_routing_type,
        )
        .await;
    };

    // Algorithm was in disabled state
    let Some(algo_type_algorithm_id) = algo_type
        .clone()
        .get_algorithm_id_with_timestamp()
        .algorithm_id
    else {
        return default_specific_dynamic_routing_setup(
            state,
            key_store,
            business_profile,
            feature_to_enable,
            dynamic_routing_algo_ref,
            dynamic_routing_type,
        )
        .await;
    };
    let db = state.store.as_ref();
    let profile_id = business_profile.get_id().clone();
    let algo_type_enabled_features = algo_type.get_enabled_features();
    if *algo_type_enabled_features == feature_to_enable {
        // algorithm already has the required feature
        return Err(errors::ApiErrorResponse::PreconditionFailed {
            message: format!("{} is already enabled", dynamic_routing_type),
        }
        .into());
    };
    *algo_type_enabled_features = feature_to_enable.clone();
    dynamic_routing_algo_ref
        .update_specific_ref(dynamic_routing_type.clone(), feature_to_enable.clone());
    update_business_profile_active_dynamic_algorithm_ref(
        db,
        &state.into(),
        &key_store,
        business_profile,
        dynamic_routing_algo_ref.clone(),
    )
    .await?;

    let routing_algorithm = db
        .find_routing_algorithm_by_profile_id_algorithm_id(&profile_id, &algo_type_algorithm_id)
        .await
        .to_not_found_response(errors::ApiErrorResponse::ResourceIdNotFound)?;
    let updated_routing_record = routing_algorithm.foreign_into();
    core_metrics::ROUTING_CREATE_SUCCESS_RESPONSE.add(
        1,
        router_env::metric_attributes!(("profile_id", profile_id.clone())),
    );
    Ok(ApplicationResponse::Json(updated_routing_record))
}

#[cfg(feature = "v1")]
#[instrument(skip_all)]
pub async fn default_specific_dynamic_routing_setup(
    state: &SessionState,
    key_store: domain::MerchantKeyStore,
    business_profile: domain::Profile,
    feature_to_enable: routing_types::DynamicRoutingFeatures,
    mut dynamic_routing_algo_ref: routing_types::DynamicRoutingAlgorithmRef,
    dynamic_routing_type: routing_types::DynamicRoutingType,
) -> RouterResult<ApplicationResponse<routing_types::RoutingDictionaryRecord>> {
    let db = state.store.as_ref();
    let key_manager_state = &state.into();
    let profile_id = business_profile.get_id().clone();
    let merchant_id = business_profile.merchant_id.clone();
    let algorithm_id = common_utils::generate_routing_id_of_default_length();
    let timestamp = common_utils::date_time::now();
    let algo = match dynamic_routing_type {
        routing_types::DynamicRoutingType::SuccessRateBasedRouting => {
            let default_success_based_routing_config =
                routing_types::SuccessBasedRoutingConfig::default();
            routing_algorithm::RoutingAlgorithm {
                algorithm_id: algorithm_id.clone(),
                profile_id: profile_id.clone(),
                merchant_id,
                name: SUCCESS_BASED_DYNAMIC_ROUTING_ALGORITHM.to_string(),
                description: None,
                kind: diesel_models::enums::RoutingAlgorithmKind::Dynamic,
                algorithm_data: serde_json::json!(default_success_based_routing_config),
                created_at: timestamp,
                modified_at: timestamp,
                algorithm_for: common_enums::TransactionType::Payment,
            }
        }
        routing_types::DynamicRoutingType::EliminationRouting => {
            let default_elimination_routing_config =
                routing_types::EliminationRoutingConfig::default();
            routing_algorithm::RoutingAlgorithm {
                algorithm_id: algorithm_id.clone(),
                profile_id: profile_id.clone(),
                merchant_id,
                name: ELIMINATION_BASED_DYNAMIC_ROUTING_ALGORITHM.to_string(),
                description: None,
                kind: diesel_models::enums::RoutingAlgorithmKind::Dynamic,
                algorithm_data: serde_json::json!(default_elimination_routing_config),
                created_at: timestamp,
                modified_at: timestamp,
                algorithm_for: common_enums::TransactionType::Payment,
            }
        }
    };

    let record = db
        .insert_routing_algorithm(algo)
        .await
        .change_context(errors::ApiErrorResponse::InternalServerError)
        .attach_printable("Unable to insert record in routing algorithm table")?;

    dynamic_routing_algo_ref.update_algorithm_id(
        algorithm_id,
        feature_to_enable,
        dynamic_routing_type,
    );
    update_business_profile_active_dynamic_algorithm_ref(
        db,
        key_manager_state,
        &key_store,
        business_profile,
        dynamic_routing_algo_ref,
    )
    .await?;

    let new_record = record.foreign_into();

    core_metrics::ROUTING_CREATE_SUCCESS_RESPONSE.add(
        1,
        router_env::metric_attributes!(("profile_id", profile_id.clone())),
    );
    Ok(ApplicationResponse::Json(new_record))
}

pub struct SuccessBasedRoutingConfigParamsInterpolator {
    pub payment_method: Option<common_enums::PaymentMethod>,
    pub payment_method_type: Option<common_enums::PaymentMethodType>,
    pub authentication_type: Option<common_enums::AuthenticationType>,
    pub currency: Option<common_enums::Currency>,
    pub country: Option<common_enums::CountryAlpha2>,
    pub card_network: Option<String>,
    pub card_bin: Option<String>,
}

impl SuccessBasedRoutingConfigParamsInterpolator {
    pub fn new(
        payment_method: Option<common_enums::PaymentMethod>,
        payment_method_type: Option<common_enums::PaymentMethodType>,
        authentication_type: Option<common_enums::AuthenticationType>,
        currency: Option<common_enums::Currency>,
        country: Option<common_enums::CountryAlpha2>,
        card_network: Option<String>,
        card_bin: Option<String>,
    ) -> Self {
        Self {
            payment_method,
            payment_method_type,
            authentication_type,
            currency,
            country,
            card_network,
            card_bin,
        }
    }

    pub fn get_string_val(
        &self,
        params: &Vec<routing_types::DynamicRoutingConfigParams>,
    ) -> String {
        let mut parts: Vec<String> = Vec::new();
        for param in params {
            let val = match param {
                routing_types::DynamicRoutingConfigParams::PaymentMethod => self
                    .payment_method
                    .as_ref()
                    .map_or(String::new(), |pm| pm.to_string()),
                routing_types::DynamicRoutingConfigParams::PaymentMethodType => self
                    .payment_method_type
                    .as_ref()
                    .map_or(String::new(), |pmt| pmt.to_string()),
                routing_types::DynamicRoutingConfigParams::AuthenticationType => self
                    .authentication_type
                    .as_ref()
                    .map_or(String::new(), |at| at.to_string()),
                routing_types::DynamicRoutingConfigParams::Currency => self
                    .currency
                    .as_ref()
                    .map_or(String::new(), |cur| cur.to_string()),
                routing_types::DynamicRoutingConfigParams::Country => self
                    .country
                    .as_ref()
                    .map_or(String::new(), |cn| cn.to_string()),
                routing_types::DynamicRoutingConfigParams::CardNetwork => {
                    self.card_network.clone().unwrap_or_default()
                }
                routing_types::DynamicRoutingConfigParams::CardBin => {
                    self.card_bin.clone().unwrap_or_default()
                }
            };
            if !val.is_empty() {
                parts.push(val);
            }
        }
        parts.join(":")
    }
}<|MERGE_RESOLUTION|>--- conflicted
+++ resolved
@@ -709,13 +709,8 @@
             );
 
         let success_based_connectors = client
-<<<<<<< HEAD
             .calculate_global_success_rate(
                 tenant_business_profile_id.clone(),
-=======
-            .calculate_success_rate(
-                business_profile.get_id().get_string_repr().into(),
->>>>>>> 8092c1fd
                 success_based_routing_configs.clone(),
                 success_based_routing_config_params.clone(),
                 routable_connectors.clone(),
