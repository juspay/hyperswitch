--- conflicted
+++ resolved
@@ -5,16 +5,12 @@
 use api_models::enums as api_enums;
 use api_models::locker_migration::MigrateCardResponse;
 use common_utils::{errors::CustomResult, id_type};
-<<<<<<< HEAD
-use diesel_models::{enums as storage_enums, PaymentMethod};
-=======
 #[cfg(all(
     any(feature = "v1", feature = "v2"),
     not(feature = "payment_methods_v2")
 ))]
 use diesel_models::enums as storage_enums;
 use diesel_models::PaymentMethod;
->>>>>>> a6cb6c6e
 #[cfg(all(any(feature = "v1", feature = "v2"), not(feature = "customer_v2")))]
 use error_stack::FutureExt;
 use error_stack::ResultExt;
@@ -23,14 +19,22 @@
 
 #[cfg(all(any(feature = "v1", feature = "v2"), not(feature = "customer_v2")))]
 use super::errors::StorageErrorExt;
-<<<<<<< HEAD
+#[cfg(all(
+    any(feature = "v1", feature = "v2"),
+    not(feature = "payment_methods_v2")
+))]
 use super::payment_methods::cards;
-use crate::{
-    errors,
-    routes::SessionState,
-    services::{self, logger},
-    types::{api, domain},
-};
+#[cfg(all(
+    any(feature = "v1", feature = "v2"),
+    not(feature = "payment_methods_v2")
+))]
+use crate::services::logger;
+#[cfg(all(
+    any(feature = "v1", feature = "v2"),
+    not(feature = "payment_methods_v2")
+))]
+use crate::types::api;
+use crate::{errors, routes::SessionState, services, types::domain};
 
 #[cfg(all(feature = "v2", feature = "customer_v2"))]
 pub async fn rust_locker_migration(
@@ -40,33 +44,6 @@
     todo!()
 }
 
-=======
-#[cfg(all(
-    any(feature = "v1", feature = "v2"),
-    not(feature = "payment_methods_v2")
-))]
-use super::payment_methods::cards;
-#[cfg(all(
-    any(feature = "v1", feature = "v2"),
-    not(feature = "payment_methods_v2")
-))]
-use crate::services::logger;
-#[cfg(all(
-    any(feature = "v1", feature = "v2"),
-    not(feature = "payment_methods_v2")
-))]
-use crate::types::api;
-use crate::{errors, routes::SessionState, services, types::domain};
-
-#[cfg(all(feature = "v2", feature = "customer_v2"))]
-pub async fn rust_locker_migration(
-    _state: SessionState,
-    _merchant_id: &id_type::MerchantId,
-) -> CustomResult<services::ApplicationResponse<MigrateCardResponse>, errors::ApiErrorResponse> {
-    todo!()
-}
-
->>>>>>> a6cb6c6e
 #[cfg(all(any(feature = "v1", feature = "v2"), not(feature = "customer_v2")))]
 pub async fn rust_locker_migration(
     state: SessionState,
