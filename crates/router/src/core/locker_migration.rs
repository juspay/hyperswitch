--- conflicted
+++ resolved
@@ -199,15 +199,11 @@
 
         let add_card_result = cards::PmCards{
             state,
-            merchant_account,
+            merchant_context,
         }.add_card_hs(
                 pm_create,
                 &card_details,
                 customer_id,
-<<<<<<< HEAD
-=======
-                merchant_context,
->>>>>>> bbec7a41
                 api_enums::LockerChoice::HyperswitchCardVault,
                 Some(pm.locker_id.as_ref().unwrap_or(&pm.payment_method_id)),
 
