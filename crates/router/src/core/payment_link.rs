pub mod validator;
use actix_web::http::header;
use api_models::{
    admin::PaymentLinkConfig,
    payments::{PaymentLinkData, PaymentLinkStatusWrap},
};
use common_utils::{
    consts::{
        DEFAULT_ALLOWED_DOMAINS, DEFAULT_BACKGROUND_COLOR, DEFAULT_DISPLAY_SDK_ONLY,
        DEFAULT_ENABLE_SAVED_PAYMENT_METHOD, DEFAULT_MERCHANT_LOGO, DEFAULT_PRODUCT_IMG,
        DEFAULT_SDK_LAYOUT, DEFAULT_SESSION_EXPIRY,
    },
    ext_traits::{OptionExt, ValueExt},
    types::{AmountConvertor, MinorUnit, StringMajorUnitForCore},
};
use error_stack::{report, ResultExt};
use futures::future;
use hyperswitch_domain_models::api::{GenericLinks, GenericLinksData};
use masking::{PeekInterface, Secret};
use router_env::logger;
use time::PrimitiveDateTime;

use super::errors::{self, RouterResult, StorageErrorExt};
use crate::{
    errors::RouterResponse,
    get_payment_link_config_value, get_payment_link_config_value_based_on_priority,
    routes::SessionState,
    services,
    types::{
        api::payment_link::PaymentLinkResponseExt,
        domain,
        storage::{enums as storage_enums, payment_link::PaymentLink},
        transformers::ForeignFrom,
    },
};

pub async fn retrieve_payment_link(
    state: SessionState,
    payment_link_id: String,
) -> RouterResponse<api_models::payments::RetrievePaymentLinkResponse> {
    let db = &*state.store;
    let payment_link_config = db
        .find_payment_link_by_payment_link_id(&payment_link_id)
        .await
        .to_not_found_response(errors::ApiErrorResponse::PaymentLinkNotFound)?;

    let session_expiry = payment_link_config.fulfilment_time.unwrap_or_else(|| {
        common_utils::date_time::now()
            .saturating_add(time::Duration::seconds(DEFAULT_SESSION_EXPIRY))
    });

    let status = check_payment_link_status(session_expiry);

    let response = api_models::payments::RetrievePaymentLinkResponse::foreign_from((
        payment_link_config,
        status,
    ));
    Ok(services::ApplicationResponse::Json(response))
}

pub async fn form_payment_link_data(
    state: &SessionState,
    merchant_account: domain::MerchantAccount,
    key_store: domain::MerchantKeyStore,
    merchant_id: common_utils::id_type::MerchantId,
    payment_id: String,
<<<<<<< HEAD
    locale: Option<String>,
) -> RouterResponse<services::PaymentLinkFormData> {
=======
) -> RouterResult<(PaymentLink, PaymentLinkData, PaymentLinkConfig)> {
>>>>>>> 835f0cb5
    let db = &*state.store;
    let payment_intent = db
        .find_payment_intent_by_payment_id_merchant_id(
            &(state).into(),
            &payment_id,
            &merchant_id,
            &key_store,
            merchant_account.storage_scheme,
        )
        .await
        .to_not_found_response(errors::ApiErrorResponse::PaymentNotFound)?;

    let payment_link_id = payment_intent
        .payment_link_id
        .get_required_value("payment_link_id")
        .change_context(errors::ApiErrorResponse::PaymentLinkNotFound)?;

    let merchant_name_from_merchant_account = merchant_account
        .merchant_name
        .clone()
        .map(|merchant_name| merchant_name.into_inner().peek().to_owned())
        .unwrap_or_default();

    let payment_link = db
        .find_payment_link_by_payment_link_id(&payment_link_id)
        .await
        .to_not_found_response(errors::ApiErrorResponse::PaymentLinkNotFound)?;

    let payment_link_config =
        if let Some(pl_config_value) = payment_link.payment_link_config.clone() {
            extract_payment_link_config(pl_config_value)?
        } else {
            PaymentLinkConfig {
                theme: DEFAULT_BACKGROUND_COLOR.to_string(),
                logo: DEFAULT_MERCHANT_LOGO.to_string(),
                seller_name: merchant_name_from_merchant_account,
                sdk_layout: DEFAULT_SDK_LAYOUT.to_owned(),
                display_sdk_only: DEFAULT_DISPLAY_SDK_ONLY,
                enabled_saved_payment_method: DEFAULT_ENABLE_SAVED_PAYMENT_METHOD,
                allowed_domains: DEFAULT_ALLOWED_DOMAINS,
            }
        };

    let profile_id = payment_link
        .profile_id
        .clone()
        .or(payment_intent.profile_id)
        .ok_or(errors::ApiErrorResponse::InternalServerError)
        .attach_printable("Profile id missing in payment link and payment intent")?;

    let business_profile = db
        .find_business_profile_by_profile_id(&profile_id)
        .await
        .to_not_found_response(errors::ApiErrorResponse::BusinessProfileNotFound {
            id: profile_id.to_string(),
        })?;

    let return_url = if let Some(payment_create_return_url) = payment_intent.return_url.clone() {
        payment_create_return_url
    } else {
        business_profile
            .return_url
            .ok_or(errors::ApiErrorResponse::MissingRequiredField {
                field_name: "return_url",
            })?
    };

    let (currency, client_secret) = validate_sdk_requirements(
        payment_intent.currency,
        payment_intent.client_secret.clone(),
    )?;

    let required_conversion_type = StringMajorUnitForCore;

    let amount = required_conversion_type
        .convert(payment_intent.amount, currency)
        .change_context(errors::ApiErrorResponse::AmountConversionFailed {
            amount_type: "StringMajorUnit",
        })?;

    let order_details = validate_order_details(payment_intent.order_details.clone(), currency)?;

    let session_expiry = payment_link.fulfilment_time.unwrap_or_else(|| {
        payment_intent
            .created_at
            .saturating_add(time::Duration::seconds(DEFAULT_SESSION_EXPIRY))
    });

    // converting first letter of merchant name to upperCase
    let merchant_name = capitalize_first_char(&payment_link_config.seller_name);
    let payment_link_status = check_payment_link_status(session_expiry);

    let is_terminal_state = check_payment_link_invalid_conditions(
        &payment_intent.status,
        &[
            storage_enums::IntentStatus::Cancelled,
            storage_enums::IntentStatus::Failed,
            storage_enums::IntentStatus::Processing,
            storage_enums::IntentStatus::RequiresCapture,
            storage_enums::IntentStatus::RequiresMerchantAction,
            storage_enums::IntentStatus::Succeeded,
            storage_enums::IntentStatus::PartiallyCaptured,
        ],
    );
    if is_terminal_state || payment_link_status == api_models::payments::PaymentLinkStatus::Expired
    {
        let status = match payment_link_status {
            api_models::payments::PaymentLinkStatus::Active => {
                logger::info!("displaying status page as the requested payment link has reached terminal state with payment status as {:?}", payment_intent.status);
                PaymentLinkStatusWrap::IntentStatus(payment_intent.status)
            }
            api_models::payments::PaymentLinkStatus::Expired => {
                if is_terminal_state {
                    logger::info!("displaying status page as the requested payment link has reached terminal state with payment status as {:?}", payment_intent.status);
                    PaymentLinkStatusWrap::IntentStatus(payment_intent.status)
                } else {
                    logger::info!(
                        "displaying status page as the requested payment link has expired"
                    );
                    PaymentLinkStatusWrap::PaymentLinkStatus(
                        api_models::payments::PaymentLinkStatus::Expired,
                    )
                }
            }
        };

        let attempt_id = payment_intent.active_attempt.get_id().clone();
        let payment_attempt = db
            .find_payment_attempt_by_payment_id_merchant_id_attempt_id(
                &payment_intent.payment_id,
                &merchant_id,
                &attempt_id.clone(),
                merchant_account.storage_scheme,
            )
            .await
            .to_not_found_response(errors::ApiErrorResponse::PaymentNotFound)?;
        let payment_details = api_models::payments::PaymentLinkStatusDetails {
            amount,
            currency,
            payment_id: payment_intent.payment_id,
            merchant_name,
            merchant_logo: payment_link_config.logo.clone(),
            created: payment_link.created_at,
            status,
            error_code: payment_attempt.error_code,
            error_message: payment_attempt.error_message,
            redirect: false,
            theme: payment_link_config.theme.clone(),
            return_url: return_url.clone(),
            locale: locale.clone(),
        };

<<<<<<< HEAD
        logger::info!(
            "payment link data, for building payment link status page {:?}",
            payment_details
        );
        let js_script = get_js_script(
            &api_models::payments::PaymentLinkData::PaymentLinkStatusDetails(Box::new(payment_details)),
        )?;
        let payment_link_error_data = services::PaymentLinkStatusData {
            js_script,
            css_script,
        };
        return Ok(services::ApplicationResponse::PaymentLinkForm(Box::new(
            services::api::PaymentLinkAction::PaymentLinkStatus(payment_link_error_data),
        )));
    };

    let payment_details = api_models::payments::PaymentLinkDetails {
        amount,
        currency,
        payment_id: payment_intent.payment_id,
        merchant_name,
        order_details,
        return_url,
        session_expiry,
        pub_key: merchant_account.publishable_key,
        client_secret,
        merchant_logo: payment_link_config.logo.clone(),
        max_items_visible_after_collapse: 3,
        theme: payment_link_config.theme.clone(),
        merchant_description: payment_intent.description,
        sdk_layout: payment_link_config.sdk_layout.clone(),
        display_sdk_only: payment_link_config.display_sdk_only,
        enabled_saved_payment_method: payment_link_config.enabled_saved_payment_method,
        locale,
    };
=======
        return Ok((
            payment_link,
            PaymentLinkData::PaymentLinkStatusDetails(payment_details),
            payment_link_config,
        ));
    };

    let payment_link_details =
        PaymentLinkData::PaymentLinkDetails(api_models::payments::PaymentLinkDetails {
            amount,
            currency,
            payment_id: payment_intent.payment_id,
            merchant_name,
            order_details,
            return_url,
            session_expiry,
            pub_key: merchant_account.publishable_key,
            client_secret,
            merchant_logo: payment_link_config.logo.clone(),
            max_items_visible_after_collapse: 3,
            theme: payment_link_config.theme.clone(),
            merchant_description: payment_intent.description,
            sdk_layout: payment_link_config.sdk_layout.clone(),
            display_sdk_only: payment_link_config.display_sdk_only,
        });
>>>>>>> 835f0cb5

    Ok((payment_link, payment_link_details, payment_link_config))
}

pub async fn initiate_secure_payment_link_flow(
    state: SessionState,
    merchant_account: domain::MerchantAccount,
    key_store: domain::MerchantKeyStore,
    merchant_id: common_utils::id_type::MerchantId,
    payment_id: String,
    request_headers: &header::HeaderMap,
) -> RouterResponse<services::PaymentLinkFormData> {
    let (payment_link, payment_link_details, payment_link_config) =
        form_payment_link_data(&state, merchant_account, key_store, merchant_id, payment_id)
            .await?;

    validator::validate_secure_payment_link_render_request(
        request_headers,
        &payment_link,
        &payment_link_config,
    )?;

    let css_script = get_color_scheme_css(&payment_link_config);

    match payment_link_details {
        PaymentLinkData::PaymentLinkStatusDetails(ref status_details) => {
            let js_script = get_js_script(&payment_link_details)?;
            let payment_link_error_data = services::PaymentLinkStatusData {
                js_script,
                css_script,
            };
            logger::info!(
                "payment link data, for building payment link status page {:?}",
                status_details
            );
            Ok(services::ApplicationResponse::PaymentLinkForm(Box::new(
                services::api::PaymentLinkAction::PaymentLinkStatus(payment_link_error_data),
            )))
        }
        PaymentLinkData::PaymentLinkDetails(link_details) => {
            let secure_payment_link_details = api_models::payments::SecurePaymentLinkDetails {
                enabled_saved_payment_method: payment_link_config.enabled_saved_payment_method,
                payment_link_details: link_details.to_owned(),
            };
            let js_script = format!(
                "window.__PAYMENT_DETAILS = {}",
                serde_json::to_string(&secure_payment_link_details)
                    .change_context(errors::ApiErrorResponse::InternalServerError)
                    .attach_printable("Failed to serialize PaymentLinkData")?
            );
            let html_meta_tags = get_meta_tags_html(&link_details);
            let payment_link_data = services::PaymentLinkFormData {
                js_script,
                sdk_url: state.conf.payment_link.sdk_url.clone(),
                css_script,
                html_meta_tags,
            };
            let allowed_domains = payment_link_config
                .allowed_domains
                .clone()
                .ok_or(report!(errors::ApiErrorResponse::InternalServerError))
                .attach_printable_lazy(|| {
                    format!(
                        "Invalid list of allowed_domains found - {:?}",
                        payment_link_config.allowed_domains.clone()
                    )
                })?;

            if allowed_domains.is_empty() {
                return Err(report!(errors::ApiErrorResponse::InternalServerError))
                    .attach_printable_lazy(|| {
                        format!(
                            "Invalid list of allowed_domains found - {:?}",
                            payment_link_config.allowed_domains.clone()
                        )
                    });
            }

            let link_data = GenericLinks {
                allowed_domains,
                data: GenericLinksData::SecurePaymentLink(payment_link_data),
            };
            logger::info!(
                "payment link data, for building secure payment link {:?}",
                link_data
            );

            Ok(services::ApplicationResponse::GenericLinkForm(Box::new(
                link_data,
            )))
        }
    }
}

pub async fn initiate_payment_link_flow(
    state: SessionState,
    merchant_account: domain::MerchantAccount,
    key_store: domain::MerchantKeyStore,
    merchant_id: common_utils::id_type::MerchantId,
    payment_id: String,
) -> RouterResponse<services::PaymentLinkFormData> {
    let (_, payment_details, payment_link_config) =
        form_payment_link_data(&state, merchant_account, key_store, merchant_id, payment_id)
            .await?;

    let css_script = get_color_scheme_css(&payment_link_config);
    let js_script = get_js_script(&payment_details)?;

    match payment_details {
        PaymentLinkData::PaymentLinkStatusDetails(status_details) => {
            let payment_link_error_data = services::PaymentLinkStatusData {
                js_script,
                css_script,
            };
            logger::info!(
                "payment link data, for building payment link status page {:?}",
                status_details
            );
            Ok(services::ApplicationResponse::PaymentLinkForm(Box::new(
                services::api::PaymentLinkAction::PaymentLinkStatus(payment_link_error_data),
            )))
        }
        PaymentLinkData::PaymentLinkDetails(payment_details) => {
            let html_meta_tags = get_meta_tags_html(&payment_details);
            let payment_link_data = services::PaymentLinkFormData {
                js_script,
                sdk_url: state.conf.payment_link.sdk_url.clone(),
                css_script,
                html_meta_tags,
            };
            logger::info!(
                "payment link data, for building open payment link {:?}",
                payment_link_data
            );
            Ok(services::ApplicationResponse::PaymentLinkForm(Box::new(
                services::api::PaymentLinkAction::PaymentLinkFormData(payment_link_data),
            )))
        }
    }
}

/*
The get_js_script function is used to inject dynamic value to payment_link sdk, which is unique to every payment.
*/

fn get_js_script(payment_details: &PaymentLinkData) -> RouterResult<String> {
    let payment_details_str = serde_json::to_string(payment_details)
        .change_context(errors::ApiErrorResponse::InternalServerError)
        .attach_printable("Failed to serialize PaymentLinkData")?;
    Ok(format!("window.__PAYMENT_DETAILS = {payment_details_str};"))
}

fn get_color_scheme_css(payment_link_config: &PaymentLinkConfig) -> String {
    let background_primary_color = payment_link_config.theme.clone();
    format!(
        ":root {{
      --primary-color: {background_primary_color};
    }}"
    )
}

fn get_meta_tags_html(payment_details: &api_models::payments::PaymentLinkDetails) -> String {
    format!(
        r#"<meta property="og:title" content="Payment request from {0}"/>
        <meta property="og:description" content="{1}"/>"#,
        payment_details.merchant_name.clone(),
        payment_details
            .merchant_description
            .clone()
            .unwrap_or_default()
    )
}

fn validate_sdk_requirements(
    currency: Option<api_models::enums::Currency>,
    client_secret: Option<String>,
) -> Result<(api_models::enums::Currency, String), errors::ApiErrorResponse> {
    let currency = currency.ok_or(errors::ApiErrorResponse::MissingRequiredField {
        field_name: "currency",
    })?;

    let client_secret = client_secret.ok_or(errors::ApiErrorResponse::MissingRequiredField {
        field_name: "client_secret",
    })?;
    Ok((currency, client_secret))
}

pub async fn list_payment_link(
    state: SessionState,
    merchant: domain::MerchantAccount,
    constraints: api_models::payments::PaymentLinkListConstraints,
) -> RouterResponse<Vec<api_models::payments::RetrievePaymentLinkResponse>> {
    let db = state.store.as_ref();
    let payment_link = db
        .list_payment_link_by_merchant_id(merchant.get_id(), constraints)
        .await
        .change_context(errors::ApiErrorResponse::InternalServerError)
        .attach_printable("Unable to retrieve payment link")?;
    let payment_link_list = future::try_join_all(payment_link.into_iter().map(|payment_link| {
        api_models::payments::RetrievePaymentLinkResponse::from_db_payment_link(payment_link)
    }))
    .await?;
    Ok(services::ApplicationResponse::Json(payment_link_list))
}

pub fn check_payment_link_status(
    payment_link_expiry: PrimitiveDateTime,
) -> api_models::payments::PaymentLinkStatus {
    let curr_time = common_utils::date_time::now();

    if curr_time > payment_link_expiry {
        api_models::payments::PaymentLinkStatus::Expired
    } else {
        api_models::payments::PaymentLinkStatus::Active
    }
}

fn validate_order_details(
    order_details: Option<Vec<Secret<serde_json::Value>>>,
    currency: api_models::enums::Currency,
) -> Result<
    Option<Vec<api_models::payments::OrderDetailsWithStringAmount>>,
    error_stack::Report<errors::ApiErrorResponse>,
> {
    let required_conversion_type = StringMajorUnitForCore;
    let order_details = order_details
        .map(|order_details| {
            order_details
                .iter()
                .map(|data| {
                    data.to_owned()
                        .parse_value("OrderDetailsWithAmount")
                        .change_context(errors::ApiErrorResponse::InvalidDataValue {
                            field_name: "OrderDetailsWithAmount",
                        })
                        .attach_printable("Unable to parse OrderDetailsWithAmount")
                })
                .collect::<Result<Vec<api_models::payments::OrderDetailsWithAmount>, _>>()
        })
        .transpose()?;

    let updated_order_details = match order_details {
        Some(mut order_details) => {
            let mut order_details_amount_string_array: Vec<
                api_models::payments::OrderDetailsWithStringAmount,
            > = Vec::new();
            for order in order_details.iter_mut() {
                let mut order_details_amount_string : api_models::payments::OrderDetailsWithStringAmount = Default::default();
                if order.product_img_link.is_none() {
                    order_details_amount_string.product_img_link =
                        Some(DEFAULT_PRODUCT_IMG.to_string())
                } else {
                    order_details_amount_string
                        .product_img_link
                        .clone_from(&order.product_img_link)
                };
                order_details_amount_string.amount = required_conversion_type
                    .convert(MinorUnit::new(order.amount), currency)
                    .change_context(errors::ApiErrorResponse::AmountConversionFailed {
                        amount_type: "StringMajorUnit",
                    })?;
                order_details_amount_string.product_name =
                    capitalize_first_char(&order.product_name.clone());
                order_details_amount_string.quantity = order.quantity;
                order_details_amount_string_array.push(order_details_amount_string)
            }
            Some(order_details_amount_string_array)
        }
        None => None,
    };
    Ok(updated_order_details)
}

pub fn extract_payment_link_config(
    pl_config: serde_json::Value,
) -> Result<PaymentLinkConfig, error_stack::Report<errors::ApiErrorResponse>> {
    serde_json::from_value::<PaymentLinkConfig>(pl_config).change_context(
        errors::ApiErrorResponse::InvalidDataValue {
            field_name: "payment_link_config",
        },
    )
}

pub fn get_payment_link_config_based_on_priority(
    payment_create_link_config: Option<api_models::payments::PaymentCreatePaymentLinkConfig>,
    business_link_config: Option<serde_json::Value>,
    merchant_name: String,
    default_domain_name: String,
    payment_link_config_id: Option<String>,
) -> Result<(PaymentLinkConfig, String), error_stack::Report<errors::ApiErrorResponse>> {
    let (domain_name, business_theme_configs, allowed_domains) =
        if let Some(business_config) = business_link_config {
            let extracted_value: api_models::admin::BusinessPaymentLinkConfig = business_config
                .parse_value("BusinessPaymentLinkConfig")
                .change_context(errors::ApiErrorResponse::InvalidDataValue {
                    field_name: "payment_link_config",
                })
                .attach_printable("Invalid payment_link_config given in business config")?;
            logger::info!(
                "domain name set to custom domain https://{:?}",
                extracted_value.domain_name
            );

            (
                extracted_value
                    .domain_name
                    .clone()
                    .map(|d_name| format!("https://{}", d_name))
                    .unwrap_or_else(|| default_domain_name.clone()),
                payment_link_config_id
                    .and_then(|id| {
                        extracted_value
                            .business_specific_configs
                            .as_ref()
                            .and_then(|specific_configs| specific_configs.get(&id).cloned())
                    })
                    .or(extracted_value.default_config),
                extracted_value.allowed_domains,
            )
        } else {
            (default_domain_name, None, None)
        };

    let (theme, logo, seller_name, sdk_layout, display_sdk_only, enabled_saved_payment_method) = get_payment_link_config_value!(
        payment_create_link_config,
        business_theme_configs,
        (theme, DEFAULT_BACKGROUND_COLOR.to_string()),
        (logo, DEFAULT_MERCHANT_LOGO.to_string()),
        (seller_name, merchant_name.clone()),
        (sdk_layout, DEFAULT_SDK_LAYOUT.to_owned()),
        (display_sdk_only, DEFAULT_DISPLAY_SDK_ONLY),
        (
            enabled_saved_payment_method,
            DEFAULT_ENABLE_SAVED_PAYMENT_METHOD
        )
    );

    let payment_link_config = PaymentLinkConfig {
        theme,
        logo,
        seller_name,
        sdk_layout,
        display_sdk_only,
        enabled_saved_payment_method,
        allowed_domains,
    };

    Ok((payment_link_config, domain_name))
}

fn capitalize_first_char(s: &str) -> String {
    if let Some(first_char) = s.chars().next() {
        let capitalized = first_char.to_uppercase();
        let mut result = capitalized.to_string();
        if let Some(remaining) = s.get(1..) {
            result.push_str(remaining);
        }
        result
    } else {
        s.to_owned()
    }
}

fn check_payment_link_invalid_conditions(
    intent_status: &storage_enums::IntentStatus,
    not_allowed_statuses: &[storage_enums::IntentStatus],
) -> bool {
    not_allowed_statuses.contains(intent_status)
}

pub async fn get_payment_link_status(
    state: SessionState,
    merchant_account: domain::MerchantAccount,
    key_store: domain::MerchantKeyStore,
    merchant_id: common_utils::id_type::MerchantId,
    payment_id: String,
    locale: Option<String>,
) -> RouterResponse<services::PaymentLinkFormData> {
    let db = &*state.store;
    let payment_intent = db
        .find_payment_intent_by_payment_id_merchant_id(
            &(&state).into(),
            &payment_id,
            &merchant_id,
            &key_store,
            merchant_account.storage_scheme,
        )
        .await
        .to_not_found_response(errors::ApiErrorResponse::PaymentNotFound)?;

    let attempt_id = payment_intent.active_attempt.get_id().clone();
    let payment_attempt = db
        .find_payment_attempt_by_payment_id_merchant_id_attempt_id(
            &payment_intent.payment_id,
            &merchant_id,
            &attempt_id.clone(),
            merchant_account.storage_scheme,
        )
        .await
        .to_not_found_response(errors::ApiErrorResponse::PaymentNotFound)?;

    let payment_link_id = payment_intent
        .payment_link_id
        .get_required_value("payment_link_id")
        .change_context(errors::ApiErrorResponse::PaymentLinkNotFound)?;

    let merchant_name_from_merchant_account = merchant_account
        .merchant_name
        .clone()
        .map(|merchant_name| merchant_name.into_inner().peek().to_owned())
        .unwrap_or_default();

    let payment_link = db
        .find_payment_link_by_payment_link_id(&payment_link_id)
        .await
        .to_not_found_response(errors::ApiErrorResponse::PaymentLinkNotFound)?;

    let payment_link_config = if let Some(pl_config_value) = payment_link.payment_link_config {
        extract_payment_link_config(pl_config_value)?
    } else {
        PaymentLinkConfig {
            theme: DEFAULT_BACKGROUND_COLOR.to_string(),
            logo: DEFAULT_MERCHANT_LOGO.to_string(),
            seller_name: merchant_name_from_merchant_account,
            sdk_layout: DEFAULT_SDK_LAYOUT.to_owned(),
            display_sdk_only: DEFAULT_DISPLAY_SDK_ONLY,
            enabled_saved_payment_method: DEFAULT_ENABLE_SAVED_PAYMENT_METHOD,
            allowed_domains: DEFAULT_ALLOWED_DOMAINS,
        }
    };

    let currency =
        payment_intent
            .currency
            .ok_or(errors::ApiErrorResponse::MissingRequiredField {
                field_name: "currency",
            })?;

    let required_conversion_type = StringMajorUnitForCore;

    let amount = required_conversion_type
        .convert(payment_attempt.net_amount, currency)
        .change_context(errors::ApiErrorResponse::AmountConversionFailed {
            amount_type: "StringMajorUnit",
        })?;

    // converting first letter of merchant name to upperCase
    let merchant_name = capitalize_first_char(&payment_link_config.seller_name);
    let css_script = get_color_scheme_css(&payment_link_config);

    let profile_id = payment_link
        .profile_id
        .or(payment_intent.profile_id)
        .ok_or(errors::ApiErrorResponse::InternalServerError)
        .attach_printable("Profile id missing in payment link and payment intent")?;

    let business_profile = db
        .find_business_profile_by_profile_id(&profile_id)
        .await
        .to_not_found_response(errors::ApiErrorResponse::BusinessProfileNotFound {
            id: profile_id.to_string(),
        })?;

    let return_url = if let Some(payment_create_return_url) = payment_intent.return_url.clone() {
        payment_create_return_url
    } else {
        business_profile
            .return_url
            .ok_or(errors::ApiErrorResponse::MissingRequiredField {
                field_name: "return_url",
            })?
    };

    let payment_details = api_models::payments::PaymentLinkStatusDetails {
        amount,
        currency,
        payment_id: payment_intent.payment_id,
        merchant_name,
        merchant_logo: payment_link_config.logo.clone(),
        created: payment_link.created_at,
        status: PaymentLinkStatusWrap::IntentStatus(payment_intent.status),
        error_code: payment_attempt.error_code,
        error_message: payment_attempt.error_message,
        redirect: true,
        theme: payment_link_config.theme.clone(),
        return_url,
        locale,
    };
<<<<<<< HEAD
    let js_script = get_js_script(
        &api_models::payments::PaymentLinkData::PaymentLinkStatusDetails(Box::new(payment_details)),
    )?;
=======
    let js_script = get_js_script(&PaymentLinkData::PaymentLinkStatusDetails(payment_details))?;
>>>>>>> 835f0cb5
    let payment_link_status_data = services::PaymentLinkStatusData {
        js_script,
        css_script,
    };
    Ok(services::ApplicationResponse::PaymentLinkForm(Box::new(
        services::api::PaymentLinkAction::PaymentLinkStatus(payment_link_status_data),
    )))
}<|MERGE_RESOLUTION|>--- conflicted
+++ resolved
@@ -64,12 +64,8 @@
     key_store: domain::MerchantKeyStore,
     merchant_id: common_utils::id_type::MerchantId,
     payment_id: String,
-<<<<<<< HEAD
     locale: Option<String>,
-) -> RouterResponse<services::PaymentLinkFormData> {
-=======
 ) -> RouterResult<(PaymentLink, PaymentLinkData, PaymentLinkConfig)> {
->>>>>>> 835f0cb5
     let db = &*state.store;
     let payment_intent = db
         .find_payment_intent_by_payment_id_merchant_id(
@@ -222,43 +218,6 @@
             locale: locale.clone(),
         };
 
-<<<<<<< HEAD
-        logger::info!(
-            "payment link data, for building payment link status page {:?}",
-            payment_details
-        );
-        let js_script = get_js_script(
-            &api_models::payments::PaymentLinkData::PaymentLinkStatusDetails(Box::new(payment_details)),
-        )?;
-        let payment_link_error_data = services::PaymentLinkStatusData {
-            js_script,
-            css_script,
-        };
-        return Ok(services::ApplicationResponse::PaymentLinkForm(Box::new(
-            services::api::PaymentLinkAction::PaymentLinkStatus(payment_link_error_data),
-        )));
-    };
-
-    let payment_details = api_models::payments::PaymentLinkDetails {
-        amount,
-        currency,
-        payment_id: payment_intent.payment_id,
-        merchant_name,
-        order_details,
-        return_url,
-        session_expiry,
-        pub_key: merchant_account.publishable_key,
-        client_secret,
-        merchant_logo: payment_link_config.logo.clone(),
-        max_items_visible_after_collapse: 3,
-        theme: payment_link_config.theme.clone(),
-        merchant_description: payment_intent.description,
-        sdk_layout: payment_link_config.sdk_layout.clone(),
-        display_sdk_only: payment_link_config.display_sdk_only,
-        enabled_saved_payment_method: payment_link_config.enabled_saved_payment_method,
-        locale,
-    };
-=======
         return Ok((
             payment_link,
             PaymentLinkData::PaymentLinkStatusDetails(payment_details),
@@ -283,8 +242,8 @@
             merchant_description: payment_intent.description,
             sdk_layout: payment_link_config.sdk_layout.clone(),
             display_sdk_only: payment_link_config.display_sdk_only,
+            locale,
         });
->>>>>>> 835f0cb5
 
     Ok((payment_link, payment_link_details, payment_link_config))
 }
@@ -297,8 +256,13 @@
     payment_id: String,
     request_headers: &header::HeaderMap,
 ) -> RouterResponse<services::PaymentLinkFormData> {
+    let locale = request_headers
+        .get(header::ACCEPT_LANGUAGE)
+        .and_then(|header_value| header_value.to_str().ok())
+        .map(|str| str.to_owned());
+
     let (payment_link, payment_link_details, payment_link_config) =
-        form_payment_link_data(&state, merchant_account, key_store, merchant_id, payment_id)
+        form_payment_link_data(&state, merchant_account, key_store, merchant_id, payment_id, locale)
             .await?;
 
     validator::validate_secure_payment_link_render_request(
@@ -385,9 +349,10 @@
     key_store: domain::MerchantKeyStore,
     merchant_id: common_utils::id_type::MerchantId,
     payment_id: String,
+    locale: Option<String>
 ) -> RouterResponse<services::PaymentLinkFormData> {
     let (_, payment_details, payment_link_config) =
-        form_payment_link_data(&state, merchant_account, key_store, merchant_id, payment_id)
+        form_payment_link_data(&state, merchant_account, key_store, merchant_id, payment_id,locale)
             .await?;
 
     let css_script = get_color_scheme_css(&payment_link_config);
@@ -773,13 +738,9 @@
         return_url,
         locale,
     };
-<<<<<<< HEAD
     let js_script = get_js_script(
-        &api_models::payments::PaymentLinkData::PaymentLinkStatusDetails(Box::new(payment_details)),
+        &PaymentLinkData::PaymentLinkStatusDetails(payment_details),
     )?;
-=======
-    let js_script = get_js_script(&PaymentLinkData::PaymentLinkStatusDetails(payment_details))?;
->>>>>>> 835f0cb5
     let payment_link_status_data = services::PaymentLinkStatusData {
         js_script,
         css_script,
