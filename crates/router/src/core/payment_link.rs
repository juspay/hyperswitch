--- conflicted
+++ resolved
@@ -15,11 +15,8 @@
 };
 use error_stack::{report, ResultExt};
 use futures::future;
-<<<<<<< HEAD
+use hyperswitch_domain_models::api::{GenericLinks, GenericLinksData};
 use indexmap::IndexMap;
-=======
-use hyperswitch_domain_models::api::{GenericLinks, GenericLinksData};
->>>>>>> e9bd3454
 use masking::{PeekInterface, Secret};
 use router_env::logger;
 use time::PrimitiveDateTime;
@@ -97,21 +94,6 @@
         .await
         .to_not_found_response(errors::ApiErrorResponse::PaymentLinkNotFound)?;
 
-<<<<<<< HEAD
-    let payment_link_config = if let Some(pl_config_value) = payment_link.payment_link_config {
-        extract_payment_link_config(pl_config_value)?
-    } else {
-        admin_types::PaymentLinkConfig {
-            theme: DEFAULT_BACKGROUND_COLOR.to_string(),
-            logo: DEFAULT_MERCHANT_LOGO.to_string(),
-            seller_name: merchant_name_from_merchant_account,
-            sdk_layout: DEFAULT_SDK_LAYOUT.to_owned(),
-            display_sdk_only: DEFAULT_DISPLAY_SDK_ONLY,
-            enabled_saved_payment_method: DEFAULT_ENABLE_SAVED_PAYMENT_METHOD,
-            merchant_details: IndexMap::new(),
-        }
-    };
-=======
     let payment_link_config =
         if let Some(pl_config_value) = payment_link.payment_link_config.clone() {
             extract_payment_link_config(pl_config_value)?
@@ -124,9 +106,9 @@
                 display_sdk_only: DEFAULT_DISPLAY_SDK_ONLY,
                 enabled_saved_payment_method: DEFAULT_ENABLE_SAVED_PAYMENT_METHOD,
                 allowed_domains: DEFAULT_ALLOWED_DOMAINS,
+                merchant_details: IndexMap::new(),
             }
         };
->>>>>>> e9bd3454
 
     let profile_id = payment_link
         .profile_id
@@ -237,49 +219,6 @@
             merchant_details: payment_link_config.merchant_details.clone(),
         };
 
-<<<<<<< HEAD
-        logger::info!(
-            "payment link data, for building payment link status page {:?}",
-            payment_details
-        );
-        let js_script = get_js_script(
-            &api_models::payments::PaymentLinkData::PaymentLinkStatusDetails(Box::new(
-                payment_details,
-            )),
-        )?;
-        let payment_link_error_data = services::PaymentLinkStatusData {
-            js_script,
-            css_script,
-        };
-        return Ok(services::ApplicationResponse::PaymentLinkForm(Box::new(
-            services::api::PaymentLinkAction::PaymentLinkStatus(payment_link_error_data),
-        )));
-    };
-
-    let payment_details = api_models::payments::PaymentLinkDetails {
-        amount,
-        currency,
-        payment_id: payment_intent.payment_id,
-        merchant_name,
-        order_details,
-        return_url,
-        session_expiry,
-        pub_key: merchant_account.publishable_key,
-        client_secret,
-        merchant_logo: payment_link_config.logo.clone(),
-        max_items_visible_after_collapse: 3,
-        theme: payment_link_config.theme.clone(),
-        merchant_description: payment_intent.description,
-        sdk_layout: payment_link_config.sdk_layout.clone(),
-        display_sdk_only: payment_link_config.display_sdk_only,
-        enabled_saved_payment_method: payment_link_config.enabled_saved_payment_method,
-        merchant_details: payment_link_config.merchant_details,
-    };
-
-    let js_script = get_js_script(&api_models::payments::PaymentLinkData::PaymentLinkDetails(
-        Box::new(&payment_details),
-    ))?;
-=======
         return Ok((
             payment_link,
             PaymentLinkData::PaymentLinkStatusDetails(payment_details),
@@ -326,7 +265,6 @@
         &payment_link,
         &payment_link_config,
     )?;
->>>>>>> e9bd3454
 
     let css_script = get_color_scheme_css(&payment_link_config);
 
@@ -659,11 +597,8 @@
         sdk_layout,
         display_sdk_only,
         enabled_saved_payment_method,
-<<<<<<< HEAD
+        allowed_domains,
         merchant_details,
-=======
-        allowed_domains,
->>>>>>> e9bd3454
     };
 
     Ok((payment_link_config, domain_name))
@@ -745,11 +680,8 @@
             sdk_layout: DEFAULT_SDK_LAYOUT.to_owned(),
             display_sdk_only: DEFAULT_DISPLAY_SDK_ONLY,
             enabled_saved_payment_method: DEFAULT_ENABLE_SAVED_PAYMENT_METHOD,
-<<<<<<< HEAD
+            allowed_domains: DEFAULT_ALLOWED_DOMAINS,
             merchant_details: IndexMap::new(),
-=======
-            allowed_domains: DEFAULT_ALLOWED_DOMAINS,
->>>>>>> e9bd3454
         }
     };
 
@@ -810,13 +742,9 @@
         return_url,
         merchant_details: payment_link_config.merchant_details,
     };
-<<<<<<< HEAD
     let js_script = get_js_script(
         &api_models::payments::PaymentLinkData::PaymentLinkStatusDetails(Box::new(payment_details)),
     )?;
-=======
-    let js_script = get_js_script(&PaymentLinkData::PaymentLinkStatusDetails(payment_details))?;
->>>>>>> e9bd3454
     let payment_link_status_data = services::PaymentLinkStatusData {
         js_script,
         css_script,
