--- conflicted
+++ resolved
@@ -294,11 +294,8 @@
         payment_button_text_colour: payment_link_config.payment_button_text_colour.clone(),
         sdk_ui_rules: payment_link_config.sdk_ui_rules.clone(),
         payment_link_ui_rules: payment_link_config.payment_link_ui_rules.clone(),
-<<<<<<< HEAD
         status: payment_intent.status,
-=======
         enable_button_only_on_form_ready: payment_link_config.enable_button_only_on_form_ready,
->>>>>>> a87471c4
     };
 
     Ok((
