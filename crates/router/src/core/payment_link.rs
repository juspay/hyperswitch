--- conflicted
+++ resolved
@@ -245,7 +245,6 @@
             }
         };
 
-<<<<<<< HEAD
         let attempt_id = payment_intent.active_attempt.get_id().clone();
         let payment_attempt = db
             .find_payment_attempt_by_payment_id_merchant_id_attempt_id(
@@ -256,8 +255,6 @@
             )
             .await
             .to_not_found_response(errors::ApiErrorResponse::PaymentNotFound)?;
-=======
->>>>>>> 5d26b856
         let payment_details = api_models::payments::PaymentLinkStatusDetails {
             amount,
             currency,
