--- conflicted
+++ resolved
@@ -101,19 +101,12 @@
     )?;
     let order_details = validate_order_details(payment_intent.order_details, currency)?;
 
-<<<<<<< HEAD
     let curr_time = common_utils::date_time::now();
-    let expiry = payment_link
-        .fulfilment_time
-        .unwrap_or(curr_time.saturating_add(time::Duration::seconds(DEFAULT_FULFILLMENT_TIME)));
-=======
     let expiry = payment_link.fulfilment_time.unwrap_or_else(|| {
-        common_utils::date_time::now()
-            .saturating_add(time::Duration::seconds(DEFAULT_FULFILLMENT_TIME))
+        curr_time.saturating_add(time::Duration::seconds(DEFAULT_FULFILLMENT_TIME))
     });
 
     // converting first letter of merchant name to upperCase
->>>>>>> ca70a603
     let merchant_name = capitalize_first_char(&payment_link_config.seller_name);
     let css_script = get_color_scheme_css(payment_link_config.clone());
 
