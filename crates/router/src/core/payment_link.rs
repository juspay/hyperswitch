--- conflicted
+++ resolved
@@ -101,15 +101,9 @@
     )?;
     let order_details = validate_order_details(payment_intent.order_details, currency)?;
 
-<<<<<<< HEAD
     let curr_time = common_utils::date_time::now();
-    let expiry = payment_link.fulfilment_time.unwrap_or_else(|| {
-        curr_time.saturating_add(time::Duration::seconds(DEFAULT_FULFILLMENT_TIME))
-=======
     let session_expiry = payment_link.fulfilment_time.unwrap_or_else(|| {
-        common_utils::date_time::now()
-            .saturating_add(time::Duration::seconds(DEFAULT_SESSION_EXPIRY))
->>>>>>> a1290340
+        curr_time.saturating_add(time::Duration::seconds(DEFAULT_SESSION_EXPIRY))
     });
 
     // converting first letter of merchant name to upperCase
@@ -126,7 +120,7 @@
             storage_enums::IntentStatus::RequiresMerchantAction,
         ],
         curr_time,
-        expiry,
+        session_expiry,
     ) {
         let payment_details = api_models::payments::PaymentLinkErrorDetails {
             payment_id: payment_intent.payment_id,
