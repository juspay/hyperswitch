use api_models::admin as admin_types;
use common_utils::{
    consts::{
        DEFAULT_BACKGROUND_COLOR, DEFAULT_MERCHANT_LOGO, DEFAULT_PRODUCT_IMG,
        DEFAULT_SESSION_EXPIRY,
    },
    ext_traits::{OptionExt, ValueExt},
};
use error_stack::{IntoReport, ResultExt};
use futures::future;
use masking::{PeekInterface, Secret};
use time::PrimitiveDateTime;

use super::errors::{self, RouterResult, StorageErrorExt};
use crate::{
    // core::payments::helpers,
    errors::RouterResponse,
    routes::AppState,
    services,
    types::{
        api::payment_link::PaymentLinkResponseExt, domain, storage::enums as storage_enums,
        transformers::ForeignFrom,
    },
};

pub async fn retrieve_payment_link(
    state: AppState,
    payment_link_id: String,
) -> RouterResponse<api_models::payments::RetrievePaymentLinkResponse> {
    let db = &*state.store;
    let payment_link_config = db
        .find_payment_link_by_payment_link_id(&payment_link_id)
        .await
        .to_not_found_response(errors::ApiErrorResponse::PaymentLinkNotFound)?;

<<<<<<< HEAD
    let status = check_payment_link_status(payment_link_config.fulfilment_time);
=======
    let session_expiry = payment_link_config.fulfilment_time.unwrap_or_else(|| {
        common_utils::date_time::now()
            .saturating_add(time::Duration::seconds(DEFAULT_SESSION_EXPIRY))
    });

    let status = check_payment_link_status(session_expiry);
>>>>>>> cdc5ac47

    let response = api_models::payments::RetrievePaymentLinkResponse::foreign_from((
        payment_link_config,
        status,
    ));
    Ok(services::ApplicationResponse::Json(response))
}

pub async fn intiate_payment_link_flow(
    state: AppState,
    merchant_account: domain::MerchantAccount,
    merchant_id: String,
    payment_id: String,
) -> RouterResponse<services::PaymentLinkFormData> {
    let db = &*state.store;
    let payment_intent = db
        .find_payment_intent_by_payment_id_merchant_id(
            &payment_id,
            &merchant_id,
            merchant_account.storage_scheme,
        )
        .await
        .to_not_found_response(errors::ApiErrorResponse::PaymentNotFound)?;

    let payment_link_id = payment_intent
        .payment_link_id
        .get_required_value("payment_link_id")
        .change_context(errors::ApiErrorResponse::PaymentLinkNotFound)?;

    let merchant_name_from_merchant_account = merchant_account
        .merchant_name
        .clone()
        .map(|merchant_name| merchant_name.into_inner().peek().to_owned())
        .unwrap_or_default();

    let merchant_name_from_merchant_account = merchant_account
        .merchant_name
        .clone()
        .map(|merchant_name| merchant_name.into_inner().peek().to_owned())
        .unwrap_or_default();

    let payment_link = db
        .find_payment_link_by_payment_link_id(&payment_link_id)
        .await
        .to_not_found_response(errors::ApiErrorResponse::PaymentLinkNotFound)?;

    let payment_link_config = if let Some(pl_config_value) = payment_link.payment_link_config {
        extract_payment_link_config(pl_config_value)?
    } else {
        admin_types::PaymentLinkConfig {
            theme: DEFAULT_BACKGROUND_COLOR.to_string(),
            logo: DEFAULT_MERCHANT_LOGO.to_string(),
            seller_name: merchant_name_from_merchant_account,
        }
    };

    let return_url = if let Some(payment_create_return_url) = payment_intent.return_url {
        payment_create_return_url
    } else {
        merchant_account
            .return_url
            .ok_or(errors::ApiErrorResponse::MissingRequiredField {
                field_name: "return_url",
            })?
    };

    let (pub_key, currency, client_secret) = validate_sdk_requirements(
        merchant_account.publishable_key,
        payment_intent.currency,
        payment_intent.client_secret,
    )?;
    let order_details = validate_order_details(payment_intent.order_details, currency)?;

<<<<<<< HEAD
    let curr_time = common_utils::date_time::now();
    let session_expiry = payment_link.fulfilment_time.unwrap_or_else(|| {
        curr_time.saturating_add(time::Duration::seconds(DEFAULT_SESSION_EXPIRY))
=======
    let session_expiry = payment_link.fulfilment_time.unwrap_or_else(|| {
        common_utils::date_time::now()
            .saturating_add(time::Duration::seconds(DEFAULT_SESSION_EXPIRY))
>>>>>>> cdc5ac47
    });

    // converting first letter of merchant name to upperCase
    let merchant_name = capitalize_first_char(&payment_link_config.seller_name);
<<<<<<< HEAD
    let css_script = get_color_scheme_css(payment_link_config.clone());

    if check_payment_link_invalid_conditions(
        &payment_intent.status,
        &[
            storage_enums::IntentStatus::Cancelled,
            storage_enums::IntentStatus::Succeeded,
            storage_enums::IntentStatus::Processing,
            storage_enums::IntentStatus::RequiresCapture,
            storage_enums::IntentStatus::RequiresMerchantAction,
        ],
        curr_time,
        session_expiry,
    ) {
        let payment_details = api_models::payments::PaymentLinkErrorDetails {
            payment_id: payment_intent.payment_id,
            merchant_name,
            merchant_logo: payment_link_config.clone().logo,
            created: payment_link.created_at,
        };
        let js_script = get_js_script(
            api_models::payments::PaymentLinkData::PaymentLinkErrorDetails(payment_details),
        )?;
        let payment_link_error_data = services::PaymentLinkErrorData {
            js_script,
            css_script,
        };
        return Ok(services::ApplicationResponse::PaymenkLinkForm(Box::new(
            services::api::PaymentLinkAction::PaymentLink404NotFound(payment_link_error_data),
        )));
    };
=======
>>>>>>> cdc5ac47

    let payment_details = api_models::payments::PaymentLinkDetails {
        amount: currency
            .to_currency_base_unit(payment_intent.amount)
            .into_report()
            .change_context(errors::ApiErrorResponse::CurrencyConversionFailed)?,
        currency,
        payment_id: payment_intent.payment_id,
        merchant_name,
        order_details,
        return_url,
        session_expiry,
        pub_key,
        client_secret,
        merchant_logo: payment_link_config.clone().logo,
        max_items_visible_after_collapse: 3,
        theme: payment_link_config.clone().theme,
        merchant_description: payment_intent.description,
    };

<<<<<<< HEAD
    let js_script = get_js_script(api_models::payments::PaymentLinkData::PaymentLinkDetails(
        payment_details,
    ))?;
=======
    let js_script = get_js_script(payment_details)?;
    let css_script = get_color_scheme_css(payment_link_config.clone());
>>>>>>> cdc5ac47
    let payment_link_data = services::PaymentLinkFormData {
        js_script,
        sdk_url: state.conf.payment_link.sdk_url.clone(),
        css_script,
    };
    Ok(services::ApplicationResponse::PaymenkLinkForm(Box::new(
        services::api::PaymentLinkAction::PaymentLinkFormData(payment_link_data),
    )))
}

/*
The get_js_script function is used to inject dynamic value to payment_link sdk, which is unique to every payment.
*/

fn get_js_script(payment_details: api_models::payments::PaymentLinkData) -> RouterResult<String> {
    let payment_details_str = serde_json::to_string(&payment_details)
        .into_report()
        .change_context(errors::ApiErrorResponse::InternalServerError)
        .attach_printable("Failed to serialize PaymentLinkData")?;
    Ok(format!("window.__PAYMENT_DETAILS = {payment_details_str};"))
}

fn get_color_scheme_css(payment_link_config: api_models::admin::PaymentLinkConfig) -> String {
    let background_primary_color = payment_link_config.theme;
    format!(
        ":root {{
      --primary-color: {background_primary_color};
    }}"
    )
}

fn validate_sdk_requirements(
    pub_key: Option<String>,
    currency: Option<api_models::enums::Currency>,
    client_secret: Option<String>,
) -> Result<(String, api_models::enums::Currency, String), errors::ApiErrorResponse> {
    let pub_key = pub_key.ok_or(errors::ApiErrorResponse::MissingRequiredField {
        field_name: "pub_key",
    })?;

    let currency = currency.ok_or(errors::ApiErrorResponse::MissingRequiredField {
        field_name: "currency",
    })?;

    let client_secret = client_secret.ok_or(errors::ApiErrorResponse::MissingRequiredField {
        field_name: "client_secret",
    })?;
    Ok((pub_key, currency, client_secret))
}

pub async fn list_payment_link(
    state: AppState,
    merchant: domain::MerchantAccount,
    constraints: api_models::payments::PaymentLinkListConstraints,
) -> RouterResponse<Vec<api_models::payments::RetrievePaymentLinkResponse>> {
    let db = state.store.as_ref();
    let payment_link = db
        .list_payment_link_by_merchant_id(&merchant.merchant_id, constraints)
        .await
        .change_context(errors::ApiErrorResponse::InternalServerError)
        .attach_printable("Unable to retrieve payment link")?;
    let payment_link_list = future::try_join_all(payment_link.into_iter().map(|payment_link| {
        api_models::payments::RetrievePaymentLinkResponse::from_db_payment_link(payment_link)
    }))
    .await?;
    Ok(services::ApplicationResponse::Json(payment_link_list))
}

pub fn check_payment_link_status(
<<<<<<< HEAD
    max_age: Option<PrimitiveDateTime>,
) -> api_models::payments::PaymentLinkStatus {
    let curr_time = Some(common_utils::date_time::now());
=======
    max_age: PrimitiveDateTime,
) -> api_models::payments::PaymentLinkStatus {
    let curr_time = common_utils::date_time::now();
>>>>>>> cdc5ac47

    if curr_time > max_age {
        api_models::payments::PaymentLinkStatus::Expired
    } else {
        api_models::payments::PaymentLinkStatus::Active
    }
}

fn validate_order_details(
    order_details: Option<Vec<Secret<serde_json::Value>>>,
    currency: api_models::enums::Currency,
) -> Result<
    Option<Vec<api_models::payments::OrderDetailsWithStringAmount>>,
    error_stack::Report<errors::ApiErrorResponse>,
> {
    let order_details = order_details
        .map(|order_details| {
            order_details
                .iter()
                .map(|data| {
                    data.to_owned()
                        .parse_value("OrderDetailsWithAmount")
                        .change_context(errors::ApiErrorResponse::InvalidDataValue {
                            field_name: "OrderDetailsWithAmount",
                        })
                        .attach_printable("Unable to parse OrderDetailsWithAmount")
                })
                .collect::<Result<Vec<api_models::payments::OrderDetailsWithAmount>, _>>()
        })
        .transpose()?;

    let updated_order_details = match order_details {
        Some(mut order_details) => {
            let mut order_details_amount_string_array: Vec<
                api_models::payments::OrderDetailsWithStringAmount,
            > = Vec::new();
            for order in order_details.iter_mut() {
                let mut order_details_amount_string : api_models::payments::OrderDetailsWithStringAmount = Default::default();
                if order.product_img_link.is_none() {
                    order_details_amount_string.product_img_link =
                        Some(DEFAULT_PRODUCT_IMG.to_string())
                } else {
                    order_details_amount_string.product_img_link = order.product_img_link.clone()
                };
                order_details_amount_string.amount = currency
                    .to_currency_base_unit(order.amount)
                    .into_report()
                    .change_context(errors::ApiErrorResponse::CurrencyConversionFailed)?;
                order_details_amount_string.product_name =
                    capitalize_first_char(&order.product_name.clone());
                order_details_amount_string.quantity = order.quantity;
                order_details_amount_string_array.push(order_details_amount_string)
            }
            Some(order_details_amount_string_array)
        }
        None => None,
    };
    Ok(updated_order_details)
}

pub fn extract_payment_link_config(
    pl_config: serde_json::Value,
) -> Result<api_models::admin::PaymentLinkConfig, error_stack::Report<errors::ApiErrorResponse>> {
    serde_json::from_value::<api_models::admin::PaymentLinkConfig>(pl_config.clone())
        .into_report()
        .change_context(errors::ApiErrorResponse::InvalidDataValue {
            field_name: "payment_link_config",
<<<<<<< HEAD
        })
}

pub fn get_payment_link_config_based_on_priority(
    payment_create_link_config: Option<api_models::payments::PaymentCreatePaymentLinkConfig>,
    business_link_config: Option<serde_json::Value>,
    merchant_name: String,
    default_domain_name: String,
) -> Result<(admin_types::PaymentLinkConfig, String), error_stack::Report<errors::ApiErrorResponse>>
{
    let (domain_name, business_config) = if let Some(business_config) = business_link_config {
        let extracted_value: api_models::admin::BusinessPaymentLinkConfig = business_config
            .parse_value("BusinessPaymentLinkConfig")
            .change_context(errors::ApiErrorResponse::InvalidDataValue {
                field_name: "payment_link_config",
            })
            .attach_printable("Invalid payment_link_config given in business config")?;

        (
            extracted_value
                .domain_name
                .clone()
                .map(|d_name| format!("https://{}", d_name))
                .unwrap_or_else(|| default_domain_name.clone()),
            Some(extracted_value.config),
        )
    } else {
        (default_domain_name, None)
    };

    let theme = payment_create_link_config
        .clone()
        .and_then(|pc_config| pc_config.config.theme)
        .or_else(|| {
            business_config
                .clone()
                .and_then(|business_config| business_config.theme)
        })
        .unwrap_or(DEFAULT_BACKGROUND_COLOR.to_string());

    let logo = payment_create_link_config
        .clone()
        .and_then(|pc_config| pc_config.config.logo)
        .or_else(|| {
            business_config
                .clone()
                .and_then(|business_config| business_config.logo)
        })
        .unwrap_or(DEFAULT_MERCHANT_LOGO.to_string());

    let seller_name = payment_create_link_config
        .clone()
        .and_then(|pc_config| pc_config.config.seller_name)
        .or_else(|| {
            business_config
                .clone()
                .and_then(|business_config| business_config.seller_name)
        })
=======
        })
}

pub fn get_payment_link_config_based_on_priority(
    payment_create_link_config: Option<api_models::payments::PaymentCreatePaymentLinkConfig>,
    business_link_config: Option<serde_json::Value>,
    merchant_name: String,
    default_domain_name: String,
) -> Result<(admin_types::PaymentLinkConfig, String), error_stack::Report<errors::ApiErrorResponse>>
{
    let (domain_name, business_config) = if let Some(business_config) = business_link_config {
        let extracted_value: api_models::admin::BusinessPaymentLinkConfig = business_config
            .parse_value("BusinessPaymentLinkConfig")
            .change_context(errors::ApiErrorResponse::InvalidDataValue {
                field_name: "payment_link_config",
            })
            .attach_printable("Invalid payment_link_config given in business config")?;

        (
            extracted_value
                .domain_name
                .clone()
                .map(|d_name| format!("https://{}", d_name))
                .unwrap_or_else(|| default_domain_name.clone()),
            Some(extracted_value.config),
        )
    } else {
        (default_domain_name, None)
    };

    let theme = payment_create_link_config
        .as_ref()
        .and_then(|pc_config| pc_config.config.theme.clone())
        .or_else(|| {
            business_config
                .as_ref()
                .and_then(|business_config| business_config.theme.clone())
        })
        .unwrap_or(DEFAULT_BACKGROUND_COLOR.to_string());

    let logo = payment_create_link_config
        .as_ref()
        .and_then(|pc_config| pc_config.config.logo.clone())
        .or_else(|| {
            business_config
                .as_ref()
                .and_then(|business_config| business_config.logo.clone())
        })
        .unwrap_or(DEFAULT_MERCHANT_LOGO.to_string());

    let seller_name = payment_create_link_config
        .as_ref()
        .and_then(|pc_config| pc_config.config.seller_name.clone())
        .or_else(|| {
            business_config
                .as_ref()
                .and_then(|business_config| business_config.seller_name.clone())
        })
>>>>>>> cdc5ac47
        .unwrap_or(merchant_name.clone());

    let payment_link_config = admin_types::PaymentLinkConfig {
        theme,
        logo,
        seller_name,
    };

    Ok((payment_link_config, domain_name))
}

fn capitalize_first_char(s: &str) -> String {
    if let Some(first_char) = s.chars().next() {
        let capitalized = first_char.to_uppercase();
        let mut result = capitalized.to_string();
<<<<<<< HEAD
        result.push_str(&s[1..]);
=======
        if let Some(remaining) = s.get(1..) {
            result.push_str(remaining);
        }
>>>>>>> cdc5ac47
        result
    } else {
        s.to_owned()
    }
<<<<<<< HEAD
}

fn check_payment_link_invalid_conditions(
    intent_status: &storage_enums::IntentStatus,
    not_allowed_statuses: &[storage_enums::IntentStatus],
    curr_time: PrimitiveDateTime,
    expiry: PrimitiveDateTime,
) -> bool {
    not_allowed_statuses.contains(intent_status) || curr_time > expiry
=======
>>>>>>> cdc5ac47
}<|MERGE_RESOLUTION|>--- conflicted
+++ resolved
@@ -33,16 +33,12 @@
         .await
         .to_not_found_response(errors::ApiErrorResponse::PaymentLinkNotFound)?;
 
-<<<<<<< HEAD
-    let status = check_payment_link_status(payment_link_config.fulfilment_time);
-=======
     let session_expiry = payment_link_config.fulfilment_time.unwrap_or_else(|| {
         common_utils::date_time::now()
             .saturating_add(time::Duration::seconds(DEFAULT_SESSION_EXPIRY))
     });
 
     let status = check_payment_link_status(session_expiry);
->>>>>>> cdc5ac47
 
     let response = api_models::payments::RetrievePaymentLinkResponse::foreign_from((
         payment_link_config,
@@ -78,12 +74,6 @@
         .map(|merchant_name| merchant_name.into_inner().peek().to_owned())
         .unwrap_or_default();
 
-    let merchant_name_from_merchant_account = merchant_account
-        .merchant_name
-        .clone()
-        .map(|merchant_name| merchant_name.into_inner().peek().to_owned())
-        .unwrap_or_default();
-
     let payment_link = db
         .find_payment_link_by_payment_link_id(&payment_link_id)
         .await
@@ -116,20 +106,13 @@
     )?;
     let order_details = validate_order_details(payment_intent.order_details, currency)?;
 
-<<<<<<< HEAD
     let curr_time = common_utils::date_time::now();
     let session_expiry = payment_link.fulfilment_time.unwrap_or_else(|| {
         curr_time.saturating_add(time::Duration::seconds(DEFAULT_SESSION_EXPIRY))
-=======
-    let session_expiry = payment_link.fulfilment_time.unwrap_or_else(|| {
-        common_utils::date_time::now()
-            .saturating_add(time::Duration::seconds(DEFAULT_SESSION_EXPIRY))
->>>>>>> cdc5ac47
     });
 
     // converting first letter of merchant name to upperCase
     let merchant_name = capitalize_first_char(&payment_link_config.seller_name);
-<<<<<<< HEAD
     let css_script = get_color_scheme_css(payment_link_config.clone());
 
     if check_payment_link_invalid_conditions(
@@ -161,8 +144,6 @@
             services::api::PaymentLinkAction::PaymentLink404NotFound(payment_link_error_data),
         )));
     };
-=======
->>>>>>> cdc5ac47
 
     let payment_details = api_models::payments::PaymentLinkDetails {
         amount: currency
@@ -183,14 +164,9 @@
         merchant_description: payment_intent.description,
     };
 
-<<<<<<< HEAD
     let js_script = get_js_script(api_models::payments::PaymentLinkData::PaymentLinkDetails(
         payment_details,
     ))?;
-=======
-    let js_script = get_js_script(payment_details)?;
-    let css_script = get_color_scheme_css(payment_link_config.clone());
->>>>>>> cdc5ac47
     let payment_link_data = services::PaymentLinkFormData {
         js_script,
         sdk_url: state.conf.payment_link.sdk_url.clone(),
@@ -260,15 +236,9 @@
 }
 
 pub fn check_payment_link_status(
-<<<<<<< HEAD
-    max_age: Option<PrimitiveDateTime>,
-) -> api_models::payments::PaymentLinkStatus {
-    let curr_time = Some(common_utils::date_time::now());
-=======
     max_age: PrimitiveDateTime,
 ) -> api_models::payments::PaymentLinkStatus {
     let curr_time = common_utils::date_time::now();
->>>>>>> cdc5ac47
 
     if curr_time > max_age {
         api_models::payments::PaymentLinkStatus::Expired
@@ -336,7 +306,6 @@
         .into_report()
         .change_context(errors::ApiErrorResponse::InvalidDataValue {
             field_name: "payment_link_config",
-<<<<<<< HEAD
         })
 }
 
@@ -368,65 +337,6 @@
     };
 
     let theme = payment_create_link_config
-        .clone()
-        .and_then(|pc_config| pc_config.config.theme)
-        .or_else(|| {
-            business_config
-                .clone()
-                .and_then(|business_config| business_config.theme)
-        })
-        .unwrap_or(DEFAULT_BACKGROUND_COLOR.to_string());
-
-    let logo = payment_create_link_config
-        .clone()
-        .and_then(|pc_config| pc_config.config.logo)
-        .or_else(|| {
-            business_config
-                .clone()
-                .and_then(|business_config| business_config.logo)
-        })
-        .unwrap_or(DEFAULT_MERCHANT_LOGO.to_string());
-
-    let seller_name = payment_create_link_config
-        .clone()
-        .and_then(|pc_config| pc_config.config.seller_name)
-        .or_else(|| {
-            business_config
-                .clone()
-                .and_then(|business_config| business_config.seller_name)
-        })
-=======
-        })
-}
-
-pub fn get_payment_link_config_based_on_priority(
-    payment_create_link_config: Option<api_models::payments::PaymentCreatePaymentLinkConfig>,
-    business_link_config: Option<serde_json::Value>,
-    merchant_name: String,
-    default_domain_name: String,
-) -> Result<(admin_types::PaymentLinkConfig, String), error_stack::Report<errors::ApiErrorResponse>>
-{
-    let (domain_name, business_config) = if let Some(business_config) = business_link_config {
-        let extracted_value: api_models::admin::BusinessPaymentLinkConfig = business_config
-            .parse_value("BusinessPaymentLinkConfig")
-            .change_context(errors::ApiErrorResponse::InvalidDataValue {
-                field_name: "payment_link_config",
-            })
-            .attach_printable("Invalid payment_link_config given in business config")?;
-
-        (
-            extracted_value
-                .domain_name
-                .clone()
-                .map(|d_name| format!("https://{}", d_name))
-                .unwrap_or_else(|| default_domain_name.clone()),
-            Some(extracted_value.config),
-        )
-    } else {
-        (default_domain_name, None)
-    };
-
-    let theme = payment_create_link_config
         .as_ref()
         .and_then(|pc_config| pc_config.config.theme.clone())
         .or_else(|| {
@@ -454,7 +364,6 @@
                 .as_ref()
                 .and_then(|business_config| business_config.seller_name.clone())
         })
->>>>>>> cdc5ac47
         .unwrap_or(merchant_name.clone());
 
     let payment_link_config = admin_types::PaymentLinkConfig {
@@ -470,18 +379,13 @@
     if let Some(first_char) = s.chars().next() {
         let capitalized = first_char.to_uppercase();
         let mut result = capitalized.to_string();
-<<<<<<< HEAD
-        result.push_str(&s[1..]);
-=======
         if let Some(remaining) = s.get(1..) {
             result.push_str(remaining);
         }
->>>>>>> cdc5ac47
         result
     } else {
         s.to_owned()
     }
-<<<<<<< HEAD
 }
 
 fn check_payment_link_invalid_conditions(
@@ -491,6 +395,4 @@
     expiry: PrimitiveDateTime,
 ) -> bool {
     not_allowed_statuses.contains(intent_status) || curr_time > expiry
-=======
->>>>>>> cdc5ac47
 }