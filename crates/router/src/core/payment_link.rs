--- conflicted
+++ resolved
@@ -1,13 +1,8 @@
 use api_models::admin as admin_types;
 use common_utils::{
     consts::{
-<<<<<<< HEAD
-        DEFAULT_BACKGROUND_COLOR, DEFAULT_FULFILLMENT_TIME, DEFAULT_MERCHANT_LOGO,
-        DEFAULT_PRODUCT_IMG, DEFAULT_SDK_LAYOUT,
-=======
-        DEFAULT_BACKGROUND_COLOR, DEFAULT_MERCHANT_LOGO, DEFAULT_PRODUCT_IMG,
+        DEFAULT_BACKGROUND_COLOR, DEFAULT_MERCHANT_LOGO, DEFAULT_PRODUCT_IMG, DEFAULT_SDK_LAYOUT,
         DEFAULT_SESSION_EXPIRY,
->>>>>>> ee044a0b
     },
     ext_traits::{OptionExt, ValueExt},
 };
@@ -38,16 +33,12 @@
         .await
         .to_not_found_response(errors::ApiErrorResponse::PaymentLinkNotFound)?;
 
-<<<<<<< HEAD
-    let status = check_payment_link_status(payment_link_config.fulfilment_time);
-=======
     let session_expiry = payment_link_config.fulfilment_time.unwrap_or_else(|| {
         common_utils::date_time::now()
             .saturating_add(time::Duration::seconds(DEFAULT_SESSION_EXPIRY))
     });
 
     let status = check_payment_link_status(session_expiry);
->>>>>>> ee044a0b
 
     let response = api_models::payments::RetrievePaymentLinkResponse::foreign_from((
         payment_link_config,
@@ -107,10 +98,7 @@
             theme: DEFAULT_BACKGROUND_COLOR.to_string(),
             logo: DEFAULT_MERCHANT_LOGO.to_string(),
             seller_name: merchant_name_from_merchant_account,
-<<<<<<< HEAD
             sdk_layout: DEFAULT_SDK_LAYOUT.to_owned(),
-=======
->>>>>>> ee044a0b
         }
     };
 
@@ -131,17 +119,10 @@
     )?;
     let order_details = validate_order_details(payment_intent.order_details, currency)?;
 
-<<<<<<< HEAD
-    let curr_time = common_utils::date_time::now();
-    let expiry = payment_link
-        .fulfilment_time
-        .unwrap_or(curr_time.saturating_add(time::Duration::seconds(DEFAULT_FULFILLMENT_TIME)));
-=======
     let session_expiry = payment_link.fulfilment_time.unwrap_or_else(|| {
         common_utils::date_time::now()
             .saturating_add(time::Duration::seconds(DEFAULT_SESSION_EXPIRY))
     });
->>>>>>> ee044a0b
 
     // converting first letter of merchant name to upperCase
     let merchant_name = capitalize_first_char(&payment_link_config.seller_name);
@@ -156,21 +137,14 @@
         merchant_name,
         order_details,
         return_url,
-<<<<<<< HEAD
-        expiry,
-=======
         session_expiry,
->>>>>>> ee044a0b
         pub_key,
         client_secret,
         merchant_logo: payment_link_config.clone().logo,
         max_items_visible_after_collapse: 3,
         theme: payment_link_config.clone().theme,
         merchant_description: payment_intent.description,
-<<<<<<< HEAD
         sdk_layout: payment_link_config.clone().sdk_layout,
-=======
->>>>>>> ee044a0b
     };
 
     let js_script = get_js_script(payment_details)?;
@@ -246,15 +220,9 @@
 }
 
 pub fn check_payment_link_status(
-<<<<<<< HEAD
-    max_age: Option<PrimitiveDateTime>,
-) -> api_models::payments::PaymentLinkStatus {
-    let curr_time = Some(common_utils::date_time::now());
-=======
     max_age: PrimitiveDateTime,
 ) -> api_models::payments::PaymentLinkStatus {
     let curr_time = common_utils::date_time::now();
->>>>>>> ee044a0b
 
     if curr_time > max_age {
         api_models::payments::PaymentLinkStatus::Expired
@@ -315,19 +283,6 @@
     Ok(updated_order_details)
 }
 
-<<<<<<< HEAD
-pub fn extract_business_payment_link_config(
-    pl_config: serde_json::Value,
-) -> Result<admin_types::BusinessPaymentLinkConfig, error_stack::Report<errors::ApiErrorResponse>> {
-    serde_json::from_value::<admin_types::BusinessPaymentLinkConfig>(pl_config.clone())
-        .into_report()
-        .change_context(errors::ApiErrorResponse::InvalidDataValue {
-            field_name: "payment_link_config",
-        })
-}
-
-=======
->>>>>>> ee044a0b
 pub fn extract_payment_link_config(
     pl_config: serde_json::Value,
 ) -> Result<api_models::admin::PaymentLinkConfig, error_stack::Report<errors::ApiErrorResponse>> {
@@ -335,73 +290,6 @@
         .into_report()
         .change_context(errors::ApiErrorResponse::InvalidDataValue {
             field_name: "payment_link_config",
-<<<<<<< HEAD
-        })
-}
-
-pub fn get_payment_link_config_based_on_priority(
-    payment_create_link_config: Option<api_models::payments::PaymentCreatePaymentLinkConfig>,
-    business_link_config: Option<serde_json::Value>,
-    merchant_name: String,
-    default_domain_name: String,
-) -> Result<(admin_types::PaymentLinkConfig, String), error_stack::Report<errors::ApiErrorResponse>>
-{
-    let (domain_name, business_config) = if let Some(business_config) = business_link_config {
-        let extracted_value = extract_business_payment_link_config(business_config)?;
-        (
-            extracted_value
-                .domain_name
-                .clone()
-                .map(|d_name| format!("https://{}", d_name))
-                .unwrap_or_else(|| default_domain_name.clone()),
-            Some(extracted_value.config),
-        )
-    } else {
-        (default_domain_name, None)
-    };
-
-    let pc_config = payment_create_link_config.map(|pc_config| pc_config.config);
-
-    let theme = pc_config
-        .clone()
-        .and_then(|pc_config| pc_config.theme)
-        .or_else(|| {
-            business_config
-                .clone()
-                .and_then(|business_config| business_config.theme)
-        })
-        .unwrap_or(DEFAULT_BACKGROUND_COLOR.to_string());
-
-    let logo = pc_config
-        .clone()
-        .and_then(|pc_config| pc_config.logo)
-        .or_else(|| {
-            business_config
-                .clone()
-                .and_then(|business_config| business_config.logo)
-        })
-        .unwrap_or(DEFAULT_MERCHANT_LOGO.to_string());
-
-    let seller_name = pc_config
-        .clone()
-        .and_then(|pc_config| pc_config.seller_name)
-        .or_else(|| {
-            business_config
-                .clone()
-                .and_then(|business_config| business_config.seller_name)
-        })
-        .unwrap_or(merchant_name.clone());
-
-    let sdk_layout = pc_config
-        .clone()
-        .and_then(|pc_config| pc_config.sdk_layout)
-        .or_else(|| {
-            business_config
-                .clone()
-                .and_then(|business_config| business_config.sdk_layout)
-        })
-        .unwrap_or(DEFAULT_SDK_LAYOUT.to_owned());
-=======
         })
 }
 
@@ -461,16 +349,22 @@
                 .and_then(|business_config| business_config.seller_name.clone())
         })
         .unwrap_or(merchant_name.clone());
->>>>>>> ee044a0b
+
+    let sdk_layout = payment_create_link_config
+        .as_ref()
+        .and_then(|pc_config| pc_config.config.sdk_layout.clone())
+        .or_else(|| {
+            business_config
+                .as_ref()
+                .and_then(|business_config| business_config.sdk_layout.clone())
+        })
+        .unwrap_or(DEFAULT_SDK_LAYOUT.to_owned());
 
     let payment_link_config = admin_types::PaymentLinkConfig {
         theme,
         logo,
         seller_name,
-<<<<<<< HEAD
         sdk_layout,
-=======
->>>>>>> ee044a0b
     };
 
     Ok((payment_link_config, domain_name))
@@ -480,13 +374,9 @@
     if let Some(first_char) = s.chars().next() {
         let capitalized = first_char.to_uppercase();
         let mut result = capitalized.to_string();
-<<<<<<< HEAD
-        result.push_str(&s[1..]);
-=======
         if let Some(remaining) = s.get(1..) {
             result.push_str(remaining);
         }
->>>>>>> ee044a0b
         result
     } else {
         s.to_owned()
