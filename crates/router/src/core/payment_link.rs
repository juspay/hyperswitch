--- conflicted
+++ resolved
@@ -1,11 +1,7 @@
 use api_models::admin as admin_types;
 use common_utils::{
     consts::{
-<<<<<<< HEAD
-        DEFAULT_BACKGROUND_COLOR, DEFAULT_MERCHANT_LOGO, DEFAULT_PAYMENT_LINK_EXPIRY,
-=======
         DEFAULT_BACKGROUND_COLOR, DEFAULT_FULFILLMENT_TIME, DEFAULT_MERCHANT_LOGO,
->>>>>>> 99891e62
         DEFAULT_PRODUCT_IMG,
     },
     ext_traits::{OptionExt, ValueExt},
@@ -37,11 +33,7 @@
         .await
         .to_not_found_response(errors::ApiErrorResponse::PaymentLinkNotFound)?;
 
-<<<<<<< HEAD
-    let status = check_payment_link_status(payment_link_config.max_age);
-=======
     let status = check_payment_link_status(payment_link_config.fulfilment_time);
->>>>>>> 99891e62
 
     let response = api_models::payments::RetrievePaymentLinkResponse::foreign_from((
         payment_link_config,
@@ -83,11 +75,7 @@
         "use payment link for",
     )?;
 
-<<<<<<< HEAD
-    let merchant_name = merchant_account
-=======
     let merchant_name_from_merchant_account = merchant_account
->>>>>>> 99891e62
         .merchant_name
         .clone()
         .map(|merchant_name| merchant_name.into_inner().peek().to_owned())
@@ -102,23 +90,12 @@
         extract_payment_link_config(pl_config_value)?
     } else {
         admin_types::PaymentLinkConfig {
-<<<<<<< HEAD
-            max_age: DEFAULT_PAYMENT_LINK_EXPIRY,
-            theme: DEFAULT_BACKGROUND_COLOR.to_string(),
-            logo: DEFAULT_MERCHANT_LOGO.to_string(),
-            seller_name: merchant_name,
-        }
-    };
-
-    let order_details = validate_order_details(payment_intent.order_details)?;
-=======
             theme: DEFAULT_BACKGROUND_COLOR.to_string(),
             logo: DEFAULT_MERCHANT_LOGO.to_string(),
             seller_name: merchant_name_from_merchant_account,
         }
     };
 
->>>>>>> 99891e62
     let return_url = if let Some(payment_create_return_url) = payment_intent.return_url {
         payment_create_return_url
     } else {
@@ -141,15 +118,8 @@
             .saturating_add(time::Duration::seconds(DEFAULT_FULFILLMENT_TIME))
     });
 
-<<<<<<< HEAD
-    let curr_time = common_utils::date_time::now();
-    let expiry = payment_link
-        .max_age
-        .unwrap_or(curr_time.saturating_add(time::Duration::seconds(DEFAULT_PAYMENT_LINK_EXPIRY)));
-=======
     // converting first letter of merchant name to upperCase
     let merchant_name = capitalize_first_char(&payment_link_config.seller_name);
->>>>>>> 99891e62
 
     let payment_details = api_models::payments::PaymentLinkDetails {
         amount: currency
@@ -158,11 +128,7 @@
             .change_context(errors::ApiErrorResponse::CurrencyConversionFailed)?,
         currency,
         payment_id: payment_intent.payment_id,
-<<<<<<< HEAD
-        merchant_name: payment_link_config.clone().seller_name,
-=======
         merchant_name,
->>>>>>> 99891e62
         order_details,
         return_url,
         expiry,
@@ -246,13 +212,6 @@
     Ok(services::ApplicationResponse::Json(payment_link_list))
 }
 
-<<<<<<< HEAD
-pub fn check_payment_link_status(max_age: Option<PrimitiveDateTime>) -> String {
-    let curr_time = Some(common_utils::date_time::now());
-
-    if curr_time > max_age {
-        "expired".to_string()
-=======
 pub fn check_payment_link_status(
     max_age: Option<PrimitiveDateTime>,
 ) -> api_models::payments::PaymentLinkStatus {
@@ -260,7 +219,6 @@
 
     if curr_time > max_age {
         api_models::payments::PaymentLinkStatus::Expired
->>>>>>> 99891e62
     } else {
         api_models::payments::PaymentLinkStatus::Active
     }
@@ -318,19 +276,6 @@
     Ok(updated_order_details)
 }
 
-<<<<<<< HEAD
-pub fn extract_business_payment_link_config(
-    pl_config: serde_json::Value,
-) -> Result<admin_types::BusinessPaymentLinkConfig, error_stack::Report<errors::ApiErrorResponse>> {
-    serde_json::from_value::<admin_types::BusinessPaymentLinkConfig>(pl_config.clone())
-        .into_report()
-        .change_context(errors::ApiErrorResponse::InvalidDataValue {
-            field_name: "payment_link_config",
-        })
-}
-
-=======
->>>>>>> 99891e62
 pub fn extract_payment_link_config(
     pl_config: serde_json::Value,
 ) -> Result<api_models::admin::PaymentLinkConfig, error_stack::Report<errors::ApiErrorResponse>> {
@@ -338,76 +283,6 @@
         .into_report()
         .change_context(errors::ApiErrorResponse::InvalidDataValue {
             field_name: "payment_link_config",
-<<<<<<< HEAD
-        })
-}
-
-pub fn get_payment_link_config_based_on_priority(
-    payment_create_link_config: Option<api_models::payments::PaymentCreatePaymentLinkConfig>,
-    business_link_config: Option<serde_json::Value>,
-    merchant_name: String,
-    default_domain_name: String,
-) -> Result<(admin_types::PaymentLinkConfig, String), error_stack::Report<errors::ApiErrorResponse>>
-{
-    let (domain_name, business_config) = if let Some(business_config) = business_link_config {
-        let extracted_value = extract_business_payment_link_config(business_config)?;
-        (
-            extracted_value
-                .domain_name
-                .clone()
-                .map(|d_name| format!("https://{}", d_name))
-                .unwrap_or_else(|| default_domain_name.clone()),
-            Some(extracted_value.config),
-        )
-    } else {
-        (default_domain_name, None)
-    };
-
-    let pc_config = payment_create_link_config.map(|pc_config| pc_config.config);
-
-    let theme = pc_config
-        .clone()
-        .and_then(|pc_config| pc_config.theme)
-        .or_else(|| {
-            business_config
-                .clone()
-                .and_then(|business_config| business_config.theme)
-        })
-        .unwrap_or(DEFAULT_BACKGROUND_COLOR.to_string());
-
-    let logo = pc_config
-        .clone()
-        .and_then(|pc_config| pc_config.logo)
-        .or_else(|| {
-            business_config
-                .clone()
-                .and_then(|business_config| business_config.logo)
-        })
-        .unwrap_or(DEFAULT_MERCHANT_LOGO.to_string());
-
-    let seller_name = pc_config
-        .clone()
-        .and_then(|pc_config| pc_config.seller_name)
-        .or_else(|| {
-            business_config
-                .clone()
-                .and_then(|business_config| business_config.seller_name)
-        })
-        .unwrap_or(merchant_name.clone());
-
-    let max_age = pc_config
-        .clone()
-        .and_then(|pc_config| pc_config.max_age)
-        .or_else(|| {
-            business_config
-                .clone()
-                .and_then(|business_config| business_config.max_age)
-        })
-        .unwrap_or(DEFAULT_PAYMENT_LINK_EXPIRY);
-
-    let payment_link_config = admin_types::PaymentLinkConfig {
-        max_age,
-=======
         })
 }
 
@@ -469,15 +344,12 @@
         .unwrap_or(merchant_name.clone());
 
     let payment_link_config = admin_types::PaymentLinkConfig {
->>>>>>> 99891e62
         theme,
         logo,
         seller_name,
     };
 
     Ok((payment_link_config, domain_name))
-<<<<<<< HEAD
-=======
 }
 
 fn capitalize_first_char(s: &str) -> String {
@@ -489,5 +361,4 @@
     } else {
         s.to_owned()
     }
->>>>>>> 99891e62
 }