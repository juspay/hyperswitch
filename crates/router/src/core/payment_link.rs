--- conflicted
+++ resolved
@@ -1,8 +1,7 @@
 use api_models::admin as admin_types;
 use common_utils::{
     consts::{
-        DEFAULT_BACKGROUND_COLOR, DEFAULT_MERCHANT_LOGO, DEFAULT_PAYMENT_LINK_EXPIRY,
-        DEFAULT_PRODUCT_IMG, DEFAULT_SDK_THEME,
+        DEFAULT_BACKGROUND_COLOR, DEFAULT_MERCHANT_LOGO, DEFAULT_PRODUCT_IMG, DEFAULT_SDK_THEME,
     },
     ext_traits::{OptionExt, ValueExt},
 };
@@ -33,11 +32,7 @@
         .await
         .to_not_found_response(errors::ApiErrorResponse::PaymentLinkNotFound)?;
 
-<<<<<<< HEAD
     let status = check_payment_link_status(payment_link_config.expiry);
-=======
-    let status = check_payment_link_status(payment_link_config.max_age);
->>>>>>> 397bfab8
 
     let response = api_models::payments::RetrievePaymentLinkResponse::foreign_from((
         payment_link_config,
@@ -118,11 +113,7 @@
         ),
         order_details,
         return_url,
-<<<<<<< HEAD
         expiry: payment_link.expiry,
-=======
-        expiry: payment_link.max_age,
->>>>>>> 397bfab8
         pub_key,
         client_secret,
         merchant_logo: payment_link_config
@@ -168,11 +159,7 @@
 }
 
 fn get_color_scheme_css(
-<<<<<<< HEAD
-    payment_link_config: api_models::admin::PaymentCreatePaymentLinkConfig,
-=======
     payment_link_config: api_models::payments::PaymentCreatePaymentLinkConfig,
->>>>>>> 397bfab8
     default_primary_color: String,
 ) -> String {
     let background_primary_color = payment_link_config
@@ -273,148 +260,6 @@
         .into_report()
         .change_context(errors::ApiErrorResponse::InvalidDataValue {
             field_name: "payment_link_config",
-<<<<<<< HEAD
-        })
-}
-
-pub fn extract_payment_link_config(
-    pl_config: serde_json::Value,
-) -> Result<
-    admin_types::PaymentCreatePaymentLinkConfig,
-    error_stack::Report<errors::ApiErrorResponse>,
-> {
-    serde_json::from_value::<admin_types::PaymentCreatePaymentLinkConfig>(pl_config.clone())
-        .into_report()
-        .change_context(errors::ApiErrorResponse::InvalidDataValue {
-            field_name: "payment_link_config",
-        })
-}
-
-pub fn get_payment_link_config_based_on_priority(
-    payment_create_link_config: Option<admin_types::PaymentCreatePaymentLinkConfig>,
-    business_link_config: Option<serde_json::Value>,
-    merchant_name: String,
-    default_domain_name: String,
-) -> Result<
-    (admin_types::PaymentCreatePaymentLinkConfig, String),
-    error_stack::Report<errors::ApiErrorResponse>,
-> {
-    match (payment_create_link_config, business_link_config) {
-        (Some(payment_create), Some(business)) => {
-            let business_link_config = extract_business_payment_link_config(business)?;
-            let domain_name = business_link_config
-                .domain_name
-                .map(|domain_name| format!("https://{}", domain_name))
-                .unwrap_or(default_domain_name);
-
-            let theme = payment_create.config.theme.unwrap_or_else(|| {
-                business_link_config
-                    .config
-                    .theme
-                    .unwrap_or(DEFAULT_BACKGROUND_COLOR.to_string())
-            });
-            let logo = payment_create.config.logo.unwrap_or_else(|| {
-                business_link_config
-                    .config
-                    .logo
-                    .unwrap_or(DEFAULT_MERCHANT_LOGO.to_string())
-            });
-            let seller_name = payment_create.config.seller_name.unwrap_or_else(|| {
-                business_link_config
-                    .config
-                    .seller_name
-                    .unwrap_or(merchant_name)
-            });
-
-            // let max_age = payment_create.config.max_age.unwrap_or(
-            //     business_link_config
-            //         .config
-            //         .max_age
-            //         .unwrap_or(DEFAULT_PAYMENT_LINK_EXPIRY),
-            // );
-
-            Ok((
-                admin_types::PaymentCreatePaymentLinkConfig {
-                    config: admin_types::PaymentLinkConfig {
-                        theme: Some(theme),
-                        logo: Some(logo),
-                        seller_name: Some(seller_name),
-                    },
-                },
-                domain_name,
-            ))
-        }
-        (Some(payment_create), None) => {
-            let theme = payment_create
-                .config
-                .theme
-                .unwrap_or(DEFAULT_BACKGROUND_COLOR.to_string());
-            let logo = payment_create
-                .config
-                .logo
-                .unwrap_or(DEFAULT_MERCHANT_LOGO.to_string());
-            let seller_name = payment_create.config.seller_name.unwrap_or(merchant_name);
-            // let max_age = payment_create
-            //     .config
-            //     .max_age
-            //     .unwrap_or(DEFAULT_PAYMENT_LINK_EXPIRY);
-
-            Ok((
-                admin_types::PaymentCreatePaymentLinkConfig {
-                    config: admin_types::PaymentLinkConfig {
-                        theme: Some(theme),
-                        logo: Some(logo),
-                        seller_name: Some(seller_name),
-                    },
-                },
-                default_domain_name,
-            ))
-        }
-        (None, Some(business)) => {
-            let business_link_config = extract_business_payment_link_config(business)?;
-            let domain_name = business_link_config
-                .domain_name
-                .map(|domain_name| format!("https://{}", domain_name))
-                .unwrap_or(default_domain_name);
-            let theme = business_link_config
-                .config
-                .theme
-                .unwrap_or(DEFAULT_BACKGROUND_COLOR.to_string());
-            let logo = business_link_config
-                .config
-                .logo
-                .unwrap_or(DEFAULT_MERCHANT_LOGO.to_string());
-            let seller_name = business_link_config
-                .config
-                .seller_name
-                .unwrap_or(merchant_name);
-            // let max_age = business_link_config
-            //     .config
-            //     .max_age
-            //     .unwrap_or(DEFAULT_PAYMENT_LINK_EXPIRY);
-            Ok((
-                admin_types::PaymentCreatePaymentLinkConfig {
-                    config: admin_types::PaymentLinkConfig {
-                        theme: Some(theme),
-                        logo: Some(logo),
-                        seller_name: Some(seller_name),
-                    },
-                },
-                domain_name,
-            ))
-        }
-        (None, None) => {
-            let default_payment_config = admin_types::PaymentCreatePaymentLinkConfig {
-                config: admin_types::PaymentLinkConfig {
-                    theme: Some(DEFAULT_BACKGROUND_COLOR.to_string()),
-                    logo: Some(DEFAULT_MERCHANT_LOGO.to_string()),
-                    seller_name: Some(merchant_name),
-                },
-            };
-            Ok((default_payment_config, default_domain_name))
-        }
-    }
-=======
         })
 }
 
@@ -486,23 +331,11 @@
         })
         .unwrap_or(merchant_name.clone());
 
-    let max_age = pc_config
-        .clone()
-        .and_then(|pc_config| pc_config.max_age)
-        .or_else(|| {
-            business_config
-                .clone()
-                .and_then(|business_config| business_config.max_age)
-        })
-        .unwrap_or(DEFAULT_PAYMENT_LINK_EXPIRY);
-
     let payment_link_config = admin_types::PaymentLinkConfig {
-        max_age,
         theme,
         logo,
         seller_name,
     };
 
     Ok((payment_link_config, domain_name))
->>>>>>> 397bfab8
 }