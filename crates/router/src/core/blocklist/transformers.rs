<<<<<<< HEAD
use api_models::blocklist;
use common_utils::ext_traits::StringExt;
=======
use api_models::{blocklist, enums as api_enums};
use common_utils::{
    ext_traits::{Encode, StringExt},
    id_type,
    request::RequestContent,
};
>>>>>>> 58acf7ae
use error_stack::ResultExt;
use josekit::jwe;
use masking::{PeekInterface, StrongSecret};
use router_env::{instrument, tracing};

use crate::{
    configs::settings,
    core::{
        errors::{self, CustomResult},
        payment_methods::transformers as payment_methods,
    },
    routes,
    services::{api as services, encryption},
    types::{storage, transformers::ForeignFrom},
    utils::ConnectorResponseExt,
};

const LOCKER_FINGERPRINT_PATH: &str = "/cards/fingerprint";

impl ForeignFrom<storage::Blocklist> for blocklist::AddToBlocklistResponse {
    fn foreign_from(from: storage::Blocklist) -> Self {
        Self {
            fingerprint_id: from.fingerprint_id,
            data_kind: from.data_kind,
            created_at: from.created_at,
        }
    }
}

<<<<<<< HEAD
=======
async fn generate_fingerprint_request(
    jwekey: &settings::Jwekey,
    locker: &settings::Locker,
    payload: &blocklist::GenerateFingerprintRequest,
    locker_choice: api_enums::LockerChoice,
    tenant_id: id_type::TenantId,
    request_id: Option<router_env::RequestId>,
) -> CustomResult<services::Request, errors::VaultError> {
    let payload = payload
        .encode_to_vec()
        .change_context(errors::VaultError::RequestEncodingFailed)?;

    let private_key = jwekey.vault_private_key.peek().as_bytes();

    let jws = encryption::jws_sign_payload(&payload, &locker.locker_signing_key_id, private_key)
        .await
        .change_context(errors::VaultError::RequestEncodingFailed)?;

    let jwe_payload = generate_jwe_payload_for_request(jwekey, &jws, locker_choice).await?;
    let mut url = match locker_choice {
        api_enums::LockerChoice::HyperswitchCardVault => locker.host.to_owned(),
    };
    url.push_str(LOCKER_FINGERPRINT_PATH);
    let mut request = services::Request::new(services::Method::Post, &url);
    request.add_header(headers::CONTENT_TYPE, "application/json".into());
    request.add_header(
        headers::X_TENANT_ID,
        tenant_id.get_string_repr().to_owned().into(),
    );
    if let Some(req_id) = request_id {
        request.add_header(headers::X_REQUEST_ID, req_id.to_string().into());
    }
    request.set_body(RequestContent::Json(Box::new(jwe_payload)));
    Ok(request)
}

async fn generate_jwe_payload_for_request(
    jwekey: &settings::Jwekey,
    jws: &str,
    locker_choice: api_enums::LockerChoice,
) -> CustomResult<encryption::JweBody, errors::VaultError> {
    let jws_payload: Vec<&str> = jws.split('.').collect();

    let generate_jws_body = |payload: Vec<&str>| -> Option<encryption::JwsBody> {
        Some(encryption::JwsBody {
            header: payload.first()?.to_string(),
            payload: payload.get(1)?.to_string(),
            signature: payload.get(2)?.to_string(),
        })
    };

    let jws_body =
        generate_jws_body(jws_payload).ok_or(errors::VaultError::GenerateFingerprintFailed)?;

    let payload = jws_body
        .encode_to_vec()
        .change_context(errors::VaultError::GenerateFingerprintFailed)?;

    let public_key = match locker_choice {
        api_enums::LockerChoice::HyperswitchCardVault => {
            jwekey.vault_encryption_key.peek().as_bytes()
        }
    };

    let jwe_encrypted =
        encryption::encrypt_jwe(&payload, public_key, EncryptionAlgorithm::A256GCM, None)
            .await
            .change_context(errors::VaultError::SaveCardFailed)
            .attach_printable("Error on jwe encrypt")?;
    let jwe_payload: Vec<&str> = jwe_encrypted.split('.').collect();

    let generate_jwe_body = |payload: Vec<&str>| -> Option<encryption::JweBody> {
        Some(encryption::JweBody {
            header: payload.first()?.to_string(),
            iv: payload.get(2)?.to_string(),
            encrypted_payload: payload.get(3)?.to_string(),
            tag: payload.get(4)?.to_string(),
            encrypted_key: payload.get(1)?.to_string(),
        })
    };

    let jwe_body =
        generate_jwe_body(jwe_payload).ok_or(errors::VaultError::GenerateFingerprintFailed)?;

    Ok(jwe_body)
}

>>>>>>> 58acf7ae
#[instrument(skip_all)]
pub async fn generate_fingerprint(
    state: &routes::SessionState,
    card_number: StrongSecret<String>,
    hash_key: StrongSecret<String>,
) -> CustomResult<blocklist::GenerateFingerprintResponsePayload, errors::VaultError> {
    let payload = blocklist::GenerateFingerprintRequest {
        data: card_number,
        key: hash_key,
    };

    let generate_fingerprint_resp = call_to_locker_for_fingerprint(state, &payload).await?;

    Ok(generate_fingerprint_resp)
}

#[instrument(skip_all)]
async fn call_to_locker_for_fingerprint(
    state: &routes::SessionState,
    payload: &blocklist::GenerateFingerprintRequest,
) -> CustomResult<blocklist::GenerateFingerprintResponsePayload, errors::VaultError> {
    let locker = &state.conf.locker;
    let jwekey = state.conf.jwekey.get_inner();

<<<<<<< HEAD
    let request = payment_methods::mk_generic_locker_request(
        jwekey,
        locker,
        payload,
        LOCKER_FINGERPRINT_PATH,
=======
    let request = generate_fingerprint_request(
        jwekey,
        locker,
        payload,
        locker_choice,
>>>>>>> 58acf7ae
        state.tenant.tenant_id.clone(),
        state.request_id.clone(),
    )
    .await?;
    let response = services::call_connector_api(state, request, "call_locker_to_get_fingerprint")
        .await
        .change_context(errors::VaultError::GenerateFingerprintFailed);
    let jwe_body: encryption::JweBody = response
        .get_response_inner("JweBody")
        .change_context(errors::VaultError::GenerateFingerprintFailed)?;

    let decrypted_payload = decrypt_generate_fingerprint_response_payload(
        jwekey,
        jwe_body,
        locker.decryption_scheme.clone(),
    )
    .await
    .change_context(errors::VaultError::GenerateFingerprintFailed)
    .attach_printable("Error getting decrypted fingerprint response payload")?;
    let generate_fingerprint_response: blocklist::GenerateFingerprintResponsePayload =
        decrypted_payload
            .parse_struct("GenerateFingerprintResponse")
            .change_context(errors::VaultError::ResponseDeserializationFailed)?;

    Ok(generate_fingerprint_response)
}

async fn decrypt_generate_fingerprint_response_payload(
    jwekey: &settings::Jwekey,
    jwe_body: encryption::JweBody,
    decryption_scheme: settings::DecryptionScheme,
) -> CustomResult<String, errors::VaultError> {
    let public_key = jwekey.vault_encryption_key.peek().as_bytes();

    let private_key = jwekey.vault_private_key.peek().as_bytes();

    let jwt = payment_methods::get_dotted_jwe(jwe_body);
    let alg = match decryption_scheme {
        settings::DecryptionScheme::RsaOaep => jwe::RSA_OAEP,
        settings::DecryptionScheme::RsaOaep256 => jwe::RSA_OAEP_256,
    };

    let jwe_decrypted = encryption::decrypt_jwe(
        &jwt,
        encryption::KeyIdCheck::SkipKeyIdCheck,
        private_key,
        alg,
    )
    .await
    .change_context(errors::VaultError::SaveCardFailed)
    .attach_printable("Jwe Decryption failed for JweBody for vault")?;

    let jws = jwe_decrypted
        .parse_struct("JwsBody")
        .change_context(errors::VaultError::ResponseDeserializationFailed)?;
    let jws_body = payment_methods::get_dotted_jws(jws);

    encryption::verify_sign(jws_body, public_key)
        .change_context(errors::VaultError::SaveCardFailed)
        .attach_printable("Jws Decryption failed for JwsBody for vault")
}<|MERGE_RESOLUTION|>--- conflicted
+++ resolved
@@ -1,14 +1,9 @@
-<<<<<<< HEAD
-use api_models::blocklist;
-use common_utils::ext_traits::StringExt;
-=======
 use api_models::{blocklist, enums as api_enums};
 use common_utils::{
     ext_traits::{Encode, StringExt},
     id_type,
     request::RequestContent,
 };
->>>>>>> 58acf7ae
 use error_stack::ResultExt;
 use josekit::jwe;
 use masking::{PeekInterface, StrongSecret};
@@ -38,96 +33,6 @@
     }
 }
 
-<<<<<<< HEAD
-=======
-async fn generate_fingerprint_request(
-    jwekey: &settings::Jwekey,
-    locker: &settings::Locker,
-    payload: &blocklist::GenerateFingerprintRequest,
-    locker_choice: api_enums::LockerChoice,
-    tenant_id: id_type::TenantId,
-    request_id: Option<router_env::RequestId>,
-) -> CustomResult<services::Request, errors::VaultError> {
-    let payload = payload
-        .encode_to_vec()
-        .change_context(errors::VaultError::RequestEncodingFailed)?;
-
-    let private_key = jwekey.vault_private_key.peek().as_bytes();
-
-    let jws = encryption::jws_sign_payload(&payload, &locker.locker_signing_key_id, private_key)
-        .await
-        .change_context(errors::VaultError::RequestEncodingFailed)?;
-
-    let jwe_payload = generate_jwe_payload_for_request(jwekey, &jws, locker_choice).await?;
-    let mut url = match locker_choice {
-        api_enums::LockerChoice::HyperswitchCardVault => locker.host.to_owned(),
-    };
-    url.push_str(LOCKER_FINGERPRINT_PATH);
-    let mut request = services::Request::new(services::Method::Post, &url);
-    request.add_header(headers::CONTENT_TYPE, "application/json".into());
-    request.add_header(
-        headers::X_TENANT_ID,
-        tenant_id.get_string_repr().to_owned().into(),
-    );
-    if let Some(req_id) = request_id {
-        request.add_header(headers::X_REQUEST_ID, req_id.to_string().into());
-    }
-    request.set_body(RequestContent::Json(Box::new(jwe_payload)));
-    Ok(request)
-}
-
-async fn generate_jwe_payload_for_request(
-    jwekey: &settings::Jwekey,
-    jws: &str,
-    locker_choice: api_enums::LockerChoice,
-) -> CustomResult<encryption::JweBody, errors::VaultError> {
-    let jws_payload: Vec<&str> = jws.split('.').collect();
-
-    let generate_jws_body = |payload: Vec<&str>| -> Option<encryption::JwsBody> {
-        Some(encryption::JwsBody {
-            header: payload.first()?.to_string(),
-            payload: payload.get(1)?.to_string(),
-            signature: payload.get(2)?.to_string(),
-        })
-    };
-
-    let jws_body =
-        generate_jws_body(jws_payload).ok_or(errors::VaultError::GenerateFingerprintFailed)?;
-
-    let payload = jws_body
-        .encode_to_vec()
-        .change_context(errors::VaultError::GenerateFingerprintFailed)?;
-
-    let public_key = match locker_choice {
-        api_enums::LockerChoice::HyperswitchCardVault => {
-            jwekey.vault_encryption_key.peek().as_bytes()
-        }
-    };
-
-    let jwe_encrypted =
-        encryption::encrypt_jwe(&payload, public_key, EncryptionAlgorithm::A256GCM, None)
-            .await
-            .change_context(errors::VaultError::SaveCardFailed)
-            .attach_printable("Error on jwe encrypt")?;
-    let jwe_payload: Vec<&str> = jwe_encrypted.split('.').collect();
-
-    let generate_jwe_body = |payload: Vec<&str>| -> Option<encryption::JweBody> {
-        Some(encryption::JweBody {
-            header: payload.first()?.to_string(),
-            iv: payload.get(2)?.to_string(),
-            encrypted_payload: payload.get(3)?.to_string(),
-            tag: payload.get(4)?.to_string(),
-            encrypted_key: payload.get(1)?.to_string(),
-        })
-    };
-
-    let jwe_body =
-        generate_jwe_body(jwe_payload).ok_or(errors::VaultError::GenerateFingerprintFailed)?;
-
-    Ok(jwe_body)
-}
-
->>>>>>> 58acf7ae
 #[instrument(skip_all)]
 pub async fn generate_fingerprint(
     state: &routes::SessionState,
@@ -152,19 +57,11 @@
     let locker = &state.conf.locker;
     let jwekey = state.conf.jwekey.get_inner();
 
-<<<<<<< HEAD
     let request = payment_methods::mk_generic_locker_request(
         jwekey,
         locker,
         payload,
         LOCKER_FINGERPRINT_PATH,
-=======
-    let request = generate_fingerprint_request(
-        jwekey,
-        locker,
-        payload,
-        locker_choice,
->>>>>>> 58acf7ae
         state.tenant.tenant_id.clone(),
         state.request_id.clone(),
     )
