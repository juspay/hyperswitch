--- conflicted
+++ resolved
@@ -314,7 +314,6 @@
         get_merchant_fingerprint_secret(state, merchant_id.as_str()).await?;
 
     // Hashed Fingerprint to check whether or not this payment should be blocked.
-<<<<<<< HEAD
     let card_number_fingerprint = if let Some(api_models::payments::PaymentMethodData::Card(card)) = payment_data.payment_method_data.as_ref() {
             generate_fingerprint(
                 state,
@@ -332,27 +331,6 @@
                 Some,
             )
             .map(|payload| payload.card_fingerprint)
-=======
-    let card_number_fingerprint = if let Some(api_models::payments::PaymentMethodData::Card(card)) =
-        payment_data.payment_method_data.as_ref()
-    {
-        generate_fingerprint(
-            state,
-            StrongSecret::new(card.card_number.clone().get_card_no()),
-            StrongSecret::new(merchant_fingerprint_secret.clone()),
-            api_models::enums::LockerChoice::Tartarus,
-        )
-        .await
-        .attach_printable("error in pm fingerprint creation")
-        .map_or_else(
-            |err| {
-                logger::error!(error=?err);
-                None
-            },
-            Some,
-        )
-        .map(|payload| payload.card_fingerprint)
->>>>>>> 4cbbd989
     } else {
         None
     };
