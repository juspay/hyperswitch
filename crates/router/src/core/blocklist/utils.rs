--- conflicted
+++ resolved
@@ -3,10 +3,7 @@
 use common_utils::errors::CustomResult;
 use diesel_models::configs;
 use error_stack::{IntoReport, ResultExt};
-<<<<<<< HEAD
-=======
 use masking::StrongSecret;
->>>>>>> ef5e886a
 
 use super::{errors, transformers::generate_fingerprint, AppState};
 use crate::{
@@ -34,55 +31,6 @@
             delete_card_bin_blocklist_entry(state, &xbin, &merchant_id).await?
         }
 
-<<<<<<< HEAD
-        api_blocklist::DeleteFromBlocklistRequest::Fingerprint(fingerprint_id) => {
-            let blocklist_fingerprint = state
-                .store
-                .find_blocklist_fingerprint_by_merchant_id_fingerprint_id(
-                    &merchant_id,
-                    &fingerprint_id,
-                )
-                .await
-                .to_not_found_response(errors::ApiErrorResponse::GenericNotFoundError {
-                    message: "blocklist record with given fingerprint id not found".to_string(),
-                })?;
-
-            let decrypted_fingerprint = String::from_utf8(
-                state
-                    .encryption_client
-                    .decrypt(blocklist_fingerprint.encrypted_fingerprint.as_bytes())
-                    .await
-                    .change_context(errors::ApiErrorResponse::InternalServerError)
-                    .attach_printable("failed to kms decrypt fingerprint")?,
-            )
-            .into_report()
-            .change_context(errors::ApiErrorResponse::InternalServerError)
-            .attach_printable("failed to encode decrypted fingerprint into String")?;
-
-            let blocklist_entry = state
-                .store
-                .delete_blocklist_entry_by_merchant_id_fingerprint_id(&merchant_id, &fingerprint_id)
-                .await
-                .to_not_found_response(errors::ApiErrorResponse::GenericNotFoundError {
-                    message: "no blocklist record for the given fingerprint id was found"
-                        .to_string(),
-                })?;
-
-            state
-                .store
-                .delete_blocklist_lookup_entry_by_merchant_id_fingerprint(
-                    &merchant_id,
-                    &decrypted_fingerprint,
-                )
-                .await
-                .to_not_found_response(errors::ApiErrorResponse::GenericNotFoundError {
-                    message: "no blocklist record for the given fingerprint id was found"
-                        .to_string(),
-                })?;
-
-            blocklist_entry
-        }
-=======
         api_blocklist::DeleteFromBlocklistRequest::Fingerprint(fingerprint_id) => state
             .store
             .delete_blocklist_entry_by_merchant_id_fingerprint_id(&merchant_id, &fingerprint_id)
@@ -90,7 +38,6 @@
             .to_not_found_response(errors::ApiErrorResponse::GenericNotFoundError {
                 message: "no blocklist record for the given fingerprint id was found".to_string(),
             })?,
->>>>>>> ef5e886a
     };
 
     Ok(blocklist_entry.foreign_into())
@@ -242,46 +189,6 @@
                 }
             }
 
-<<<<<<< HEAD
-            let blocklist_fingerprint = state
-                .store
-                .find_blocklist_fingerprint_by_merchant_id_fingerprint_id(
-                    &merchant_id,
-                    fingerprint_id,
-                )
-                .await
-                .to_not_found_response(errors::ApiErrorResponse::GenericNotFoundError {
-                    message: "fingerprint not found".to_string(),
-                })?;
-
-            let decrypted_fingerprint = String::from_utf8(
-                state
-                    .encryption_client
-                    .decrypt(blocklist_fingerprint.encrypted_fingerprint.as_bytes())
-                    .await
-                    .change_context(errors::ApiErrorResponse::InternalServerError)
-                    .attach_printable("failed to kms decrypt encrypted fingerprint")?,
-            )
-            .into_report()
-            .change_context(errors::ApiErrorResponse::InternalServerError)
-            .attach_printable("failed to encode decrypted fingerprint into String")?;
-
-            state
-                .store
-                .insert_blocklist_lookup_entry(
-                    diesel_models::blocklist_lookup::BlocklistLookupNew {
-                        merchant_id: merchant_id.clone(),
-                        fingerprint: decrypted_fingerprint,
-                    },
-                )
-                .await
-                .to_duplicate_response(errors::ApiErrorResponse::PreconditionFailed {
-                    message: "the payment instrument associated with the given fingerprint is already in the blocklist".to_string(),
-                })
-                .attach_printable("failed to add fingerprint to blocklist lookup")?;
-
-=======
->>>>>>> ef5e886a
             state
                 .store
                 .insert_blocklist_entry(storage::BlocklistNew {
@@ -551,13 +458,6 @@
 ) -> CustomResult<Option<String>, errors::ApiErrorResponse> {
     let merchant_fingerprint_secret = get_merchant_fingerprint_secret(state, &merchant_id).await?;
 
-<<<<<<< HEAD
-    let mut fingerprint_id = None;
-    if let Some(encoded_hash) = card_number_fingerprint {
-        let encrypted_fingerprint = state
-            .encryption_client
-            .encrypt(encoded_hash.as_bytes())
-=======
     Ok(
         if let Some(api_models::payments::PaymentMethodData::Card(card)) =
             payment_method_data.as_ref()
@@ -568,7 +468,6 @@
                 StrongSecret::new(merchant_fingerprint_secret),
                 api_models::enums::LockerChoice::HyperswitchCardVault,
             )
->>>>>>> ef5e886a
             .await
             .attach_printable("error in pm fingerprint creation")
             .map_or_else(
@@ -578,41 +477,10 @@
                 },
                 Some,
             )
-<<<<<<< HEAD
-            .map(String::from_utf8)
-            .transpose()
-            .into_report()
-            .change_context(errors::ApiErrorResponse::InternalServerError)
-            .attach_printable("failed to encode decrypted fingerprint into String")?;
-
-        if let Some(encrypted_fingerprint) = encrypted_fingerprint {
-            fingerprint_id = db
-                .insert_blocklist_fingerprint_entry(
-                    diesel_models::blocklist_fingerprint::BlocklistFingerprintNew {
-                        merchant_id,
-                        fingerprint_id: utils::generate_id(consts::ID_LENGTH, "fingerprint"),
-                        encrypted_fingerprint,
-                        data_kind: common_enums::BlocklistDataKind::PaymentMethod,
-                        created_at: common_utils::date_time::now(),
-                    },
-                )
-                .await
-                .map_or_else(
-                    |e| {
-                        logger::error!(error=?e, "failed storing card fingerprint in db");
-                        None
-                    },
-                    |fp| Some(fp.fingerprint_id),
-                );
-        }
-    }
-    Ok(fingerprint_id)
-=======
             .map(|payload| payload.card_fingerprint)
         } else {
             logger::error!("failed to retrieve card fingerprint");
             None
         },
     )
->>>>>>> ef5e886a
 }