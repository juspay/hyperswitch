--- conflicted
+++ resolved
@@ -464,7 +464,6 @@
     request.check_integrity(request, connector_refund_id.to_owned())
 }
 
-<<<<<<< HEAD
 // ********************************************** REFUND UPDATE **********************************************
 
 pub async fn refund_metadata_update_core(
@@ -499,7 +498,8 @@
         })?;
 
     refunds::RefundResponse::foreign_try_from(response).map(services::ApplicationResponse::Json)
-=======
+}
+
 // ********************************************** REFUND SYNC **********************************************
 
 #[instrument(skip_all)]
@@ -768,7 +768,6 @@
             }
         },
     }
->>>>>>> a64a4d59
 }
 
 // ********************************************** VALIDATIONS **********************************************
