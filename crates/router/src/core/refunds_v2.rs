--- conflicted
+++ resolved
@@ -4,21 +4,17 @@
 use common_utils::{id_type, types as common_utils_types};
 use error_stack::{report, ResultExt};
 use hyperswitch_domain_models::{
-<<<<<<< HEAD
+    {
     refunds::RefundListConstraints,
     router_data::{ErrorResponse, RouterData},
-};
-use hyperswitch_interfaces::integrity::{CheckIntegrity, FlowIntegrity, GetIntegrityObject};
-=======
-    router_data::{ErrorResponse, RouterData},
     router_data_v2::RefundFlowData,
+},
 };
 use hyperswitch_interfaces::{
     api::{Connector as ConnectorTrait, ConnectorIntegration},
     connector_integration_v2::{ConnectorIntegrationV2, ConnectorV2},
     integrity::{CheckIntegrity, FlowIntegrity, GetIntegrityObject},
 };
->>>>>>> 1e243fad
 use router_env::{instrument, tracing};
 
 use crate::{
@@ -471,31 +467,6 @@
     request.check_integrity(request, connector_refund_id.to_owned())
 }
 
-<<<<<<< HEAD
-// ********************************************** Refund list **********************************************
-
-///   If payment-id is provided, lists all the refunds associated with that particular payment-id
-///   If payment-id is not provided, lists the refunds associated with that particular merchant - to the limit specified,if no limits given, it is 10 by default
-#[instrument(skip_all)]
-#[cfg(feature = "olap")]
-pub async fn refund_list(
-    state: SessionState,
-    merchant_account: domain::MerchantAccount,
-    profile: domain::Profile,
-    req: refunds::RefundListRequest,
-) -> errors::RouterResponse<refunds::RefundListResponse> {
-    let db = state.store;
-    let limit = refunds_validator::validate_refund_list(req.limit)?;
-    let offset = req.offset.unwrap_or_default();
-
-    let refund_list = db
-        .filter_refund_by_constraints(
-            merchant_account.get_id(),
-            RefundListConstraints::from((req.clone(), profile.clone())),
-            merchant_account.storage_scheme,
-            limit,
-            offset,
-=======
 // ********************************************** REFUND SYNC **********************************************
 
 #[instrument(skip_all)]
@@ -512,23 +483,10 @@
         .find_refund_by_id(
             &refund_id,
             merchant_context.get_merchant_account().storage_scheme,
->>>>>>> 1e243fad
         )
         .await
         .to_not_found_response(errors::ApiErrorResponse::RefundNotFound)?;
 
-<<<<<<< HEAD
-    let data: Vec<refunds::RefundResponse> = refund_list
-        .into_iter()
-        .map(refunds::RefundResponse::foreign_try_from)
-        .collect::<Result<_, _>>()?;
-
-    let total_count = db
-        .get_total_count_of_refunds(
-            merchant_account.get_id(),
-            RefundListConstraints::from((req, profile)),
-            merchant_account.storage_scheme,
-=======
     let response = Box::pin(refund_retrieve_core(
         state.clone(),
         merchant_context,
@@ -576,20 +534,10 @@
             merchant_context.get_merchant_key_store(),
             &active_attempt_id,
             merchant_context.get_merchant_account().storage_scheme,
->>>>>>> 1e243fad
         )
         .await
         .to_not_found_response(errors::ApiErrorResponse::InternalServerError)?;
 
-<<<<<<< HEAD
-    Ok(services::ApplicationResponse::Json(
-        api_models::refunds::RefundListResponse {
-            count: data.len(),
-            total_count,
-            data,
-        },
-    ))
-=======
     let unified_translated_message = if let (Some(unified_code), Some(unified_message)) =
         (refund.unified_code.clone(), refund.unified_message.clone())
     {
@@ -787,7 +735,56 @@
             }
         },
     }
->>>>>>> 1e243fad
+}
+
+// ********************************************** Refund list **********************************************
+
+///   If payment-id is provided, lists all the refunds associated with that particular payment-id
+///   If payment-id is not provided, lists the refunds associated with that particular merchant - to the limit specified,if no limits given, it is 10 by default
+#[instrument(skip_all)]
+#[cfg(feature = "olap")]
+pub async fn refund_list(
+    state: SessionState,
+    merchant_account: domain::MerchantAccount,
+    profile: domain::Profile,
+    req: refunds::RefundListRequest,
+) -> errors::RouterResponse<refunds::RefundListResponse> {
+    let db = state.store;
+    let limit = refunds_validator::validate_refund_list(req.limit)?;
+    let offset = req.offset.unwrap_or_default();
+
+    let refund_list = db
+        .filter_refund_by_constraints(
+            merchant_account.get_id(),
+            RefundListConstraints::from((req.clone(), profile.clone())),
+            merchant_account.storage_scheme,
+            limit,
+            offset,
+        )
+        .await
+        .to_not_found_response(errors::ApiErrorResponse::RefundNotFound)?;
+
+    let data: Vec<refunds::RefundResponse> = refund_list
+        .into_iter()
+        .map(refunds::RefundResponse::foreign_try_from)
+        .collect::<Result<_, _>>()?;
+
+    let total_count = db
+        .get_total_count_of_refunds(
+            merchant_account.get_id(),
+            RefundListConstraints::from((req, profile)),
+            merchant_account.storage_scheme,
+        )
+        .await
+        .to_not_found_response(errors::ApiErrorResponse::InternalServerError)?;
+
+    Ok(services::ApplicationResponse::Json(
+        api_models::refunds::RefundListResponse {
+            count: data.len(),
+            total_count,
+            data,
+        },
+    ))
 }
 
 // ********************************************** VALIDATIONS **********************************************
