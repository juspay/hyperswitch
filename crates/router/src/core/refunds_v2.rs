use std::{fmt::Debug, str::FromStr};

use api_models::{enums::Connector, refunds::RefundErrorDetails};
use common_utils::{id_type, types as common_utils_types};
use diesel_models::refund as diesel_refund;
use error_stack::{report, ResultExt};
use hyperswitch_domain_models::{
    refunds::RefundListConstraints,
    router_data::{ErrorResponse, RouterData},
    router_data_v2::RefundFlowData,
};
use hyperswitch_interfaces::{
    api::{Connector as ConnectorTrait, ConnectorIntegration},
    connector_integration_v2::{ConnectorIntegrationV2, ConnectorV2},
    integrity::{CheckIntegrity, FlowIntegrity, GetIntegrityObject},
};
use router_env::{instrument, tracing};

use crate::{
    consts,
    core::{
        errors::{self, ConnectorErrorExt, StorageErrorExt},
        payments::{self, access_token, helpers},
        utils::{self as core_utils, refunds_validator},
    },
    db, logger,
    routes::{metrics, SessionState},
    services,
    types::{
        self,
        api::{self, refunds},
        domain,
        storage::{self, enums},
        transformers::{ForeignFrom, ForeignTryFrom},
    },
    utils,
};

#[instrument(skip_all)]
pub async fn refund_create_core(
    state: SessionState,
    platform: domain::Platform,
    req: refunds::RefundsCreateRequest,
    global_refund_id: id_type::GlobalRefundId,
) -> errors::RouterResponse<refunds::RefundResponse> {
    let db = &*state.store;
    let (payment_intent, payment_attempt, amount);

    payment_intent = db
        .find_payment_intent_by_id(
            &(&state).into(),
            &req.payment_id,
            platform.get_processor().get_key_store(),
            platform.get_processor().get_account().storage_scheme,
        )
        .await
        .to_not_found_response(errors::ApiErrorResponse::PaymentNotFound)?;

    utils::when(
        !(payment_intent.status == enums::IntentStatus::Succeeded
            || payment_intent.status == enums::IntentStatus::PartiallyCaptured),
        || {
            Err(report!(errors::ApiErrorResponse::PaymentUnexpectedState {
                current_flow: "refund".into(),
                field_name: "status".into(),
                current_value: payment_intent.status.to_string(),
                states: "succeeded, partially_captured".to_string()
            })
            .attach_printable("unable to refund for a unsuccessful payment intent"))
        },
    )?;

    let captured_amount = payment_intent
        .amount_captured
        .ok_or(errors::ApiErrorResponse::InternalServerError)
        .attach_printable("amount captured is none in a successful payment")?;

    // Amount is not passed in request refer from payment intent.
    amount = req.amount.unwrap_or(captured_amount);

    utils::when(amount <= common_utils_types::MinorUnit::new(0), || {
        Err(report!(errors::ApiErrorResponse::InvalidDataFormat {
            field_name: "amount".to_string(),
            expected_format: "positive integer".to_string()
        })
        .attach_printable("amount less than or equal to zero"))
    })?;

    payment_attempt = db
        .find_payment_attempt_last_successful_or_partially_captured_attempt_by_payment_id(
            &(&state).into(),
            platform.get_processor().get_key_store(),
            &req.payment_id,
            platform.get_processor().get_account().storage_scheme,
        )
        .await
        .to_not_found_response(errors::ApiErrorResponse::SuccessfulPaymentNotFound)?;

    tracing::Span::current().record("global_refund_id", global_refund_id.get_string_repr());

    let merchant_connector_details = req.merchant_connector_details.clone();

    Box::pin(validate_and_create_refund(
        &state,
        &platform,
        &payment_attempt,
        &payment_intent,
        amount,
        req,
        global_refund_id,
        merchant_connector_details,
    ))
    .await
    .map(services::ApplicationResponse::Json)
}

#[allow(clippy::too_many_arguments)]
#[instrument(skip_all)]
pub async fn trigger_refund_to_gateway(
    state: &SessionState,
    refund: &diesel_refund::Refund,
    platform: &domain::Platform,
    payment_attempt: &storage::PaymentAttempt,
    payment_intent: &storage::PaymentIntent,
    return_raw_connector_response: Option<bool>,
) -> errors::RouterResult<(diesel_refund::Refund, Option<masking::Secret<String>>)> {
    let db = &*state.store;

    let mca_id = payment_attempt.get_attempt_merchant_connector_account_id()?;

    let storage_scheme = platform.get_processor().get_account().storage_scheme;

    let mca = db
        .find_merchant_connector_account_by_id(
            &state.into(),
            &mca_id,
            platform.get_processor().get_key_store(),
        )
        .await
        .change_context(errors::ApiErrorResponse::InternalServerError)
        .attach_printable("Failed to fetch merchant connector account")?;

    metrics::REFUND_COUNT.add(
        1,
        router_env::metric_attributes!(("connector", mca_id.get_string_repr().to_string())),
    );

    let connector_enum = mca.connector_name;

    let connector: api::ConnectorData = api::ConnectorData::get_connector_by_name(
        &state.conf.connectors,
        &connector_enum.to_string(),
        api::GetToken::Connector,
        Some(mca_id.clone()),
    )?;

    refunds_validator::validate_for_valid_refunds(payment_attempt, connector.connector_name)?;

    let merchant_connector_account =
        domain::MerchantConnectorAccountTypeDetails::MerchantConnectorAccount(Box::new(mca));

    let mut router_data = core_utils::construct_refund_router_data(
        state,
        connector_enum,
        platform,
        payment_intent,
        payment_attempt,
        refund,
        &merchant_connector_account,
    )
    .await?;

    let add_access_token_result = Box::pin(access_token::add_access_token(
        state,
        &connector,
        &router_data,
        None,
    ))
    .await?;

    logger::debug!(refund_router_data=?router_data);

    access_token::update_router_data_with_access_token_result(
        &add_access_token_result,
        &mut router_data,
        &payments::CallConnectorAction::Trigger,
    );

    let connector_response = Box::pin(call_connector_service(
        state,
        &connector,
        add_access_token_result,
        router_data,
        return_raw_connector_response,
    ))
    .await;

    let refund_update = get_refund_update_object(
        state,
        &connector,
        &storage_scheme,
        platform,
        &connector_response,
    )
    .await;

    let response = match refund_update {
        Some(refund_update) => state
            .store
            .update_refund(
                refund.to_owned(),
                refund_update,
                platform.get_processor().get_account().storage_scheme,
            )
            .await
            .to_not_found_response(errors::ApiErrorResponse::InternalServerError)
            .attach_printable_lazy(|| {
                format!(
                    "Failed while updating refund: refund_id: {}",
                    refund.id.get_string_repr()
                )
            })?,
        None => refund.to_owned(),
    };
    let raw_connector_response = connector_response
        .as_ref()
        .ok()
        .and_then(|data| data.raw_connector_response.clone());
    // Implement outgoing webhooks here
    connector_response.to_refund_failed_response()?;
    Ok((response, raw_connector_response))
}

#[allow(clippy::too_many_arguments)]
#[instrument(skip_all)]
pub async fn internal_trigger_refund_to_gateway(
    state: &SessionState,
    refund: &diesel_refund::Refund,
    platform: &domain::Platform,
    payment_attempt: &storage::PaymentAttempt,
    payment_intent: &storage::PaymentIntent,
    merchant_connector_details: common_types::domain::MerchantConnectorAuthDetails,
<<<<<<< HEAD
) -> errors::RouterResult<diesel_refund::Refund> {
    let storage_scheme = platform.get_processor().get_account().storage_scheme;
=======
    return_raw_connector_response: Option<bool>,
) -> errors::RouterResult<(diesel_refund::Refund, Option<masking::Secret<String>>)> {
    let storage_scheme = merchant_context.get_merchant_account().storage_scheme;
>>>>>>> 7b044ade

    let routed_through = payment_attempt
        .connector
        .clone()
        .ok_or(errors::ApiErrorResponse::InternalServerError)
        .attach_printable("Failed to retrieve connector from payment attempt")?;

    metrics::REFUND_COUNT.add(
        1,
        router_env::metric_attributes!(("connector", routed_through.clone())),
    );

    let connector_enum = merchant_connector_details.connector_name;

    let connector: api::ConnectorData = api::ConnectorData::get_connector_by_name(
        &state.conf.connectors,
        &connector_enum.to_string(),
        api::GetToken::Connector,
        None,
    )?;

    refunds_validator::validate_for_valid_refunds(payment_attempt, connector.connector_name)?;

    let merchant_connector_account =
        domain::MerchantConnectorAccountTypeDetails::MerchantConnectorDetails(
            merchant_connector_details,
        );

    let mut router_data = core_utils::construct_refund_router_data(
        state,
        connector_enum,
        platform,
        payment_intent,
        payment_attempt,
        refund,
        &merchant_connector_account,
    )
    .await?;

    let add_access_token_result = Box::pin(access_token::add_access_token(
        state,
        &connector,
        &router_data,
        None,
    ))
    .await?;

    access_token::update_router_data_with_access_token_result(
        &add_access_token_result,
        &mut router_data,
        &payments::CallConnectorAction::Trigger,
    );

    let connector_response = Box::pin(call_connector_service(
        state,
        &connector,
        add_access_token_result,
        router_data,
        return_raw_connector_response,
    ))
    .await;

    let refund_update = get_refund_update_object(
        state,
        &connector,
        &storage_scheme,
        platform,
        &connector_response,
    )
    .await;

    let response = match refund_update {
        Some(refund_update) => state
            .store
            .update_refund(
                refund.to_owned(),
                refund_update,
                platform.get_processor().get_account().storage_scheme,
            )
            .await
            .to_not_found_response(errors::ApiErrorResponse::InternalServerError)
            .attach_printable_lazy(|| {
                format!(
                    "Failed while updating refund: refund_id: {}",
                    refund.id.get_string_repr()
                )
            })?,
        None => refund.to_owned(),
    };
    let raw_connector_response = connector_response
        .as_ref()
        .ok()
        .and_then(|data| data.raw_connector_response.clone());
    // Implement outgoing webhooks here
    connector_response.to_refund_failed_response()?;
    Ok((response, raw_connector_response))
}

async fn call_connector_service<F>(
    state: &SessionState,
    connector: &api::ConnectorData,
    add_access_token_result: types::AddAccessTokenResult,
    router_data: RouterData<F, types::RefundsData, types::RefundsResponseData>,
    return_raw_connector_response: Option<bool>,
) -> Result<
    RouterData<F, types::RefundsData, types::RefundsResponseData>,
    error_stack::Report<errors::ConnectorError>,
>
where
    F: Debug + Clone + 'static,
    dyn ConnectorTrait + Sync:
        ConnectorIntegration<F, types::RefundsData, types::RefundsResponseData>,
    dyn ConnectorV2 + Sync:
        ConnectorIntegrationV2<F, RefundFlowData, types::RefundsData, types::RefundsResponseData>,
{
    if !(add_access_token_result.connector_supports_access_token
        && router_data.access_token.is_none())
    {
        let connector_integration: services::BoxedRefundConnectorIntegrationInterface<
            F,
            types::RefundsData,
            types::RefundsResponseData,
        > = connector.connector.get_connector_integration();
        services::execute_connector_processing_step(
            state,
            connector_integration,
            &router_data,
            payments::CallConnectorAction::Trigger,
            None,
            return_raw_connector_response,
        )
        .await
    } else {
        Ok(router_data)
    }
}

async fn get_refund_update_object(
    state: &SessionState,
    connector: &api::ConnectorData,
    storage_scheme: &enums::MerchantStorageScheme,
    platform: &domain::Platform,
    router_data_response: &Result<
        RouterData<api::Execute, types::RefundsData, types::RefundsResponseData>,
        error_stack::Report<errors::ConnectorError>,
    >,
) -> Option<diesel_refund::RefundUpdate> {
    match router_data_response {
        // This error is related to connector implementation i.e if no implementation for refunds for that specific connector in HS or the connector does not support refund itself.
        Err(err) => get_connector_implementation_error_refund_update(err, *storage_scheme),
        Ok(response) => {
            let response = perform_integrity_check(response.clone());
            match response.response.clone() {
                Err(err) => Some(
                    get_connector_error_refund_update(state, err, connector, storage_scheme).await,
                ),
                Ok(refund_response_data) => Some(get_refund_update_for_refund_response_data(
                    response,
                    connector,
                    refund_response_data,
                    storage_scheme,
                    platform,
                )),
            }
        }
    }
}

fn get_connector_implementation_error_refund_update(
    error: &error_stack::Report<errors::ConnectorError>,
    storage_scheme: enums::MerchantStorageScheme,
) -> Option<diesel_refund::RefundUpdate> {
    Option::<diesel_refund::RefundUpdate>::foreign_from((error.current_context(), storage_scheme))
}

async fn get_connector_error_refund_update(
    state: &SessionState,
    err: ErrorResponse,
    connector: &api::ConnectorData,
    storage_scheme: &enums::MerchantStorageScheme,
) -> diesel_refund::RefundUpdate {
    let unified_error_object = get_unified_error_and_message(state, &err, connector).await;

    diesel_refund::RefundUpdate::build_error_update_for_unified_error_and_message(
        unified_error_object,
        err.reason.or(Some(err.message)),
        Some(err.code),
        storage_scheme,
    )
}

async fn get_unified_error_and_message(
    state: &SessionState,
    err: &ErrorResponse,
    connector: &api::ConnectorData,
) -> (String, String) {
    let option_gsm = helpers::get_gsm_record(
        state,
        Some(err.code.clone()),
        Some(err.message.clone()),
        connector.connector_name.to_string(),
        consts::REFUND_FLOW_STR.to_string(),
    )
    .await;
    // Note: Some connectors do not have a separate list of refund errors
    // In such cases, the error codes and messages are stored under "Authorize" flow in GSM table
    // So we will have to fetch the GSM using Authorize flow in case GSM is not found using "refund_flow"
    let option_gsm = if option_gsm.is_none() {
        helpers::get_gsm_record(
            state,
            Some(err.code.clone()),
            Some(err.message.clone()),
            connector.connector_name.to_string(),
            consts::AUTHORIZE_FLOW_STR.to_string(),
        )
        .await
    } else {
        option_gsm
    };

    let gsm_unified_code = option_gsm.as_ref().and_then(|gsm| gsm.unified_code.clone());
    let gsm_unified_message = option_gsm.and_then(|gsm| gsm.unified_message);

    match gsm_unified_code.as_ref().zip(gsm_unified_message.as_ref()) {
        Some((code, message)) => (code.to_owned(), message.to_owned()),
        None => (
            consts::DEFAULT_UNIFIED_ERROR_CODE.to_owned(),
            consts::DEFAULT_UNIFIED_ERROR_MESSAGE.to_owned(),
        ),
    }
}

pub fn get_refund_update_for_refund_response_data(
    router_data: RouterData<api::Execute, types::RefundsData, types::RefundsResponseData>,
    connector: &api::ConnectorData,
    refund_response_data: types::RefundsResponseData,
    storage_scheme: &enums::MerchantStorageScheme,
    platform: &domain::Platform,
) -> diesel_refund::RefundUpdate {
    // match on connector integrity checks
    match router_data.integrity_check.clone() {
        Err(err) => {
            let connector_refund_id = err
                .connector_transaction_id
                .map(common_utils_types::ConnectorTransactionId::from);

            metrics::INTEGRITY_CHECK_FAILED.add(
                1,
                router_env::metric_attributes!(
                    ("connector", connector.connector_name.to_string()),
                    (
                        "merchant_id",
                        platform.get_processor().get_account().get_id().clone()
                    ),
                ),
            );

            diesel_refund::RefundUpdate::build_error_update_for_integrity_check_failure(
                err.field_names,
                connector_refund_id,
                storage_scheme,
            )
        }
        Ok(()) => {
            if refund_response_data.refund_status == diesel_models::enums::RefundStatus::Success {
                metrics::SUCCESSFUL_REFUND.add(
                    1,
                    router_env::metric_attributes!((
                        "connector",
                        connector.connector_name.to_string(),
                    )),
                )
            }

            let connector_refund_id = common_utils_types::ConnectorTransactionId::from(
                refund_response_data.connector_refund_id,
            );

            diesel_refund::RefundUpdate::build_refund_update(
                connector_refund_id,
                refund_response_data.refund_status,
                storage_scheme,
            )
        }
    }
}

pub fn perform_integrity_check<F>(
    mut router_data: RouterData<F, types::RefundsData, types::RefundsResponseData>,
) -> RouterData<F, types::RefundsData, types::RefundsResponseData>
where
    F: Debug + Clone + 'static,
{
    // Initiating Integrity check
    let integrity_result = check_refund_integrity(&router_data.request, &router_data.response);
    router_data.integrity_check = integrity_result;
    router_data
}

impl ForeignFrom<(&errors::ConnectorError, enums::MerchantStorageScheme)>
    for Option<diesel_refund::RefundUpdate>
{
    fn foreign_from(
        (from, storage_scheme): (&errors::ConnectorError, enums::MerchantStorageScheme),
    ) -> Self {
        match from {
            errors::ConnectorError::NotImplemented(message) => {
                Some(diesel_refund::RefundUpdate::ErrorUpdate {
                    refund_status: Some(enums::RefundStatus::Failure),
                    refund_error_message: Some(
                        errors::ConnectorError::NotImplemented(message.to_owned()).to_string(),
                    ),
                    refund_error_code: Some("NOT_IMPLEMENTED".to_string()),
                    updated_by: storage_scheme.to_string(),
                    connector_refund_id: None,
                    processor_refund_data: None,
                    unified_code: None,
                    unified_message: None,
                })
            }
            errors::ConnectorError::NotSupported { message, connector } => {
                Some(diesel_refund::RefundUpdate::ErrorUpdate {
                    refund_status: Some(enums::RefundStatus::Failure),
                    refund_error_message: Some(format!(
                        "{message} is not supported by {connector}"
                    )),
                    refund_error_code: Some("NOT_SUPPORTED".to_string()),
                    updated_by: storage_scheme.to_string(),
                    connector_refund_id: None,
                    processor_refund_data: None,
                    unified_code: None,
                    unified_message: None,
                })
            }
            _ => None,
        }
    }
}

pub fn check_refund_integrity<T, Request>(
    request: &Request,
    refund_response_data: &Result<types::RefundsResponseData, ErrorResponse>,
) -> Result<(), common_utils::errors::IntegrityCheckError>
where
    T: FlowIntegrity,
    Request: GetIntegrityObject<T> + CheckIntegrity<Request, T>,
{
    let connector_refund_id = refund_response_data
        .as_ref()
        .map(|resp_data| resp_data.connector_refund_id.clone())
        .ok();

    request.check_integrity(request, connector_refund_id.to_owned())
}

// ********************************************** REFUND UPDATE **********************************************

pub async fn refund_metadata_update_core(
    state: SessionState,
    merchant_account: domain::MerchantAccount,
    req: refunds::RefundMetadataUpdateRequest,
    global_refund_id: id_type::GlobalRefundId,
) -> errors::RouterResponse<refunds::RefundResponse> {
    let db = state.store.as_ref();
    let refund = db
        .find_refund_by_id(&global_refund_id, merchant_account.storage_scheme)
        .await
        .to_not_found_response(errors::ApiErrorResponse::RefundNotFound)?;

    let response = db
        .update_refund(
            refund,
            diesel_refund::RefundUpdate::MetadataAndReasonUpdate {
                metadata: req.metadata,
                reason: req.reason,
                updated_by: merchant_account.storage_scheme.to_string(),
            },
            merchant_account.storage_scheme,
        )
        .await
        .change_context(errors::ApiErrorResponse::InternalServerError)
        .attach_printable_lazy(|| {
            format!(
                "Unable to update refund with refund_id: {}",
                global_refund_id.get_string_repr()
            )
        })?;

    refunds::RefundResponse::foreign_try_from(response).map(services::ApplicationResponse::Json)
}

// ********************************************** REFUND SYNC **********************************************

#[instrument(skip_all)]
pub async fn refund_retrieve_core_with_refund_id(
    state: SessionState,
    platform: domain::Platform,
    profile: domain::Profile,
    request: refunds::RefundsRetrieveRequest,
) -> errors::RouterResponse<refunds::RefundResponse> {
    let refund_id = request.refund_id.clone();
    let db = &*state.store;
    let profile_id = profile.get_id().to_owned();
    let refund = db
        .find_refund_by_id(
            &refund_id,
            platform.get_processor().get_account().storage_scheme,
        )
        .await
        .to_not_found_response(errors::ApiErrorResponse::RefundNotFound)?;

    let (response, raw_connector_response) = Box::pin(refund_retrieve_core(
        state.clone(),
        platform,
        Some(profile_id),
        request,
        refund,
    ))
    .await?;

    api::RefundResponse::foreign_try_from(response).map(services::ApplicationResponse::Json)
}

#[instrument(skip_all)]
pub async fn refund_retrieve_core(
    state: SessionState,
    platform: domain::Platform,
    profile_id: Option<id_type::ProfileId>,
    request: refunds::RefundsRetrieveRequest,
    refund: diesel_refund::Refund,
) -> errors::RouterResult<(diesel_refund::Refund, Option<masking::Secret<String>>)> {
    let db = &*state.store;

    let key_manager_state = &(&state).into();
    core_utils::validate_profile_id_from_auth_layer(profile_id, &refund)?;
    let payment_id = &refund.payment_id;
    let payment_intent = db
        .find_payment_intent_by_id(
            key_manager_state,
            payment_id,
            platform.get_processor().get_key_store(),
            platform.get_processor().get_account().storage_scheme,
        )
        .await
        .to_not_found_response(errors::ApiErrorResponse::PaymentNotFound)?;

    let active_attempt_id = payment_intent
        .active_attempt_id
        .clone()
        .ok_or(errors::ApiErrorResponse::InternalServerError)
        .attach_printable("Active attempt id not found")?;

    let payment_attempt = db
        .find_payment_attempt_by_id(
            key_manager_state,
            platform.get_processor().get_key_store(),
            &active_attempt_id,
            platform.get_processor().get_account().storage_scheme,
        )
        .await
        .to_not_found_response(errors::ApiErrorResponse::InternalServerError)?;

    let unified_translated_message = if let (Some(unified_code), Some(unified_message)) =
        (refund.unified_code.clone(), refund.unified_message.clone())
    {
        helpers::get_unified_translation(
            &state,
            unified_code,
            unified_message.clone(),
            state.locale.to_string(),
        )
        .await
        .or(Some(unified_message))
    } else {
        refund.unified_message
    };

    let refund = diesel_refund::Refund {
        unified_message: unified_translated_message,
        ..refund
    };

    let (response, raw_connector_response) = if should_call_refund(
        &refund,
        request.force_sync.unwrap_or(false),
        request.return_raw_connector_response.unwrap_or(false),
    ) {
        if state.conf.merchant_id_auth.merchant_id_auth_enabled {
            let merchant_connector_details = match request.merchant_connector_details {
                Some(details) => details,
                None => {
                    return Err(report!(errors::ApiErrorResponse::MissingRequiredField {
                        field_name: "merchant_connector_details"
                    }));
                }
            };
            Box::pin(internal_sync_refund_with_gateway(
                &state,
                &platform,
                &payment_attempt,
                &payment_intent,
                &refund,
                merchant_connector_details,
                request.return_raw_connector_response,
            ))
            .await
        } else {
            Box::pin(sync_refund_with_gateway(
                &state,
                &platform,
                &payment_attempt,
                &payment_intent,
                &refund,
                request.return_raw_connector_response,
            ))
            .await
        }
    } else {
        Ok((refund, None))
    }?;
    Ok((response, raw_connector_response))
}

fn should_call_refund(
    refund: &diesel_models::refund::Refund,
    force_sync: bool,
    return_raw_connector_response: bool,
) -> bool {
    // This implies, we cannot perform a refund sync & `the connector_refund_id`
    // doesn't exist
    let predicate1 = refund.connector_refund_id.is_some();

    // This allows refund sync at connector level if force_sync is enabled, or
    // checks if the refund has failed
    let predicate2 = return_raw_connector_response
        || force_sync
        || !matches!(
            refund.refund_status,
            diesel_models::enums::RefundStatus::Failure
                | diesel_models::enums::RefundStatus::Success
        );

    predicate1 && predicate2
}

#[allow(clippy::too_many_arguments)]
#[instrument(skip_all)]
pub async fn sync_refund_with_gateway(
    state: &SessionState,
    platform: &domain::Platform,
    payment_attempt: &storage::PaymentAttempt,
    payment_intent: &storage::PaymentIntent,
    refund: &diesel_refund::Refund,
    return_raw_connector_response: Option<bool>,
) -> errors::RouterResult<(diesel_refund::Refund, Option<masking::Secret<String>>)> {
    let db = &*state.store;

    let connector_id = refund.connector.to_string();
    let connector: api::ConnectorData = api::ConnectorData::get_connector_by_name(
        &state.conf.connectors,
        &connector_id,
        api::GetToken::Connector,
        payment_attempt.merchant_connector_id.clone(),
    )
    .change_context(errors::ApiErrorResponse::InternalServerError)
    .attach_printable("Failed to get the connector")?;

    let mca_id = payment_attempt.get_attempt_merchant_connector_account_id()?;

    let mca = db
        .find_merchant_connector_account_by_id(
            &state.into(),
            &mca_id,
            platform.get_processor().get_key_store(),
        )
        .await
        .change_context(errors::ApiErrorResponse::InternalServerError)
        .attach_printable("Failed to fetch merchant connector account")?;

    let connector_enum = mca.connector_name;

    let merchant_connector_account =
        domain::MerchantConnectorAccountTypeDetails::MerchantConnectorAccount(Box::new(mca));

    let mut router_data = core_utils::construct_refund_router_data::<api::RSync>(
        state,
        connector_enum,
        platform,
        payment_intent,
        payment_attempt,
        refund,
        &merchant_connector_account,
    )
    .await?;

    let add_access_token_result = Box::pin(access_token::add_access_token(
        state,
        &connector,
        &router_data,
        None,
    ))
    .await?;

    logger::debug!(refund_retrieve_router_data=?router_data);

    access_token::update_router_data_with_access_token_result(
        &add_access_token_result,
        &mut router_data,
        &payments::CallConnectorAction::Trigger,
    );

    let connector_response = Box::pin(call_connector_service(
        state,
        &connector,
        add_access_token_result,
        router_data,
        return_raw_connector_response,
    ))
    .await
    .to_refund_failed_response()?;

    let connector_response = perform_integrity_check(connector_response);

<<<<<<< HEAD
    let refund_update = build_refund_update_for_rsync(&connector, platform, connector_response);
=======
    let refund_update =
        build_refund_update_for_rsync(&connector, merchant_context, connector_response.clone());
>>>>>>> 7b044ade

    let response = state
        .store
        .update_refund(
            refund.to_owned(),
            refund_update,
            platform.get_processor().get_account().storage_scheme,
        )
        .await
        .to_not_found_response(errors::ApiErrorResponse::RefundNotFound)
        .attach_printable_lazy(|| {
            format!(
                "Unable to update refund with refund_id: {}",
                refund.id.get_string_repr()
            )
        })?;

    // Implement outgoing webhook here
    Ok((response, connector_response.raw_connector_response))
}

#[allow(clippy::too_many_arguments)]
#[instrument(skip_all)]
pub async fn internal_sync_refund_with_gateway(
    state: &SessionState,
    platform: &domain::Platform,
    payment_attempt: &storage::PaymentAttempt,
    payment_intent: &storage::PaymentIntent,
    refund: &diesel_refund::Refund,
    merchant_connector_details: common_types::domain::MerchantConnectorAuthDetails,
    return_raw_connector_response: Option<bool>,
) -> errors::RouterResult<(diesel_refund::Refund, Option<masking::Secret<String>>)> {
    let connector_enum = merchant_connector_details.connector_name;

    let connector: api::ConnectorData = api::ConnectorData::get_connector_by_name(
        &state.conf.connectors,
        &connector_enum.to_string(),
        api::GetToken::Connector,
        None,
    )?;

    let merchant_connector_account =
        domain::MerchantConnectorAccountTypeDetails::MerchantConnectorDetails(
            merchant_connector_details,
        );

    let mut router_data = core_utils::construct_refund_router_data::<api::RSync>(
        state,
        connector_enum,
        platform,
        payment_intent,
        payment_attempt,
        refund,
        &merchant_connector_account,
    )
    .await?;

    let add_access_token_result = Box::pin(access_token::add_access_token(
        state,
        &connector,
        &router_data,
        None,
    ))
    .await?;

    access_token::update_router_data_with_access_token_result(
        &add_access_token_result,
        &mut router_data,
        &payments::CallConnectorAction::Trigger,
    );

    let connector_response = Box::pin(call_connector_service(
        state,
        &connector,
        add_access_token_result,
        router_data,
        return_raw_connector_response,
    ))
    .await
    .to_refund_failed_response()?;

    let connector_response = perform_integrity_check(connector_response);

<<<<<<< HEAD
    let refund_update = build_refund_update_for_rsync(&connector, platform, connector_response);
=======
    let refund_update =
        build_refund_update_for_rsync(&connector, merchant_context, connector_response.clone());
>>>>>>> 7b044ade

    let response = state
        .store
        .update_refund(
            refund.to_owned(),
            refund_update,
            platform.get_processor().get_account().storage_scheme,
        )
        .await
        .to_not_found_response(errors::ApiErrorResponse::RefundNotFound)
        .attach_printable_lazy(|| {
            format!(
                "Unable to update refund with refund_id: {}",
                refund.id.get_string_repr()
            )
        })?;

    // Implement outgoing webhook here
    Ok((response, connector_response.raw_connector_response))
}

pub fn build_refund_update_for_rsync(
    connector: &api::ConnectorData,
    platform: &domain::Platform,
    router_data_response: RouterData<api::RSync, types::RefundsData, types::RefundsResponseData>,
) -> diesel_refund::RefundUpdate {
    let merchant_account = platform.get_processor().get_account();
    let storage_scheme = &platform.get_processor().get_account().storage_scheme;

    match router_data_response.response {
        Err(error_message) => {
            let refund_status = match error_message.status_code {
                // marking failure for 2xx because this is genuine refund failure
                200..=299 => Some(enums::RefundStatus::Failure),
                _ => None,
            };
            let refund_error_message = error_message.reason.or(Some(error_message.message));
            let refund_error_code = Some(error_message.code);

            diesel_refund::RefundUpdate::build_error_update_for_refund_failure(
                refund_status,
                refund_error_message,
                refund_error_code,
                storage_scheme,
            )
        }
        Ok(response) => match router_data_response.integrity_check.clone() {
            Err(err) => {
                metrics::INTEGRITY_CHECK_FAILED.add(
                    1,
                    router_env::metric_attributes!(
                        ("connector", connector.connector_name.to_string()),
                        ("merchant_id", merchant_account.get_id().clone()),
                    ),
                );

                let connector_refund_id = err
                    .connector_transaction_id
                    .map(common_utils_types::ConnectorTransactionId::from);

                diesel_refund::RefundUpdate::build_error_update_for_integrity_check_failure(
                    err.field_names,
                    connector_refund_id,
                    storage_scheme,
                )
            }
            Ok(()) => {
                let connector_refund_id =
                    common_utils_types::ConnectorTransactionId::from(response.connector_refund_id);

                diesel_refund::RefundUpdate::build_refund_update(
                    connector_refund_id,
                    response.refund_status,
                    storage_scheme,
                )
            }
        },
    }
}

// ********************************************** Refund list **********************************************

///   If payment_id is provided, lists all the refunds associated with that particular payment_id
///   If payment_id is not provided, lists the refunds associated with that particular merchant - to the limit specified,if no limits given, it is 10 by default
#[instrument(skip_all)]
#[cfg(feature = "olap")]
pub async fn refund_list(
    state: SessionState,
    merchant_account: domain::MerchantAccount,
    profile: domain::Profile,
    req: refunds::RefundListRequest,
) -> errors::RouterResponse<refunds::RefundListResponse> {
    let db = state.store;
    let limit = refunds_validator::validate_refund_list(req.limit)?;
    let offset = req.offset.unwrap_or_default();

    let refund_list = db
        .filter_refund_by_constraints(
            merchant_account.get_id(),
            RefundListConstraints::from((req.clone(), profile.clone())),
            merchant_account.storage_scheme,
            limit,
            offset,
        )
        .await
        .to_not_found_response(errors::ApiErrorResponse::RefundNotFound)?;

    let data: Vec<refunds::RefundResponse> = refund_list
        .into_iter()
        .map(refunds::RefundResponse::foreign_try_from)
        .collect::<Result<_, _>>()?;

    let total_count = db
        .get_total_count_of_refunds(
            merchant_account.get_id(),
            RefundListConstraints::from((req, profile)),
            merchant_account.storage_scheme,
        )
        .await
        .to_not_found_response(errors::ApiErrorResponse::InternalServerError)?;

    Ok(services::ApplicationResponse::Json(
        api_models::refunds::RefundListResponse {
            count: data.len(),
            total_count,
            data,
        },
    ))
}

// ********************************************** VALIDATIONS **********************************************

#[instrument(skip_all)]
#[allow(clippy::too_many_arguments)]
pub async fn validate_and_create_refund(
    state: &SessionState,
    platform: &domain::Platform,
    payment_attempt: &storage::PaymentAttempt,
    payment_intent: &storage::PaymentIntent,
    refund_amount: common_utils_types::MinorUnit,
    req: refunds::RefundsCreateRequest,
    global_refund_id: id_type::GlobalRefundId,
    merchant_connector_details: Option<common_types::domain::MerchantConnectorAuthDetails>,
) -> errors::RouterResult<refunds::RefundResponse> {
    let db = &*state.store;

    let refund_type = req.refund_type.unwrap_or_default();

    let merchant_reference_id = req.merchant_reference_id;

    let predicate = req
        .merchant_id
        .as_ref()
        .map(|merchant_id| merchant_id != platform.get_processor().get_account().get_id());

    utils::when(predicate.unwrap_or(false), || {
        Err(report!(errors::ApiErrorResponse::InvalidDataFormat {
            field_name: "merchant_id".to_string(),
            expected_format: "merchant_id from merchant account".to_string()
        })
        .attach_printable("invalid merchant_id in request"))
    })?;

    let connector_payment_id = payment_attempt.clone().connector_payment_id.ok_or_else(|| {
        report!(errors::ApiErrorResponse::InternalServerError)
        .attach_printable("Transaction in invalid. Missing field \"connector_transaction_id\" in payment_attempt.")
    })?;

    let all_refunds = db
        .find_refund_by_merchant_id_connector_transaction_id(
            platform.get_processor().get_account().get_id(),
            &connector_payment_id,
            platform.get_processor().get_account().storage_scheme,
        )
        .await
        .to_not_found_response(errors::ApiErrorResponse::RefundNotFound)?;

    let currency = payment_intent.amount_details.currency;

    refunds_validator::validate_payment_order_age(
        &payment_intent.created_at,
        state.conf.refund.max_age,
    )
    .change_context(errors::ApiErrorResponse::InvalidDataFormat {
        field_name: "created_at".to_string(),
        expected_format: format!(
            "created_at not older than {} days",
            state.conf.refund.max_age,
        ),
    })?;

    let total_amount_captured = payment_intent
        .amount_captured
        .unwrap_or(payment_attempt.get_total_amount());

    refunds_validator::validate_refund_amount(
        total_amount_captured.get_amount_as_i64(),
        &all_refunds,
        refund_amount.get_amount_as_i64(),
    )
    .change_context(errors::ApiErrorResponse::RefundAmountExceedsPaymentAmount)?;

    refunds_validator::validate_maximum_refund_against_payment_attempt(
        &all_refunds,
        state.conf.refund.max_attempts,
    )
    .change_context(errors::ApiErrorResponse::MaximumRefundCount)?;

    let connector = payment_attempt
        .connector
        .clone()
        .ok_or(errors::ApiErrorResponse::InternalServerError)
        .attach_printable("No connector populated in payment attempt")?;
    let (connector_transaction_id, processor_transaction_data) =
        common_utils_types::ConnectorTransactionId::form_id_and_data(connector_payment_id);
    let refund_create_req = diesel_refund::RefundNew {
        id: global_refund_id,
        merchant_reference_id: merchant_reference_id.clone(),
        external_reference_id: Some(merchant_reference_id.get_string_repr().to_string()),
        payment_id: req.payment_id,
        merchant_id: platform.get_processor().get_account().get_id().clone(),
        connector_transaction_id,
        connector,
        refund_type: enums::RefundType::foreign_from(req.refund_type.unwrap_or_default()),
        total_amount: payment_attempt.get_total_amount(),
        refund_amount,
        currency,
        created_at: common_utils::date_time::now(),
        modified_at: common_utils::date_time::now(),
        refund_status: enums::RefundStatus::Pending,
        metadata: req.metadata,
        description: req.reason.clone(),
        attempt_id: payment_attempt.id.clone(),
        refund_reason: req.reason,
        profile_id: Some(payment_intent.profile_id.clone()),
        connector_id: payment_attempt.merchant_connector_id.clone(),
        charges: None,
        split_refunds: None,
        connector_refund_id: None,
        sent_to_gateway: Default::default(),
        refund_arn: None,
        updated_by: Default::default(),
        organization_id: platform
            .get_processor()
            .get_account()
            .organization_id
            .clone(),
        processor_transaction_data,
        processor_refund_data: None,
    };

    let (refund, raw_connector_response) = match db
        .insert_refund(
            refund_create_req,
            platform.get_processor().get_account().storage_scheme,
        )
        .await
    {
        Ok(refund) => {
            Box::pin(schedule_refund_execution(
                state,
                refund.clone(),
                refund_type,
                platform,
                payment_attempt,
                payment_intent,
                merchant_connector_details,
                req.return_raw_connector_response,
            ))
            .await?
        }
        Err(err) => {
            if err.current_context().is_db_unique_violation() {
                Err(errors::ApiErrorResponse::DuplicateRefundRequest)?
            } else {
                Err(err)
                    .change_context(errors::ApiErrorResponse::RefundFailed { data: None })
                    .attach_printable("Failed to insert refund")?
            }
        }
    };

    let unified_translated_message =
        match (refund.unified_code.clone(), refund.unified_message.clone()) {
            (Some(unified_code), Some(unified_message)) => helpers::get_unified_translation(
                state,
                unified_code,
                unified_message.clone(),
                state.locale.to_string(),
            )
            .await
            .or(Some(unified_message)),
            _ => refund.unified_message,
        };

    let refund = diesel_refund::Refund {
        unified_message: unified_translated_message,
        ..refund
    };

    let mut refund_response: api::RefundResponse = api::RefundResponse::foreign_try_from(refund)?;
    refund_response.raw_connector_response = raw_connector_response;

    Ok(refund_response)
}

impl ForeignTryFrom<diesel_refund::Refund> for api::RefundResponse {
    type Error = error_stack::Report<errors::ApiErrorResponse>;
    fn foreign_try_from(refund: diesel_refund::Refund) -> Result<Self, Self::Error> {
        let refund = refund;

        let profile_id = refund
            .profile_id
            .clone()
            .ok_or(errors::ApiErrorResponse::InternalServerError)
            .attach_printable("Profile id not found")?;

        let connector_name = refund.connector;
        let connector = Connector::from_str(&connector_name)
            .change_context(errors::ConnectorError::InvalidConnectorName)
            .change_context(errors::ApiErrorResponse::InvalidDataValue {
                field_name: "connector",
            })
            .attach_printable_lazy(|| {
                format!("unable to parse connector name {connector_name:?}")
            })?;

        Ok(Self {
            payment_id: refund.payment_id,
            id: refund.id.clone(),
            amount: refund.refund_amount,
            currency: refund.currency,
            reason: refund.refund_reason,
            status: refunds::RefundStatus::foreign_from(refund.refund_status),
            profile_id,
            metadata: refund.metadata,
            created_at: refund.created_at,
            updated_at: refund.modified_at,
            connector,
            merchant_connector_id: refund.connector_id,
            merchant_reference_id: Some(refund.merchant_reference_id),
            error_details: Some(RefundErrorDetails {
                code: refund.refund_error_code.unwrap_or_default(),
                message: refund.refund_error_message.unwrap_or_default(),
            }),
            connector_refund_reference_id: None,
            raw_connector_response: None,
        })
    }
}

// ********************************************** PROCESS TRACKER **********************************************

#[instrument(skip_all)]
#[allow(clippy::too_many_arguments)]
pub async fn schedule_refund_execution(
    state: &SessionState,
    refund: diesel_refund::Refund,
    refund_type: api_models::refunds::RefundType,
    platform: &domain::Platform,
    payment_attempt: &storage::PaymentAttempt,
    payment_intent: &storage::PaymentIntent,
    merchant_connector_details: Option<common_types::domain::MerchantConnectorAuthDetails>,
    return_raw_connector_response: Option<bool>,
) -> errors::RouterResult<(diesel_refund::Refund, Option<masking::Secret<String>>)> {
    let db = &*state.store;
    let runner = storage::ProcessTrackerRunner::RefundWorkflowRouter;
    let task = "EXECUTE_REFUND";
    let task_id = format!("{runner}_{task}_{}", refund.id.get_string_repr());

    let refund_process = db
        .find_process_by_id(&task_id)
        .await
        .change_context(errors::ApiErrorResponse::InternalServerError)
        .attach_printable("Failed to find the process id")?;

    let result = match refund.refund_status {
        enums::RefundStatus::Pending | enums::RefundStatus::ManualReview => {
            match (refund.sent_to_gateway, refund_process) {
                (false, None) => {
                    // Execute the refund task based on refund_type
                    match refund_type {
                        api_models::refunds::RefundType::Scheduled => {
                            add_refund_execute_task(db, &refund, runner)
                                .await
                                .change_context(errors::ApiErrorResponse::InternalServerError)
                                .attach_printable_lazy(|| format!("Failed while pushing refund execute task to scheduler, refund_id: {}", refund.id.get_string_repr()))?;

                            Ok((refund, None))
                        }
                        api_models::refunds::RefundType::Instant => {
                            let update_refund =
                                if state.conf.merchant_id_auth.merchant_id_auth_enabled {
                                    let merchant_connector_details =
                                        match merchant_connector_details {
                                            Some(details) => details,
                                            None => {
                                                return Err(report!(
                                            errors::ApiErrorResponse::MissingRequiredField {
                                                field_name: "merchant_connector_details"
                                            }
                                        ));
                                            }
                                        };
                                    Box::pin(internal_trigger_refund_to_gateway(
                                        state,
                                        &refund,
                                        platform,
                                        payment_attempt,
                                        payment_intent,
                                        merchant_connector_details,
                                        return_raw_connector_response,
                                    ))
                                    .await
                                } else {
                                    Box::pin(trigger_refund_to_gateway(
                                        state,
                                        &refund,
                                        platform,
                                        payment_attempt,
                                        payment_intent,
                                        return_raw_connector_response,
                                    ))
                                    .await
                                };

                            match update_refund {
                                Ok((updated_refund_data, raw_connector_response)) => {
                                    add_refund_sync_task(db, &updated_refund_data, runner)
                                        .await
                                        .change_context(errors::ApiErrorResponse::InternalServerError)
                                        .attach_printable_lazy(|| format!(
                                            "Failed while pushing refund sync task in scheduler: refund_id: {}",
                                            refund.id.get_string_repr()
                                        ))?;
                                    Ok((updated_refund_data, raw_connector_response))
                                }
                                Err(err) => Err(err),
                            }
                        }
                    }
                }
                _ => {
                    // Sync the refund for status check
                    //[#300]: return refund status response
                    match refund_type {
                        api_models::refunds::RefundType::Scheduled => {
                            add_refund_sync_task(db, &refund, runner)
                                .await
                                .change_context(errors::ApiErrorResponse::InternalServerError)
                                .attach_printable_lazy(|| format!("Failed while pushing refund sync task in scheduler: refund_id: {}", refund.id.get_string_repr()))?;
                            Ok((refund, None))
                        }
                        api_models::refunds::RefundType::Instant => {
                            // [#255]: This is not possible in schedule_refund_execution as it will always be scheduled
                            // sync_refund_with_gateway(data, &refund).await
                            Ok((refund, None))
                        }
                    }
                }
            }
        }
        //  [#255]: This is not allowed to be otherwise or all
        _ => Ok((refund, None)),
    }?;
    Ok(result)
}

#[instrument]
pub fn refund_to_refund_core_workflow_model(
    refund: &diesel_refund::Refund,
) -> diesel_refund::RefundCoreWorkflow {
    diesel_refund::RefundCoreWorkflow {
        refund_id: refund.id.clone(),
        connector_transaction_id: refund.connector_transaction_id.clone(),
        merchant_id: refund.merchant_id.clone(),
        payment_id: refund.payment_id.clone(),
        processor_transaction_data: refund.processor_transaction_data.clone(),
    }
}

#[instrument(skip_all)]
pub async fn add_refund_execute_task(
    db: &dyn db::StorageInterface,
    refund: &diesel_refund::Refund,
    runner: storage::ProcessTrackerRunner,
) -> errors::RouterResult<storage::ProcessTracker> {
    let task = "EXECUTE_REFUND";
    let process_tracker_id = format!("{runner}_{task}_{}", refund.id.get_string_repr());
    let tag = ["REFUND"];
    let schedule_time = common_utils::date_time::now();
    let refund_workflow_tracking_data = refund_to_refund_core_workflow_model(refund);
    let process_tracker_entry = storage::ProcessTrackerNew::new(
        process_tracker_id,
        task,
        runner,
        tag,
        refund_workflow_tracking_data,
        None,
        schedule_time,
        common_types::consts::API_VERSION,
    )
    .change_context(errors::ApiErrorResponse::InternalServerError)
    .attach_printable("Failed to construct refund execute process tracker task")?;

    let response = db
        .insert_process(process_tracker_entry)
        .await
        .to_duplicate_response(errors::ApiErrorResponse::DuplicateRefundRequest)
        .attach_printable_lazy(|| {
            format!(
                "Failed while inserting task in process_tracker: refund_id: {}",
                refund.id.get_string_repr()
            )
        })?;
    Ok(response)
}

#[instrument(skip_all)]
pub async fn add_refund_sync_task(
    db: &dyn db::StorageInterface,
    refund: &diesel_refund::Refund,
    runner: storage::ProcessTrackerRunner,
) -> errors::RouterResult<storage::ProcessTracker> {
    let task = "SYNC_REFUND";
    let process_tracker_id = format!("{runner}_{task}_{}", refund.id.get_string_repr());
    let schedule_time = common_utils::date_time::now();
    let refund_workflow_tracking_data = refund_to_refund_core_workflow_model(refund);
    let tag = ["REFUND"];
    let process_tracker_entry = storage::ProcessTrackerNew::new(
        process_tracker_id,
        task,
        runner,
        tag,
        refund_workflow_tracking_data,
        None,
        schedule_time,
        common_types::consts::API_VERSION,
    )
    .change_context(errors::ApiErrorResponse::InternalServerError)
    .attach_printable("Failed to construct refund sync process tracker task")?;

    let response = db
        .insert_process(process_tracker_entry)
        .await
        .to_duplicate_response(errors::ApiErrorResponse::DuplicateRefundRequest)
        .attach_printable_lazy(|| {
            format!(
                "Failed while inserting task in process_tracker: refund_id: {}",
                refund.id.get_string_repr()
            )
        })?;
    metrics::TASKS_ADDED_COUNT.add(1, router_env::metric_attributes!(("flow", "Refund")));

    Ok(response)
}<|MERGE_RESOLUTION|>--- conflicted
+++ resolved
@@ -240,14 +240,9 @@
     payment_attempt: &storage::PaymentAttempt,
     payment_intent: &storage::PaymentIntent,
     merchant_connector_details: common_types::domain::MerchantConnectorAuthDetails,
-<<<<<<< HEAD
-) -> errors::RouterResult<diesel_refund::Refund> {
-    let storage_scheme = platform.get_processor().get_account().storage_scheme;
-=======
     return_raw_connector_response: Option<bool>,
 ) -> errors::RouterResult<(diesel_refund::Refund, Option<masking::Secret<String>>)> {
-    let storage_scheme = merchant_context.get_merchant_account().storage_scheme;
->>>>>>> 7b044ade
+    let storage_scheme = platform.get_processor().get_account().storage_scheme;
 
     let routed_through = payment_attempt
         .connector
@@ -871,12 +866,7 @@
 
     let connector_response = perform_integrity_check(connector_response);
 
-<<<<<<< HEAD
-    let refund_update = build_refund_update_for_rsync(&connector, platform, connector_response);
-=======
-    let refund_update =
-        build_refund_update_for_rsync(&connector, merchant_context, connector_response.clone());
->>>>>>> 7b044ade
+    let refund_update = build_refund_update_for_rsync(&connector, platform, connector_response.clone());
 
     let response = state
         .store
@@ -960,12 +950,7 @@
 
     let connector_response = perform_integrity_check(connector_response);
 
-<<<<<<< HEAD
-    let refund_update = build_refund_update_for_rsync(&connector, platform, connector_response);
-=======
-    let refund_update =
-        build_refund_update_for_rsync(&connector, merchant_context, connector_response.clone());
->>>>>>> 7b044ade
+    let refund_update = build_refund_update_for_rsync(&connector, platform, connector_response.clone());
 
     let response = state
         .store
