use std::{str::FromStr, time::Instant};

use api_models::admin;
#[cfg(feature = "v2")]
use base64::Engine;
use common_enums::{
    connector_enums::Connector, AttemptStatus, ExecutionMode, GatewaySystem, PaymentMethodType,
};
#[cfg(feature = "v2")]
use common_utils::consts::BASE64_ENGINE;
<<<<<<< HEAD
use common_utils::{errors::CustomResult, ext_traits::ValueExt, types::MinorUnit};
=======
use common_utils::{
    consts::X_FLOW_NAME,
    errors::CustomResult,
    ext_traits::ValueExt,
    request::{Method, RequestBuilder, RequestContent},
};
>>>>>>> bb6a68c3
use diesel_models::types::FeatureMetadata;
use error_stack::ResultExt;
use external_services::{
    grpc_client::{
        unified_connector_service::{ConnectorAuthMetadata, UnifiedConnectorServiceError},
        LineageIds,
    },
    http_client,
};
use hyperswitch_connectors::utils::CardData;
#[cfg(feature = "v2")]
use hyperswitch_domain_models::merchant_connector_account::{
    ExternalVaultConnectorMetadata, MerchantConnectorAccountTypeDetails,
};
use hyperswitch_domain_models::{
    merchant_context::MerchantContext,
    router_data::{ConnectorAuthType, ErrorResponse, RouterData},
    router_response_types::PaymentsResponseData,
};
use masking::{ExposeInterface, PeekInterface, Secret};
use router_env::{instrument, logger, tracing};
use unified_connector_service_cards::CardNumber;
use unified_connector_service_client::payments::{
    self as payments_grpc, payment_method::PaymentMethod, CardDetails, CardPaymentMethodType,
    PaymentServiceAuthorizeResponse, RewardPaymentMethodType,
};

#[cfg(feature = "v2")]
use crate::types::api::enums as api_enums;
use crate::{
    consts,
    core::{
        errors::{self, RouterResult},
        payments::{
            helpers::{
                is_ucs_enabled, should_execute_based_on_rollout, MerchantConnectorAccountType,
            },
            OperationSessionGetters, OperationSessionSetters,
        },
        utils::get_flow_name,
    },
    events::connector_api_logs::ConnectorEvent,
    headers::{CONTENT_TYPE, X_REQUEST_ID},
    routes::SessionState,
    types::transformers::ForeignTryFrom,
};

pub mod transformers;

// Re-export webhook transformer types for easier access
pub use transformers::WebhookTransformData;

/// Type alias for return type used by unified connector service response handlers
type UnifiedConnectorServiceResult = CustomResult<
    (
        Result<(PaymentsResponseData, AttemptStatus), ErrorResponse>,
        u16,
    ),
    UnifiedConnectorServiceError,
>;

<<<<<<< HEAD
type UnifiedConnectorServiceResultForPaymentGet = CustomResult<
    (
        Result<(PaymentsResponseData, AttemptStatus), ErrorResponse>,
        u16,
        Option<i64>,
        Option<MinorUnit>,
    ),
    UnifiedConnectorServiceError,
>;

/// Generic version of should_call_unified_connector_service that works with any type
/// implementing OperationSessionGetters trait
=======
>>>>>>> bb6a68c3
pub async fn should_call_unified_connector_service<F: Clone, T, D>(
    state: &SessionState,
    merchant_context: &MerchantContext,
    router_data: &RouterData<F, T, PaymentsResponseData>,
    payment_data: Option<&D>,
) -> RouterResult<GatewaySystem>
where
    D: OperationSessionGetters<F>,
{
    // Extract context information
    let merchant_id = merchant_context
        .get_merchant_account()
        .get_id()
        .get_string_repr();

    let connector_name = &router_data.connector;
    let connector_enum = Connector::from_str(connector_name)
        .change_context(errors::ApiErrorResponse::IncorrectConnectorNameGiven)
        .attach_printable_lazy(|| format!("Failed to parse connector name: {}", connector_name))?;

    let payment_method = router_data.payment_method.to_string();
    let flow_name = get_flow_name::<F>()?;

    // Compute all relevant conditions
    let ucs_client_available = state.grpc_client.unified_connector_service_client.is_some();
    let ucs_enabled = is_ucs_enabled(state, consts::UCS_ENABLED).await;

    // Log if UCS client is not available
    if !ucs_client_available {
        router_env::logger::debug!(
            "UCS client not available - merchant_id={}, connector={}",
            merchant_id,
            connector_name
        );
    }

    // Log if UCS is not enabled
    if !ucs_enabled {
        router_env::logger::debug!(
            "UCS not enabled in configuration - merchant_id={}, connector={}",
            merchant_id,
            connector_name
        );
    }

    let ucs_config = state.conf.grpc_client.unified_connector_service.as_ref();

    // Log if UCS configuration is missing
    if ucs_config.is_none() {
        router_env::logger::debug!(
            "UCS configuration not found - merchant_id={}, connector={}",
            merchant_id,
            connector_name
        );
    }

    let ucs_only_connector =
        ucs_config.is_some_and(|config| config.ucs_only_connectors.contains(&connector_enum));

    let previous_gateway = payment_data.and_then(extract_gateway_system_from_payment_intent);

    // Log previous gateway state
    match previous_gateway {
        Some(gateway) => {
            router_env::logger::debug!(
                "Previous gateway system found: {:?} - merchant_id={}, connector={}",
                gateway,
                merchant_id,
                connector_name
            );
        }
        None => {
            router_env::logger::debug!(
                "No previous gateway system found (new payment) - merchant_id={}, connector={}",
                merchant_id,
                connector_name
            );
        }
    }

    let rollout_key = format!(
        "{}_{}_{}_{}_{}",
        consts::UCS_ROLLOUT_PERCENT_CONFIG_PREFIX,
        merchant_id,
        connector_name,
        payment_method,
        flow_name
    );
    let shadow_rollout_key = format!("{}_shadow", rollout_key);

    let rollout_enabled = should_execute_based_on_rollout(state, &rollout_key).await?;
    let shadow_rollout_enabled =
        should_execute_based_on_rollout(state, &shadow_rollout_key).await?;

    router_env::logger::debug!(
        "Rollout status - rollout_enabled={}, shadow_rollout_enabled={}, rollout_key={}, merchant_id={}, connector={}",
        rollout_enabled,
        shadow_rollout_enabled,
        rollout_key,
        merchant_id,
        connector_name
    );

    // Single decision point using pattern matching
    // Tuple structure: (ucs_infrastructure_ready, ucs_only_connector, previous_gateway, shadow_rollout_enabled, rollout_enabled)
    let decision = match (
        ucs_client_available && ucs_enabled,
        ucs_only_connector,
        previous_gateway,
        shadow_rollout_enabled,
        rollout_enabled,
    ) {
        // ==================== DIRECT GATEWAY DECISIONS ====================
        // All patterns that result in Direct routing

        // UCS infrastructure not available (any configuration)
        // - Client not available OR not enabled
        // - Regardless of: ucs_only_connector, previous_gateway, rollouts
        (false, _, _, _, _) |

        // UCS available but no rollouts active and no previous gateway
        // - Infrastructure ready
        // - Not a UCS-only connector
        // - New payment (no previous gateway)
        // - No shadow rollout
        // - No full rollout
        (true, false, None, false, false) |

        // UCS available, continuing with Direct, no rollouts
        // - Infrastructure ready
        // - Not a UCS-only connector
        // - Previous gateway was Direct
        // - No shadow rollout
        // - No full rollout
        (true, false, Some(GatewaySystem::Direct), false, false) |

        // UCS available, previous Shadow but rollout ended
        // - Infrastructure ready
        // - Not a UCS-only connector
        // - Previous gateway was Shadow
        // - No shadow rollout (ended)
        // - No full rollout
        (true, false, Some(GatewaySystem::ShadowUnifiedConnectorService), false, false) => {
            router_env::logger::debug!(
                "Routing to Direct: ucs_ready={}, ucs_only={}, previous={:?}, shadow_rollout={}, full_rollout={} - merchant_id={}, connector={}",
                ucs_client_available && ucs_enabled,
                ucs_only_connector,
                previous_gateway,
                shadow_rollout_enabled,
                rollout_enabled,
                merchant_id,
                connector_name
            );
            GatewaySystem::Direct
        }

        // ==================== SHADOW UCS DECISIONS ====================
        // All patterns that result in Shadow UCS routing

        // Shadow rollout for new payment (no previous gateway)
        // - Infrastructure ready
        // - Not a UCS-only connector
        // - No previous gateway
        // - Shadow rollout enabled
        // - Full rollout: any (false or true, shadow takes precedence)
        (true, false, None, true, _) |

        // Shadow rollout with previous Direct gateway
        // - Infrastructure ready
        // - Not a UCS-only connector
        // - Previous gateway was Direct
        // - Shadow rollout enabled
        // - Full rollout: any (shadow takes precedence)
        (true, false, Some(GatewaySystem::Direct), true, _) |

        // Shadow rollout with previous Shadow gateway (continuation)
        // - Infrastructure ready
        // - Not a UCS-only connector
        // - Previous gateway was Shadow
        // - Shadow rollout enabled
        // - Full rollout: any
        (true, false, Some(GatewaySystem::ShadowUnifiedConnectorService), true, _) => {
            router_env::logger::debug!(
                "Routing to ShadowUnifiedConnectorService: ucs_ready={}, ucs_only={}, previous={:?}, shadow_rollout={}, full_rollout={} - merchant_id={}, connector={}",
                ucs_client_available && ucs_enabled,
                ucs_only_connector,
                previous_gateway,
                shadow_rollout_enabled,
                rollout_enabled,
                merchant_id,
                connector_name
            );
            GatewaySystem::ShadowUnifiedConnectorService
        }

        // ==================== UNIFIED CONNECTOR SERVICE DECISIONS ====================
        // All patterns that result in UCS routing

        // UCS-only connector (mandatory UCS)
        // - Infrastructure ready
        // - UCS-only connector flag set
        // - Any previous gateway
        // - Any shadow rollout state
        // - Any full rollout state
        (true, true, _, _, _) |

        // Sticky routing: Continue with previous UCS
        // - Infrastructure ready
        // - Not a UCS-only connector
        // - Previous gateway was UCS
        // - Any shadow rollout state (doesn't affect existing UCS)
        // - Any full rollout state
        (true, false, Some(GatewaySystem::UnifiedConnectorService), _, _) |

        // Full rollout: New payment
        // - Infrastructure ready
        // - Not a UCS-only connector
        // - No previous gateway
        // - No shadow rollout (shadow would take precedence)
        // - Full rollout enabled
        (true, false, None, false, true) |

        // Full rollout: Switch from Direct
        // - Infrastructure ready
        // - Not a UCS-only connector
        // - Previous gateway was Direct
        // - No shadow rollout (shadow would take precedence)
        // - Full rollout enabled
        (true, false, Some(GatewaySystem::Direct), false, true) |

        // Full rollout: Promote from Shadow
        // - Infrastructure ready
        // - Not a UCS-only connector
        // - Previous gateway was Shadow
        // - Shadow rollout ended (now false)
        // - Full rollout enabled
        (true, false, Some(GatewaySystem::ShadowUnifiedConnectorService), false, true) => {
            router_env::logger::debug!(
                "Routing to UnifiedConnectorService: ucs_ready={}, ucs_only={}, previous={:?}, shadow_rollout={}, full_rollout={} - merchant_id={}, connector={}",
                ucs_client_available && ucs_enabled,
                ucs_only_connector,
                previous_gateway,
                shadow_rollout_enabled,
                rollout_enabled,
                merchant_id,
                connector_name
            );
            GatewaySystem::UnifiedConnectorService
        }
    };

    router_env::logger::info!(
        "Payment gateway system decision: {:?} - merchant_id={}, connector={}, payment_method={}, flow={}",
        decision,
        merchant_id,
        connector_name,
        payment_method,
        flow_name
    );

    Ok(decision)
}

/// Extracts the gateway system from the payment intent's feature metadata
/// Returns None if metadata is missing, corrupted, or doesn't contain gateway_system
fn extract_gateway_system_from_payment_intent<F: Clone, D>(
    payment_data: &D,
) -> Option<GatewaySystem>
where
    D: OperationSessionGetters<F>,
{
    #[cfg(feature = "v1")]
    {
        payment_data
            .get_payment_intent()
            .feature_metadata
            .as_ref()
            .and_then(|metadata| {
                // Try to parse the JSON value as FeatureMetadata
                // Log errors but don't fail the flow for corrupted metadata
                match serde_json::from_value::<FeatureMetadata>(metadata.clone()) {
                    Ok(feature_metadata) => feature_metadata.gateway_system,
                    Err(err) => {
                        router_env::logger::warn!(
                            "Failed to parse feature_metadata for gateway_system extraction: {}",
                            err
                        );
                        None
                    }
                }
            })
    }
    #[cfg(feature = "v2")]
    {
        None // V2 does not use feature metadata for gateway system tracking
    }
}

/// Updates the payment intent's feature metadata to track the gateway system being used
#[cfg(feature = "v1")]
pub fn update_gateway_system_in_feature_metadata<F: Clone, D>(
    payment_data: &mut D,
    gateway_system: GatewaySystem,
) -> RouterResult<()>
where
    D: OperationSessionGetters<F> + OperationSessionSetters<F>,
{
    let mut payment_intent = payment_data.get_payment_intent().clone();

    let existing_metadata = payment_intent.feature_metadata.as_ref();

    let mut feature_metadata = existing_metadata
        .and_then(|metadata| serde_json::from_value::<FeatureMetadata>(metadata.clone()).ok())
        .unwrap_or_default();

    feature_metadata.gateway_system = Some(gateway_system);

    let updated_metadata = serde_json::to_value(feature_metadata)
        .change_context(errors::ApiErrorResponse::InternalServerError)
        .attach_printable("Failed to serialize feature metadata")?;

    payment_intent.feature_metadata = Some(updated_metadata.clone());
    payment_data.set_payment_intent(payment_intent);

    Ok(())
}

pub async fn should_call_unified_connector_service_for_webhooks(
    state: &SessionState,
    merchant_context: &MerchantContext,
    connector_name: &str,
) -> RouterResult<bool> {
    if state.grpc_client.unified_connector_service_client.is_none() {
        logger::debug!(
            connector = connector_name.to_string(),
            "Unified Connector Service client is not available for webhooks"
        );
        return Ok(false);
    }

    let ucs_config_key = consts::UCS_ENABLED;

    if !is_ucs_enabled(state, ucs_config_key).await {
        return Ok(false);
    }

    let merchant_id = merchant_context
        .get_merchant_account()
        .get_id()
        .get_string_repr();

    let config_key = format!(
        "{}_{}_{}_Webhooks",
        consts::UCS_ROLLOUT_PERCENT_CONFIG_PREFIX,
        merchant_id,
        connector_name
    );

    let should_execute = should_execute_based_on_rollout(state, &config_key).await?;

    Ok(should_execute)
}

pub fn build_unified_connector_service_payment_method(
    payment_method_data: hyperswitch_domain_models::payment_method_data::PaymentMethodData,
    payment_method_type: PaymentMethodType,
) -> CustomResult<payments_grpc::PaymentMethod, UnifiedConnectorServiceError> {
    match payment_method_data {
        hyperswitch_domain_models::payment_method_data::PaymentMethodData::Card(card) => {
            let card_exp_month = card
                .get_card_expiry_month_2_digit()
                .attach_printable("Failed to extract 2-digit expiry month from card")
                .change_context(UnifiedConnectorServiceError::InvalidDataFormat {
                    field_name: "card_exp_month",
                })?
                .peek()
                .to_string();

            let card_network = card
                .card_network
                .clone()
                .map(payments_grpc::CardNetwork::foreign_try_from)
                .transpose()?;

            let card_details = CardDetails {
                card_number: Some(
                    CardNumber::from_str(&card.card_number.get_card_no()).change_context(
                        UnifiedConnectorServiceError::RequestEncodingFailedWithReason(
                            "Failed to parse card number".to_string(),
                        ),
                    )?,
                ),
                card_exp_month: Some(card_exp_month.into()),
                card_exp_year: Some(card.get_expiry_year_4_digit().expose().into()),
                card_cvc: Some(card.card_cvc.expose().into()),
                card_holder_name: card.card_holder_name.map(|name| name.expose().into()),
                card_issuer: card.card_issuer.clone(),
                card_network: card_network.map(|card_network| card_network.into()),
                card_type: card.card_type.clone(),
                bank_code: card.bank_code.clone(),
                nick_name: card.nick_name.map(|n| n.expose()),
                card_issuing_country_alpha2: card.card_issuing_country.clone(),
            };

            let grpc_card_type = match payment_method_type {
                PaymentMethodType::Credit => {
                    payments_grpc::card_payment_method_type::CardType::Credit(card_details)
                }
                PaymentMethodType::Debit => {
                    payments_grpc::card_payment_method_type::CardType::Debit(card_details)
                }
                _ => {
                    return Err(UnifiedConnectorServiceError::NotImplemented(format!(
                        "Unimplemented payment method subtype: {payment_method_type:?}"
                    ))
                    .into());
                }
            };

            Ok(payments_grpc::PaymentMethod {
                payment_method: Some(PaymentMethod::Card(CardPaymentMethodType {
                    card_type: Some(grpc_card_type),
                })),
            })
        }
        hyperswitch_domain_models::payment_method_data::PaymentMethodData::Upi(upi_data) => {
            let upi_type = match upi_data {
                hyperswitch_domain_models::payment_method_data::UpiData::UpiCollect(
                    upi_collect_data,
                ) => {
                    let upi_details = payments_grpc::UpiCollect {
                        vpa_id: upi_collect_data.vpa_id.map(|vpa| vpa.expose().into()),
                    };
                    PaymentMethod::UpiCollect(upi_details)
                }
                hyperswitch_domain_models::payment_method_data::UpiData::UpiIntent(_) => {
                    let upi_details = payments_grpc::UpiIntent { app_name: None };
                    PaymentMethod::UpiIntent(upi_details)
                }
            };

            Ok(payments_grpc::PaymentMethod {
                payment_method: Some(upi_type),
            })
        }
        hyperswitch_domain_models::payment_method_data::PaymentMethodData::Reward => {
            match payment_method_type {
                PaymentMethodType::ClassicReward => Ok(payments_grpc::PaymentMethod {
                    payment_method: Some(PaymentMethod::Reward(RewardPaymentMethodType {
                        reward_type: 1,
                    })),
                }),
                PaymentMethodType::Evoucher => Ok(payments_grpc::PaymentMethod {
                    payment_method: Some(PaymentMethod::Reward(RewardPaymentMethodType {
                        reward_type: 2,
                    })),
                }),
                _ => Err(UnifiedConnectorServiceError::NotImplemented(format!(
                    "Unimplemented payment method subtype: {payment_method_type:?}"
                ))
                .into()),
            }
        }
        _ => Err(UnifiedConnectorServiceError::NotImplemented(format!(
            "Unimplemented payment method: {payment_method_data:?}"
        ))
        .into()),
    }
}

pub fn build_unified_connector_service_payment_method_for_external_proxy(
    payment_method_data: hyperswitch_domain_models::payment_method_data::ExternalVaultPaymentMethodData,
    payment_method_type: PaymentMethodType,
) -> CustomResult<payments_grpc::PaymentMethod, UnifiedConnectorServiceError> {
    match payment_method_data {
        hyperswitch_domain_models::payment_method_data::ExternalVaultPaymentMethodData::Card(
            external_vault_card,
        ) => {
            let card_network = external_vault_card
                .card_network
                .clone()
                .map(payments_grpc::CardNetwork::foreign_try_from)
                .transpose()?;
            let card_details = CardDetails {
                card_number: Some(CardNumber::from_str(external_vault_card.card_number.peek()).change_context(
                    UnifiedConnectorServiceError::RequestEncodingFailedWithReason("Failed to parse card number".to_string())
                )?),
                card_exp_month: Some(external_vault_card.card_exp_month.expose().into()),
                card_exp_year: Some(external_vault_card.card_exp_year.expose().into()),
                card_cvc: Some(external_vault_card.card_cvc.expose().into()),
                card_holder_name: external_vault_card.card_holder_name.map(|name| name.expose().into()),
                card_issuer: external_vault_card.card_issuer.clone(),
                card_network: card_network.map(|card_network| card_network.into()),
                card_type: external_vault_card.card_type.clone(),
                bank_code: external_vault_card.bank_code.clone(),
                nick_name: external_vault_card.nick_name.map(|n| n.expose()),
                card_issuing_country_alpha2: external_vault_card.card_issuing_country.clone(),
            };
            let grpc_card_type = match payment_method_type {
                PaymentMethodType::Credit => {
                    payments_grpc::card_payment_method_type::CardType::CreditProxy(card_details)
                }
                PaymentMethodType::Debit => {
                    payments_grpc::card_payment_method_type::CardType::DebitProxy(card_details)
                }
                _ => {
                    return Err(UnifiedConnectorServiceError::NotImplemented(format!(
                        "Unimplemented payment method subtype: {payment_method_type:?}"
                    ))
                    .into());
                }
            };
            Ok(payments_grpc::PaymentMethod {
                payment_method: Some(PaymentMethod::Card(CardPaymentMethodType {
                    card_type: Some(grpc_card_type),
                })),
            })
        }
        hyperswitch_domain_models::payment_method_data::ExternalVaultPaymentMethodData::VaultToken(_) => {
            Err(UnifiedConnectorServiceError::NotImplemented(format!(
                        "Unimplemented payment method subtype: {payment_method_type:?}"
            ))
            .into())
        }
    }
}
pub fn build_unified_connector_service_auth_metadata(
    #[cfg(feature = "v1")] merchant_connector_account: MerchantConnectorAccountType,
    #[cfg(feature = "v2")] merchant_connector_account: MerchantConnectorAccountTypeDetails,
    merchant_context: &MerchantContext,
) -> CustomResult<ConnectorAuthMetadata, UnifiedConnectorServiceError> {
    #[cfg(feature = "v1")]
    let auth_type: ConnectorAuthType = merchant_connector_account
        .get_connector_account_details()
        .parse_value("ConnectorAuthType")
        .change_context(UnifiedConnectorServiceError::FailedToObtainAuthType)
        .attach_printable("Failed while parsing value for ConnectorAuthType")?;

    #[cfg(feature = "v2")]
    let auth_type: ConnectorAuthType = merchant_connector_account
        .get_connector_account_details()
        .change_context(UnifiedConnectorServiceError::FailedToObtainAuthType)
        .attach_printable("Failed to obtain ConnectorAuthType")?;

    let connector_name = {
        #[cfg(feature = "v1")]
        {
            merchant_connector_account
                .get_connector_name()
                .ok_or(UnifiedConnectorServiceError::MissingConnectorName)
                .attach_printable("Missing connector name")?
        }

        #[cfg(feature = "v2")]
        {
            merchant_connector_account
                .get_connector_name()
                .map(|connector| connector.to_string())
                .ok_or(UnifiedConnectorServiceError::MissingConnectorName)
                .attach_printable("Missing connector name")?
        }
    };

    let merchant_id = merchant_context
        .get_merchant_account()
        .get_id()
        .get_string_repr();

    match &auth_type {
        ConnectorAuthType::SignatureKey {
            api_key,
            key1,
            api_secret,
        } => Ok(ConnectorAuthMetadata {
            connector_name,
            auth_type: consts::UCS_AUTH_SIGNATURE_KEY.to_string(),
            api_key: Some(api_key.clone()),
            key1: Some(key1.clone()),
            api_secret: Some(api_secret.clone()),
            auth_key_map: None,
            merchant_id: Secret::new(merchant_id.to_string()),
        }),
        ConnectorAuthType::BodyKey { api_key, key1 } => Ok(ConnectorAuthMetadata {
            connector_name,
            auth_type: consts::UCS_AUTH_BODY_KEY.to_string(),
            api_key: Some(api_key.clone()),
            key1: Some(key1.clone()),
            api_secret: None,
            auth_key_map: None,
            merchant_id: Secret::new(merchant_id.to_string()),
        }),
        ConnectorAuthType::HeaderKey { api_key } => Ok(ConnectorAuthMetadata {
            connector_name,
            auth_type: consts::UCS_AUTH_HEADER_KEY.to_string(),
            api_key: Some(api_key.clone()),
            key1: None,
            api_secret: None,
            auth_key_map: None,
            merchant_id: Secret::new(merchant_id.to_string()),
        }),
        ConnectorAuthType::CurrencyAuthKey { auth_key_map } => Ok(ConnectorAuthMetadata {
            connector_name,
            auth_type: consts::UCS_AUTH_CURRENCY_AUTH_KEY.to_string(),
            api_key: None,
            key1: None,
            api_secret: None,
            auth_key_map: Some(auth_key_map.clone()),
            merchant_id: Secret::new(merchant_id.to_string()),
        }),
        _ => Err(UnifiedConnectorServiceError::FailedToObtainAuthType)
            .attach_printable("Unsupported ConnectorAuthType for header injection"),
    }
}

#[cfg(feature = "v2")]
pub fn build_unified_connector_service_external_vault_proxy_metadata(
    external_vault_merchant_connector_account: MerchantConnectorAccountTypeDetails,
) -> CustomResult<String, UnifiedConnectorServiceError> {
    let external_vault_metadata = external_vault_merchant_connector_account
        .get_metadata()
        .ok_or(UnifiedConnectorServiceError::ParsingFailed)
        .attach_printable("Failed to obtain ConnectorMetadata")?;

    let connector_name = external_vault_merchant_connector_account
        .get_connector_name()
        .map(|connector| connector.to_string())
        .ok_or(UnifiedConnectorServiceError::MissingConnectorName)
        .attach_printable("Missing connector name")?; // always get the connector name from this call

    let external_vault_connector = api_enums::VaultConnectors::from_str(&connector_name)
        .change_context(UnifiedConnectorServiceError::InvalidConnectorName)
        .attach_printable("Failed to parse Vault connector")?;

    let unified_service_vault_metdata = match external_vault_connector {
        api_enums::VaultConnectors::Vgs => {
            let vgs_metadata: ExternalVaultConnectorMetadata = external_vault_metadata
                .expose()
                .parse_value("ExternalVaultConnectorMetadata")
                .change_context(UnifiedConnectorServiceError::ParsingFailed)
                .attach_printable("Failed to parse Vgs connector metadata")?;

            Some(external_services::grpc_client::unified_connector_service::ExternalVaultProxyMetadata::VgsMetadata(
                external_services::grpc_client::unified_connector_service::VgsMetadata {
                    proxy_url: vgs_metadata.proxy_url,
                    certificate: vgs_metadata.certificate,
                }
            ))
        }
        api_enums::VaultConnectors::HyperswitchVault | api_enums::VaultConnectors::Tokenex => None,
    };

    match unified_service_vault_metdata {
        Some(metdata) => {
            let external_vault_metadata_bytes = serde_json::to_vec(&metdata)
                .change_context(UnifiedConnectorServiceError::ParsingFailed)
                .attach_printable("Failed to convert External vault metadata to bytes")?;

            Ok(BASE64_ENGINE.encode(&external_vault_metadata_bytes))
        }
        None => Err(UnifiedConnectorServiceError::NotImplemented(
            "External vault proxy metadata is not supported for {connector_name}".to_string(),
        )
        .into()),
    }
}

pub fn handle_unified_connector_service_response_for_payment_authorize(
    response: PaymentServiceAuthorizeResponse,
) -> UnifiedConnectorServiceResult {
    let status_code = transformers::convert_connector_service_status_code(response.status_code)?;

    let router_data_response =
        Result::<(PaymentsResponseData, AttemptStatus), ErrorResponse>::foreign_try_from(response)?;

    Ok((router_data_response, status_code))
}

pub fn handle_unified_connector_service_response_for_payment_get(
    response: payments_grpc::PaymentServiceGetResponse,
) -> UnifiedConnectorServiceResultForPaymentGet {
    let status_code = transformers::convert_connector_service_status_code(response.status_code)?;
    let amount_captured = response.captured_amount;
    let minor_amount_captured = response.minor_captured_amount.map(MinorUnit::new);

    let router_data_response =
        Result::<(PaymentsResponseData, AttemptStatus), ErrorResponse>::foreign_try_from(response)?;

    Ok((
        router_data_response,
        status_code,
        amount_captured,
        minor_amount_captured,
    ))
}

pub fn handle_unified_connector_service_response_for_payment_register(
    response: payments_grpc::PaymentServiceRegisterResponse,
) -> UnifiedConnectorServiceResult {
    let status_code = transformers::convert_connector_service_status_code(response.status_code)?;

    let router_data_response =
        Result::<(PaymentsResponseData, AttemptStatus), ErrorResponse>::foreign_try_from(response)?;

    Ok((router_data_response, status_code))
}

pub fn handle_unified_connector_service_response_for_payment_repeat(
    response: payments_grpc::PaymentServiceRepeatEverythingResponse,
) -> UnifiedConnectorServiceResult {
    let status_code = transformers::convert_connector_service_status_code(response.status_code)?;

    let router_data_response =
        Result::<(PaymentsResponseData, AttemptStatus), ErrorResponse>::foreign_try_from(response)?;

    Ok((router_data_response, status_code))
}

pub fn build_webhook_secrets_from_merchant_connector_account(
    #[cfg(feature = "v1")] merchant_connector_account: &MerchantConnectorAccountType,
    #[cfg(feature = "v2")] merchant_connector_account: &MerchantConnectorAccountTypeDetails,
) -> CustomResult<Option<payments_grpc::WebhookSecrets>, UnifiedConnectorServiceError> {
    // Extract webhook credentials from merchant connector account
    // This depends on how webhook secrets are stored in the merchant connector account

    #[cfg(feature = "v1")]
    let webhook_details = merchant_connector_account
        .get_webhook_details()
        .map_err(|_| UnifiedConnectorServiceError::FailedToObtainAuthType)?;

    #[cfg(feature = "v2")]
    let webhook_details = match merchant_connector_account {
        MerchantConnectorAccountTypeDetails::MerchantConnectorAccount(mca) => {
            mca.connector_webhook_details.as_ref()
        }
        MerchantConnectorAccountTypeDetails::MerchantConnectorDetails(_) => None,
    };

    match webhook_details {
        Some(details) => {
            // Parse the webhook details JSON to extract secrets
            let webhook_details: admin::MerchantConnectorWebhookDetails = details
                .clone()
                .parse_value("MerchantConnectorWebhookDetails")
                .change_context(UnifiedConnectorServiceError::FailedToObtainAuthType)
                .attach_printable("Failed to parse MerchantConnectorWebhookDetails")?;

            // Build gRPC WebhookSecrets from parsed details
            Ok(Some(payments_grpc::WebhookSecrets {
                secret: webhook_details.merchant_secret.expose().to_string(),
                additional_secret: webhook_details
                    .additional_secret
                    .map(|secret| secret.expose().to_string()),
            }))
        }
        None => Ok(None),
    }
}

/// High-level abstraction for calling UCS webhook transformation
/// This provides a clean interface similar to payment flow UCS calls
pub async fn call_unified_connector_service_for_webhook(
    state: &SessionState,
    merchant_context: &MerchantContext,
    connector_name: &str,
    body: &actix_web::web::Bytes,
    request_details: &hyperswitch_interfaces::webhooks::IncomingWebhookRequestDetails<'_>,
    merchant_connector_account: Option<
        &hyperswitch_domain_models::merchant_connector_account::MerchantConnectorAccount,
    >,
) -> RouterResult<(
    api_models::webhooks::IncomingWebhookEvent,
    bool,
    WebhookTransformData,
)> {
    let ucs_client = state
        .grpc_client
        .unified_connector_service_client
        .as_ref()
        .ok_or_else(|| {
            error_stack::report!(errors::ApiErrorResponse::WebhookProcessingFailure)
                .attach_printable("UCS client is not available for webhook processing")
        })?;

    // Build webhook secrets from merchant connector account
    let webhook_secrets = merchant_connector_account.and_then(|mca| {
        #[cfg(feature = "v1")]
        let mca_type = MerchantConnectorAccountType::DbVal(Box::new(mca.clone()));
        #[cfg(feature = "v2")]
        let mca_type =
            MerchantConnectorAccountTypeDetails::MerchantConnectorAccount(Box::new(mca.clone()));

        build_webhook_secrets_from_merchant_connector_account(&mca_type)
            .map_err(|e| {
                logger::warn!(
                    build_error=?e,
                    connector_name=connector_name,
                    "Failed to build webhook secrets from merchant connector account in call_unified_connector_service_for_webhook"
                );
                e
            })
            .ok()
            .flatten()
    });

    // Build UCS transform request using new webhook transformers
    let transform_request = transformers::build_webhook_transform_request(
        body,
        request_details,
        webhook_secrets,
        merchant_context
            .get_merchant_account()
            .get_id()
            .get_string_repr(),
        connector_name,
    )?;

    // Build connector auth metadata
    let connector_auth_metadata = merchant_connector_account
        .map(|mca| {
            #[cfg(feature = "v1")]
            let mca_type = MerchantConnectorAccountType::DbVal(Box::new(mca.clone()));
            #[cfg(feature = "v2")]
            let mca_type = MerchantConnectorAccountTypeDetails::MerchantConnectorAccount(Box::new(
                mca.clone(),
            ));

            build_unified_connector_service_auth_metadata(mca_type, merchant_context)
        })
        .transpose()
        .change_context(errors::ApiErrorResponse::InternalServerError)
        .attach_printable("Failed to build UCS auth metadata")?
        .ok_or_else(|| {
            error_stack::report!(errors::ApiErrorResponse::InternalServerError).attach_printable(
                "Missing merchant connector account for UCS webhook transformation",
            )
        })?;
    let profile_id = merchant_connector_account
        .as_ref()
        .map(|mca| mca.profile_id.clone())
        .unwrap_or(consts::PROFILE_ID_UNAVAILABLE.clone());
    // Build gRPC headers
    let grpc_headers = state
        .get_grpc_headers_ucs(ExecutionMode::Primary)
        .lineage_ids(LineageIds::new(
            merchant_context.get_merchant_account().get_id().clone(),
            profile_id,
        ))
        .external_vault_proxy_metadata(None)
        .merchant_reference_id(None)
        .build();

    // Make UCS call - client availability already verified
    match ucs_client
        .transform_incoming_webhook(transform_request, connector_auth_metadata, grpc_headers)
        .await
    {
        Ok(response) => {
            let transform_response = response.into_inner();
            let transform_data = transformers::transform_ucs_webhook_response(transform_response)?;

            // UCS handles everything internally - event type, source verification, decoding
            Ok((
                transform_data.event_type,
                transform_data.source_verified,
                transform_data,
            ))
        }
        Err(err) => {
            // When UCS is configured, we don't fall back to direct connector processing
            Err(errors::ApiErrorResponse::WebhookProcessingFailure)
                .attach_printable(format!("UCS webhook processing failed: {err}"))
        }
    }
}

/// Extract webhook content from UCS response for further processing
/// This provides a helper function to extract specific data from UCS responses
pub fn extract_webhook_content_from_ucs_response(
    transform_data: &WebhookTransformData,
) -> Option<&unified_connector_service_client::payments::WebhookResponseContent> {
    transform_data.webhook_content.as_ref()
}

/// UCS Event Logging Wrapper Function
/// This function wraps UCS calls with comprehensive event logging.
/// It logs the actual gRPC request/response data, timing, and error information.
#[instrument(skip_all, fields(connector_name, flow_type, payment_id))]
pub async fn ucs_logging_wrapper<T, F, Fut, Req, Resp, GrpcReq, GrpcResp>(
    router_data: RouterData<T, Req, Resp>,
    state: &SessionState,
    grpc_request: GrpcReq,
    grpc_header_builder: external_services::grpc_client::GrpcHeadersUcsBuilderFinal,
    handler: F,
) -> RouterResult<RouterData<T, Req, Resp>>
where
    T: std::fmt::Debug + Clone + Send + 'static,
    Req: std::fmt::Debug + Clone + Send + Sync + 'static,
    Resp: std::fmt::Debug + Clone + Send + Sync + 'static,
    GrpcReq: serde::Serialize,
    GrpcResp: serde::Serialize,
    F: FnOnce(
            RouterData<T, Req, Resp>,
            GrpcReq,
            external_services::grpc_client::GrpcHeadersUcs,
        ) -> Fut
        + Send,
    Fut: std::future::Future<Output = RouterResult<(RouterData<T, Req, Resp>, GrpcResp)>> + Send,
{
    tracing::Span::current().record("connector_name", &router_data.connector);
    tracing::Span::current().record("flow_type", std::any::type_name::<T>());
    tracing::Span::current().record("payment_id", &router_data.payment_id);

    // Capture request data for logging
    let connector_name = router_data.connector.clone();
    let payment_id = router_data.payment_id.clone();
    let merchant_id = router_data.merchant_id.clone();
    let refund_id = router_data.refund_id.clone();
    let dispute_id = router_data.dispute_id.clone();
    let grpc_header = grpc_header_builder.build();
    // Log the actual gRPC request with masking
    let grpc_request_body = masking::masked_serialize(&grpc_request)
        .unwrap_or_else(|_| serde_json::json!({"error": "failed_to_serialize_grpc_request"}));

    // Update connector call count metrics for UCS operations
    crate::routes::metrics::CONNECTOR_CALL_COUNT.add(
        1,
        router_env::metric_attributes!(
            ("connector", connector_name.clone()),
            (
                "flow",
                std::any::type_name::<T>()
                    .split("::")
                    .last()
                    .unwrap_or_default()
            ),
        ),
    );

    // Execute UCS function and measure timing
    let start_time = Instant::now();
    let result = handler(router_data, grpc_request, grpc_header).await;
    let external_latency = start_time.elapsed().as_millis();

    // Create and emit connector event after UCS call
    let (status_code, response_body, router_result) = match result {
        Ok((updated_router_data, grpc_response)) => {
            let status = updated_router_data
                .connector_http_status_code
                .unwrap_or(200);

            // Log the actual gRPC response
            let grpc_response_body = serde_json::to_value(&grpc_response).unwrap_or_else(
                |_| serde_json::json!({"error": "failed_to_serialize_grpc_response"}),
            );

            (status, Some(grpc_response_body), Ok(updated_router_data))
        }
        Err(error) => {
            // Update error metrics for UCS calls
            crate::routes::metrics::CONNECTOR_ERROR_RESPONSE_COUNT.add(
                1,
                router_env::metric_attributes!(("connector", connector_name.clone(),)),
            );

            let error_body = serde_json::json!({
                "error": error.to_string(),
                "error_type": "ucs_call_failed"
            });
            (500, Some(error_body), Err(error))
        }
    };

    let mut connector_event = ConnectorEvent::new(
        state.tenant.tenant_id.clone(),
        connector_name,
        std::any::type_name::<T>(),
        grpc_request_body,
        "grpc://unified-connector-service".to_string(),
        Method::Post,
        payment_id,
        merchant_id,
        state.request_id.as_ref(),
        external_latency,
        refund_id,
        dispute_id,
        status_code,
    );

    // Set response body based on status code
    if let Some(body) = response_body {
        match status_code {
            400..=599 => {
                connector_event.set_error_response_body(&body);
            }
            _ => {
                connector_event.set_response_body(&body);
            }
        }
    }

    // Emit event
    state.event_handler.log_event(&connector_event);

    router_result
}

#[derive(serde::Serialize)]
pub struct ComparisonData {
    pub hyperswitch_data: Secret<serde_json::Value>,
    pub unified_connector_service_data: Secret<serde_json::Value>,
}

/// Sends router data comparison to external service
pub async fn send_comparison_data(
    state: &SessionState,
    comparison_data: ComparisonData,
) -> RouterResult<()> {
    // Check if comparison service is enabled
    let comparison_config = match state.conf.comparison_service.as_ref() {
        Some(comparison_config) => comparison_config,
        None => {
            tracing::warn!(
                "Comparison service configuration missing, skipping comparison data send"
            );
            return Ok(());
        }
    };

    let mut request = RequestBuilder::new()
        .method(Method::Post)
        .url(comparison_config.url.get_string_repr())
        .header(CONTENT_TYPE, "application/json")
        .header(X_FLOW_NAME, "router-data")
        .set_body(RequestContent::Json(Box::new(comparison_data)))
        .build();
    if let Some(req_id) = &state.request_id {
        request.add_header(X_REQUEST_ID, masking::Maskable::Normal(req_id.to_string()));
    }

    let _ = http_client::send_request(&state.conf.proxy, request, comparison_config.timeout_secs)
        .await
        .map_err(|e| {
            tracing::debug!("Error sending comparison data: {:?}", e);
        });

    Ok(())
}<|MERGE_RESOLUTION|>--- conflicted
+++ resolved
@@ -8,16 +8,12 @@
 };
 #[cfg(feature = "v2")]
 use common_utils::consts::BASE64_ENGINE;
-<<<<<<< HEAD
-use common_utils::{errors::CustomResult, ext_traits::ValueExt, types::MinorUnit};
-=======
 use common_utils::{
     consts::X_FLOW_NAME,
     errors::CustomResult,
     ext_traits::ValueExt,
-    request::{Method, RequestBuilder, RequestContent},
+    request::{Method, RequestBuilder, RequestContent}, types::MinorUnit
 };
->>>>>>> bb6a68c3
 use diesel_models::types::FeatureMetadata;
 use error_stack::ResultExt;
 use external_services::{
@@ -79,7 +75,6 @@
     UnifiedConnectorServiceError,
 >;
 
-<<<<<<< HEAD
 type UnifiedConnectorServiceResultForPaymentGet = CustomResult<
     (
         Result<(PaymentsResponseData, AttemptStatus), ErrorResponse>,
@@ -90,10 +85,16 @@
     UnifiedConnectorServiceError,
 >;
 
-/// Generic version of should_call_unified_connector_service that works with any type
-/// implementing OperationSessionGetters trait
-=======
->>>>>>> bb6a68c3
+type UnifiedConnectorServiceResultForPaymentGet = CustomResult<
+    (
+        Result<(PaymentsResponseData, AttemptStatus), ErrorResponse>,
+        u16,
+        Option<i64>,
+        Option<MinorUnit>,
+    ),
+    UnifiedConnectorServiceError,
+>;
+
 pub async fn should_call_unified_connector_service<F: Clone, T, D>(
     state: &SessionState,
     merchant_context: &MerchantContext,
