use std::{str::FromStr, time::Instant};

use api_models::admin;
#[cfg(feature = "v2")]
use base64::Engine;
use common_enums::{
    connector_enums::Connector, AttemptStatus, CallConnectorAction, ConnectorIntegrationType,
    ExecutionMode, ExecutionPath, GatewaySystem, PaymentMethodType, ShadowRolloutAvailability,
    UcsAvailability,
};
#[cfg(feature = "v2")]
use common_utils::consts::BASE64_ENGINE;
use common_utils::{
    consts::X_FLOW_NAME,
    errors::CustomResult,
    ext_traits::ValueExt,
    id_type,
    request::{Method, RequestBuilder, RequestContent},
};
use diesel_models::types::FeatureMetadata;
use error_stack::ResultExt;
use external_services::{
    grpc_client::{
        unified_connector_service::{ConnectorAuthMetadata, UnifiedConnectorServiceError},
        LineageIds,
    },
    http_client,
};
use hyperswitch_connectors::utils::CardData;
#[cfg(feature = "v2")]
use hyperswitch_domain_models::merchant_connector_account::{
    ExternalVaultConnectorMetadata, MerchantConnectorAccountTypeDetails,
};
use hyperswitch_domain_models::{
    platform::Platform,
    router_data::{AccessToken, ConnectorAuthType, ErrorResponse, RouterData},
    router_flow_types::refunds,
    router_request_types::RefundsData,
    router_response_types::{PaymentsResponseData, RefundsResponseData},
};
use masking::{ExposeInterface, PeekInterface, Secret};
use router_env::{instrument, logger, tracing};
use unified_connector_service_cards::CardNumber;
// use unified_connector_service_client::payments::{
//     self as payments_grpc, payment_method::PaymentMethod, wallet_payment_method_type::WalletType,
//     CardDetails, CardPaymentMethodType, CryptoCurrency, CryptoCurrencyPaymentMethodType,
//     PaymentServiceAuthorizeResponse, RewardPaymentMethodType, WalletPaymentMethodType,
// };
use unified_connector_service_client::payments::{
<<<<<<< HEAD
    self as payments_grpc, PaymentServiceAuthorizeResponse,
=======
    self as payments_grpc, payment_method::PaymentMethod, CardDetails, ClassicReward,
    CryptoCurrency, EVoucher, PaymentServiceAuthorizeResponse,
>>>>>>> 8695ff10
};

#[cfg(feature = "v2")]
use crate::types::api::enums as api_enums;
use crate::{
    consts,
    core::{
        errors::{self, RouterResult},
        payments::{
            helpers::{
                self, is_ucs_enabled, should_execute_based_on_rollout,
                MerchantConnectorAccountType, ProxyOverride,
            },
            OperationSessionGetters, OperationSessionSetters,
        },
        utils::get_flow_name,
    },
    events::connector_api_logs::ConnectorEvent,
    headers::{CONTENT_TYPE, X_REQUEST_ID},
    routes::SessionState,
    types::{
        transformers::{ForeignFrom, ForeignTryFrom},
        UcsAuthorizeResponseData, UcsRepeatPaymentResponseData, UcsSetupMandateResponseData,
    },
};

pub mod transformers;

pub async fn get_access_token_from_ucs_response(
    session_state: &SessionState,
    platform: &Platform,
    connector_name: &str,
    merchant_connector_id: Option<&id_type::MerchantConnectorAccountId>,
    creds_identifier: Option<String>,
    ucs_state: Option<&unified_connector_service_client::payments::ConnectorState>,
) -> Option<AccessToken> {
    let ucs_access_token = ucs_state
        .and_then(|state| state.access_token.as_ref())
        .map(AccessToken::foreign_from)?;

    let merchant_id = platform.get_processor().get_account().get_id();

    let merchant_connector_id_or_connector_name = merchant_connector_id
        .map(|mca_id| mca_id.get_string_repr().to_string())
        .or(creds_identifier.map(|id| id.to_string()))
        .unwrap_or(connector_name.to_string());

    if let Ok(Some(cached_token)) = session_state
        .store
        .get_access_token(merchant_id, &merchant_connector_id_or_connector_name)
        .await
    {
        if cached_token.token.peek() == ucs_access_token.token.peek() {
            return None;
        }
    }

    Some(ucs_access_token)
}

pub async fn set_access_token_for_ucs(
    state: &SessionState,
    platform: &Platform,
    connector_name: &str,
    access_token: AccessToken,
    merchant_connector_id: Option<&id_type::MerchantConnectorAccountId>,
    creds_identifier: Option<String>,
) -> Result<(), errors::StorageError> {
    let merchant_id = platform.get_processor().get_account().get_id();

    let merchant_connector_id_or_connector_name = merchant_connector_id
        .map(|mca_id| mca_id.get_string_repr().to_string())
        .or(creds_identifier.map(|id| id.to_string()))
        .unwrap_or(connector_name.to_string());

    let modified_access_token = AccessToken {
        expires: access_token
            .expires
            .saturating_sub(consts::REDUCE_ACCESS_TOKEN_EXPIRY_TIME.into()),
        ..access_token
    };

    logger::debug!(
        access_token_expiry_after_modification = modified_access_token.expires,
        merchant_id = ?merchant_id,
        connector_name = connector_name,
        merchant_connector_id_or_connector_name = merchant_connector_id_or_connector_name
    );

    if let Err(access_token_set_error) = state
        .store
        .set_access_token(
            merchant_id,
            &merchant_connector_id_or_connector_name,
            modified_access_token,
        )
        .await
    {
        // If we are not able to set the access token in redis, the error should just be logged and proceed with the payment
        // Payments should not fail, once the access token is successfully created
        // The next request will create new access token, if required
        logger::error!(access_token_set_error=?access_token_set_error, "Failed to store UCS access token");
    }

    Ok(())
}

// Re-export webhook transformer types for easier access
pub use transformers::{WebhookTransformData, WebhookTransformationStatus};

/// Type alias for return type used by unified connector service response handlers
type UnifiedConnectorServiceResult = CustomResult<
    (
        Result<(PaymentsResponseData, AttemptStatus), ErrorResponse>,
        u16,
    ),
    UnifiedConnectorServiceError,
>;

/// Type alias for return type used by unified connector service refund response handlers
type UnifiedConnectorServiceRefundResult =
    CustomResult<(Result<RefundsResponseData, ErrorResponse>, u16), UnifiedConnectorServiceError>;

/// Checks if a config key exists and returns its percentage if present
/// Returns (key_exists, rollout_percentage)
async fn get_rollout_config_info(state: &SessionState, config_key: &str) -> (bool, Option<f64>) {
    let db = state.store.as_ref();

    match db.find_config_by_key(config_key).await {
        Ok(rollout_config) => {
            // Key exists, try to parse percentage
            let percentage =
                match serde_json::from_str::<helpers::RolloutConfig>(&rollout_config.config) {
                    Ok(config) => Some(config.rollout_percent),
                    Err(_) => {
                        // Fallback to legacy format (simple float)
                        rollout_config.config.parse::<f64>().ok()
                    }
                };
            (true, percentage)
        }
        Err(_) => (false, None), // Key doesn't exist
    }
}

/// Checks if the Unified Connector Service (UCS) is available for use
async fn check_ucs_availability(state: &SessionState) -> UcsAvailability {
    let is_client_available = state.grpc_client.unified_connector_service_client.is_some();

    let is_enabled = is_ucs_enabled(state, consts::UCS_ENABLED).await;

    match (is_client_available, is_enabled) {
        (true, true) => {
            router_env::logger::debug!("UCS is available and enabled");
            UcsAvailability::Enabled
        }
        _ => {
            router_env::logger::debug!(
                "UCS client is {} and UCS is {} in configuration",
                if is_client_available {
                    "available"
                } else {
                    "not available"
                },
                if is_enabled { "enabled" } else { "not enabled" }
            );
            UcsAvailability::Disabled
        }
    }
}

/// Determines the connector integration type based on UCS configuration or on both
async fn determine_connector_integration_type(
    state: &SessionState,
    connector: Connector,
    config_key: &str,
) -> RouterResult<ConnectorIntegrationType> {
    match state.conf.grpc_client.unified_connector_service.as_ref() {
        Some(ucs_config) => {
            let is_ucs_only = ucs_config.ucs_only_connectors.contains(&connector);
            let rollout_result = should_execute_based_on_rollout(state, config_key).await?;

            if is_ucs_only || rollout_result.should_execute {
                router_env::logger::debug!(
                    connector = ?connector,
                    ucs_only_list = is_ucs_only,
                    rollout_enabled = rollout_result.should_execute,
                    "Using UcsConnector"
                );
                Ok(ConnectorIntegrationType::UcsConnector)
            } else {
                router_env::logger::debug!(
                    connector = ?connector,
                    "Using DirectConnector - not in ucs_only_list and rollout not enabled"
                );
                Ok(ConnectorIntegrationType::DirectConnector)
            }
        }
        None => {
            router_env::logger::debug!(
                connector = ?connector,
                "UCS config not present, using DirectConnector"
            );
            Ok(ConnectorIntegrationType::DirectConnector)
        }
    }
}

pub async fn should_call_unified_connector_service<F: Clone, T, R, D>(
    state: &SessionState,
    platform: &Platform,
    router_data: &RouterData<F, T, R>,
    payment_data: Option<&D>,
    call_connector_action: CallConnectorAction,
    shadow_ucs_call_connector_action: Option<CallConnectorAction>,
) -> RouterResult<(ExecutionPath, SessionState)>
where
    D: OperationSessionGetters<F>,
    R: Send + Sync + Clone,
{
    // Extract context information
    let merchant_id = platform
        .get_processor()
        .get_account()
        .get_id()
        .get_string_repr();

    let connector_name = &router_data.connector;
    let connector_enum = Connector::from_str(connector_name)
        .change_context(errors::ApiErrorResponse::IncorrectConnectorNameGiven)
        .attach_printable_lazy(|| format!("Failed to parse connector name: {connector_name}"))?;

    let flow_name = get_flow_name::<F>()?;

    // Check UCS availability using idiomatic helper
    let ucs_availability = check_ucs_availability(state).await;

    let (rollout_key, shadow_rollout_key) = build_rollout_keys(
        merchant_id,
        connector_name,
        &flow_name,
        router_data.payment_method,
    );

    // Determine connector integration type
    let connector_integration_type =
        determine_connector_integration_type(state, connector_enum, &rollout_key).await?;

    // Extract previous gateway from payment data
    let previous_gateway = payment_data.and_then(extract_gateway_system_from_payment_intent);

    // Check rollout key availability and shadow key presence (optimized to reduce DB calls)
    let rollout_result = should_execute_based_on_rollout(state, &rollout_key).await?;
    let (shadow_key_exists, _shadow_percentage) =
        get_rollout_config_info(state, &shadow_rollout_key).await;

    // Simplified decision logic: Shadow takes priority, then rollout, then direct
    let shadow_rollout_availability = if shadow_key_exists {
        // Block 1: Shadow key exists - check if it's enabled
        let shadow_percentage = _shadow_percentage.unwrap_or(0.0);

        if shadow_percentage != 0.0 {
            router_env::logger::debug!( shadow_key = %shadow_rollout_key, shadow_percentage = shadow_percentage, "Shadow key enabled, using shadow mode for comparison" );
            ShadowRolloutAvailability::IsAvailable
        } else {
            router_env::logger::debug!(
                shadow_key = %shadow_rollout_key,
                shadow_percentage = shadow_percentage,
                rollout_enabled = rollout_result.should_execute,
                "Shadow key exists but disabled (0.0%), falling back to rollout or direct"
            );
            // Shadow disabled, result is the same regardless of rollout status
            ShadowRolloutAvailability::NotAvailable
        }
    } else if rollout_result.should_execute {
        // Block 2: No shadow key, but rollout is enabled - use primary UCS
        router_env::logger::debug!( rollout_key = %rollout_key, "No shadow key, rollout enabled, using primary UCS mode" );
        ShadowRolloutAvailability::NotAvailable
    } else {
        // Block 3: Neither shadow nor rollout enabled - use direct
        router_env::logger::debug!( rollout_key = %rollout_key, shadow_key = %shadow_rollout_key, "Neither shadow nor rollout enabled, using Direct mode" );
        ShadowRolloutAvailability::NotAvailable
    };

    // Single decision point using pattern matching
    let (gateway_system, execution_path) = if ucs_availability == UcsAvailability::Disabled {
        match call_connector_action {
            CallConnectorAction::UCSConsumeResponse(_)
            | CallConnectorAction::UCSHandleResponse(_) => {
                Err(errors::ApiErrorResponse::InternalServerError)
                    .attach_printable("CallConnectorAction UCSHandleResponse/UCSConsumeResponse received but UCS is disabled. These actions are only valid in UCS gateway")?
            }
            CallConnectorAction::Avoid
            | CallConnectorAction::Trigger
            | CallConnectorAction::HandleResponse(_)
            | CallConnectorAction::StatusUpdate { .. } => {
                router_env::logger::debug!("UCS is disabled, using Direct gateway");
                (GatewaySystem::Direct, ExecutionPath::Direct)
            }
        }
    } else {
        match call_connector_action {
            CallConnectorAction::UCSConsumeResponse(_)
            | CallConnectorAction::UCSHandleResponse(_) => {
                router_env::logger::info!("CallConnectorAction UCSHandleResponse/UCSConsumeResponse received, using UCS gateway");
                (
                    GatewaySystem::UnifiedConnectorService,
                    ExecutionPath::UnifiedConnectorService,
                )
            }
            CallConnectorAction::HandleResponse(_) => {
                router_env::logger::info!(
                    "CallConnectorAction HandleResponse received, using Direct gateway"
                );
                if shadow_ucs_call_connector_action.is_some() {
                    (
                        GatewaySystem::Direct,
                        ExecutionPath::ShadowUnifiedConnectorService,
                    )
                } else {
                    (GatewaySystem::Direct, ExecutionPath::Direct)
                }
            }
            CallConnectorAction::Trigger
            | CallConnectorAction::Avoid
            | CallConnectorAction::StatusUpdate { .. } => {
                // UCS is enabled, call decide function
                decide_execution_path(
                    connector_integration_type,
                    previous_gateway,
                    shadow_rollout_availability,
                )?
            }
        }
    };

    router_env::logger::info!(
        "Payment gateway decision: gateway={:?}, execution_path={:?} - merchant_id={}, connector={}, flow={}",
        gateway_system,
        execution_path,
        merchant_id,
        connector_name,
        flow_name
    );

    // Handle proxy configuration for Shadow UCS flows
    let session_state = match execution_path {
        ExecutionPath::ShadowUnifiedConnectorService => {
            // For shadow UCS, use rollout_result for proxy configuration since it takes priority
            match &rollout_result.proxy_override {
                Some(proxy_override) => {
                    router_env::logger::debug!(
                        proxy_override = ?proxy_override,
                        "Creating updated session state with proxy configuration for Shadow UCS"
                    );
                    create_updated_session_state_with_proxy(state.clone(), proxy_override)
                }
                None => {
                    router_env::logger::debug!(
                        "No proxy override available for Shadow UCS, using original state"
                    );
                    state.clone()
                }
            }
        }
        _ => {
            // For Direct and UCS flows, use original state
            state.clone()
        }
    };

    Ok((execution_path, session_state))
}

/// Creates a new SessionState with proxy configuration updated from the override
fn create_updated_session_state_with_proxy(
    state: SessionState,
    proxy_override: &ProxyOverride,
) -> SessionState {
    let mut updated_state = state;

    // Create updated configuration with proxy overrides
    let mut updated_conf = (*updated_state.conf).clone();

    // Update proxy URLs with overrides, falling back to existing values
    if let Some(ref http_url) = proxy_override.http_url {
        updated_conf.proxy.http_url = Some(http_url.clone());
    }
    if let Some(ref https_url) = proxy_override.https_url {
        updated_conf.proxy.https_url = Some(https_url.clone());
    }

    updated_state.conf = std::sync::Arc::new(updated_conf);

    updated_state
}

fn decide_execution_path(
    connector_type: ConnectorIntegrationType,
    previous_gateway: Option<GatewaySystem>,
    shadow_rollout_enabled: ShadowRolloutAvailability,
) -> RouterResult<(GatewaySystem, ExecutionPath)> {
    match (connector_type, previous_gateway, shadow_rollout_enabled) {
        // Case 1: DirectConnector with no previous gateway and no shadow rollout
        // This is a fresh payment request for a direct connector - use direct gateway
        (
            ConnectorIntegrationType::DirectConnector,
            None,
            ShadowRolloutAvailability::NotAvailable,
        ) => Ok((GatewaySystem::Direct, ExecutionPath::Direct)),

        // Case 2: DirectConnector previously used Direct gateway, no shadow rollout
        // Continue using the same direct gateway for consistency
        (
            ConnectorIntegrationType::DirectConnector,
            Some(GatewaySystem::Direct),
            ShadowRolloutAvailability::NotAvailable,
        ) => Ok((GatewaySystem::Direct, ExecutionPath::Direct)),

        // Case 3: DirectConnector previously used UCS, but now switching back to Direct (no shadow)
        // Migration scenario: UCS was used before, but now we're reverting to Direct
        (
            ConnectorIntegrationType::DirectConnector,
            Some(GatewaySystem::UnifiedConnectorService),
            ShadowRolloutAvailability::NotAvailable,
        ) => Ok((GatewaySystem::Direct, ExecutionPath::Direct)),

        // Case 4: UcsConnector configuration, but previously used Direct gateway (no shadow)
        // Maintain Direct for backward compatibility - don't switch mid-transaction
        (
            ConnectorIntegrationType::UcsConnector,
            Some(GatewaySystem::Direct),
            ShadowRolloutAvailability::NotAvailable,
        ) => Ok((GatewaySystem::Direct, ExecutionPath::Direct)),

        // Case 5: DirectConnector with no previous gateway, shadow rollout enabled
        // Use Direct as primary, but also execute UCS in shadow mode for comparison
        (
            ConnectorIntegrationType::DirectConnector,
            None,
            ShadowRolloutAvailability::IsAvailable,
        ) => Ok((
            GatewaySystem::Direct,
            ExecutionPath::ShadowUnifiedConnectorService,
        )),

        // Case 6: DirectConnector previously used Direct, shadow rollout enabled
        // Continue with Direct as primary, execute UCS in shadow mode for testing
        (
            ConnectorIntegrationType::DirectConnector,
            Some(GatewaySystem::Direct),
            ShadowRolloutAvailability::IsAvailable,
        ) => Ok((
            GatewaySystem::Direct,
            ExecutionPath::ShadowUnifiedConnectorService,
        )),

        // Case 7: DirectConnector previously used UCS, shadow rollout enabled
        // Revert to Direct as primary, but keep UCS in shadow mode for comparison
        (
            ConnectorIntegrationType::DirectConnector,
            Some(GatewaySystem::UnifiedConnectorService),
            ShadowRolloutAvailability::IsAvailable,
        ) => Ok((
            GatewaySystem::Direct,
            ExecutionPath::ShadowUnifiedConnectorService,
        )),

        // Case 8: UcsConnector configuration, previously used Direct, shadow rollout enabled
        // Maintain Direct as primary for transaction consistency, shadow UCS for testing
        (
            ConnectorIntegrationType::UcsConnector,
            Some(GatewaySystem::Direct),
            ShadowRolloutAvailability::IsAvailable,
        ) => Ok((
            GatewaySystem::Direct,
            ExecutionPath::ShadowUnifiedConnectorService,
        )),

        // Case 9a: UcsConnector with no previous gateway and shadow rollout enabled
        // Fresh payment for UCS-enabled connector with shadow mode - use shadow UCS
        (ConnectorIntegrationType::UcsConnector, None, ShadowRolloutAvailability::IsAvailable) => {
            Ok((
                GatewaySystem::Direct,
                ExecutionPath::ShadowUnifiedConnectorService,
            ))
        }

        // Case 9b: UcsConnector with no previous gateway and no shadow rollout
        // Fresh payment for a UCS-enabled connector - use UCS as primary
        (ConnectorIntegrationType::UcsConnector, None, ShadowRolloutAvailability::NotAvailable) => {
            Ok((
                GatewaySystem::UnifiedConnectorService,
                ExecutionPath::UnifiedConnectorService,
            ))
        }

        // Case 10: UcsConnector previously used UCS (regardless of shadow rollout)
        // Continue using UCS for consistency in the payment flow
        (
            ConnectorIntegrationType::UcsConnector,
            Some(GatewaySystem::UnifiedConnectorService),
            _,
        ) => Ok((
            GatewaySystem::UnifiedConnectorService,
            ExecutionPath::UnifiedConnectorService,
        )),
    }
}

/// Build rollout keys based on flow type - include payment method for payments, skip for refunds
fn build_rollout_keys(
    merchant_id: &str,
    connector_name: &str,
    flow_name: &str,
    payment_method: common_enums::PaymentMethod,
) -> (String, String) {
    // Detect if this is a refund flow based on flow name
    let is_refund_flow = matches!(flow_name, "Execute" | "RSync");

    let rollout_key = if is_refund_flow {
        // Refund flows: UCS_merchant_connector_flow (e.g., UCS_merchant123_stripe_Execute)
        format!(
            "{}_{}_{}_{}",
            consts::UCS_ROLLOUT_PERCENT_CONFIG_PREFIX,
            merchant_id,
            connector_name,
            flow_name
        )
    } else {
        // Payment flows: UCS_merchant_connector_paymentmethod_flow (e.g., UCS_merchant123_stripe_card_Authorize)
        let payment_method_str = payment_method.to_string();
        format!(
            "{}_{}_{}_{}_{}",
            consts::UCS_ROLLOUT_PERCENT_CONFIG_PREFIX,
            merchant_id,
            connector_name,
            payment_method_str,
            flow_name
        )
    };

    let shadow_rollout_key = format!("{rollout_key}_shadow");
    (rollout_key, shadow_rollout_key)
}

/// Extracts the gateway system from the payment intent's feature metadata
/// Returns None if metadata is missing, corrupted, or doesn't contain gateway_system
fn extract_gateway_system_from_payment_intent<F: Clone, D>(
    payment_data: &D,
) -> Option<GatewaySystem>
where
    D: OperationSessionGetters<F>,
{
    #[cfg(feature = "v1")]
    {
        payment_data
            .get_payment_intent()
            .feature_metadata
            .as_ref()
            .and_then(|metadata| {
                // Try to parse the JSON value as FeatureMetadata
                // Log errors but don't fail the flow for corrupted metadata
                match serde_json::from_value::<FeatureMetadata>(metadata.clone()) {
                    Ok(feature_metadata) => feature_metadata.gateway_system,
                    Err(err) => {
                        router_env::logger::warn!(
                            "Failed to parse feature_metadata for gateway_system extraction: {}",
                            err
                        );
                        None
                    }
                }
            })
    }
    #[cfg(feature = "v2")]
    {
        None // V2 does not use feature metadata for gateway system tracking
    }
}

/// Updates the payment intent's feature metadata to track the gateway system being used
#[cfg(feature = "v1")]
pub fn update_gateway_system_in_feature_metadata<F: Clone, D>(
    payment_data: &mut D,
    gateway_system: GatewaySystem,
) -> RouterResult<()>
where
    D: OperationSessionGetters<F> + OperationSessionSetters<F>,
{
    let mut payment_intent = payment_data.get_payment_intent().clone();

    let existing_metadata = payment_intent.feature_metadata.as_ref();

    let mut feature_metadata = existing_metadata
        .and_then(|metadata| serde_json::from_value::<FeatureMetadata>(metadata.clone()).ok())
        .unwrap_or_default();

    feature_metadata.gateway_system = Some(gateway_system);

    let updated_metadata = serde_json::to_value(feature_metadata)
        .change_context(errors::ApiErrorResponse::InternalServerError)
        .attach_printable("Failed to serialize feature metadata")?;

    payment_intent.feature_metadata = Some(updated_metadata.clone());
    payment_data.set_payment_intent(payment_intent);

    Ok(())
}

pub async fn should_call_unified_connector_service_for_webhooks(
    state: &SessionState,
    platform: &Platform,
    connector_name: &str,
) -> RouterResult<ExecutionPath> {
    // Extract context information
    let merchant_id = platform
        .get_processor()
        .get_account()
        .get_id()
        .get_string_repr();

    let connector_enum = Connector::from_str(connector_name)
        .change_context(errors::ApiErrorResponse::IncorrectConnectorNameGiven)
        .attach_printable_lazy(|| format!("Failed to parse connector name: {}", connector_name))?;

    let flow_name = "Webhooks";

    // Check UCS availability using idiomatic helper
    let ucs_availability = check_ucs_availability(state).await;

    // Build rollout keys - webhooks don't use payment method, so use a simplified key format
    let rollout_key = format!(
        "{}_{}_{}_{}",
        consts::UCS_ROLLOUT_PERCENT_CONFIG_PREFIX,
        merchant_id,
        connector_name,
        flow_name
    );
    let shadow_rollout_key = format!("{rollout_key}_shadow");

    // Determine connector integration type
    let connector_integration_type =
        determine_connector_integration_type(state, connector_enum, &rollout_key).await?;

    // For webhooks, there is no previous gateway system to consider (webhooks are stateless)
    let previous_gateway = None;

    // Check both rollout keys to determine priority based on shadow percentage
    let rollout_result = should_execute_based_on_rollout(state, &rollout_key).await?;
    let shadow_rollout_result = should_execute_based_on_rollout(state, &shadow_rollout_key).await?;

    // Get shadow percentage to determine priority
    let (_shadow_key_exists, shadow_percentage) =
        get_rollout_config_info(state, &shadow_rollout_key).await;

    let shadow_rollout_availability =
        if shadow_rollout_result.should_execute && shadow_percentage.unwrap_or(0.0) != 0.0 {
            // Shadow is present and percentage is non-zero, use shadow
            router_env::logger::debug!(
                shadow_percentage = shadow_percentage.unwrap_or(0.0),
                "Shadow rollout is present with non-zero percentage for webhooks, using shadow"
            );
            ShadowRolloutAvailability::IsAvailable
        } else if rollout_result.should_execute {
            // Either shadow is 0.0 or not present, use rollout if available
            router_env::logger::debug!(
                shadow_percentage = shadow_percentage.unwrap_or(0.0),
                "Shadow rollout is 0.0 or not present for webhooks, using rollout"
            );
            ShadowRolloutAvailability::IsAvailable
        } else {
            ShadowRolloutAvailability::NotAvailable
        };

    // Use the same decision logic as payments, with no call_connector_action to consider
    let (gateway_system, execution_path) = if ucs_availability == UcsAvailability::Disabled {
        router_env::logger::debug!("UCS is disabled for webhooks, using Direct gateway");
        (GatewaySystem::Direct, ExecutionPath::Direct)
    } else {
        // UCS is enabled, use decide function with no previous gateway for webhooks
        decide_execution_path(
            connector_integration_type,
            previous_gateway,
            shadow_rollout_availability,
        )?
    };

    router_env::logger::info!(
        "Webhook gateway decision: gateway={:?}, execution_path={:?} - merchant_id={}, connector={}, flow={}",
        gateway_system,
        execution_path,
        merchant_id,
        connector_name,
        flow_name
    );

    Ok(execution_path)
}

pub fn build_unified_connector_service_payment_method(
    payment_method_data: hyperswitch_domain_models::payment_method_data::PaymentMethodData,
    payment_method_type: Option<PaymentMethodType>,
) -> CustomResult<payments_grpc::PaymentMethod, UnifiedConnectorServiceError> {
<<<<<<< HEAD
    todo!();
    // match payment_method_data {
    //     hyperswitch_domain_models::payment_method_data::PaymentMethodData::Card(card) => {
    //         let card_exp_month = card
    //             .get_card_expiry_month_2_digit()
    //             .attach_printable("Failed to extract 2-digit expiry month from card")
    //             .change_context(UnifiedConnectorServiceError::InvalidDataFormat {
    //                 field_name: "card_exp_month",
    //             })?
    //             .peek()
    //             .to_string();

    //         let card_network = card
    //             .card_network
    //             .clone()
    //             .map(payments_grpc::CardNetwork::foreign_try_from)
    //             .transpose()?;

    //         let card_details = CardDetails {
    //             card_number: Some(
    //                 CardNumber::from_str(&card.card_number.get_card_no()).change_context(
    //                     UnifiedConnectorServiceError::RequestEncodingFailedWithReason(
    //                         "Failed to parse card number".to_string(),
    //                     ),
    //                 )?,
    //             ),
    //             card_exp_month: Some(card_exp_month.into()),
    //             card_exp_year: Some(card.card_exp_year.expose().into()),
    //             card_cvc: Some(card.card_cvc.expose().into()),
    //             card_holder_name: card.card_holder_name.map(|name| name.expose().into()),
    //             card_issuer: card.card_issuer.clone(),
    //             card_network: card_network.map(|card_network| card_network.into()),
    //             card_type: card.card_type.clone(),
    //             bank_code: card.bank_code.clone(),
    //             nick_name: card.nick_name.map(|n| n.expose()),
    //             card_issuing_country_alpha2: card.card_issuing_country.clone(),
    //         };

    //         let grpc_card_type = match payment_method_type {
    //             PaymentMethodType::Credit => {
    //                 payments_grpc::card_payment_method_type::CardType::Credit(card_details)
    //             }
    //             PaymentMethodType::Debit => {
    //                 payments_grpc::card_payment_method_type::CardType::Debit(card_details)
    //             }
    //             _ => {
    //                 return Err(UnifiedConnectorServiceError::NotImplemented(format!(
    //                     "Unimplemented payment method subtype: {payment_method_type:?}"
    //                 ))
    //                 .into());
    //             }
    //         };

    //         Ok(payments_grpc::PaymentMethod {
    //             payment_method: Some(PaymentMethod::Card(CardPaymentMethodType {
    //                 card_type: Some(grpc_card_type),
    //             })),
    //         })
    //     }
    //     hyperswitch_domain_models::payment_method_data::PaymentMethodData::Upi(upi_data) => {
    //         let upi_type = match upi_data {
    //             hyperswitch_domain_models::payment_method_data::UpiData::UpiCollect(
    //                 upi_collect_data,
    //             ) => {
    //                 let upi_details = payments_grpc::UpiCollect {
    //                     vpa_id: upi_collect_data.vpa_id.map(|vpa| vpa.expose().into()),
    //                 };
    //                 PaymentMethod::UpiCollect(upi_details)
    //             }
    //             hyperswitch_domain_models::payment_method_data::UpiData::UpiIntent(_) => {
    //                 let upi_details = payments_grpc::UpiIntent { app_name: None };
    //                 PaymentMethod::UpiIntent(upi_details)
    //             }
    //             hyperswitch_domain_models::payment_method_data::UpiData::UpiQr(_) => {
    //                 let upi_details = payments_grpc::UpiQr {};
    //                 PaymentMethod::UpiQr(upi_details)
    //             }
    //         };

    //         Ok(payments_grpc::PaymentMethod {
    //             payment_method: Some(upi_type),
    //         })
    //     }
    //     hyperswitch_domain_models::payment_method_data::PaymentMethodData::BankRedirect(
    //         bank_redirect_data,
    //     ) => match bank_redirect_data {
    //         hyperswitch_domain_models::payment_method_data::BankRedirectData::OpenBankingUk {
    //             issuer,
    //             country,
    //         } => {
    //             let open_banking_uk = payments_grpc::OpenBankingUk {
    //                 issuer: issuer.map(|issuer| issuer.to_string()),
    //                 country: country.map(|country| country.to_string()),
    //             };

    //             Ok(payments_grpc::PaymentMethod {
    //                     payment_method: Some(PaymentMethod::OnlineBanking(
    //                         payments_grpc::OnlineBankingPaymentMethodType {
    //                             online_banking_type: Some(
    //                                 payments_grpc::online_banking_payment_method_type::OnlineBankingType::OpenBankingUk(open_banking_uk)
    //                             ),
    //                         }
    //                     )),
    //                 })
    //         }
    //         _ => Err(UnifiedConnectorServiceError::NotImplemented(format!(
    //             "Unimplemented bank redirect type: {bank_redirect_data:?}"
    //         ))
    //         .into()),
    //     },
    //     hyperswitch_domain_models::payment_method_data::PaymentMethodData::Reward => {
    //         match payment_method_type {
    //             PaymentMethodType::ClassicReward => Ok(payments_grpc::PaymentMethod {
    //                 payment_method: Some(PaymentMethod::Reward(RewardPaymentMethodType {
    //                     reward_type: 1,
    //                 })),
    //             }),
    //             PaymentMethodType::Evoucher => Ok(payments_grpc::PaymentMethod {
    //                 payment_method: Some(PaymentMethod::Reward(RewardPaymentMethodType {
    //                     reward_type: 2,
    //                 })),
    //             }),
    //             _ => Err(UnifiedConnectorServiceError::NotImplemented(format!(
    //                 "Unimplemented payment method subtype: {payment_method_type:?}"
    //             ))
    //             .into()),
    //         }
    //     }
    //     hyperswitch_domain_models::payment_method_data::PaymentMethodData::Wallet(wallet_data) => {
    //         match wallet_data {
    //             hyperswitch_domain_models::payment_method_data::WalletData::Mifinity(
    //                 mifinity_data,
    //             ) => Ok(payments_grpc::PaymentMethod {
    //                 payment_method: Some(PaymentMethod::Wallet(WalletPaymentMethodType {
    //                     wallet_type: Some(WalletType::Mifinity(payments_grpc::MifinityWallet {
    //                         date_of_birth: Some(
    //                             mifinity_data.date_of_birth.peek().to_string().into(),
    //                         ),
    //                         language_preference: mifinity_data.language_preference,
    //                     })),
    //                 })),
    //             }),
    //             _ => Err(UnifiedConnectorServiceError::NotImplemented(format!(
    //                 "Unimplemented payment method subtype: {payment_method_type:?}"
    //             ))
    //             .into()),
    //         }
    //     }
    //     hyperswitch_domain_models::payment_method_data::PaymentMethodData::Crypto(crypto_data) => {
    //         Ok(payments_grpc::PaymentMethod {
    //             payment_method: Some(PaymentMethod::Crypto(CryptoCurrencyPaymentMethodType {
    //                 crypto_currency: Some(CryptoCurrency {
    //                     pay_currency: crypto_data.pay_currency.clone(),
    //                     network: crypto_data.network.clone(),
    //                 }),
    //             })),
    //         })
    //     }
    //     _ => Err(UnifiedConnectorServiceError::NotImplemented(format!(
    //         "Unimplemented payment method: {payment_method_data:?}"
    //     ))
    //     .into()),
    // }
=======
    match payment_method_data {
        hyperswitch_domain_models::payment_method_data::PaymentMethodData::Card(card) => {
            let card_exp_month = card
                .get_card_expiry_month_2_digit()
                .attach_printable("Failed to extract 2-digit expiry month from card")
                .change_context(UnifiedConnectorServiceError::InvalidDataFormat {
                    field_name: "card_exp_month",
                })?
                .peek()
                .to_string();

            let card_network = card
                .card_network
                .clone()
                .map(payments_grpc::CardNetwork::foreign_try_from)
                .transpose()?;

            let card_details = CardDetails {
                card_number: Some(
                    CardNumber::from_str(&card.card_number.get_card_no()).change_context(
                        UnifiedConnectorServiceError::RequestEncodingFailedWithReason(
                            "Failed to parse card number".to_string(),
                        ),
                    )?,
                ),
                card_exp_month: Some(card_exp_month.into()),
                card_exp_year: Some(card.card_exp_year.expose().into()),
                card_cvc: Some(card.card_cvc.expose().into()),
                card_holder_name: card.card_holder_name.map(|name| name.expose().into()),
                card_issuer: card.card_issuer.clone(),
                card_network: card_network.map(|card_network| card_network.into()),
                card_type: card.card_type.clone(),
                bank_code: card.bank_code.clone(),
                nick_name: card.nick_name.map(|n| n.expose()),
                card_issuing_country_alpha2: card.card_issuing_country.clone(),
            };

            Ok(payments_grpc::PaymentMethod {
                payment_method: Some(PaymentMethod::Card(card_details)),
            })
        }
        hyperswitch_domain_models::payment_method_data::PaymentMethodData::Upi(upi_data) => {
            let upi_type = match upi_data {
                hyperswitch_domain_models::payment_method_data::UpiData::UpiCollect(
                    upi_collect_data,
                ) => {
                    let upi_details = payments_grpc::UpiCollect {
                        vpa_id: upi_collect_data.vpa_id.map(|vpa| vpa.expose().into()),
                    };
                    PaymentMethod::UpiCollect(upi_details)
                }
                hyperswitch_domain_models::payment_method_data::UpiData::UpiIntent(_) => {
                    let upi_details = payments_grpc::UpiIntent { app_name: None };
                    PaymentMethod::UpiIntent(upi_details)
                }
                hyperswitch_domain_models::payment_method_data::UpiData::UpiQr(_) => {
                    let upi_details = payments_grpc::UpiQr {};
                    PaymentMethod::UpiQr(upi_details)
                }
            };

            Ok(payments_grpc::PaymentMethod {
                payment_method: Some(upi_type),
            })
        }
        hyperswitch_domain_models::payment_method_data::PaymentMethodData::BankRedirect(
            bank_redirect_data,
        ) => match bank_redirect_data {
            hyperswitch_domain_models::payment_method_data::BankRedirectData::OpenBankingUk {
                issuer,
                country,
            } => {
                let open_banking_uk = payments_grpc::OpenBankingUk {
                    issuer: issuer.map(|issuer| issuer.to_string()),
                    country: country.map(|country| country.to_string()),
                };

                Ok(payments_grpc::PaymentMethod {
                    payment_method: Some(PaymentMethod::OpenBankingUk(open_banking_uk)),
                })
            }
            _ => Err(UnifiedConnectorServiceError::NotImplemented(format!(
                "Unimplemented bank redirect type: {bank_redirect_data:?}"
            ))
            .into()),
        },
        hyperswitch_domain_models::payment_method_data::PaymentMethodData::Reward => {
            match payment_method_type {
                Some(PaymentMethodType::ClassicReward) => Ok(payments_grpc::PaymentMethod {
                    payment_method: Some(PaymentMethod::ClassicReward(ClassicReward {})),
                }),
                Some(PaymentMethodType::Evoucher) => Ok(payments_grpc::PaymentMethod {
                    payment_method: Some(PaymentMethod::EVoucher(EVoucher {})),
                }),
                None | Some(_) => Err(UnifiedConnectorServiceError::NotImplemented(format!(
                    "Unimplemented payment method subtype: {payment_method_type:?}"
                ))
                .into()),
            }
        }
        hyperswitch_domain_models::payment_method_data::PaymentMethodData::Wallet(wallet_data) => {
            match wallet_data {
                hyperswitch_domain_models::payment_method_data::WalletData::Mifinity(
                    mifinity_data,
                ) => Ok(payments_grpc::PaymentMethod {
                    payment_method: Some(PaymentMethod::Mifinity(payments_grpc::MifinityWallet {
                        date_of_birth: Some(mifinity_data.date_of_birth.peek().to_string().into()),
                        language_preference: mifinity_data.language_preference,
                    })),
                }),
                hyperswitch_domain_models::payment_method_data::WalletData::ApplePay(
                    apple_pay_wallet_data
                ) => Ok(payments_grpc::PaymentMethod {
                    payment_method: Some(PaymentMethod::ApplePay(payments_grpc::AppleWallet {
                        payment_data: Some(payments_grpc::apple_wallet::PaymentData {
                            payment_data: Some(payments_grpc::apple_wallet::payment_data::PaymentData::foreign_try_from(&apple_pay_wallet_data.payment_data)?),
                        }),
                        payment_method: Some(payments_grpc::apple_wallet::PaymentMethod {
                            display_name: apple_pay_wallet_data.payment_method.display_name,
                            network: apple_pay_wallet_data.payment_method.network,
                            r#type: apple_pay_wallet_data.payment_method.pm_type,
                        }),
                        transaction_identifier: apple_pay_wallet_data.transaction_identifier,
                    })),
                }),
                hyperswitch_domain_models::payment_method_data::WalletData::GooglePay(
                    google_pay_wallet_data,
                ) => Ok(payments_grpc::PaymentMethod {
                    payment_method: Some(PaymentMethod::GooglePay(payments_grpc::GoogleWallet {
                        r#type: google_pay_wallet_data.pm_type,
                        description: google_pay_wallet_data.description,
                        info: Some(payments_grpc::google_wallet::PaymentMethodInfo {
                            card_network: google_pay_wallet_data.info.card_network,
                            card_details: google_pay_wallet_data.info.card_details,
                            assurance_details: google_pay_wallet_data.info.assurance_details.map(|details| {
                                payments_grpc::google_wallet::payment_method_info::AssuranceDetails {
                                    card_holder_authenticated: details.card_holder_authenticated,
                                    account_verified: details.account_verified,
                                }
                            }),
                        }),
                        tokenization_data: Some(payments_grpc::google_wallet::TokenizationData {
                            tokenization_data: Some(payments_grpc::google_wallet::tokenization_data::TokenizationData::foreign_try_from(&google_pay_wallet_data.tokenization_data)?),
                        }),
                    })),
                }),
                _ => Err(UnifiedConnectorServiceError::NotImplemented(format!(
                    "Unimplemented payment method subtype: {payment_method_type:?}"
                ))
                .into()),
            }
        }
        hyperswitch_domain_models::payment_method_data::PaymentMethodData::Crypto(crypto_data) => {
            Ok(payments_grpc::PaymentMethod {
                payment_method: Some(PaymentMethod::Crypto(CryptoCurrency {
                    pay_currency: crypto_data.pay_currency.clone(),
                    network: crypto_data.network.clone(),
                })),
            })
        }
        _ => Err(UnifiedConnectorServiceError::NotImplemented(format!(
            "Unimplemented payment method: {payment_method_data:?}"
        ))
        .into()),
    }
>>>>>>> 8695ff10
}

pub fn build_unified_connector_service_payment_method_for_external_proxy(
    payment_method_data: hyperswitch_domain_models::payment_method_data::ExternalVaultPaymentMethodData,
    payment_method_type: Option<PaymentMethodType>,
) -> CustomResult<payments_grpc::PaymentMethod, UnifiedConnectorServiceError> {
<<<<<<< HEAD
    todo!();
    // match payment_method_data {
    //     hyperswitch_domain_models::payment_method_data::ExternalVaultPaymentMethodData::Card(
    //         external_vault_card,
    //     ) => {
    //         let card_network = external_vault_card
    //             .card_network
    //             .clone()
    //             .map(payments_grpc::CardNetwork::foreign_try_from)
    //             .transpose()?;
    //         let card_details = CardDetails {
    //             card_number: Some(CardNumber::from_str(external_vault_card.card_number.peek()).change_context(
    //                 UnifiedConnectorServiceError::RequestEncodingFailedWithReason("Failed to parse card number".to_string())
    //             )?),
    //             card_exp_month: Some(external_vault_card.card_exp_month.expose().into()),
    //             card_exp_year: Some(external_vault_card.card_exp_year.expose().into()),
    //             card_cvc: Some(external_vault_card.card_cvc.expose().into()),
    //             card_holder_name: external_vault_card.card_holder_name.map(|name| name.expose().into()),
    //             card_issuer: external_vault_card.card_issuer.clone(),
    //             card_network: card_network.map(|card_network| card_network.into()),
    //             card_type: external_vault_card.card_type.clone(),
    //             bank_code: external_vault_card.bank_code.clone(),
    //             nick_name: external_vault_card.nick_name.map(|n| n.expose()),
    //             card_issuing_country_alpha2: external_vault_card.card_issuing_country.clone(),
    //         };
    //         let grpc_card_type = match payment_method_type {
    //             PaymentMethodType::Credit => {
    //                 payments_grpc::card_payment_method_type::CardType::CreditProxy(card_details)
    //             }
    //             PaymentMethodType::Debit => {
    //                 payments_grpc::card_payment_method_type::CardType::DebitProxy(card_details)
    //             }
    //             _ => {
    //                 return Err(UnifiedConnectorServiceError::NotImplemented(format!(
    //                     "Unimplemented payment method subtype: {payment_method_type:?}"
    //                 ))
    //                 .into());
    //             }
    //         };
    //         Ok(payments_grpc::PaymentMethod {
    //             payment_method: Some(PaymentMethod::Card(CardPaymentMethodType {
    //                 card_type: Some(grpc_card_type),
    //             })),
    //         })
    //     }
    //     hyperswitch_domain_models::payment_method_data::ExternalVaultPaymentMethodData::VaultToken(_) => {
    //         Err(UnifiedConnectorServiceError::NotImplemented(format!(
    //                     "Unimplemented payment method subtype: {payment_method_type:?}"
    //         ))
    //         .into())
    //     }
    // }
=======
    match payment_method_data {
        hyperswitch_domain_models::payment_method_data::ExternalVaultPaymentMethodData::Card(
            external_vault_card,
        ) => {
            let card_network = external_vault_card
                .card_network
                .clone()
                .map(payments_grpc::CardNetwork::foreign_try_from)
                .transpose()?;
            let card_details = CardDetails {
                card_number: Some(CardNumber::from_str(external_vault_card.card_number.peek()).change_context(
                    UnifiedConnectorServiceError::RequestEncodingFailedWithReason("Failed to parse card number".to_string())
                )?),
                card_exp_month: Some(external_vault_card.card_exp_month.expose().into()),
                card_exp_year: Some(external_vault_card.card_exp_year.expose().into()),
                card_cvc: Some(external_vault_card.card_cvc.expose().into()),
                card_holder_name: external_vault_card.card_holder_name.map(|name| name.expose().into()),
                card_issuer: external_vault_card.card_issuer.clone(),
                card_network: card_network.map(|card_network| card_network.into()),
                card_type: external_vault_card.card_type.clone(),
                bank_code: external_vault_card.bank_code.clone(),
                nick_name: external_vault_card.nick_name.map(|n| n.expose()),
                card_issuing_country_alpha2: external_vault_card.card_issuing_country.clone(),
            };

            Ok(payments_grpc::PaymentMethod {
                payment_method: Some(PaymentMethod::CardProxy(card_details)),
            })
        }
        hyperswitch_domain_models::payment_method_data::ExternalVaultPaymentMethodData::VaultToken(_) => {
            Err(UnifiedConnectorServiceError::NotImplemented(format!(
                        "Unimplemented payment method subtype: {payment_method_type:?}"
            ))
            .into())
        }
    }
>>>>>>> 8695ff10
}

/// Gets the UCS client from session state
fn get_ucs_client(
    state: &SessionState,
) -> RouterResult<
    &external_services::grpc_client::unified_connector_service::UnifiedConnectorServiceClient,
> {
    state
        .grpc_client
        .unified_connector_service_client
        .as_ref()
        .ok_or_else(|| {
            error_stack::report!(errors::ApiErrorResponse::InternalServerError)
                .attach_printable("UCS client is not available")
        })
}

pub fn build_unified_connector_service_auth_metadata(
    #[cfg(feature = "v1")] merchant_connector_account: MerchantConnectorAccountType,
    #[cfg(feature = "v2")] merchant_connector_account: MerchantConnectorAccountTypeDetails,
    platform: &Platform,
) -> CustomResult<ConnectorAuthMetadata, UnifiedConnectorServiceError> {
    #[cfg(feature = "v1")]
    let auth_type: ConnectorAuthType = merchant_connector_account
        .get_connector_account_details()
        .parse_value("ConnectorAuthType")
        .change_context(UnifiedConnectorServiceError::FailedToObtainAuthType)
        .attach_printable("Failed while parsing value for ConnectorAuthType")?;

    #[cfg(feature = "v2")]
    let auth_type: ConnectorAuthType = merchant_connector_account
        .get_connector_account_details()
        .change_context(UnifiedConnectorServiceError::FailedToObtainAuthType)
        .attach_printable("Failed to obtain ConnectorAuthType")?;

    let connector_name = {
        #[cfg(feature = "v1")]
        {
            merchant_connector_account
                .get_connector_name()
                .ok_or(UnifiedConnectorServiceError::MissingConnectorName)
                .attach_printable("Missing connector name")?
        }

        #[cfg(feature = "v2")]
        {
            merchant_connector_account
                .get_connector_name()
                .map(|connector| connector.to_string())
                .ok_or(UnifiedConnectorServiceError::MissingConnectorName)
                .attach_printable("Missing connector name")?
        }
    };

    let merchant_id = platform
        .get_processor()
        .get_account()
        .get_id()
        .get_string_repr();

    match &auth_type {
        ConnectorAuthType::SignatureKey {
            api_key,
            key1,
            api_secret,
        } => Ok(ConnectorAuthMetadata {
            connector_name,
            auth_type: consts::UCS_AUTH_SIGNATURE_KEY.to_string(),
            api_key: Some(api_key.clone()),
            key1: Some(key1.clone()),
            key2: None,
            api_secret: Some(api_secret.clone()),
            auth_key_map: None,
            merchant_id: Secret::new(merchant_id.to_string()),
        }),
        ConnectorAuthType::BodyKey { api_key, key1 } => Ok(ConnectorAuthMetadata {
            connector_name,
            auth_type: consts::UCS_AUTH_BODY_KEY.to_string(),
            api_key: Some(api_key.clone()),
            key1: Some(key1.clone()),
            key2: None,
            api_secret: None,
            auth_key_map: None,
            merchant_id: Secret::new(merchant_id.to_string()),
        }),
        ConnectorAuthType::HeaderKey { api_key } => Ok(ConnectorAuthMetadata {
            connector_name,
            auth_type: consts::UCS_AUTH_HEADER_KEY.to_string(),
            api_key: Some(api_key.clone()),
            key1: None,
            key2: None,
            api_secret: None,
            auth_key_map: None,
            merchant_id: Secret::new(merchant_id.to_string()),
        }),
        ConnectorAuthType::CurrencyAuthKey { auth_key_map } => Ok(ConnectorAuthMetadata {
            connector_name,
            auth_type: consts::UCS_AUTH_CURRENCY_AUTH_KEY.to_string(),
            api_key: None,
            key1: None,
            key2: None,
            api_secret: None,
            auth_key_map: Some(auth_key_map.clone()),
            merchant_id: Secret::new(merchant_id.to_string()),
        }),
        ConnectorAuthType::MultiAuthKey {
            api_key,
            key1,
            api_secret,
            key2,
        } => Ok(ConnectorAuthMetadata {
            connector_name,
            auth_type: consts::UCS_AUTH_MULTI_KEY.to_string(),
            api_key: Some(api_key.clone()),
            key1: Some(key1.clone()),
            key2: Some(key2.clone()),
            api_secret: Some(api_secret.clone()),
            auth_key_map: None,
            merchant_id: Secret::new(merchant_id.to_string()),
        }),
        _ => Err(UnifiedConnectorServiceError::FailedToObtainAuthType)
            .attach_printable("Unsupported ConnectorAuthType for header injection"),
    }
}

#[cfg(feature = "v2")]
pub fn build_unified_connector_service_external_vault_proxy_metadata(
    external_vault_merchant_connector_account: MerchantConnectorAccountTypeDetails,
) -> CustomResult<String, UnifiedConnectorServiceError> {
    let external_vault_metadata = external_vault_merchant_connector_account
        .get_metadata()
        .ok_or(UnifiedConnectorServiceError::ParsingFailed)
        .attach_printable("Failed to obtain ConnectorMetadata")?;

    let connector_name = external_vault_merchant_connector_account
        .get_connector_name()
        .map(|connector| connector.to_string())
        .ok_or(UnifiedConnectorServiceError::MissingConnectorName)
        .attach_printable("Missing connector name")?; // always get the connector name from this call

    let external_vault_connector = api_enums::VaultConnectors::from_str(&connector_name)
        .change_context(UnifiedConnectorServiceError::InvalidConnectorName)
        .attach_printable("Failed to parse Vault connector")?;

    let unified_service_vault_metdata = match external_vault_connector {
        api_enums::VaultConnectors::Vgs => {
            let vgs_metadata: ExternalVaultConnectorMetadata = external_vault_metadata
                .expose()
                .parse_value("ExternalVaultConnectorMetadata")
                .change_context(UnifiedConnectorServiceError::ParsingFailed)
                .attach_printable("Failed to parse Vgs connector metadata")?;

            Some(external_services::grpc_client::unified_connector_service::ExternalVaultProxyMetadata::VgsMetadata(
                external_services::grpc_client::unified_connector_service::VgsMetadata {
                    proxy_url: vgs_metadata.proxy_url,
                    certificate: vgs_metadata.certificate,
                }
            ))
        }
        api_enums::VaultConnectors::HyperswitchVault | api_enums::VaultConnectors::Tokenex => None,
    };

    match unified_service_vault_metdata {
        Some(metdata) => {
            let external_vault_metadata_bytes = serde_json::to_vec(&metdata)
                .change_context(UnifiedConnectorServiceError::ParsingFailed)
                .attach_printable("Failed to convert External vault metadata to bytes")?;

            Ok(BASE64_ENGINE.encode(&external_vault_metadata_bytes))
        }
        None => Err(UnifiedConnectorServiceError::NotImplemented(
            "External vault proxy metadata is not supported for {connector_name}".to_string(),
        )
        .into()),
    }
}

pub fn handle_unified_connector_service_response_for_payment_authorize(
    response: PaymentServiceAuthorizeResponse,
) -> CustomResult<UcsAuthorizeResponseData, UnifiedConnectorServiceError> {
    let status_code = transformers::convert_connector_service_status_code(response.status_code)?;

    let router_data_response =
        Result::<(PaymentsResponseData, AttemptStatus), ErrorResponse>::foreign_try_from(
            response.clone(),
        )?;

    let connector_customer_id =
        extract_connector_customer_id_from_ucs_state(response.state.as_ref());
    let connector_response =
        extract_connector_response_from_ucs(response.connector_response.as_ref());

    Ok(UcsAuthorizeResponseData {
        router_data_response,
        status_code,
        connector_customer_id,
        connector_response,
    })
}

pub fn handle_unified_connector_service_response_for_payment_post_authenticate(
    response: payments_grpc::PaymentServicePostAuthenticateResponse,
) -> UnifiedConnectorServiceResult {
    let status_code = transformers::convert_connector_service_status_code(response.status_code)?;

    let router_data_response =
        Result::<(PaymentsResponseData, AttemptStatus), ErrorResponse>::foreign_try_from(response)?;

    Ok((router_data_response, status_code))
}

pub fn handle_unified_connector_service_response_for_payment_authenticate(
    response: payments_grpc::PaymentServiceAuthenticateResponse,
) -> UnifiedConnectorServiceResult {
    let status_code = transformers::convert_connector_service_status_code(response.status_code)?;

    let router_data_response =
        Result::<(PaymentsResponseData, AttemptStatus), ErrorResponse>::foreign_try_from(response)?;

    Ok((router_data_response, status_code))
}

pub fn handle_unified_connector_service_response_for_payment_pre_authenticate(
    response: payments_grpc::PaymentServicePreAuthenticateResponse,
) -> UnifiedConnectorServiceResult {
    let status_code = transformers::convert_connector_service_status_code(response.status_code)?;

    let router_data_response =
        Result::<(PaymentsResponseData, AttemptStatus), ErrorResponse>::foreign_try_from(response)?;

    Ok((router_data_response, status_code))
}

pub fn handle_unified_connector_service_response_for_payment_capture(
    response: payments_grpc::PaymentServiceCaptureResponse,
) -> UnifiedConnectorServiceResult {
    let status_code = transformers::convert_connector_service_status_code(response.status_code)?;

    let router_data_response =
        Result::<(PaymentsResponseData, AttemptStatus), ErrorResponse>::foreign_try_from(response)?;

    Ok((router_data_response, status_code))
}

pub fn handle_unified_connector_service_response_for_payment_register(
    response: payments_grpc::PaymentServiceRegisterResponse,
) -> CustomResult<UcsSetupMandateResponseData, UnifiedConnectorServiceError> {
    let status_code = transformers::convert_connector_service_status_code(response.status_code)?;

    let router_data_response =
        Result::<(PaymentsResponseData, AttemptStatus), ErrorResponse>::foreign_try_from(
            response.clone(),
        )?;

    let connector_customer_id =
        extract_connector_customer_id_from_ucs_state(response.state.as_ref());

    Ok(UcsSetupMandateResponseData {
        router_data_response,
        status_code,
        connector_customer_id,
    })
}

pub fn handle_unified_connector_service_response_for_session_token_create(
    response: payments_grpc::PaymentServiceCreateSessionTokenResponse,
) -> UnifiedConnectorServiceResult {
    let status_code = transformers::convert_connector_service_status_code(response.status_code)?;

    let router_data_response =
        Result::<(PaymentsResponseData, AttemptStatus), ErrorResponse>::foreign_try_from(response)?;

    Ok((router_data_response, status_code))
}

pub fn handle_unified_connector_service_response_for_payment_repeat(
    response: payments_grpc::PaymentServiceRepeatEverythingResponse,
) -> CustomResult<UcsRepeatPaymentResponseData, UnifiedConnectorServiceError> {
    let status_code = transformers::convert_connector_service_status_code(response.status_code)?;

    let router_data_response =
        Result::<(PaymentsResponseData, AttemptStatus), ErrorResponse>::foreign_try_from(
            response.clone(),
        )?;

    let connector_customer_id =
        extract_connector_customer_id_from_ucs_state(response.state.as_ref());
    let connector_response =
        extract_connector_response_from_ucs(response.connector_response.as_ref());

    Ok(UcsRepeatPaymentResponseData {
        router_data_response,
        status_code,
        connector_customer_id,
        connector_response,
    })
}

/// Extracts connector_customer_id from UCS state
pub fn extract_connector_customer_id_from_ucs_state(
    ucs_state: Option<&payments_grpc::ConnectorState>,
) -> Option<String> {
    ucs_state.and_then(|state| {
        state
            .connector_customer_id
            .as_ref()
            .map(|id| id.to_string())
    })
}

/// Extracts connector_response from UCS response
pub fn extract_connector_response_from_ucs(
    connector_response: Option<&payments_grpc::ConnectorResponseData>,
) -> Option<hyperswitch_domain_models::router_data::ConnectorResponseData> {
    connector_response.and_then(|data| {
        <hyperswitch_domain_models::router_data::ConnectorResponseData as hyperswitch_interfaces::helpers::ForeignTryFrom<payments_grpc::ConnectorResponseData>>::foreign_try_from(data.clone())
            .map_err(|e| {
                logger::warn!(
                    error=?e,
                    "Failed to deserialize connector_response from UCS"
                );
                e
            })
            .ok()
    })
}

pub fn handle_unified_connector_service_response_for_refund_execute(
    response: payments_grpc::RefundResponse,
) -> UnifiedConnectorServiceRefundResult {
    let status_code = transformers::convert_connector_service_status_code(response.status_code)?;

    let router_data_response: Result<RefundsResponseData, ErrorResponse> =
        Result::<RefundsResponseData, ErrorResponse>::foreign_try_from(response)?;

    Ok((router_data_response, status_code))
}

pub fn handle_unified_connector_service_response_for_refund_sync(
    response: payments_grpc::RefundResponse,
) -> UnifiedConnectorServiceRefundResult {
    let status_code = transformers::convert_connector_service_status_code(response.status_code)?;

    let router_data_response =
        Result::<RefundsResponseData, ErrorResponse>::foreign_try_from(response)?;

    Ok((router_data_response, status_code))
}

pub fn handle_unified_connector_service_response_for_payment_cancel(
    response: payments_grpc::PaymentServiceVoidResponse,
) -> UnifiedConnectorServiceResult {
    let status_code = transformers::convert_connector_service_status_code(response.status_code)?;

    let router_data_response =
        Result::<(PaymentsResponseData, AttemptStatus), ErrorResponse>::foreign_try_from(response)?;

    Ok((router_data_response, status_code))
}

pub fn build_webhook_secrets_from_merchant_connector_account(
    #[cfg(feature = "v1")] merchant_connector_account: &MerchantConnectorAccountType,
    #[cfg(feature = "v2")] merchant_connector_account: &MerchantConnectorAccountTypeDetails,
) -> CustomResult<Option<payments_grpc::WebhookSecrets>, UnifiedConnectorServiceError> {
    // Extract webhook credentials from merchant connector account
    // This depends on how webhook secrets are stored in the merchant connector account

    #[cfg(feature = "v1")]
    let webhook_details = merchant_connector_account
        .get_webhook_details()
        .map_err(|_| UnifiedConnectorServiceError::FailedToObtainAuthType)?;

    #[cfg(feature = "v2")]
    let webhook_details = match merchant_connector_account {
        MerchantConnectorAccountTypeDetails::MerchantConnectorAccount(mca) => {
            mca.connector_webhook_details.as_ref()
        }
        MerchantConnectorAccountTypeDetails::MerchantConnectorDetails(_) => None,
    };

    match webhook_details {
        Some(details) => {
            // Parse the webhook details JSON to extract secrets
            let webhook_details: admin::MerchantConnectorWebhookDetails = details
                .clone()
                .parse_value("MerchantConnectorWebhookDetails")
                .change_context(UnifiedConnectorServiceError::FailedToObtainAuthType)
                .attach_printable("Failed to parse MerchantConnectorWebhookDetails")?;

            // Build gRPC WebhookSecrets from parsed details
            Ok(Some(payments_grpc::WebhookSecrets {
                secret: webhook_details.merchant_secret.expose().to_string(),
                additional_secret: webhook_details
                    .additional_secret
                    .map(|secret| secret.expose().to_string()),
            }))
        }
        None => Ok(None),
    }
}

/// High-level abstraction for calling UCS webhook transformation
/// This provides a clean interface similar to payment flow UCS calls
pub async fn call_unified_connector_service_for_webhook(
    state: &SessionState,
    platform: &Platform,
    connector_name: &str,
    body: &actix_web::web::Bytes,
    request_details: &hyperswitch_interfaces::webhooks::IncomingWebhookRequestDetails<'_>,
    merchant_connector_account: Option<
        &hyperswitch_domain_models::merchant_connector_account::MerchantConnectorAccount,
    >,
) -> RouterResult<(
    api_models::webhooks::IncomingWebhookEvent,
    bool,
    WebhookTransformData,
)> {
    let ucs_client = state
        .grpc_client
        .unified_connector_service_client
        .as_ref()
        .ok_or_else(|| {
            error_stack::report!(errors::ApiErrorResponse::WebhookProcessingFailure)
                .attach_printable("UCS client is not available for webhook processing")
        })?;

    // Build webhook secrets from merchant connector account
    let webhook_secrets = merchant_connector_account.and_then(|mca| {
        #[cfg(feature = "v1")]
        let mca_type = MerchantConnectorAccountType::DbVal(Box::new(mca.clone()));
        #[cfg(feature = "v2")]
        let mca_type =
            MerchantConnectorAccountTypeDetails::MerchantConnectorAccount(Box::new(mca.clone()));

        build_webhook_secrets_from_merchant_connector_account(&mca_type)
            .map_err(|e| {
                logger::warn!(
                    build_error=?e,
                    connector_name=connector_name,
                    "Failed to build webhook secrets from merchant connector account in call_unified_connector_service_for_webhook"
                );
                e
            })
            .ok()
            .flatten()
    });

    // Build UCS transform request using new webhook transformers
    let transform_request = transformers::build_webhook_transform_request(
        body,
        request_details,
        webhook_secrets,
        platform
            .get_processor()
            .get_account()
            .get_id()
            .get_string_repr(),
        connector_name,
    )?;

    // Build connector auth metadata
    let connector_auth_metadata = merchant_connector_account
        .map(|mca| {
            #[cfg(feature = "v1")]
            let mca_type = MerchantConnectorAccountType::DbVal(Box::new(mca.clone()));
            #[cfg(feature = "v2")]
            let mca_type = MerchantConnectorAccountTypeDetails::MerchantConnectorAccount(Box::new(
                mca.clone(),
            ));

            build_unified_connector_service_auth_metadata(mca_type, platform)
        })
        .transpose()
        .change_context(errors::ApiErrorResponse::InternalServerError)
        .attach_printable("Failed to build UCS auth metadata")?
        .ok_or_else(|| {
            error_stack::report!(errors::ApiErrorResponse::InternalServerError).attach_printable(
                "Missing merchant connector account for UCS webhook transformation",
            )
        })?;
    let profile_id = merchant_connector_account
        .as_ref()
        .map(|mca| mca.profile_id.clone())
        .unwrap_or(consts::PROFILE_ID_UNAVAILABLE.clone());
    // Build gRPC headers
    let grpc_headers = state
        .get_grpc_headers_ucs(ExecutionMode::Primary)
        .lineage_ids(LineageIds::new(
            platform.get_processor().get_account().get_id().clone(),
            profile_id,
        ))
        .external_vault_proxy_metadata(None)
        .merchant_reference_id(None)
        .build();

    // Make UCS call - client availability already verified
    match ucs_client
        .transform_incoming_webhook(transform_request, connector_auth_metadata, grpc_headers)
        .await
    {
        Ok(response) => {
            let transform_response = response.into_inner();
            let transform_data = transformers::transform_ucs_webhook_response(transform_response)?;

            // UCS handles everything internally - event type, source verification, decoding
            Ok((
                transform_data.event_type,
                transform_data.source_verified,
                transform_data,
            ))
        }
        Err(err) => {
            // When UCS is configured, we don't fall back to direct connector processing
            Err(errors::ApiErrorResponse::WebhookProcessingFailure)
                .attach_printable(format!("UCS webhook processing failed: {err}"))
        }
    }
}

/// Extract webhook content from UCS response for further processing
/// This provides a helper function to extract specific data from UCS responses
pub fn extract_webhook_content_from_ucs_response(
    transform_data: &WebhookTransformData,
) -> Option<&unified_connector_service_client::payments::WebhookResponseContent> {
    transform_data.webhook_content.as_ref()
}

/// UCS Event Logging Wrapper Function
/// This function wraps UCS calls with comprehensive event logging.
/// It logs the actual gRPC request/response data, timing, and error information.
#[instrument(skip_all, fields(connector_name, flow_type, payment_id))]
pub async fn ucs_logging_wrapper<T, F, Fut, Req, Resp, GrpcReq, GrpcResp, FlowOutput>(
    router_data: RouterData<T, Req, Resp>,
    state: &SessionState,
    grpc_request: GrpcReq,
    grpc_header_builder: external_services::grpc_client::GrpcHeadersUcsBuilderFinal,
    handler: F,
) -> RouterResult<(RouterData<T, Req, Resp>, FlowOutput)>
where
    T: std::fmt::Debug + Clone + Send + 'static,
    Req: std::fmt::Debug + Clone + Send + Sync + 'static,
    Resp: std::fmt::Debug + Clone + Send + Sync + 'static,
    GrpcReq: serde::Serialize,
    GrpcResp: serde::Serialize,
    F: FnOnce(
            RouterData<T, Req, Resp>,
            GrpcReq,
            external_services::grpc_client::GrpcHeadersUcs,
        ) -> Fut
        + Send,
    Fut: std::future::Future<Output = RouterResult<(RouterData<T, Req, Resp>, FlowOutput, GrpcResp)>>
        + Send,
{
    tracing::Span::current().record("connector_name", &router_data.connector);
    tracing::Span::current().record("flow_type", std::any::type_name::<T>());
    tracing::Span::current().record("payment_id", &router_data.payment_id);

    // Capture request data for logging
    let connector_name = router_data.connector.clone();
    let payment_id = router_data.payment_id.clone();
    let merchant_id = router_data.merchant_id.clone();
    let refund_id = router_data.refund_id.clone();
    let dispute_id = router_data.dispute_id.clone();
    let grpc_header = grpc_header_builder.build();
    // Log the actual gRPC request with masking
    let grpc_request_body = masking::masked_serialize(&grpc_request)
        .unwrap_or_else(|_| serde_json::json!({"error": "failed_to_serialize_grpc_request"}));

    // Update connector call count metrics for UCS operations
    crate::routes::metrics::CONNECTOR_CALL_COUNT.add(
        1,
        router_env::metric_attributes!(
            ("connector", connector_name.clone()),
            (
                "flow",
                std::any::type_name::<T>()
                    .split("::")
                    .last()
                    .unwrap_or_default()
            ),
        ),
    );

    // Execute UCS function and measure timing
    let start_time = Instant::now();
    let result = handler(router_data, grpc_request, grpc_header).await;
    let external_latency = start_time.elapsed().as_millis();

    // Create and emit connector event after UCS call
    let (status_code, response_body, router_result) = match result {
        Ok((updated_router_data, flow_output, grpc_response)) => {
            let status = updated_router_data
                .connector_http_status_code
                .unwrap_or(200);

            // Log the actual gRPC response with masking
            let grpc_response_body = masking::masked_serialize(&grpc_response).unwrap_or_else(
                |_| serde_json::json!({"error": "failed_to_serialize_grpc_response"}),
            );

            (
                status,
                Some(grpc_response_body),
                Ok((updated_router_data, flow_output)),
            )
        }
        Err(error) => {
            // Update error metrics for UCS calls
            crate::routes::metrics::CONNECTOR_ERROR_RESPONSE_COUNT.add(
                1,
                router_env::metric_attributes!(("connector", connector_name.clone(),)),
            );

            let error_body = serde_json::json!({
                "error": error.to_string(),
                "error_type": "ucs_call_failed"
            });
            (500, Some(error_body), Err(error))
        }
    };

    let mut connector_event = ConnectorEvent::new(
        state.tenant.tenant_id.clone(),
        connector_name,
        std::any::type_name::<T>(),
        grpc_request_body,
        "grpc://unified-connector-service".to_string(),
        Method::Post,
        payment_id,
        merchant_id,
        state.request_id.as_ref(),
        external_latency,
        refund_id,
        dispute_id,
        status_code,
    );

    // Set response body based on status code
    if let Some(body) = response_body {
        match status_code {
            400..=599 => {
                connector_event.set_error_response_body(&body);
            }
            _ => {
                connector_event.set_response_body(&body);
            }
        }
    }

    // Emit event
    state.event_handler.log_event(&connector_event);

    // Set external latency on router data
    router_result.map(|mut router_data| {
        router_data.0.external_latency =
            Some(router_data.0.external_latency.unwrap_or(0) + external_latency);
        router_data
    })
}

/// new UCS Event Logging Wrapper Function with UCS error response
/// This function wraps UCS calls with comprehensive event logging.
/// It logs the actual gRPC request/response data, timing, and error information.
#[instrument(skip_all, fields(connector_name, flow_type, payment_id))]
pub async fn ucs_logging_wrapper_new<T, F, Fut, Req, Resp, GrpcReq, GrpcResp>(
    router_data: RouterData<T, Req, Resp>,
    state: &SessionState,
    grpc_request: GrpcReq,
    grpc_header_builder: external_services::grpc_client::GrpcHeadersUcsBuilderFinal,
    handler: F,
) -> CustomResult<RouterData<T, Req, Resp>, UnifiedConnectorServiceError>
where
    T: std::fmt::Debug + Clone + Send + 'static,
    Req: std::fmt::Debug + Clone + Send + Sync + 'static,
    Resp: std::fmt::Debug + Clone + Send + Sync + 'static,
    GrpcReq: serde::Serialize,
    GrpcResp: serde::Serialize,
    F: FnOnce(
            RouterData<T, Req, Resp>,
            GrpcReq,
            external_services::grpc_client::GrpcHeadersUcs,
        ) -> Fut
        + Send,
    Fut: std::future::Future<
            Output = CustomResult<
                (RouterData<T, Req, Resp>, GrpcResp),
                UnifiedConnectorServiceError,
            >,
        > + Send,
{
    tracing::Span::current().record("connector_name", &router_data.connector);
    tracing::Span::current().record("flow_type", std::any::type_name::<T>());
    tracing::Span::current().record("payment_id", &router_data.payment_id);

    // Capture request data for logging
    let connector_name = router_data.connector.clone();
    let payment_id = router_data.payment_id.clone();
    let merchant_id = router_data.merchant_id.clone();
    let refund_id = router_data.refund_id.clone();
    let dispute_id = router_data.dispute_id.clone();
    let grpc_header = grpc_header_builder.build();
    // Log the actual gRPC request with masking
    let grpc_request_body = masking::masked_serialize(&grpc_request)
        .unwrap_or_else(|_| serde_json::json!({"error": "failed_to_serialize_grpc_request"}));

    // Update connector call count metrics for UCS operations
    crate::routes::metrics::CONNECTOR_CALL_COUNT.add(
        1,
        router_env::metric_attributes!(
            ("connector", connector_name.clone()),
            (
                "flow",
                std::any::type_name::<T>()
                    .split("::")
                    .last()
                    .unwrap_or_default()
            ),
        ),
    );

    // Execute UCS function and measure timing
    let start_time = Instant::now();
    let result = handler(router_data, grpc_request, grpc_header).await;
    let external_latency = start_time.elapsed().as_millis();

    // Create and emit connector event after UCS call
    let (status_code, response_body, router_result) = match result {
        Ok((updated_router_data, grpc_response)) => {
            let status = updated_router_data
                .connector_http_status_code
                .unwrap_or(200);

            // Log the actual gRPC response
            let grpc_response_body = serde_json::to_value(&grpc_response).unwrap_or_else(
                |_| serde_json::json!({"error": "failed_to_serialize_grpc_response"}),
            );

            (status, Some(grpc_response_body), Ok(updated_router_data))
        }
        Err(error) => {
            // Update error metrics for UCS calls
            crate::routes::metrics::CONNECTOR_ERROR_RESPONSE_COUNT.add(
                1,
                router_env::metric_attributes!(("connector", connector_name.clone(),)),
            );

            let error_body = serde_json::json!({
                "error": error.to_string(),
                "error_type": "ucs_call_failed"
            });
            (500, Some(error_body), Err(error))
        }
    };

    let mut connector_event = ConnectorEvent::new(
        state.tenant.tenant_id.clone(),
        connector_name,
        std::any::type_name::<T>(),
        grpc_request_body,
        "grpc://unified-connector-service".to_string(),
        Method::Post,
        payment_id,
        merchant_id,
        state.request_id.as_ref(),
        external_latency,
        refund_id,
        dispute_id,
        status_code,
    );

    // Set response body based on status code
    if let Some(body) = response_body {
        match status_code {
            400..=599 => {
                connector_event.set_error_response_body(&body);
            }
            _ => {
                connector_event.set_response_body(&body);
            }
        }
    }

    // Emit event
    state.event_handler.log_event(&connector_event);

    // Set external latency on router data
    router_result.map(|mut router_data| {
        router_data.external_latency =
            Some(router_data.external_latency.unwrap_or(0) + external_latency);
        router_data
    })
}

#[derive(serde::Serialize)]
pub struct ComparisonData {
    pub hyperswitch_data: Secret<serde_json::Value>,
    pub unified_connector_service_data: Secret<serde_json::Value>,
}

/// Generic function to serialize router data and send comparison to external service
/// Works for both payments and refunds
#[cfg(feature = "v1")]
pub async fn serialize_router_data_and_send_to_comparison_service<F, RouterDReq, RouterDResp>(
    state: &SessionState,
    hyperswitch_router_data: RouterData<F, RouterDReq, RouterDResp>,
    unified_connector_service_router_data: RouterData<F, RouterDReq, RouterDResp>,
) -> RouterResult<()>
where
    F: Send + Clone + Sync + 'static,
    RouterDReq: Send + Sync + Clone + 'static + serde::Serialize,
    RouterDResp: Send + Sync + Clone + 'static + serde::Serialize,
{
    logger::info!("Simulating UCS call for shadow mode comparison");

    let [hyperswitch_data, unified_connector_service_data] = [
        (hyperswitch_router_data, "hyperswitch"),
        (unified_connector_service_router_data, "ucs"),
    ]
    .map(|(data, source)| {
        serde_json::to_value(data)
            .map(Secret::new)
            .unwrap_or_else(|e| {
                Secret::new(serde_json::json!({
                    "error": e.to_string(),
                    "source": source
                }))
            })
    });

    let comparison_data = ComparisonData {
        hyperswitch_data,
        unified_connector_service_data,
    };
    let _ = send_comparison_data(state, comparison_data)
        .await
        .map_err(|e| {
            logger::debug!("Failed to send comparison data: {:?}", e);
        });
    Ok(())
}

/// Sends router data comparison to external service
pub async fn send_comparison_data(
    state: &SessionState,
    comparison_data: ComparisonData,
) -> RouterResult<()> {
    // Check if comparison service is enabled
    let comparison_config = match state.conf.comparison_service.as_ref() {
        Some(comparison_config) => comparison_config,
        None => {
            tracing::warn!(
                "Comparison service configuration missing, skipping comparison data send"
            );
            return Ok(());
        }
    };

    let mut request = RequestBuilder::new()
        .method(Method::Post)
        .url(comparison_config.url.get_string_repr())
        .header(CONTENT_TYPE, "application/json")
        .header(X_FLOW_NAME, "router-data")
        .set_body(RequestContent::Json(Box::new(comparison_data)))
        .build();
    if let Some(req_id) = &state.request_id {
        request.add_header(X_REQUEST_ID, masking::Maskable::Normal(req_id.to_string()));
    }

    let _ = http_client::send_request(&state.conf.proxy, request, comparison_config.timeout_secs)
        .await
        .map_err(|e| {
            tracing::debug!("Error sending comparison data: {:?}", e);
        });

    Ok(())
}

// ============================================================================
// REFUND UCS FUNCTIONS
// ============================================================================

/// Execute UCS refund request using PaymentService.Refund gRPC method
#[instrument(skip_all)]
pub async fn call_unified_connector_service_for_refund_execute(
    state: &SessionState,
    platform: &Platform,
    router_data: RouterData<refunds::Execute, RefundsData, RefundsResponseData>,
    execution_mode: ExecutionMode,
    #[cfg(feature = "v1")] merchant_connector_account: MerchantConnectorAccountType,
    #[cfg(feature = "v2")] merchant_connector_account: MerchantConnectorAccountTypeDetails,
) -> RouterResult<RouterData<refunds::Execute, RefundsData, RefundsResponseData>> {
    // Get UCS client
    let ucs_client = get_ucs_client(state)?;

    // Build auth metadata using standard UCS function
    let connector_auth_metadata =
        build_unified_connector_service_auth_metadata(merchant_connector_account, platform)
            .change_context(errors::ApiErrorResponse::InternalServerError)
            .attach_printable("Failed to build UCS auth metadata for refund execute")?;

    // Transform router data to UCS refund request
    let ucs_refund_request =
        payments_grpc::PaymentServiceRefundRequest::foreign_try_from(&router_data)
            .change_context(errors::ApiErrorResponse::InternalServerError)
            .attach_printable("Failed to transform router data to UCS refund request")?;

    // Build gRPC headers
    // Use merchant_id as profile_id fallback since RouterData doesn't have profile_id field
    let merchant_id = platform.get_processor().get_account().get_id().clone();
    let profile_id = id_type::ProfileId::from_str(merchant_id.get_string_repr())
        .change_context(errors::ApiErrorResponse::InternalServerError)
        .attach_printable("Failed to convert merchant_id to profile_id for UCS refund")?;
    let lineage_ids = LineageIds::new(merchant_id, profile_id);
    let grpc_header_builder = state
        .get_grpc_headers_ucs(execution_mode)
        .lineage_ids(lineage_ids)
        .external_vault_proxy_metadata(None)
        .merchant_reference_id(None);

    // Make UCS refund call with logging wrapper
    Box::pin(ucs_logging_wrapper(
        router_data,
        state,
        ucs_refund_request,
        grpc_header_builder,
        |router_data, grpc_request, grpc_headers| async move {
            // Call UCS payment_refund method
            let response = ucs_client
                .payment_refund(grpc_request, connector_auth_metadata, grpc_headers)
                .await
                .change_context(errors::ApiErrorResponse::InternalServerError)
                .attach_printable("UCS refund execution failed")?;

            let grpc_response = response.into_inner();

            // Transform UCS response back to RouterData
            let (refund_response_data, status_code) =
                handle_unified_connector_service_response_for_refund_execute(grpc_response.clone())
                    .change_context(errors::ApiErrorResponse::InternalServerError)
                    .attach_printable("Failed to transform UCS refund response")?;

            let mut updated_router_data = router_data;
            updated_router_data.response = refund_response_data;
            updated_router_data.connector_http_status_code = Some(status_code);

            Ok((updated_router_data, (), grpc_response))
        },
    ))
    .await
    .map(|(router_data, _flow_response)| router_data)
}

/// Execute UCS refund sync request using RefundService.Get gRPC method
#[instrument(skip_all)]
pub async fn call_unified_connector_service_for_refund_sync(
    state: &SessionState,
    platform: &Platform,
    router_data: RouterData<refunds::RSync, RefundsData, RefundsResponseData>,
    execution_mode: ExecutionMode,
    #[cfg(feature = "v1")] merchant_connector_account: MerchantConnectorAccountType,
    #[cfg(feature = "v2")] merchant_connector_account: MerchantConnectorAccountTypeDetails,
) -> RouterResult<RouterData<refunds::RSync, RefundsData, RefundsResponseData>> {
    // Get UCS client
    let ucs_client = get_ucs_client(state)?;

    // Build auth metadata using standard UCS function
    let connector_auth_metadata =
        build_unified_connector_service_auth_metadata(merchant_connector_account, platform)
            .change_context(errors::ApiErrorResponse::InternalServerError)
            .attach_printable("Failed to build UCS auth metadata for refund sync")?;

    // Transform router data to UCS refund sync request
    let ucs_refund_sync_request =
        payments_grpc::RefundServiceGetRequest::foreign_try_from(&router_data)
            .change_context(errors::ApiErrorResponse::InternalServerError)
            .attach_printable("Failed to transform router data to UCS refund sync request")?;

    // Build gRPC headers
    // Use merchant_id as profile_id fallback since RouterData doesn't have profile_id field
    let merchant_id = platform.get_processor().get_account().get_id().clone();
    let profile_id = id_type::ProfileId::from_str(merchant_id.get_string_repr())
        .change_context(errors::ApiErrorResponse::InternalServerError)
        .attach_printable("Failed to convert merchant_id to profile_id for UCS refund")?;
    let lineage_ids = LineageIds::new(merchant_id, profile_id);

    let grpc_header_builder = state
        .get_grpc_headers_ucs(execution_mode)
        .lineage_ids(lineage_ids)
        .external_vault_proxy_metadata(None)
        .merchant_reference_id(None);

    // Make UCS refund sync call with logging wrapper
    Box::pin(ucs_logging_wrapper(
        router_data,
        state,
        ucs_refund_sync_request,
        grpc_header_builder,
        |router_data, grpc_request, grpc_headers| async move {
            // Call UCS refund_sync method
            let response = ucs_client
                .refund_sync(grpc_request, connector_auth_metadata, grpc_headers)
                .await
                .change_context(errors::ApiErrorResponse::InternalServerError)
                .attach_printable("UCS refund sync execution failed")?;

            let grpc_response = response.into_inner();

            // Transform UCS response back to RouterData
            let (refund_response_data, status_code) =
                handle_unified_connector_service_response_for_refund_sync(grpc_response.clone())
                    .change_context(errors::ApiErrorResponse::InternalServerError)
                    .attach_printable("Failed to transform UCS refund sync response")?;

            let mut updated_router_data = router_data;
            updated_router_data.response = refund_response_data;
            updated_router_data.connector_http_status_code = Some(status_code);

            Ok((updated_router_data, (), grpc_response))
        },
    ))
    .await
    .map(|(router_data, _flow_response)| router_data)
}<|MERGE_RESOLUTION|>--- conflicted
+++ resolved
@@ -41,18 +41,9 @@
 use masking::{ExposeInterface, PeekInterface, Secret};
 use router_env::{instrument, logger, tracing};
 use unified_connector_service_cards::CardNumber;
-// use unified_connector_service_client::payments::{
-//     self as payments_grpc, payment_method::PaymentMethod, wallet_payment_method_type::WalletType,
-//     CardDetails, CardPaymentMethodType, CryptoCurrency, CryptoCurrencyPaymentMethodType,
-//     PaymentServiceAuthorizeResponse, RewardPaymentMethodType, WalletPaymentMethodType,
-// };
 use unified_connector_service_client::payments::{
-<<<<<<< HEAD
-    self as payments_grpc, PaymentServiceAuthorizeResponse,
-=======
     self as payments_grpc, payment_method::PaymentMethod, CardDetails, ClassicReward,
     CryptoCurrency, EVoucher, PaymentServiceAuthorizeResponse,
->>>>>>> 8695ff10
 };
 
 #[cfg(feature = "v2")]
@@ -757,171 +748,6 @@
     payment_method_data: hyperswitch_domain_models::payment_method_data::PaymentMethodData,
     payment_method_type: Option<PaymentMethodType>,
 ) -> CustomResult<payments_grpc::PaymentMethod, UnifiedConnectorServiceError> {
-<<<<<<< HEAD
-    todo!();
-    // match payment_method_data {
-    //     hyperswitch_domain_models::payment_method_data::PaymentMethodData::Card(card) => {
-    //         let card_exp_month = card
-    //             .get_card_expiry_month_2_digit()
-    //             .attach_printable("Failed to extract 2-digit expiry month from card")
-    //             .change_context(UnifiedConnectorServiceError::InvalidDataFormat {
-    //                 field_name: "card_exp_month",
-    //             })?
-    //             .peek()
-    //             .to_string();
-
-    //         let card_network = card
-    //             .card_network
-    //             .clone()
-    //             .map(payments_grpc::CardNetwork::foreign_try_from)
-    //             .transpose()?;
-
-    //         let card_details = CardDetails {
-    //             card_number: Some(
-    //                 CardNumber::from_str(&card.card_number.get_card_no()).change_context(
-    //                     UnifiedConnectorServiceError::RequestEncodingFailedWithReason(
-    //                         "Failed to parse card number".to_string(),
-    //                     ),
-    //                 )?,
-    //             ),
-    //             card_exp_month: Some(card_exp_month.into()),
-    //             card_exp_year: Some(card.card_exp_year.expose().into()),
-    //             card_cvc: Some(card.card_cvc.expose().into()),
-    //             card_holder_name: card.card_holder_name.map(|name| name.expose().into()),
-    //             card_issuer: card.card_issuer.clone(),
-    //             card_network: card_network.map(|card_network| card_network.into()),
-    //             card_type: card.card_type.clone(),
-    //             bank_code: card.bank_code.clone(),
-    //             nick_name: card.nick_name.map(|n| n.expose()),
-    //             card_issuing_country_alpha2: card.card_issuing_country.clone(),
-    //         };
-
-    //         let grpc_card_type = match payment_method_type {
-    //             PaymentMethodType::Credit => {
-    //                 payments_grpc::card_payment_method_type::CardType::Credit(card_details)
-    //             }
-    //             PaymentMethodType::Debit => {
-    //                 payments_grpc::card_payment_method_type::CardType::Debit(card_details)
-    //             }
-    //             _ => {
-    //                 return Err(UnifiedConnectorServiceError::NotImplemented(format!(
-    //                     "Unimplemented payment method subtype: {payment_method_type:?}"
-    //                 ))
-    //                 .into());
-    //             }
-    //         };
-
-    //         Ok(payments_grpc::PaymentMethod {
-    //             payment_method: Some(PaymentMethod::Card(CardPaymentMethodType {
-    //                 card_type: Some(grpc_card_type),
-    //             })),
-    //         })
-    //     }
-    //     hyperswitch_domain_models::payment_method_data::PaymentMethodData::Upi(upi_data) => {
-    //         let upi_type = match upi_data {
-    //             hyperswitch_domain_models::payment_method_data::UpiData::UpiCollect(
-    //                 upi_collect_data,
-    //             ) => {
-    //                 let upi_details = payments_grpc::UpiCollect {
-    //                     vpa_id: upi_collect_data.vpa_id.map(|vpa| vpa.expose().into()),
-    //                 };
-    //                 PaymentMethod::UpiCollect(upi_details)
-    //             }
-    //             hyperswitch_domain_models::payment_method_data::UpiData::UpiIntent(_) => {
-    //                 let upi_details = payments_grpc::UpiIntent { app_name: None };
-    //                 PaymentMethod::UpiIntent(upi_details)
-    //             }
-    //             hyperswitch_domain_models::payment_method_data::UpiData::UpiQr(_) => {
-    //                 let upi_details = payments_grpc::UpiQr {};
-    //                 PaymentMethod::UpiQr(upi_details)
-    //             }
-    //         };
-
-    //         Ok(payments_grpc::PaymentMethod {
-    //             payment_method: Some(upi_type),
-    //         })
-    //     }
-    //     hyperswitch_domain_models::payment_method_data::PaymentMethodData::BankRedirect(
-    //         bank_redirect_data,
-    //     ) => match bank_redirect_data {
-    //         hyperswitch_domain_models::payment_method_data::BankRedirectData::OpenBankingUk {
-    //             issuer,
-    //             country,
-    //         } => {
-    //             let open_banking_uk = payments_grpc::OpenBankingUk {
-    //                 issuer: issuer.map(|issuer| issuer.to_string()),
-    //                 country: country.map(|country| country.to_string()),
-    //             };
-
-    //             Ok(payments_grpc::PaymentMethod {
-    //                     payment_method: Some(PaymentMethod::OnlineBanking(
-    //                         payments_grpc::OnlineBankingPaymentMethodType {
-    //                             online_banking_type: Some(
-    //                                 payments_grpc::online_banking_payment_method_type::OnlineBankingType::OpenBankingUk(open_banking_uk)
-    //                             ),
-    //                         }
-    //                     )),
-    //                 })
-    //         }
-    //         _ => Err(UnifiedConnectorServiceError::NotImplemented(format!(
-    //             "Unimplemented bank redirect type: {bank_redirect_data:?}"
-    //         ))
-    //         .into()),
-    //     },
-    //     hyperswitch_domain_models::payment_method_data::PaymentMethodData::Reward => {
-    //         match payment_method_type {
-    //             PaymentMethodType::ClassicReward => Ok(payments_grpc::PaymentMethod {
-    //                 payment_method: Some(PaymentMethod::Reward(RewardPaymentMethodType {
-    //                     reward_type: 1,
-    //                 })),
-    //             }),
-    //             PaymentMethodType::Evoucher => Ok(payments_grpc::PaymentMethod {
-    //                 payment_method: Some(PaymentMethod::Reward(RewardPaymentMethodType {
-    //                     reward_type: 2,
-    //                 })),
-    //             }),
-    //             _ => Err(UnifiedConnectorServiceError::NotImplemented(format!(
-    //                 "Unimplemented payment method subtype: {payment_method_type:?}"
-    //             ))
-    //             .into()),
-    //         }
-    //     }
-    //     hyperswitch_domain_models::payment_method_data::PaymentMethodData::Wallet(wallet_data) => {
-    //         match wallet_data {
-    //             hyperswitch_domain_models::payment_method_data::WalletData::Mifinity(
-    //                 mifinity_data,
-    //             ) => Ok(payments_grpc::PaymentMethod {
-    //                 payment_method: Some(PaymentMethod::Wallet(WalletPaymentMethodType {
-    //                     wallet_type: Some(WalletType::Mifinity(payments_grpc::MifinityWallet {
-    //                         date_of_birth: Some(
-    //                             mifinity_data.date_of_birth.peek().to_string().into(),
-    //                         ),
-    //                         language_preference: mifinity_data.language_preference,
-    //                     })),
-    //                 })),
-    //             }),
-    //             _ => Err(UnifiedConnectorServiceError::NotImplemented(format!(
-    //                 "Unimplemented payment method subtype: {payment_method_type:?}"
-    //             ))
-    //             .into()),
-    //         }
-    //     }
-    //     hyperswitch_domain_models::payment_method_data::PaymentMethodData::Crypto(crypto_data) => {
-    //         Ok(payments_grpc::PaymentMethod {
-    //             payment_method: Some(PaymentMethod::Crypto(CryptoCurrencyPaymentMethodType {
-    //                 crypto_currency: Some(CryptoCurrency {
-    //                     pay_currency: crypto_data.pay_currency.clone(),
-    //                     network: crypto_data.network.clone(),
-    //                 }),
-    //             })),
-    //         })
-    //     }
-    //     _ => Err(UnifiedConnectorServiceError::NotImplemented(format!(
-    //         "Unimplemented payment method: {payment_method_data:?}"
-    //     ))
-    //     .into()),
-    // }
-=======
     match payment_method_data {
         hyperswitch_domain_models::payment_method_data::PaymentMethodData::Card(card) => {
             let card_exp_month = card
@@ -1087,67 +913,12 @@
         ))
         .into()),
     }
->>>>>>> 8695ff10
 }
 
 pub fn build_unified_connector_service_payment_method_for_external_proxy(
     payment_method_data: hyperswitch_domain_models::payment_method_data::ExternalVaultPaymentMethodData,
     payment_method_type: Option<PaymentMethodType>,
 ) -> CustomResult<payments_grpc::PaymentMethod, UnifiedConnectorServiceError> {
-<<<<<<< HEAD
-    todo!();
-    // match payment_method_data {
-    //     hyperswitch_domain_models::payment_method_data::ExternalVaultPaymentMethodData::Card(
-    //         external_vault_card,
-    //     ) => {
-    //         let card_network = external_vault_card
-    //             .card_network
-    //             .clone()
-    //             .map(payments_grpc::CardNetwork::foreign_try_from)
-    //             .transpose()?;
-    //         let card_details = CardDetails {
-    //             card_number: Some(CardNumber::from_str(external_vault_card.card_number.peek()).change_context(
-    //                 UnifiedConnectorServiceError::RequestEncodingFailedWithReason("Failed to parse card number".to_string())
-    //             )?),
-    //             card_exp_month: Some(external_vault_card.card_exp_month.expose().into()),
-    //             card_exp_year: Some(external_vault_card.card_exp_year.expose().into()),
-    //             card_cvc: Some(external_vault_card.card_cvc.expose().into()),
-    //             card_holder_name: external_vault_card.card_holder_name.map(|name| name.expose().into()),
-    //             card_issuer: external_vault_card.card_issuer.clone(),
-    //             card_network: card_network.map(|card_network| card_network.into()),
-    //             card_type: external_vault_card.card_type.clone(),
-    //             bank_code: external_vault_card.bank_code.clone(),
-    //             nick_name: external_vault_card.nick_name.map(|n| n.expose()),
-    //             card_issuing_country_alpha2: external_vault_card.card_issuing_country.clone(),
-    //         };
-    //         let grpc_card_type = match payment_method_type {
-    //             PaymentMethodType::Credit => {
-    //                 payments_grpc::card_payment_method_type::CardType::CreditProxy(card_details)
-    //             }
-    //             PaymentMethodType::Debit => {
-    //                 payments_grpc::card_payment_method_type::CardType::DebitProxy(card_details)
-    //             }
-    //             _ => {
-    //                 return Err(UnifiedConnectorServiceError::NotImplemented(format!(
-    //                     "Unimplemented payment method subtype: {payment_method_type:?}"
-    //                 ))
-    //                 .into());
-    //             }
-    //         };
-    //         Ok(payments_grpc::PaymentMethod {
-    //             payment_method: Some(PaymentMethod::Card(CardPaymentMethodType {
-    //                 card_type: Some(grpc_card_type),
-    //             })),
-    //         })
-    //     }
-    //     hyperswitch_domain_models::payment_method_data::ExternalVaultPaymentMethodData::VaultToken(_) => {
-    //         Err(UnifiedConnectorServiceError::NotImplemented(format!(
-    //                     "Unimplemented payment method subtype: {payment_method_type:?}"
-    //         ))
-    //         .into())
-    //     }
-    // }
-=======
     match payment_method_data {
         hyperswitch_domain_models::payment_method_data::ExternalVaultPaymentMethodData::Card(
             external_vault_card,
@@ -1172,9 +943,24 @@
                 nick_name: external_vault_card.nick_name.map(|n| n.expose()),
                 card_issuing_country_alpha2: external_vault_card.card_issuing_country.clone(),
             };
-
+            let grpc_card_type = match payment_method_type {
+                PaymentMethodType::Credit => {
+                    payments_grpc::card_payment_method_type::CardType::CreditProxy(card_details)
+                }
+                PaymentMethodType::Debit => {
+                    payments_grpc::card_payment_method_type::CardType::DebitProxy(card_details)
+                }
+                _ => {
+                    return Err(UnifiedConnectorServiceError::NotImplemented(format!(
+                        "Unimplemented payment method subtype: {payment_method_type:?}"
+                    ))
+                    .into());
+                }
+            };
             Ok(payments_grpc::PaymentMethod {
-                payment_method: Some(PaymentMethod::CardProxy(card_details)),
+                payment_method: Some(PaymentMethod::Card(CardPaymentMethodType {
+                    card_type: Some(grpc_card_type),
+                })),
             })
         }
         hyperswitch_domain_models::payment_method_data::ExternalVaultPaymentMethodData::VaultToken(_) => {
@@ -1184,7 +970,6 @@
             .into())
         }
     }
->>>>>>> 8695ff10
 }
 
 /// Gets the UCS client from session state
