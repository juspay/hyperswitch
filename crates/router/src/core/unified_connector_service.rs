--- conflicted
+++ resolved
@@ -61,14 +61,10 @@
     events::connector_api_logs::ConnectorEvent,
     headers::{CONTENT_TYPE, X_REQUEST_ID},
     routes::SessionState,
-<<<<<<< HEAD
-    types::transformers::{ForeignFrom, ForeignTryFrom},
-=======
     types::{
-        transformers::ForeignTryFrom, UcsAuthorizeResponseData, UcsRepeatPaymentResponseData,
+        transformers::{ForeignFrom, ForeignTryFrom}, UcsAuthorizeResponseData, UcsRepeatPaymentResponseData,
         UcsSetupMandateResponseData,
     },
->>>>>>> 82458387
 };
 
 pub mod transformers;
