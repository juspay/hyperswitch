use std::{str::FromStr, time::Instant};

use api_models::admin;
#[cfg(feature = "v2")]
use base64::Engine;
use common_enums::{
    connector_enums::Connector, AttemptStatus, CallConnectorAction, ConnectorIntegrationType,
    ExecutionMode, ExecutionPath, GatewaySystem, PaymentMethodType, ShadowRolloutAvailability,
    UcsAvailability,
};
#[cfg(feature = "v2")]
use common_utils::consts::BASE64_ENGINE;
use common_utils::{
    consts::X_FLOW_NAME,
    errors::CustomResult,
    ext_traits::ValueExt,
    request::{Method, RequestBuilder, RequestContent},
};
use diesel_models::types::FeatureMetadata;
use error_stack::ResultExt;
use external_services::{
    grpc_client::{
        unified_connector_service::{ConnectorAuthMetadata, UnifiedConnectorServiceError},
        LineageIds,
    },
    http_client,
};
use hyperswitch_connectors::utils::CardData;
#[cfg(feature = "v2")]
use hyperswitch_domain_models::merchant_connector_account::{
    ExternalVaultConnectorMetadata, MerchantConnectorAccountTypeDetails,
};
use hyperswitch_domain_models::{
    merchant_context::MerchantContext,
    router_data::{ConnectorAuthType, ErrorResponse, RouterData},
    router_response_types::PaymentsResponseData,
};
use masking::{ExposeInterface, PeekInterface, Secret};
use router_env::{instrument, logger, tracing};
use unified_connector_service_cards::CardNumber;
use unified_connector_service_client::payments::{
    self as payments_grpc, payment_method::PaymentMethod, CardDetails, CardPaymentMethodType,
    PaymentServiceAuthorizeResponse, RewardPaymentMethodType,
};

#[cfg(feature = "v2")]
use crate::types::api::enums as api_enums;
use crate::{
    consts,
    core::{
        errors::{self, RouterResult},
        payments::{
            helpers::{
                is_ucs_enabled, should_execute_based_on_rollout, MerchantConnectorAccountType,
            },
            OperationSessionGetters, OperationSessionSetters,
        },
        utils::get_flow_name,
    },
    events::connector_api_logs::ConnectorEvent,
    headers::{CONTENT_TYPE, X_REQUEST_ID},
    routes::SessionState,
    types::transformers::ForeignTryFrom,
};

pub mod transformers;

// Re-export webhook transformer types for easier access
pub use transformers::{WebhookTransformData, WebhookTransformationStatus};

/// Type alias for return type used by unified connector service response handlers
type UnifiedConnectorServiceResult = CustomResult<
    (
        Result<(PaymentsResponseData, AttemptStatus), ErrorResponse>,
        u16,
    ),
    UnifiedConnectorServiceError,
>;

/// Checks if the Unified Connector Service (UCS) is available for use
async fn check_ucs_availability(state: &SessionState) -> UcsAvailability {
    let is_client_available = state.grpc_client.unified_connector_service_client.is_some();

    let is_enabled = is_ucs_enabled(state, consts::UCS_ENABLED).await;

    match (is_client_available, is_enabled) {
        (true, true) => {
            router_env::logger::debug!("UCS is available and enabled");
            UcsAvailability::Enabled
        }
        _ => {
            router_env::logger::debug!(
                "UCS client is {} and UCS is {} in configuration",
                if is_client_available {
                    "available"
                } else {
                    "not available"
                },
                if is_enabled { "enabled" } else { "not enabled" }
            );
            UcsAvailability::Disabled
        }
    }
}

/// Determines the connector integration type based on UCS configuration or on both
async fn determine_connector_integration_type(
    state: &SessionState,
    connector: Connector,
    config_key: &str,
) -> RouterResult<ConnectorIntegrationType> {
    match state.conf.grpc_client.unified_connector_service.as_ref() {
        Some(ucs_config) => {
            let is_ucs_only = ucs_config.ucs_only_connectors.contains(&connector);
            let is_rollout_enabled = should_execute_based_on_rollout(state, config_key).await?;

            if is_ucs_only || is_rollout_enabled {
                router_env::logger::debug!(
                    connector = ?connector,
                    ucs_only_list = is_ucs_only,
                    rollout_enabled = is_rollout_enabled,
                    "Using UcsConnector"
                );
                Ok(ConnectorIntegrationType::UcsConnector)
            } else {
                router_env::logger::debug!(
                    connector = ?connector,
                    "Using DirectConnector - not in ucs_only_list and rollout not enabled"
                );
                Ok(ConnectorIntegrationType::DirectConnector)
            }
        }
        None => {
            router_env::logger::debug!(
                connector = ?connector,
                "UCS config not present, using DirectConnector"
            );
            Ok(ConnectorIntegrationType::DirectConnector)
        }
    }
}

pub async fn should_call_unified_connector_service<F: Clone, T, D>(
    state: &SessionState,
    merchant_context: &MerchantContext,
    router_data: &RouterData<F, T, PaymentsResponseData>,
    payment_data: Option<&D>,
    call_connector_action: CallConnectorAction,
) -> RouterResult<ExecutionPath>
where
    D: OperationSessionGetters<F>,
{
    // Extract context information
    let merchant_id = merchant_context
        .get_merchant_account()
        .get_id()
        .get_string_repr();

    let connector_name = &router_data.connector;
    let connector_enum = Connector::from_str(connector_name)
        .change_context(errors::ApiErrorResponse::IncorrectConnectorNameGiven)
        .attach_printable_lazy(|| format!("Failed to parse connector name: {}", connector_name))?;

    let payment_method = router_data.payment_method.to_string();
    let flow_name = get_flow_name::<F>()?;

    // Check UCS availability using idiomatic helper
    let ucs_availability = check_ucs_availability(state).await;

    // Build rollout keys
    let rollout_key = format!(
        "{}_{}_{}_{}_{}",
        consts::UCS_ROLLOUT_PERCENT_CONFIG_PREFIX,
        merchant_id,
        connector_name,
        payment_method,
        flow_name
    );

    // Determine connector integration type
    let connector_integration_type =
        determine_connector_integration_type(state, connector_enum, &rollout_key).await?;

    // Extract previous gateway from payment data
    let previous_gateway = payment_data.and_then(extract_gateway_system_from_payment_intent);
    let shadow_rollout_key = format!("{}_shadow", rollout_key);

    let shadow_rollout_availability =
        if should_execute_based_on_rollout(state, &shadow_rollout_key).await? {
            ShadowRolloutAvailability::IsAvailable
        } else {
            ShadowRolloutAvailability::NotAvailable
        };

    // Single decision point using pattern matching
    let (gateway_system, execution_path) = if ucs_availability == UcsAvailability::Disabled {
        match call_connector_action {
            CallConnectorAction::UCSConsumeResponse(_)
            | CallConnectorAction::UCSHandleResponse(_) => {
                Err(errors::ApiErrorResponse::InternalServerError)
                    .attach_printable("CallConnectorAction UCSHandleResponse/UCSConsumeResponse received but UCS is disabled. These actions are only valid in UCS gateway")?
            }
            CallConnectorAction::Avoid
            | CallConnectorAction::Trigger
            | CallConnectorAction::HandleResponse(_)
            | CallConnectorAction::StatusUpdate { .. } => {
                router_env::logger::debug!("UCS is disabled, using Direct gateway");
                (GatewaySystem::Direct, ExecutionPath::Direct)
            }
        }
    } else {
        match call_connector_action {
            CallConnectorAction::UCSConsumeResponse(_)
            | CallConnectorAction::UCSHandleResponse(_) => {
                router_env::logger::info!("CallConnectorAction UCSHandleResponse/UCSConsumeResponse received, using UCS gateway");
                (
                    GatewaySystem::UnifiedConnectorService,
                    ExecutionPath::UnifiedConnectorService,
                )
            }
            CallConnectorAction::HandleResponse(_) => {
                router_env::logger::info!(
                    "CallConnectorAction HandleResponse received, using Direct gateway"
                );
                (GatewaySystem::Direct, ExecutionPath::Direct)
            }
            CallConnectorAction::Trigger
            | CallConnectorAction::Avoid
            | CallConnectorAction::StatusUpdate { .. } => {
                // UCS is enabled, call decide function
                decide_execution_path(
                    connector_integration_type,
                    previous_gateway,
                    shadow_rollout_availability,
                )?
            }
        }
    };

    router_env::logger::info!(
        "Payment gateway decision: gateway={:?}, execution_path={:?} - merchant_id={}, connector={}, payment_method={}, flow={}",
        gateway_system,
        execution_path,
        merchant_id,
        connector_name,
        payment_method,
        flow_name
    );

    Ok(execution_path)
}

fn decide_execution_path(
    connector_type: ConnectorIntegrationType,
    previous_gateway: Option<GatewaySystem>,
    shadow_rollout_enabled: ShadowRolloutAvailability,
) -> RouterResult<(GatewaySystem, ExecutionPath)> {
    match (connector_type, previous_gateway, shadow_rollout_enabled) {
        // Case 1: DirectConnector with no previous gateway and no shadow rollout
        // This is a fresh payment request for a direct connector - use direct gateway
        (
            ConnectorIntegrationType::DirectConnector,
            None,
            ShadowRolloutAvailability::NotAvailable,
        ) => Ok((GatewaySystem::Direct, ExecutionPath::Direct)),

        // Case 2: DirectConnector previously used Direct gateway, no shadow rollout
        // Continue using the same direct gateway for consistency
        (
            ConnectorIntegrationType::DirectConnector,
            Some(GatewaySystem::Direct),
            ShadowRolloutAvailability::NotAvailable,
        ) => Ok((GatewaySystem::Direct, ExecutionPath::Direct)),

        // Case 3: DirectConnector previously used UCS, but now switching back to Direct (no shadow)
        // Migration scenario: UCS was used before, but now we're reverting to Direct
        (
            ConnectorIntegrationType::DirectConnector,
            Some(GatewaySystem::UnifiedConnectorService),
            ShadowRolloutAvailability::NotAvailable,
        ) => Ok((GatewaySystem::Direct, ExecutionPath::Direct)),

        // Case 4: UcsConnector configuration, but previously used Direct gateway (no shadow)
        // Maintain Direct for backward compatibility - don't switch mid-transaction
        (
            ConnectorIntegrationType::UcsConnector,
            Some(GatewaySystem::Direct),
            ShadowRolloutAvailability::NotAvailable,
        ) => Ok((GatewaySystem::Direct, ExecutionPath::Direct)),

        // Case 5: DirectConnector with no previous gateway, shadow rollout enabled
        // Use Direct as primary, but also execute UCS in shadow mode for comparison
        (
            ConnectorIntegrationType::DirectConnector,
            None,
            ShadowRolloutAvailability::IsAvailable,
        ) => Ok((
            GatewaySystem::Direct,
            ExecutionPath::ShadowUnifiedConnectorService,
        )),

        // Case 6: DirectConnector previously used Direct, shadow rollout enabled
        // Continue with Direct as primary, execute UCS in shadow mode for testing
        (
            ConnectorIntegrationType::DirectConnector,
            Some(GatewaySystem::Direct),
            ShadowRolloutAvailability::IsAvailable,
        ) => Ok((
            GatewaySystem::Direct,
            ExecutionPath::ShadowUnifiedConnectorService,
        )),

        // Case 7: DirectConnector previously used UCS, shadow rollout enabled
        // Revert to Direct as primary, but keep UCS in shadow mode for comparison
        (
            ConnectorIntegrationType::DirectConnector,
            Some(GatewaySystem::UnifiedConnectorService),
            ShadowRolloutAvailability::IsAvailable,
        ) => Ok((
            GatewaySystem::Direct,
            ExecutionPath::ShadowUnifiedConnectorService,
        )),

        // Case 8: UcsConnector configuration, previously used Direct, shadow rollout enabled
        // Maintain Direct as primary for transaction consistency, shadow UCS for testing
        (
            ConnectorIntegrationType::UcsConnector,
            Some(GatewaySystem::Direct),
            ShadowRolloutAvailability::IsAvailable,
        ) => Ok((
            GatewaySystem::Direct,
            ExecutionPath::ShadowUnifiedConnectorService,
        )),

        // Case 9: UcsConnector with no previous gateway (regardless of shadow rollout)
        // Fresh payment for a UCS-enabled connector - use UCS as primary
        (ConnectorIntegrationType::UcsConnector, None, _) => Ok((
            GatewaySystem::UnifiedConnectorService,
            ExecutionPath::UnifiedConnectorService,
        )),

        // Case 10: UcsConnector previously used UCS (regardless of shadow rollout)
        // Continue using UCS for consistency in the payment flow
        (
            ConnectorIntegrationType::UcsConnector,
            Some(GatewaySystem::UnifiedConnectorService),
            _,
        ) => Ok((
            GatewaySystem::UnifiedConnectorService,
            ExecutionPath::UnifiedConnectorService,
        )),
    }
}

/// Extracts the gateway system from the payment intent's feature metadata
/// Returns None if metadata is missing, corrupted, or doesn't contain gateway_system
fn extract_gateway_system_from_payment_intent<F: Clone, D>(
    payment_data: &D,
) -> Option<GatewaySystem>
where
    D: OperationSessionGetters<F>,
{
    #[cfg(feature = "v1")]
    {
        payment_data
            .get_payment_intent()
            .feature_metadata
            .as_ref()
            .and_then(|metadata| {
                // Try to parse the JSON value as FeatureMetadata
                // Log errors but don't fail the flow for corrupted metadata
                match serde_json::from_value::<FeatureMetadata>(metadata.clone()) {
                    Ok(feature_metadata) => feature_metadata.gateway_system,
                    Err(err) => {
                        router_env::logger::warn!(
                            "Failed to parse feature_metadata for gateway_system extraction: {}",
                            err
                        );
                        None
                    }
                }
            })
    }
    #[cfg(feature = "v2")]
    {
        None // V2 does not use feature metadata for gateway system tracking
    }
}

/// Updates the payment intent's feature metadata to track the gateway system being used
#[cfg(feature = "v1")]
pub fn update_gateway_system_in_feature_metadata<F: Clone, D>(
    payment_data: &mut D,
    gateway_system: GatewaySystem,
) -> RouterResult<()>
where
    D: OperationSessionGetters<F> + OperationSessionSetters<F>,
{
    let mut payment_intent = payment_data.get_payment_intent().clone();

    let existing_metadata = payment_intent.feature_metadata.as_ref();

    let mut feature_metadata = existing_metadata
        .and_then(|metadata| serde_json::from_value::<FeatureMetadata>(metadata.clone()).ok())
        .unwrap_or_default();

    feature_metadata.gateway_system = Some(gateway_system);

    let updated_metadata = serde_json::to_value(feature_metadata)
        .change_context(errors::ApiErrorResponse::InternalServerError)
        .attach_printable("Failed to serialize feature metadata")?;

    payment_intent.feature_metadata = Some(updated_metadata.clone());
    payment_data.set_payment_intent(payment_intent);

    Ok(())
}

pub async fn should_call_unified_connector_service_for_webhooks(
    state: &SessionState,
    merchant_context: &MerchantContext,
    connector_name: &str,
) -> RouterResult<bool> {
    if state.grpc_client.unified_connector_service_client.is_none() {
        logger::debug!(
            connector = connector_name.to_string(),
            "Unified Connector Service client is not available for webhooks"
        );
        return Ok(false);
    }

    let ucs_config_key = consts::UCS_ENABLED;

    if !is_ucs_enabled(state, ucs_config_key).await {
        return Ok(false);
    }

    let merchant_id = merchant_context
        .get_merchant_account()
        .get_id()
        .get_string_repr();

    let config_key = format!(
        "{}_{}_{}_Webhooks",
        consts::UCS_ROLLOUT_PERCENT_CONFIG_PREFIX,
        merchant_id,
        connector_name
    );

    let should_execute = should_execute_based_on_rollout(state, &config_key).await?;

    Ok(should_execute)
}

pub fn build_unified_connector_service_payment_method(
    payment_method_data: hyperswitch_domain_models::payment_method_data::PaymentMethodData,
    payment_method_type: PaymentMethodType,
) -> CustomResult<payments_grpc::PaymentMethod, UnifiedConnectorServiceError> {
    match payment_method_data {
        hyperswitch_domain_models::payment_method_data::PaymentMethodData::Card(card) => {
            let card_exp_month = card
                .get_card_expiry_month_2_digit()
                .attach_printable("Failed to extract 2-digit expiry month from card")
                .change_context(UnifiedConnectorServiceError::InvalidDataFormat {
                    field_name: "card_exp_month",
                })?
                .peek()
                .to_string();

            let card_network = card
                .card_network
                .clone()
                .map(payments_grpc::CardNetwork::foreign_try_from)
                .transpose()?;

            let card_details = CardDetails {
                card_number: Some(
                    CardNumber::from_str(&card.card_number.get_card_no()).change_context(
                        UnifiedConnectorServiceError::RequestEncodingFailedWithReason(
                            "Failed to parse card number".to_string(),
                        ),
                    )?,
                ),
                card_exp_month: Some(card_exp_month.into()),
                card_exp_year: Some(card.get_expiry_year_4_digit().expose().into()),
                card_cvc: Some(card.card_cvc.expose().into()),
                card_holder_name: card.card_holder_name.map(|name| name.expose().into()),
                card_issuer: card.card_issuer.clone(),
                card_network: card_network.map(|card_network| card_network.into()),
                card_type: card.card_type.clone(),
                bank_code: card.bank_code.clone(),
                nick_name: card.nick_name.map(|n| n.expose()),
                card_issuing_country_alpha2: card.card_issuing_country.clone(),
            };

            let grpc_card_type = match payment_method_type {
                PaymentMethodType::Credit => {
                    payments_grpc::card_payment_method_type::CardType::Credit(card_details)
                }
                PaymentMethodType::Debit => {
                    payments_grpc::card_payment_method_type::CardType::Debit(card_details)
                }
                _ => {
                    return Err(UnifiedConnectorServiceError::NotImplemented(format!(
                        "Unimplemented payment method subtype: {payment_method_type:?}"
                    ))
                    .into());
                }
            };

            Ok(payments_grpc::PaymentMethod {
                payment_method: Some(PaymentMethod::Card(CardPaymentMethodType {
                    card_type: Some(grpc_card_type),
                })),
            })
        }
        hyperswitch_domain_models::payment_method_data::PaymentMethodData::Upi(upi_data) => {
            let upi_type = match upi_data {
                hyperswitch_domain_models::payment_method_data::UpiData::UpiCollect(
                    upi_collect_data,
                ) => {
                    let upi_details = payments_grpc::UpiCollect {
                        vpa_id: upi_collect_data.vpa_id.map(|vpa| vpa.expose().into()),
                    };
                    PaymentMethod::UpiCollect(upi_details)
                }
                hyperswitch_domain_models::payment_method_data::UpiData::UpiIntent(_) => {
                    let upi_details = payments_grpc::UpiIntent { app_name: None };
                    PaymentMethod::UpiIntent(upi_details)
                }
                hyperswitch_domain_models::payment_method_data::UpiData::UpiQr(_) => {
                    let upi_details = payments_grpc::UpiQr {};
                    PaymentMethod::UpiQr(upi_details)
                }
            };

            Ok(payments_grpc::PaymentMethod {
                payment_method: Some(upi_type),
            })
        }
        hyperswitch_domain_models::payment_method_data::PaymentMethodData::Reward => {
            match payment_method_type {
                PaymentMethodType::ClassicReward => Ok(payments_grpc::PaymentMethod {
                    payment_method: Some(PaymentMethod::Reward(RewardPaymentMethodType {
                        reward_type: 1,
                    })),
                }),
                PaymentMethodType::Evoucher => Ok(payments_grpc::PaymentMethod {
                    payment_method: Some(PaymentMethod::Reward(RewardPaymentMethodType {
                        reward_type: 2,
                    })),
                }),
                _ => Err(UnifiedConnectorServiceError::NotImplemented(format!(
                    "Unimplemented payment method subtype: {payment_method_type:?}"
                ))
                .into()),
            }
        }
        _ => Err(UnifiedConnectorServiceError::NotImplemented(format!(
            "Unimplemented payment method: {payment_method_data:?}"
        ))
        .into()),
    }
}

pub fn build_unified_connector_service_payment_method_for_external_proxy(
    payment_method_data: hyperswitch_domain_models::payment_method_data::ExternalVaultPaymentMethodData,
    payment_method_type: PaymentMethodType,
) -> CustomResult<payments_grpc::PaymentMethod, UnifiedConnectorServiceError> {
    match payment_method_data {
        hyperswitch_domain_models::payment_method_data::ExternalVaultPaymentMethodData::Card(
            external_vault_card,
        ) => {
            let card_network = external_vault_card
                .card_network
                .clone()
                .map(payments_grpc::CardNetwork::foreign_try_from)
                .transpose()?;
            let card_details = CardDetails {
                card_number: Some(CardNumber::from_str(external_vault_card.card_number.peek()).change_context(
                    UnifiedConnectorServiceError::RequestEncodingFailedWithReason("Failed to parse card number".to_string())
                )?),
                card_exp_month: Some(external_vault_card.card_exp_month.expose().into()),
                card_exp_year: Some(external_vault_card.card_exp_year.expose().into()),
                card_cvc: Some(external_vault_card.card_cvc.expose().into()),
                card_holder_name: external_vault_card.card_holder_name.map(|name| name.expose().into()),
                card_issuer: external_vault_card.card_issuer.clone(),
                card_network: card_network.map(|card_network| card_network.into()),
                card_type: external_vault_card.card_type.clone(),
                bank_code: external_vault_card.bank_code.clone(),
                nick_name: external_vault_card.nick_name.map(|n| n.expose()),
                card_issuing_country_alpha2: external_vault_card.card_issuing_country.clone(),
            };
            let grpc_card_type = match payment_method_type {
                PaymentMethodType::Credit => {
                    payments_grpc::card_payment_method_type::CardType::CreditProxy(card_details)
                }
                PaymentMethodType::Debit => {
                    payments_grpc::card_payment_method_type::CardType::DebitProxy(card_details)
                }
                _ => {
                    return Err(UnifiedConnectorServiceError::NotImplemented(format!(
                        "Unimplemented payment method subtype: {payment_method_type:?}"
                    ))
                    .into());
                }
            };
            Ok(payments_grpc::PaymentMethod {
                payment_method: Some(PaymentMethod::Card(CardPaymentMethodType {
                    card_type: Some(grpc_card_type),
                })),
            })
        }
        hyperswitch_domain_models::payment_method_data::ExternalVaultPaymentMethodData::VaultToken(_) => {
            Err(UnifiedConnectorServiceError::NotImplemented(format!(
                        "Unimplemented payment method subtype: {payment_method_type:?}"
            ))
            .into())
        }
    }
}
pub fn build_unified_connector_service_auth_metadata(
    #[cfg(feature = "v1")] merchant_connector_account: MerchantConnectorAccountType,
    #[cfg(feature = "v2")] merchant_connector_account: MerchantConnectorAccountTypeDetails,
    merchant_context: &MerchantContext,
) -> CustomResult<ConnectorAuthMetadata, UnifiedConnectorServiceError> {
    #[cfg(feature = "v1")]
    let auth_type: ConnectorAuthType = merchant_connector_account
        .get_connector_account_details()
        .parse_value("ConnectorAuthType")
        .change_context(UnifiedConnectorServiceError::FailedToObtainAuthType)
        .attach_printable("Failed while parsing value for ConnectorAuthType")?;

    #[cfg(feature = "v2")]
    let auth_type: ConnectorAuthType = merchant_connector_account
        .get_connector_account_details()
        .change_context(UnifiedConnectorServiceError::FailedToObtainAuthType)
        .attach_printable("Failed to obtain ConnectorAuthType")?;

    let connector_name = {
        #[cfg(feature = "v1")]
        {
            merchant_connector_account
                .get_connector_name()
                .ok_or(UnifiedConnectorServiceError::MissingConnectorName)
                .attach_printable("Missing connector name")?
        }

        #[cfg(feature = "v2")]
        {
            merchant_connector_account
                .get_connector_name()
                .map(|connector| connector.to_string())
                .ok_or(UnifiedConnectorServiceError::MissingConnectorName)
                .attach_printable("Missing connector name")?
        }
    };

    let merchant_id = merchant_context
        .get_merchant_account()
        .get_id()
        .get_string_repr();

    match &auth_type {
        ConnectorAuthType::SignatureKey {
            api_key,
            key1,
            api_secret,
        } => Ok(ConnectorAuthMetadata {
            connector_name,
            auth_type: consts::UCS_AUTH_SIGNATURE_KEY.to_string(),
            api_key: Some(api_key.clone()),
            key1: Some(key1.clone()),
            api_secret: Some(api_secret.clone()),
            auth_key_map: None,
            merchant_id: Secret::new(merchant_id.to_string()),
        }),
        ConnectorAuthType::BodyKey { api_key, key1 } => Ok(ConnectorAuthMetadata {
            connector_name,
            auth_type: consts::UCS_AUTH_BODY_KEY.to_string(),
            api_key: Some(api_key.clone()),
            key1: Some(key1.clone()),
            api_secret: None,
            auth_key_map: None,
            merchant_id: Secret::new(merchant_id.to_string()),
        }),
        ConnectorAuthType::HeaderKey { api_key } => Ok(ConnectorAuthMetadata {
            connector_name,
            auth_type: consts::UCS_AUTH_HEADER_KEY.to_string(),
            api_key: Some(api_key.clone()),
            key1: None,
            api_secret: None,
            auth_key_map: None,
            merchant_id: Secret::new(merchant_id.to_string()),
        }),
        ConnectorAuthType::CurrencyAuthKey { auth_key_map } => Ok(ConnectorAuthMetadata {
            connector_name,
            auth_type: consts::UCS_AUTH_CURRENCY_AUTH_KEY.to_string(),
            api_key: None,
            key1: None,
            api_secret: None,
            auth_key_map: Some(auth_key_map.clone()),
            merchant_id: Secret::new(merchant_id.to_string()),
        }),
        _ => Err(UnifiedConnectorServiceError::FailedToObtainAuthType)
            .attach_printable("Unsupported ConnectorAuthType for header injection"),
    }
}

#[cfg(feature = "v2")]
pub fn build_unified_connector_service_external_vault_proxy_metadata(
    external_vault_merchant_connector_account: MerchantConnectorAccountTypeDetails,
) -> CustomResult<String, UnifiedConnectorServiceError> {
    let external_vault_metadata = external_vault_merchant_connector_account
        .get_metadata()
        .ok_or(UnifiedConnectorServiceError::ParsingFailed)
        .attach_printable("Failed to obtain ConnectorMetadata")?;

    let connector_name = external_vault_merchant_connector_account
        .get_connector_name()
        .map(|connector| connector.to_string())
        .ok_or(UnifiedConnectorServiceError::MissingConnectorName)
        .attach_printable("Missing connector name")?; // always get the connector name from this call

    let external_vault_connector = api_enums::VaultConnectors::from_str(&connector_name)
        .change_context(UnifiedConnectorServiceError::InvalidConnectorName)
        .attach_printable("Failed to parse Vault connector")?;

    let unified_service_vault_metdata = match external_vault_connector {
        api_enums::VaultConnectors::Vgs => {
            let vgs_metadata: ExternalVaultConnectorMetadata = external_vault_metadata
                .expose()
                .parse_value("ExternalVaultConnectorMetadata")
                .change_context(UnifiedConnectorServiceError::ParsingFailed)
                .attach_printable("Failed to parse Vgs connector metadata")?;

            Some(external_services::grpc_client::unified_connector_service::ExternalVaultProxyMetadata::VgsMetadata(
                external_services::grpc_client::unified_connector_service::VgsMetadata {
                    proxy_url: vgs_metadata.proxy_url,
                    certificate: vgs_metadata.certificate,
                }
            ))
        }
        api_enums::VaultConnectors::HyperswitchVault | api_enums::VaultConnectors::Tokenex => None,
    };

    match unified_service_vault_metdata {
        Some(metdata) => {
            let external_vault_metadata_bytes = serde_json::to_vec(&metdata)
                .change_context(UnifiedConnectorServiceError::ParsingFailed)
                .attach_printable("Failed to convert External vault metadata to bytes")?;

            Ok(BASE64_ENGINE.encode(&external_vault_metadata_bytes))
        }
        None => Err(UnifiedConnectorServiceError::NotImplemented(
            "External vault proxy metadata is not supported for {connector_name}".to_string(),
        )
        .into()),
    }
}

pub fn handle_unified_connector_service_response_for_payment_authorize(
    response: PaymentServiceAuthorizeResponse,
) -> UnifiedConnectorServiceResult {
    let status_code = transformers::convert_connector_service_status_code(response.status_code)?;

    let router_data_response =
        Result::<(PaymentsResponseData, AttemptStatus), ErrorResponse>::foreign_try_from(response)?;

    Ok((router_data_response, status_code))
}

<<<<<<< HEAD
pub fn handle_unified_connector_service_response_for_payment_pre_authenticate(
    response: payments_grpc::PaymentServicePreAuthenticateResponse,
=======
pub fn handle_unified_connector_service_response_for_payment_capture(
    response: payments_grpc::PaymentServiceCaptureResponse,
>>>>>>> 5f6370ac
) -> UnifiedConnectorServiceResult {
    let status_code = transformers::convert_connector_service_status_code(response.status_code)?;

    let router_data_response =
        Result::<(PaymentsResponseData, AttemptStatus), ErrorResponse>::foreign_try_from(response)?;

    Ok((router_data_response, status_code))
}

pub fn handle_unified_connector_service_response_for_payment_register(
    response: payments_grpc::PaymentServiceRegisterResponse,
) -> UnifiedConnectorServiceResult {
    let status_code = transformers::convert_connector_service_status_code(response.status_code)?;

    let router_data_response =
        Result::<(PaymentsResponseData, AttemptStatus), ErrorResponse>::foreign_try_from(response)?;

    Ok((router_data_response, status_code))
}

pub fn handle_unified_connector_service_response_for_payment_repeat(
    response: payments_grpc::PaymentServiceRepeatEverythingResponse,
) -> UnifiedConnectorServiceResult {
    let status_code = transformers::convert_connector_service_status_code(response.status_code)?;

    let router_data_response =
        Result::<(PaymentsResponseData, AttemptStatus), ErrorResponse>::foreign_try_from(response)?;

    Ok((router_data_response, status_code))
}

pub fn handle_unified_connector_service_response_for_payment_cancel(
    response: payments_grpc::PaymentServiceVoidResponse,
) -> UnifiedConnectorServiceResult {
    let status_code = transformers::convert_connector_service_status_code(response.status_code)?;

    let router_data_response =
        Result::<(PaymentsResponseData, AttemptStatus), ErrorResponse>::foreign_try_from(response)?;

    Ok((router_data_response, status_code))
}

pub fn build_webhook_secrets_from_merchant_connector_account(
    #[cfg(feature = "v1")] merchant_connector_account: &MerchantConnectorAccountType,
    #[cfg(feature = "v2")] merchant_connector_account: &MerchantConnectorAccountTypeDetails,
) -> CustomResult<Option<payments_grpc::WebhookSecrets>, UnifiedConnectorServiceError> {
    // Extract webhook credentials from merchant connector account
    // This depends on how webhook secrets are stored in the merchant connector account

    #[cfg(feature = "v1")]
    let webhook_details = merchant_connector_account
        .get_webhook_details()
        .map_err(|_| UnifiedConnectorServiceError::FailedToObtainAuthType)?;

    #[cfg(feature = "v2")]
    let webhook_details = match merchant_connector_account {
        MerchantConnectorAccountTypeDetails::MerchantConnectorAccount(mca) => {
            mca.connector_webhook_details.as_ref()
        }
        MerchantConnectorAccountTypeDetails::MerchantConnectorDetails(_) => None,
    };

    match webhook_details {
        Some(details) => {
            // Parse the webhook details JSON to extract secrets
            let webhook_details: admin::MerchantConnectorWebhookDetails = details
                .clone()
                .parse_value("MerchantConnectorWebhookDetails")
                .change_context(UnifiedConnectorServiceError::FailedToObtainAuthType)
                .attach_printable("Failed to parse MerchantConnectorWebhookDetails")?;

            // Build gRPC WebhookSecrets from parsed details
            Ok(Some(payments_grpc::WebhookSecrets {
                secret: webhook_details.merchant_secret.expose().to_string(),
                additional_secret: webhook_details
                    .additional_secret
                    .map(|secret| secret.expose().to_string()),
            }))
        }
        None => Ok(None),
    }
}

/// High-level abstraction for calling UCS webhook transformation
/// This provides a clean interface similar to payment flow UCS calls
pub async fn call_unified_connector_service_for_webhook(
    state: &SessionState,
    merchant_context: &MerchantContext,
    connector_name: &str,
    body: &actix_web::web::Bytes,
    request_details: &hyperswitch_interfaces::webhooks::IncomingWebhookRequestDetails<'_>,
    merchant_connector_account: Option<
        &hyperswitch_domain_models::merchant_connector_account::MerchantConnectorAccount,
    >,
) -> RouterResult<(
    api_models::webhooks::IncomingWebhookEvent,
    bool,
    WebhookTransformData,
)> {
    let ucs_client = state
        .grpc_client
        .unified_connector_service_client
        .as_ref()
        .ok_or_else(|| {
            error_stack::report!(errors::ApiErrorResponse::WebhookProcessingFailure)
                .attach_printable("UCS client is not available for webhook processing")
        })?;

    // Build webhook secrets from merchant connector account
    let webhook_secrets = merchant_connector_account.and_then(|mca| {
        #[cfg(feature = "v1")]
        let mca_type = MerchantConnectorAccountType::DbVal(Box::new(mca.clone()));
        #[cfg(feature = "v2")]
        let mca_type =
            MerchantConnectorAccountTypeDetails::MerchantConnectorAccount(Box::new(mca.clone()));

        build_webhook_secrets_from_merchant_connector_account(&mca_type)
            .map_err(|e| {
                logger::warn!(
                    build_error=?e,
                    connector_name=connector_name,
                    "Failed to build webhook secrets from merchant connector account in call_unified_connector_service_for_webhook"
                );
                e
            })
            .ok()
            .flatten()
    });

    // Build UCS transform request using new webhook transformers
    let transform_request = transformers::build_webhook_transform_request(
        body,
        request_details,
        webhook_secrets,
        merchant_context
            .get_merchant_account()
            .get_id()
            .get_string_repr(),
        connector_name,
    )?;

    // Build connector auth metadata
    let connector_auth_metadata = merchant_connector_account
        .map(|mca| {
            #[cfg(feature = "v1")]
            let mca_type = MerchantConnectorAccountType::DbVal(Box::new(mca.clone()));
            #[cfg(feature = "v2")]
            let mca_type = MerchantConnectorAccountTypeDetails::MerchantConnectorAccount(Box::new(
                mca.clone(),
            ));

            build_unified_connector_service_auth_metadata(mca_type, merchant_context)
        })
        .transpose()
        .change_context(errors::ApiErrorResponse::InternalServerError)
        .attach_printable("Failed to build UCS auth metadata")?
        .ok_or_else(|| {
            error_stack::report!(errors::ApiErrorResponse::InternalServerError).attach_printable(
                "Missing merchant connector account for UCS webhook transformation",
            )
        })?;
    let profile_id = merchant_connector_account
        .as_ref()
        .map(|mca| mca.profile_id.clone())
        .unwrap_or(consts::PROFILE_ID_UNAVAILABLE.clone());
    // Build gRPC headers
    let grpc_headers = state
        .get_grpc_headers_ucs(ExecutionMode::Primary)
        .lineage_ids(LineageIds::new(
            merchant_context.get_merchant_account().get_id().clone(),
            profile_id,
        ))
        .external_vault_proxy_metadata(None)
        .merchant_reference_id(None)
        .build();

    // Make UCS call - client availability already verified
    match ucs_client
        .transform_incoming_webhook(transform_request, connector_auth_metadata, grpc_headers)
        .await
    {
        Ok(response) => {
            let transform_response = response.into_inner();
            let transform_data = transformers::transform_ucs_webhook_response(transform_response)?;

            // UCS handles everything internally - event type, source verification, decoding
            Ok((
                transform_data.event_type,
                transform_data.source_verified,
                transform_data,
            ))
        }
        Err(err) => {
            // When UCS is configured, we don't fall back to direct connector processing
            Err(errors::ApiErrorResponse::WebhookProcessingFailure)
                .attach_printable(format!("UCS webhook processing failed: {err}"))
        }
    }
}

/// Extract webhook content from UCS response for further processing
/// This provides a helper function to extract specific data from UCS responses
pub fn extract_webhook_content_from_ucs_response(
    transform_data: &WebhookTransformData,
) -> Option<&unified_connector_service_client::payments::WebhookResponseContent> {
    transform_data.webhook_content.as_ref()
}

/// UCS Event Logging Wrapper Function
/// This function wraps UCS calls with comprehensive event logging.
/// It logs the actual gRPC request/response data, timing, and error information.
#[instrument(skip_all, fields(connector_name, flow_type, payment_id))]
pub async fn ucs_logging_wrapper<T, F, Fut, Req, Resp, GrpcReq, GrpcResp>(
    router_data: RouterData<T, Req, Resp>,
    state: &SessionState,
    grpc_request: GrpcReq,
    grpc_header_builder: external_services::grpc_client::GrpcHeadersUcsBuilderFinal,
    handler: F,
) -> RouterResult<RouterData<T, Req, Resp>>
where
    T: std::fmt::Debug + Clone + Send + 'static,
    Req: std::fmt::Debug + Clone + Send + Sync + 'static,
    Resp: std::fmt::Debug + Clone + Send + Sync + 'static,
    GrpcReq: serde::Serialize,
    GrpcResp: serde::Serialize,
    F: FnOnce(
            RouterData<T, Req, Resp>,
            GrpcReq,
            external_services::grpc_client::GrpcHeadersUcs,
        ) -> Fut
        + Send,
    Fut: std::future::Future<Output = RouterResult<(RouterData<T, Req, Resp>, GrpcResp)>> + Send,
{
    tracing::Span::current().record("connector_name", &router_data.connector);
    tracing::Span::current().record("flow_type", std::any::type_name::<T>());
    tracing::Span::current().record("payment_id", &router_data.payment_id);

    // Capture request data for logging
    let connector_name = router_data.connector.clone();
    let payment_id = router_data.payment_id.clone();
    let merchant_id = router_data.merchant_id.clone();
    let refund_id = router_data.refund_id.clone();
    let dispute_id = router_data.dispute_id.clone();
    let grpc_header = grpc_header_builder.build();
    // Log the actual gRPC request with masking
    let grpc_request_body = masking::masked_serialize(&grpc_request)
        .unwrap_or_else(|_| serde_json::json!({"error": "failed_to_serialize_grpc_request"}));

    // Update connector call count metrics for UCS operations
    crate::routes::metrics::CONNECTOR_CALL_COUNT.add(
        1,
        router_env::metric_attributes!(
            ("connector", connector_name.clone()),
            (
                "flow",
                std::any::type_name::<T>()
                    .split("::")
                    .last()
                    .unwrap_or_default()
            ),
        ),
    );

    // Execute UCS function and measure timing
    let start_time = Instant::now();
    let result = handler(router_data, grpc_request, grpc_header).await;
    let external_latency = start_time.elapsed().as_millis();

    // Create and emit connector event after UCS call
    let (status_code, response_body, router_result) = match result {
        Ok((updated_router_data, grpc_response)) => {
            let status = updated_router_data
                .connector_http_status_code
                .unwrap_or(200);

            // Log the actual gRPC response
            let grpc_response_body = serde_json::to_value(&grpc_response).unwrap_or_else(
                |_| serde_json::json!({"error": "failed_to_serialize_grpc_response"}),
            );

            (status, Some(grpc_response_body), Ok(updated_router_data))
        }
        Err(error) => {
            // Update error metrics for UCS calls
            crate::routes::metrics::CONNECTOR_ERROR_RESPONSE_COUNT.add(
                1,
                router_env::metric_attributes!(("connector", connector_name.clone(),)),
            );

            let error_body = serde_json::json!({
                "error": error.to_string(),
                "error_type": "ucs_call_failed"
            });
            (500, Some(error_body), Err(error))
        }
    };

    let mut connector_event = ConnectorEvent::new(
        state.tenant.tenant_id.clone(),
        connector_name,
        std::any::type_name::<T>(),
        grpc_request_body,
        "grpc://unified-connector-service".to_string(),
        Method::Post,
        payment_id,
        merchant_id,
        state.request_id.as_ref(),
        external_latency,
        refund_id,
        dispute_id,
        status_code,
    );

    // Set response body based on status code
    if let Some(body) = response_body {
        match status_code {
            400..=599 => {
                connector_event.set_error_response_body(&body);
            }
            _ => {
                connector_event.set_response_body(&body);
            }
        }
    }

    // Emit event
    state.event_handler.log_event(&connector_event);

    router_result
}

#[derive(serde::Serialize)]
pub struct ComparisonData {
    pub hyperswitch_data: Secret<serde_json::Value>,
    pub unified_connector_service_data: Secret<serde_json::Value>,
}

/// Sends router data comparison to external service
pub async fn send_comparison_data(
    state: &SessionState,
    comparison_data: ComparisonData,
) -> RouterResult<()> {
    // Check if comparison service is enabled
    let comparison_config = match state.conf.comparison_service.as_ref() {
        Some(comparison_config) => comparison_config,
        None => {
            tracing::warn!(
                "Comparison service configuration missing, skipping comparison data send"
            );
            return Ok(());
        }
    };

    let mut request = RequestBuilder::new()
        .method(Method::Post)
        .url(comparison_config.url.get_string_repr())
        .header(CONTENT_TYPE, "application/json")
        .header(X_FLOW_NAME, "router-data")
        .set_body(RequestContent::Json(Box::new(comparison_data)))
        .build();
    if let Some(req_id) = &state.request_id {
        request.add_header(X_REQUEST_ID, masking::Maskable::Normal(req_id.to_string()));
    }

    let _ = http_client::send_request(&state.conf.proxy, request, comparison_config.timeout_secs)
        .await
        .map_err(|e| {
            tracing::debug!("Error sending comparison data: {:?}", e);
        });

    Ok(())
}<|MERGE_RESOLUTION|>--- conflicted
+++ resolved
@@ -770,13 +770,19 @@
     Ok((router_data_response, status_code))
 }
 
-<<<<<<< HEAD
 pub fn handle_unified_connector_service_response_for_payment_pre_authenticate(
     response: payments_grpc::PaymentServicePreAuthenticateResponse,
-=======
+) -> UnifiedConnectorServiceResult {
+    let status_code = transformers::convert_connector_service_status_code(response.status_code)?;
+
+    let router_data_response =
+        Result::<(PaymentsResponseData, AttemptStatus), ErrorResponse>::foreign_try_from(response)?;
+
+    Ok((router_data_response, status_code))
+}
+
 pub fn handle_unified_connector_service_response_for_payment_capture(
     response: payments_grpc::PaymentServiceCaptureResponse,
->>>>>>> 5f6370ac
 ) -> UnifiedConnectorServiceResult {
     let status_code = transformers::convert_connector_service_status_code(response.status_code)?;
 
