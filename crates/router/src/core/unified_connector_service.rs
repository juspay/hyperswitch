<<<<<<< HEAD
use common_enums::{connector_enums::Connector, AttemptStatus, PaymentMethodType};
=======
use api_models::admin;
use common_enums::{AttemptStatus, PaymentMethodType};
>>>>>>> 0e957854
use common_utils::{errors::CustomResult, ext_traits::ValueExt};
use error_stack::ResultExt;
use external_services::grpc_client::unified_connector_service::{
    ConnectorAuthMetadata, UnifiedConnectorServiceError,
};
use hyperswitch_connectors::utils::CardData;
#[cfg(feature = "v2")]
use hyperswitch_domain_models::merchant_connector_account::MerchantConnectorAccountTypeDetails;
use hyperswitch_domain_models::{
    merchant_context::MerchantContext,
    router_data::{ConnectorAuthType, ErrorResponse, RouterData},
    router_response_types::PaymentsResponseData,
};
use masking::{ExposeInterface, PeekInterface, Secret};
<<<<<<< HEAD
use std::str::FromStr;
=======
use router_env::logger;
>>>>>>> 0e957854
use unified_connector_service_client::payments::{
    self as payments_grpc, payment_method::PaymentMethod, CardDetails, CardPaymentMethodType,
    PaymentServiceAuthorizeResponse,
};

use crate::{
    consts,
    core::{
        errors::{ApiErrorResponse, RouterResult},
        payments::helpers::{
            is_ucs_enabled, should_execute_based_on_rollout, MerchantConnectorAccountType,
        },
        utils::get_flow_name,
    },
    routes::SessionState,
    types::transformers::ForeignTryFrom,
    utils,
};

<<<<<<< HEAD
use super::errors;

mod transformers;
=======
pub mod transformers;

// Re-export webhook transformer types for easier access
pub use transformers::WebhookTransformData;
>>>>>>> 0e957854

pub async fn should_call_unified_connector_service<F: Clone, T>(
    state: &SessionState,
    merchant_context: &MerchantContext,
    router_data: &RouterData<F, T, PaymentsResponseData>,
) -> RouterResult<bool> {
    if state.grpc_client.unified_connector_service_client.is_none() {
        return Ok(false);
    }

    let ucs_config_key = consts::UCS_ENABLED;

    if !is_ucs_enabled(state, ucs_config_key).await {
        return Ok(false);
    }

    let merchant_id = merchant_context
        .get_merchant_account()
        .get_id()
        .get_string_repr();

    let connector_name = router_data.connector.clone();
    let connector_enum = Connector::from_str(&connector_name)
        .change_context(errors::ApiErrorResponse::IncorrectConnectorNameGiven)?;

    let payment_method = router_data.payment_method.to_string();
    let flow_name = get_flow_name::<F>()?;

    let is_ucs_only_connector = state
        .conf
        .grpc_client
        .unified_connector_service
        .as_ref()
        .is_some_and(|config| config.ucs_only_connectors.contains(&connector_enum));

    if is_ucs_only_connector {
        return Ok(true);
    }
    let config_key = format!(
        "{}_{}_{}_{}_{}",
        consts::UCS_ROLLOUT_PERCENT_CONFIG_PREFIX,
        merchant_id,
        connector_name,
        payment_method,
        flow_name
    );

    let should_execute = should_execute_based_on_rollout(state, &config_key).await?;
    Ok(should_execute)
}

pub async fn should_call_unified_connector_service_for_webhooks(
    state: &SessionState,
    merchant_context: &MerchantContext,
    connector_name: &str,
) -> RouterResult<bool> {
    if state.grpc_client.unified_connector_service_client.is_none() {
        logger::debug!(
            connector = connector_name.to_string(),
            "Unified Connector Service client is not available for webhooks"
        );
        return Ok(false);
    }

    let ucs_config_key = consts::UCS_ENABLED;

    if !is_ucs_enabled(state, ucs_config_key).await {
        return Ok(false);
    }

    let merchant_id = merchant_context
        .get_merchant_account()
        .get_id()
        .get_string_repr();

    let config_key = format!(
        "{}_{}_{}_Webhooks",
        consts::UCS_ROLLOUT_PERCENT_CONFIG_PREFIX,
        merchant_id,
        connector_name
    );

    let should_execute = should_execute_based_on_rollout(state, &config_key).await?;

    Ok(should_execute)
}

pub fn build_unified_connector_service_payment_method(
    payment_method_data: hyperswitch_domain_models::payment_method_data::PaymentMethodData,
    payment_method_type: PaymentMethodType,
) -> CustomResult<payments_grpc::PaymentMethod, UnifiedConnectorServiceError> {
    match payment_method_data {
        hyperswitch_domain_models::payment_method_data::PaymentMethodData::Card(card) => {
            let card_exp_month = card
                .get_card_expiry_month_2_digit()
                .attach_printable("Failed to extract 2-digit expiry month from card")
                .change_context(UnifiedConnectorServiceError::InvalidDataFormat {
                    field_name: "card_exp_month",
                })?
                .peek()
                .to_string();

            let card_network = card
                .card_network
                .clone()
                .map(payments_grpc::CardNetwork::foreign_try_from)
                .transpose()?;

            let card_details = CardDetails {
                card_number: card.card_number.get_card_no(),
                card_exp_month,
                card_exp_year: card.get_expiry_year_4_digit().peek().to_string(),
                card_cvc: card.card_cvc.peek().to_string(),
                card_holder_name: card.card_holder_name.map(|name| name.expose()),
                card_issuer: card.card_issuer.clone(),
                card_network: card_network.map(|card_network| card_network.into()),
                card_type: card.card_type.clone(),
                bank_code: card.bank_code.clone(),
                nick_name: card.nick_name.map(|n| n.expose()),
                card_issuing_country_alpha2: card.card_issuing_country.clone(),
            };

            let grpc_card_type = match payment_method_type {
                PaymentMethodType::Credit => {
                    payments_grpc::card_payment_method_type::CardType::Credit(card_details)
                }
                PaymentMethodType::Debit => {
                    payments_grpc::card_payment_method_type::CardType::Debit(card_details)
                }
                _ => {
                    return Err(UnifiedConnectorServiceError::NotImplemented(format!(
                        "Unimplemented payment method subtype: {payment_method_type:?}"
                    ))
                    .into());
                }
            };

            Ok(payments_grpc::PaymentMethod {
                payment_method: Some(PaymentMethod::Card(CardPaymentMethodType {
                    card_type: Some(grpc_card_type),
                })),
            })
        }
        hyperswitch_domain_models::payment_method_data::PaymentMethodData::Upi(upi_data) => {
            let upi_type = match upi_data {
                hyperswitch_domain_models::payment_method_data::UpiData::UpiCollect(
                    upi_collect_data,
                ) => {
                    let vpa_id = upi_collect_data.vpa_id.map(|vpa| vpa.expose());
                    let upi_details = payments_grpc::UpiCollect { vpa_id };
                    PaymentMethod::UpiCollect(upi_details)
                }
                hyperswitch_domain_models::payment_method_data::UpiData::UpiIntent(_) => {
                    let upi_details = payments_grpc::UpiIntent {};
                    PaymentMethod::UpiIntent(upi_details)
                }
            };

            Ok(payments_grpc::PaymentMethod {
                payment_method: Some(upi_type),
            })
        }
        _ => Err(UnifiedConnectorServiceError::NotImplemented(format!(
            "Unimplemented payment method: {payment_method_data:?}"
        ))
        .into()),
    }
}

pub fn build_unified_connector_service_auth_metadata(
    #[cfg(feature = "v1")] merchant_connector_account: MerchantConnectorAccountType,
    #[cfg(feature = "v2")] merchant_connector_account: MerchantConnectorAccountTypeDetails,
    merchant_context: &MerchantContext,
) -> CustomResult<ConnectorAuthMetadata, UnifiedConnectorServiceError> {
    #[cfg(feature = "v1")]
    let auth_type: ConnectorAuthType = merchant_connector_account
        .get_connector_account_details()
        .parse_value("ConnectorAuthType")
        .change_context(UnifiedConnectorServiceError::FailedToObtainAuthType)
        .attach_printable("Failed while parsing value for ConnectorAuthType")?;

    #[cfg(feature = "v2")]
    let auth_type: ConnectorAuthType = merchant_connector_account
        .get_connector_account_details()
        .change_context(UnifiedConnectorServiceError::FailedToObtainAuthType)
        .attach_printable("Failed to obtain ConnectorAuthType")?;

    let connector_name = {
        #[cfg(feature = "v1")]
        {
            merchant_connector_account
                .get_connector_name()
                .ok_or(UnifiedConnectorServiceError::MissingConnectorName)
                .attach_printable("Missing connector name")?
        }

        #[cfg(feature = "v2")]
        {
            merchant_connector_account
                .get_connector_name()
                .map(|connector| connector.to_string())
                .ok_or(UnifiedConnectorServiceError::MissingConnectorName)
                .attach_printable("Missing connector name")?
        }
    };

    let merchant_id = merchant_context
        .get_merchant_account()
        .get_id()
        .get_string_repr();

    match &auth_type {
        ConnectorAuthType::SignatureKey {
            api_key,
            key1,
            api_secret,
        } => Ok(ConnectorAuthMetadata {
            connector_name,
            auth_type: consts::UCS_AUTH_SIGNATURE_KEY.to_string(),
            api_key: Some(api_key.clone()),
            key1: Some(key1.clone()),
            api_secret: Some(api_secret.clone()),
            merchant_id: Secret::new(merchant_id.to_string()),
        }),
        ConnectorAuthType::BodyKey { api_key, key1 } => Ok(ConnectorAuthMetadata {
            connector_name,
            auth_type: consts::UCS_AUTH_BODY_KEY.to_string(),
            api_key: Some(api_key.clone()),
            key1: Some(key1.clone()),
            api_secret: None,
            merchant_id: Secret::new(merchant_id.to_string()),
        }),
        ConnectorAuthType::HeaderKey { api_key } => Ok(ConnectorAuthMetadata {
            connector_name,
            auth_type: consts::UCS_AUTH_HEADER_KEY.to_string(),
            api_key: Some(api_key.clone()),
            key1: None,
            api_secret: None,
            merchant_id: Secret::new(merchant_id.to_string()),
        }),
        _ => Err(UnifiedConnectorServiceError::FailedToObtainAuthType)
            .attach_printable("Unsupported ConnectorAuthType for header injection"),
    }
}

pub fn handle_unified_connector_service_response_for_payment_authorize(
    response: PaymentServiceAuthorizeResponse,
) -> CustomResult<
    (
        AttemptStatus,
        Result<PaymentsResponseData, ErrorResponse>,
        u16,
    ),
    UnifiedConnectorServiceError,
> {
    let status = AttemptStatus::foreign_try_from(response.status())?;

    let status_code = transformers::convert_connector_service_status_code(response.status_code)?;

    let router_data_response =
        Result::<PaymentsResponseData, ErrorResponse>::foreign_try_from(response)?;

    Ok((status, router_data_response, status_code))
}

pub fn handle_unified_connector_service_response_for_payment_get(
    response: payments_grpc::PaymentServiceGetResponse,
) -> CustomResult<
    (
        AttemptStatus,
        Result<PaymentsResponseData, ErrorResponse>,
        u16,
    ),
    UnifiedConnectorServiceError,
> {
    let status = AttemptStatus::foreign_try_from(response.status())?;

    let status_code = transformers::convert_connector_service_status_code(response.status_code)?;

    let router_data_response =
        Result::<PaymentsResponseData, ErrorResponse>::foreign_try_from(response)?;

    Ok((status, router_data_response, status_code))
}

pub fn handle_unified_connector_service_response_for_payment_register(
    response: payments_grpc::PaymentServiceRegisterResponse,
) -> CustomResult<
    (
        AttemptStatus,
        Result<PaymentsResponseData, ErrorResponse>,
        u16,
    ),
    UnifiedConnectorServiceError,
> {
    let status = AttemptStatus::foreign_try_from(response.status())?;

    let status_code = transformers::convert_connector_service_status_code(response.status_code)?;

    let router_data_response =
        Result::<PaymentsResponseData, ErrorResponse>::foreign_try_from(response)?;

    Ok((status, router_data_response, status_code))
}

pub fn handle_unified_connector_service_response_for_payment_repeat(
    response: payments_grpc::PaymentServiceRepeatEverythingResponse,
) -> CustomResult<
    (
        AttemptStatus,
        Result<PaymentsResponseData, ErrorResponse>,
        u16,
    ),
    UnifiedConnectorServiceError,
> {
    let status = AttemptStatus::foreign_try_from(response.status())?;

    let status_code = transformers::convert_connector_service_status_code(response.status_code)?;

    let router_data_response =
        Result::<PaymentsResponseData, ErrorResponse>::foreign_try_from(response)?;

    Ok((status, router_data_response, status_code))
}

pub fn build_webhook_secrets_from_merchant_connector_account(
    #[cfg(feature = "v1")] merchant_connector_account: &MerchantConnectorAccountType,
    #[cfg(feature = "v2")] merchant_connector_account: &MerchantConnectorAccountTypeDetails,
) -> CustomResult<Option<payments_grpc::WebhookSecrets>, UnifiedConnectorServiceError> {
    // Extract webhook credentials from merchant connector account
    // This depends on how webhook secrets are stored in the merchant connector account

    #[cfg(feature = "v1")]
    let webhook_details = merchant_connector_account
        .get_webhook_details()
        .map_err(|_| UnifiedConnectorServiceError::FailedToObtainAuthType)?;

    #[cfg(feature = "v2")]
    let webhook_details = match merchant_connector_account {
        MerchantConnectorAccountTypeDetails::MerchantConnectorAccount(mca) => {
            mca.connector_webhook_details.as_ref()
        }
        MerchantConnectorAccountTypeDetails::MerchantConnectorDetails(_) => None,
    };

    match webhook_details {
        Some(details) => {
            // Parse the webhook details JSON to extract secrets
            let webhook_details: admin::MerchantConnectorWebhookDetails = details
                .clone()
                .parse_value("MerchantConnectorWebhookDetails")
                .change_context(UnifiedConnectorServiceError::FailedToObtainAuthType)
                .attach_printable("Failed to parse MerchantConnectorWebhookDetails")?;

            // Build gRPC WebhookSecrets from parsed details
            Ok(Some(payments_grpc::WebhookSecrets {
                secret: webhook_details.merchant_secret.expose().to_string(),
                additional_secret: webhook_details
                    .additional_secret
                    .map(|secret| secret.expose().to_string()),
            }))
        }
        None => Ok(None),
    }
}

/// High-level abstraction for calling UCS webhook transformation
/// This provides a clean interface similar to payment flow UCS calls
pub async fn call_unified_connector_service_for_webhook(
    state: &SessionState,
    merchant_context: &MerchantContext,
    connector_name: &str,
    body: &actix_web::web::Bytes,
    request_details: &hyperswitch_interfaces::webhooks::IncomingWebhookRequestDetails<'_>,
    merchant_connector_account: Option<
        &hyperswitch_domain_models::merchant_connector_account::MerchantConnectorAccount,
    >,
) -> RouterResult<(
    api_models::webhooks::IncomingWebhookEvent,
    bool,
    WebhookTransformData,
)> {
    let ucs_client = state
        .grpc_client
        .unified_connector_service_client
        .as_ref()
        .ok_or_else(|| {
            error_stack::report!(ApiErrorResponse::WebhookProcessingFailure)
                .attach_printable("UCS client is not available for webhook processing")
        })?;

    // Build webhook secrets from merchant connector account
    let webhook_secrets = merchant_connector_account.and_then(|mca| {
        #[cfg(feature = "v1")]
        let mca_type = MerchantConnectorAccountType::DbVal(Box::new(mca.clone()));
        #[cfg(feature = "v2")]
        let mca_type =
            MerchantConnectorAccountTypeDetails::MerchantConnectorAccount(Box::new(mca.clone()));

        build_webhook_secrets_from_merchant_connector_account(&mca_type)
            .map_err(|e| {
                logger::warn!(
                    build_error=?e,
                    connector_name=connector_name,
                    "Failed to build webhook secrets from merchant connector account in call_unified_connector_service_for_webhook"
                );
                e
            })
            .ok()
            .flatten()
    });

    // Build UCS transform request using new webhook transformers
    let transform_request = transformers::build_webhook_transform_request(
        body,
        request_details,
        webhook_secrets,
        merchant_context
            .get_merchant_account()
            .get_id()
            .get_string_repr(),
        connector_name,
    )?;

    // Build connector auth metadata
    let connector_auth_metadata = merchant_connector_account
        .map(|mca| {
            #[cfg(feature = "v1")]
            let mca_type = MerchantConnectorAccountType::DbVal(Box::new(mca.clone()));
            #[cfg(feature = "v2")]
            let mca_type = MerchantConnectorAccountTypeDetails::MerchantConnectorAccount(Box::new(
                mca.clone(),
            ));

            build_unified_connector_service_auth_metadata(mca_type, merchant_context)
        })
        .transpose()
        .change_context(ApiErrorResponse::InternalServerError)
        .attach_printable("Failed to build UCS auth metadata")?
        .ok_or_else(|| {
            error_stack::report!(ApiErrorResponse::InternalServerError).attach_printable(
                "Missing merchant connector account for UCS webhook transformation",
            )
        })?;

    // Build gRPC headers
    let grpc_headers = external_services::grpc_client::GrpcHeaders {
        tenant_id: state.tenant.tenant_id.get_string_repr().to_string(),
        request_id: Some(utils::generate_id(consts::ID_LENGTH, "webhook_req")),
    };

    // Make UCS call - client availability already verified
    match ucs_client
        .transform_incoming_webhook(transform_request, connector_auth_metadata, grpc_headers)
        .await
    {
        Ok(response) => {
            let transform_response = response.into_inner();
            let transform_data = transformers::transform_ucs_webhook_response(transform_response)?;

            // UCS handles everything internally - event type, source verification, decoding
            Ok((
                transform_data.event_type,
                transform_data.source_verified,
                transform_data,
            ))
        }
        Err(err) => {
            // When UCS is configured, we don't fall back to direct connector processing
            Err(ApiErrorResponse::WebhookProcessingFailure)
                .attach_printable(format!("UCS webhook processing failed: {err}"))
        }
    }
}

/// Extract webhook content from UCS response for further processing
/// This provides a helper function to extract specific data from UCS responses
pub fn extract_webhook_content_from_ucs_response(
    transform_data: &WebhookTransformData,
) -> Option<&unified_connector_service_client::payments::WebhookResponseContent> {
    transform_data.webhook_content.as_ref()
}<|MERGE_RESOLUTION|>--- conflicted
+++ resolved
@@ -1,9 +1,4 @@
-<<<<<<< HEAD
 use common_enums::{connector_enums::Connector, AttemptStatus, PaymentMethodType};
-=======
-use api_models::admin;
-use common_enums::{AttemptStatus, PaymentMethodType};
->>>>>>> 0e957854
 use common_utils::{errors::CustomResult, ext_traits::ValueExt};
 use error_stack::ResultExt;
 use external_services::grpc_client::unified_connector_service::{
@@ -18,11 +13,7 @@
     router_response_types::PaymentsResponseData,
 };
 use masking::{ExposeInterface, PeekInterface, Secret};
-<<<<<<< HEAD
 use std::str::FromStr;
-=======
-use router_env::logger;
->>>>>>> 0e957854
 use unified_connector_service_client::payments::{
     self as payments_grpc, payment_method::PaymentMethod, CardDetails, CardPaymentMethodType,
     PaymentServiceAuthorizeResponse,
@@ -31,7 +22,7 @@
 use crate::{
     consts,
     core::{
-        errors::{ApiErrorResponse, RouterResult},
+        errors::{self, ApiErrorResponse, RouterResult},
         payments::helpers::{
             is_ucs_enabled, should_execute_based_on_rollout, MerchantConnectorAccountType,
         },
@@ -42,16 +33,10 @@
     utils,
 };
 
-<<<<<<< HEAD
-use super::errors;
-
-mod transformers;
-=======
 pub mod transformers;
 
 // Re-export webhook transformer types for easier access
 pub use transformers::WebhookTransformData;
->>>>>>> 0e957854
 
 pub async fn should_call_unified_connector_service<F: Clone, T>(
     state: &SessionState,
