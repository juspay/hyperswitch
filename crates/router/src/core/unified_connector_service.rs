use std::{str::FromStr, time::Instant};

use api_models::admin;
#[cfg(feature = "v2")]
use base64::Engine;
use common_enums::{
    connector_enums::Connector, AttemptStatus, CallConnectorAction, ConnectorIntegrationType,
    ExecutionMode, ExecutionPath, GatewaySystem, PaymentMethodType, ShadowRolloutAvailability,
    UcsAvailability,
};
#[cfg(feature = "v2")]
use common_utils::consts::BASE64_ENGINE;
use common_utils::{
    consts::X_FLOW_NAME,
    errors::CustomResult,
    ext_traits::ValueExt,
    id_type,
    request::{Method, RequestBuilder, RequestContent},
};
use diesel_models::types::FeatureMetadata;
use error_stack::ResultExt;
use external_services::{
    grpc_client::{
        unified_connector_service::{ConnectorAuthMetadata, UnifiedConnectorServiceError},
        LineageIds,
    },
    http_client,
};
use hyperswitch_connectors::utils::CardData;
#[cfg(feature = "v2")]
use hyperswitch_domain_models::merchant_connector_account::{
    ExternalVaultConnectorMetadata, MerchantConnectorAccountTypeDetails,
};
use hyperswitch_domain_models::{
    merchant_context::MerchantContext,
    router_data::{ConnectorAuthType, ErrorResponse, RouterData},
    router_flow_types::refunds,
    router_request_types::RefundsData,
    router_response_types::{PaymentsResponseData, RefundsResponseData},
};
use masking::{ExposeInterface, PeekInterface, Secret};
use router_env::{instrument, logger, tracing};
use unified_connector_service_cards::CardNumber;
use unified_connector_service_client::payments::{
    self as payments_grpc, payment_method::PaymentMethod, CardDetails, CardPaymentMethodType,
    PaymentServiceAuthorizeResponse, RewardPaymentMethodType,
};

#[cfg(feature = "v2")]
use crate::types::api::enums as api_enums;
use crate::{
    consts,
    core::{
        errors::{self, RouterResult},
        payments::{
            helpers::{
                self, is_ucs_enabled, should_execute_based_on_rollout,
                MerchantConnectorAccountType, ProxyOverride,
            },
            OperationSessionGetters, OperationSessionSetters,
        },
        utils::get_flow_name,
    },
    events::connector_api_logs::ConnectorEvent,
    headers::{CONTENT_TYPE, X_REQUEST_ID},
    routes::SessionState,
    types::transformers::ForeignTryFrom,
};

pub mod transformers;

// Re-export webhook transformer types for easier access
pub use transformers::{WebhookTransformData, WebhookTransformationStatus};

/// Type alias for return type used by unified connector service response handlers
type UnifiedConnectorServiceResult = CustomResult<
    (
        Result<(PaymentsResponseData, AttemptStatus), ErrorResponse>,
        u16,
    ),
    UnifiedConnectorServiceError,
>;

<<<<<<< HEAD
/// Type alias for return type used by unified connector service refund response handlers
type UnifiedConnectorServiceRefundResult =
    CustomResult<(Result<RefundsResponseData, ErrorResponse>, u16), UnifiedConnectorServiceError>;
=======
/// Gets the rollout percentage for a given config key
async fn get_rollout_percentage(state: &SessionState, config_key: &str) -> Option<f64> {
    let db = state.store.as_ref();

    match db.find_config_by_key(config_key).await {
        Ok(rollout_config) => {
            // Try to parse as JSON first (new format), fallback to float (legacy format)
            match serde_json::from_str::<helpers::RolloutConfig>(&rollout_config.config) {
                Ok(config) => Some(config.rollout_percent),
                Err(_) => {
                    // Fallback to legacy format (simple float)
                    rollout_config.config.parse::<f64>().ok()
                }
            }
        }
        Err(_) => None,
    }
}
>>>>>>> 4aa9f44d

/// Checks if the Unified Connector Service (UCS) is available for use
async fn check_ucs_availability(state: &SessionState) -> UcsAvailability {
    let is_client_available = state.grpc_client.unified_connector_service_client.is_some();

    let is_enabled = is_ucs_enabled(state, consts::UCS_ENABLED).await;

    match (is_client_available, is_enabled) {
        (true, true) => {
            router_env::logger::debug!("UCS is available and enabled");
            UcsAvailability::Enabled
        }
        _ => {
            router_env::logger::debug!(
                "UCS client is {} and UCS is {} in configuration",
                if is_client_available {
                    "available"
                } else {
                    "not available"
                },
                if is_enabled { "enabled" } else { "not enabled" }
            );
            UcsAvailability::Disabled
        }
    }
}

/// Determines the connector integration type based on UCS configuration or on both
async fn determine_connector_integration_type(
    state: &SessionState,
    connector: Connector,
    config_key: &str,
) -> RouterResult<ConnectorIntegrationType> {
    match state.conf.grpc_client.unified_connector_service.as_ref() {
        Some(ucs_config) => {
            let is_ucs_only = ucs_config.ucs_only_connectors.contains(&connector);
            let rollout_result = should_execute_based_on_rollout(state, config_key).await?;

            if is_ucs_only || rollout_result.should_execute {
                router_env::logger::debug!(
                    connector = ?connector,
                    ucs_only_list = is_ucs_only,
                    rollout_enabled = rollout_result.should_execute,
                    "Using UcsConnector"
                );
                Ok(ConnectorIntegrationType::UcsConnector)
            } else {
                router_env::logger::debug!(
                    connector = ?connector,
                    "Using DirectConnector - not in ucs_only_list and rollout not enabled"
                );
                Ok(ConnectorIntegrationType::DirectConnector)
            }
        }
        None => {
            router_env::logger::debug!(
                connector = ?connector,
                "UCS config not present, using DirectConnector"
            );
            Ok(ConnectorIntegrationType::DirectConnector)
        }
    }
}

pub async fn should_call_unified_connector_service<F: Clone, T, R, D>(
    state: &SessionState,
    merchant_context: &MerchantContext,
    router_data: &RouterData<F, T, R>,
    payment_data: Option<&D>,
    call_connector_action: CallConnectorAction,
) -> RouterResult<(ExecutionPath, SessionState)>
where
    D: OperationSessionGetters<F>,
    R: Send + Sync + Clone,
{
    // Extract context information
    let merchant_id = merchant_context
        .get_merchant_account()
        .get_id()
        .get_string_repr();

    let connector_name = &router_data.connector;
    let connector_enum = Connector::from_str(connector_name)
        .change_context(errors::ApiErrorResponse::IncorrectConnectorNameGiven)
        .attach_printable_lazy(|| format!("Failed to parse connector name: {connector_name}"))?;

    let flow_name = get_flow_name::<F>()?;

    // Check UCS availability using idiomatic helper
    let ucs_availability = check_ucs_availability(state).await;

    let (rollout_key, shadow_rollout_key) = build_rollout_keys(
        merchant_id,
        connector_name,
        &flow_name,
        router_data.payment_method,
    );

    // Determine connector integration type
    let connector_integration_type =
        determine_connector_integration_type(state, connector_enum, &rollout_key).await?;

    // Extract previous gateway from payment data
    let previous_gateway = payment_data.and_then(extract_gateway_system_from_payment_intent);

    // Check both rollout keys to determine priority based on shadow percentage
    let rollout_result = should_execute_based_on_rollout(state, &rollout_key).await?;
    let shadow_rollout_result = should_execute_based_on_rollout(state, &shadow_rollout_key).await?;

    // Get shadow percentage to determine priority
    let shadow_percentage = get_rollout_percentage(state, &shadow_rollout_key)
        .await
        .unwrap_or(0.0);

    let shadow_rollout_availability =
        if shadow_rollout_result.should_execute && shadow_percentage != 0.0 {
            // Shadow is present and percentage is non-zero, use shadow
            router_env::logger::debug!(
                shadow_percentage = shadow_percentage,
                "Shadow rollout is present with non-zero percentage, using shadow"
            );
            ShadowRolloutAvailability::IsAvailable
        } else if rollout_result.should_execute {
            // Either shadow is 0.0 or not present, use rollout if available
            router_env::logger::debug!(
                shadow_percentage = shadow_percentage,
                "Shadow rollout is 0.0 or not present, using rollout"
            );
            ShadowRolloutAvailability::IsAvailable
        } else {
            ShadowRolloutAvailability::NotAvailable
        };

    // Single decision point using pattern matching
    let (_gateway_system, execution_path) = if ucs_availability == UcsAvailability::Disabled {
        match call_connector_action {
            CallConnectorAction::UCSConsumeResponse(_)
            | CallConnectorAction::UCSHandleResponse(_) => {
                Err(errors::ApiErrorResponse::InternalServerError)
                    .attach_printable("CallConnectorAction UCSHandleResponse/UCSConsumeResponse received but UCS is disabled. These actions are only valid in UCS gateway")?
            }
            CallConnectorAction::Avoid
            | CallConnectorAction::Trigger
            | CallConnectorAction::HandleResponse(_)
            | CallConnectorAction::StatusUpdate { .. } => {
                router_env::logger::debug!("UCS is disabled, using Direct gateway");
                (GatewaySystem::Direct, ExecutionPath::Direct)
            }
        }
    } else {
        match call_connector_action {
            CallConnectorAction::UCSConsumeResponse(_)
            | CallConnectorAction::UCSHandleResponse(_) => {
                router_env::logger::info!("CallConnectorAction UCSHandleResponse/UCSConsumeResponse received, using UCS gateway");
                (
                    GatewaySystem::UnifiedConnectorService,
                    ExecutionPath::UnifiedConnectorService,
                )
            }
            CallConnectorAction::HandleResponse(_) => {
                router_env::logger::info!(
                    "CallConnectorAction HandleResponse received, using Direct gateway"
                );
                (GatewaySystem::Direct, ExecutionPath::Direct)
            }
            CallConnectorAction::Trigger
            | CallConnectorAction::Avoid
            | CallConnectorAction::StatusUpdate { .. } => {
                // UCS is enabled, call decide function
                decide_execution_path(
                    connector_integration_type,
                    previous_gateway,
                    shadow_rollout_availability,
                )?
            }
        }
    };

<<<<<<< HEAD
    router_env::logger::info!(
        "Payment gateway decision: gateway={:?}, execution_path={:?} - merchant_id={}, connector={}, flow={}",
        gateway_system,
        execution_path,
        merchant_id,
        connector_name,
        flow_name
    );
=======
    router_env::logger::info!( "Payment gateway decision: execution_path={:?} - merchant_id={}, connector={}, payment_method={}, flow={}", execution_path, merchant_id, connector_name, payment_method, flow_name );

    // Handle proxy configuration for Shadow UCS flows
    let session_state = match execution_path {
        ExecutionPath::ShadowUnifiedConnectorService => {
            // For shadow UCS, use rollout_result for proxy configuration since it takes priority
            match &rollout_result.proxy_override {
                Some(proxy_override) => {
                    router_env::logger::debug!(
                        proxy_override = ?proxy_override,
                        "Creating updated session state with proxy configuration for Shadow UCS"
                    );
                    create_updated_session_state_with_proxy(state.clone(), proxy_override)
                }
                None => {
                    router_env::logger::debug!(
                        "No proxy override available for Shadow UCS, using original state"
                    );
                    state.clone()
                }
            }
        }
        _ => {
            // For Direct and UCS flows, use original state
            state.clone()
        }
    };
>>>>>>> 4aa9f44d

    Ok((execution_path, session_state))
}

/// Creates a new SessionState with proxy configuration updated from the override
fn create_updated_session_state_with_proxy(
    state: SessionState,
    proxy_override: &ProxyOverride,
) -> SessionState {
    let mut updated_state = state;

    // Create updated configuration with proxy overrides
    let mut updated_conf = (*updated_state.conf).clone();

    // Update proxy URLs with overrides, falling back to existing values
    if let Some(ref http_url) = proxy_override.http_url {
        updated_conf.proxy.http_url = Some(http_url.clone());
    }
    if let Some(ref https_url) = proxy_override.https_url {
        updated_conf.proxy.https_url = Some(https_url.clone());
    }

    updated_state.conf = std::sync::Arc::new(updated_conf);

    updated_state
}

fn decide_execution_path(
    connector_type: ConnectorIntegrationType,
    previous_gateway: Option<GatewaySystem>,
    shadow_rollout_enabled: ShadowRolloutAvailability,
) -> RouterResult<(GatewaySystem, ExecutionPath)> {
    match (connector_type, previous_gateway, shadow_rollout_enabled) {
        // Case 1: DirectConnector with no previous gateway and no shadow rollout
        // This is a fresh payment request for a direct connector - use direct gateway
        (
            ConnectorIntegrationType::DirectConnector,
            None,
            ShadowRolloutAvailability::NotAvailable,
        ) => Ok((GatewaySystem::Direct, ExecutionPath::Direct)),

        // Case 2: DirectConnector previously used Direct gateway, no shadow rollout
        // Continue using the same direct gateway for consistency
        (
            ConnectorIntegrationType::DirectConnector,
            Some(GatewaySystem::Direct),
            ShadowRolloutAvailability::NotAvailable,
        ) => Ok((GatewaySystem::Direct, ExecutionPath::Direct)),

        // Case 3: DirectConnector previously used UCS, but now switching back to Direct (no shadow)
        // Migration scenario: UCS was used before, but now we're reverting to Direct
        (
            ConnectorIntegrationType::DirectConnector,
            Some(GatewaySystem::UnifiedConnectorService),
            ShadowRolloutAvailability::NotAvailable,
        ) => Ok((GatewaySystem::Direct, ExecutionPath::Direct)),

        // Case 4: UcsConnector configuration, but previously used Direct gateway (no shadow)
        // Maintain Direct for backward compatibility - don't switch mid-transaction
        (
            ConnectorIntegrationType::UcsConnector,
            Some(GatewaySystem::Direct),
            ShadowRolloutAvailability::NotAvailable,
        ) => Ok((GatewaySystem::Direct, ExecutionPath::Direct)),

        // Case 5: DirectConnector with no previous gateway, shadow rollout enabled
        // Use Direct as primary, but also execute UCS in shadow mode for comparison
        (
            ConnectorIntegrationType::DirectConnector,
            None,
            ShadowRolloutAvailability::IsAvailable,
        ) => Ok((
            GatewaySystem::Direct,
            ExecutionPath::ShadowUnifiedConnectorService,
        )),

        // Case 6: DirectConnector previously used Direct, shadow rollout enabled
        // Continue with Direct as primary, execute UCS in shadow mode for testing
        (
            ConnectorIntegrationType::DirectConnector,
            Some(GatewaySystem::Direct),
            ShadowRolloutAvailability::IsAvailable,
        ) => Ok((
            GatewaySystem::Direct,
            ExecutionPath::ShadowUnifiedConnectorService,
        )),

        // Case 7: DirectConnector previously used UCS, shadow rollout enabled
        // Revert to Direct as primary, but keep UCS in shadow mode for comparison
        (
            ConnectorIntegrationType::DirectConnector,
            Some(GatewaySystem::UnifiedConnectorService),
            ShadowRolloutAvailability::IsAvailable,
        ) => Ok((
            GatewaySystem::Direct,
            ExecutionPath::ShadowUnifiedConnectorService,
        )),

        // Case 8: UcsConnector configuration, previously used Direct, shadow rollout enabled
        // Maintain Direct as primary for transaction consistency, shadow UCS for testing
        (
            ConnectorIntegrationType::UcsConnector,
            Some(GatewaySystem::Direct),
            ShadowRolloutAvailability::IsAvailable,
        ) => Ok((
            GatewaySystem::Direct,
            ExecutionPath::ShadowUnifiedConnectorService,
        )),

        // Case 9a: UcsConnector with no previous gateway and shadow rollout enabled
        // Fresh payment for UCS-enabled connector with shadow mode - use shadow UCS
        (ConnectorIntegrationType::UcsConnector, None, ShadowRolloutAvailability::IsAvailable) => {
            Ok((
                GatewaySystem::UnifiedConnectorService,
                ExecutionPath::ShadowUnifiedConnectorService,
            ))
        }

        // Case 9b: UcsConnector with no previous gateway and no shadow rollout
        // Fresh payment for a UCS-enabled connector - use UCS as primary
        (ConnectorIntegrationType::UcsConnector, None, ShadowRolloutAvailability::NotAvailable) => {
            Ok((
                GatewaySystem::UnifiedConnectorService,
                ExecutionPath::UnifiedConnectorService,
            ))
        }

        // Case 10: UcsConnector previously used UCS (regardless of shadow rollout)
        // Continue using UCS for consistency in the payment flow
        (
            ConnectorIntegrationType::UcsConnector,
            Some(GatewaySystem::UnifiedConnectorService),
            _,
        ) => Ok((
            GatewaySystem::UnifiedConnectorService,
            ExecutionPath::UnifiedConnectorService,
        )),
    }
}

/// Build rollout keys based on flow type - include payment method for payments, skip for refunds
fn build_rollout_keys(
    merchant_id: &str,
    connector_name: &str,
    flow_name: &str,
    payment_method: common_enums::PaymentMethod,
) -> (String, String) {
    // Detect if this is a refund flow based on flow name
    let is_refund_flow = matches!(flow_name, "Execute" | "RSync");

    let rollout_key = if is_refund_flow {
        // Refund flows: UCS_merchant_connector_flow (e.g., UCS_merchant123_stripe_Execute)
        format!(
            "{}_{}_{}_{}",
            consts::UCS_ROLLOUT_PERCENT_CONFIG_PREFIX,
            merchant_id,
            connector_name,
            flow_name
        )
    } else {
        // Payment flows: UCS_merchant_connector_paymentmethod_flow (e.g., UCS_merchant123_stripe_card_Authorize)
        let payment_method_str = payment_method.to_string();
        format!(
            "{}_{}_{}_{}_{}",
            consts::UCS_ROLLOUT_PERCENT_CONFIG_PREFIX,
            merchant_id,
            connector_name,
            payment_method_str,
            flow_name
        )
    };

    let shadow_rollout_key = format!("{rollout_key}_shadow");
    (rollout_key, shadow_rollout_key)
}

/// Extracts the gateway system from the payment intent's feature metadata
/// Returns None if metadata is missing, corrupted, or doesn't contain gateway_system
fn extract_gateway_system_from_payment_intent<F: Clone, D>(
    payment_data: &D,
) -> Option<GatewaySystem>
where
    D: OperationSessionGetters<F>,
{
    #[cfg(feature = "v1")]
    {
        payment_data
            .get_payment_intent()
            .feature_metadata
            .as_ref()
            .and_then(|metadata| {
                // Try to parse the JSON value as FeatureMetadata
                // Log errors but don't fail the flow for corrupted metadata
                match serde_json::from_value::<FeatureMetadata>(metadata.clone()) {
                    Ok(feature_metadata) => feature_metadata.gateway_system,
                    Err(err) => {
                        router_env::logger::warn!(
                            "Failed to parse feature_metadata for gateway_system extraction: {}",
                            err
                        );
                        None
                    }
                }
            })
    }
    #[cfg(feature = "v2")]
    {
        None // V2 does not use feature metadata for gateway system tracking
    }
}

/// Updates the payment intent's feature metadata to track the gateway system being used
#[cfg(feature = "v1")]
pub fn update_gateway_system_in_feature_metadata<F: Clone, D>(
    payment_data: &mut D,
    gateway_system: GatewaySystem,
) -> RouterResult<()>
where
    D: OperationSessionGetters<F> + OperationSessionSetters<F>,
{
    let mut payment_intent = payment_data.get_payment_intent().clone();

    let existing_metadata = payment_intent.feature_metadata.as_ref();

    let mut feature_metadata = existing_metadata
        .and_then(|metadata| serde_json::from_value::<FeatureMetadata>(metadata.clone()).ok())
        .unwrap_or_default();

    feature_metadata.gateway_system = Some(gateway_system);

    let updated_metadata = serde_json::to_value(feature_metadata)
        .change_context(errors::ApiErrorResponse::InternalServerError)
        .attach_printable("Failed to serialize feature metadata")?;

    payment_intent.feature_metadata = Some(updated_metadata.clone());
    payment_data.set_payment_intent(payment_intent);

    Ok(())
}

pub async fn should_call_unified_connector_service_for_webhooks(
    state: &SessionState,
    merchant_context: &MerchantContext,
    connector_name: &str,
) -> RouterResult<bool> {
    if state.grpc_client.unified_connector_service_client.is_none() {
        logger::debug!(
            connector = connector_name.to_string(),
            "Unified Connector Service client is not available for webhooks"
        );
        return Ok(false);
    }

    let ucs_config_key = consts::UCS_ENABLED;

    if !is_ucs_enabled(state, ucs_config_key).await {
        return Ok(false);
    }

    let merchant_id = merchant_context
        .get_merchant_account()
        .get_id()
        .get_string_repr();

    let config_key = format!(
        "{}_{}_{}_Webhooks",
        consts::UCS_ROLLOUT_PERCENT_CONFIG_PREFIX,
        merchant_id,
        connector_name
    );

    let rollout_result = should_execute_based_on_rollout(state, &config_key).await?;

    Ok(rollout_result.should_execute)
}

pub fn build_unified_connector_service_payment_method(
    payment_method_data: hyperswitch_domain_models::payment_method_data::PaymentMethodData,
    payment_method_type: PaymentMethodType,
) -> CustomResult<payments_grpc::PaymentMethod, UnifiedConnectorServiceError> {
    match payment_method_data {
        hyperswitch_domain_models::payment_method_data::PaymentMethodData::Card(card) => {
            let card_exp_month = card
                .get_card_expiry_month_2_digit()
                .attach_printable("Failed to extract 2-digit expiry month from card")
                .change_context(UnifiedConnectorServiceError::InvalidDataFormat {
                    field_name: "card_exp_month",
                })?
                .peek()
                .to_string();

            let card_network = card
                .card_network
                .clone()
                .map(payments_grpc::CardNetwork::foreign_try_from)
                .transpose()?;

            let card_details = CardDetails {
                card_number: Some(
                    CardNumber::from_str(&card.card_number.get_card_no()).change_context(
                        UnifiedConnectorServiceError::RequestEncodingFailedWithReason(
                            "Failed to parse card number".to_string(),
                        ),
                    )?,
                ),
                card_exp_month: Some(card_exp_month.into()),
                card_exp_year: Some(card.get_expiry_year_4_digit().expose().into()),
                card_cvc: Some(card.card_cvc.expose().into()),
                card_holder_name: card.card_holder_name.map(|name| name.expose().into()),
                card_issuer: card.card_issuer.clone(),
                card_network: card_network.map(|card_network| card_network.into()),
                card_type: card.card_type.clone(),
                bank_code: card.bank_code.clone(),
                nick_name: card.nick_name.map(|n| n.expose()),
                card_issuing_country_alpha2: card.card_issuing_country.clone(),
            };

            let grpc_card_type = match payment_method_type {
                PaymentMethodType::Credit => {
                    payments_grpc::card_payment_method_type::CardType::Credit(card_details)
                }
                PaymentMethodType::Debit => {
                    payments_grpc::card_payment_method_type::CardType::Debit(card_details)
                }
                _ => {
                    return Err(UnifiedConnectorServiceError::NotImplemented(format!(
                        "Unimplemented payment method subtype: {payment_method_type:?}"
                    ))
                    .into());
                }
            };

            Ok(payments_grpc::PaymentMethod {
                payment_method: Some(PaymentMethod::Card(CardPaymentMethodType {
                    card_type: Some(grpc_card_type),
                })),
            })
        }
        hyperswitch_domain_models::payment_method_data::PaymentMethodData::Upi(upi_data) => {
            let upi_type = match upi_data {
                hyperswitch_domain_models::payment_method_data::UpiData::UpiCollect(
                    upi_collect_data,
                ) => {
                    let upi_details = payments_grpc::UpiCollect {
                        vpa_id: upi_collect_data.vpa_id.map(|vpa| vpa.expose().into()),
                    };
                    PaymentMethod::UpiCollect(upi_details)
                }
                hyperswitch_domain_models::payment_method_data::UpiData::UpiIntent(_) => {
                    let upi_details = payments_grpc::UpiIntent { app_name: None };
                    PaymentMethod::UpiIntent(upi_details)
                }
                hyperswitch_domain_models::payment_method_data::UpiData::UpiQr(_) => {
                    let upi_details = payments_grpc::UpiQr {};
                    PaymentMethod::UpiQr(upi_details)
                }
            };

            Ok(payments_grpc::PaymentMethod {
                payment_method: Some(upi_type),
            })
        }
        hyperswitch_domain_models::payment_method_data::PaymentMethodData::Reward => {
            match payment_method_type {
                PaymentMethodType::ClassicReward => Ok(payments_grpc::PaymentMethod {
                    payment_method: Some(PaymentMethod::Reward(RewardPaymentMethodType {
                        reward_type: 1,
                    })),
                }),
                PaymentMethodType::Evoucher => Ok(payments_grpc::PaymentMethod {
                    payment_method: Some(PaymentMethod::Reward(RewardPaymentMethodType {
                        reward_type: 2,
                    })),
                }),
                _ => Err(UnifiedConnectorServiceError::NotImplemented(format!(
                    "Unimplemented payment method subtype: {payment_method_type:?}"
                ))
                .into()),
            }
        }
        _ => Err(UnifiedConnectorServiceError::NotImplemented(format!(
            "Unimplemented payment method: {payment_method_data:?}"
        ))
        .into()),
    }
}

pub fn build_unified_connector_service_payment_method_for_external_proxy(
    payment_method_data: hyperswitch_domain_models::payment_method_data::ExternalVaultPaymentMethodData,
    payment_method_type: PaymentMethodType,
) -> CustomResult<payments_grpc::PaymentMethod, UnifiedConnectorServiceError> {
    match payment_method_data {
        hyperswitch_domain_models::payment_method_data::ExternalVaultPaymentMethodData::Card(
            external_vault_card,
        ) => {
            let card_network = external_vault_card
                .card_network
                .clone()
                .map(payments_grpc::CardNetwork::foreign_try_from)
                .transpose()?;
            let card_details = CardDetails {
                card_number: Some(CardNumber::from_str(external_vault_card.card_number.peek()).change_context(
                    UnifiedConnectorServiceError::RequestEncodingFailedWithReason("Failed to parse card number".to_string())
                )?),
                card_exp_month: Some(external_vault_card.card_exp_month.expose().into()),
                card_exp_year: Some(external_vault_card.card_exp_year.expose().into()),
                card_cvc: Some(external_vault_card.card_cvc.expose().into()),
                card_holder_name: external_vault_card.card_holder_name.map(|name| name.expose().into()),
                card_issuer: external_vault_card.card_issuer.clone(),
                card_network: card_network.map(|card_network| card_network.into()),
                card_type: external_vault_card.card_type.clone(),
                bank_code: external_vault_card.bank_code.clone(),
                nick_name: external_vault_card.nick_name.map(|n| n.expose()),
                card_issuing_country_alpha2: external_vault_card.card_issuing_country.clone(),
            };
            let grpc_card_type = match payment_method_type {
                PaymentMethodType::Credit => {
                    payments_grpc::card_payment_method_type::CardType::CreditProxy(card_details)
                }
                PaymentMethodType::Debit => {
                    payments_grpc::card_payment_method_type::CardType::DebitProxy(card_details)
                }
                _ => {
                    return Err(UnifiedConnectorServiceError::NotImplemented(format!(
                        "Unimplemented payment method subtype: {payment_method_type:?}"
                    ))
                    .into());
                }
            };
            Ok(payments_grpc::PaymentMethod {
                payment_method: Some(PaymentMethod::Card(CardPaymentMethodType {
                    card_type: Some(grpc_card_type),
                })),
            })
        }
        hyperswitch_domain_models::payment_method_data::ExternalVaultPaymentMethodData::VaultToken(_) => {
            Err(UnifiedConnectorServiceError::NotImplemented(format!(
                        "Unimplemented payment method subtype: {payment_method_type:?}"
            ))
            .into())
        }
    }
}

/// Gets the UCS client from session state
fn get_ucs_client(
    state: &SessionState,
) -> RouterResult<
    &external_services::grpc_client::unified_connector_service::UnifiedConnectorServiceClient,
> {
    state
        .grpc_client
        .unified_connector_service_client
        .as_ref()
        .ok_or_else(|| {
            error_stack::report!(errors::ApiErrorResponse::InternalServerError)
                .attach_printable("UCS client is not available")
        })
}

pub fn build_unified_connector_service_auth_metadata(
    #[cfg(feature = "v1")] merchant_connector_account: MerchantConnectorAccountType,
    #[cfg(feature = "v2")] merchant_connector_account: MerchantConnectorAccountTypeDetails,
    merchant_context: &MerchantContext,
) -> CustomResult<ConnectorAuthMetadata, UnifiedConnectorServiceError> {
    #[cfg(feature = "v1")]
    let auth_type: ConnectorAuthType = merchant_connector_account
        .get_connector_account_details()
        .parse_value("ConnectorAuthType")
        .change_context(UnifiedConnectorServiceError::FailedToObtainAuthType)
        .attach_printable("Failed while parsing value for ConnectorAuthType")?;

    #[cfg(feature = "v2")]
    let auth_type: ConnectorAuthType = merchant_connector_account
        .get_connector_account_details()
        .change_context(UnifiedConnectorServiceError::FailedToObtainAuthType)
        .attach_printable("Failed to obtain ConnectorAuthType")?;

    let connector_name = {
        #[cfg(feature = "v1")]
        {
            merchant_connector_account
                .get_connector_name()
                .ok_or(UnifiedConnectorServiceError::MissingConnectorName)
                .attach_printable("Missing connector name")?
        }

        #[cfg(feature = "v2")]
        {
            merchant_connector_account
                .get_connector_name()
                .map(|connector| connector.to_string())
                .ok_or(UnifiedConnectorServiceError::MissingConnectorName)
                .attach_printable("Missing connector name")?
        }
    };

    let merchant_id = merchant_context
        .get_merchant_account()
        .get_id()
        .get_string_repr();

    match &auth_type {
        ConnectorAuthType::SignatureKey {
            api_key,
            key1,
            api_secret,
        } => Ok(ConnectorAuthMetadata {
            connector_name,
            auth_type: consts::UCS_AUTH_SIGNATURE_KEY.to_string(),
            api_key: Some(api_key.clone()),
            key1: Some(key1.clone()),
            api_secret: Some(api_secret.clone()),
            auth_key_map: None,
            merchant_id: Secret::new(merchant_id.to_string()),
        }),
        ConnectorAuthType::BodyKey { api_key, key1 } => Ok(ConnectorAuthMetadata {
            connector_name,
            auth_type: consts::UCS_AUTH_BODY_KEY.to_string(),
            api_key: Some(api_key.clone()),
            key1: Some(key1.clone()),
            api_secret: None,
            auth_key_map: None,
            merchant_id: Secret::new(merchant_id.to_string()),
        }),
        ConnectorAuthType::HeaderKey { api_key } => Ok(ConnectorAuthMetadata {
            connector_name,
            auth_type: consts::UCS_AUTH_HEADER_KEY.to_string(),
            api_key: Some(api_key.clone()),
            key1: None,
            api_secret: None,
            auth_key_map: None,
            merchant_id: Secret::new(merchant_id.to_string()),
        }),
        ConnectorAuthType::CurrencyAuthKey { auth_key_map } => Ok(ConnectorAuthMetadata {
            connector_name,
            auth_type: consts::UCS_AUTH_CURRENCY_AUTH_KEY.to_string(),
            api_key: None,
            key1: None,
            api_secret: None,
            auth_key_map: Some(auth_key_map.clone()),
            merchant_id: Secret::new(merchant_id.to_string()),
        }),
        _ => Err(UnifiedConnectorServiceError::FailedToObtainAuthType)
            .attach_printable("Unsupported ConnectorAuthType for header injection"),
    }
}

#[cfg(feature = "v2")]
pub fn build_unified_connector_service_external_vault_proxy_metadata(
    external_vault_merchant_connector_account: MerchantConnectorAccountTypeDetails,
) -> CustomResult<String, UnifiedConnectorServiceError> {
    let external_vault_metadata = external_vault_merchant_connector_account
        .get_metadata()
        .ok_or(UnifiedConnectorServiceError::ParsingFailed)
        .attach_printable("Failed to obtain ConnectorMetadata")?;

    let connector_name = external_vault_merchant_connector_account
        .get_connector_name()
        .map(|connector| connector.to_string())
        .ok_or(UnifiedConnectorServiceError::MissingConnectorName)
        .attach_printable("Missing connector name")?; // always get the connector name from this call

    let external_vault_connector = api_enums::VaultConnectors::from_str(&connector_name)
        .change_context(UnifiedConnectorServiceError::InvalidConnectorName)
        .attach_printable("Failed to parse Vault connector")?;

    let unified_service_vault_metdata = match external_vault_connector {
        api_enums::VaultConnectors::Vgs => {
            let vgs_metadata: ExternalVaultConnectorMetadata = external_vault_metadata
                .expose()
                .parse_value("ExternalVaultConnectorMetadata")
                .change_context(UnifiedConnectorServiceError::ParsingFailed)
                .attach_printable("Failed to parse Vgs connector metadata")?;

            Some(external_services::grpc_client::unified_connector_service::ExternalVaultProxyMetadata::VgsMetadata(
                external_services::grpc_client::unified_connector_service::VgsMetadata {
                    proxy_url: vgs_metadata.proxy_url,
                    certificate: vgs_metadata.certificate,
                }
            ))
        }
        api_enums::VaultConnectors::HyperswitchVault | api_enums::VaultConnectors::Tokenex => None,
    };

    match unified_service_vault_metdata {
        Some(metdata) => {
            let external_vault_metadata_bytes = serde_json::to_vec(&metdata)
                .change_context(UnifiedConnectorServiceError::ParsingFailed)
                .attach_printable("Failed to convert External vault metadata to bytes")?;

            Ok(BASE64_ENGINE.encode(&external_vault_metadata_bytes))
        }
        None => Err(UnifiedConnectorServiceError::NotImplemented(
            "External vault proxy metadata is not supported for {connector_name}".to_string(),
        )
        .into()),
    }
}

pub fn handle_unified_connector_service_response_for_payment_authorize(
    response: PaymentServiceAuthorizeResponse,
) -> UnifiedConnectorServiceResult {
    let status_code = transformers::convert_connector_service_status_code(response.status_code)?;

    let router_data_response =
        Result::<(PaymentsResponseData, AttemptStatus), ErrorResponse>::foreign_try_from(response)?;

    Ok((router_data_response, status_code))
}

pub fn handle_unified_connector_service_response_for_payment_pre_authenticate(
    response: payments_grpc::PaymentServicePreAuthenticateResponse,
) -> UnifiedConnectorServiceResult {
    let status_code = transformers::convert_connector_service_status_code(response.status_code)?;

    let router_data_response =
        Result::<(PaymentsResponseData, AttemptStatus), ErrorResponse>::foreign_try_from(response)?;

    Ok((router_data_response, status_code))
}

pub fn handle_unified_connector_service_response_for_payment_capture(
    response: payments_grpc::PaymentServiceCaptureResponse,
) -> UnifiedConnectorServiceResult {
    let status_code = transformers::convert_connector_service_status_code(response.status_code)?;

    let router_data_response =
        Result::<(PaymentsResponseData, AttemptStatus), ErrorResponse>::foreign_try_from(response)?;

    Ok((router_data_response, status_code))
}

pub fn handle_unified_connector_service_response_for_payment_register(
    response: payments_grpc::PaymentServiceRegisterResponse,
) -> UnifiedConnectorServiceResult {
    let status_code = transformers::convert_connector_service_status_code(response.status_code)?;

    let router_data_response =
        Result::<(PaymentsResponseData, AttemptStatus), ErrorResponse>::foreign_try_from(response)?;

    Ok((router_data_response, status_code))
}

pub fn handle_unified_connector_service_response_for_payment_repeat(
    response: payments_grpc::PaymentServiceRepeatEverythingResponse,
) -> UnifiedConnectorServiceResult {
    let status_code = transformers::convert_connector_service_status_code(response.status_code)?;

    let router_data_response =
        Result::<(PaymentsResponseData, AttemptStatus), ErrorResponse>::foreign_try_from(response)?;

    Ok((router_data_response, status_code))
}

pub fn handle_unified_connector_service_response_for_refund_execute(
    response: payments_grpc::RefundResponse,
) -> UnifiedConnectorServiceRefundResult {
    let status_code = transformers::convert_connector_service_status_code(response.status_code)?;

    let router_data_response: Result<RefundsResponseData, ErrorResponse> =
        Result::<RefundsResponseData, ErrorResponse>::foreign_try_from(response)?;

    Ok((router_data_response, status_code))
}

pub fn handle_unified_connector_service_response_for_refund_sync(
    response: payments_grpc::RefundResponse,
) -> UnifiedConnectorServiceRefundResult {
    let status_code = transformers::convert_connector_service_status_code(response.status_code)?;

    let router_data_response =
        Result::<RefundsResponseData, ErrorResponse>::foreign_try_from(response)?;

    Ok((router_data_response, status_code))
}

pub fn handle_unified_connector_service_response_for_payment_cancel(
    response: payments_grpc::PaymentServiceVoidResponse,
) -> UnifiedConnectorServiceResult {
    let status_code = transformers::convert_connector_service_status_code(response.status_code)?;

    let router_data_response =
        Result::<(PaymentsResponseData, AttemptStatus), ErrorResponse>::foreign_try_from(response)?;

    Ok((router_data_response, status_code))
}

pub fn build_webhook_secrets_from_merchant_connector_account(
    #[cfg(feature = "v1")] merchant_connector_account: &MerchantConnectorAccountType,
    #[cfg(feature = "v2")] merchant_connector_account: &MerchantConnectorAccountTypeDetails,
) -> CustomResult<Option<payments_grpc::WebhookSecrets>, UnifiedConnectorServiceError> {
    // Extract webhook credentials from merchant connector account
    // This depends on how webhook secrets are stored in the merchant connector account

    #[cfg(feature = "v1")]
    let webhook_details = merchant_connector_account
        .get_webhook_details()
        .map_err(|_| UnifiedConnectorServiceError::FailedToObtainAuthType)?;

    #[cfg(feature = "v2")]
    let webhook_details = match merchant_connector_account {
        MerchantConnectorAccountTypeDetails::MerchantConnectorAccount(mca) => {
            mca.connector_webhook_details.as_ref()
        }
        MerchantConnectorAccountTypeDetails::MerchantConnectorDetails(_) => None,
    };

    match webhook_details {
        Some(details) => {
            // Parse the webhook details JSON to extract secrets
            let webhook_details: admin::MerchantConnectorWebhookDetails = details
                .clone()
                .parse_value("MerchantConnectorWebhookDetails")
                .change_context(UnifiedConnectorServiceError::FailedToObtainAuthType)
                .attach_printable("Failed to parse MerchantConnectorWebhookDetails")?;

            // Build gRPC WebhookSecrets from parsed details
            Ok(Some(payments_grpc::WebhookSecrets {
                secret: webhook_details.merchant_secret.expose().to_string(),
                additional_secret: webhook_details
                    .additional_secret
                    .map(|secret| secret.expose().to_string()),
            }))
        }
        None => Ok(None),
    }
}

/// High-level abstraction for calling UCS webhook transformation
/// This provides a clean interface similar to payment flow UCS calls
pub async fn call_unified_connector_service_for_webhook(
    state: &SessionState,
    merchant_context: &MerchantContext,
    connector_name: &str,
    body: &actix_web::web::Bytes,
    request_details: &hyperswitch_interfaces::webhooks::IncomingWebhookRequestDetails<'_>,
    merchant_connector_account: Option<
        &hyperswitch_domain_models::merchant_connector_account::MerchantConnectorAccount,
    >,
) -> RouterResult<(
    api_models::webhooks::IncomingWebhookEvent,
    bool,
    WebhookTransformData,
)> {
    let ucs_client = state
        .grpc_client
        .unified_connector_service_client
        .as_ref()
        .ok_or_else(|| {
            error_stack::report!(errors::ApiErrorResponse::WebhookProcessingFailure)
                .attach_printable("UCS client is not available for webhook processing")
        })?;

    // Build webhook secrets from merchant connector account
    let webhook_secrets = merchant_connector_account.and_then(|mca| {
        #[cfg(feature = "v1")]
        let mca_type = MerchantConnectorAccountType::DbVal(Box::new(mca.clone()));
        #[cfg(feature = "v2")]
        let mca_type =
            MerchantConnectorAccountTypeDetails::MerchantConnectorAccount(Box::new(mca.clone()));

        build_webhook_secrets_from_merchant_connector_account(&mca_type)
            .map_err(|e| {
                logger::warn!(
                    build_error=?e,
                    connector_name=connector_name,
                    "Failed to build webhook secrets from merchant connector account in call_unified_connector_service_for_webhook"
                );
                e
            })
            .ok()
            .flatten()
    });

    // Build UCS transform request using new webhook transformers
    let transform_request = transformers::build_webhook_transform_request(
        body,
        request_details,
        webhook_secrets,
        merchant_context
            .get_merchant_account()
            .get_id()
            .get_string_repr(),
        connector_name,
    )?;

    // Build connector auth metadata
    let connector_auth_metadata = merchant_connector_account
        .map(|mca| {
            #[cfg(feature = "v1")]
            let mca_type = MerchantConnectorAccountType::DbVal(Box::new(mca.clone()));
            #[cfg(feature = "v2")]
            let mca_type = MerchantConnectorAccountTypeDetails::MerchantConnectorAccount(Box::new(
                mca.clone(),
            ));

            build_unified_connector_service_auth_metadata(mca_type, merchant_context)
        })
        .transpose()
        .change_context(errors::ApiErrorResponse::InternalServerError)
        .attach_printable("Failed to build UCS auth metadata")?
        .ok_or_else(|| {
            error_stack::report!(errors::ApiErrorResponse::InternalServerError).attach_printable(
                "Missing merchant connector account for UCS webhook transformation",
            )
        })?;
    let profile_id = merchant_connector_account
        .as_ref()
        .map(|mca| mca.profile_id.clone())
        .unwrap_or(consts::PROFILE_ID_UNAVAILABLE.clone());
    // Build gRPC headers
    let grpc_headers = state
        .get_grpc_headers_ucs(ExecutionMode::Primary)
        .lineage_ids(LineageIds::new(
            merchant_context.get_merchant_account().get_id().clone(),
            profile_id,
        ))
        .external_vault_proxy_metadata(None)
        .merchant_reference_id(None)
        .build();

    // Make UCS call - client availability already verified
    match ucs_client
        .transform_incoming_webhook(transform_request, connector_auth_metadata, grpc_headers)
        .await
    {
        Ok(response) => {
            let transform_response = response.into_inner();
            let transform_data = transformers::transform_ucs_webhook_response(transform_response)?;

            // UCS handles everything internally - event type, source verification, decoding
            Ok((
                transform_data.event_type,
                transform_data.source_verified,
                transform_data,
            ))
        }
        Err(err) => {
            // When UCS is configured, we don't fall back to direct connector processing
            Err(errors::ApiErrorResponse::WebhookProcessingFailure)
                .attach_printable(format!("UCS webhook processing failed: {err}"))
        }
    }
}

/// Extract webhook content from UCS response for further processing
/// This provides a helper function to extract specific data from UCS responses
pub fn extract_webhook_content_from_ucs_response(
    transform_data: &WebhookTransformData,
) -> Option<&unified_connector_service_client::payments::WebhookResponseContent> {
    transform_data.webhook_content.as_ref()
}

/// UCS Event Logging Wrapper Function
/// This function wraps UCS calls with comprehensive event logging.
/// It logs the actual gRPC request/response data, timing, and error information.
#[instrument(skip_all, fields(connector_name, flow_type, payment_id))]
pub async fn ucs_logging_wrapper<T, F, Fut, Req, Resp, GrpcReq, GrpcResp>(
    router_data: RouterData<T, Req, Resp>,
    state: &SessionState,
    grpc_request: GrpcReq,
    grpc_header_builder: external_services::grpc_client::GrpcHeadersUcsBuilderFinal,
    handler: F,
) -> RouterResult<RouterData<T, Req, Resp>>
where
    T: std::fmt::Debug + Clone + Send + 'static,
    Req: std::fmt::Debug + Clone + Send + Sync + 'static,
    Resp: std::fmt::Debug + Clone + Send + Sync + 'static,
    GrpcReq: serde::Serialize,
    GrpcResp: serde::Serialize,
    F: FnOnce(
            RouterData<T, Req, Resp>,
            GrpcReq,
            external_services::grpc_client::GrpcHeadersUcs,
        ) -> Fut
        + Send,
    Fut: std::future::Future<Output = RouterResult<(RouterData<T, Req, Resp>, GrpcResp)>> + Send,
{
    tracing::Span::current().record("connector_name", &router_data.connector);
    tracing::Span::current().record("flow_type", std::any::type_name::<T>());
    tracing::Span::current().record("payment_id", &router_data.payment_id);

    // Capture request data for logging
    let connector_name = router_data.connector.clone();
    let payment_id = router_data.payment_id.clone();
    let merchant_id = router_data.merchant_id.clone();
    let refund_id = router_data.refund_id.clone();
    let dispute_id = router_data.dispute_id.clone();
    let grpc_header = grpc_header_builder.build();
    // Log the actual gRPC request with masking
    let grpc_request_body = masking::masked_serialize(&grpc_request)
        .unwrap_or_else(|_| serde_json::json!({"error": "failed_to_serialize_grpc_request"}));

    // Update connector call count metrics for UCS operations
    crate::routes::metrics::CONNECTOR_CALL_COUNT.add(
        1,
        router_env::metric_attributes!(
            ("connector", connector_name.clone()),
            (
                "flow",
                std::any::type_name::<T>()
                    .split("::")
                    .last()
                    .unwrap_or_default()
            ),
        ),
    );

    // Execute UCS function and measure timing
    let start_time = Instant::now();
    let result = handler(router_data, grpc_request, grpc_header).await;
    let external_latency = start_time.elapsed().as_millis();

    // Create and emit connector event after UCS call
    let (status_code, response_body, router_result) = match result {
        Ok((updated_router_data, grpc_response)) => {
            let status = updated_router_data
                .connector_http_status_code
                .unwrap_or(200);

            // Log the actual gRPC response
            let grpc_response_body = serde_json::to_value(&grpc_response).unwrap_or_else(
                |_| serde_json::json!({"error": "failed_to_serialize_grpc_response"}),
            );

            (status, Some(grpc_response_body), Ok(updated_router_data))
        }
        Err(error) => {
            // Update error metrics for UCS calls
            crate::routes::metrics::CONNECTOR_ERROR_RESPONSE_COUNT.add(
                1,
                router_env::metric_attributes!(("connector", connector_name.clone(),)),
            );

            let error_body = serde_json::json!({
                "error": error.to_string(),
                "error_type": "ucs_call_failed"
            });
            (500, Some(error_body), Err(error))
        }
    };

    let mut connector_event = ConnectorEvent::new(
        state.tenant.tenant_id.clone(),
        connector_name,
        std::any::type_name::<T>(),
        grpc_request_body,
        "grpc://unified-connector-service".to_string(),
        Method::Post,
        payment_id,
        merchant_id,
        state.request_id.as_ref(),
        external_latency,
        refund_id,
        dispute_id,
        status_code,
    );

    // Set response body based on status code
    if let Some(body) = response_body {
        match status_code {
            400..=599 => {
                connector_event.set_error_response_body(&body);
            }
            _ => {
                connector_event.set_response_body(&body);
            }
        }
    }

    // Emit event
    state.event_handler.log_event(&connector_event);

    // Set external latency on router data
    router_result.map(|mut router_data| {
        router_data.external_latency =
            Some(router_data.external_latency.unwrap_or(0) + external_latency);
        router_data
    })
}

#[derive(serde::Serialize)]
pub struct ComparisonData {
    pub hyperswitch_data: Secret<serde_json::Value>,
    pub unified_connector_service_data: Secret<serde_json::Value>,
}

/// Generic function to serialize router data and send comparison to external service
/// Works for both payments and refunds
#[cfg(feature = "v1")]
pub async fn serialize_router_data_and_send_to_comparison_service<F, RouterDReq, RouterDResp>(
    state: &SessionState,
    hyperswitch_router_data: RouterData<F, RouterDReq, RouterDResp>,
    unified_connector_service_router_data: RouterData<F, RouterDReq, RouterDResp>,
) -> RouterResult<()>
where
    F: Send + Clone + Sync + 'static,
    RouterDReq: Send + Sync + Clone + 'static + serde::Serialize,
    RouterDResp: Send + Sync + Clone + 'static + serde::Serialize,
{
    logger::info!("Simulating UCS call for shadow mode comparison");

    let [hyperswitch_data, unified_connector_service_data] = [
        (hyperswitch_router_data, "hyperswitch"),
        (unified_connector_service_router_data, "ucs"),
    ]
    .map(|(data, source)| {
        serde_json::to_value(data)
            .map(Secret::new)
            .unwrap_or_else(|e| {
                Secret::new(serde_json::json!({
                    "error": e.to_string(),
                    "source": source
                }))
            })
    });

    let comparison_data = ComparisonData {
        hyperswitch_data,
        unified_connector_service_data,
    };
    let _ = send_comparison_data(state, comparison_data)
        .await
        .map_err(|e| {
            logger::debug!("Failed to send comparison data: {:?}", e);
        });
    Ok(())
}

/// Sends router data comparison to external service
pub async fn send_comparison_data(
    state: &SessionState,
    comparison_data: ComparisonData,
) -> RouterResult<()> {
    // Check if comparison service is enabled
    let comparison_config = match state.conf.comparison_service.as_ref() {
        Some(comparison_config) => comparison_config,
        None => {
            tracing::warn!(
                "Comparison service configuration missing, skipping comparison data send"
            );
            return Ok(());
        }
    };

    let mut request = RequestBuilder::new()
        .method(Method::Post)
        .url(comparison_config.url.get_string_repr())
        .header(CONTENT_TYPE, "application/json")
        .header(X_FLOW_NAME, "router-data")
        .set_body(RequestContent::Json(Box::new(comparison_data)))
        .build();
    if let Some(req_id) = &state.request_id {
        request.add_header(X_REQUEST_ID, masking::Maskable::Normal(req_id.to_string()));
    }

    let _ = http_client::send_request(&state.conf.proxy, request, comparison_config.timeout_secs)
        .await
        .map_err(|e| {
            tracing::debug!("Error sending comparison data: {:?}", e);
        });

    Ok(())
}

// ============================================================================
// REFUND UCS FUNCTIONS
// ============================================================================

/// Execute UCS refund request using PaymentService.Refund gRPC method
#[instrument(skip_all)]
pub async fn call_unified_connector_service_for_refund_execute(
    state: &SessionState,
    merchant_context: &MerchantContext,
    router_data: RouterData<refunds::Execute, RefundsData, RefundsResponseData>,
    execution_mode: ExecutionMode,
    #[cfg(feature = "v1")] merchant_connector_account: MerchantConnectorAccountType,
    #[cfg(feature = "v2")] merchant_connector_account: MerchantConnectorAccountTypeDetails,
) -> RouterResult<RouterData<refunds::Execute, RefundsData, RefundsResponseData>> {
    // Get UCS client
    let ucs_client = get_ucs_client(state)?;

    // Build auth metadata using standard UCS function
    let connector_auth_metadata =
        build_unified_connector_service_auth_metadata(merchant_connector_account, merchant_context)
            .change_context(errors::ApiErrorResponse::InternalServerError)
            .attach_printable("Failed to build UCS auth metadata for refund execute")?;

    // Transform router data to UCS refund request
    let ucs_refund_request =
        payments_grpc::PaymentServiceRefundRequest::foreign_try_from(&router_data)
            .change_context(errors::ApiErrorResponse::InternalServerError)
            .attach_printable("Failed to transform router data to UCS refund request")?;

    // Build gRPC headers
    // Use merchant_id as profile_id fallback since RouterData doesn't have profile_id field
    let merchant_id = merchant_context.get_merchant_account().get_id().clone();
    let profile_id = id_type::ProfileId::from_str(merchant_id.get_string_repr())
        .change_context(errors::ApiErrorResponse::InternalServerError)
        .attach_printable("Failed to convert merchant_id to profile_id for UCS refund")?;
    let lineage_ids = LineageIds::new(merchant_id, profile_id);
    let grpc_header_builder = state
        .get_grpc_headers_ucs(execution_mode)
        .lineage_ids(lineage_ids)
        .external_vault_proxy_metadata(None)
        .merchant_reference_id(None);

    // Make UCS refund call with logging wrapper
    Box::pin(ucs_logging_wrapper(
        router_data,
        state,
        ucs_refund_request,
        grpc_header_builder,
        |router_data, grpc_request, grpc_headers| async move {
            // Call UCS payment_refund method
            let response = ucs_client
                .payment_refund(grpc_request, connector_auth_metadata, grpc_headers)
                .await
                .change_context(errors::ApiErrorResponse::InternalServerError)
                .attach_printable("UCS refund execution failed")?;

            let grpc_response = response.into_inner();

            // Transform UCS response back to RouterData
            let (refund_response_data, status_code) =
                handle_unified_connector_service_response_for_refund_execute(grpc_response.clone())
                    .change_context(errors::ApiErrorResponse::InternalServerError)
                    .attach_printable("Failed to transform UCS refund response")?;

            let mut updated_router_data = router_data;
            updated_router_data.response = refund_response_data;
            updated_router_data.connector_http_status_code = Some(status_code);

            Ok((updated_router_data, grpc_response))
        },
    ))
    .await
}

/// Execute UCS refund sync request using RefundService.Get gRPC method
#[instrument(skip_all)]
pub async fn call_unified_connector_service_for_refund_sync(
    state: &SessionState,
    merchant_context: &MerchantContext,
    router_data: RouterData<refunds::RSync, RefundsData, RefundsResponseData>,
    execution_mode: ExecutionMode,
    #[cfg(feature = "v1")] merchant_connector_account: MerchantConnectorAccountType,
    #[cfg(feature = "v2")] merchant_connector_account: MerchantConnectorAccountTypeDetails,
) -> RouterResult<RouterData<refunds::RSync, RefundsData, RefundsResponseData>> {
    // Get UCS client
    let ucs_client = get_ucs_client(state)?;

    // Build auth metadata using standard UCS function
    let connector_auth_metadata =
        build_unified_connector_service_auth_metadata(merchant_connector_account, merchant_context)
            .change_context(errors::ApiErrorResponse::InternalServerError)
            .attach_printable("Failed to build UCS auth metadata for refund sync")?;

    // Transform router data to UCS refund sync request
    let ucs_refund_sync_request =
        payments_grpc::RefundServiceGetRequest::foreign_try_from(&router_data)
            .change_context(errors::ApiErrorResponse::InternalServerError)
            .attach_printable("Failed to transform router data to UCS refund sync request")?;

    // Build gRPC headers
    // Use merchant_id as profile_id fallback since RouterData doesn't have profile_id field
    let merchant_id = merchant_context.get_merchant_account().get_id().clone();
    let profile_id = id_type::ProfileId::from_str(merchant_id.get_string_repr())
        .change_context(errors::ApiErrorResponse::InternalServerError)
        .attach_printable("Failed to convert merchant_id to profile_id for UCS refund")?;
    let lineage_ids = LineageIds::new(merchant_id, profile_id);

    let grpc_header_builder = state
        .get_grpc_headers_ucs(execution_mode)
        .lineage_ids(lineage_ids)
        .external_vault_proxy_metadata(None)
        .merchant_reference_id(None);

    // Make UCS refund sync call with logging wrapper
    Box::pin(ucs_logging_wrapper(
        router_data,
        state,
        ucs_refund_sync_request,
        grpc_header_builder,
        |router_data, grpc_request, grpc_headers| async move {
            // Call UCS refund_sync method
            let response = ucs_client
                .refund_sync(grpc_request, connector_auth_metadata, grpc_headers)
                .await
                .change_context(errors::ApiErrorResponse::InternalServerError)
                .attach_printable("UCS refund sync execution failed")?;

            let grpc_response = response.into_inner();

            // Transform UCS response back to RouterData
            let (refund_response_data, status_code) =
                handle_unified_connector_service_response_for_refund_sync(grpc_response.clone())
                    .change_context(errors::ApiErrorResponse::InternalServerError)
                    .attach_printable("Failed to transform UCS refund sync response")?;

            let mut updated_router_data = router_data;
            updated_router_data.response = refund_response_data;
            updated_router_data.connector_http_status_code = Some(status_code);

            Ok((updated_router_data, grpc_response))
        },
    ))
    .await
}<|MERGE_RESOLUTION|>--- conflicted
+++ resolved
@@ -81,11 +81,10 @@
     UnifiedConnectorServiceError,
 >;
 
-<<<<<<< HEAD
 /// Type alias for return type used by unified connector service refund response handlers
 type UnifiedConnectorServiceRefundResult =
     CustomResult<(Result<RefundsResponseData, ErrorResponse>, u16), UnifiedConnectorServiceError>;
-=======
+
 /// Gets the rollout percentage for a given config key
 async fn get_rollout_percentage(state: &SessionState, config_key: &str) -> Option<f64> {
     let db = state.store.as_ref();
@@ -104,7 +103,6 @@
         Err(_) => None,
     }
 }
->>>>>>> 4aa9f44d
 
 /// Checks if the Unified Connector Service (UCS) is available for use
 async fn check_ucs_availability(state: &SessionState) -> UcsAvailability {
@@ -283,7 +281,6 @@
         }
     };
 
-<<<<<<< HEAD
     router_env::logger::info!(
         "Payment gateway decision: gateway={:?}, execution_path={:?} - merchant_id={}, connector={}, flow={}",
         gateway_system,
@@ -292,8 +289,6 @@
         connector_name,
         flow_name
     );
-=======
-    router_env::logger::info!( "Payment gateway decision: execution_path={:?} - merchant_id={}, connector={}, payment_method={}, flow={}", execution_path, merchant_id, connector_name, payment_method, flow_name );
 
     // Handle proxy configuration for Shadow UCS flows
     let session_state = match execution_path {
@@ -320,7 +315,6 @@
             state.clone()
         }
     };
->>>>>>> 4aa9f44d
 
     Ok((execution_path, session_state))
 }
