use common_enums::{AttemptStatus, PaymentMethodType};
use common_utils::{errors::CustomResult, ext_traits::ValueExt};
use error_stack::ResultExt;
use external_services::grpc_client::unified_connector_service::{
    ConnectorAuthMetadata, UnifiedConnectorServiceError,
};
use hyperswitch_connectors::utils::CardData;
#[cfg(feature = "v2")]
use hyperswitch_domain_models::merchant_connector_account::MerchantConnectorAccountTypeDetails;
use hyperswitch_domain_models::{
    merchant_context::MerchantContext,
    router_data::{ConnectorAuthType, ErrorResponse, RouterData},
    router_response_types::PaymentsResponseData,
};
use masking::{ExposeInterface, PeekInterface, Secret};
use unified_connector_service_client::payments::{
    self as payments_grpc, payment_method::PaymentMethod, CardDetails, CardPaymentMethodType,
    PaymentServiceAuthorizeResponse,
};

use crate::{
    consts,
    core::{
        errors::RouterResult,
        payments::helpers::{
            is_ucs_enabled, should_execute_based_on_rollout, MerchantConnectorAccountType,
        },
        utils::get_flow_name,
    },
    routes::SessionState,
    types::transformers::ForeignTryFrom,
};

mod transformers;

pub async fn should_call_unified_connector_service<F: Clone, T>(
    state: &SessionState,
    merchant_context: &MerchantContext,
    router_data: &RouterData<F, T, PaymentsResponseData>,
) -> RouterResult<bool> {
    if state.grpc_client.unified_connector_service_client.is_none() {
        return Ok(false);
    }

    let ucs_config_key = consts::UCS_ENABLED;

    if !is_ucs_enabled(state, ucs_config_key).await {
        return Ok(false);
    }

    let merchant_id = merchant_context
        .get_merchant_account()
        .get_id()
        .get_string_repr();

    let connector_name = router_data.connector.clone();
    let payment_method = router_data.payment_method.to_string();
    let flow_name = get_flow_name::<F>()?;

    let config_key = format!(
        "{}_{}_{}_{}_{}",
        consts::UCS_ROLLOUT_PERCENT_CONFIG_PREFIX,
        merchant_id,
        connector_name,
        payment_method,
        flow_name
    );

    let should_execute = should_execute_based_on_rollout(state, &config_key).await?;
    Ok(should_execute)
}

pub fn build_unified_connector_service_payment_method(
    payment_method_data: hyperswitch_domain_models::payment_method_data::PaymentMethodData,
    payment_method_type: PaymentMethodType,
) -> CustomResult<payments_grpc::PaymentMethod, UnifiedConnectorServiceError> {
    match payment_method_data {
        hyperswitch_domain_models::payment_method_data::PaymentMethodData::Card(card) => {
            let card_exp_month = card
                .get_card_expiry_month_2_digit()
                .attach_printable("Failed to extract 2-digit expiry month from card")
                .change_context(UnifiedConnectorServiceError::InvalidDataFormat {
                    field_name: "card_exp_month",
                })?
                .peek()
                .to_string();

            let card_network = card
                .card_network
                .clone()
                .map(payments_grpc::CardNetwork::foreign_try_from)
                .transpose()?;

            let card_details = CardDetails {
                card_number: card.card_number.get_card_no(),
                card_exp_month,
                card_exp_year: card.get_expiry_year_4_digit().peek().to_string(),
                card_cvc: card.card_cvc.peek().to_string(),
                card_holder_name: card.card_holder_name.map(|name| name.expose()),
                card_issuer: card.card_issuer.clone(),
                card_network: card_network.map(|card_network| card_network.into()),
                card_type: card.card_type.clone(),
                bank_code: card.bank_code.clone(),
                nick_name: card.nick_name.map(|n| n.expose()),
                card_issuing_country_alpha2: card.card_issuing_country.clone(),
            };

            let grpc_card_type = match payment_method_type {
                PaymentMethodType::Credit => {
                    payments_grpc::card_payment_method_type::CardType::Credit(card_details)
                }
                PaymentMethodType::Debit => {
                    payments_grpc::card_payment_method_type::CardType::Debit(card_details)
                }
                _ => {
                    return Err(UnifiedConnectorServiceError::NotImplemented(format!(
                        "Unimplemented payment method subtype: {payment_method_type:?}"
                    ))
                    .into());
                }
            };

            Ok(payments_grpc::PaymentMethod {
                payment_method: Some(PaymentMethod::Card(CardPaymentMethodType {
                    card_type: Some(grpc_card_type),
                })),
            })
        }
        hyperswitch_domain_models::payment_method_data::PaymentMethodData::Upi(upi_data) => {
            let upi_type = match upi_data {
                hyperswitch_domain_models::payment_method_data::UpiData::UpiCollect(
                    upi_collect_data,
                ) => {
                    let vpa_id = upi_collect_data.vpa_id.map(|vpa| vpa.expose());
                    let upi_details = payments_grpc::UpiCollect { vpa_id };
                    PaymentMethod::UpiCollect(upi_details)
                }
                _ => {
                    return Err(UnifiedConnectorServiceError::NotImplemented(format!(
                        "Unimplemented payment method subtype: {payment_method_type:?}"
                    ))
                    .into());
                }
            };

            Ok(payments_grpc::PaymentMethod {
                payment_method: Some(upi_type),
            })
        }
        _ => Err(UnifiedConnectorServiceError::NotImplemented(format!(
            "Unimplemented payment method: {payment_method_data:?}"
        ))
        .into()),
    }
}

pub fn build_unified_connector_service_auth_metadata(
    #[cfg(feature = "v1")] merchant_connector_account: MerchantConnectorAccountType,
    #[cfg(feature = "v2")] merchant_connector_account: MerchantConnectorAccountTypeDetails,
    merchant_context: &MerchantContext,
) -> CustomResult<ConnectorAuthMetadata, UnifiedConnectorServiceError> {
    #[cfg(feature = "v1")]
    let auth_type: ConnectorAuthType = merchant_connector_account
        .get_connector_account_details()
        .parse_value("ConnectorAuthType")
        .change_context(UnifiedConnectorServiceError::FailedToObtainAuthType)
        .attach_printable("Failed while parsing value for ConnectorAuthType")?;

    #[cfg(feature = "v2")]
    let auth_type: ConnectorAuthType = merchant_connector_account
        .get_connector_account_details()
        .change_context(UnifiedConnectorServiceError::FailedToObtainAuthType)
        .attach_printable("Failed to obtain ConnectorAuthType")?;

    let connector_name = {
        #[cfg(feature = "v1")]
        {
            merchant_connector_account
                .get_connector_name()
                .ok_or(UnifiedConnectorServiceError::MissingConnectorName)
                .attach_printable("Missing connector name")?
        }

        #[cfg(feature = "v2")]
        {
            merchant_connector_account
                .get_connector_name()
                .map(|connector| connector.to_string())
                .ok_or(UnifiedConnectorServiceError::MissingConnectorName)
                .attach_printable("Missing connector name")?
        }
    };

    let merchant_id = merchant_context
        .get_merchant_account()
        .get_id()
        .get_string_repr();

    match &auth_type {
        ConnectorAuthType::SignatureKey {
            api_key,
            key1,
            api_secret,
        } => Ok(ConnectorAuthMetadata {
            connector_name,
            auth_type: consts::UCS_AUTH_SIGNATURE_KEY.to_string(),
            api_key: Some(api_key.clone()),
            key1: Some(key1.clone()),
            api_secret: Some(api_secret.clone()),
            merchant_id: Secret::new(merchant_id.to_string()),
        }),
        ConnectorAuthType::BodyKey { api_key, key1 } => Ok(ConnectorAuthMetadata {
            connector_name,
            auth_type: consts::UCS_AUTH_BODY_KEY.to_string(),
            api_key: Some(api_key.clone()),
            key1: Some(key1.clone()),
            api_secret: None,
            merchant_id: Secret::new(merchant_id.to_string()),
        }),
        ConnectorAuthType::HeaderKey { api_key } => Ok(ConnectorAuthMetadata {
            connector_name,
            auth_type: consts::UCS_AUTH_HEADER_KEY.to_string(),
            api_key: Some(api_key.clone()),
            key1: None,
            api_secret: None,
            merchant_id: Secret::new(merchant_id.to_string()),
        }),
        _ => Err(UnifiedConnectorServiceError::FailedToObtainAuthType)
            .attach_printable("Unsupported ConnectorAuthType for header injection"),
    }
}

pub fn handle_unified_connector_service_response_for_payment_authorize(
    response: PaymentServiceAuthorizeResponse,
) -> CustomResult<
    (AttemptStatus, Result<PaymentsResponseData, ErrorResponse>),
    UnifiedConnectorServiceError,
> {
    let status = AttemptStatus::foreign_try_from(response.status())?;

<<<<<<< HEAD
    let connector_response_reference_id =
        response.response_ref_id.as_ref().and_then(|identifier| {
            identifier
                .id_type
                .clone()
                .and_then(|id_type| match id_type {
                    payments_grpc::identifier::IdType::Id(id) => Some(id),
                    payments_grpc::identifier::IdType::EncodedData(encoded_data) => {
                        Some(encoded_data)
                    }
                    payments_grpc::identifier::IdType::NoResponseIdMarker(_) => None,
                })
        });

    let transaction_id = response.transaction_id.as_ref().and_then(|id| {
        id.id_type.clone().and_then(|id_type| match id_type {
            payments_grpc::identifier::IdType::Id(id) => Some(id),
            payments_grpc::identifier::IdType::EncodedData(encoded_data) => Some(encoded_data),
            payments_grpc::identifier::IdType::NoResponseIdMarker(_) => None,
        })
    });

    let router_data_response = match status {
        AttemptStatus::Charged |
                AttemptStatus::Authorized |
                AttemptStatus::AuthenticationPending |
                AttemptStatus::DeviceDataCollectionPending |
                AttemptStatus::Started |
                AttemptStatus::AuthenticationSuccessful |
                AttemptStatus::Authorizing |
                AttemptStatus::ConfirmationAwaited |
                AttemptStatus::Pending => Ok(PaymentsResponseData::TransactionResponse {
                    resource_id: match transaction_id.as_ref() {
                        Some(transaction_id) => hyperswitch_domain_models::router_request_types::ResponseId::ConnectorTransactionId(transaction_id.clone()),
                        None => hyperswitch_domain_models::router_request_types::ResponseId::NoResponseId,
                    },
                    redirection_data: Box::new(
                        response
                            .redirection_data
                            .clone()
                            .map(RedirectForm::foreign_try_from)
                            .transpose()?
                    ),
                    mandate_reference: Box::new(None),
                    connector_metadata: None,
                    network_txn_id: response.network_txn_id.clone(),
                    connector_response_reference_id,
                    incremental_authorization_allowed: response.incremental_authorization_allowed,
                    charges: None,
                }),
        AttemptStatus::AuthenticationFailed
                | AttemptStatus::AuthorizationFailed
                | AttemptStatus::Unresolved
                | AttemptStatus::Failure => Err(ErrorResponse {
                    code: response.error_code().to_owned(),
                    message: response.error_message().to_owned(),
                    reason: Some(response.error_message().to_owned()),
                    status_code: 500,
                    attempt_status: Some(status),
                    connector_transaction_id: connector_response_reference_id,
                    network_decline_code: None,
                    network_advice_code: None,
                    network_error_message: None,
                    connector_metadata: None,
                }),
        AttemptStatus::RouterDeclined |
                    AttemptStatus::CodInitiated |
                    AttemptStatus::Voided |
                    AttemptStatus::VoidInitiated |
                    AttemptStatus::CaptureInitiated |
                    AttemptStatus::VoidFailed |
                    AttemptStatus::AutoRefunded |
                    AttemptStatus::PartialCharged |
                    AttemptStatus::PartialChargedAndChargeable |
                    AttemptStatus::PaymentMethodAwaited |
                    AttemptStatus::CaptureFailed |
                    AttemptStatus::IntegrityFailure => return Err(UnifiedConnectorServiceError::NotImplemented(format!(
                        "AttemptStatus {status:?} is not implemented for Unified Connector Service"
                    )).into()),
                };
=======
    let router_data_response =
        Result::<PaymentsResponseData, ErrorResponse>::foreign_try_from(response)?;
>>>>>>> 2bd8c9d1

    Ok((status, router_data_response))
}

pub fn handle_unified_connector_service_response_for_payment_get(
    response: payments_grpc::PaymentServiceGetResponse,
) -> CustomResult<
    (AttemptStatus, Result<PaymentsResponseData, ErrorResponse>),
    UnifiedConnectorServiceError,
> {
    let status = AttemptStatus::foreign_try_from(response.status())?;

<<<<<<< HEAD
    let connector_response_reference_id =
        response.response_ref_id.as_ref().and_then(|identifier| {
            identifier
                .id_type
                .clone()
                .and_then(|id_type| match id_type {
                    payments_grpc::identifier::IdType::Id(id) => Some(id),
                    payments_grpc::identifier::IdType::EncodedData(encoded_data) => {
                        Some(encoded_data)
                    }
                    payments_grpc::identifier::IdType::NoResponseIdMarker(_) => None,
                })
        });

    let router_data_response = match status {
        AttemptStatus::Charged |
                AttemptStatus::Authorized |
                AttemptStatus::AuthenticationPending |
                AttemptStatus::DeviceDataCollectionPending |
                AttemptStatus::Started |
                AttemptStatus::AuthenticationSuccessful |
                AttemptStatus::Authorizing |
                AttemptStatus::ConfirmationAwaited |
                AttemptStatus::Pending => Ok(
            PaymentsResponseData::TransactionResponse {
                resource_id: match connector_response_reference_id.as_ref() {
                Some(connector_response_reference_id) => hyperswitch_domain_models::router_request_types::ResponseId::ConnectorTransactionId(connector_response_reference_id.clone()),
                None => hyperswitch_domain_models::router_request_types::ResponseId::NoResponseId,
            },
                redirection_data: Box::new(
                    None
                ),
                mandate_reference: Box::new(None),
                connector_metadata: None,
                network_txn_id: response.network_txn_id.clone(),
                connector_response_reference_id,
                incremental_authorization_allowed: None,
                charges: None,
            }
        ),
        AttemptStatus::AuthenticationFailed
                | AttemptStatus::AuthorizationFailed
                | AttemptStatus::Failure => Err(ErrorResponse {
            code: response.error_code().to_owned(),
            message: response.error_message().to_owned(),
            reason: Some(response.error_message().to_owned()),
            status_code: 500,
            attempt_status: Some(status),
            connector_transaction_id: connector_response_reference_id,
            network_decline_code: None,
            network_advice_code: None,
            network_error_message: None,
            connector_metadata: None,
        }),
        AttemptStatus::RouterDeclined |
                    AttemptStatus::CodInitiated |
                    AttemptStatus::Voided |
                    AttemptStatus::VoidInitiated |
                    AttemptStatus::CaptureInitiated |
                    AttemptStatus::VoidFailed |
                    AttemptStatus::AutoRefunded |
                    AttemptStatus::PartialCharged |
                    AttemptStatus::PartialChargedAndChargeable |
                    AttemptStatus::Unresolved |
                    AttemptStatus::PaymentMethodAwaited |
                    AttemptStatus::CaptureFailed |
                    AttemptStatus::IntegrityFailure => return Err(UnifiedConnectorServiceError::NotImplemented(format!(
                        "AttemptStatus {status:?} is not implemented for Unified Connector Service"
                    )).into()),
    };
=======
    let router_data_response =
        Result::<PaymentsResponseData, ErrorResponse>::foreign_try_from(response)?;

    Ok((status, router_data_response))
}

pub fn handle_unified_connector_service_response_for_payment_register(
    response: payments_grpc::PaymentServiceRegisterResponse,
) -> CustomResult<
    (AttemptStatus, Result<PaymentsResponseData, ErrorResponse>),
    UnifiedConnectorServiceError,
> {
    let status = AttemptStatus::foreign_try_from(response.status())?;

    let router_data_response =
        Result::<PaymentsResponseData, ErrorResponse>::foreign_try_from(response)?;

    Ok((status, router_data_response))
}

pub fn handle_unified_connector_service_response_for_payment_repeat(
    response: payments_grpc::PaymentServiceRepeatEverythingResponse,
) -> CustomResult<
    (AttemptStatus, Result<PaymentsResponseData, ErrorResponse>),
    UnifiedConnectorServiceError,
> {
    let status = AttemptStatus::foreign_try_from(response.status())?;

    let router_data_response =
        Result::<PaymentsResponseData, ErrorResponse>::foreign_try_from(response)?;
>>>>>>> 2bd8c9d1

    Ok((status, router_data_response))
}<|MERGE_RESOLUTION|>--- conflicted
+++ resolved
@@ -238,91 +238,8 @@
 > {
     let status = AttemptStatus::foreign_try_from(response.status())?;
 
-<<<<<<< HEAD
-    let connector_response_reference_id =
-        response.response_ref_id.as_ref().and_then(|identifier| {
-            identifier
-                .id_type
-                .clone()
-                .and_then(|id_type| match id_type {
-                    payments_grpc::identifier::IdType::Id(id) => Some(id),
-                    payments_grpc::identifier::IdType::EncodedData(encoded_data) => {
-                        Some(encoded_data)
-                    }
-                    payments_grpc::identifier::IdType::NoResponseIdMarker(_) => None,
-                })
-        });
-
-    let transaction_id = response.transaction_id.as_ref().and_then(|id| {
-        id.id_type.clone().and_then(|id_type| match id_type {
-            payments_grpc::identifier::IdType::Id(id) => Some(id),
-            payments_grpc::identifier::IdType::EncodedData(encoded_data) => Some(encoded_data),
-            payments_grpc::identifier::IdType::NoResponseIdMarker(_) => None,
-        })
-    });
-
-    let router_data_response = match status {
-        AttemptStatus::Charged |
-                AttemptStatus::Authorized |
-                AttemptStatus::AuthenticationPending |
-                AttemptStatus::DeviceDataCollectionPending |
-                AttemptStatus::Started |
-                AttemptStatus::AuthenticationSuccessful |
-                AttemptStatus::Authorizing |
-                AttemptStatus::ConfirmationAwaited |
-                AttemptStatus::Pending => Ok(PaymentsResponseData::TransactionResponse {
-                    resource_id: match transaction_id.as_ref() {
-                        Some(transaction_id) => hyperswitch_domain_models::router_request_types::ResponseId::ConnectorTransactionId(transaction_id.clone()),
-                        None => hyperswitch_domain_models::router_request_types::ResponseId::NoResponseId,
-                    },
-                    redirection_data: Box::new(
-                        response
-                            .redirection_data
-                            .clone()
-                            .map(RedirectForm::foreign_try_from)
-                            .transpose()?
-                    ),
-                    mandate_reference: Box::new(None),
-                    connector_metadata: None,
-                    network_txn_id: response.network_txn_id.clone(),
-                    connector_response_reference_id,
-                    incremental_authorization_allowed: response.incremental_authorization_allowed,
-                    charges: None,
-                }),
-        AttemptStatus::AuthenticationFailed
-                | AttemptStatus::AuthorizationFailed
-                | AttemptStatus::Unresolved
-                | AttemptStatus::Failure => Err(ErrorResponse {
-                    code: response.error_code().to_owned(),
-                    message: response.error_message().to_owned(),
-                    reason: Some(response.error_message().to_owned()),
-                    status_code: 500,
-                    attempt_status: Some(status),
-                    connector_transaction_id: connector_response_reference_id,
-                    network_decline_code: None,
-                    network_advice_code: None,
-                    network_error_message: None,
-                    connector_metadata: None,
-                }),
-        AttemptStatus::RouterDeclined |
-                    AttemptStatus::CodInitiated |
-                    AttemptStatus::Voided |
-                    AttemptStatus::VoidInitiated |
-                    AttemptStatus::CaptureInitiated |
-                    AttemptStatus::VoidFailed |
-                    AttemptStatus::AutoRefunded |
-                    AttemptStatus::PartialCharged |
-                    AttemptStatus::PartialChargedAndChargeable |
-                    AttemptStatus::PaymentMethodAwaited |
-                    AttemptStatus::CaptureFailed |
-                    AttemptStatus::IntegrityFailure => return Err(UnifiedConnectorServiceError::NotImplemented(format!(
-                        "AttemptStatus {status:?} is not implemented for Unified Connector Service"
-                    )).into()),
-                };
-=======
-    let router_data_response =
-        Result::<PaymentsResponseData, ErrorResponse>::foreign_try_from(response)?;
->>>>>>> 2bd8c9d1
+    let router_data_response =
+        Result::<PaymentsResponseData, ErrorResponse>::foreign_try_from(response)?;
 
     Ok((status, router_data_response))
 }
@@ -335,78 +252,6 @@
 > {
     let status = AttemptStatus::foreign_try_from(response.status())?;
 
-<<<<<<< HEAD
-    let connector_response_reference_id =
-        response.response_ref_id.as_ref().and_then(|identifier| {
-            identifier
-                .id_type
-                .clone()
-                .and_then(|id_type| match id_type {
-                    payments_grpc::identifier::IdType::Id(id) => Some(id),
-                    payments_grpc::identifier::IdType::EncodedData(encoded_data) => {
-                        Some(encoded_data)
-                    }
-                    payments_grpc::identifier::IdType::NoResponseIdMarker(_) => None,
-                })
-        });
-
-    let router_data_response = match status {
-        AttemptStatus::Charged |
-                AttemptStatus::Authorized |
-                AttemptStatus::AuthenticationPending |
-                AttemptStatus::DeviceDataCollectionPending |
-                AttemptStatus::Started |
-                AttemptStatus::AuthenticationSuccessful |
-                AttemptStatus::Authorizing |
-                AttemptStatus::ConfirmationAwaited |
-                AttemptStatus::Pending => Ok(
-            PaymentsResponseData::TransactionResponse {
-                resource_id: match connector_response_reference_id.as_ref() {
-                Some(connector_response_reference_id) => hyperswitch_domain_models::router_request_types::ResponseId::ConnectorTransactionId(connector_response_reference_id.clone()),
-                None => hyperswitch_domain_models::router_request_types::ResponseId::NoResponseId,
-            },
-                redirection_data: Box::new(
-                    None
-                ),
-                mandate_reference: Box::new(None),
-                connector_metadata: None,
-                network_txn_id: response.network_txn_id.clone(),
-                connector_response_reference_id,
-                incremental_authorization_allowed: None,
-                charges: None,
-            }
-        ),
-        AttemptStatus::AuthenticationFailed
-                | AttemptStatus::AuthorizationFailed
-                | AttemptStatus::Failure => Err(ErrorResponse {
-            code: response.error_code().to_owned(),
-            message: response.error_message().to_owned(),
-            reason: Some(response.error_message().to_owned()),
-            status_code: 500,
-            attempt_status: Some(status),
-            connector_transaction_id: connector_response_reference_id,
-            network_decline_code: None,
-            network_advice_code: None,
-            network_error_message: None,
-            connector_metadata: None,
-        }),
-        AttemptStatus::RouterDeclined |
-                    AttemptStatus::CodInitiated |
-                    AttemptStatus::Voided |
-                    AttemptStatus::VoidInitiated |
-                    AttemptStatus::CaptureInitiated |
-                    AttemptStatus::VoidFailed |
-                    AttemptStatus::AutoRefunded |
-                    AttemptStatus::PartialCharged |
-                    AttemptStatus::PartialChargedAndChargeable |
-                    AttemptStatus::Unresolved |
-                    AttemptStatus::PaymentMethodAwaited |
-                    AttemptStatus::CaptureFailed |
-                    AttemptStatus::IntegrityFailure => return Err(UnifiedConnectorServiceError::NotImplemented(format!(
-                        "AttemptStatus {status:?} is not implemented for Unified Connector Service"
-                    )).into()),
-    };
-=======
     let router_data_response =
         Result::<PaymentsResponseData, ErrorResponse>::foreign_try_from(response)?;
 
@@ -437,7 +282,6 @@
 
     let router_data_response =
         Result::<PaymentsResponseData, ErrorResponse>::foreign_try_from(response)?;
->>>>>>> 2bd8c9d1
 
     Ok((status, router_data_response))
 }