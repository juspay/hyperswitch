use api_models::admin::ConnectorAuthType;
use common_enums::{AttemptStatus, PaymentMethodType};
use common_utils::{errors::CustomResult, ext_traits::ValueExt};
use error_stack::ResultExt;
use external_services::grpc_client::unified_connector_service::{
    ConnectorAuthMetadata, UnifiedConnectorServiceError,
};
use hyperswitch_connectors::utils::CardData;
use hyperswitch_domain_models::{
    merchant_context::MerchantContext,
    router_data::{ErrorResponse, RouterData},
    router_response_types::{PaymentsResponseData, RedirectForm},
};
use masking::{ExposeInterface, PeekInterface, Secret};
use unified_connector_service_client::payments::{
    self as payments_grpc, payment_method::PaymentMethod, CardDetails, CardPaymentMethodType,
    PaymentServiceAuthorizeResponse,
};

use crate::{
    consts,
    core::{
        errors::RouterResult,
        payments::helpers::{should_execute_based_on_rollout, MerchantConnectorAccountType},
        utils::get_flow_name,
    },
    routes::SessionState,
    types::transformers::ForeignTryFrom,
};

mod transformers;

pub async fn should_call_unified_connector_service<F: Clone, T>(
    state: &SessionState,
    merchant_context: &MerchantContext,
    router_data: &RouterData<F, T, PaymentsResponseData>,
) -> RouterResult<bool> {
    let merchant_id = merchant_context
        .get_merchant_account()
        .get_id()
        .get_string_repr();

    let connector_name = router_data.connector.clone();
    let payment_method = router_data.payment_method.to_string();
    let flow_name = get_flow_name::<F>()?;

    let config_key = format!(
        "{}_{}_{}_{}_{}",
        consts::UCS_ROLLOUT_PERCENT_CONFIG_PREFIX,
        merchant_id,
        connector_name,
        payment_method,
        flow_name
    );

    let should_execute = should_execute_based_on_rollout(state, &config_key).await?;
    Ok(should_execute && state.grpc_client.unified_connector_service_client.is_some())
}

pub fn build_unified_connector_service_payment_method(
    payment_method_data: hyperswitch_domain_models::payment_method_data::PaymentMethodData,
    payment_method_type: PaymentMethodType,
) -> CustomResult<payments_grpc::PaymentMethod, UnifiedConnectorServiceError> {
    match payment_method_data {
        hyperswitch_domain_models::payment_method_data::PaymentMethodData::Card(card) => {
            let card_exp_month = card
                .get_card_expiry_month_2_digit()
                .attach_printable("Failed to extract 2-digit expiry month from card")
                .change_context(UnifiedConnectorServiceError::InvalidDataFormat {
                    field_name: "card_exp_month",
                })?
                .peek()
                .to_string();

            let card_network = card
                .card_network
                .clone()
                .map(payments_grpc::CardNetwork::foreign_try_from)
                .transpose()?;

            let card_details = CardDetails {
                card_number: card.card_number.get_card_no(),
                card_exp_month,
                card_exp_year: card.get_expiry_year_4_digit().peek().to_string(),
                card_cvc: card.card_cvc.peek().to_string(),
                card_holder_name: card.card_holder_name.map(|name| name.expose()),
                card_issuer: card.card_issuer.clone(),
                card_network: card_network.map(|card_network| card_network.into()),
                card_type: card.card_type.clone(),
                bank_code: card.bank_code.clone(),
                nick_name: card.nick_name.map(|n| n.expose()),
                card_issuing_country_alpha2: card.card_issuing_country.clone(),
            };

            let grpc_card_type = match payment_method_type {
                PaymentMethodType::Credit => {
                    payments_grpc::card_payment_method_type::CardType::Credit(card_details)
                }
                PaymentMethodType::Debit => {
                    payments_grpc::card_payment_method_type::CardType::Debit(card_details)
                }
                _ => {
                    return Err(UnifiedConnectorServiceError::NotImplemented(format!(
<<<<<<< HEAD
                        "Unimplemented card payment method type: {payment_method_type:?}",
=======
                        "Unimplemented card payment method type: {payment_method_type:?}"
>>>>>>> b1c9be16
                    ))
                    .into());
                }
            };

            Ok(payments_grpc::PaymentMethod {
                payment_method: Some(PaymentMethod::Card(CardPaymentMethodType {
                    card_type: Some(grpc_card_type),
                })),
            })
        }

        _ => Err(UnifiedConnectorServiceError::NotImplemented(
            "Unimplemented Payment Method".to_string(),
        )
        .into()),
    }
}

pub fn build_unified_connector_service_auth_metadata(
    merchant_connector_account: MerchantConnectorAccountType,
    merchant_context: &MerchantContext,
) -> CustomResult<ConnectorAuthMetadata, UnifiedConnectorServiceError> {
    let auth_type: ConnectorAuthType = merchant_connector_account
        .get_connector_account_details()
        .parse_value("ConnectorAuthType")
        .change_context(UnifiedConnectorServiceError::FailedToObtainAuthType)
        .attach_printable("Failed while parsing value for ConnectorAuthType")?;

    let connector_name = {
        #[cfg(feature = "v1")]
        {
            merchant_connector_account
                .get_connector_name()
                .ok_or(UnifiedConnectorServiceError::MissingConnectorName)
                .attach_printable("Missing connector name")?
        }

        #[cfg(feature = "v2")]
        {
            merchant_connector_account
                .get_connector_name()
                .map(|connector| connector.to_string())
                .ok_or(UnifiedConnectorServiceError::MissingConnectorName)
                .attach_printable("Missing connector name")?
        }
    };

    let merchant_id = merchant_context
        .get_merchant_account()
        .get_id()
        .get_string_repr();

    match &auth_type {
        ConnectorAuthType::SignatureKey {
            api_key,
            key1,
            api_secret,
        } => Ok(ConnectorAuthMetadata {
            connector_name,
            auth_type: consts::UCS_AUTH_SIGNATURE_KEY.to_string(),
            api_key: Some(api_key.clone()),
            key1: Some(key1.clone()),
            api_secret: Some(api_secret.clone()),
            merchant_id: Secret::new(merchant_id.to_string()),
        }),
        ConnectorAuthType::BodyKey { api_key, key1 } => Ok(ConnectorAuthMetadata {
            connector_name,
            auth_type: consts::UCS_AUTH_BODY_KEY.to_string(),
            api_key: Some(api_key.clone()),
            key1: Some(key1.clone()),
            api_secret: None,
            merchant_id: Secret::new(merchant_id.to_string()),
        }),
        ConnectorAuthType::HeaderKey { api_key } => Ok(ConnectorAuthMetadata {
            connector_name,
            auth_type: consts::UCS_AUTH_HEADER_KEY.to_string(),
            api_key: Some(api_key.clone()),
            key1: None,
            api_secret: None,
            merchant_id: Secret::new(merchant_id.to_string()),
        }),
        _ => Err(UnifiedConnectorServiceError::FailedToObtainAuthType)
            .attach_printable("Unsupported ConnectorAuthType for header injection"),
    }
}

pub fn handle_unified_connector_service_response_for_payment_authorize(
    response: PaymentServiceAuthorizeResponse,
) -> CustomResult<
    (AttemptStatus, Result<PaymentsResponseData, ErrorResponse>),
    UnifiedConnectorServiceError,
> {
    let status = AttemptStatus::foreign_try_from(response.status())?;

    let connector_response_reference_id =
        response.response_ref_id.as_ref().and_then(|identifier| {
            identifier
                .id_type
                .clone()
                .and_then(|id_type| match id_type {
                    payments_grpc::identifier::IdType::Id(id) => Some(id),
                    payments_grpc::identifier::IdType::EncodedData(encoded_data) => {
                        Some(encoded_data)
                    }
                    payments_grpc::identifier::IdType::NoResponseIdMarker(_) => None,
                })
        });

    let router_data_response = match status {
        AttemptStatus::Charged |
        AttemptStatus::Authorized |
        AttemptStatus::AuthenticationPending |
        AttemptStatus::DeviceDataCollectionPending => Ok(PaymentsResponseData::TransactionResponse {
            resource_id: match connector_response_reference_id.as_ref() {
                Some(connector_response_reference_id) => hyperswitch_domain_models::router_request_types::ResponseId::ConnectorTransactionId(connector_response_reference_id.clone()),
                None => hyperswitch_domain_models::router_request_types::ResponseId::NoResponseId,
            },
            redirection_data: Box::new(
                response
                    .redirection_data
                    .clone()
                    .map(RedirectForm::foreign_try_from)
                    .transpose()?
            ),
            mandate_reference: Box::new(None),
            connector_metadata: None,
            network_txn_id: response.network_txn_id.clone(),
            connector_response_reference_id,
            incremental_authorization_allowed: response.incremental_authorization_allowed,
            charges: None,
        }),
        _ => Err(ErrorResponse {
            code: response.error_code().to_owned(),
            message: response.error_message().to_owned(),
            reason: Some(response.error_message().to_owned()),
            status_code: 500,
            attempt_status: Some(status),
            connector_transaction_id: connector_response_reference_id,
            network_decline_code: None,
            network_advice_code: None,
            network_error_message: None,
        })
    };

    Ok((status, router_data_response))
}<|MERGE_RESOLUTION|>--- conflicted
+++ resolved
@@ -101,11 +101,7 @@
                 }
                 _ => {
                     return Err(UnifiedConnectorServiceError::NotImplemented(format!(
-<<<<<<< HEAD
-                        "Unimplemented card payment method type: {payment_method_type:?}",
-=======
                         "Unimplemented card payment method type: {payment_method_type:?}"
->>>>>>> b1c9be16
                     ))
                     .into());
                 }
