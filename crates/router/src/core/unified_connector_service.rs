use std::{str::FromStr, time::Instant};

use api_models::admin;
#[cfg(feature = "v2")]
use base64::Engine;
use common_enums::{
    connector_enums::Connector, AttemptStatus, CallConnectorAction, ConnectorIntegrationType,
    ExecutionMode, ExecutionPath, GatewaySystem, PaymentMethodType, UcsAvailability,
};
#[cfg(feature = "v2")]
use common_utils::consts::BASE64_ENGINE;
use common_utils::{
    consts::{X_CONNECTOR_NAME, X_FLOW_NAME, X_SUB_FLOW_NAME},
    errors::CustomResult,
    ext_traits::ValueExt,
    id_type,
    request::{Method, RequestBuilder, RequestContent},
};
use diesel_models::types::FeatureMetadata;
use error_stack::ResultExt;
use external_services::{
    grpc_client::{
        unified_connector_service::{ConnectorAuthMetadata, UnifiedConnectorServiceError},
        LineageIds,
    },
    http_client,
};
use hyperswitch_connectors::utils::CardData;
#[cfg(feature = "v2")]
use hyperswitch_domain_models::merchant_connector_account::{
    ExternalVaultConnectorMetadata, MerchantConnectorAccountTypeDetails,
};
use hyperswitch_domain_models::{
    platform::Platform,
    router_data::{AccessToken, ConnectorAuthType, ErrorResponse, RouterData},
    router_flow_types::refunds,
    router_request_types::RefundsData,
    router_response_types::{PaymentsResponseData, RefundsResponseData},
};
use masking::{ExposeInterface, PeekInterface, Secret};
use router_env::{instrument, logger, tracing};
use unified_connector_service_cards::CardNumber;
use unified_connector_service_client::payments::{
    self as payments_grpc, payment_method::PaymentMethod, CardDetails, ClassicReward,
    CryptoCurrency, EVoucher, OpenBanking, PaymentServiceAuthorizeResponse,
};

#[cfg(feature = "v2")]
use crate::types::api::enums as api_enums;
use crate::{
    consts,
    core::{
        errors::{self, RouterResult},
        payments::{
            helpers::{
                is_ucs_enabled, should_execute_based_on_rollout, MerchantConnectorAccountType,
                ProxyOverride,
            },
            OperationSessionGetters, OperationSessionSetters,
        },
        utils::get_flow_name,
    },
    events::connector_api_logs::ConnectorEvent,
    headers::{CONTENT_TYPE, X_REQUEST_ID},
    routes::SessionState,
    types::{
        transformers::{ForeignFrom, ForeignTryFrom},
        UcsAuthorizeResponseData, UcsRepeatPaymentResponseData, UcsSetupMandateResponseData,
    },
};

pub mod transformers;

pub async fn get_access_token_from_ucs_response(
    session_state: &SessionState,
    platform: &Platform,
    connector_name: &str,
    merchant_connector_id: Option<&id_type::MerchantConnectorAccountId>,
    creds_identifier: Option<String>,
    ucs_state: Option<&unified_connector_service_client::payments::ConnectorState>,
) -> Option<AccessToken> {
    let ucs_access_token = ucs_state
        .and_then(|state| state.access_token.as_ref())
        .map(AccessToken::foreign_from)?;

    let merchant_id = platform.get_processor().get_account().get_id();

    let merchant_connector_id_or_connector_name = merchant_connector_id
        .map(|mca_id| mca_id.get_string_repr().to_string())
        .or(creds_identifier.map(|id| id.to_string()))
        .unwrap_or(connector_name.to_string());

    let key = common_utils::access_token::get_default_access_token_key(
        merchant_id,
        merchant_connector_id_or_connector_name,
    );

    if let Ok(Some(cached_token)) = session_state.store.get_access_token(key).await {
        if cached_token.token.peek() == ucs_access_token.token.peek() {
            return None;
        }
    }

    Some(ucs_access_token)
}

pub async fn set_access_token_for_ucs(
    state: &SessionState,
    platform: &Platform,
    connector_name: &str,
    access_token: AccessToken,
    merchant_connector_id: Option<&id_type::MerchantConnectorAccountId>,
    creds_identifier: Option<String>,
) -> Result<(), errors::StorageError> {
    let merchant_id = platform.get_processor().get_account().get_id();

    let merchant_connector_id_or_connector_name = merchant_connector_id
        .map(|mca_id| mca_id.get_string_repr().to_string())
        .or(creds_identifier.map(|id| id.to_string()))
        .unwrap_or(connector_name.to_string());

    let key = common_utils::access_token::get_default_access_token_key(
        merchant_id,
        &merchant_connector_id_or_connector_name,
    );

    let modified_access_token = AccessToken {
        expires: access_token
            .expires
            .saturating_sub(consts::REDUCE_ACCESS_TOKEN_EXPIRY_TIME.into()),
        ..access_token
    };

    logger::debug!(
        access_token_expiry_after_modification = modified_access_token.expires,
        merchant_id = ?merchant_id,
        connector_name = connector_name,
        merchant_connector_id_or_connector_name = merchant_connector_id_or_connector_name
    );

    if let Err(access_token_set_error) = state
        .store
        .set_access_token(key, modified_access_token)
        .await
    {
        // If we are not able to set the access token in redis, the error should just be logged and proceed with the payment
        // Payments should not fail, once the access token is successfully created
        // The next request will create new access token, if required
        logger::error!(access_token_set_error=?access_token_set_error, "Failed to store UCS access token");
    }

    Ok(())
}

// Re-export webhook transformer types for easier access
pub use transformers::{WebhookTransformData, WebhookTransformationStatus};

/// Type alias for return type used by unified connector service response handlers
type UnifiedConnectorServiceResult = CustomResult<
    (
        Result<(PaymentsResponseData, AttemptStatus), ErrorResponse>,
        u16,
    ),
    UnifiedConnectorServiceError,
>;

/// Type alias for return type used by unified connector service refund response handlers
type UnifiedConnectorServiceRefundResult =
    CustomResult<(Result<RefundsResponseData, ErrorResponse>, u16), UnifiedConnectorServiceError>;

/// Checks if the Unified Connector Service (UCS) is available for use
async fn check_ucs_availability(state: &SessionState) -> UcsAvailability {
    let is_client_available = state.grpc_client.unified_connector_service_client.is_some();

    let is_enabled = is_ucs_enabled(state, consts::UCS_ENABLED).await;

    match (is_client_available, is_enabled) {
        (true, true) => {
            router_env::logger::debug!("UCS is available and enabled");
            UcsAvailability::Enabled
        }
        _ => {
            router_env::logger::debug!(
                "UCS client is {} and UCS is {} in configuration",
                if is_client_available {
                    "available"
                } else {
                    "not available"
                },
                if is_enabled { "enabled" } else { "not enabled" }
            );
            UcsAvailability::Disabled
        }
    }
}

/// Determines the connector integration type based on UCS configuration or on both
async fn determine_connector_integration_type(
    state: &SessionState,
    connector: Connector,
) -> RouterResult<ConnectorIntegrationType> {
    match state.conf.grpc_client.unified_connector_service.as_ref() {
        Some(ucs_config) => {
            let is_ucs_only = ucs_config.ucs_only_connectors.contains(&connector);

            if is_ucs_only {
                router_env::logger::debug!(
                    connector = ?connector,
                    ucs_only_list = is_ucs_only,
                    "Using UcsConnector"
                );
                Ok(ConnectorIntegrationType::UcsConnector)
            } else {
                router_env::logger::debug!(
                    connector = ?connector,
                    "Using DirectandUCSConnector - not in ucs_only_list"
                );
                Ok(ConnectorIntegrationType::DirectandUCSConnector)
            }
        }
        None => {
            router_env::logger::debug!(
                connector = ?connector,
                "UCS config not present, using DirectandUCSConnector"
            );
            Ok(ConnectorIntegrationType::DirectandUCSConnector)
        }
    }
}

pub async fn should_call_unified_connector_service<F: Clone, T, R>(
    state: &SessionState,
    platform: &Platform,
    router_data: &RouterData<F, T, R>,
    previous_gateway: Option<GatewaySystem>,
    call_connector_action: CallConnectorAction,
    shadow_ucs_call_connector_action: Option<CallConnectorAction>,
) -> RouterResult<(ExecutionPath, SessionState)>
where
    R: Send + Sync + Clone,
{
    // Extract context information
    let merchant_id = platform
        .get_processor()
        .get_account()
        .get_id()
        .get_string_repr();

    let connector_name = &router_data.connector;
    let connector_enum = Connector::from_str(connector_name)
        .change_context(errors::ApiErrorResponse::IncorrectConnectorNameGiven)
        .attach_printable_lazy(|| format!("Failed to parse connector name: {connector_name}"))?;

    let flow_name = get_flow_name::<F>()?;

    // Check UCS availability using idiomatic helper
    let ucs_availability = check_ucs_availability(state).await;

    let rollout_key = build_rollout_keys(
        merchant_id,
        connector_name,
        &flow_name,
        router_data.payment_method,
    );

    // Determine connector integration type
    let connector_integration_type =
        determine_connector_integration_type(state, connector_enum).await?;

    // Check rollout key availability and shadow key presence (optimized to reduce DB calls)
    let rollout_result = should_execute_based_on_rollout(state, &rollout_key).await?;

    // Single decision point using pattern matching
    let (gateway_system, mut execution_path) = if ucs_availability == UcsAvailability::Disabled {
        match call_connector_action {
            CallConnectorAction::UCSConsumeResponse(_)
            | CallConnectorAction::UCSHandleResponse(_) => {
                Err(errors::ApiErrorResponse::InternalServerError)
                    .attach_printable("CallConnectorAction UCSHandleResponse/UCSConsumeResponse received but UCS is disabled. These actions are only valid in UCS gateway")?
            }
            CallConnectorAction::Avoid
            | CallConnectorAction::Trigger
            | CallConnectorAction::HandleResponse(_)
            | CallConnectorAction::StatusUpdate { .. } => {
                router_env::logger::debug!("UCS is disabled, using Direct gateway");
                (GatewaySystem::Direct, ExecutionPath::Direct)
            }
        }
    } else {
        match call_connector_action {
            CallConnectorAction::UCSConsumeResponse(_)
            | CallConnectorAction::UCSHandleResponse(_) => {
                router_env::logger::info!("CallConnectorAction UCSHandleResponse/UCSConsumeResponse received, using UCS gateway");
                (
                    GatewaySystem::UnifiedConnectorService,
                    ExecutionPath::UnifiedConnectorService,
                )
            }
            CallConnectorAction::HandleResponse(_) => {
                router_env::logger::info!(
                    "CallConnectorAction HandleResponse received, using Direct gateway"
                );
                if shadow_ucs_call_connector_action.is_some() {
                    (
                        GatewaySystem::Direct,
                        ExecutionPath::ShadowUnifiedConnectorService,
                    )
                } else {
                    (GatewaySystem::Direct, ExecutionPath::Direct)
                }
            }
            CallConnectorAction::Trigger
            | CallConnectorAction::Avoid
            | CallConnectorAction::StatusUpdate { .. } => {
                // UCS is enabled, call decide function
                decide_execution_path(
                    connector_integration_type,
                    previous_gateway,
                    rollout_result.execution_mode,
                )?
            }
        }
    };

    // Handle proxy configuration for Shadow UCS flows
    let session_state = match execution_path {
        ExecutionPath::ShadowUnifiedConnectorService => {
            // For shadow UCS, use rollout_result for proxy configuration since it takes priority
            match &rollout_result.proxy_override {
                Some(proxy_override) => {
                    router_env::logger::debug!(
                        proxy_override = ?proxy_override,
                        "Creating updated session state with proxy configuration for Shadow UCS"
                    );
                    create_updated_session_state_with_proxy(state.clone(), proxy_override)
                }
                None => {
                    router_env::logger::debug!(
                        "No proxy override available for Shadow UCS, Using the Original State and Sending Request Directly"
                    );
                    execution_path = ExecutionPath::Direct;
                    state.clone()
                }
            }
        }
        ExecutionPath::Direct | ExecutionPath::UnifiedConnectorService => {
            // For Direct and UCS flows, use original state
            state.clone()
        }
    };

    router_env::logger::info!(
        "Payment gateway decision: gateway={:?}, execution_path={:?} - merchant_id={}, connector={}, flow={}",
        gateway_system,
        execution_path,
        merchant_id,
        connector_name,
        flow_name
    );

    Ok((execution_path, session_state))
}

/// Creates a new SessionState with proxy configuration updated from the override
fn create_updated_session_state_with_proxy(
    state: SessionState,
    proxy_override: &ProxyOverride,
) -> SessionState {
    let mut updated_state = state;

    // Create updated configuration with proxy overrides
    let mut updated_conf = (*updated_state.conf).clone();

    // Update proxy URLs with overrides, falling back to existing values
    if let Some(ref http_url) = proxy_override.http_url {
        updated_conf.proxy.http_url = Some(http_url.clone());
    }
    if let Some(ref https_url) = proxy_override.https_url {
        updated_conf.proxy.https_url = Some(https_url.clone());
    }

    updated_state.conf = std::sync::Arc::new(updated_conf);

    updated_state
}

fn decide_execution_path(
    connector_type: ConnectorIntegrationType,
    previous_gateway: Option<GatewaySystem>,
    execution_mode: ExecutionMode,
) -> RouterResult<(GatewaySystem, ExecutionPath)> {
    match connector_type {
        // UCS-only connectors always use UCS
        ConnectorIntegrationType::UcsConnector => Ok((
            GatewaySystem::UnifiedConnectorService,
            ExecutionPath::UnifiedConnectorService,
        )),
        ConnectorIntegrationType::DirectandUCSConnector => {
            match (previous_gateway, execution_mode) {
                (Some(GatewaySystem::Direct), ExecutionMode::NotApplicable) => {
                    // Previous gateway was Direct, continue using Direct
                    Ok((GatewaySystem::Direct, ExecutionPath::Direct))
                }
                (Some(GatewaySystem::Direct), ExecutionMode::Primary) => {
                    // Previous gateway was Direct, continue using Direct
                    Ok((GatewaySystem::Direct, ExecutionPath::Direct))
                }
                (Some(GatewaySystem::Direct), ExecutionMode::Shadow) => {
                    // Previous gateway was Direct, but now UCS is in shadow mode for comparison
                    Ok((
                        GatewaySystem::Direct,
                        ExecutionPath::ShadowUnifiedConnectorService,
                    ))
                }
                (Some(GatewaySystem::UnifiedConnectorService), ExecutionMode::NotApplicable) => {
                    // Previous gateway was UCS, continue using Direct as the config key has notapplicable execution mode
                    Ok((GatewaySystem::Direct, ExecutionPath::Direct))
                }
                (Some(GatewaySystem::UnifiedConnectorService), ExecutionMode::Primary) => {
                    // previous gateway was UCS, and config key has execution mode primary - continue using UCS
                    Ok((
                        GatewaySystem::UnifiedConnectorService,
                        ExecutionPath::UnifiedConnectorService,
                    ))
                }
                (Some(GatewaySystem::UnifiedConnectorService), ExecutionMode::Shadow) => {
                    // previous gateway was UCS, but now UCS is in shadow mode for comparison
                    Ok((
                        GatewaySystem::Direct,
                        ExecutionPath::ShadowUnifiedConnectorService,
                    ))
                }
                (None, ExecutionMode::Primary) => {
                    // Fresh payment for a UCS-enabled connector - use UCS as primary
                    Ok((
                        GatewaySystem::UnifiedConnectorService,
                        ExecutionPath::UnifiedConnectorService,
                    ))
                }
                (None, ExecutionMode::Shadow) => {
                    // Fresh payment for UCS-enabled connector with shadow mode - use shadow UCS
                    Ok((
                        GatewaySystem::Direct,
                        ExecutionPath::ShadowUnifiedConnectorService,
                    ))
                }
                (None, ExecutionMode::NotApplicable) => {
                    // Fresh payment request for direct connector - use direct gateway
                    Ok((GatewaySystem::Direct, ExecutionPath::Direct))
                }
            }
        }
    }
}

/// Build rollout keys based on flow type - include payment method for payments, skip for refunds
fn build_rollout_keys(
    merchant_id: &str,
    connector_name: &str,
    flow_name: &str,
    payment_method: common_enums::PaymentMethod,
) -> String {
    // Detect if this is a refund flow based on flow name
    let is_refund_flow = matches!(flow_name, "Execute" | "RSync");

    let rollout_key = if is_refund_flow {
        // Refund flows: UCS_merchant_connector_flow (e.g., UCS_merchant123_stripe_Execute)
        format!(
            "{}_{}_{}_{}",
            consts::UCS_ROLLOUT_PERCENT_CONFIG_PREFIX,
            merchant_id,
            connector_name,
            flow_name
        )
    } else {
        // Payment flows: UCS_merchant_connector_paymentmethod_flow (e.g., UCS_merchant123_stripe_card_Authorize)
        let payment_method_str = payment_method.to_string();
        format!(
            "{}_{}_{}_{}_{}",
            consts::UCS_ROLLOUT_PERCENT_CONFIG_PREFIX,
            merchant_id,
            connector_name,
            payment_method_str,
            flow_name
        )
    };
    rollout_key
}

/// Extracts the gateway system from the payment intent's feature metadata
/// Returns None if metadata is missing, corrupted, or doesn't contain gateway_system
pub fn extract_gateway_system_from_payment_intent<F: Clone, D>(
    payment_data: &D,
) -> Option<GatewaySystem>
where
    D: OperationSessionGetters<F>,
{
    #[cfg(feature = "v1")]
    {
        payment_data
            .get_payment_intent()
            .feature_metadata
            .as_ref()
            .and_then(|metadata| {
                // Try to parse the JSON value as FeatureMetadata
                // Log errors but don't fail the flow for corrupted metadata
                match serde_json::from_value::<FeatureMetadata>(metadata.clone()) {
                    Ok(feature_metadata) => feature_metadata.gateway_system,
                    Err(err) => {
                        router_env::logger::warn!(
                            "Failed to parse feature_metadata for gateway_system extraction: {}",
                            err
                        );
                        None
                    }
                }
            })
    }
    #[cfg(feature = "v2")]
    {
        None // V2 does not use feature metadata for gateway system tracking
    }
}

/// Updates the payment intent's feature metadata to track the gateway system being used
#[cfg(feature = "v1")]
pub fn update_gateway_system_in_feature_metadata<F: Clone, D>(
    payment_data: &mut D,
    gateway_system: GatewaySystem,
) -> RouterResult<()>
where
    D: OperationSessionGetters<F> + OperationSessionSetters<F>,
{
    let mut payment_intent = payment_data.get_payment_intent().clone();

    let existing_metadata = payment_intent.feature_metadata.as_ref();

    let mut feature_metadata = existing_metadata
        .and_then(|metadata| serde_json::from_value::<FeatureMetadata>(metadata.clone()).ok())
        .unwrap_or_default();

    feature_metadata.gateway_system = Some(gateway_system);

    let updated_metadata = serde_json::to_value(feature_metadata)
        .change_context(errors::ApiErrorResponse::InternalServerError)
        .attach_printable("Failed to serialize feature metadata")?;

    payment_intent.feature_metadata = Some(updated_metadata.clone());
    payment_data.set_payment_intent(payment_intent);

    Ok(())
}

pub async fn should_call_unified_connector_service_for_webhooks(
    state: &SessionState,
    platform: &Platform,
    connector_name: &str,
) -> RouterResult<ExecutionPath> {
    // Extract context information
    let merchant_id = platform
        .get_processor()
        .get_account()
        .get_id()
        .get_string_repr();

    let connector_enum = Connector::from_str(connector_name)
        .change_context(errors::ApiErrorResponse::IncorrectConnectorNameGiven)
        .attach_printable_lazy(|| format!("Failed to parse connector name: {}", connector_name))?;

    let flow_name = "Webhooks";

    // Check UCS availability using idiomatic helper
    let ucs_availability = check_ucs_availability(state).await;

    // Build rollout keys - webhooks don't use payment method, so use a simplified key format
    let rollout_key = format!(
        "{}_{}_{}_{}",
        consts::UCS_ROLLOUT_PERCENT_CONFIG_PREFIX,
        merchant_id,
        connector_name,
        flow_name
    );

    // Determine connector integration type
    let connector_integration_type =
        determine_connector_integration_type(state, connector_enum).await?;

    // For webhooks, there is no previous gateway system to consider (webhooks are stateless)
    let previous_gateway = None;

    // Check both rollout keys to determine priority based on shadow percentage
    let rollout_result = should_execute_based_on_rollout(state, &rollout_key).await?;

    // Use the same decision logic as payments, with no call_connector_action to consider
    let (gateway_system, execution_path) = if ucs_availability == UcsAvailability::Disabled {
        router_env::logger::debug!("UCS is disabled for webhooks, using Direct gateway");
        (GatewaySystem::Direct, ExecutionPath::Direct)
    } else {
        // UCS is enabled, use decide function with no previous gateway for webhooks
        decide_execution_path(
            connector_integration_type,
            previous_gateway,
            rollout_result.execution_mode,
        )?
    };

    router_env::logger::info!(
        "Webhook gateway decision: gateway={:?}, execution_path={:?} - merchant_id={}, connector={}, flow={}",
        gateway_system,
        execution_path,
        merchant_id,
        connector_name,
        flow_name
    );

    Ok(execution_path)
}

pub fn build_unified_connector_service_payment_method(
    payment_method_data: hyperswitch_domain_models::payment_method_data::PaymentMethodData,
    payment_method_type: Option<PaymentMethodType>,
) -> CustomResult<payments_grpc::PaymentMethod, UnifiedConnectorServiceError> {
    match payment_method_data {
        hyperswitch_domain_models::payment_method_data::PaymentMethodData::Card(card) => {
            let card_exp_month = card
                .get_card_expiry_month_2_digit()
                .attach_printable("Failed to extract 2-digit expiry month from card")
                .change_context(UnifiedConnectorServiceError::InvalidDataFormat {
                    field_name: "card_exp_month",
                })?
                .peek()
                .to_string();

            let card_network = card
                .card_network
                .clone()
                .map(payments_grpc::CardNetwork::foreign_try_from)
                .transpose()?;

            let card_details = CardDetails {
                card_number: Some(
                    CardNumber::from_str(&card.card_number.get_card_no()).change_context(
                        UnifiedConnectorServiceError::RequestEncodingFailedWithReason(
                            "Failed to parse card number".to_string(),
                        ),
                    )?,
                ),
                card_exp_month: Some(card_exp_month.into()),
                card_exp_year: Some(card.card_exp_year.expose().into()),
                card_cvc: Some(card.card_cvc.expose().into()),
                card_holder_name: card.card_holder_name.map(|name| name.expose().into()),
                card_issuer: card.card_issuer.clone(),
                card_network: card_network.map(|card_network| card_network.into()),
                card_type: card.card_type.clone(),
                bank_code: card.bank_code.clone(),
                nick_name: card.nick_name.map(|n| n.expose()),
                card_issuing_country_alpha2: card.card_issuing_country.clone(),
            };

            Ok(payments_grpc::PaymentMethod {
                payment_method: Some(PaymentMethod::Card(card_details)),
            })
        }
        hyperswitch_domain_models::payment_method_data::PaymentMethodData::Upi(upi_data) => {
            let upi_type = match upi_data {
                hyperswitch_domain_models::payment_method_data::UpiData::UpiCollect(
                    upi_collect_data,
                ) => {
                    let upi_details = payments_grpc::UpiCollect {
                        vpa_id: upi_collect_data.vpa_id.map(|vpa| vpa.expose().into()),
                    };
                    PaymentMethod::UpiCollect(upi_details)
                }
                hyperswitch_domain_models::payment_method_data::UpiData::UpiIntent(_) => {
                    let upi_details = payments_grpc::UpiIntent { app_name: None };
                    PaymentMethod::UpiIntent(upi_details)
                }
                hyperswitch_domain_models::payment_method_data::UpiData::UpiQr(_) => {
                    let upi_details = payments_grpc::UpiQr {};
                    PaymentMethod::UpiQr(upi_details)
                }
            };

            Ok(payments_grpc::PaymentMethod {
                payment_method: Some(upi_type),
            })
        }
        hyperswitch_domain_models::payment_method_data::PaymentMethodData::BankRedirect(
            bank_redirect_data,
        ) => match bank_redirect_data {
            hyperswitch_domain_models::payment_method_data::BankRedirectData::OpenBankingUk {
                issuer,
                country,
            } => {
                let open_banking_uk = payments_grpc::OpenBankingUk {
                    issuer: issuer.map(|issuer| issuer.to_string()),
                    country: country.map(|country| country.to_string()),
                };

                Ok(payments_grpc::PaymentMethod {
                    payment_method: Some(PaymentMethod::OpenBankingUk(open_banking_uk)),
                })
            }
<<<<<<< HEAD
            hyperswitch_domain_models::payment_method_data::BankRedirectData::Ideal { bank_name } => {
                let ideal = payments_grpc::Ideal {
                    bank_name: bank_name.map(payments_grpc::BankNames::foreign_try_from)
                    .transpose()?
                    .map(|b| b.into()),
                };

                Ok(payments_grpc::PaymentMethod {
                    payment_method: Some(PaymentMethod::Ideal(ideal)),
                })
            }
            hyperswitch_domain_models::payment_method_data::BankRedirectData::Giropay {
                bank_account_bic,
                bank_account_iban,
                country,
            } => {
                let giropay = payments_grpc::Giropay {
                    bank_account_bic: bank_account_bic.map(|v| v.expose().into()),
                    bank_account_iban: bank_account_iban.map(|v| v.expose().into()),
                    country: country.and_then(|c| payments_grpc::CountryAlpha2::from_str_name(&c.to_string()))
                    .map(|country| country.into()),
                };

                Ok(payments_grpc::PaymentMethod {
                    payment_method: Some(PaymentMethod::Giropay(giropay)),
                })
            }
            hyperswitch_domain_models::payment_method_data::BankRedirectData::Eps { bank_name, country } => {
                let eps = payments_grpc::Eps {
                    bank_name: bank_name.map(payments_grpc::BankNames::foreign_try_from)
                    .transpose()?
                    .map(|b| b.into()),
                    country: country.and_then(|c| payments_grpc::CountryAlpha2::from_str_name(&c.to_string()))
                    .map(|country| country.into()),
                };

                Ok(payments_grpc::PaymentMethod {
                    payment_method: Some(PaymentMethod::Eps(eps)),
                })
            }
            hyperswitch_domain_models::payment_method_data::BankRedirectData::Przelewy24 { bank_name } => {
                let p24 = payments_grpc::Przelewy24 {
                    bank_name: bank_name.map(payments_grpc::BankNames::foreign_try_from)
                    .transpose()?
                    .map(|b| b.into()),
                };

                Ok(payments_grpc::PaymentMethod {
                    payment_method: Some(PaymentMethod::Przelewy24(p24)),
                })
            }
            hyperswitch_domain_models::payment_method_data::BankRedirectData::Blik { blik_code}  => {
                let blik = payments_grpc::Blik { 
                    blik_code,
                };

                Ok(payments_grpc::PaymentMethod {
                    payment_method: Some(PaymentMethod::Blik(blik)),
                })
            }
            hyperswitch_domain_models::payment_method_data::BankRedirectData::BancontactCard {
                card_number,
                card_exp_month,
                card_exp_year,
                card_holder_name,
            } => {
                let bancontact = payments_grpc::BancontactCard {
                    card_number: card_number.map(|v| CardNumber::from_str(&v.get_card_no())).transpose()
                        .change_context(
                        UnifiedConnectorServiceError::RequestEncodingFailedWithReason(
                            "Failed to parse card number".to_string(),
                        ),
                    )?,
                    card_exp_month: card_exp_month.map(|v| v.expose().into()),
                    card_exp_year: card_exp_year.map(|v| v.expose().into()),
                    card_holder_name: card_holder_name.map(|v| v.expose().into()),
                };

                Ok(payments_grpc::PaymentMethod {
                    payment_method: Some(PaymentMethod::BancontactCard(bancontact)),
                })
            }
            _ => Err(UnifiedConnectorServiceError::NotImplemented(format!(
                "Unimplemented payment method subtype: {payment_method_type:?}"
            ))
            .into()),
        },
        hyperswitch_domain_models::payment_method_data::PaymentMethodData::BankTransfer(
            bank_transfer_data,
        ) => match *bank_transfer_data {
            hyperswitch_domain_models::payment_method_data::BankTransferData::AchBankTransfer {  } => Ok(payments_grpc::PaymentMethod {
                payment_method: Some(PaymentMethod::AchBankTransfer(
                    payments_grpc::AchBankTransfer {  }
                )),
            }),
            hyperswitch_domain_models::payment_method_data::BankTransferData::InstantBankTransfer {  } => Ok(payments_grpc::PaymentMethod {
                payment_method: Some(PaymentMethod::InstantBankTransfer(
                    payments_grpc::InstantBankTransfer {  }
                )),
            }),
            hyperswitch_domain_models::payment_method_data::BankTransferData::SepaBankTransfer {  } => Ok(payments_grpc::PaymentMethod {
                payment_method: Some(PaymentMethod::SepaBankTransfer(
                    payments_grpc::SepaBankTransfer {  }
                )),
            }),
            hyperswitch_domain_models::payment_method_data::BankTransferData::MultibancoBankTransfer {  } => Ok(payments_grpc::PaymentMethod {
                payment_method: Some(PaymentMethod::MultibancoBankTransfer(
                    payments_grpc::MultibancoBankTransfer {  }
                )),
            }),
            _ => Err(UnifiedConnectorServiceError::NotImplemented(format!(
                "Unimplemented payment method subtype: {payment_method_type:?}"
            ))
            .into()),
        },
        hyperswitch_domain_models::payment_method_data::PaymentMethodData::PayLater(
            pay_later_data,
        ) => match pay_later_data {
            hyperswitch_domain_models::payment_method_data::PayLaterData::KlarnaRedirect {  } => Ok(payments_grpc::PaymentMethod {
                payment_method: Some(PaymentMethod::Klarna(
                    payments_grpc::Klarna {  }
                )),
            }),
            hyperswitch_domain_models::payment_method_data::PayLaterData::AffirmRedirect {  } => Ok(payments_grpc::PaymentMethod {
                payment_method: Some(PaymentMethod::Affirm(
                    payments_grpc::Affirm {  }
                )),
            }),
            hyperswitch_domain_models::payment_method_data::PayLaterData::AfterpayClearpayRedirect {  } => Ok(payments_grpc::PaymentMethod {
                payment_method: Some(PaymentMethod::AfterpayClearpay(
                    payments_grpc::AfterpayClearpay {  }
                )),
            }),
=======
            hyperswitch_domain_models::payment_method_data::BankRedirectData::OpenBanking {} =>
                Ok(payments_grpc::PaymentMethod {
                        payment_method: Some(PaymentMethod::OpenBanking(OpenBanking {})),
                    }),
>>>>>>> 0ae85922
            _ => Err(UnifiedConnectorServiceError::NotImplemented(format!(
                "Unimplemented payment method subtype: {payment_method_type:?}"
            ))
            .into()),
        },
        hyperswitch_domain_models::payment_method_data::PaymentMethodData::Reward => {
            match payment_method_type {
                Some(PaymentMethodType::ClassicReward) => Ok(payments_grpc::PaymentMethod {
                    payment_method: Some(PaymentMethod::ClassicReward(ClassicReward {})),
                }),
                Some(PaymentMethodType::Evoucher) => Ok(payments_grpc::PaymentMethod {
                    payment_method: Some(PaymentMethod::EVoucher(EVoucher {})),
                }),
                None | Some(_) => Err(UnifiedConnectorServiceError::NotImplemented(format!(
                    "Unimplemented payment method subtype: {payment_method_type:?}"
                ))
                .into()),
            }
        }
        hyperswitch_domain_models::payment_method_data::PaymentMethodData::Wallet(wallet_data) => {
            match wallet_data {
                hyperswitch_domain_models::payment_method_data::WalletData::Mifinity(
                    mifinity_data,
                ) => Ok(payments_grpc::PaymentMethod {
                    payment_method: Some(PaymentMethod::Mifinity(payments_grpc::MifinityWallet {
                        date_of_birth: Some(mifinity_data.date_of_birth.peek().to_string().into()),
                        language_preference: mifinity_data.language_preference,
                    })),
                }),
                hyperswitch_domain_models::payment_method_data::WalletData::ApplePay(
                    apple_pay_wallet_data
                ) => Ok(payments_grpc::PaymentMethod {
                    payment_method: Some(PaymentMethod::ApplePay(payments_grpc::AppleWallet {
                        payment_data: Some(payments_grpc::apple_wallet::PaymentData {
                            payment_data: Some(payments_grpc::apple_wallet::payment_data::PaymentData::foreign_try_from(&apple_pay_wallet_data.payment_data)?),
                        }),
                        payment_method: Some(payments_grpc::apple_wallet::PaymentMethod {
                            display_name: apple_pay_wallet_data.payment_method.display_name,
                            network: apple_pay_wallet_data.payment_method.network,
                            r#type: apple_pay_wallet_data.payment_method.pm_type,
                        }),
                        transaction_identifier: apple_pay_wallet_data.transaction_identifier,
                    })),
                }),
                hyperswitch_domain_models::payment_method_data::WalletData::GooglePay(
                    google_pay_wallet_data,
                ) => Ok(payments_grpc::PaymentMethod {
                    payment_method: Some(PaymentMethod::GooglePay(payments_grpc::GoogleWallet {
                        r#type: google_pay_wallet_data.pm_type,
                        description: google_pay_wallet_data.description,
                        info: Some(payments_grpc::google_wallet::PaymentMethodInfo {
                            card_network: google_pay_wallet_data.info.card_network,
                            card_details: google_pay_wallet_data.info.card_details,
                            assurance_details: google_pay_wallet_data.info.assurance_details.map(|details| {
                                payments_grpc::google_wallet::payment_method_info::AssuranceDetails {
                                    card_holder_authenticated: details.card_holder_authenticated,
                                    account_verified: details.account_verified,
                                }
                            }),
                        }),
                        tokenization_data: Some(payments_grpc::google_wallet::TokenizationData {
                            tokenization_data: Some(payments_grpc::google_wallet::tokenization_data::TokenizationData::foreign_try_from(&google_pay_wallet_data.tokenization_data)?),
                        }),
                    })),
                }),
<<<<<<< HEAD
                hyperswitch_domain_models::payment_method_data::WalletData::AmazonPayRedirect(
                    _,
                ) => Ok(payments_grpc::PaymentMethod {
                    payment_method: Some(PaymentMethod::AmazonPayRedirect(
                        payments_grpc::AmazonPayRedirectWallet {  }
                    )),
                }),
                hyperswitch_domain_models::payment_method_data::WalletData::CashappQr(
                    _,
                ) => Ok(payments_grpc::PaymentMethod {
                    payment_method: Some(PaymentMethod::CashappQr(
                        payments_grpc::CashappQrWallet {  }
                    )),
                }),
                hyperswitch_domain_models::payment_method_data::WalletData::WeChatPayQr(
                    _,
                ) => Ok(payments_grpc::PaymentMethod {
                    payment_method: Some(PaymentMethod::WeChatPayQr(
                        payments_grpc::WeChatPayQrWallet {  }
                    )),
                }),
                hyperswitch_domain_models::payment_method_data::WalletData::AliPayRedirect(
                    _,
                ) => Ok(payments_grpc::PaymentMethod {
                    payment_method: Some(PaymentMethod::AliPayRedirect(
                        payments_grpc::AliPayRedirectWallet {  }
                    )),
                }),
                hyperswitch_domain_models::payment_method_data::WalletData::RevolutPay(
                    _,
                ) => Ok(payments_grpc::PaymentMethod {
                    payment_method: Some(PaymentMethod::RevolutPay(
                        payments_grpc::RevolutPayWallet {  }
                    )),
                }),
                hyperswitch_domain_models::payment_method_data::WalletData::PaypalRedirect(
                    paypal_redirection,
                ) => Ok(payments_grpc::PaymentMethod {
                    payment_method: Some(PaymentMethod::PaypalRedirect(
                        payments_grpc::PaypalRedirectWallet { 
                            email: paypal_redirection.email.map(|e| e.expose().expose().into()),
                        }
                    )),
                }),
=======
                hyperswitch_domain_models::payment_method_data::WalletData::GooglePayThirdPartySdk(
                    google_pay_sdk_data,
                ) => {
                    Ok(payments_grpc::PaymentMethod {
                        payment_method: Some(PaymentMethod::GooglePayThirdPartySdk(
                            payments_grpc::GooglePayThirdPartySdkWallet {
                                token: google_pay_sdk_data.token.map(|t| t.expose().into()),
                            }
                        )),
                    })
                },
                hyperswitch_domain_models::payment_method_data::WalletData::ApplePayThirdPartySdk(
                    apple_pay_sdk_data,
                ) => {
                    Ok(payments_grpc::PaymentMethod {
                        payment_method: Some(PaymentMethod::ApplePayThirdPartySdk(
                            payments_grpc::ApplePayThirdPartySdkWallet {
                                token: apple_pay_sdk_data.token.map(|t| t.expose().into()),
                            }
                        )),
                    })
                },
                hyperswitch_domain_models::payment_method_data::WalletData::PaypalSdk(
                    paypal_sdk_data,
                ) => {
                    Ok(payments_grpc::PaymentMethod {
                        payment_method: Some(PaymentMethod::PaypalSdk(
                            payments_grpc::PaypalSdkWallet {
                                token: Some(paypal_sdk_data.token.into()),
                            }
                        )),
                    })
                },
>>>>>>> 0ae85922
                _ => Err(UnifiedConnectorServiceError::NotImplemented(format!(
                    "Unimplemented payment method subtype: {payment_method_type:?}"
                ))
                .into()),
            }
        }
        hyperswitch_domain_models::payment_method_data::PaymentMethodData::Crypto(crypto_data) => {
            Ok(payments_grpc::PaymentMethod {
                payment_method: Some(PaymentMethod::Crypto(CryptoCurrency {
                    pay_currency: crypto_data.pay_currency.clone(),
                    network: crypto_data.network.clone(),
                })),
            })
        }
        _ => Err(UnifiedConnectorServiceError::NotImplemented(format!(
            "Unimplemented payment method: {payment_method_data:?}"
        ))
        .into()),
    }
}

pub fn build_unified_connector_service_payment_method_for_external_proxy(
    payment_method_data: hyperswitch_domain_models::payment_method_data::ExternalVaultPaymentMethodData,
    payment_method_type: Option<PaymentMethodType>,
) -> CustomResult<payments_grpc::PaymentMethod, UnifiedConnectorServiceError> {
    match payment_method_data {
        hyperswitch_domain_models::payment_method_data::ExternalVaultPaymentMethodData::Card(
            external_vault_card,
        ) => {
            let card_network = external_vault_card
                .card_network
                .clone()
                .map(payments_grpc::CardNetwork::foreign_try_from)
                .transpose()?;
            let card_details = CardDetails {
                card_number: Some(CardNumber::from_str(external_vault_card.card_number.peek()).change_context(
                    UnifiedConnectorServiceError::RequestEncodingFailedWithReason("Failed to parse card number".to_string())
                )?),
                card_exp_month: Some(external_vault_card.card_exp_month.expose().into()),
                card_exp_year: Some(external_vault_card.card_exp_year.expose().into()),
                card_cvc: Some(external_vault_card.card_cvc.expose().into()),
                card_holder_name: external_vault_card.card_holder_name.map(|name| name.expose().into()),
                card_issuer: external_vault_card.card_issuer.clone(),
                card_network: card_network.map(|card_network| card_network.into()),
                card_type: external_vault_card.card_type.clone(),
                bank_code: external_vault_card.bank_code.clone(),
                nick_name: external_vault_card.nick_name.map(|n| n.expose()),
                card_issuing_country_alpha2: external_vault_card.card_issuing_country.clone(),
            };
            Ok(payments_grpc::PaymentMethod {
                payment_method: Some(PaymentMethod::CardProxy(card_details)),
            })
        }
        hyperswitch_domain_models::payment_method_data::ExternalVaultPaymentMethodData::VaultToken(_) => {
            Err(UnifiedConnectorServiceError::NotImplemented(format!(
                        "Unimplemented payment method subtype: {payment_method_type:?}"
            ))
            .into())
        }
    }
}

/// Gets the UCS client from session state
fn get_ucs_client(
    state: &SessionState,
) -> RouterResult<
    &external_services::grpc_client::unified_connector_service::UnifiedConnectorServiceClient,
> {
    state
        .grpc_client
        .unified_connector_service_client
        .as_ref()
        .ok_or_else(|| {
            error_stack::report!(errors::ApiErrorResponse::InternalServerError)
                .attach_printable("UCS client is not available")
        })
}

pub fn build_unified_connector_service_auth_metadata(
    #[cfg(feature = "v1")] merchant_connector_account: MerchantConnectorAccountType,
    #[cfg(feature = "v2")] merchant_connector_account: MerchantConnectorAccountTypeDetails,
    platform: &Platform,
    connector_name: String,
) -> CustomResult<ConnectorAuthMetadata, UnifiedConnectorServiceError> {
    #[cfg(feature = "v1")]
    let auth_type: ConnectorAuthType = merchant_connector_account
        .get_connector_account_details()
        .parse_value("ConnectorAuthType")
        .change_context(UnifiedConnectorServiceError::FailedToObtainAuthType)
        .attach_printable("Failed while parsing value for ConnectorAuthType")?;

    #[cfg(feature = "v2")]
    let auth_type: ConnectorAuthType = merchant_connector_account
        .get_connector_account_details()
        .change_context(UnifiedConnectorServiceError::FailedToObtainAuthType)
        .attach_printable("Failed to obtain ConnectorAuthType")?;

    let merchant_id = platform
        .get_processor()
        .get_account()
        .get_id()
        .get_string_repr();

    match &auth_type {
        ConnectorAuthType::SignatureKey {
            api_key,
            key1,
            api_secret,
        } => Ok(ConnectorAuthMetadata {
            connector_name,
            auth_type: consts::UCS_AUTH_SIGNATURE_KEY.to_string(),
            api_key: Some(api_key.clone()),
            key1: Some(key1.clone()),
            key2: None,
            api_secret: Some(api_secret.clone()),
            auth_key_map: None,
            merchant_id: Secret::new(merchant_id.to_string()),
        }),
        ConnectorAuthType::BodyKey { api_key, key1 } => Ok(ConnectorAuthMetadata {
            connector_name,
            auth_type: consts::UCS_AUTH_BODY_KEY.to_string(),
            api_key: Some(api_key.clone()),
            key1: Some(key1.clone()),
            key2: None,
            api_secret: None,
            auth_key_map: None,
            merchant_id: Secret::new(merchant_id.to_string()),
        }),
        ConnectorAuthType::HeaderKey { api_key } => Ok(ConnectorAuthMetadata {
            connector_name,
            auth_type: consts::UCS_AUTH_HEADER_KEY.to_string(),
            api_key: Some(api_key.clone()),
            key1: None,
            key2: None,
            api_secret: None,
            auth_key_map: None,
            merchant_id: Secret::new(merchant_id.to_string()),
        }),
        ConnectorAuthType::CurrencyAuthKey { auth_key_map } => Ok(ConnectorAuthMetadata {
            connector_name,
            auth_type: consts::UCS_AUTH_CURRENCY_AUTH_KEY.to_string(),
            api_key: None,
            key1: None,
            key2: None,
            api_secret: None,
            auth_key_map: Some(auth_key_map.clone()),
            merchant_id: Secret::new(merchant_id.to_string()),
        }),
        ConnectorAuthType::MultiAuthKey {
            api_key,
            key1,
            api_secret,
            key2,
        } => Ok(ConnectorAuthMetadata {
            connector_name,
            auth_type: consts::UCS_AUTH_MULTI_KEY.to_string(),
            api_key: Some(api_key.clone()),
            key1: Some(key1.clone()),
            key2: Some(key2.clone()),
            api_secret: Some(api_secret.clone()),
            auth_key_map: None,
            merchant_id: Secret::new(merchant_id.to_string()),
        }),
        _ => Err(UnifiedConnectorServiceError::FailedToObtainAuthType)
            .attach_printable("Unsupported ConnectorAuthType for header injection"),
    }
}

#[cfg(feature = "v2")]
pub fn build_unified_connector_service_external_vault_proxy_metadata(
    external_vault_merchant_connector_account: MerchantConnectorAccountTypeDetails,
) -> CustomResult<String, UnifiedConnectorServiceError> {
    let external_vault_metadata = external_vault_merchant_connector_account
        .get_metadata()
        .ok_or(UnifiedConnectorServiceError::ParsingFailed)
        .attach_printable("Failed to obtain ConnectorMetadata")?;

    let connector_name = external_vault_merchant_connector_account
        .get_connector_name()
        .map(|connector| connector.to_string())
        .ok_or(UnifiedConnectorServiceError::MissingConnectorName)
        .attach_printable("Missing connector name")?; // always get the connector name from this call

    let external_vault_connector = api_enums::VaultConnectors::from_str(&connector_name)
        .change_context(UnifiedConnectorServiceError::InvalidConnectorName)
        .attach_printable("Failed to parse Vault connector")?;

    let unified_service_vault_metdata = match external_vault_connector {
        api_enums::VaultConnectors::Vgs => {
            let vgs_metadata: ExternalVaultConnectorMetadata = external_vault_metadata
                .expose()
                .parse_value("ExternalVaultConnectorMetadata")
                .change_context(UnifiedConnectorServiceError::ParsingFailed)
                .attach_printable("Failed to parse Vgs connector metadata")?;

            Some(external_services::grpc_client::unified_connector_service::ExternalVaultProxyMetadata::VgsMetadata(
                external_services::grpc_client::unified_connector_service::VgsMetadata {
                    proxy_url: vgs_metadata.proxy_url,
                    certificate: vgs_metadata.certificate,
                }
            ))
        }
        api_enums::VaultConnectors::HyperswitchVault | api_enums::VaultConnectors::Tokenex => None,
    };

    match unified_service_vault_metdata {
        Some(metdata) => {
            let external_vault_metadata_bytes = serde_json::to_vec(&metdata)
                .change_context(UnifiedConnectorServiceError::ParsingFailed)
                .attach_printable("Failed to convert External vault metadata to bytes")?;

            Ok(BASE64_ENGINE.encode(&external_vault_metadata_bytes))
        }
        None => Err(UnifiedConnectorServiceError::NotImplemented(
            "External vault proxy metadata is not supported for {connector_name}".to_string(),
        )
        .into()),
    }
}

pub fn handle_unified_connector_service_response_for_payment_authorize(
    response: PaymentServiceAuthorizeResponse,
) -> CustomResult<UcsAuthorizeResponseData, UnifiedConnectorServiceError> {
    let status_code = transformers::convert_connector_service_status_code(response.status_code)?;

    let router_data_response =
        Result::<(PaymentsResponseData, AttemptStatus), ErrorResponse>::foreign_try_from(
            response.clone(),
        )?;

    let connector_customer_id =
        extract_connector_customer_id_from_ucs_state(response.state.as_ref());
    let connector_response =
        extract_connector_response_from_ucs(response.connector_response.as_ref());

    Ok(UcsAuthorizeResponseData {
        router_data_response,
        status_code,
        connector_customer_id,
        connector_response,
    })
}

pub fn handle_unified_connector_service_response_for_create_connector_customer(
    response: payments_grpc::PaymentServiceCreateConnectorCustomerResponse,
) -> CustomResult<(Result<PaymentsResponseData, ErrorResponse>, u16), UnifiedConnectorServiceError>
{
    let status_code = transformers::convert_connector_service_status_code(response.status_code)?;

    let connector_customer_result =
        Result::<PaymentsResponseData, ErrorResponse>::foreign_try_from(response)?;

    Ok((connector_customer_result, status_code))
}

pub fn handle_unified_connector_service_response_for_create_order(
    response: payments_grpc::PaymentServiceCreateOrderResponse,
) -> CustomResult<(Result<PaymentsResponseData, ErrorResponse>, u16), UnifiedConnectorServiceError>
{
    let status_code = transformers::convert_connector_service_status_code(response.status_code)?;

    let router_data_response =
        Result::<PaymentsResponseData, ErrorResponse>::foreign_try_from(response)?;

    Ok((router_data_response, status_code))
}

pub fn handle_unified_connector_service_response_for_payment_post_authenticate(
    response: payments_grpc::PaymentServicePostAuthenticateResponse,
) -> UnifiedConnectorServiceResult {
    let status_code = transformers::convert_connector_service_status_code(response.status_code)?;

    let router_data_response =
        Result::<(PaymentsResponseData, AttemptStatus), ErrorResponse>::foreign_try_from(response)?;

    Ok((router_data_response, status_code))
}

pub fn handle_unified_connector_service_response_for_payment_method_token_create(
    response: payments_grpc::PaymentServiceCreatePaymentMethodTokenResponse,
) -> CustomResult<(Result<PaymentsResponseData, ErrorResponse>, u16), UnifiedConnectorServiceError>
{
    let status_code = transformers::convert_connector_service_status_code(response.status_code)?;

    let router_data_response =
        Result::<PaymentsResponseData, ErrorResponse>::foreign_try_from(response)?;

    Ok((router_data_response, status_code))
}

pub fn handle_unified_connector_service_response_for_sdk_session_token(
    response: payments_grpc::PaymentServiceSdkSessionTokenResponse,
) -> CustomResult<(Result<PaymentsResponseData, ErrorResponse>, u16), UnifiedConnectorServiceError>
{
    let status_code = transformers::convert_connector_service_status_code(response.status_code)?;

    let router_data_response =
        Result::<PaymentsResponseData, ErrorResponse>::foreign_try_from(response)?;

    Ok((router_data_response, status_code))
}

pub fn handle_unified_connector_service_response_for_payment_authenticate(
    response: payments_grpc::PaymentServiceAuthenticateResponse,
) -> UnifiedConnectorServiceResult {
    let status_code = transformers::convert_connector_service_status_code(response.status_code)?;

    let router_data_response =
        Result::<(PaymentsResponseData, AttemptStatus), ErrorResponse>::foreign_try_from(response)?;

    Ok((router_data_response, status_code))
}

pub fn handle_unified_connector_service_response_for_payment_pre_authenticate(
    response: payments_grpc::PaymentServicePreAuthenticateResponse,
) -> UnifiedConnectorServiceResult {
    let status_code = transformers::convert_connector_service_status_code(response.status_code)?;

    let router_data_response =
        Result::<(PaymentsResponseData, AttemptStatus), ErrorResponse>::foreign_try_from(response)?;

    Ok((router_data_response, status_code))
}

pub fn handle_unified_connector_service_response_for_payment_capture(
    response: payments_grpc::PaymentServiceCaptureResponse,
) -> UnifiedConnectorServiceResult {
    let status_code = transformers::convert_connector_service_status_code(response.status_code)?;

    let router_data_response =
        Result::<(PaymentsResponseData, AttemptStatus), ErrorResponse>::foreign_try_from(response)?;

    Ok((router_data_response, status_code))
}

pub fn handle_unified_connector_service_response_for_payment_register(
    response: payments_grpc::PaymentServiceRegisterResponse,
) -> CustomResult<UcsSetupMandateResponseData, UnifiedConnectorServiceError> {
    let status_code = transformers::convert_connector_service_status_code(response.status_code)?;

    let router_data_response =
        Result::<(PaymentsResponseData, AttemptStatus), ErrorResponse>::foreign_try_from(
            response.clone(),
        )?;

    let connector_customer_id =
        extract_connector_customer_id_from_ucs_state(response.state.as_ref());
    let connector_response =
        extract_connector_response_from_ucs(response.connector_response.as_ref());

    Ok(UcsSetupMandateResponseData {
        router_data_response,
        status_code,
        connector_customer_id,
        connector_response,
    })
}

pub fn handle_unified_connector_service_response_for_session_token_create(
    response: payments_grpc::PaymentServiceCreateSessionTokenResponse,
) -> CustomResult<(Result<PaymentsResponseData, ErrorResponse>, u16), UnifiedConnectorServiceError>
{
    let status_code = transformers::convert_connector_service_status_code(response.status_code)?;

    let router_data_response =
        Result::<PaymentsResponseData, ErrorResponse>::foreign_try_from(response)?;

    Ok((router_data_response, status_code))
}

pub fn handle_unified_connector_service_response_for_payment_repeat(
    response: payments_grpc::PaymentServiceRepeatEverythingResponse,
) -> CustomResult<UcsRepeatPaymentResponseData, UnifiedConnectorServiceError> {
    let status_code = transformers::convert_connector_service_status_code(response.status_code)?;

    let router_data_response =
        Result::<(PaymentsResponseData, AttemptStatus), ErrorResponse>::foreign_try_from(
            response.clone(),
        )?;

    let connector_customer_id =
        extract_connector_customer_id_from_ucs_state(response.state.as_ref());
    let connector_response =
        extract_connector_response_from_ucs(response.connector_response.as_ref());

    Ok(UcsRepeatPaymentResponseData {
        router_data_response,
        status_code,
        connector_customer_id,
        connector_response,
    })
}

/// Extracts connector_customer_id from UCS state
pub fn extract_connector_customer_id_from_ucs_state(
    ucs_state: Option<&payments_grpc::ConnectorState>,
) -> Option<String> {
    ucs_state.and_then(|state| {
        state
            .connector_customer_id
            .as_ref()
            .map(|id| id.to_string())
    })
}

/// Extracts connector_response from UCS response
pub fn extract_connector_response_from_ucs(
    connector_response: Option<&payments_grpc::ConnectorResponseData>,
) -> Option<hyperswitch_domain_models::router_data::ConnectorResponseData> {
    connector_response.and_then(|data| {
        <hyperswitch_domain_models::router_data::ConnectorResponseData as hyperswitch_interfaces::helpers::ForeignTryFrom<payments_grpc::ConnectorResponseData>>::foreign_try_from(data.clone())
            .map_err(|e| {
                logger::warn!(
                    error=?e,
                    "Failed to deserialize connector_response from UCS"
                );
                e
            })
            .ok()
    })
}

pub fn handle_unified_connector_service_response_for_refund_execute(
    response: payments_grpc::RefundResponse,
) -> UnifiedConnectorServiceRefundResult {
    let status_code = transformers::convert_connector_service_status_code(response.status_code)?;

    let router_data_response: Result<RefundsResponseData, ErrorResponse> =
        Result::<RefundsResponseData, ErrorResponse>::foreign_try_from(response)?;

    Ok((router_data_response, status_code))
}

pub fn handle_unified_connector_service_response_for_refund_sync(
    response: payments_grpc::RefundResponse,
) -> UnifiedConnectorServiceRefundResult {
    let status_code = transformers::convert_connector_service_status_code(response.status_code)?;

    let router_data_response =
        Result::<RefundsResponseData, ErrorResponse>::foreign_try_from(response)?;

    Ok((router_data_response, status_code))
}

pub fn handle_unified_connector_service_response_for_payment_cancel(
    response: payments_grpc::PaymentServiceVoidResponse,
) -> UnifiedConnectorServiceResult {
    let status_code = transformers::convert_connector_service_status_code(response.status_code)?;

    let router_data_response =
        Result::<(PaymentsResponseData, AttemptStatus), ErrorResponse>::foreign_try_from(response)?;

    Ok((router_data_response, status_code))
}

/// Handles the unified connector service response for create access token
pub fn handle_unified_connector_service_response_for_create_access_token(
    response: payments_grpc::PaymentServiceCreateAccessTokenResponse,
) -> CustomResult<(Result<AccessToken, ErrorResponse>, u16), UnifiedConnectorServiceError> {
    let status_code = transformers::convert_connector_service_status_code(response.status_code)?;

    let access_token_result = Result::<AccessToken, ErrorResponse>::foreign_try_from(response)?;

    Ok((access_token_result, status_code))
}

pub fn build_webhook_secrets_from_merchant_connector_account(
    #[cfg(feature = "v1")] merchant_connector_account: &MerchantConnectorAccountType,
    #[cfg(feature = "v2")] merchant_connector_account: &MerchantConnectorAccountTypeDetails,
) -> CustomResult<Option<payments_grpc::WebhookSecrets>, UnifiedConnectorServiceError> {
    // Extract webhook credentials from merchant connector account
    // This depends on how webhook secrets are stored in the merchant connector account

    #[cfg(feature = "v1")]
    let webhook_details = merchant_connector_account
        .get_webhook_details()
        .map_err(|_| UnifiedConnectorServiceError::FailedToObtainAuthType)?;

    #[cfg(feature = "v2")]
    let webhook_details = match merchant_connector_account {
        MerchantConnectorAccountTypeDetails::MerchantConnectorAccount(mca) => {
            mca.connector_webhook_details.as_ref()
        }
        MerchantConnectorAccountTypeDetails::MerchantConnectorDetails(_) => None,
    };

    match webhook_details {
        Some(details) => {
            // Parse the webhook details JSON to extract secrets
            let webhook_details: admin::MerchantConnectorWebhookDetails = details
                .clone()
                .parse_value("MerchantConnectorWebhookDetails")
                .change_context(UnifiedConnectorServiceError::FailedToObtainAuthType)
                .attach_printable("Failed to parse MerchantConnectorWebhookDetails")?;

            // Build gRPC WebhookSecrets from parsed details
            Ok(Some(payments_grpc::WebhookSecrets {
                secret: webhook_details.merchant_secret.expose().to_string(),
                additional_secret: webhook_details
                    .additional_secret
                    .map(|secret| secret.expose().to_string()),
            }))
        }
        None => Ok(None),
    }
}

/// High-level abstraction for calling UCS webhook transformation
/// This provides a clean interface similar to payment flow UCS calls
pub async fn call_unified_connector_service_for_webhook(
    state: &SessionState,
    platform: &Platform,
    connector_name: &str,
    body: &actix_web::web::Bytes,
    request_details: &hyperswitch_interfaces::webhooks::IncomingWebhookRequestDetails<'_>,
    merchant_connector_account: Option<
        &hyperswitch_domain_models::merchant_connector_account::MerchantConnectorAccount,
    >,
) -> RouterResult<(
    api_models::webhooks::IncomingWebhookEvent,
    bool,
    WebhookTransformData,
)> {
    let ucs_client = state
        .grpc_client
        .unified_connector_service_client
        .as_ref()
        .ok_or_else(|| {
            error_stack::report!(errors::ApiErrorResponse::WebhookProcessingFailure)
                .attach_printable("UCS client is not available for webhook processing")
        })?;

    // Build webhook secrets from merchant connector account
    let webhook_secrets = merchant_connector_account.and_then(|mca| {
        #[cfg(feature = "v1")]
        let mca_type = MerchantConnectorAccountType::DbVal(Box::new(mca.clone()));
        #[cfg(feature = "v2")]
        let mca_type =
            MerchantConnectorAccountTypeDetails::MerchantConnectorAccount(Box::new(mca.clone()));

        build_webhook_secrets_from_merchant_connector_account(&mca_type)
            .map_err(|e| {
                logger::warn!(
                    build_error=?e,
                    connector_name=connector_name,
                    "Failed to build webhook secrets from merchant connector account in call_unified_connector_service_for_webhook"
                );
                e
            })
            .ok()
            .flatten()
    });

    // Build UCS transform request using new webhook transformers
    let transform_request = transformers::build_webhook_transform_request(
        body,
        request_details,
        webhook_secrets,
        platform
            .get_processor()
            .get_account()
            .get_id()
            .get_string_repr(),
        connector_name,
    )?;

    // Build connector auth metadata
    let connector_auth_metadata = merchant_connector_account
        .map(|mca| {
            #[cfg(feature = "v1")]
            let mca_type = MerchantConnectorAccountType::DbVal(Box::new(mca.clone()));
            #[cfg(feature = "v2")]
            let mca_type = MerchantConnectorAccountTypeDetails::MerchantConnectorAccount(Box::new(
                mca.clone(),
            ));

            build_unified_connector_service_auth_metadata(
                mca_type,
                platform,
                connector_name.to_string(),
            )
        })
        .transpose()
        .change_context(errors::ApiErrorResponse::InternalServerError)
        .attach_printable("Failed to build UCS auth metadata")?
        .ok_or_else(|| {
            error_stack::report!(errors::ApiErrorResponse::InternalServerError).attach_printable(
                "Missing merchant connector account for UCS webhook transformation",
            )
        })?;
    let profile_id = merchant_connector_account
        .as_ref()
        .map(|mca| mca.profile_id.clone())
        .unwrap_or(consts::PROFILE_ID_UNAVAILABLE.clone());
    // Build gRPC headers
    let grpc_headers = state
        .get_grpc_headers_ucs(ExecutionMode::Primary)
        .lineage_ids(LineageIds::new(
            platform.get_processor().get_account().get_id().clone(),
            profile_id,
        ))
        .external_vault_proxy_metadata(None)
        .merchant_reference_id(None)
        .build();

    // Make UCS call - client availability already verified
    match ucs_client
        .transform_incoming_webhook(transform_request, connector_auth_metadata, grpc_headers)
        .await
    {
        Ok(response) => {
            let transform_response = response.into_inner();
            let transform_data = transformers::transform_ucs_webhook_response(transform_response)?;

            // UCS handles everything internally - event type, source verification, decoding
            Ok((
                transform_data.event_type,
                transform_data.source_verified,
                transform_data,
            ))
        }
        Err(err) => {
            // When UCS is configured, we don't fall back to direct connector processing
            Err(errors::ApiErrorResponse::WebhookProcessingFailure)
                .attach_printable(format!("UCS webhook processing failed: {err}"))
        }
    }
}

/// Extract webhook content from UCS response for further processing
/// This provides a helper function to extract specific data from UCS responses
pub fn extract_webhook_content_from_ucs_response(
    transform_data: &WebhookTransformData,
) -> Option<&unified_connector_service_client::payments::WebhookResponseContent> {
    transform_data.webhook_content.as_ref()
}

/// UCS Event Logging Wrapper Function
/// This function wraps UCS calls with comprehensive event logging.
/// It logs the actual gRPC request/response data, timing, and error information.
#[instrument(skip_all, fields(connector_name, flow_type, payment_id))]
pub async fn ucs_logging_wrapper<T, F, Fut, Req, Resp, GrpcReq, GrpcResp, FlowOutput>(
    router_data: RouterData<T, Req, Resp>,
    state: &SessionState,
    grpc_request: GrpcReq,
    grpc_header_builder: external_services::grpc_client::GrpcHeadersUcsBuilderFinal,
    handler: F,
) -> RouterResult<(RouterData<T, Req, Resp>, FlowOutput)>
where
    T: std::fmt::Debug + Clone + Send + 'static,
    Req: std::fmt::Debug + Clone + Send + Sync + 'static,
    Resp: std::fmt::Debug + Clone + Send + Sync + 'static,
    GrpcReq: serde::Serialize,
    GrpcResp: serde::Serialize,
    F: FnOnce(
            RouterData<T, Req, Resp>,
            GrpcReq,
            external_services::grpc_client::GrpcHeadersUcs,
        ) -> Fut
        + Send,
    Fut: std::future::Future<Output = RouterResult<(RouterData<T, Req, Resp>, FlowOutput, GrpcResp)>>
        + Send,
{
    tracing::Span::current().record("connector_name", &router_data.connector);
    tracing::Span::current().record("flow_type", std::any::type_name::<T>());
    tracing::Span::current().record("payment_id", &router_data.payment_id);

    // Capture request data for logging
    let connector_name = router_data.connector.clone();
    let payment_id = router_data.payment_id.clone();
    let merchant_id = router_data.merchant_id.clone();
    let refund_id = router_data.refund_id.clone();
    let dispute_id = router_data.dispute_id.clone();
    let grpc_header = grpc_header_builder.build();
    // Log the actual gRPC request with masking
    let grpc_request_body = masking::masked_serialize(&grpc_request)
        .unwrap_or_else(|_| serde_json::json!({"error": "failed_to_serialize_grpc_request"}));

    // Update connector call count metrics for UCS operations
    crate::routes::metrics::CONNECTOR_CALL_COUNT.add(
        1,
        router_env::metric_attributes!(
            ("connector", connector_name.clone()),
            (
                "flow",
                std::any::type_name::<T>()
                    .split("::")
                    .last()
                    .unwrap_or_default()
            ),
        ),
    );

    // Execute UCS function and measure timing
    let start_time = Instant::now();
    let result = handler(router_data, grpc_request, grpc_header).await;
    let external_latency = start_time.elapsed().as_millis();

    // Create and emit connector event after UCS call
    let (status_code, response_body, router_result) = match result {
        Ok((updated_router_data, flow_output, grpc_response)) => {
            let status = updated_router_data
                .connector_http_status_code
                .unwrap_or(200);

            // Log the actual gRPC response with masking
            let grpc_response_body = masking::masked_serialize(&grpc_response).unwrap_or_else(
                |_| serde_json::json!({"error": "failed_to_serialize_grpc_response"}),
            );

            (
                status,
                Some(grpc_response_body),
                Ok((updated_router_data, flow_output)),
            )
        }
        Err(error) => {
            // Update error metrics for UCS calls
            crate::routes::metrics::CONNECTOR_ERROR_RESPONSE_COUNT.add(
                1,
                router_env::metric_attributes!(("connector", connector_name.clone(),)),
            );

            let error_body = serde_json::json!({
                "error": error.to_string(),
                "error_type": "ucs_call_failed"
            });
            (500, Some(error_body), Err(error))
        }
    };

    let mut connector_event = ConnectorEvent::new(
        state.tenant.tenant_id.clone(),
        connector_name,
        std::any::type_name::<T>(),
        grpc_request_body,
        "grpc://unified-connector-service".to_string(),
        Method::Post,
        payment_id,
        merchant_id,
        state.request_id.as_ref(),
        external_latency,
        refund_id,
        dispute_id,
        status_code,
    );

    // Set response body based on status code
    if let Some(body) = response_body {
        match status_code {
            400..=599 => {
                connector_event.set_error_response_body(&body);
            }
            _ => {
                connector_event.set_response_body(&body);
            }
        }
    }

    // Emit event
    state.event_handler.log_event(&connector_event);

    // Set external latency on router data
    router_result.map(|mut router_data| {
        router_data.0.external_latency =
            Some(router_data.0.external_latency.unwrap_or(0) + external_latency);
        router_data
    })
}

/// new UCS Event Logging Wrapper Function with UCS error response
/// This function wraps UCS calls with comprehensive event logging.
/// It logs the actual gRPC request/response data, timing, and error information.
#[instrument(skip_all, fields(connector_name, flow_type, payment_id))]
pub async fn ucs_logging_wrapper_granular<T, F, Fut, Req, Resp, GrpcReq, FlowOutput, GrpcResp>(
    router_data: RouterData<T, Req, Resp>,
    state: &SessionState,
    grpc_request: GrpcReq,
    grpc_header_builder: external_services::grpc_client::GrpcHeadersUcsBuilderFinal,
    handler: F,
) -> CustomResult<(RouterData<T, Req, Resp>, FlowOutput), UnifiedConnectorServiceError>
where
    T: std::fmt::Debug + Clone + Send + 'static,
    Req: std::fmt::Debug + Clone + Send + Sync + 'static,
    Resp: std::fmt::Debug + Clone + Send + Sync + 'static,
    GrpcReq: serde::Serialize,
    GrpcResp: serde::Serialize,
    F: FnOnce(
            RouterData<T, Req, Resp>,
            GrpcReq,
            external_services::grpc_client::GrpcHeadersUcs,
        ) -> Fut
        + Send,
    Fut: std::future::Future<
            Output = CustomResult<
                (RouterData<T, Req, Resp>, FlowOutput, GrpcResp),
                UnifiedConnectorServiceError,
            >,
        > + Send,
{
    tracing::Span::current().record("connector_name", &router_data.connector);
    tracing::Span::current().record("flow_type", std::any::type_name::<T>());
    tracing::Span::current().record("payment_id", &router_data.payment_id);

    // Capture request data for logging
    let connector_name = router_data.connector.clone();
    let payment_id = router_data.payment_id.clone();
    let merchant_id = router_data.merchant_id.clone();
    let refund_id = router_data.refund_id.clone();
    let dispute_id = router_data.dispute_id.clone();
    let grpc_header = grpc_header_builder.build();
    // Log the actual gRPC request with masking
    let grpc_request_body = masking::masked_serialize(&grpc_request)
        .unwrap_or_else(|_| serde_json::json!({"error": "failed_to_serialize_grpc_request"}));

    // Update connector call count metrics for UCS operations
    crate::routes::metrics::CONNECTOR_CALL_COUNT.add(
        1,
        router_env::metric_attributes!(
            ("connector", connector_name.clone()),
            (
                "flow",
                std::any::type_name::<T>()
                    .split("::")
                    .last()
                    .unwrap_or_default()
            ),
        ),
    );

    // Execute UCS function and measure timing
    let start_time = Instant::now();
    let result = handler(router_data, grpc_request, grpc_header).await;
    let external_latency = start_time.elapsed().as_millis();

    // Create and emit connector event after UCS call
    let (status_code, response_body, router_result) = match result {
        Ok((updated_router_data, flow_output, grpc_response)) => {
            let status = updated_router_data
                .connector_http_status_code
                .unwrap_or(200);

            // Log the actual gRPC response
            let grpc_response_body = masking::masked_serialize(&grpc_response).unwrap_or_else(
                |_| serde_json::json!({"error": "failed_to_serialize_grpc_response"}),
            );

            (
                status,
                Some(grpc_response_body),
                Ok((updated_router_data, flow_output)),
            )
        }
        Err(error) => {
            // Update error metrics for UCS calls
            crate::routes::metrics::CONNECTOR_ERROR_RESPONSE_COUNT.add(
                1,
                router_env::metric_attributes!(("connector", connector_name.clone(),)),
            );

            let error_body = serde_json::json!({
                "error": error.to_string(),
                "error_type": "ucs_call_failed"
            });
            (500, Some(error_body), Err(error))
        }
    };

    let mut connector_event = ConnectorEvent::new(
        state.tenant.tenant_id.clone(),
        connector_name,
        std::any::type_name::<T>(),
        grpc_request_body,
        "grpc://unified-connector-service".to_string(),
        Method::Post,
        payment_id,
        merchant_id,
        state.request_id.as_ref(),
        external_latency,
        refund_id,
        dispute_id,
        status_code,
    );

    // Set response body based on status code
    if let Some(body) = response_body {
        match status_code {
            400..=599 => {
                connector_event.set_error_response_body(&body);
            }
            _ => {
                connector_event.set_response_body(&body);
            }
        }
    }

    // Emit event
    state.event_handler.log_event(&connector_event);

    // Set external latency on router data
    router_result.map(|mut router_data| {
        router_data.0.external_latency =
            Some(router_data.0.external_latency.unwrap_or(0) + external_latency);
        router_data
    })
}

#[derive(serde::Serialize)]
pub struct ComparisonData {
    pub hyperswitch_data: Secret<serde_json::Value>,
    pub unified_connector_service_data: Secret<serde_json::Value>,
}

/// Generic function to serialize router data and send comparison to external service
/// Works for both payments and refunds
#[cfg(feature = "v1")]
pub async fn serialize_router_data_and_send_to_comparison_service<F, RouterDReq, RouterDResp>(
    state: &SessionState,
    hyperswitch_router_data: RouterData<F, RouterDReq, RouterDResp>,
    unified_connector_service_router_data: RouterData<F, RouterDReq, RouterDResp>,
) -> RouterResult<()>
where
    F: Send + Clone + Sync + 'static,
    RouterDReq: Send + Sync + Clone + 'static + serde::Serialize,
    RouterDResp: Send + Sync + Clone + 'static + serde::Serialize,
{
    logger::info!("Simulating UCS call for shadow mode comparison");

    let connector_name = hyperswitch_router_data.connector.clone();
    let sub_flow_name = get_flow_name::<F>().ok();

    let [hyperswitch_data, unified_connector_service_data] = [
        (hyperswitch_router_data, "hyperswitch"),
        (unified_connector_service_router_data, "ucs"),
    ]
    .map(|(data, source)| {
        serde_json::to_value(data)
            .map(Secret::new)
            .unwrap_or_else(|e| {
                Secret::new(serde_json::json!({
                    "error": e.to_string(),
                    "source": source
                }))
            })
    });

    let comparison_data = ComparisonData {
        hyperswitch_data,
        unified_connector_service_data,
    };
    let _ = send_comparison_data(state, comparison_data, connector_name, sub_flow_name)
        .await
        .map_err(|e| {
            logger::debug!("Failed to send comparison data: {:?}", e);
        });
    Ok(())
}

/// Sends router data comparison to external service
pub async fn send_comparison_data(
    state: &SessionState,
    comparison_data: ComparisonData,
    connector_name: String,
    sub_flow_name: Option<String>,
) -> RouterResult<()> {
    // Check if comparison service is enabled
    let comparison_config = match state.conf.comparison_service.as_ref() {
        Some(comparison_config) => comparison_config,
        None => {
            tracing::warn!(
                "Comparison service configuration missing, skipping comparison data send"
            );
            return Ok(());
        }
    };

    let mut request = RequestBuilder::new()
        .method(Method::Post)
        .url(comparison_config.url.get_string_repr())
        .header(CONTENT_TYPE, "application/json")
        .header(X_FLOW_NAME, "router-data")
        .set_body(RequestContent::Json(Box::new(comparison_data)))
        .build();

    request.add_header(X_CONNECTOR_NAME, masking::Maskable::Normal(connector_name));

    if let Some(sub_flow_name) = sub_flow_name.filter(|name| !name.is_empty()) {
        request.add_header(X_SUB_FLOW_NAME, masking::Maskable::Normal(sub_flow_name));
    }

    if let Some(req_id) = &state.request_id {
        request.add_header(X_REQUEST_ID, masking::Maskable::Normal(req_id.to_string()));
    }

    let _ = http_client::send_request(&state.conf.proxy, request, comparison_config.timeout_secs)
        .await
        .map_err(|e| {
            tracing::debug!("Error sending comparison data: {:?}", e);
        });

    Ok(())
}

// ============================================================================
// REFUND UCS FUNCTIONS
// ============================================================================

/// Execute UCS refund request using PaymentService.Refund gRPC method
#[instrument(skip_all)]
pub async fn call_unified_connector_service_for_refund_execute(
    state: &SessionState,
    platform: &Platform,
    router_data: RouterData<refunds::Execute, RefundsData, RefundsResponseData>,
    execution_mode: ExecutionMode,
    #[cfg(feature = "v1")] merchant_connector_account: MerchantConnectorAccountType,
    #[cfg(feature = "v2")] merchant_connector_account: MerchantConnectorAccountTypeDetails,
) -> RouterResult<RouterData<refunds::Execute, RefundsData, RefundsResponseData>> {
    // Get UCS client
    let ucs_client = get_ucs_client(state)?;

    // Build auth metadata using standard UCS function
    let connector_auth_metadata = build_unified_connector_service_auth_metadata(
        merchant_connector_account,
        platform,
        router_data.connector.clone(),
    )
    .change_context(errors::ApiErrorResponse::InternalServerError)
    .attach_printable("Failed to build UCS auth metadata for refund execute")?;

    // Transform router data to UCS refund request
    let ucs_refund_request =
        payments_grpc::PaymentServiceRefundRequest::foreign_try_from(&router_data)
            .change_context(errors::ApiErrorResponse::InternalServerError)
            .attach_printable("Failed to transform router data to UCS refund request")?;

    // Build gRPC headers
    // Use merchant_id as profile_id fallback since RouterData doesn't have profile_id field
    let merchant_id = platform.get_processor().get_account().get_id().clone();
    let profile_id = id_type::ProfileId::from_str(merchant_id.get_string_repr())
        .change_context(errors::ApiErrorResponse::InternalServerError)
        .attach_printable("Failed to convert merchant_id to profile_id for UCS refund")?;
    let lineage_ids = LineageIds::new(merchant_id, profile_id);
    let grpc_header_builder = state
        .get_grpc_headers_ucs(execution_mode)
        .lineage_ids(lineage_ids)
        .external_vault_proxy_metadata(None)
        .merchant_reference_id(None);

    // Make UCS refund call with logging wrapper
    Box::pin(ucs_logging_wrapper(
        router_data,
        state,
        ucs_refund_request,
        grpc_header_builder,
        |router_data, grpc_request, grpc_headers| async move {
            // Call UCS payment_refund method
            let response = ucs_client
                .payment_refund(grpc_request, connector_auth_metadata, grpc_headers)
                .await
                .change_context(errors::ApiErrorResponse::InternalServerError)
                .attach_printable("UCS refund execution failed")?;

            let grpc_response = response.into_inner();

            // Transform UCS response back to RouterData
            let (refund_response_data, status_code) =
                handle_unified_connector_service_response_for_refund_execute(grpc_response.clone())
                    .change_context(errors::ApiErrorResponse::InternalServerError)
                    .attach_printable("Failed to transform UCS refund response")?;

            let mut updated_router_data = router_data;
            updated_router_data.response = refund_response_data;
            updated_router_data.connector_http_status_code = Some(status_code);

            Ok((updated_router_data, (), grpc_response))
        },
    ))
    .await
    .map(|(router_data, _flow_response)| router_data)
}

/// Execute UCS refund sync request using RefundService.Get gRPC method
#[instrument(skip_all)]
pub async fn call_unified_connector_service_for_refund_sync(
    state: &SessionState,
    platform: &Platform,
    router_data: RouterData<refunds::RSync, RefundsData, RefundsResponseData>,
    execution_mode: ExecutionMode,
    #[cfg(feature = "v1")] merchant_connector_account: MerchantConnectorAccountType,
    #[cfg(feature = "v2")] merchant_connector_account: MerchantConnectorAccountTypeDetails,
) -> RouterResult<RouterData<refunds::RSync, RefundsData, RefundsResponseData>> {
    // Get UCS client
    let ucs_client = get_ucs_client(state)?;

    // Build auth metadata using standard UCS function
    let connector_auth_metadata = build_unified_connector_service_auth_metadata(
        merchant_connector_account,
        platform,
        router_data.connector.clone(),
    )
    .change_context(errors::ApiErrorResponse::InternalServerError)
    .attach_printable("Failed to build UCS auth metadata for refund sync")?;

    // Transform router data to UCS refund sync request
    let ucs_refund_sync_request =
        payments_grpc::RefundServiceGetRequest::foreign_try_from(&router_data)
            .change_context(errors::ApiErrorResponse::InternalServerError)
            .attach_printable("Failed to transform router data to UCS refund sync request")?;

    // Build gRPC headers
    // Use merchant_id as profile_id fallback since RouterData doesn't have profile_id field
    let merchant_id = platform.get_processor().get_account().get_id().clone();
    let profile_id = id_type::ProfileId::from_str(merchant_id.get_string_repr())
        .change_context(errors::ApiErrorResponse::InternalServerError)
        .attach_printable("Failed to convert merchant_id to profile_id for UCS refund")?;
    let lineage_ids = LineageIds::new(merchant_id, profile_id);

    let grpc_header_builder = state
        .get_grpc_headers_ucs(execution_mode)
        .lineage_ids(lineage_ids)
        .external_vault_proxy_metadata(None)
        .merchant_reference_id(None);

    // Make UCS refund sync call with logging wrapper
    Box::pin(ucs_logging_wrapper(
        router_data,
        state,
        ucs_refund_sync_request,
        grpc_header_builder,
        |router_data, grpc_request, grpc_headers| async move {
            // Call UCS refund_sync method
            let response = ucs_client
                .refund_sync(grpc_request, connector_auth_metadata, grpc_headers)
                .await
                .change_context(errors::ApiErrorResponse::InternalServerError)
                .attach_printable("UCS refund sync execution failed")?;

            let grpc_response = response.into_inner();

            // Transform UCS response back to RouterData
            let (refund_response_data, status_code) =
                handle_unified_connector_service_response_for_refund_sync(grpc_response.clone())
                    .change_context(errors::ApiErrorResponse::InternalServerError)
                    .attach_printable("Failed to transform UCS refund sync response")?;

            let mut updated_router_data = router_data;
            updated_router_data.response = refund_response_data;
            updated_router_data.connector_http_status_code = Some(status_code);

            Ok((updated_router_data, (), grpc_response))
        },
    ))
    .await
    .map(|(router_data, _flow_response)| router_data)
}<|MERGE_RESOLUTION|>--- conflicted
+++ resolved
@@ -701,7 +701,10 @@
                     payment_method: Some(PaymentMethod::OpenBankingUk(open_banking_uk)),
                 })
             }
-<<<<<<< HEAD
+            hyperswitch_domain_models::payment_method_data::BankRedirectData::OpenBanking {} =>
+                Ok(payments_grpc::PaymentMethod {
+                        payment_method: Some(PaymentMethod::OpenBanking(OpenBanking {})),
+                    }),
             hyperswitch_domain_models::payment_method_data::BankRedirectData::Ideal { bank_name } => {
                 let ideal = payments_grpc::Ideal {
                     bank_name: bank_name.map(payments_grpc::BankNames::foreign_try_from)
@@ -835,12 +838,6 @@
                     payments_grpc::AfterpayClearpay {  }
                 )),
             }),
-=======
-            hyperswitch_domain_models::payment_method_data::BankRedirectData::OpenBanking {} =>
-                Ok(payments_grpc::PaymentMethod {
-                        payment_method: Some(PaymentMethod::OpenBanking(OpenBanking {})),
-                    }),
->>>>>>> 0ae85922
             _ => Err(UnifiedConnectorServiceError::NotImplemented(format!(
                 "Unimplemented payment method subtype: {payment_method_type:?}"
             ))
@@ -906,7 +903,39 @@
                         }),
                     })),
                 }),
-<<<<<<< HEAD
+                hyperswitch_domain_models::payment_method_data::WalletData::GooglePayThirdPartySdk(
+                    google_pay_sdk_data,
+                ) => {
+                    Ok(payments_grpc::PaymentMethod {
+                        payment_method: Some(PaymentMethod::GooglePayThirdPartySdk(
+                            payments_grpc::GooglePayThirdPartySdkWallet {
+                                token: google_pay_sdk_data.token.map(|t| t.expose().into()),
+                            }
+                        )),
+                    })
+                },
+                hyperswitch_domain_models::payment_method_data::WalletData::ApplePayThirdPartySdk(
+                    apple_pay_sdk_data,
+                ) => {
+                    Ok(payments_grpc::PaymentMethod {
+                        payment_method: Some(PaymentMethod::ApplePayThirdPartySdk(
+                            payments_grpc::ApplePayThirdPartySdkWallet {
+                                token: apple_pay_sdk_data.token.map(|t| t.expose().into()),
+                            }
+                        )),
+                    })
+                },
+                hyperswitch_domain_models::payment_method_data::WalletData::PaypalSdk(
+                    paypal_sdk_data,
+                ) => {
+                    Ok(payments_grpc::PaymentMethod {
+                        payment_method: Some(PaymentMethod::PaypalSdk(
+                            payments_grpc::PaypalSdkWallet {
+                                token: Some(paypal_sdk_data.token.into()),
+                            }
+                        )),
+                    })
+                },
                 hyperswitch_domain_models::payment_method_data::WalletData::AmazonPayRedirect(
                     _,
                 ) => Ok(payments_grpc::PaymentMethod {
@@ -951,41 +980,6 @@
                         }
                     )),
                 }),
-=======
-                hyperswitch_domain_models::payment_method_data::WalletData::GooglePayThirdPartySdk(
-                    google_pay_sdk_data,
-                ) => {
-                    Ok(payments_grpc::PaymentMethod {
-                        payment_method: Some(PaymentMethod::GooglePayThirdPartySdk(
-                            payments_grpc::GooglePayThirdPartySdkWallet {
-                                token: google_pay_sdk_data.token.map(|t| t.expose().into()),
-                            }
-                        )),
-                    })
-                },
-                hyperswitch_domain_models::payment_method_data::WalletData::ApplePayThirdPartySdk(
-                    apple_pay_sdk_data,
-                ) => {
-                    Ok(payments_grpc::PaymentMethod {
-                        payment_method: Some(PaymentMethod::ApplePayThirdPartySdk(
-                            payments_grpc::ApplePayThirdPartySdkWallet {
-                                token: apple_pay_sdk_data.token.map(|t| t.expose().into()),
-                            }
-                        )),
-                    })
-                },
-                hyperswitch_domain_models::payment_method_data::WalletData::PaypalSdk(
-                    paypal_sdk_data,
-                ) => {
-                    Ok(payments_grpc::PaymentMethod {
-                        payment_method: Some(PaymentMethod::PaypalSdk(
-                            payments_grpc::PaypalSdkWallet {
-                                token: Some(paypal_sdk_data.token.into()),
-                            }
-                        )),
-                    })
-                },
->>>>>>> 0ae85922
                 _ => Err(UnifiedConnectorServiceError::NotImplemented(format!(
                     "Unimplemented payment method subtype: {payment_method_type:?}"
                 ))
