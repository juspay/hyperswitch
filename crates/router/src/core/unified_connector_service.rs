--- conflicted
+++ resolved
@@ -8,16 +8,12 @@
 };
 #[cfg(feature = "v2")]
 use common_utils::consts::BASE64_ENGINE;
-<<<<<<< HEAD
-use common_utils::{errors::CustomResult, ext_traits::ValueExt, types::MinorUnit};
-=======
 use common_utils::{
     consts::X_FLOW_NAME,
     errors::CustomResult,
     ext_traits::ValueExt,
     request::{Method, RequestBuilder, RequestContent},
-};
->>>>>>> 59628332
+, types::MinorUnit};
 use diesel_models::types::FeatureMetadata;
 use error_stack::ResultExt;
 use external_services::{
@@ -79,7 +75,6 @@
     UnifiedConnectorServiceError,
 >;
 
-<<<<<<< HEAD
 type UnifiedConnectorServiceResultForPaymentGet = CustomResult<
     (
         Result<(PaymentsResponseData, AttemptStatus), ErrorResponse>,
@@ -90,10 +85,6 @@
     UnifiedConnectorServiceError,
 >;
 
-/// Generic version of should_call_unified_connector_service that works with any type
-/// implementing OperationSessionGetters trait
-=======
->>>>>>> 59628332
 pub async fn should_call_unified_connector_service<F: Clone, T, D>(
     state: &SessionState,
     merchant_context: &MerchantContext,
@@ -775,27 +766,6 @@
     Ok((router_data_response, status_code))
 }
 
-<<<<<<< HEAD
-pub fn handle_unified_connector_service_response_for_payment_get(
-    response: payments_grpc::PaymentServiceGetResponse,
-) -> UnifiedConnectorServiceResultForPaymentGet {
-    let status_code = transformers::convert_connector_service_status_code(response.status_code)?;
-    let amount_captured = response.captured_amount;
-    let minor_amount_captured = response.minor_captured_amount.map(MinorUnit::new);
-
-    let router_data_response =
-        Result::<(PaymentsResponseData, AttemptStatus), ErrorResponse>::foreign_try_from(response)?;
-
-    Ok((
-        router_data_response,
-        status_code,
-        amount_captured,
-        minor_amount_captured,
-    ))
-}
-
-=======
->>>>>>> 59628332
 pub fn handle_unified_connector_service_response_for_payment_register(
     response: payments_grpc::PaymentServiceRegisterResponse,
 ) -> UnifiedConnectorServiceResult {
