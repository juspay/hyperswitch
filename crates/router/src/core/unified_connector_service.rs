<<<<<<< HEAD
use common_enums::{AttemptStatus, GatewaySystem, PaymentMethodType};
=======
use api_models::admin;
use common_enums::{AttemptStatus, PaymentMethodType};
>>>>>>> d4d8236e
use common_utils::{errors::CustomResult, ext_traits::ValueExt};
use diesel_models::types::FeatureMetadata;
use error_stack::ResultExt;
use external_services::grpc_client::unified_connector_service::{
    ConnectorAuthMetadata, UnifiedConnectorServiceError,
};
use hyperswitch_connectors::utils::CardData;
#[cfg(feature = "v2")]
use hyperswitch_domain_models::merchant_connector_account::MerchantConnectorAccountTypeDetails;
use hyperswitch_domain_models::{
    merchant_context::MerchantContext,
    router_data::{ConnectorAuthType, ErrorResponse, RouterData},
    router_response_types::PaymentsResponseData,
};
use masking::{ExposeInterface, PeekInterface, Secret};
use router_env::logger;
use unified_connector_service_client::payments::{
    self as payments_grpc, payment_method::PaymentMethod, CardDetails, CardPaymentMethodType,
    PaymentServiceAuthorizeResponse,
};

use crate::{
    consts,
    core::{
<<<<<<< HEAD
        errors::{self, RouterResult},
        payments::{
            helpers::{
                is_ucs_enabled, should_execute_based_on_rollout, MerchantConnectorAccountType,
            },
            OperationSessionGetters, OperationSessionSetters,
=======
        errors::{ApiErrorResponse, RouterResult},
        payments::helpers::{
            is_ucs_enabled, should_execute_based_on_rollout, MerchantConnectorAccountType,
>>>>>>> d4d8236e
        },
        utils::get_flow_name,
    },
    routes::SessionState,
    types::transformers::ForeignTryFrom,
    utils,
};

pub mod transformers;

// Re-export webhook transformer types for easier access
pub use transformers::WebhookTransformData;

/// Generic version of should_call_unified_connector_service that works with any type
/// implementing OperationSessionGetters trait
pub async fn should_call_unified_connector_service<F: Clone, T, D>(
    state: &SessionState,
    merchant_context: &MerchantContext,
    router_data: &RouterData<F, T, PaymentsResponseData>,
    payment_data: Option<&D>,
) -> RouterResult<bool>
where
    D: OperationSessionGetters<F>,
{
    // Check basic UCS availability first
    if state.grpc_client.unified_connector_service_client.is_none() {
        router_env::logger::debug!(
            "Unified Connector Service client is not available, skipping UCS decision"
        );
        return Ok(false);
    }

    let ucs_config_key = consts::UCS_ENABLED;
    if !is_ucs_enabled(state, ucs_config_key).await {
        router_env::logger::debug!(
            "Unified Connector Service is not enabled, skipping UCS decision"
        );
        return Ok(false);
    }

    // Apply stickiness logic if payment_data is available
    if let Some(payment_data) = payment_data {
        let previous_gateway_system = extract_gateway_system_from_payment_intent(payment_data);

        match previous_gateway_system {
            Some(GatewaySystem::UnifiedConnectorService) => {
                // Payment intent previously used UCS, maintain stickiness to UCS
                router_env::logger::info!(
                    "Payment gateway system decision: UCS (sticky) - payment intent previously used UCS"
                );
                return Ok(true);
            }
            Some(GatewaySystem::Direct) => {
                // Payment intent previously used Direct, maintain stickiness to Direct (return false for UCS)
                router_env::logger::info!(
                    "Payment gateway system decision: Direct (sticky) - payment intent previously used Direct"
                );
                return Ok(false);
            }
            None => {
                // No previous gateway system set, continue with normal gateway system logic
                router_env::logger::debug!(
                    "UCS stickiness: No previous gateway system set, applying normal gateway system logic"
                );
            }
        }
    }

    // Continue with normal UCS gateway system logic
    let merchant_id = merchant_context
        .get_merchant_account()
        .get_id()
        .get_string_repr();

    let connector_name = router_data.connector.clone();
    let payment_method = router_data.payment_method.to_string();
    let flow_name = get_flow_name::<F>()?;

    let is_ucs_only_connector = state
        .conf
        .grpc_client
        .unified_connector_service
        .as_ref()
        .is_some_and(|config| config.ucs_only_connectors.contains(&connector_name));

    if is_ucs_only_connector {
        router_env::logger::info!(
            "Payment gateway system decision: UCS (forced) - merchant_id={}, connector={}, payment_method={}, flow={}",
            merchant_id, connector_name, payment_method, flow_name
        );
        return Ok(true);
    }

    let config_key = format!(
        "{}_{}_{}_{}_{}",
        consts::UCS_ROLLOUT_PERCENT_CONFIG_PREFIX,
        merchant_id,
        connector_name,
        payment_method,
        flow_name
    );

    let should_execute = should_execute_based_on_rollout(state, &config_key).await?;

    // Log gateway system decision
    if should_execute {
        router_env::logger::info!(
            "Payment gateway system decision: UCS - merchant_id={}, connector={}, payment_method={}, flow={}",
            merchant_id, connector_name, payment_method, flow_name
        );
    } else {
        router_env::logger::info!(
            "Payment gateway system decision: Direct - merchant_id={}, connector={}, payment_method={}, flow={}",
            merchant_id, connector_name, payment_method, flow_name
        );
    }

    Ok(should_execute)
}

<<<<<<< HEAD
/// Extracts the gateway system from the payment intent's feature metadata
/// Returns None if metadata is missing, corrupted, or doesn't contain gateway_system
fn extract_gateway_system_from_payment_intent<F: Clone, D>(
    payment_data: &D,
) -> Option<GatewaySystem>
where
    D: OperationSessionGetters<F>,
{
    #[cfg(feature = "v1")]
    {
        payment_data
            .get_payment_intent()
            .feature_metadata
            .as_ref()
            .and_then(|metadata| {
                // Try to parse the JSON value as FeatureMetadata
                // Log errors but don't fail the flow for corrupted metadata
                match serde_json::from_value::<FeatureMetadata>(metadata.clone()) {
                    Ok(feature_metadata) => feature_metadata.gateway_system,
                    Err(err) => {
                        router_env::logger::warn!(
                            "Failed to parse feature_metadata for gateway_system extraction: {}",
                            err
                        );
                        None
                    }
                }
            })
    }
    #[cfg(feature = "v2")]
    {
        None // V2 does not use feature metadata for gateway system tracking
    }
}

/// Updates the payment intent's feature metadata to track the gateway system being used
#[cfg(feature = "v1")]
pub fn update_gateway_system_in_feature_metadata<F: Clone, D>(
    payment_data: &mut D,
    gateway_system: GatewaySystem,
) -> RouterResult<()>
where
    D: OperationSessionGetters<F> + OperationSessionSetters<F>,
{
    let mut payment_intent = payment_data.get_payment_intent().clone();

    let existing_metadata = payment_intent.feature_metadata.as_ref();

    let mut feature_metadata = existing_metadata
        .and_then(|metadata| serde_json::from_value::<FeatureMetadata>(metadata.clone()).ok())
        .unwrap_or_default();

    feature_metadata.gateway_system = Some(gateway_system);

    let updated_metadata = serde_json::to_value(feature_metadata)
        .change_context(errors::ApiErrorResponse::InternalServerError)
        .attach_printable("Failed to serialize feature metadata")?;

    payment_intent.feature_metadata = Some(updated_metadata.clone());
    payment_data.set_payment_intent(payment_intent);

    Ok(())
=======
pub async fn should_call_unified_connector_service_for_webhooks(
    state: &SessionState,
    merchant_context: &MerchantContext,
    connector_name: &str,
) -> RouterResult<bool> {
    if state.grpc_client.unified_connector_service_client.is_none() {
        logger::debug!(
            connector = connector_name.to_string(),
            "Unified Connector Service client is not available for webhooks"
        );
        return Ok(false);
    }

    let ucs_config_key = consts::UCS_ENABLED;

    if !is_ucs_enabled(state, ucs_config_key).await {
        return Ok(false);
    }

    let merchant_id = merchant_context
        .get_merchant_account()
        .get_id()
        .get_string_repr();

    let config_key = format!(
        "{}_{}_{}_Webhooks",
        consts::UCS_ROLLOUT_PERCENT_CONFIG_PREFIX,
        merchant_id,
        connector_name
    );

    let should_execute = should_execute_based_on_rollout(state, &config_key).await?;

    Ok(should_execute)
>>>>>>> d4d8236e
}

pub fn build_unified_connector_service_payment_method(
    payment_method_data: hyperswitch_domain_models::payment_method_data::PaymentMethodData,
    payment_method_type: PaymentMethodType,
) -> CustomResult<payments_grpc::PaymentMethod, UnifiedConnectorServiceError> {
    match payment_method_data {
        hyperswitch_domain_models::payment_method_data::PaymentMethodData::Card(card) => {
            let card_exp_month = card
                .get_card_expiry_month_2_digit()
                .attach_printable("Failed to extract 2-digit expiry month from card")
                .change_context(UnifiedConnectorServiceError::InvalidDataFormat {
                    field_name: "card_exp_month",
                })?
                .peek()
                .to_string();

            let card_network = card
                .card_network
                .clone()
                .map(payments_grpc::CardNetwork::foreign_try_from)
                .transpose()?;

            let card_details = CardDetails {
                card_number: card.card_number.get_card_no(),
                card_exp_month,
                card_exp_year: card.get_expiry_year_4_digit().peek().to_string(),
                card_cvc: card.card_cvc.peek().to_string(),
                card_holder_name: card.card_holder_name.map(|name| name.expose()),
                card_issuer: card.card_issuer.clone(),
                card_network: card_network.map(|card_network| card_network.into()),
                card_type: card.card_type.clone(),
                bank_code: card.bank_code.clone(),
                nick_name: card.nick_name.map(|n| n.expose()),
                card_issuing_country_alpha2: card.card_issuing_country.clone(),
            };

            let grpc_card_type = match payment_method_type {
                PaymentMethodType::Credit => {
                    payments_grpc::card_payment_method_type::CardType::Credit(card_details)
                }
                PaymentMethodType::Debit => {
                    payments_grpc::card_payment_method_type::CardType::Debit(card_details)
                }
                _ => {
                    return Err(UnifiedConnectorServiceError::NotImplemented(format!(
                        "Unimplemented payment method subtype: {payment_method_type:?}"
                    ))
                    .into());
                }
            };

            Ok(payments_grpc::PaymentMethod {
                payment_method: Some(PaymentMethod::Card(CardPaymentMethodType {
                    card_type: Some(grpc_card_type),
                })),
            })
        }
        hyperswitch_domain_models::payment_method_data::PaymentMethodData::Upi(upi_data) => {
            let upi_type = match upi_data {
                hyperswitch_domain_models::payment_method_data::UpiData::UpiCollect(
                    upi_collect_data,
                ) => {
                    let vpa_id = upi_collect_data.vpa_id.map(|vpa| vpa.expose());
                    let upi_details = payments_grpc::UpiCollect { vpa_id };
                    PaymentMethod::UpiCollect(upi_details)
                }
                hyperswitch_domain_models::payment_method_data::UpiData::UpiIntent(_) => {
                    let upi_details = payments_grpc::UpiIntent {};
                    PaymentMethod::UpiIntent(upi_details)
                }
            };

            Ok(payments_grpc::PaymentMethod {
                payment_method: Some(upi_type),
            })
        }
        _ => Err(UnifiedConnectorServiceError::NotImplemented(format!(
            "Unimplemented payment method: {payment_method_data:?}"
        ))
        .into()),
    }
}

pub fn build_unified_connector_service_auth_metadata(
    #[cfg(feature = "v1")] merchant_connector_account: MerchantConnectorAccountType,
    #[cfg(feature = "v2")] merchant_connector_account: MerchantConnectorAccountTypeDetails,
    merchant_context: &MerchantContext,
) -> CustomResult<ConnectorAuthMetadata, UnifiedConnectorServiceError> {
    #[cfg(feature = "v1")]
    let auth_type: ConnectorAuthType = merchant_connector_account
        .get_connector_account_details()
        .parse_value("ConnectorAuthType")
        .change_context(UnifiedConnectorServiceError::FailedToObtainAuthType)
        .attach_printable("Failed while parsing value for ConnectorAuthType")?;

    #[cfg(feature = "v2")]
    let auth_type: ConnectorAuthType = merchant_connector_account
        .get_connector_account_details()
        .change_context(UnifiedConnectorServiceError::FailedToObtainAuthType)
        .attach_printable("Failed to obtain ConnectorAuthType")?;

    let connector_name = {
        #[cfg(feature = "v1")]
        {
            merchant_connector_account
                .get_connector_name()
                .ok_or(UnifiedConnectorServiceError::MissingConnectorName)
                .attach_printable("Missing connector name")?
        }

        #[cfg(feature = "v2")]
        {
            merchant_connector_account
                .get_connector_name()
                .map(|connector| connector.to_string())
                .ok_or(UnifiedConnectorServiceError::MissingConnectorName)
                .attach_printable("Missing connector name")?
        }
    };

    let merchant_id = merchant_context
        .get_merchant_account()
        .get_id()
        .get_string_repr();

    match &auth_type {
        ConnectorAuthType::SignatureKey {
            api_key,
            key1,
            api_secret,
        } => Ok(ConnectorAuthMetadata {
            connector_name,
            auth_type: consts::UCS_AUTH_SIGNATURE_KEY.to_string(),
            api_key: Some(api_key.clone()),
            key1: Some(key1.clone()),
            api_secret: Some(api_secret.clone()),
            merchant_id: Secret::new(merchant_id.to_string()),
        }),
        ConnectorAuthType::BodyKey { api_key, key1 } => Ok(ConnectorAuthMetadata {
            connector_name,
            auth_type: consts::UCS_AUTH_BODY_KEY.to_string(),
            api_key: Some(api_key.clone()),
            key1: Some(key1.clone()),
            api_secret: None,
            merchant_id: Secret::new(merchant_id.to_string()),
        }),
        ConnectorAuthType::HeaderKey { api_key } => Ok(ConnectorAuthMetadata {
            connector_name,
            auth_type: consts::UCS_AUTH_HEADER_KEY.to_string(),
            api_key: Some(api_key.clone()),
            key1: None,
            api_secret: None,
            merchant_id: Secret::new(merchant_id.to_string()),
        }),
        _ => Err(UnifiedConnectorServiceError::FailedToObtainAuthType)
            .attach_printable("Unsupported ConnectorAuthType for header injection"),
    }
}

pub fn handle_unified_connector_service_response_for_payment_authorize(
    response: PaymentServiceAuthorizeResponse,
) -> CustomResult<
    (
        AttemptStatus,
        Result<PaymentsResponseData, ErrorResponse>,
        u16,
    ),
    UnifiedConnectorServiceError,
> {
    let status = AttemptStatus::foreign_try_from(response.status())?;

    let status_code = transformers::convert_connector_service_status_code(response.status_code)?;

    let router_data_response =
        Result::<PaymentsResponseData, ErrorResponse>::foreign_try_from(response)?;

    Ok((status, router_data_response, status_code))
}

pub fn handle_unified_connector_service_response_for_payment_get(
    response: payments_grpc::PaymentServiceGetResponse,
) -> CustomResult<
    (
        AttemptStatus,
        Result<PaymentsResponseData, ErrorResponse>,
        u16,
    ),
    UnifiedConnectorServiceError,
> {
    let status = AttemptStatus::foreign_try_from(response.status())?;

    let status_code = transformers::convert_connector_service_status_code(response.status_code)?;

    let router_data_response =
        Result::<PaymentsResponseData, ErrorResponse>::foreign_try_from(response)?;

    Ok((status, router_data_response, status_code))
}

pub fn handle_unified_connector_service_response_for_payment_register(
    response: payments_grpc::PaymentServiceRegisterResponse,
) -> CustomResult<
    (
        AttemptStatus,
        Result<PaymentsResponseData, ErrorResponse>,
        u16,
    ),
    UnifiedConnectorServiceError,
> {
    let status = AttemptStatus::foreign_try_from(response.status())?;

    let status_code = transformers::convert_connector_service_status_code(response.status_code)?;

    let router_data_response =
        Result::<PaymentsResponseData, ErrorResponse>::foreign_try_from(response)?;

    Ok((status, router_data_response, status_code))
}

pub fn handle_unified_connector_service_response_for_payment_repeat(
    response: payments_grpc::PaymentServiceRepeatEverythingResponse,
) -> CustomResult<
    (
        AttemptStatus,
        Result<PaymentsResponseData, ErrorResponse>,
        u16,
    ),
    UnifiedConnectorServiceError,
> {
    let status = AttemptStatus::foreign_try_from(response.status())?;

    let status_code = transformers::convert_connector_service_status_code(response.status_code)?;

    let router_data_response =
        Result::<PaymentsResponseData, ErrorResponse>::foreign_try_from(response)?;

    Ok((status, router_data_response, status_code))
}

pub fn build_webhook_secrets_from_merchant_connector_account(
    #[cfg(feature = "v1")] merchant_connector_account: &MerchantConnectorAccountType,
    #[cfg(feature = "v2")] merchant_connector_account: &MerchantConnectorAccountTypeDetails,
) -> CustomResult<Option<payments_grpc::WebhookSecrets>, UnifiedConnectorServiceError> {
    // Extract webhook credentials from merchant connector account
    // This depends on how webhook secrets are stored in the merchant connector account

    #[cfg(feature = "v1")]
    let webhook_details = merchant_connector_account
        .get_webhook_details()
        .map_err(|_| UnifiedConnectorServiceError::FailedToObtainAuthType)?;

    #[cfg(feature = "v2")]
    let webhook_details = match merchant_connector_account {
        MerchantConnectorAccountTypeDetails::MerchantConnectorAccount(mca) => {
            mca.connector_webhook_details.as_ref()
        }
        MerchantConnectorAccountTypeDetails::MerchantConnectorDetails(_) => None,
    };

    match webhook_details {
        Some(details) => {
            // Parse the webhook details JSON to extract secrets
            let webhook_details: admin::MerchantConnectorWebhookDetails = details
                .clone()
                .parse_value("MerchantConnectorWebhookDetails")
                .change_context(UnifiedConnectorServiceError::FailedToObtainAuthType)
                .attach_printable("Failed to parse MerchantConnectorWebhookDetails")?;

            // Build gRPC WebhookSecrets from parsed details
            Ok(Some(payments_grpc::WebhookSecrets {
                secret: webhook_details.merchant_secret.expose().to_string(),
                additional_secret: webhook_details
                    .additional_secret
                    .map(|secret| secret.expose().to_string()),
            }))
        }
        None => Ok(None),
    }
}

/// High-level abstraction for calling UCS webhook transformation
/// This provides a clean interface similar to payment flow UCS calls
pub async fn call_unified_connector_service_for_webhook(
    state: &SessionState,
    merchant_context: &MerchantContext,
    connector_name: &str,
    body: &actix_web::web::Bytes,
    request_details: &hyperswitch_interfaces::webhooks::IncomingWebhookRequestDetails<'_>,
    merchant_connector_account: Option<
        &hyperswitch_domain_models::merchant_connector_account::MerchantConnectorAccount,
    >,
) -> RouterResult<(
    api_models::webhooks::IncomingWebhookEvent,
    bool,
    WebhookTransformData,
)> {
    let ucs_client = state
        .grpc_client
        .unified_connector_service_client
        .as_ref()
        .ok_or_else(|| {
            error_stack::report!(ApiErrorResponse::WebhookProcessingFailure)
                .attach_printable("UCS client is not available for webhook processing")
        })?;

    // Build webhook secrets from merchant connector account
    let webhook_secrets = merchant_connector_account.and_then(|mca| {
        #[cfg(feature = "v1")]
        let mca_type = MerchantConnectorAccountType::DbVal(Box::new(mca.clone()));
        #[cfg(feature = "v2")]
        let mca_type =
            MerchantConnectorAccountTypeDetails::MerchantConnectorAccount(Box::new(mca.clone()));

        build_webhook_secrets_from_merchant_connector_account(&mca_type)
            .map_err(|e| {
                logger::warn!(
                    build_error=?e,
                    connector_name=connector_name,
                    "Failed to build webhook secrets from merchant connector account in call_unified_connector_service_for_webhook"
                );
                e
            })
            .ok()
            .flatten()
    });

    // Build UCS transform request using new webhook transformers
    let transform_request = transformers::build_webhook_transform_request(
        body,
        request_details,
        webhook_secrets,
        merchant_context
            .get_merchant_account()
            .get_id()
            .get_string_repr(),
        connector_name,
    )?;

    // Build connector auth metadata
    let connector_auth_metadata = merchant_connector_account
        .map(|mca| {
            #[cfg(feature = "v1")]
            let mca_type = MerchantConnectorAccountType::DbVal(Box::new(mca.clone()));
            #[cfg(feature = "v2")]
            let mca_type = MerchantConnectorAccountTypeDetails::MerchantConnectorAccount(Box::new(
                mca.clone(),
            ));

            build_unified_connector_service_auth_metadata(mca_type, merchant_context)
        })
        .transpose()
        .change_context(ApiErrorResponse::InternalServerError)
        .attach_printable("Failed to build UCS auth metadata")?
        .ok_or_else(|| {
            error_stack::report!(ApiErrorResponse::InternalServerError).attach_printable(
                "Missing merchant connector account for UCS webhook transformation",
            )
        })?;

    // Build gRPC headers
    let grpc_headers = external_services::grpc_client::GrpcHeaders {
        tenant_id: state.tenant.tenant_id.get_string_repr().to_string(),
        request_id: Some(utils::generate_id(consts::ID_LENGTH, "webhook_req")),
    };

    // Make UCS call - client availability already verified
    match ucs_client
        .transform_incoming_webhook(transform_request, connector_auth_metadata, grpc_headers)
        .await
    {
        Ok(response) => {
            let transform_response = response.into_inner();
            let transform_data = transformers::transform_ucs_webhook_response(transform_response)?;

            // UCS handles everything internally - event type, source verification, decoding
            Ok((
                transform_data.event_type,
                transform_data.source_verified,
                transform_data,
            ))
        }
        Err(err) => {
            // When UCS is configured, we don't fall back to direct connector processing
            Err(ApiErrorResponse::WebhookProcessingFailure)
                .attach_printable(format!("UCS webhook processing failed: {err}"))
        }
    }
}

/// Extract webhook content from UCS response for further processing
/// This provides a helper function to extract specific data from UCS responses
pub fn extract_webhook_content_from_ucs_response(
    transform_data: &WebhookTransformData,
) -> Option<&unified_connector_service_client::payments::WebhookResponseContent> {
    transform_data.webhook_content.as_ref()
}<|MERGE_RESOLUTION|>--- conflicted
+++ resolved
@@ -1,9 +1,4 @@
-<<<<<<< HEAD
 use common_enums::{AttemptStatus, GatewaySystem, PaymentMethodType};
-=======
-use api_models::admin;
-use common_enums::{AttemptStatus, PaymentMethodType};
->>>>>>> d4d8236e
 use common_utils::{errors::CustomResult, ext_traits::ValueExt};
 use diesel_models::types::FeatureMetadata;
 use error_stack::ResultExt;
@@ -28,18 +23,12 @@
 use crate::{
     consts,
     core::{
-<<<<<<< HEAD
         errors::{self, RouterResult},
         payments::{
             helpers::{
                 is_ucs_enabled, should_execute_based_on_rollout, MerchantConnectorAccountType,
             },
             OperationSessionGetters, OperationSessionSetters,
-=======
-        errors::{ApiErrorResponse, RouterResult},
-        payments::helpers::{
-            is_ucs_enabled, should_execute_based_on_rollout, MerchantConnectorAccountType,
->>>>>>> d4d8236e
         },
         utils::get_flow_name,
     },
@@ -160,7 +149,6 @@
     Ok(should_execute)
 }
 
-<<<<<<< HEAD
 /// Extracts the gateway system from the payment intent's feature metadata
 /// Returns None if metadata is missing, corrupted, or doesn't contain gateway_system
 fn extract_gateway_system_from_payment_intent<F: Clone, D>(
@@ -223,7 +211,6 @@
     payment_data.set_payment_intent(payment_intent);
 
     Ok(())
-=======
 pub async fn should_call_unified_connector_service_for_webhooks(
     state: &SessionState,
     merchant_context: &MerchantContext,
@@ -258,7 +245,6 @@
     let should_execute = should_execute_based_on_rollout(state, &config_key).await?;
 
     Ok(should_execute)
->>>>>>> d4d8236e
 }
 
 pub fn build_unified_connector_service_payment_method(
