use std::{str::FromStr, time::Instant};

use api_models::admin;
#[cfg(feature = "v2")]
use base64::Engine;
use common_enums::{
    connector_enums::Connector, AttemptStatus, CallConnectorAction, ConnectorIntegrationType,
    ExecutionMode, ExecutionPath, GatewaySystem, PaymentMethodType, ShadowRolloutAvailability,
    UcsAvailability,
};
#[cfg(feature = "v2")]
use common_utils::consts::BASE64_ENGINE;
use common_utils::{
    consts::X_FLOW_NAME,
    errors::CustomResult,
    ext_traits::ValueExt,
    id_type,
    request::{Method, RequestBuilder, RequestContent},
};
use diesel_models::types::FeatureMetadata;
use error_stack::ResultExt;
use external_services::{
    grpc_client::{
        unified_connector_service::{ConnectorAuthMetadata, UnifiedConnectorServiceError},
        LineageIds,
    },
    http_client,
};
use hyperswitch_connectors::utils::CardData;
#[cfg(feature = "v2")]
use hyperswitch_domain_models::merchant_connector_account::{
    ExternalVaultConnectorMetadata, MerchantConnectorAccountTypeDetails,
};
use hyperswitch_domain_models::{
    platform::Platform,
    router_data::{AccessToken, ConnectorAuthType, ErrorResponse, RouterData},
    router_flow_types::refunds,
    router_request_types::RefundsData,
    router_response_types::{PaymentsResponseData, RefundsResponseData},
};
use masking::{ExposeInterface, PeekInterface, Secret};
use router_env::{instrument, logger, tracing};
use unified_connector_service_cards::CardNumber;
use unified_connector_service_client::payments::{
    self as payments_grpc, payment_method::PaymentMethod, CardDetails, ClassicReward,
    CryptoCurrency, EVoucher, PaymentServiceAuthorizeResponse,
};

#[cfg(feature = "v2")]
use crate::types::api::enums as api_enums;
use crate::{
    consts,
    core::{
        errors::{self, RouterResult},
        payments::{
            helpers::{
                self, is_ucs_enabled, should_execute_based_on_rollout,
                MerchantConnectorAccountType, ProxyOverride,
            },
            OperationSessionGetters, OperationSessionSetters,
        },
        utils::get_flow_name,
    },
    events::connector_api_logs::ConnectorEvent,
    headers::{CONTENT_TYPE, X_REQUEST_ID},
    routes::SessionState,
    types::{
        transformers::{ForeignFrom, ForeignTryFrom},
        UcsAuthorizeResponseData, UcsRepeatPaymentResponseData, UcsSetupMandateResponseData,
    },
};

pub mod transformers;

pub async fn get_access_token_from_ucs_response(
    session_state: &SessionState,
    platform: &Platform,
    connector_name: &str,
    merchant_connector_id: Option<&id_type::MerchantConnectorAccountId>,
    creds_identifier: Option<String>,
    ucs_state: Option<&unified_connector_service_client::payments::ConnectorState>,
) -> Option<AccessToken> {
    let ucs_access_token = ucs_state
        .and_then(|state| state.access_token.as_ref())
        .map(AccessToken::foreign_from)?;

    let merchant_id = platform.get_processor().get_account().get_id();

    let merchant_connector_id_or_connector_name = merchant_connector_id
        .map(|mca_id| mca_id.get_string_repr().to_string())
        .or(creds_identifier.map(|id| id.to_string()))
        .unwrap_or(connector_name.to_string());

    let key = common_utils::access_token::get_default_access_token_key(
        merchant_id,
        merchant_connector_id_or_connector_name,
    );

    if let Ok(Some(cached_token)) = session_state.store.get_access_token(key).await {
        if cached_token.token.peek() == ucs_access_token.token.peek() {
            return None;
        }
    }

    Some(ucs_access_token)
}

pub async fn set_access_token_for_ucs(
    state: &SessionState,
    platform: &Platform,
    connector_name: &str,
    access_token: AccessToken,
    merchant_connector_id: Option<&id_type::MerchantConnectorAccountId>,
    creds_identifier: Option<String>,
) -> Result<(), errors::StorageError> {
    let merchant_id = platform.get_processor().get_account().get_id();

    let merchant_connector_id_or_connector_name = merchant_connector_id
        .map(|mca_id| mca_id.get_string_repr().to_string())
        .or(creds_identifier.map(|id| id.to_string()))
        .unwrap_or(connector_name.to_string());

    let key = common_utils::access_token::get_default_access_token_key(
        merchant_id,
        &merchant_connector_id_or_connector_name,
    );

    let modified_access_token = AccessToken {
        expires: access_token
            .expires
            .saturating_sub(consts::REDUCE_ACCESS_TOKEN_EXPIRY_TIME.into()),
        ..access_token
    };

    logger::debug!(
        access_token_expiry_after_modification = modified_access_token.expires,
        merchant_id = ?merchant_id,
        connector_name = connector_name,
        merchant_connector_id_or_connector_name = merchant_connector_id_or_connector_name
    );

    if let Err(access_token_set_error) = state
        .store
        .set_access_token(key, modified_access_token)
        .await
    {
        // If we are not able to set the access token in redis, the error should just be logged and proceed with the payment
        // Payments should not fail, once the access token is successfully created
        // The next request will create new access token, if required
        logger::error!(access_token_set_error=?access_token_set_error, "Failed to store UCS access token");
    }

    Ok(())
}

// Re-export webhook transformer types for easier access
pub use transformers::{WebhookTransformData, WebhookTransformationStatus};

/// Type alias for return type used by unified connector service response handlers
type UnifiedConnectorServiceResult = CustomResult<
    (
        Result<(PaymentsResponseData, AttemptStatus), ErrorResponse>,
        u16,
    ),
    UnifiedConnectorServiceError,
>;

/// Type alias for return type used by unified connector service refund response handlers
type UnifiedConnectorServiceRefundResult =
    CustomResult<(Result<RefundsResponseData, ErrorResponse>, u16), UnifiedConnectorServiceError>;

/// Checks if a config key exists and returns its percentage if present
/// Returns (key_exists, rollout_percentage)
async fn get_rollout_config_info(state: &SessionState, config_key: &str) -> (bool, Option<f64>) {
    let db = state.store.as_ref();

    match db.find_config_by_key(config_key).await {
        Ok(rollout_config) => {
            // Key exists, try to parse percentage
            let percentage =
                match serde_json::from_str::<helpers::RolloutConfig>(&rollout_config.config) {
                    Ok(config) => Some(config.rollout_percent),
                    Err(_) => {
                        // Fallback to legacy format (simple float)
                        rollout_config.config.parse::<f64>().ok()
                    }
                };
            (true, percentage)
        }
        Err(_) => (false, None), // Key doesn't exist
    }
}

/// Checks if the Unified Connector Service (UCS) is available for use
async fn check_ucs_availability(state: &SessionState) -> UcsAvailability {
    let is_client_available = state.grpc_client.unified_connector_service_client.is_some();

    let is_enabled = is_ucs_enabled(state, consts::UCS_ENABLED).await;

    match (is_client_available, is_enabled) {
        (true, true) => {
            router_env::logger::debug!("UCS is available and enabled");
            UcsAvailability::Enabled
        }
        _ => {
            router_env::logger::debug!(
                "UCS client is {} and UCS is {} in configuration",
                if is_client_available {
                    "available"
                } else {
                    "not available"
                },
                if is_enabled { "enabled" } else { "not enabled" }
            );
            UcsAvailability::Disabled
        }
    }
}

/// Determines the connector integration type based on UCS configuration or on both
async fn determine_connector_integration_type(
    state: &SessionState,
    connector: Connector,
    config_key: &str,
) -> RouterResult<ConnectorIntegrationType> {
    match state.conf.grpc_client.unified_connector_service.as_ref() {
        Some(ucs_config) => {
            let is_ucs_only = ucs_config.ucs_only_connectors.contains(&connector);
            let rollout_result = should_execute_based_on_rollout(state, config_key).await?;

            if is_ucs_only || rollout_result.should_execute {
                router_env::logger::debug!(
                    connector = ?connector,
                    ucs_only_list = is_ucs_only,
                    rollout_enabled = rollout_result.should_execute,
                    "Using UcsConnector"
                );
                Ok(ConnectorIntegrationType::UcsConnector)
            } else {
                router_env::logger::debug!(
                    connector = ?connector,
                    "Using DirectConnector - not in ucs_only_list and rollout not enabled"
                );
                Ok(ConnectorIntegrationType::DirectConnector)
            }
        }
        None => {
            router_env::logger::debug!(
                connector = ?connector,
                "UCS config not present, using DirectConnector"
            );
            Ok(ConnectorIntegrationType::DirectConnector)
        }
    }
}

pub async fn should_call_unified_connector_service<F: Clone, T, R, D>(
    state: &SessionState,
    platform: &Platform,
    router_data: &RouterData<F, T, R>,
    payment_data: Option<&D>,
    call_connector_action: CallConnectorAction,
    shadow_ucs_call_connector_action: Option<CallConnectorAction>,
) -> RouterResult<(ExecutionPath, SessionState)>
where
    D: OperationSessionGetters<F>,
    R: Send + Sync + Clone,
{
    // Extract context information
    let merchant_id = platform
        .get_processor()
        .get_account()
        .get_id()
        .get_string_repr();

    let connector_name = &router_data.connector;
    let connector_enum = Connector::from_str(connector_name)
        .change_context(errors::ApiErrorResponse::IncorrectConnectorNameGiven)
        .attach_printable_lazy(|| format!("Failed to parse connector name: {connector_name}"))?;

    let flow_name = get_flow_name::<F>()?;

    // Check UCS availability using idiomatic helper
    let ucs_availability = check_ucs_availability(state).await;

    let (rollout_key, shadow_rollout_key) = build_rollout_keys(
        merchant_id,
        connector_name,
        &flow_name,
        router_data.payment_method,
    );

    // Determine connector integration type
    let connector_integration_type =
        determine_connector_integration_type(state, connector_enum, &rollout_key).await?;

    // Extract previous gateway from payment data
    let previous_gateway = payment_data.and_then(extract_gateway_system_from_payment_intent);

    // Check rollout key availability and shadow key presence (optimized to reduce DB calls)
    let rollout_result = should_execute_based_on_rollout(state, &rollout_key).await?;
    let (shadow_key_exists, _shadow_percentage) =
        get_rollout_config_info(state, &shadow_rollout_key).await;

    // Simplified decision logic: Shadow takes priority, then rollout, then direct
    let shadow_rollout_availability = if shadow_key_exists {
        // Block 1: Shadow key exists - check if it's enabled
        let shadow_percentage = _shadow_percentage.unwrap_or(0.0);

        if shadow_percentage != 0.0 {
            router_env::logger::debug!( shadow_key = %shadow_rollout_key, shadow_percentage = shadow_percentage, "Shadow key enabled, using shadow mode for comparison" );
            ShadowRolloutAvailability::IsAvailable
        } else {
            router_env::logger::debug!(
                shadow_key = %shadow_rollout_key,
                shadow_percentage = shadow_percentage,
                rollout_enabled = rollout_result.should_execute,
                "Shadow key exists but disabled (0.0%), falling back to rollout or direct"
            );
            // Shadow disabled, result is the same regardless of rollout status
            ShadowRolloutAvailability::NotAvailable
        }
    } else if rollout_result.should_execute {
        // Block 2: No shadow key, but rollout is enabled - use primary UCS
        router_env::logger::debug!( rollout_key = %rollout_key, "No shadow key, rollout enabled, using primary UCS mode" );
        ShadowRolloutAvailability::NotAvailable
    } else {
        // Block 3: Neither shadow nor rollout enabled - use direct
        router_env::logger::debug!( rollout_key = %rollout_key, shadow_key = %shadow_rollout_key, "Neither shadow nor rollout enabled, using Direct mode" );
        ShadowRolloutAvailability::NotAvailable
    };

    // Single decision point using pattern matching
    let (gateway_system, execution_path) = if ucs_availability == UcsAvailability::Disabled {
        match call_connector_action {
            CallConnectorAction::UCSConsumeResponse(_)
            | CallConnectorAction::UCSHandleResponse(_) => {
                Err(errors::ApiErrorResponse::InternalServerError)
                    .attach_printable("CallConnectorAction UCSHandleResponse/UCSConsumeResponse received but UCS is disabled. These actions are only valid in UCS gateway")?
            }
            CallConnectorAction::Avoid
            | CallConnectorAction::Trigger
            | CallConnectorAction::HandleResponse(_)
            | CallConnectorAction::StatusUpdate { .. } => {
                router_env::logger::debug!("UCS is disabled, using Direct gateway");
                (GatewaySystem::Direct, ExecutionPath::Direct)
            }
        }
    } else {
        match call_connector_action {
            CallConnectorAction::UCSConsumeResponse(_)
            | CallConnectorAction::UCSHandleResponse(_) => {
                router_env::logger::info!("CallConnectorAction UCSHandleResponse/UCSConsumeResponse received, using UCS gateway");
                (
                    GatewaySystem::UnifiedConnectorService,
                    ExecutionPath::UnifiedConnectorService,
                )
            }
            CallConnectorAction::HandleResponse(_) => {
                router_env::logger::info!(
                    "CallConnectorAction HandleResponse received, using Direct gateway"
                );
                if shadow_ucs_call_connector_action.is_some() {
                    (
                        GatewaySystem::Direct,
                        ExecutionPath::ShadowUnifiedConnectorService,
                    )
                } else {
                    (GatewaySystem::Direct, ExecutionPath::Direct)
                }
            }
            CallConnectorAction::Trigger
            | CallConnectorAction::Avoid
            | CallConnectorAction::StatusUpdate { .. } => {
                // UCS is enabled, call decide function
                decide_execution_path(
                    connector_integration_type,
                    previous_gateway,
                    shadow_rollout_availability,
                )?
            }
        }
    };

    router_env::logger::info!(
        "Payment gateway decision: gateway={:?}, execution_path={:?} - merchant_id={}, connector={}, flow={}",
        gateway_system,
        execution_path,
        merchant_id,
        connector_name,
        flow_name
    );

    // Handle proxy configuration for Shadow UCS flows
    let session_state = match execution_path {
        ExecutionPath::ShadowUnifiedConnectorService => {
            // For shadow UCS, use rollout_result for proxy configuration since it takes priority
            match &rollout_result.proxy_override {
                Some(proxy_override) => {
                    router_env::logger::debug!(
                        proxy_override = ?proxy_override,
                        "Creating updated session state with proxy configuration for Shadow UCS"
                    );
                    create_updated_session_state_with_proxy(state.clone(), proxy_override)
                }
                None => {
                    router_env::logger::debug!(
                        "No proxy override available for Shadow UCS, using original state"
                    );
                    state.clone()
                }
            }
        }
        _ => {
            // For Direct and UCS flows, use original state
            state.clone()
        }
    };

    Ok((execution_path, session_state))
}

/// Creates a new SessionState with proxy configuration updated from the override
fn create_updated_session_state_with_proxy(
    state: SessionState,
    proxy_override: &ProxyOverride,
) -> SessionState {
    let mut updated_state = state;

    // Create updated configuration with proxy overrides
    let mut updated_conf = (*updated_state.conf).clone();

    // Update proxy URLs with overrides, falling back to existing values
    if let Some(ref http_url) = proxy_override.http_url {
        updated_conf.proxy.http_url = Some(http_url.clone());
    }
    if let Some(ref https_url) = proxy_override.https_url {
        updated_conf.proxy.https_url = Some(https_url.clone());
    }

    updated_state.conf = std::sync::Arc::new(updated_conf);

    updated_state
}

fn decide_execution_path(
    connector_type: ConnectorIntegrationType,
    previous_gateway: Option<GatewaySystem>,
    shadow_rollout_enabled: ShadowRolloutAvailability,
) -> RouterResult<(GatewaySystem, ExecutionPath)> {
    match (connector_type, previous_gateway, shadow_rollout_enabled) {
        // Case 1: DirectConnector with no previous gateway and no shadow rollout
        // This is a fresh payment request for a direct connector - use direct gateway
        (
            ConnectorIntegrationType::DirectConnector,
            None,
            ShadowRolloutAvailability::NotAvailable,
        ) => Ok((GatewaySystem::Direct, ExecutionPath::Direct)),

        // Case 2: DirectConnector previously used Direct gateway, no shadow rollout
        // Continue using the same direct gateway for consistency
        (
            ConnectorIntegrationType::DirectConnector,
            Some(GatewaySystem::Direct),
            ShadowRolloutAvailability::NotAvailable,
        ) => Ok((GatewaySystem::Direct, ExecutionPath::Direct)),

        // Case 3: DirectConnector previously used UCS, but now switching back to Direct (no shadow)
        // Migration scenario: UCS was used before, but now we're reverting to Direct
        (
            ConnectorIntegrationType::DirectConnector,
            Some(GatewaySystem::UnifiedConnectorService),
            ShadowRolloutAvailability::NotAvailable,
        ) => Ok((GatewaySystem::Direct, ExecutionPath::Direct)),

        // Case 4: UcsConnector configuration, but previously used Direct gateway (no shadow)
        // Maintain Direct for backward compatibility - don't switch mid-transaction
        (
            ConnectorIntegrationType::UcsConnector,
            Some(GatewaySystem::Direct),
            ShadowRolloutAvailability::NotAvailable,
        ) => Ok((GatewaySystem::Direct, ExecutionPath::Direct)),

        // Case 5: DirectConnector with no previous gateway, shadow rollout enabled
        // Use Direct as primary, but also execute UCS in shadow mode for comparison
        (
            ConnectorIntegrationType::DirectConnector,
            None,
            ShadowRolloutAvailability::IsAvailable,
        ) => Ok((
            GatewaySystem::Direct,
            ExecutionPath::ShadowUnifiedConnectorService,
        )),

        // Case 6: DirectConnector previously used Direct, shadow rollout enabled
        // Continue with Direct as primary, execute UCS in shadow mode for testing
        (
            ConnectorIntegrationType::DirectConnector,
            Some(GatewaySystem::Direct),
            ShadowRolloutAvailability::IsAvailable,
        ) => Ok((
            GatewaySystem::Direct,
            ExecutionPath::ShadowUnifiedConnectorService,
        )),

        // Case 7: DirectConnector previously used UCS, shadow rollout enabled
        // Revert to Direct as primary, but keep UCS in shadow mode for comparison
        (
            ConnectorIntegrationType::DirectConnector,
            Some(GatewaySystem::UnifiedConnectorService),
            ShadowRolloutAvailability::IsAvailable,
        ) => Ok((
            GatewaySystem::Direct,
            ExecutionPath::ShadowUnifiedConnectorService,
        )),

        // Case 8: UcsConnector configuration, previously used Direct, shadow rollout enabled
        // Maintain Direct as primary for transaction consistency, shadow UCS for testing
        (
            ConnectorIntegrationType::UcsConnector,
            Some(GatewaySystem::Direct),
            ShadowRolloutAvailability::IsAvailable,
        ) => Ok((
            GatewaySystem::Direct,
            ExecutionPath::ShadowUnifiedConnectorService,
        )),

        // Case 9a: UcsConnector with no previous gateway and shadow rollout enabled
        // Fresh payment for UCS-enabled connector with shadow mode - use shadow UCS
        (ConnectorIntegrationType::UcsConnector, None, ShadowRolloutAvailability::IsAvailable) => {
            Ok((
                GatewaySystem::Direct,
                ExecutionPath::ShadowUnifiedConnectorService,
            ))
        }

        // Case 9b: UcsConnector with no previous gateway and no shadow rollout
        // Fresh payment for a UCS-enabled connector - use UCS as primary
        (ConnectorIntegrationType::UcsConnector, None, ShadowRolloutAvailability::NotAvailable) => {
            Ok((
                GatewaySystem::UnifiedConnectorService,
                ExecutionPath::UnifiedConnectorService,
            ))
        }

        // Case 10: UcsConnector previously used UCS (regardless of shadow rollout)
        // Continue using UCS for consistency in the payment flow
        (
            ConnectorIntegrationType::UcsConnector,
            Some(GatewaySystem::UnifiedConnectorService),
            _,
        ) => Ok((
            GatewaySystem::UnifiedConnectorService,
            ExecutionPath::UnifiedConnectorService,
        )),
    }
}

/// Build rollout keys based on flow type - include payment method for payments, skip for refunds
fn build_rollout_keys(
    merchant_id: &str,
    connector_name: &str,
    flow_name: &str,
    payment_method: common_enums::PaymentMethod,
) -> (String, String) {
    // Detect if this is a refund flow based on flow name
    let is_refund_flow = matches!(flow_name, "Execute" | "RSync");

    let rollout_key = if is_refund_flow {
        // Refund flows: UCS_merchant_connector_flow (e.g., UCS_merchant123_stripe_Execute)
        format!(
            "{}_{}_{}_{}",
            consts::UCS_ROLLOUT_PERCENT_CONFIG_PREFIX,
            merchant_id,
            connector_name,
            flow_name
        )
    } else {
        // Payment flows: UCS_merchant_connector_paymentmethod_flow (e.g., UCS_merchant123_stripe_card_Authorize)
        let payment_method_str = payment_method.to_string();
        format!(
            "{}_{}_{}_{}_{}",
            consts::UCS_ROLLOUT_PERCENT_CONFIG_PREFIX,
            merchant_id,
            connector_name,
            payment_method_str,
            flow_name
        )
    };

    let shadow_rollout_key = format!("{rollout_key}_shadow");
    (rollout_key, shadow_rollout_key)
}

/// Extracts the gateway system from the payment intent's feature metadata
/// Returns None if metadata is missing, corrupted, or doesn't contain gateway_system
fn extract_gateway_system_from_payment_intent<F: Clone, D>(
    payment_data: &D,
) -> Option<GatewaySystem>
where
    D: OperationSessionGetters<F>,
{
    #[cfg(feature = "v1")]
    {
        payment_data
            .get_payment_intent()
            .feature_metadata
            .as_ref()
            .and_then(|metadata| {
                // Try to parse the JSON value as FeatureMetadata
                // Log errors but don't fail the flow for corrupted metadata
                match serde_json::from_value::<FeatureMetadata>(metadata.clone()) {
                    Ok(feature_metadata) => feature_metadata.gateway_system,
                    Err(err) => {
                        router_env::logger::warn!(
                            "Failed to parse feature_metadata for gateway_system extraction: {}",
                            err
                        );
                        None
                    }
                }
            })
    }
    #[cfg(feature = "v2")]
    {
        None // V2 does not use feature metadata for gateway system tracking
    }
}

/// Updates the payment intent's feature metadata to track the gateway system being used
#[cfg(feature = "v1")]
pub fn update_gateway_system_in_feature_metadata<F: Clone, D>(
    payment_data: &mut D,
    gateway_system: GatewaySystem,
) -> RouterResult<()>
where
    D: OperationSessionGetters<F> + OperationSessionSetters<F>,
{
    let mut payment_intent = payment_data.get_payment_intent().clone();

    let existing_metadata = payment_intent.feature_metadata.as_ref();

    let mut feature_metadata = existing_metadata
        .and_then(|metadata| serde_json::from_value::<FeatureMetadata>(metadata.clone()).ok())
        .unwrap_or_default();

    feature_metadata.gateway_system = Some(gateway_system);

    let updated_metadata = serde_json::to_value(feature_metadata)
        .change_context(errors::ApiErrorResponse::InternalServerError)
        .attach_printable("Failed to serialize feature metadata")?;

    payment_intent.feature_metadata = Some(updated_metadata.clone());
    payment_data.set_payment_intent(payment_intent);

    Ok(())
}

pub async fn should_call_unified_connector_service_for_webhooks(
    state: &SessionState,
    platform: &Platform,
    connector_name: &str,
) -> RouterResult<ExecutionPath> {
    // Extract context information
    let merchant_id = platform
        .get_processor()
        .get_account()
        .get_id()
        .get_string_repr();

    let connector_enum = Connector::from_str(connector_name)
        .change_context(errors::ApiErrorResponse::IncorrectConnectorNameGiven)
        .attach_printable_lazy(|| format!("Failed to parse connector name: {}", connector_name))?;

    let flow_name = "Webhooks";

    // Check UCS availability using idiomatic helper
    let ucs_availability = check_ucs_availability(state).await;

    // Build rollout keys - webhooks don't use payment method, so use a simplified key format
    let rollout_key = format!(
        "{}_{}_{}_{}",
        consts::UCS_ROLLOUT_PERCENT_CONFIG_PREFIX,
        merchant_id,
        connector_name,
        flow_name
    );
    let shadow_rollout_key = format!("{rollout_key}_shadow");

    // Determine connector integration type
    let connector_integration_type =
        determine_connector_integration_type(state, connector_enum, &rollout_key).await?;

    // For webhooks, there is no previous gateway system to consider (webhooks are stateless)
    let previous_gateway = None;

    // Check both rollout keys to determine priority based on shadow percentage
    let rollout_result = should_execute_based_on_rollout(state, &rollout_key).await?;
    let shadow_rollout_result = should_execute_based_on_rollout(state, &shadow_rollout_key).await?;

    // Get shadow percentage to determine priority
    let (_shadow_key_exists, shadow_percentage) =
        get_rollout_config_info(state, &shadow_rollout_key).await;

    let shadow_rollout_availability =
        if shadow_rollout_result.should_execute && shadow_percentage.unwrap_or(0.0) != 0.0 {
            // Shadow is present and percentage is non-zero, use shadow
            router_env::logger::debug!(
                shadow_percentage = shadow_percentage.unwrap_or(0.0),
                "Shadow rollout is present with non-zero percentage for webhooks, using shadow"
            );
            ShadowRolloutAvailability::IsAvailable
        } else if rollout_result.should_execute {
            // Either shadow is 0.0 or not present, use rollout if available
            router_env::logger::debug!(
                shadow_percentage = shadow_percentage.unwrap_or(0.0),
                "Shadow rollout is 0.0 or not present for webhooks, using rollout"
            );
            ShadowRolloutAvailability::IsAvailable
        } else {
            ShadowRolloutAvailability::NotAvailable
        };

    // Use the same decision logic as payments, with no call_connector_action to consider
    let (gateway_system, execution_path) = if ucs_availability == UcsAvailability::Disabled {
        router_env::logger::debug!("UCS is disabled for webhooks, using Direct gateway");
        (GatewaySystem::Direct, ExecutionPath::Direct)
    } else {
        // UCS is enabled, use decide function with no previous gateway for webhooks
        decide_execution_path(
            connector_integration_type,
            previous_gateway,
            shadow_rollout_availability,
        )?
    };

    router_env::logger::info!(
        "Webhook gateway decision: gateway={:?}, execution_path={:?} - merchant_id={}, connector={}, flow={}",
        gateway_system,
        execution_path,
        merchant_id,
        connector_name,
        flow_name
    );

    Ok(execution_path)
}

pub fn build_unified_connector_service_payment_method(
    payment_method_data: hyperswitch_domain_models::payment_method_data::PaymentMethodData,
    payment_method_type: Option<PaymentMethodType>,
) -> CustomResult<payments_grpc::PaymentMethod, UnifiedConnectorServiceError> {
    match payment_method_data {
        hyperswitch_domain_models::payment_method_data::PaymentMethodData::Card(card) => {
            let card_exp_month = card
                .get_card_expiry_month_2_digit()
                .attach_printable("Failed to extract 2-digit expiry month from card")
                .change_context(UnifiedConnectorServiceError::InvalidDataFormat {
                    field_name: "card_exp_month",
                })?
                .peek()
                .to_string();

            let card_network = card
                .card_network
                .clone()
                .map(payments_grpc::CardNetwork::foreign_try_from)
                .transpose()?;

            let card_details = CardDetails {
                card_number: Some(
                    CardNumber::from_str(&card.card_number.get_card_no()).change_context(
                        UnifiedConnectorServiceError::RequestEncodingFailedWithReason(
                            "Failed to parse card number".to_string(),
                        ),
                    )?,
                ),
                card_exp_month: Some(card_exp_month.into()),
                card_exp_year: Some(card.card_exp_year.expose().into()),
                card_cvc: Some(card.card_cvc.expose().into()),
                card_holder_name: card.card_holder_name.map(|name| name.expose().into()),
                card_issuer: card.card_issuer.clone(),
                card_network: card_network.map(|card_network| card_network.into()),
                card_type: card.card_type.clone(),
                bank_code: card.bank_code.clone(),
                nick_name: card.nick_name.map(|n| n.expose()),
                card_issuing_country_alpha2: card.card_issuing_country.clone(),
            };

            Ok(payments_grpc::PaymentMethod {
                payment_method: Some(PaymentMethod::Card(card_details)),
            })
        }
        hyperswitch_domain_models::payment_method_data::PaymentMethodData::Upi(upi_data) => {
            let upi_type = match upi_data {
                hyperswitch_domain_models::payment_method_data::UpiData::UpiCollect(
                    upi_collect_data,
                ) => {
                    let upi_details = payments_grpc::UpiCollect {
                        vpa_id: upi_collect_data.vpa_id.map(|vpa| vpa.expose().into()),
                    };
                    PaymentMethod::UpiCollect(upi_details)
                }
                hyperswitch_domain_models::payment_method_data::UpiData::UpiIntent(_) => {
                    let upi_details = payments_grpc::UpiIntent { app_name: None };
                    PaymentMethod::UpiIntent(upi_details)
                }
                hyperswitch_domain_models::payment_method_data::UpiData::UpiQr(_) => {
                    let upi_details = payments_grpc::UpiQr {};
                    PaymentMethod::UpiQr(upi_details)
                }
            };

            Ok(payments_grpc::PaymentMethod {
                payment_method: Some(upi_type),
            })
        }
        hyperswitch_domain_models::payment_method_data::PaymentMethodData::BankRedirect(
            bank_redirect_data,
        ) => match bank_redirect_data {
            hyperswitch_domain_models::payment_method_data::BankRedirectData::OpenBankingUk {
                issuer,
                country,
            } => {
                let open_banking_uk = payments_grpc::OpenBankingUk {
                    issuer: issuer.map(|issuer| issuer.to_string()),
                    country: country.map(|country| country.to_string()),
                };

                Ok(payments_grpc::PaymentMethod {
                    payment_method: Some(PaymentMethod::OpenBankingUk(open_banking_uk)),
                })
            }
            _ => Err(UnifiedConnectorServiceError::NotImplemented(format!(
                "Unimplemented bank redirect type: {bank_redirect_data:?}"
            ))
            .into()),
        },
        hyperswitch_domain_models::payment_method_data::PaymentMethodData::Reward => {
            match payment_method_type {
                Some(PaymentMethodType::ClassicReward) => Ok(payments_grpc::PaymentMethod {
                    payment_method: Some(PaymentMethod::ClassicReward(ClassicReward {})),
                }),
                Some(PaymentMethodType::Evoucher) => Ok(payments_grpc::PaymentMethod {
                    payment_method: Some(PaymentMethod::EVoucher(EVoucher {})),
                }),
                None | Some(_) => Err(UnifiedConnectorServiceError::NotImplemented(format!(
                    "Unimplemented payment method subtype: {payment_method_type:?}"
                ))
                .into()),
            }
        }
        hyperswitch_domain_models::payment_method_data::PaymentMethodData::Wallet(wallet_data) => {
            match wallet_data {
                hyperswitch_domain_models::payment_method_data::WalletData::Mifinity(
                    mifinity_data,
                ) => Ok(payments_grpc::PaymentMethod {
                    payment_method: Some(PaymentMethod::Mifinity(payments_grpc::MifinityWallet {
                        date_of_birth: Some(mifinity_data.date_of_birth.peek().to_string().into()),
                        language_preference: mifinity_data.language_preference,
                    })),
                }),
                hyperswitch_domain_models::payment_method_data::WalletData::ApplePay(
                    apple_pay_wallet_data
                ) => Ok(payments_grpc::PaymentMethod {
                    payment_method: Some(PaymentMethod::ApplePay(payments_grpc::AppleWallet {
                        payment_data: Some(payments_grpc::apple_wallet::PaymentData {
                            payment_data: Some(payments_grpc::apple_wallet::payment_data::PaymentData::foreign_try_from(&apple_pay_wallet_data.payment_data)?),
                        }),
                        payment_method: Some(payments_grpc::apple_wallet::PaymentMethod {
                            display_name: apple_pay_wallet_data.payment_method.display_name,
                            network: apple_pay_wallet_data.payment_method.network,
                            r#type: apple_pay_wallet_data.payment_method.pm_type,
                        }),
                        transaction_identifier: apple_pay_wallet_data.transaction_identifier,
                    })),
                }),
                hyperswitch_domain_models::payment_method_data::WalletData::GooglePay(
                    google_pay_wallet_data,
                ) => Ok(payments_grpc::PaymentMethod {
                    payment_method: Some(PaymentMethod::GooglePay(payments_grpc::GoogleWallet {
                        r#type: google_pay_wallet_data.pm_type,
                        description: google_pay_wallet_data.description,
                        info: Some(payments_grpc::google_wallet::PaymentMethodInfo {
                            card_network: google_pay_wallet_data.info.card_network,
                            card_details: google_pay_wallet_data.info.card_details,
                            assurance_details: google_pay_wallet_data.info.assurance_details.map(|details| {
                                payments_grpc::google_wallet::payment_method_info::AssuranceDetails {
                                    card_holder_authenticated: details.card_holder_authenticated,
                                    account_verified: details.account_verified,
                                }
                            }),
                        }),
                        tokenization_data: Some(payments_grpc::google_wallet::TokenizationData {
                            tokenization_data: Some(payments_grpc::google_wallet::tokenization_data::TokenizationData::foreign_try_from(&google_pay_wallet_data.tokenization_data)?),
                        }),
                    })),
                }),
                _ => Err(UnifiedConnectorServiceError::NotImplemented(format!(
                    "Unimplemented payment method subtype: {payment_method_type:?}"
                ))
                .into()),
            }
        }
        hyperswitch_domain_models::payment_method_data::PaymentMethodData::Crypto(crypto_data) => {
            Ok(payments_grpc::PaymentMethod {
                payment_method: Some(PaymentMethod::Crypto(CryptoCurrency {
                    pay_currency: crypto_data.pay_currency.clone(),
                    network: crypto_data.network.clone(),
                })),
            })
        }
        _ => Err(UnifiedConnectorServiceError::NotImplemented(format!(
            "Unimplemented payment method: {payment_method_data:?}"
        ))
        .into()),
    }
}

pub fn build_unified_connector_service_payment_method_for_external_proxy(
    payment_method_data: hyperswitch_domain_models::payment_method_data::ExternalVaultPaymentMethodData,
    payment_method_type: Option<PaymentMethodType>,
) -> CustomResult<payments_grpc::PaymentMethod, UnifiedConnectorServiceError> {
    match payment_method_data {
        hyperswitch_domain_models::payment_method_data::ExternalVaultPaymentMethodData::Card(
            external_vault_card,
        ) => {
            let card_network = external_vault_card
                .card_network
                .clone()
                .map(payments_grpc::CardNetwork::foreign_try_from)
                .transpose()?;
            let card_details = CardDetails {
                card_number: Some(CardNumber::from_str(external_vault_card.card_number.peek()).change_context(
                    UnifiedConnectorServiceError::RequestEncodingFailedWithReason("Failed to parse card number".to_string())
                )?),
                card_exp_month: Some(external_vault_card.card_exp_month.expose().into()),
                card_exp_year: Some(external_vault_card.card_exp_year.expose().into()),
                card_cvc: Some(external_vault_card.card_cvc.expose().into()),
                card_holder_name: external_vault_card.card_holder_name.map(|name| name.expose().into()),
                card_issuer: external_vault_card.card_issuer.clone(),
                card_network: card_network.map(|card_network| card_network.into()),
                card_type: external_vault_card.card_type.clone(),
                bank_code: external_vault_card.bank_code.clone(),
                nick_name: external_vault_card.nick_name.map(|n| n.expose()),
                card_issuing_country_alpha2: external_vault_card.card_issuing_country.clone(),
            };
            Ok(payments_grpc::PaymentMethod {
                payment_method: Some(PaymentMethod::CardProxy(card_details)),
            })
        }
        hyperswitch_domain_models::payment_method_data::ExternalVaultPaymentMethodData::VaultToken(_) => {
            Err(UnifiedConnectorServiceError::NotImplemented(format!(
                        "Unimplemented payment method subtype: {payment_method_type:?}"
            ))
            .into())
        }
    }
}

/// Gets the UCS client from session state
fn get_ucs_client(
    state: &SessionState,
) -> RouterResult<
    &external_services::grpc_client::unified_connector_service::UnifiedConnectorServiceClient,
> {
    state
        .grpc_client
        .unified_connector_service_client
        .as_ref()
        .ok_or_else(|| {
            error_stack::report!(errors::ApiErrorResponse::InternalServerError)
                .attach_printable("UCS client is not available")
        })
}

pub fn build_unified_connector_service_auth_metadata(
    #[cfg(feature = "v1")] merchant_connector_account: MerchantConnectorAccountType,
    #[cfg(feature = "v2")] merchant_connector_account: MerchantConnectorAccountTypeDetails,
    platform: &Platform,
) -> CustomResult<ConnectorAuthMetadata, UnifiedConnectorServiceError> {
    #[cfg(feature = "v1")]
    let auth_type: ConnectorAuthType = merchant_connector_account
        .get_connector_account_details()
        .parse_value("ConnectorAuthType")
        .change_context(UnifiedConnectorServiceError::FailedToObtainAuthType)
        .attach_printable("Failed while parsing value for ConnectorAuthType")?;

    #[cfg(feature = "v2")]
    let auth_type: ConnectorAuthType = merchant_connector_account
        .get_connector_account_details()
        .change_context(UnifiedConnectorServiceError::FailedToObtainAuthType)
        .attach_printable("Failed to obtain ConnectorAuthType")?;

    let connector_name = {
        #[cfg(feature = "v1")]
        {
            merchant_connector_account
                .get_connector_name()
                .ok_or(UnifiedConnectorServiceError::MissingConnectorName)
                .attach_printable("Missing connector name")?
        }

        #[cfg(feature = "v2")]
        {
            merchant_connector_account
                .get_connector_name()
                .map(|connector| connector.to_string())
                .ok_or(UnifiedConnectorServiceError::MissingConnectorName)
                .attach_printable("Missing connector name")?
        }
    };

    let merchant_id = platform
        .get_processor()
        .get_account()
        .get_id()
        .get_string_repr();

    match &auth_type {
        ConnectorAuthType::SignatureKey {
            api_key,
            key1,
            api_secret,
        } => Ok(ConnectorAuthMetadata {
            connector_name,
            auth_type: consts::UCS_AUTH_SIGNATURE_KEY.to_string(),
            api_key: Some(api_key.clone()),
            key1: Some(key1.clone()),
            key2: None,
            api_secret: Some(api_secret.clone()),
            auth_key_map: None,
            merchant_id: Secret::new(merchant_id.to_string()),
        }),
        ConnectorAuthType::BodyKey { api_key, key1 } => Ok(ConnectorAuthMetadata {
            connector_name,
            auth_type: consts::UCS_AUTH_BODY_KEY.to_string(),
            api_key: Some(api_key.clone()),
            key1: Some(key1.clone()),
            key2: None,
            api_secret: None,
            auth_key_map: None,
            merchant_id: Secret::new(merchant_id.to_string()),
        }),
        ConnectorAuthType::HeaderKey { api_key } => Ok(ConnectorAuthMetadata {
            connector_name,
            auth_type: consts::UCS_AUTH_HEADER_KEY.to_string(),
            api_key: Some(api_key.clone()),
            key1: None,
            key2: None,
            api_secret: None,
            auth_key_map: None,
            merchant_id: Secret::new(merchant_id.to_string()),
        }),
        ConnectorAuthType::CurrencyAuthKey { auth_key_map } => Ok(ConnectorAuthMetadata {
            connector_name,
            auth_type: consts::UCS_AUTH_CURRENCY_AUTH_KEY.to_string(),
            api_key: None,
            key1: None,
            key2: None,
            api_secret: None,
            auth_key_map: Some(auth_key_map.clone()),
            merchant_id: Secret::new(merchant_id.to_string()),
        }),
        ConnectorAuthType::MultiAuthKey {
            api_key,
            key1,
            api_secret,
            key2,
        } => Ok(ConnectorAuthMetadata {
            connector_name,
            auth_type: consts::UCS_AUTH_MULTI_KEY.to_string(),
            api_key: Some(api_key.clone()),
            key1: Some(key1.clone()),
            key2: Some(key2.clone()),
            api_secret: Some(api_secret.clone()),
            auth_key_map: None,
            merchant_id: Secret::new(merchant_id.to_string()),
        }),
        _ => Err(UnifiedConnectorServiceError::FailedToObtainAuthType)
            .attach_printable("Unsupported ConnectorAuthType for header injection"),
    }
}

#[cfg(feature = "v2")]
pub fn build_unified_connector_service_external_vault_proxy_metadata(
    external_vault_merchant_connector_account: MerchantConnectorAccountTypeDetails,
) -> CustomResult<String, UnifiedConnectorServiceError> {
    let external_vault_metadata = external_vault_merchant_connector_account
        .get_metadata()
        .ok_or(UnifiedConnectorServiceError::ParsingFailed)
        .attach_printable("Failed to obtain ConnectorMetadata")?;

    let connector_name = external_vault_merchant_connector_account
        .get_connector_name()
        .map(|connector| connector.to_string())
        .ok_or(UnifiedConnectorServiceError::MissingConnectorName)
        .attach_printable("Missing connector name")?; // always get the connector name from this call

    let external_vault_connector = api_enums::VaultConnectors::from_str(&connector_name)
        .change_context(UnifiedConnectorServiceError::InvalidConnectorName)
        .attach_printable("Failed to parse Vault connector")?;

    let unified_service_vault_metdata = match external_vault_connector {
        api_enums::VaultConnectors::Vgs => {
            let vgs_metadata: ExternalVaultConnectorMetadata = external_vault_metadata
                .expose()
                .parse_value("ExternalVaultConnectorMetadata")
                .change_context(UnifiedConnectorServiceError::ParsingFailed)
                .attach_printable("Failed to parse Vgs connector metadata")?;

            Some(external_services::grpc_client::unified_connector_service::ExternalVaultProxyMetadata::VgsMetadata(
                external_services::grpc_client::unified_connector_service::VgsMetadata {
                    proxy_url: vgs_metadata.proxy_url,
                    certificate: vgs_metadata.certificate,
                }
            ))
        }
        api_enums::VaultConnectors::HyperswitchVault | api_enums::VaultConnectors::Tokenex => None,
    };

    match unified_service_vault_metdata {
        Some(metdata) => {
            let external_vault_metadata_bytes = serde_json::to_vec(&metdata)
                .change_context(UnifiedConnectorServiceError::ParsingFailed)
                .attach_printable("Failed to convert External vault metadata to bytes")?;

            Ok(BASE64_ENGINE.encode(&external_vault_metadata_bytes))
        }
        None => Err(UnifiedConnectorServiceError::NotImplemented(
            "External vault proxy metadata is not supported for {connector_name}".to_string(),
        )
        .into()),
    }
}

pub fn handle_unified_connector_service_response_for_payment_authorize(
    response: PaymentServiceAuthorizeResponse,
) -> CustomResult<UcsAuthorizeResponseData, UnifiedConnectorServiceError> {
    let status_code = transformers::convert_connector_service_status_code(response.status_code)?;

    let router_data_response =
        Result::<(PaymentsResponseData, AttemptStatus), ErrorResponse>::foreign_try_from(
            response.clone(),
        )?;

    let connector_customer_id =
        extract_connector_customer_id_from_ucs_state(response.state.as_ref());
    let connector_response =
        extract_connector_response_from_ucs(response.connector_response.as_ref());

    Ok(UcsAuthorizeResponseData {
        router_data_response,
        status_code,
        connector_customer_id,
        connector_response,
    })
}

<<<<<<< HEAD
pub fn handle_unified_connector_service_response_for_create_order(
    response: payments_grpc::PaymentServiceCreateOrderResponse,
) -> UnifiedConnectorServiceResult {
    let status_code = transformers::convert_connector_service_status_code(response.status_code)?;

    let router_data_response =
        Result::<(PaymentsResponseData, AttemptStatus), ErrorResponse>::foreign_try_from(response)?;

    Ok((router_data_response, status_code))
=======
pub fn handle_unified_connector_service_response_for_create_connector_customer(
    response: payments_grpc::PaymentServiceCreateConnectorCustomerResponse,
) -> CustomResult<(Result<PaymentsResponseData, ErrorResponse>, u16), UnifiedConnectorServiceError>
{
    let status_code = transformers::convert_connector_service_status_code(response.status_code)?;

    let connector_customer_result =
        Result::<PaymentsResponseData, ErrorResponse>::foreign_try_from(response)?;

    Ok((connector_customer_result, status_code))
>>>>>>> 7d78998f
}

pub fn handle_unified_connector_service_response_for_payment_post_authenticate(
    response: payments_grpc::PaymentServicePostAuthenticateResponse,
) -> UnifiedConnectorServiceResult {
    let status_code = transformers::convert_connector_service_status_code(response.status_code)?;

    let router_data_response =
        Result::<(PaymentsResponseData, AttemptStatus), ErrorResponse>::foreign_try_from(response)?;

    Ok((router_data_response, status_code))
}

pub fn handle_unified_connector_service_response_for_payment_authenticate(
    response: payments_grpc::PaymentServiceAuthenticateResponse,
) -> UnifiedConnectorServiceResult {
    let status_code = transformers::convert_connector_service_status_code(response.status_code)?;

    let router_data_response =
        Result::<(PaymentsResponseData, AttemptStatus), ErrorResponse>::foreign_try_from(response)?;

    Ok((router_data_response, status_code))
}

pub fn handle_unified_connector_service_response_for_payment_pre_authenticate(
    response: payments_grpc::PaymentServicePreAuthenticateResponse,
) -> UnifiedConnectorServiceResult {
    let status_code = transformers::convert_connector_service_status_code(response.status_code)?;

    let router_data_response =
        Result::<(PaymentsResponseData, AttemptStatus), ErrorResponse>::foreign_try_from(response)?;

    Ok((router_data_response, status_code))
}

pub fn handle_unified_connector_service_response_for_payment_capture(
    response: payments_grpc::PaymentServiceCaptureResponse,
) -> UnifiedConnectorServiceResult {
    let status_code = transformers::convert_connector_service_status_code(response.status_code)?;

    let router_data_response =
        Result::<(PaymentsResponseData, AttemptStatus), ErrorResponse>::foreign_try_from(response)?;

    Ok((router_data_response, status_code))
}

pub fn handle_unified_connector_service_response_for_payment_register(
    response: payments_grpc::PaymentServiceRegisterResponse,
) -> CustomResult<UcsSetupMandateResponseData, UnifiedConnectorServiceError> {
    let status_code = transformers::convert_connector_service_status_code(response.status_code)?;

    let router_data_response =
        Result::<(PaymentsResponseData, AttemptStatus), ErrorResponse>::foreign_try_from(
            response.clone(),
        )?;

    let connector_customer_id =
        extract_connector_customer_id_from_ucs_state(response.state.as_ref());

    Ok(UcsSetupMandateResponseData {
        router_data_response,
        status_code,
        connector_customer_id,
    })
}

pub fn handle_unified_connector_service_response_for_session_token_create(
    response: payments_grpc::PaymentServiceCreateSessionTokenResponse,
) -> UnifiedConnectorServiceResult {
    let status_code = transformers::convert_connector_service_status_code(response.status_code)?;

    let router_data_response =
        Result::<(PaymentsResponseData, AttemptStatus), ErrorResponse>::foreign_try_from(response)?;

    Ok((router_data_response, status_code))
}

pub fn handle_unified_connector_service_response_for_payment_repeat(
    response: payments_grpc::PaymentServiceRepeatEverythingResponse,
) -> CustomResult<UcsRepeatPaymentResponseData, UnifiedConnectorServiceError> {
    let status_code = transformers::convert_connector_service_status_code(response.status_code)?;

    let router_data_response =
        Result::<(PaymentsResponseData, AttemptStatus), ErrorResponse>::foreign_try_from(
            response.clone(),
        )?;

    let connector_customer_id =
        extract_connector_customer_id_from_ucs_state(response.state.as_ref());
    let connector_response =
        extract_connector_response_from_ucs(response.connector_response.as_ref());

    Ok(UcsRepeatPaymentResponseData {
        router_data_response,
        status_code,
        connector_customer_id,
        connector_response,
    })
}

/// Extracts connector_customer_id from UCS state
pub fn extract_connector_customer_id_from_ucs_state(
    ucs_state: Option<&payments_grpc::ConnectorState>,
) -> Option<String> {
    ucs_state.and_then(|state| {
        state
            .connector_customer_id
            .as_ref()
            .map(|id| id.to_string())
    })
}

/// Extracts connector_response from UCS response
pub fn extract_connector_response_from_ucs(
    connector_response: Option<&payments_grpc::ConnectorResponseData>,
) -> Option<hyperswitch_domain_models::router_data::ConnectorResponseData> {
    connector_response.and_then(|data| {
        <hyperswitch_domain_models::router_data::ConnectorResponseData as hyperswitch_interfaces::helpers::ForeignTryFrom<payments_grpc::ConnectorResponseData>>::foreign_try_from(data.clone())
            .map_err(|e| {
                logger::warn!(
                    error=?e,
                    "Failed to deserialize connector_response from UCS"
                );
                e
            })
            .ok()
    })
}

pub fn handle_unified_connector_service_response_for_refund_execute(
    response: payments_grpc::RefundResponse,
) -> UnifiedConnectorServiceRefundResult {
    let status_code = transformers::convert_connector_service_status_code(response.status_code)?;

    let router_data_response: Result<RefundsResponseData, ErrorResponse> =
        Result::<RefundsResponseData, ErrorResponse>::foreign_try_from(response)?;

    Ok((router_data_response, status_code))
}

pub fn handle_unified_connector_service_response_for_refund_sync(
    response: payments_grpc::RefundResponse,
) -> UnifiedConnectorServiceRefundResult {
    let status_code = transformers::convert_connector_service_status_code(response.status_code)?;

    let router_data_response =
        Result::<RefundsResponseData, ErrorResponse>::foreign_try_from(response)?;

    Ok((router_data_response, status_code))
}

pub fn handle_unified_connector_service_response_for_payment_cancel(
    response: payments_grpc::PaymentServiceVoidResponse,
) -> UnifiedConnectorServiceResult {
    let status_code = transformers::convert_connector_service_status_code(response.status_code)?;

    let router_data_response =
        Result::<(PaymentsResponseData, AttemptStatus), ErrorResponse>::foreign_try_from(response)?;

    Ok((router_data_response, status_code))
}

/// Handles the unified connector service response for create access token
pub fn handle_unified_connector_service_response_for_create_access_token(
    response: payments_grpc::PaymentServiceCreateAccessTokenResponse,
) -> CustomResult<(Result<AccessToken, ErrorResponse>, u16), UnifiedConnectorServiceError> {
    let status_code = transformers::convert_connector_service_status_code(response.status_code)?;

    let access_token_result = Result::<AccessToken, ErrorResponse>::foreign_try_from(response)?;

    Ok((access_token_result, status_code))
}

pub fn build_webhook_secrets_from_merchant_connector_account(
    #[cfg(feature = "v1")] merchant_connector_account: &MerchantConnectorAccountType,
    #[cfg(feature = "v2")] merchant_connector_account: &MerchantConnectorAccountTypeDetails,
) -> CustomResult<Option<payments_grpc::WebhookSecrets>, UnifiedConnectorServiceError> {
    // Extract webhook credentials from merchant connector account
    // This depends on how webhook secrets are stored in the merchant connector account

    #[cfg(feature = "v1")]
    let webhook_details = merchant_connector_account
        .get_webhook_details()
        .map_err(|_| UnifiedConnectorServiceError::FailedToObtainAuthType)?;

    #[cfg(feature = "v2")]
    let webhook_details = match merchant_connector_account {
        MerchantConnectorAccountTypeDetails::MerchantConnectorAccount(mca) => {
            mca.connector_webhook_details.as_ref()
        }
        MerchantConnectorAccountTypeDetails::MerchantConnectorDetails(_) => None,
    };

    match webhook_details {
        Some(details) => {
            // Parse the webhook details JSON to extract secrets
            let webhook_details: admin::MerchantConnectorWebhookDetails = details
                .clone()
                .parse_value("MerchantConnectorWebhookDetails")
                .change_context(UnifiedConnectorServiceError::FailedToObtainAuthType)
                .attach_printable("Failed to parse MerchantConnectorWebhookDetails")?;

            // Build gRPC WebhookSecrets from parsed details
            Ok(Some(payments_grpc::WebhookSecrets {
                secret: webhook_details.merchant_secret.expose().to_string(),
                additional_secret: webhook_details
                    .additional_secret
                    .map(|secret| secret.expose().to_string()),
            }))
        }
        None => Ok(None),
    }
}

/// High-level abstraction for calling UCS webhook transformation
/// This provides a clean interface similar to payment flow UCS calls
pub async fn call_unified_connector_service_for_webhook(
    state: &SessionState,
    platform: &Platform,
    connector_name: &str,
    body: &actix_web::web::Bytes,
    request_details: &hyperswitch_interfaces::webhooks::IncomingWebhookRequestDetails<'_>,
    merchant_connector_account: Option<
        &hyperswitch_domain_models::merchant_connector_account::MerchantConnectorAccount,
    >,
) -> RouterResult<(
    api_models::webhooks::IncomingWebhookEvent,
    bool,
    WebhookTransformData,
)> {
    let ucs_client = state
        .grpc_client
        .unified_connector_service_client
        .as_ref()
        .ok_or_else(|| {
            error_stack::report!(errors::ApiErrorResponse::WebhookProcessingFailure)
                .attach_printable("UCS client is not available for webhook processing")
        })?;

    // Build webhook secrets from merchant connector account
    let webhook_secrets = merchant_connector_account.and_then(|mca| {
        #[cfg(feature = "v1")]
        let mca_type = MerchantConnectorAccountType::DbVal(Box::new(mca.clone()));
        #[cfg(feature = "v2")]
        let mca_type =
            MerchantConnectorAccountTypeDetails::MerchantConnectorAccount(Box::new(mca.clone()));

        build_webhook_secrets_from_merchant_connector_account(&mca_type)
            .map_err(|e| {
                logger::warn!(
                    build_error=?e,
                    connector_name=connector_name,
                    "Failed to build webhook secrets from merchant connector account in call_unified_connector_service_for_webhook"
                );
                e
            })
            .ok()
            .flatten()
    });

    // Build UCS transform request using new webhook transformers
    let transform_request = transformers::build_webhook_transform_request(
        body,
        request_details,
        webhook_secrets,
        platform
            .get_processor()
            .get_account()
            .get_id()
            .get_string_repr(),
        connector_name,
    )?;

    // Build connector auth metadata
    let connector_auth_metadata = merchant_connector_account
        .map(|mca| {
            #[cfg(feature = "v1")]
            let mca_type = MerchantConnectorAccountType::DbVal(Box::new(mca.clone()));
            #[cfg(feature = "v2")]
            let mca_type = MerchantConnectorAccountTypeDetails::MerchantConnectorAccount(Box::new(
                mca.clone(),
            ));

            build_unified_connector_service_auth_metadata(mca_type, platform)
        })
        .transpose()
        .change_context(errors::ApiErrorResponse::InternalServerError)
        .attach_printable("Failed to build UCS auth metadata")?
        .ok_or_else(|| {
            error_stack::report!(errors::ApiErrorResponse::InternalServerError).attach_printable(
                "Missing merchant connector account for UCS webhook transformation",
            )
        })?;
    let profile_id = merchant_connector_account
        .as_ref()
        .map(|mca| mca.profile_id.clone())
        .unwrap_or(consts::PROFILE_ID_UNAVAILABLE.clone());
    // Build gRPC headers
    let grpc_headers = state
        .get_grpc_headers_ucs(ExecutionMode::Primary)
        .lineage_ids(LineageIds::new(
            platform.get_processor().get_account().get_id().clone(),
            profile_id,
        ))
        .external_vault_proxy_metadata(None)
        .merchant_reference_id(None)
        .build();

    // Make UCS call - client availability already verified
    match ucs_client
        .transform_incoming_webhook(transform_request, connector_auth_metadata, grpc_headers)
        .await
    {
        Ok(response) => {
            let transform_response = response.into_inner();
            let transform_data = transformers::transform_ucs_webhook_response(transform_response)?;

            // UCS handles everything internally - event type, source verification, decoding
            Ok((
                transform_data.event_type,
                transform_data.source_verified,
                transform_data,
            ))
        }
        Err(err) => {
            // When UCS is configured, we don't fall back to direct connector processing
            Err(errors::ApiErrorResponse::WebhookProcessingFailure)
                .attach_printable(format!("UCS webhook processing failed: {err}"))
        }
    }
}

/// Extract webhook content from UCS response for further processing
/// This provides a helper function to extract specific data from UCS responses
pub fn extract_webhook_content_from_ucs_response(
    transform_data: &WebhookTransformData,
) -> Option<&unified_connector_service_client::payments::WebhookResponseContent> {
    transform_data.webhook_content.as_ref()
}

/// UCS Event Logging Wrapper Function
/// This function wraps UCS calls with comprehensive event logging.
/// It logs the actual gRPC request/response data, timing, and error information.
#[instrument(skip_all, fields(connector_name, flow_type, payment_id))]
pub async fn ucs_logging_wrapper<T, F, Fut, Req, Resp, GrpcReq, GrpcResp, FlowOutput>(
    router_data: RouterData<T, Req, Resp>,
    state: &SessionState,
    grpc_request: GrpcReq,
    grpc_header_builder: external_services::grpc_client::GrpcHeadersUcsBuilderFinal,
    handler: F,
) -> RouterResult<(RouterData<T, Req, Resp>, FlowOutput)>
where
    T: std::fmt::Debug + Clone + Send + 'static,
    Req: std::fmt::Debug + Clone + Send + Sync + 'static,
    Resp: std::fmt::Debug + Clone + Send + Sync + 'static,
    GrpcReq: serde::Serialize,
    GrpcResp: serde::Serialize,
    F: FnOnce(
            RouterData<T, Req, Resp>,
            GrpcReq,
            external_services::grpc_client::GrpcHeadersUcs,
        ) -> Fut
        + Send,
    Fut: std::future::Future<Output = RouterResult<(RouterData<T, Req, Resp>, FlowOutput, GrpcResp)>>
        + Send,
{
    tracing::Span::current().record("connector_name", &router_data.connector);
    tracing::Span::current().record("flow_type", std::any::type_name::<T>());
    tracing::Span::current().record("payment_id", &router_data.payment_id);

    // Capture request data for logging
    let connector_name = router_data.connector.clone();
    let payment_id = router_data.payment_id.clone();
    let merchant_id = router_data.merchant_id.clone();
    let refund_id = router_data.refund_id.clone();
    let dispute_id = router_data.dispute_id.clone();
    let grpc_header = grpc_header_builder.build();
    // Log the actual gRPC request with masking
    let grpc_request_body = masking::masked_serialize(&grpc_request)
        .unwrap_or_else(|_| serde_json::json!({"error": "failed_to_serialize_grpc_request"}));

    // Update connector call count metrics for UCS operations
    crate::routes::metrics::CONNECTOR_CALL_COUNT.add(
        1,
        router_env::metric_attributes!(
            ("connector", connector_name.clone()),
            (
                "flow",
                std::any::type_name::<T>()
                    .split("::")
                    .last()
                    .unwrap_or_default()
            ),
        ),
    );

    // Execute UCS function and measure timing
    let start_time = Instant::now();
    let result = handler(router_data, grpc_request, grpc_header).await;
    let external_latency = start_time.elapsed().as_millis();

    // Create and emit connector event after UCS call
    let (status_code, response_body, router_result) = match result {
        Ok((updated_router_data, flow_output, grpc_response)) => {
            let status = updated_router_data
                .connector_http_status_code
                .unwrap_or(200);

            // Log the actual gRPC response with masking
            let grpc_response_body = masking::masked_serialize(&grpc_response).unwrap_or_else(
                |_| serde_json::json!({"error": "failed_to_serialize_grpc_response"}),
            );

            (
                status,
                Some(grpc_response_body),
                Ok((updated_router_data, flow_output)),
            )
        }
        Err(error) => {
            // Update error metrics for UCS calls
            crate::routes::metrics::CONNECTOR_ERROR_RESPONSE_COUNT.add(
                1,
                router_env::metric_attributes!(("connector", connector_name.clone(),)),
            );

            let error_body = serde_json::json!({
                "error": error.to_string(),
                "error_type": "ucs_call_failed"
            });
            (500, Some(error_body), Err(error))
        }
    };

    let mut connector_event = ConnectorEvent::new(
        state.tenant.tenant_id.clone(),
        connector_name,
        std::any::type_name::<T>(),
        grpc_request_body,
        "grpc://unified-connector-service".to_string(),
        Method::Post,
        payment_id,
        merchant_id,
        state.request_id.as_ref(),
        external_latency,
        refund_id,
        dispute_id,
        status_code,
    );

    // Set response body based on status code
    if let Some(body) = response_body {
        match status_code {
            400..=599 => {
                connector_event.set_error_response_body(&body);
            }
            _ => {
                connector_event.set_response_body(&body);
            }
        }
    }

    // Emit event
    state.event_handler.log_event(&connector_event);

    // Set external latency on router data
    router_result.map(|mut router_data| {
        router_data.0.external_latency =
            Some(router_data.0.external_latency.unwrap_or(0) + external_latency);
        router_data
    })
}

/// new UCS Event Logging Wrapper Function with UCS error response
/// This function wraps UCS calls with comprehensive event logging.
/// It logs the actual gRPC request/response data, timing, and error information.
#[instrument(skip_all, fields(connector_name, flow_type, payment_id))]
pub async fn ucs_logging_wrapper_new<T, F, Fut, Req, Resp, GrpcReq, GrpcResp>(
    router_data: RouterData<T, Req, Resp>,
    state: &SessionState,
    grpc_request: GrpcReq,
    grpc_header_builder: external_services::grpc_client::GrpcHeadersUcsBuilderFinal,
    handler: F,
) -> CustomResult<RouterData<T, Req, Resp>, UnifiedConnectorServiceError>
where
    T: std::fmt::Debug + Clone + Send + 'static,
    Req: std::fmt::Debug + Clone + Send + Sync + 'static,
    Resp: std::fmt::Debug + Clone + Send + Sync + 'static,
    GrpcReq: serde::Serialize,
    GrpcResp: serde::Serialize,
    F: FnOnce(
            RouterData<T, Req, Resp>,
            GrpcReq,
            external_services::grpc_client::GrpcHeadersUcs,
        ) -> Fut
        + Send,
    Fut: std::future::Future<
            Output = CustomResult<
                (RouterData<T, Req, Resp>, GrpcResp),
                UnifiedConnectorServiceError,
            >,
        > + Send,
{
    tracing::Span::current().record("connector_name", &router_data.connector);
    tracing::Span::current().record("flow_type", std::any::type_name::<T>());
    tracing::Span::current().record("payment_id", &router_data.payment_id);

    // Capture request data for logging
    let connector_name = router_data.connector.clone();
    let payment_id = router_data.payment_id.clone();
    let merchant_id = router_data.merchant_id.clone();
    let refund_id = router_data.refund_id.clone();
    let dispute_id = router_data.dispute_id.clone();
    let grpc_header = grpc_header_builder.build();
    // Log the actual gRPC request with masking
    let grpc_request_body = masking::masked_serialize(&grpc_request)
        .unwrap_or_else(|_| serde_json::json!({"error": "failed_to_serialize_grpc_request"}));

    // Update connector call count metrics for UCS operations
    crate::routes::metrics::CONNECTOR_CALL_COUNT.add(
        1,
        router_env::metric_attributes!(
            ("connector", connector_name.clone()),
            (
                "flow",
                std::any::type_name::<T>()
                    .split("::")
                    .last()
                    .unwrap_or_default()
            ),
        ),
    );

    // Execute UCS function and measure timing
    let start_time = Instant::now();
    let result = handler(router_data, grpc_request, grpc_header).await;
    let external_latency = start_time.elapsed().as_millis();

    // Create and emit connector event after UCS call
    let (status_code, response_body, router_result) = match result {
        Ok((updated_router_data, grpc_response)) => {
            let status = updated_router_data
                .connector_http_status_code
                .unwrap_or(200);

            // Log the actual gRPC response
            let grpc_response_body = serde_json::to_value(&grpc_response).unwrap_or_else(
                |_| serde_json::json!({"error": "failed_to_serialize_grpc_response"}),
            );

            (status, Some(grpc_response_body), Ok(updated_router_data))
        }
        Err(error) => {
            // Update error metrics for UCS calls
            crate::routes::metrics::CONNECTOR_ERROR_RESPONSE_COUNT.add(
                1,
                router_env::metric_attributes!(("connector", connector_name.clone(),)),
            );

            let error_body = serde_json::json!({
                "error": error.to_string(),
                "error_type": "ucs_call_failed"
            });
            (500, Some(error_body), Err(error))
        }
    };

    let mut connector_event = ConnectorEvent::new(
        state.tenant.tenant_id.clone(),
        connector_name,
        std::any::type_name::<T>(),
        grpc_request_body,
        "grpc://unified-connector-service".to_string(),
        Method::Post,
        payment_id,
        merchant_id,
        state.request_id.as_ref(),
        external_latency,
        refund_id,
        dispute_id,
        status_code,
    );

    // Set response body based on status code
    if let Some(body) = response_body {
        match status_code {
            400..=599 => {
                connector_event.set_error_response_body(&body);
            }
            _ => {
                connector_event.set_response_body(&body);
            }
        }
    }

    // Emit event
    state.event_handler.log_event(&connector_event);

    // Set external latency on router data
    router_result.map(|mut router_data| {
        router_data.external_latency =
            Some(router_data.external_latency.unwrap_or(0) + external_latency);
        router_data
    })
}

#[derive(serde::Serialize)]
pub struct ComparisonData {
    pub hyperswitch_data: Secret<serde_json::Value>,
    pub unified_connector_service_data: Secret<serde_json::Value>,
}

/// Generic function to serialize router data and send comparison to external service
/// Works for both payments and refunds
#[cfg(feature = "v1")]
pub async fn serialize_router_data_and_send_to_comparison_service<F, RouterDReq, RouterDResp>(
    state: &SessionState,
    hyperswitch_router_data: RouterData<F, RouterDReq, RouterDResp>,
    unified_connector_service_router_data: RouterData<F, RouterDReq, RouterDResp>,
) -> RouterResult<()>
where
    F: Send + Clone + Sync + 'static,
    RouterDReq: Send + Sync + Clone + 'static + serde::Serialize,
    RouterDResp: Send + Sync + Clone + 'static + serde::Serialize,
{
    logger::info!("Simulating UCS call for shadow mode comparison");

    let [hyperswitch_data, unified_connector_service_data] = [
        (hyperswitch_router_data, "hyperswitch"),
        (unified_connector_service_router_data, "ucs"),
    ]
    .map(|(data, source)| {
        serde_json::to_value(data)
            .map(Secret::new)
            .unwrap_or_else(|e| {
                Secret::new(serde_json::json!({
                    "error": e.to_string(),
                    "source": source
                }))
            })
    });

    let comparison_data = ComparisonData {
        hyperswitch_data,
        unified_connector_service_data,
    };
    let _ = send_comparison_data(state, comparison_data)
        .await
        .map_err(|e| {
            logger::debug!("Failed to send comparison data: {:?}", e);
        });
    Ok(())
}

/// Sends router data comparison to external service
pub async fn send_comparison_data(
    state: &SessionState,
    comparison_data: ComparisonData,
) -> RouterResult<()> {
    // Check if comparison service is enabled
    let comparison_config = match state.conf.comparison_service.as_ref() {
        Some(comparison_config) => comparison_config,
        None => {
            tracing::warn!(
                "Comparison service configuration missing, skipping comparison data send"
            );
            return Ok(());
        }
    };

    let mut request = RequestBuilder::new()
        .method(Method::Post)
        .url(comparison_config.url.get_string_repr())
        .header(CONTENT_TYPE, "application/json")
        .header(X_FLOW_NAME, "router-data")
        .set_body(RequestContent::Json(Box::new(comparison_data)))
        .build();
    if let Some(req_id) = &state.request_id {
        request.add_header(X_REQUEST_ID, masking::Maskable::Normal(req_id.to_string()));
    }

    let _ = http_client::send_request(&state.conf.proxy, request, comparison_config.timeout_secs)
        .await
        .map_err(|e| {
            tracing::debug!("Error sending comparison data: {:?}", e);
        });

    Ok(())
}

// ============================================================================
// REFUND UCS FUNCTIONS
// ============================================================================

/// Execute UCS refund request using PaymentService.Refund gRPC method
#[instrument(skip_all)]
pub async fn call_unified_connector_service_for_refund_execute(
    state: &SessionState,
    platform: &Platform,
    router_data: RouterData<refunds::Execute, RefundsData, RefundsResponseData>,
    execution_mode: ExecutionMode,
    #[cfg(feature = "v1")] merchant_connector_account: MerchantConnectorAccountType,
    #[cfg(feature = "v2")] merchant_connector_account: MerchantConnectorAccountTypeDetails,
) -> RouterResult<RouterData<refunds::Execute, RefundsData, RefundsResponseData>> {
    // Get UCS client
    let ucs_client = get_ucs_client(state)?;

    // Build auth metadata using standard UCS function
    let connector_auth_metadata =
        build_unified_connector_service_auth_metadata(merchant_connector_account, platform)
            .change_context(errors::ApiErrorResponse::InternalServerError)
            .attach_printable("Failed to build UCS auth metadata for refund execute")?;

    // Transform router data to UCS refund request
    let ucs_refund_request =
        payments_grpc::PaymentServiceRefundRequest::foreign_try_from(&router_data)
            .change_context(errors::ApiErrorResponse::InternalServerError)
            .attach_printable("Failed to transform router data to UCS refund request")?;

    // Build gRPC headers
    // Use merchant_id as profile_id fallback since RouterData doesn't have profile_id field
    let merchant_id = platform.get_processor().get_account().get_id().clone();
    let profile_id = id_type::ProfileId::from_str(merchant_id.get_string_repr())
        .change_context(errors::ApiErrorResponse::InternalServerError)
        .attach_printable("Failed to convert merchant_id to profile_id for UCS refund")?;
    let lineage_ids = LineageIds::new(merchant_id, profile_id);
    let grpc_header_builder = state
        .get_grpc_headers_ucs(execution_mode)
        .lineage_ids(lineage_ids)
        .external_vault_proxy_metadata(None)
        .merchant_reference_id(None);

    // Make UCS refund call with logging wrapper
    Box::pin(ucs_logging_wrapper(
        router_data,
        state,
        ucs_refund_request,
        grpc_header_builder,
        |router_data, grpc_request, grpc_headers| async move {
            // Call UCS payment_refund method
            let response = ucs_client
                .payment_refund(grpc_request, connector_auth_metadata, grpc_headers)
                .await
                .change_context(errors::ApiErrorResponse::InternalServerError)
                .attach_printable("UCS refund execution failed")?;

            let grpc_response = response.into_inner();

            // Transform UCS response back to RouterData
            let (refund_response_data, status_code) =
                handle_unified_connector_service_response_for_refund_execute(grpc_response.clone())
                    .change_context(errors::ApiErrorResponse::InternalServerError)
                    .attach_printable("Failed to transform UCS refund response")?;

            let mut updated_router_data = router_data;
            updated_router_data.response = refund_response_data;
            updated_router_data.connector_http_status_code = Some(status_code);

            Ok((updated_router_data, (), grpc_response))
        },
    ))
    .await
    .map(|(router_data, _flow_response)| router_data)
}

/// Execute UCS refund sync request using RefundService.Get gRPC method
#[instrument(skip_all)]
pub async fn call_unified_connector_service_for_refund_sync(
    state: &SessionState,
    platform: &Platform,
    router_data: RouterData<refunds::RSync, RefundsData, RefundsResponseData>,
    execution_mode: ExecutionMode,
    #[cfg(feature = "v1")] merchant_connector_account: MerchantConnectorAccountType,
    #[cfg(feature = "v2")] merchant_connector_account: MerchantConnectorAccountTypeDetails,
) -> RouterResult<RouterData<refunds::RSync, RefundsData, RefundsResponseData>> {
    // Get UCS client
    let ucs_client = get_ucs_client(state)?;

    // Build auth metadata using standard UCS function
    let connector_auth_metadata =
        build_unified_connector_service_auth_metadata(merchant_connector_account, platform)
            .change_context(errors::ApiErrorResponse::InternalServerError)
            .attach_printable("Failed to build UCS auth metadata for refund sync")?;

    // Transform router data to UCS refund sync request
    let ucs_refund_sync_request =
        payments_grpc::RefundServiceGetRequest::foreign_try_from(&router_data)
            .change_context(errors::ApiErrorResponse::InternalServerError)
            .attach_printable("Failed to transform router data to UCS refund sync request")?;

    // Build gRPC headers
    // Use merchant_id as profile_id fallback since RouterData doesn't have profile_id field
    let merchant_id = platform.get_processor().get_account().get_id().clone();
    let profile_id = id_type::ProfileId::from_str(merchant_id.get_string_repr())
        .change_context(errors::ApiErrorResponse::InternalServerError)
        .attach_printable("Failed to convert merchant_id to profile_id for UCS refund")?;
    let lineage_ids = LineageIds::new(merchant_id, profile_id);

    let grpc_header_builder = state
        .get_grpc_headers_ucs(execution_mode)
        .lineage_ids(lineage_ids)
        .external_vault_proxy_metadata(None)
        .merchant_reference_id(None);

    // Make UCS refund sync call with logging wrapper
    Box::pin(ucs_logging_wrapper(
        router_data,
        state,
        ucs_refund_sync_request,
        grpc_header_builder,
        |router_data, grpc_request, grpc_headers| async move {
            // Call UCS refund_sync method
            let response = ucs_client
                .refund_sync(grpc_request, connector_auth_metadata, grpc_headers)
                .await
                .change_context(errors::ApiErrorResponse::InternalServerError)
                .attach_printable("UCS refund sync execution failed")?;

            let grpc_response = response.into_inner();

            // Transform UCS response back to RouterData
            let (refund_response_data, status_code) =
                handle_unified_connector_service_response_for_refund_sync(grpc_response.clone())
                    .change_context(errors::ApiErrorResponse::InternalServerError)
                    .attach_printable("Failed to transform UCS refund sync response")?;

            let mut updated_router_data = router_data;
            updated_router_data.response = refund_response_data;
            updated_router_data.connector_http_status_code = Some(status_code);

            Ok((updated_router_data, (), grpc_response))
        },
    ))
    .await
    .map(|(router_data, _flow_response)| router_data)
}<|MERGE_RESOLUTION|>--- conflicted
+++ resolved
@@ -1157,17 +1157,6 @@
     })
 }
 
-<<<<<<< HEAD
-pub fn handle_unified_connector_service_response_for_create_order(
-    response: payments_grpc::PaymentServiceCreateOrderResponse,
-) -> UnifiedConnectorServiceResult {
-    let status_code = transformers::convert_connector_service_status_code(response.status_code)?;
-
-    let router_data_response =
-        Result::<(PaymentsResponseData, AttemptStatus), ErrorResponse>::foreign_try_from(response)?;
-
-    Ok((router_data_response, status_code))
-=======
 pub fn handle_unified_connector_service_response_for_create_connector_customer(
     response: payments_grpc::PaymentServiceCreateConnectorCustomerResponse,
 ) -> CustomResult<(Result<PaymentsResponseData, ErrorResponse>, u16), UnifiedConnectorServiceError>
@@ -1178,7 +1167,17 @@
         Result::<PaymentsResponseData, ErrorResponse>::foreign_try_from(response)?;
 
     Ok((connector_customer_result, status_code))
->>>>>>> 7d78998f
+}
+
+pub fn handle_unified_connector_service_response_for_create_order(
+    response: payments_grpc::PaymentServiceCreateOrderResponse,
+) -> UnifiedConnectorServiceResult {
+    let status_code = transformers::convert_connector_service_status_code(response.status_code)?;
+
+    let router_data_response =
+        Result::<(PaymentsResponseData, AttemptStatus), ErrorResponse>::foreign_try_from(response)?;
+
+    Ok((router_data_response, status_code))
 }
 
 pub fn handle_unified_connector_service_response_for_payment_post_authenticate(
