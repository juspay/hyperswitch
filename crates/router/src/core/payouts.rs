--- conflicted
+++ resolved
@@ -6,13 +6,9 @@
 pub mod validator;
 use std::vec::IntoIter;
 
-<<<<<<< HEAD
 #[cfg(feature = "olap")]
 use api_models::payments as payment_enums;
-use api_models::{self, admin, enums as api_enums, payouts::PayoutLinkResponse};
-=======
 use api_models::{self, enums as api_enums, payouts::PayoutLinkResponse};
->>>>>>> 72b61310
 #[cfg(feature = "payout_retry")]
 use common_enums::PayoutRetryType;
 use common_utils::{
@@ -796,55 +792,6 @@
             )
             .await
         {
-<<<<<<< HEAD
-            Ok(payout_attempt) => {
-                match db
-                    .find_customer_by_customer_id_merchant_id(
-                        &(&state).into(),
-                        &payouts.customer_id,
-                        merchant_id,
-                        &key_store,
-                        merchant_account.storage_scheme,
-                    )
-                    .await
-                {
-                    Ok(customer) => {
-                        match payment_helpers::create_or_find_address_for_payment_by_request(
-                            &state,
-                            None,
-                            Some(&payouts.address_id.to_owned()),
-                            merchant_id,
-                            Some(&payouts.customer_id.to_owned()),
-                            &key_store,
-                            &payouts.payout_id,
-                            merchant_account.storage_scheme,
-                        )
-                        .await
-                        {
-                            Ok(billing_address) => Some(Ok((
-                                payouts,
-                                payout_attempt,
-                                customer,
-                                billing_address.map(payment_enums::Address::foreign_from),
-                            ))),
-                            Err(error) => Some(Err(error.change_context(
-                                StorageError::ValueNotFound(format!(
-                                    "billing_address missing for address_id : {:?}",
-                                    payouts.address_id
-                                )),
-                            ))),
-                        }
-                    }
-                    Err(error) => {
-                        if matches!(
-                            error.current_context(),
-                            storage_impl::errors::StorageError::ValueNotFound(_)
-                        ) {
-                            logger::warn!(
-                                ?error,
-                                "customer missing for customer_id : {:?}",
-                                payouts.customer_id,
-=======
             Ok(ref payout_attempt) => match payout.customer_id.clone() {
                 Some(ref customer_id) => {
                     #[cfg(all(any(feature = "v1", feature = "v2"), not(feature = "customer_v2")))]
@@ -858,12 +805,37 @@
                         )
                         .await
                     {
-                        Ok(customer) => Ok((payout, payout_attempt.to_owned(), Some(customer))),
+                        Ok(customer) => {
+                            match payment_helpers::create_or_find_address_for_payment_by_request(
+                                &state,
+                                None,
+                                Some(&payouts.address_id.to_owned()),
+                                merchant_id,
+                                Some(&payouts.customer_id.to_owned()),
+                                &key_store,
+                                &payouts.payout_id,
+                                merchant_account.storage_scheme,
+                            )
+                            .await
+                            {
+                                Ok(billing_address) => Some(Ok((
+                                    payouts,
+                                    payout_attempt.to_owned(),
+                                    Some(customer),
+                                    billing_address.map(payment_enums::Address::foreign_from),
+                                ))),
+                                Err(error) => Some(Err(error.change_context(
+                                    StorageError::ValueNotFound(format!(
+                                        "billing_address missing for address_id : {:?}",
+                                        payouts.address_id
+                                    )),
+                                ))),
+                            }
+                        },
                         Err(err) => {
                             let err_msg = format!(
                                 "failed while fetching customer for customer_id - {:?}",
                                 customer_id
->>>>>>> 72b61310
                             );
                             logger::warn!(?err, err_msg);
                             if err.current_context().is_db_not_found() {
@@ -891,32 +863,11 @@
         }
     });
 
-<<<<<<< HEAD
     let pi_pa_tuple_vec: Result<PayoutActionData, _> = join_all(collected_futures)
         .await
         .into_iter()
         .flatten()
         .collect::<Result<PayoutActionData, _>>();
-=======
-    let pi_pa_tuple_vec: Result<
-        Vec<(
-            storage::Payouts,
-            storage::PayoutAttempt,
-            Option<domain::Customer>,
-        )>,
-        _,
-    > = join_all(collected_futures)
-        .await
-        .into_iter()
-        .collect::<Result<
-            Vec<(
-                storage::Payouts,
-                storage::PayoutAttempt,
-                Option<domain::Customer>,
-            )>,
-            _,
-        >>();
->>>>>>> 72b61310
 
     let data: Vec<api::PayoutCreateResponse> = pi_pa_tuple_vec
         .change_context(errors::ApiErrorResponse::InternalServerError)?
@@ -948,12 +899,8 @@
     let list: Vec<(
         storage::Payouts,
         storage::PayoutAttempt,
-<<<<<<< HEAD
-        diesel_models::Customer,
+        Option<diesel_models::Customer>,
         Option<diesel_models::Address>,
-=======
-        Option<diesel_models::Customer>,
->>>>>>> 72b61310
     )> = db
         .filter_payouts_and_attempts(
             merchant_account.get_id(),
@@ -962,65 +909,11 @@
         )
         .await
         .to_not_found_response(errors::ApiErrorResponse::PayoutNotFound)?;
-<<<<<<< HEAD
-
-    let data: Vec<api::PayoutCreateResponse> =
-        join_all(list.into_iter().map(|(p, pa, c, b)| async {
-            match domain::Customer::convert_back(
-                &(&state).into(),
-                c,
-                &key_store.key,
-                key_store.merchant_id.clone().into(),
-            )
-            .await
-            {
-                Ok(domain_cust) => match b {
-                    Some(addr) => match domain::Address::convert_back(
-                        &(&state).into(),
-                        addr,
-                        &key_store.key,
-                        key_store.merchant_id.clone().into(),
-                    )
-                    .await
-                    {
-                        Ok(domain_address) => Some((
-                            p,
-                            pa,
-                            domain_cust,
-                            Some(payment_enums::Address::foreign_from(domain_address)),
-                        )),
-                        Err(err) => {
-                            logger::warn!(
-                                ?err,
-                                "failed to convert address for id: {:?}",
-                                p.address_id
-                            );
-                            None
-                        }
-                    },
-                    None => Some((p, pa, domain_cust, None)),
-                },
-                Err(err) => {
-                    logger::warn!(
-                        ?err,
-                        "failed to convert customer for id: {:?}",
-                        p.customer_id
-                    );
-                    None
-                }
-            }
-        }))
-        .await
-        .into_iter()
-        .flatten()
-        .map(ForeignFrom::foreign_from)
-        .collect();
-=======
     let list = core_utils::filter_objects_based_on_profile_id_list(profile_id_list, list);
-    let data: Vec<api::PayoutCreateResponse> = join_all(list.into_iter().map(|(p, pa, c)| async {
-        let domain_cust = c
+    let data: Vec<api::PayoutCreateResponse> = join_all(list.into_iter().map(|(p, pa, c, b)| async {
+        c
             .async_and_then(|cust| async {
-                domain::Customer::convert_back(
+                match domain::Customer::convert_back(
                     &(&state).into(),
                     cust,
                     &key_store.key,
@@ -1031,17 +924,45 @@
                     let msg = format!("failed to convert customer for id: {:?}", p.customer_id);
                     logger::warn!(?err, msg);
                 })
-                .ok()
+                {
+                    Ok(domain_cust) => match b {
+                        Some(addr) => {
+                            let payment_addr: Option<payment_enums::Address> = domain::Address::convert_back(
+                                &(&state).into(),
+                                addr,
+                                &key_store.key,
+                                key_store.merchant_id.clone().into(),
+                            )
+                            .await
+                            .map(ForeignFrom::foreign_from)
+                            .map_err(|err| {
+                                let msg = format!("failed to convert address for id: {:?}", p.address_id);
+                                logger::warn!(?err, msg);
+                            })
+                            .ok();
+
+                            Some((p,pa,Some(domain_cust), payment_addr))
+                        },
+                        None => Some((p, pa, Some(domain_cust), None))
+                        
+                    },
+                    Err(err) => {
+                        logger::warn!(
+                            ?err,
+                            "failed to convert customer for id: {:?}",
+                            p.customer_id
+                        );
+                        None
+                    }
+                }
             })
-            .await;
-        Some((p, pa, domain_cust))
+            .await
     }))
     .await
     .into_iter()
     .flatten()
     .map(ForeignFrom::foreign_from)
     .collect();
->>>>>>> 72b61310
 
     let active_payout_ids = db
         .filter_active_payout_ids_by_constraints(merchant_account.get_id(), &constraints)
