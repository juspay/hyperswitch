--- conflicted
+++ resolved
@@ -1196,11 +1196,7 @@
                             not(feature = "customer_v2")
                         ))]
                         {
-<<<<<<< HEAD
-                            let customer_id = customer.get_customer_id().to_owned();
-=======
                             let customer_id = customer.customer_id.to_owned();
->>>>>>> a6cb6c6e
                             payout_data.customer_details = Some(
                                 db.update_customer_by_customer_id_merchant_id(
                                     &state.into(),
@@ -1221,19 +1217,11 @@
                         {
                             let global_id = "temp_id".to_string();
                             payout_data.customer_details = Some(
-<<<<<<< HEAD
-                                db.update_customer_by_id(
-                                    &state.into(),
-                                    global_id,
-                                    customer,
-                                    &merchant_account.get_id(),
-=======
                                 db.update_customer_by_global_id(
                                     &state.into(),
                                     global_id,
                                     customer,
                                     merchant_account.get_id(),
->>>>>>> a6cb6c6e
                                     updated_customer,
                                     key_store,
                                     merchant_account.storage_scheme,
@@ -2257,34 +2245,7 @@
 ) -> RouterResult<PayoutData> {
     let db = &*state.store;
     let merchant_id = merchant_account.get_id();
-<<<<<<< HEAD
-
-    // Get or create customer
-    let customer_details = payments::CustomerDetails {
-        customer_id: req.customer_id.to_owned(),
-        name: req.name.to_owned(),
-        email: req.email.to_owned(),
-        phone: req.phone.to_owned(),
-        phone_country_code: req.phone_country_code.to_owned(),
-    };
-    let customer = helpers::get_or_create_customer_details(
-        state,
-        &customer_details,
-        merchant_account,
-        key_store,
-    )
-    .await?;
-    let customer_id = customer
-        .to_owned()
-        .ok_or_else(|| {
-            report!(errors::ApiErrorResponse::MissingRequiredField {
-                field_name: "customer_id",
-            })
-        })?
-        .get_customer_id();
-=======
     let customer_id = customer.map(|cust| cust.customer_id.clone());
->>>>>>> a6cb6c6e
 
     // Validate whether profile_id passed in request is valid and is linked to the merchant
     let business_profile =
@@ -2519,44 +2480,8 @@
             })
         })
         .await
-<<<<<<< HEAD
-        .map_or(None, |c| c);
-
-    // let customer_details = match () {
-    //     #[cfg(all(any(feature = "v1", feature = "v2"), not(feature = "customer_v2")))] () => {
-    //         db.find_customer_optional_by_customer_id_merchant_id(
-    //             &state.into(),
-    //             &payouts.customer_id.to_owned(),
-    //             merchant_id,
-    //             key_store,
-    //             merchant_account.storage_scheme,
-    //         )
-    //         .await
-    //         .map_or(None, |c| Some(c))
-    //     },
-
-    //     #[cfg(all(feature = "v2", feature = "customer_v2"))] () => {
-    //         let global_id = "temp_id".to_string();
-    //         let db_customer_details = db
-    //             .find_customer_by_id(
-    //                 &state.into(),
-    //                 &global_id,
-    //                 merchant_id,
-    //                 key_store,
-    //                 merchant_account.storage_scheme,
-    //             )
-    //             .await;
-    //         match db_customer_details {
-    //             Ok(cust) => Some(cust),
-    //             _ => None,
-    //         }
-    //     },
-    // };
-
-=======
         .transpose()?
         .and_then(|c| c);
->>>>>>> a6cb6c6e
     let profile_id = payout_attempt.profile_id.clone();
 
     // Validate whether profile_id passed in request is valid and is linked to the merchant
@@ -2569,13 +2494,8 @@
                 Some(payout_token) => {
                     let customer_id = customer_details
                         .as_ref()
-<<<<<<< HEAD
-                        .map(|cust_d| cust_d.get_customer_id().to_owned())
-                        .get_required_value("customer")?;
-=======
                         .map(|cd| cd.customer_id.to_owned())
                         .get_required_value("customer_id when payout_token is sent")?;
->>>>>>> a6cb6c6e
                     helpers::make_payout_method_data(
                         state,
                         None,
