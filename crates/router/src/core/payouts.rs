--- conflicted
+++ resolved
@@ -1248,11 +1248,7 @@
         Err(err) => {
             let status = storage_enums::PayoutStatus::Failed;
             let updated_payout_attempt = storage::PayoutAttemptUpdate::StatusUpdate {
-<<<<<<< HEAD
-                connector_payout_id: None,
-=======
                 connector_payout_id: payout_data.payout_attempt.connector_payout_id.clone(),
->>>>>>> a3183a0c
                 status,
                 error_code: Some(err.code),
                 error_message: Some(err.message),
@@ -1302,11 +1298,7 @@
             let db = &*state.store;
             let payout_attempt = &payout_data.payout_attempt;
             let updated_payout_attempt = storage::PayoutAttemptUpdate::StatusUpdate {
-<<<<<<< HEAD
-                connector_payout_id: None,
-=======
                 connector_payout_id: payout_data.payout_attempt.connector_payout_id.clone(),
->>>>>>> a3183a0c
                 status: storage::enums::PayoutStatus::RequiresFulfillment,
                 error_code: None,
                 error_message: None,
@@ -1448,11 +1440,7 @@
         Err(err) => {
             let status = storage_enums::PayoutStatus::Failed;
             let updated_payout_attempt = storage::PayoutAttemptUpdate::StatusUpdate {
-<<<<<<< HEAD
-                connector_payout_id: None,
-=======
                 connector_payout_id: payout_data.payout_attempt.connector_payout_id.clone(),
->>>>>>> a3183a0c
                 status,
                 error_code: Some(err.code),
                 error_message: Some(err.message),
@@ -1575,11 +1563,7 @@
         }
         Err(err) => {
             let updated_payout_attempt = storage::PayoutAttemptUpdate::StatusUpdate {
-<<<<<<< HEAD
-                connector_payout_id: None,
-=======
                 connector_payout_id: payout_data.payout_attempt.connector_payout_id.clone(),
->>>>>>> a3183a0c
                 status: storage_enums::PayoutStatus::Failed,
                 error_code: Some(err.code),
                 error_message: Some(err.message),
@@ -1675,11 +1659,7 @@
         Err(err) => {
             let status = storage_enums::PayoutStatus::Failed;
             let updated_payout_attempt = storage::PayoutAttemptUpdate::StatusUpdate {
-<<<<<<< HEAD
-                connector_payout_id: None,
-=======
                 connector_payout_id: payout_data.payout_attempt.connector_payout_id.clone(),
->>>>>>> a3183a0c
                 status,
                 error_code: Some(err.code),
                 error_message: Some(err.message),
@@ -1819,11 +1799,7 @@
         Err(err) => {
             let status = storage_enums::PayoutStatus::Failed;
             let updated_payout_attempt = storage::PayoutAttemptUpdate::StatusUpdate {
-<<<<<<< HEAD
-                connector_payout_id: None,
-=======
                 connector_payout_id: payout_data.payout_attempt.connector_payout_id.clone(),
->>>>>>> a3183a0c
                 status,
                 error_code: Some(err.code),
                 error_message: Some(err.message),
