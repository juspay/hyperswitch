--- conflicted
+++ resolved
@@ -376,12 +376,8 @@
         entity_type: req.entity_type.unwrap_or(payouts.entity_type),
         metadata: req.metadata.clone().or(payouts.metadata.clone()),
         status: Some(status),
-<<<<<<< HEAD
-        profile_id: Some(payout_attempt.profile_id),
+        profile_id: Some(payout_attempt.profile_id.clone()),
         confirm: req.confirm,
-=======
-        profile_id: Some(payout_attempt.profile_id.clone()),
->>>>>>> ce1e165c
     };
 
     let db = &*state.store;
@@ -1110,6 +1106,7 @@
                         .update_payout_attempt(
                             &payout_data.payout_attempt,
                             updated_payout_attempt,
+                            &payout_data.payouts,
                             merchant_account.storage_scheme,
                         )
                         .await
@@ -1119,6 +1116,7 @@
                         .update_payout(
                             &payout_data.payouts,
                             storage::PayoutsUpdate::StatusUpdate { status },
+                            &payout_data.payout_attempt,
                             merchant_account.storage_scheme,
                         )
                         .await
@@ -1426,6 +1424,7 @@
                 .update_payout_attempt(
                     payout_attempt,
                     updated_payout_attempt,
+                    &payout_data.payouts,
                     merchant_account.storage_scheme,
                 )
                 .await
@@ -1444,6 +1443,7 @@
                 .update_payout_attempt(
                     &payout_data.payout_attempt,
                     updated_payout_attempt,
+                    &payout_data.payouts,
                     merchant_account.storage_scheme,
                 )
                 .await
