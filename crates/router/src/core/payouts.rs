--- conflicted
+++ resolved
@@ -1205,15 +1205,11 @@
             let status = payout_response_data
                 .status
                 .unwrap_or(payout_attempt.status.to_owned());
-<<<<<<< HEAD
+            payout_data.payouts.status = status;
             if payout_data.payouts.recurring
                 && payout_data.payouts.payout_method_id.is_none()
                 && !helpers::is_payout_err_state(status)
             {
-=======
-            payout_data.payouts.status = status;
-            if payout_data.payouts.recurring && payout_data.payouts.payout_method_id.is_none() {
->>>>>>> 9144d469
                 helpers::save_payout_data_to_locker(
                     state,
                     payout_data,
@@ -1226,11 +1222,7 @@
                 )
                 .await?;
             }
-<<<<<<< HEAD
-            let updated_payouts = storage::payout_attempt::PayoutAttemptUpdate::StatusUpdate {
-=======
             let updated_payout_attempt = storage::PayoutAttemptUpdate::StatusUpdate {
->>>>>>> 9144d469
                 connector_payout_id: payout_attempt.connector_payout_id.to_owned(),
                 status,
                 error_code: None,
