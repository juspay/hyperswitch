pub mod access_token;
pub mod helpers;
#[cfg(feature = "payout_retry")]
pub mod retry;
pub mod transformers;
pub mod validator;
use std::{collections::HashSet, vec::IntoIter};

use api_models::{self, enums as api_enums, payouts::PayoutLinkResponse};
#[cfg(feature = "payout_retry")]
use common_enums::PayoutRetryType;
use common_utils::{
    consts,
    crypto::Encryptable,
    ext_traits::{AsyncExt, ValueExt},
    id_type::CustomerId,
    link_utils::{GenericLinkStatus, GenericLinkUiConfig, PayoutLinkData, PayoutLinkStatus},
    pii,
    types::MinorUnit,
};
use diesel_models::{
    enums as storage_enums,
    generic_link::{GenericLinkNew, PayoutLink},
};
use error_stack::{report, ResultExt};
#[cfg(feature = "olap")]
use futures::future::join_all;
use masking::{PeekInterface, Secret};
#[cfg(feature = "payout_retry")]
use retry::GsmValidation;
use router_env::{instrument, logger, tracing, Env};
use scheduler::utils as pt_utils;
use serde_json;
use time::Duration;

#[cfg(feature = "olap")]
use crate::types::domain::behaviour::Conversion;
use crate::{
    core::{
        errors::{
            self, ConnectorErrorExt, CustomResult, RouterResponse, RouterResult, StorageErrorExt,
        },
        payments::{self, customers, helpers as payment_helpers},
        utils as core_utils,
    },
    db::StorageInterface,
    routes::SessionState,
    services,
    types::{
        self,
        api::{self, payments as payment_api_types, payouts},
        domain,
        storage::{self, PaymentRoutingInfo},
        transformers::ForeignFrom,
    },
    utils::{self, OptionExt},
};

// ********************************************** TYPES **********************************************
#[derive(Clone)]
pub struct PayoutData {
    pub billing_address: Option<domain::Address>,
    pub business_profile: domain::BusinessProfile,
    pub customer_details: Option<domain::Customer>,
    pub merchant_connector_account: Option<payment_helpers::MerchantConnectorAccountType>,
    pub payouts: storage::Payouts,
    pub payout_attempt: storage::PayoutAttempt,
    pub payout_method_data: Option<payouts::PayoutMethodData>,
    pub profile_id: common_utils::id_type::ProfileId,
    pub should_terminate: bool,
    pub payout_link: Option<PayoutLink>,
}

// ********************************************** CORE FLOWS **********************************************
pub fn get_next_connector(
    connectors: &mut IntoIter<api::ConnectorData>,
) -> RouterResult<api::ConnectorData> {
    connectors
        .next()
        .ok_or(errors::ApiErrorResponse::InternalServerError)
        .attach_printable("Connector not found in connectors iterator")
}

#[cfg(feature = "payouts")]
pub async fn get_connector_choice(
    state: &SessionState,
    merchant_account: &domain::MerchantAccount,
    key_store: &domain::MerchantKeyStore,
    connector: Option<String>,
    routing_algorithm: Option<serde_json::Value>,
    payout_data: &mut PayoutData,
    eligible_connectors: Option<Vec<api_enums::PayoutConnectors>>,
) -> RouterResult<api::ConnectorCallType> {
    let eligible_routable_connectors = eligible_connectors.map(|connectors| {
        connectors
            .into_iter()
            .map(api::enums::RoutableConnectors::from)
            .collect()
    });
    let connector_choice = helpers::get_default_payout_connector(state, routing_algorithm).await?;
    match connector_choice {
        api::ConnectorChoice::SessionMultiple(_) => {
            Err(errors::ApiErrorResponse::InternalServerError)
                .attach_printable("Invalid connector choice - SessionMultiple")?
        }

        api::ConnectorChoice::StraightThrough(straight_through) => {
            let request_straight_through: api::routing::StraightThroughAlgorithm = straight_through
                .clone()
                .parse_value("StraightThroughAlgorithm")
                .change_context(errors::ApiErrorResponse::InternalServerError)
                .attach_printable("Invalid straight through routing rules format")?;
            payout_data.payout_attempt.routing_info = Some(straight_through);
            let mut routing_data = storage::RoutingData {
                routed_through: connector,
                merchant_connector_id: None,
                algorithm: Some(request_straight_through.clone()),
                routing_info: PaymentRoutingInfo {
                    algorithm: None,
                    pre_routing_results: None,
                },
            };
            helpers::decide_payout_connector(
                state,
                merchant_account,
                key_store,
                Some(request_straight_through),
                &mut routing_data,
                payout_data,
                eligible_routable_connectors,
            )
            .await
        }

        api::ConnectorChoice::Decide => {
            let mut routing_data = storage::RoutingData {
                routed_through: connector,
                merchant_connector_id: None,
                algorithm: None,
                routing_info: PaymentRoutingInfo {
                    algorithm: None,
                    pre_routing_results: None,
                },
            };
            helpers::decide_payout_connector(
                state,
                merchant_account,
                key_store,
                None,
                &mut routing_data,
                payout_data,
                eligible_routable_connectors,
            )
            .await
        }
    }
}

#[instrument(skip_all)]
pub async fn make_connector_decision(
    state: &SessionState,
    merchant_account: &domain::MerchantAccount,
    key_store: &domain::MerchantKeyStore,
    connector_call_type: api::ConnectorCallType,
    payout_data: &mut PayoutData,
) -> RouterResult<()> {
    match connector_call_type {
        api::ConnectorCallType::PreDetermined(connector_data) => {
            Box::pin(call_connector_payout(
                state,
                merchant_account,
                key_store,
                &connector_data,
                payout_data,
            ))
            .await?;

            #[cfg(feature = "payout_retry")]
            {
                let config_bool = retry::config_should_call_gsm_payout(
                    &*state.store,
                    merchant_account.get_id(),
                    PayoutRetryType::SingleConnector,
                )
                .await;

                if config_bool && payout_data.should_call_gsm() {
                    Box::pin(retry::do_gsm_single_connector_actions(
                        state,
                        connector_data,
                        payout_data,
                        merchant_account,
                        key_store,
                    ))
                    .await?;
                }
            }

            Ok(())
        }
        api::ConnectorCallType::Retryable(connectors) => {
            let mut connectors = connectors.into_iter();

            let connector_data = get_next_connector(&mut connectors)?;

            Box::pin(call_connector_payout(
                state,
                merchant_account,
                key_store,
                &connector_data,
                payout_data,
            ))
            .await?;

            #[cfg(feature = "payout_retry")]
            {
                let config_multiple_connector_bool = retry::config_should_call_gsm_payout(
                    &*state.store,
                    merchant_account.get_id(),
                    PayoutRetryType::MultiConnector,
                )
                .await;

                if config_multiple_connector_bool && payout_data.should_call_gsm() {
                    Box::pin(retry::do_gsm_multiple_connector_actions(
                        state,
                        connectors,
                        connector_data.clone(),
                        payout_data,
                        merchant_account,
                        key_store,
                    ))
                    .await?;
                }

                let config_single_connector_bool = retry::config_should_call_gsm_payout(
                    &*state.store,
                    merchant_account.get_id(),
                    PayoutRetryType::SingleConnector,
                )
                .await;

                if config_single_connector_bool && payout_data.should_call_gsm() {
                    Box::pin(retry::do_gsm_single_connector_actions(
                        state,
                        connector_data,
                        payout_data,
                        merchant_account,
                        key_store,
                    ))
                    .await?;
                }
            }

            Ok(())
        }
        _ => Err(errors::ApiErrorResponse::InternalServerError).attach_printable({
            "only PreDetermined and Retryable ConnectorCallTypes are supported".to_string()
        })?,
    }
}

#[instrument(skip_all)]
pub async fn payouts_core(
    state: &SessionState,
    merchant_account: &domain::MerchantAccount,
    key_store: &domain::MerchantKeyStore,
    payout_data: &mut PayoutData,
    routing_algorithm: Option<serde_json::Value>,
    eligible_connectors: Option<Vec<api_enums::PayoutConnectors>>,
) -> RouterResult<()> {
    let payout_attempt = &payout_data.payout_attempt;

    // Form connector data
    let connector_call_type = get_connector_choice(
        state,
        merchant_account,
        key_store,
        payout_attempt.connector.clone(),
        routing_algorithm,
        payout_data,
        eligible_connectors,
    )
    .await?;

    // Call connector steps
    Box::pin(make_connector_decision(
        state,
        merchant_account,
        key_store,
        connector_call_type,
        payout_data,
    ))
    .await
}

#[instrument(skip_all)]
pub async fn payouts_create_core(
    state: SessionState,
    merchant_account: domain::MerchantAccount,
    key_store: domain::MerchantKeyStore,
    req: payouts::PayoutCreateRequest,
<<<<<<< HEAD
    locale: &String,
=======
    locale: &str,
>>>>>>> f8227309
) -> RouterResponse<payouts::PayoutCreateResponse> {
    // Validate create request
    let (payout_id, payout_method_data, profile_id, customer) =
        validator::validate_create_request(&state, &merchant_account, &req, &key_store).await?;

    // Create DB entries
    let mut payout_data = payout_create_db_entries(
        &state,
        &merchant_account,
        &key_store,
        &req,
        &payout_id,
        &profile_id,
        payout_method_data.as_ref(),
        locale,
        customer.as_ref(),
    )
    .await?;

    let payout_attempt = payout_data.payout_attempt.to_owned();
    let payout_type = payout_data.payouts.payout_type.to_owned();

    // Persist payout method data in temp locker
    if req.payout_method_data.is_some() {
        let customer_id = payout_data
            .payouts
            .customer_id
            .clone()
            .get_required_value("customer_id when payout_method_data is provided")?;
        payout_data.payout_method_data = helpers::make_payout_method_data(
            &state,
            req.payout_method_data.as_ref(),
            payout_attempt.payout_token.as_deref(),
            &customer_id,
            &payout_attempt.merchant_id,
            payout_type,
            &key_store,
            Some(&mut payout_data),
            merchant_account.storage_scheme,
        )
        .await?;
    }

    if let Some(true) = payout_data.payouts.confirm {
        payouts_core(
            &state,
            &merchant_account,
            &key_store,
            &mut payout_data,
            req.routing.clone(),
            req.connector.clone(),
        )
        .await?
    };

    response_handler(&merchant_account, &payout_data).await
}

#[instrument(skip_all)]
pub async fn payouts_confirm_core(
    state: SessionState,
    merchant_account: domain::MerchantAccount,
    key_store: domain::MerchantKeyStore,
    req: payouts::PayoutCreateRequest,
) -> RouterResponse<payouts::PayoutCreateResponse> {
    let mut payout_data = make_payout_data(
        &state,
        &merchant_account,
        None,
        &key_store,
        &payouts::PayoutRequest::PayoutCreateRequest(req.to_owned()),
    )
    .await?;
    let payout_attempt = payout_data.payout_attempt.to_owned();
    let status = payout_attempt.status;

    helpers::validate_payout_status_against_not_allowed_statuses(
        &status,
        &[
            storage_enums::PayoutStatus::Cancelled,
            storage_enums::PayoutStatus::Success,
            storage_enums::PayoutStatus::Failed,
            storage_enums::PayoutStatus::Pending,
            storage_enums::PayoutStatus::Ineligible,
            storage_enums::PayoutStatus::RequiresFulfillment,
            storage_enums::PayoutStatus::RequiresVendorAccountCreation,
        ],
        "confirm",
    )?;

    helpers::update_payouts_and_payout_attempt(
        &mut payout_data,
        &merchant_account,
        &req,
        &state,
        &key_store,
    )
    .await?;

    let db = &*state.store;

    payout_data.payout_link = payout_data
        .payout_link
        .clone()
        .async_map(|pl| async move {
            let payout_link_update = storage::PayoutLinkUpdate::StatusUpdate {
                link_status: PayoutLinkStatus::Submitted,
            };
            db.update_payout_link(pl, payout_link_update)
                .await
                .change_context(errors::ApiErrorResponse::InternalServerError)
                .attach_printable("Error updating payout links in db")
        })
        .await
        .transpose()?;

    payouts_core(
        &state,
        &merchant_account,
        &key_store,
        &mut payout_data,
        req.routing.clone(),
        req.connector.clone(),
    )
    .await?;

    response_handler(&merchant_account, &payout_data).await
}

pub async fn payouts_update_core(
    state: SessionState,
    merchant_account: domain::MerchantAccount,
    key_store: domain::MerchantKeyStore,
    req: payouts::PayoutCreateRequest,
) -> RouterResponse<payouts::PayoutCreateResponse> {
    let payout_id = req.payout_id.clone().get_required_value("payout_id")?;
    let mut payout_data = make_payout_data(
        &state,
        &merchant_account,
        None,
        &key_store,
        &payouts::PayoutRequest::PayoutCreateRequest(req.to_owned()),
    )
    .await?;

    let payout_attempt = payout_data.payout_attempt.to_owned();
    let status = payout_attempt.status;

    // Verify update feasibility
    if helpers::is_payout_terminal_state(status) || helpers::is_payout_initiated(status) {
        return Err(report!(errors::ApiErrorResponse::InvalidRequestData {
            message: format!(
                "Payout {} cannot be updated for status {}",
                payout_id, status
            ),
        }));
    }
    helpers::update_payouts_and_payout_attempt(
        &mut payout_data,
        &merchant_account,
        &req,
        &state,
        &key_store,
    )
    .await?;
    let payout_attempt = payout_data.payout_attempt.to_owned();

    if (req.connector.is_none(), payout_attempt.connector.is_some()) != (true, true) {
        // if the connector is not updated but was provided during payout create
        payout_data.payout_attempt.connector = None;
        payout_data.payout_attempt.routing_info = None;
    };

    // Update payout method data in temp locker
    if req.payout_method_data.is_some() {
        let customer_id = payout_data
            .payouts
            .customer_id
            .clone()
            .get_required_value("customer_id when payout_method_data is provided")?;
        payout_data.payout_method_data = helpers::make_payout_method_data(
            &state,
            req.payout_method_data.as_ref(),
            payout_attempt.payout_token.as_deref(),
            &customer_id,
            &payout_attempt.merchant_id,
            payout_data.payouts.payout_type,
            &key_store,
            Some(&mut payout_data),
            merchant_account.storage_scheme,
        )
        .await?;
    }

    if let Some(true) = payout_data.payouts.confirm {
        payouts_core(
            &state,
            &merchant_account,
            &key_store,
            &mut payout_data,
            req.routing.clone(),
            req.connector.clone(),
        )
        .await?;
    }

    response_handler(&merchant_account, &payout_data).await
}

#[instrument(skip_all)]
pub async fn payouts_retrieve_core(
    state: SessionState,
    merchant_account: domain::MerchantAccount,
    profile_id: Option<common_utils::id_type::ProfileId>,
    key_store: domain::MerchantKeyStore,
    req: payouts::PayoutRetrieveRequest,
) -> RouterResponse<payouts::PayoutCreateResponse> {
    let mut payout_data = make_payout_data(
        &state,
        &merchant_account,
        profile_id,
        &key_store,
        &payouts::PayoutRequest::PayoutRetrieveRequest(req.to_owned()),
    )
    .await?;
    let payout_attempt = payout_data.payout_attempt.to_owned();
    let status = payout_attempt.status;

    if matches!(req.force_sync, Some(true)) && helpers::should_call_retrieve(status) {
        // Form connector data
        let connector_call_type = get_connector_choice(
            &state,
            &merchant_account,
            &key_store,
            payout_attempt.connector.clone(),
            None,
            &mut payout_data,
            None,
        )
        .await?;

        complete_payout_retrieve(
            &state,
            &merchant_account,
            connector_call_type,
            &mut payout_data,
        )
        .await?;
    }

    response_handler(&merchant_account, &payout_data).await
}

#[instrument(skip_all)]
pub async fn payouts_cancel_core(
    state: SessionState,
    merchant_account: domain::MerchantAccount,
    key_store: domain::MerchantKeyStore,
    req: payouts::PayoutActionRequest,
) -> RouterResponse<payouts::PayoutCreateResponse> {
    let mut payout_data = make_payout_data(
        &state,
        &merchant_account,
        None,
        &key_store,
        &payouts::PayoutRequest::PayoutActionRequest(req.to_owned()),
    )
    .await?;

    let payout_attempt = payout_data.payout_attempt.to_owned();
    let status = payout_attempt.status;

    // Verify if cancellation can be triggered
    if helpers::is_payout_terminal_state(status) {
        return Err(report!(errors::ApiErrorResponse::InvalidRequestData {
            message: format!(
                "Payout {} cannot be cancelled for status {}",
                payout_attempt.payout_id, status
            ),
        }));

    // Make local cancellation
    } else if helpers::is_eligible_for_local_payout_cancellation(status) {
        let status = storage_enums::PayoutStatus::Cancelled;
        let updated_payout_attempt = storage::PayoutAttemptUpdate::StatusUpdate {
            connector_payout_id: payout_attempt.connector_payout_id.to_owned(),
            status,
            error_message: Some("Cancelled by user".to_string()),
            error_code: None,
            is_eligible: None,
        };
        payout_data.payout_attempt = state
            .store
            .update_payout_attempt(
                &payout_attempt,
                updated_payout_attempt,
                &payout_data.payouts,
                merchant_account.storage_scheme,
            )
            .await
            .change_context(errors::ApiErrorResponse::InternalServerError)
            .attach_printable("Error updating payout_attempt in db")?;
        payout_data.payouts = state
            .store
            .update_payout(
                &payout_data.payouts,
                storage::PayoutsUpdate::StatusUpdate { status },
                &payout_data.payout_attempt,
                merchant_account.storage_scheme,
            )
            .await
            .change_context(errors::ApiErrorResponse::InternalServerError)
            .attach_printable("Error updating payouts in db")?;

    // Trigger connector's cancellation
    } else {
        // Form connector data
        let connector_data = match &payout_attempt.connector {
            Some(connector) => api::ConnectorData::get_payout_connector_by_name(
                &state.conf.connectors,
                connector,
                api::GetToken::Connector,
                payout_attempt.merchant_connector_id.clone(),
            )
            .change_context(errors::ApiErrorResponse::InternalServerError)
            .attach_printable("Failed to get the connector data")?,
            _ => Err(errors::ApplicationError::InvalidConfigurationValueError(
                "Connector not found in payout_attempt - should not reach here".to_string(),
            ))
            .change_context(errors::ApiErrorResponse::MissingRequiredField {
                field_name: "connector",
            })
            .attach_printable("Connector not found for payout cancellation")?,
        };

        cancel_payout(&state, &merchant_account, &connector_data, &mut payout_data)
            .await
            .attach_printable("Payout cancellation failed for given Payout request")?;
    }

    response_handler(&merchant_account, &payout_data).await
}

#[instrument(skip_all)]
pub async fn payouts_fulfill_core(
    state: SessionState,
    merchant_account: domain::MerchantAccount,
    key_store: domain::MerchantKeyStore,
    req: payouts::PayoutActionRequest,
) -> RouterResponse<payouts::PayoutCreateResponse> {
    let mut payout_data = make_payout_data(
        &state,
        &merchant_account,
        None,
        &key_store,
        &payouts::PayoutRequest::PayoutActionRequest(req.to_owned()),
    )
    .await?;

    let payout_attempt = payout_data.payout_attempt.to_owned();
    let status = payout_attempt.status;

    // Verify if fulfillment can be triggered
    if helpers::is_payout_terminal_state(status)
        || status != api_enums::PayoutStatus::RequiresFulfillment
    {
        return Err(report!(errors::ApiErrorResponse::InvalidRequestData {
            message: format!(
                "Payout {} cannot be fulfilled for status {}",
                payout_attempt.payout_id, status
            ),
        }));
    }

    // Form connector data
    let connector_data = match &payout_attempt.connector {
        Some(connector) => api::ConnectorData::get_payout_connector_by_name(
            &state.conf.connectors,
            connector,
            api::GetToken::Connector,
            payout_attempt.merchant_connector_id.clone(),
        )
        .change_context(errors::ApiErrorResponse::InternalServerError)
        .attach_printable("Failed to get the connector data")?,
        _ => Err(errors::ApplicationError::InvalidConfigurationValueError(
            "Connector not found in payout_attempt - should not reach here.".to_string(),
        ))
        .change_context(errors::ApiErrorResponse::MissingRequiredField {
            field_name: "connector",
        })
        .attach_printable("Connector not found for payout fulfillment")?,
    };

    // Trigger fulfillment
    let customer_id = payout_data
        .payouts
        .customer_id
        .clone()
        .get_required_value("customer_id")?;
    payout_data.payout_method_data = Some(
        helpers::make_payout_method_data(
            &state,
            None,
            payout_attempt.payout_token.as_deref(),
            &customer_id,
            &payout_attempt.merchant_id,
            payout_data.payouts.payout_type,
            &key_store,
            Some(&mut payout_data),
            merchant_account.storage_scheme,
        )
        .await?
        .get_required_value("payout_method_data")?,
    );
    fulfill_payout(
        &state,
        &merchant_account,
        &key_store,
        &connector_data,
        &mut payout_data,
    )
    .await
    .attach_printable("Payout fulfillment failed for given Payout request")?;

    if helpers::is_payout_err_state(status) {
        return Err(report!(errors::ApiErrorResponse::PayoutFailed {
            data: Some(
                serde_json::json!({"payout_status": status.to_string(), "error_message": payout_attempt.error_message, "error_code": payout_attempt.error_code})
            ),
        }));
    }

    response_handler(&merchant_account, &payout_data).await
}

#[cfg(all(feature = "olap", feature = "v2", feature = "customer_v2"))]
pub async fn payouts_list_core(
    _state: SessionState,
    _merchant_account: domain::MerchantAccount,
    _profile_id_list: Option<Vec<common_utils::id_type::ProfileId>>,
    _key_store: domain::MerchantKeyStore,
    _constraints: payouts::PayoutListConstraints,
) -> RouterResponse<payouts::PayoutListResponse> {
    todo!()
}

#[cfg(all(
    feature = "olap",
    any(feature = "v1", feature = "v2"),
    not(feature = "customer_v2")
))]
pub async fn payouts_list_core(
    state: SessionState,
    merchant_account: domain::MerchantAccount,
    profile_id_list: Option<Vec<common_utils::id_type::ProfileId>>,
    key_store: domain::MerchantKeyStore,
    constraints: payouts::PayoutListConstraints,
) -> RouterResponse<payouts::PayoutListResponse> {
    validator::validate_payout_list_request(&constraints)?;
    let merchant_id = merchant_account.get_id();
    let db = state.store.as_ref();
    let payouts = helpers::filter_by_constraints(
        db,
        &constraints,
        merchant_id,
        merchant_account.storage_scheme,
    )
    .await
    .to_not_found_response(errors::ApiErrorResponse::PayoutNotFound)?;
    let payouts = core_utils::filter_objects_based_on_profile_id_list(profile_id_list, payouts);

    let collected_futures = payouts.into_iter().map(|payout| async {
        match db
            .find_payout_attempt_by_merchant_id_payout_attempt_id(
                merchant_id,
                &utils::get_payout_attempt_id(payout.payout_id.clone(), payout.attempt_count),
                storage_enums::MerchantStorageScheme::PostgresOnly,
            )
            .await
        {
            Ok(ref payout_attempt) => match payout.customer_id.clone() {
                Some(ref customer_id) => {
                    #[cfg(all(any(feature = "v1", feature = "v2"), not(feature = "customer_v2")))]
                    match db
                        .find_customer_by_customer_id_merchant_id(
                            &(&state).into(),
                            customer_id,
                            merchant_id,
                            &key_store,
                            merchant_account.storage_scheme,
                        )
                        .await
                    {
                        Ok(customer) => Ok((payout, payout_attempt.to_owned(), Some(customer))),
                        Err(err) => {
                            let err_msg = format!(
                                "failed while fetching customer for customer_id - {:?}",
                                customer_id
                            );
                            logger::warn!(?err, err_msg);
                            if err.current_context().is_db_not_found() {
                                Ok((payout, payout_attempt.to_owned(), None))
                            } else {
                                Err(err
                                    .change_context(errors::ApiErrorResponse::InternalServerError)
                                    .attach_printable(err_msg))
                            }
                        }
                    }
                }
                None => Ok((payout.to_owned(), payout_attempt.to_owned(), None)),
            },
            Err(err) => {
                let err_msg = format!(
                    "failed while fetching payout_attempt for payout_id - {}",
                    payout.payout_id.clone(),
                );
                logger::warn!(?err, err_msg);
                Err(err
                    .change_context(errors::ApiErrorResponse::InternalServerError)
                    .attach_printable(err_msg))
            }
        }
    });

    let pi_pa_tuple_vec: Result<
        Vec<(
            storage::Payouts,
            storage::PayoutAttempt,
            Option<domain::Customer>,
        )>,
        _,
    > = join_all(collected_futures)
        .await
        .into_iter()
        .collect::<Result<
            Vec<(
                storage::Payouts,
                storage::PayoutAttempt,
                Option<domain::Customer>,
            )>,
            _,
        >>();

    let data: Vec<api::PayoutCreateResponse> = pi_pa_tuple_vec
        .change_context(errors::ApiErrorResponse::InternalServerError)?
        .into_iter()
        .map(ForeignFrom::foreign_from)
        .collect();

    Ok(services::ApplicationResponse::Json(
        api::PayoutListResponse {
            size: data.len(),
            data,
            total_count: None,
        },
    ))
}

#[cfg(feature = "olap")]
pub async fn payouts_filtered_list_core(
    state: SessionState,
    merchant_account: domain::MerchantAccount,
    profile_id_list: Option<Vec<common_utils::id_type::ProfileId>>,
    key_store: domain::MerchantKeyStore,
    filters: payouts::PayoutListFilterConstraints,
) -> RouterResponse<payouts::PayoutListResponse> {
    let limit = &filters.limit;
    validator::validate_payout_list_request_for_joins(*limit)?;
    let db = state.store.as_ref();
    let constraints = filters.clone().into();
    let list: Vec<(
        storage::Payouts,
        storage::PayoutAttempt,
        Option<diesel_models::Customer>,
    )> = db
        .filter_payouts_and_attempts(
            merchant_account.get_id(),
            &constraints,
            merchant_account.storage_scheme,
        )
        .await
        .to_not_found_response(errors::ApiErrorResponse::PayoutNotFound)?;
    let list = core_utils::filter_objects_based_on_profile_id_list(profile_id_list, list);
    let data: Vec<api::PayoutCreateResponse> = join_all(list.into_iter().map(|(p, pa, c)| async {
        let domain_cust = c
            .async_and_then(|cust| async {
                domain::Customer::convert_back(
                    &(&state).into(),
                    cust,
                    &key_store.key,
                    key_store.merchant_id.clone().into(),
                )
                .await
                .map_err(|err| {
                    let msg = format!("failed to convert customer for id: {:?}", p.customer_id);
                    logger::warn!(?err, msg);
                })
                .ok()
            })
            .await;
        Some((p, pa, domain_cust))
    }))
    .await
    .into_iter()
    .flatten()
    .map(ForeignFrom::foreign_from)
    .collect();

    let active_payout_ids = db
        .filter_active_payout_ids_by_constraints(merchant_account.get_id(), &constraints)
        .await
        .change_context(errors::ApiErrorResponse::InternalServerError)
        .attach_printable("Failed to filter active payout ids based on the constraints")?;

    let total_count = db
        .get_total_count_of_filtered_payouts(
            merchant_account.get_id(),
            &active_payout_ids,
            filters.connector.clone(),
            filters.currency.clone(),
            filters.status.clone(),
            filters.payout_method.clone(),
        )
        .await
        .change_context(errors::ApiErrorResponse::InternalServerError)
        .attach_printable_lazy(|| {
            format!(
                "Failed to fetch total count of filtered payouts for the given constraints - {:?}",
                filters
            )
        })?;

    Ok(services::ApplicationResponse::Json(
        api::PayoutListResponse {
            size: data.len(),
            data,
            total_count: Some(total_count),
        },
    ))
}

#[cfg(feature = "olap")]
pub async fn payouts_list_available_filters_core(
    state: SessionState,
    merchant_account: domain::MerchantAccount,
    time_range: api::TimeRange,
) -> RouterResponse<api::PayoutListFilters> {
    let db = state.store.as_ref();
    let payout = db
        .filter_payouts_by_time_range_constraints(
            merchant_account.get_id(),
            &time_range,
            merchant_account.storage_scheme,
        )
        .await
        .to_not_found_response(errors::ApiErrorResponse::PaymentNotFound)?;

    let filters = db
        .get_filters_for_payouts(
            payout.as_slice(),
            merchant_account.get_id(),
            storage_enums::MerchantStorageScheme::PostgresOnly,
        )
        .await
        .to_not_found_response(errors::ApiErrorResponse::PaymentNotFound)?;

    Ok(services::ApplicationResponse::Json(
        api::PayoutListFilters {
            connector: filters.connector,
            currency: filters.currency,
            status: filters.status,
            payout_method: filters.payout_method,
        },
    ))
}

// ********************************************** HELPERS **********************************************
pub async fn call_connector_payout(
    state: &SessionState,
    merchant_account: &domain::MerchantAccount,
    key_store: &domain::MerchantKeyStore,
    connector_data: &api::ConnectorData,
    payout_data: &mut PayoutData,
) -> RouterResult<()> {
    let payout_attempt = &payout_data.payout_attempt.to_owned();
    let payouts = &payout_data.payouts.to_owned();

    // fetch merchant connector account if not present
    if payout_data.merchant_connector_account.is_none()
        || payout_data.payout_attempt.merchant_connector_id.is_none()
    {
        let merchant_connector_account = get_mca_from_profile_id(
            state,
            merchant_account,
            &payout_data.profile_id,
            &connector_data.connector_name.to_string(),
            payout_attempt
                .merchant_connector_id
                .clone()
                .or(connector_data.merchant_connector_id.clone())
                .as_ref(),
            key_store,
        )
        .await?;
        payout_data.payout_attempt.merchant_connector_id = merchant_connector_account.get_mca_id();
        payout_data.merchant_connector_account = Some(merchant_connector_account);
    }

    // update connector_name
    if payout_data.payout_attempt.connector.is_none()
        || payout_data.payout_attempt.connector != Some(connector_data.connector_name.to_string())
    {
        payout_data.payout_attempt.connector = Some(connector_data.connector_name.to_string());
        let updated_payout_attempt = storage::PayoutAttemptUpdate::UpdateRouting {
            connector: connector_data.connector_name.to_string(),
            routing_info: payout_data.payout_attempt.routing_info.clone(),
            merchant_connector_id: payout_data.payout_attempt.merchant_connector_id.clone(),
        };
        let db = &*state.store;
        payout_data.payout_attempt = db
            .update_payout_attempt(
                &payout_data.payout_attempt,
                updated_payout_attempt,
                payouts,
                merchant_account.storage_scheme,
            )
            .await
            .change_context(errors::ApiErrorResponse::InternalServerError)
            .attach_printable("Error updating routing info in payout_attempt")?;
    };

    // Fetch / store payout_method_data
    if payout_data.payout_method_data.is_none() || payout_attempt.payout_token.is_none() {
        let customer_id = payouts
            .customer_id
            .clone()
            .get_required_value("customer_id")?;
        payout_data.payout_method_data = Some(
            helpers::make_payout_method_data(
                state,
                payout_data.payout_method_data.to_owned().as_ref(),
                payout_attempt.payout_token.as_deref(),
                &customer_id,
                &payout_attempt.merchant_id,
                payouts.payout_type,
                key_store,
                Some(payout_data),
                merchant_account.storage_scheme,
            )
            .await?
            .get_required_value("payout_method_data")?,
        );
    }
    // Eligibility flow
    complete_payout_eligibility(state, merchant_account, connector_data, payout_data).await?;
    // Create customer flow
    complete_create_recipient(
        state,
        merchant_account,
        key_store,
        connector_data,
        payout_data,
    )
    .await?;
    // Create customer's disbursement account flow
    complete_create_recipient_disburse_account(
        state,
        merchant_account,
        connector_data,
        payout_data,
    )
    .await?;
    // Payout creation flow
    Box::pin(complete_create_payout(
        state,
        merchant_account,
        connector_data,
        payout_data,
    ))
    .await?;

    // Auto fulfillment flow
    let status = payout_data.payout_attempt.status;
    if payouts.auto_fulfill && status == storage_enums::PayoutStatus::RequiresFulfillment {
        fulfill_payout(
            state,
            merchant_account,
            key_store,
            connector_data,
            payout_data,
        )
        .await
        .attach_printable("Payout fulfillment failed for given Payout request")?;
    }

    Ok(())
}

pub async fn complete_create_recipient(
    state: &SessionState,
    merchant_account: &domain::MerchantAccount,
    key_store: &domain::MerchantKeyStore,
    connector_data: &api::ConnectorData,
    payout_data: &mut PayoutData,
) -> RouterResult<()> {
    if !payout_data.should_terminate
        && matches!(
            payout_data.payout_attempt.status,
            common_enums::PayoutStatus::RequiresCreation
                | common_enums::PayoutStatus::RequiresConfirmation
                | common_enums::PayoutStatus::RequiresPayoutMethodData
        )
        && connector_data
            .connector_name
            .supports_create_recipient(payout_data.payouts.payout_type)
    {
        create_recipient(
            state,
            merchant_account,
            key_store,
            connector_data,
            payout_data,
        )
        .await
        .attach_printable("Creation of customer failed")?;
    }

    Ok(())
}

pub async fn create_recipient(
    state: &SessionState,
    merchant_account: &domain::MerchantAccount,
    key_store: &domain::MerchantKeyStore,
    connector_data: &api::ConnectorData,
    payout_data: &mut PayoutData,
) -> RouterResult<()> {
    let customer_details = payout_data.customer_details.to_owned();
    let connector_name = connector_data.connector_name.to_string();

    // Create the connector label using {profile_id}_{connector_name}
    let connector_label = format!(
        "{}_{}",
        payout_data.profile_id.get_string_repr(),
        connector_name
    );
    let (should_call_connector, _connector_customer_id) =
        helpers::should_call_payout_connector_create_customer(
            state,
            connector_data,
            &customer_details,
            &connector_label,
        );
    if should_call_connector {
        // 1. Form router data
        let router_data =
            core_utils::construct_payout_router_data(connector_data, merchant_account, payout_data)
                .await?;

        // 2. Fetch connector integration details
        let connector_integration: services::BoxedPayoutConnectorIntegrationInterface<
            api::PoRecipient,
            types::PayoutsData,
            types::PayoutsResponseData,
        > = connector_data.connector.get_connector_integration();

        // 3. Call connector service
        let router_resp = services::execute_connector_processing_step(
            state,
            connector_integration,
            &router_data,
            payments::CallConnectorAction::Trigger,
            None,
        )
        .await
        .to_payout_failed_response()?;

        match router_resp.response {
            Ok(recipient_create_data) => {
                let db = &*state.store;
                if let Some(customer) = customer_details {
                    if let Some(updated_customer) =
                        customers::update_connector_customer_in_customers(
                            &connector_label,
                            Some(&customer),
                            &recipient_create_data.connector_payout_id.clone(),
                        )
                        .await
                    {
                        #[cfg(all(
                            any(feature = "v1", feature = "v2"),
                            not(feature = "customer_v2")
                        ))]
                        {
                            let customer_id = customer.customer_id.to_owned();
                            payout_data.customer_details = Some(
                                db.update_customer_by_customer_id_merchant_id(
                                    &state.into(),
                                    customer_id,
                                    merchant_account.get_id().to_owned(),
                                    customer,
                                    updated_customer,
                                    key_store,
                                    merchant_account.storage_scheme,
                                )
                                .await
                                .change_context(errors::ApiErrorResponse::InternalServerError)
                                .attach_printable("Error updating customers in db")?,
                            );
                        }

                        #[cfg(all(feature = "v2", feature = "customer_v2"))]
                        {
                            let global_id = "temp_id".to_string();
                            payout_data.customer_details = Some(
                                db.update_customer_by_global_id(
                                    &state.into(),
                                    global_id,
                                    customer,
                                    merchant_account.get_id(),
                                    updated_customer,
                                    key_store,
                                    merchant_account.storage_scheme,
                                )
                                .await
                                .change_context(errors::ApiErrorResponse::InternalServerError)
                                .attach_printable("Error updating customers in db")?,
                            );
                        }
                    }
                }

                // Add next step to ProcessTracker
                if recipient_create_data.should_add_next_step_to_process_tracker {
                    add_external_account_addition_task(
                        &*state.store,
                        payout_data,
                        common_utils::date_time::now().saturating_add(Duration::seconds(consts::STRIPE_ACCOUNT_ONBOARDING_DELAY_IN_SECONDS)),
                    )
                    .await
                    .change_context(errors::ApiErrorResponse::InternalServerError)
                    .attach_printable("Failed while adding attach_payout_account_workflow workflow to process tracker")?;

                    // Update payout status in DB
                    let status = recipient_create_data
                        .status
                        .unwrap_or(api_enums::PayoutStatus::RequiresVendorAccountCreation);
                    let updated_payout_attempt = storage::PayoutAttemptUpdate::StatusUpdate {
                        connector_payout_id: payout_data
                            .payout_attempt
                            .connector_payout_id
                            .to_owned(),
                        status,
                        error_code: None,
                        error_message: None,
                        is_eligible: recipient_create_data.payout_eligible,
                    };
                    payout_data.payout_attempt = db
                        .update_payout_attempt(
                            &payout_data.payout_attempt,
                            updated_payout_attempt,
                            &payout_data.payouts,
                            merchant_account.storage_scheme,
                        )
                        .await
                        .change_context(errors::ApiErrorResponse::InternalServerError)
                        .attach_printable("Error updating payout_attempt in db")?;
                    payout_data.payouts = db
                        .update_payout(
                            &payout_data.payouts,
                            storage::PayoutsUpdate::StatusUpdate { status },
                            &payout_data.payout_attempt,
                            merchant_account.storage_scheme,
                        )
                        .await
                        .change_context(errors::ApiErrorResponse::InternalServerError)
                        .attach_printable("Error updating payouts in db")?;

                    // Helps callee functions skip the execution
                    payout_data.should_terminate = true;
                }
            }
            Err(err) => Err(errors::ApiErrorResponse::PayoutFailed {
                data: serde_json::to_value(err).ok(),
            })?,
        }
    }
    Ok(())
}

pub async fn complete_payout_eligibility(
    state: &SessionState,
    merchant_account: &domain::MerchantAccount,
    connector_data: &api::ConnectorData,
    payout_data: &mut PayoutData,
) -> RouterResult<()> {
    let payout_attempt = &payout_data.payout_attempt.to_owned();

    if !payout_data.should_terminate
        && payout_attempt.is_eligible.is_none()
        && connector_data
            .connector_name
            .supports_payout_eligibility(payout_data.payouts.payout_type)
    {
        check_payout_eligibility(state, merchant_account, connector_data, payout_data)
            .await
            .attach_printable("Eligibility failed for given Payout request")?;
    }

    utils::when(
        !payout_attempt
            .is_eligible
            .unwrap_or(state.conf.payouts.payout_eligibility),
        || {
            Err(report!(errors::ApiErrorResponse::PayoutFailed {
                data: Some(serde_json::json!({
                    "message": "Payout method data is invalid"
                }))
            })
            .attach_printable("Payout data provided is invalid"))
        },
    )?;

    Ok(())
}

pub async fn check_payout_eligibility(
    state: &SessionState,
    merchant_account: &domain::MerchantAccount,
    connector_data: &api::ConnectorData,
    payout_data: &mut PayoutData,
) -> RouterResult<()> {
    // 1. Form Router data
    let router_data =
        core_utils::construct_payout_router_data(connector_data, merchant_account, payout_data)
            .await?;

    // 2. Fetch connector integration details
    let connector_integration: services::BoxedPayoutConnectorIntegrationInterface<
        api::PoEligibility,
        types::PayoutsData,
        types::PayoutsResponseData,
    > = connector_data.connector.get_connector_integration();

    // 3. Call connector service
    let router_data_resp = services::execute_connector_processing_step(
        state,
        connector_integration,
        &router_data,
        payments::CallConnectorAction::Trigger,
        None,
    )
    .await
    .to_payout_failed_response()?;

    // 4. Process data returned by the connector
    let db = &*state.store;
    match router_data_resp.response {
        Ok(payout_response_data) => {
            let payout_attempt = &payout_data.payout_attempt;
            let status = payout_response_data
                .status
                .unwrap_or(payout_attempt.status.to_owned());
            let updated_payout_attempt = storage::PayoutAttemptUpdate::StatusUpdate {
                connector_payout_id: payout_response_data.connector_payout_id,
                status,
                error_code: None,
                error_message: None,
                is_eligible: payout_response_data.payout_eligible,
            };
            payout_data.payout_attempt = db
                .update_payout_attempt(
                    payout_attempt,
                    updated_payout_attempt,
                    &payout_data.payouts,
                    merchant_account.storage_scheme,
                )
                .await
                .change_context(errors::ApiErrorResponse::InternalServerError)
                .attach_printable("Error updating payout_attempt in db")?;
            payout_data.payouts = db
                .update_payout(
                    &payout_data.payouts,
                    storage::PayoutsUpdate::StatusUpdate { status },
                    &payout_data.payout_attempt,
                    merchant_account.storage_scheme,
                )
                .await
                .change_context(errors::ApiErrorResponse::InternalServerError)
                .attach_printable("Error updating payouts in db")?;
            if helpers::is_payout_err_state(status) {
                return Err(report!(errors::ApiErrorResponse::PayoutFailed {
                    data: Some(
                        serde_json::json!({"payout_status": status.to_string(), "error_message": payout_data.payout_attempt.error_message.as_ref(), "error_code": payout_data.payout_attempt.error_code.as_ref()})
                    ),
                }));
            }
        }
        Err(err) => {
            let status = storage_enums::PayoutStatus::Failed;
            let updated_payout_attempt = storage::PayoutAttemptUpdate::StatusUpdate {
                connector_payout_id: payout_data.payout_attempt.connector_payout_id.to_owned(),
                status,
                error_code: Some(err.code),
                error_message: Some(err.message),
                is_eligible: Some(false),
            };
            payout_data.payout_attempt = db
                .update_payout_attempt(
                    &payout_data.payout_attempt,
                    updated_payout_attempt,
                    &payout_data.payouts,
                    merchant_account.storage_scheme,
                )
                .await
                .change_context(errors::ApiErrorResponse::InternalServerError)
                .attach_printable("Error updating payout_attempt in db")?;
            payout_data.payouts = db
                .update_payout(
                    &payout_data.payouts,
                    storage::PayoutsUpdate::StatusUpdate { status },
                    &payout_data.payout_attempt,
                    merchant_account.storage_scheme,
                )
                .await
                .change_context(errors::ApiErrorResponse::InternalServerError)
                .attach_printable("Error updating payouts in db")?;
        }
    };

    Ok(())
}

pub async fn complete_create_payout(
    state: &SessionState,
    merchant_account: &domain::MerchantAccount,
    connector_data: &api::ConnectorData,
    payout_data: &mut PayoutData,
) -> RouterResult<()> {
    if !payout_data.should_terminate
        && matches!(
            payout_data.payout_attempt.status,
            storage_enums::PayoutStatus::RequiresCreation
                | storage_enums::PayoutStatus::RequiresConfirmation
                | storage_enums::PayoutStatus::RequiresPayoutMethodData
        )
    {
        if connector_data
            .connector_name
            .supports_instant_payout(payout_data.payouts.payout_type)
        {
            // create payout_object only in router
            let db = &*state.store;
            let payout_attempt = &payout_data.payout_attempt;
            let updated_payout_attempt = storage::PayoutAttemptUpdate::StatusUpdate {
                connector_payout_id: payout_data.payout_attempt.connector_payout_id.clone(),
                status: storage::enums::PayoutStatus::RequiresFulfillment,
                error_code: None,
                error_message: None,
                is_eligible: None,
            };
            payout_data.payout_attempt = db
                .update_payout_attempt(
                    payout_attempt,
                    updated_payout_attempt,
                    &payout_data.payouts,
                    merchant_account.storage_scheme,
                )
                .await
                .change_context(errors::ApiErrorResponse::InternalServerError)
                .attach_printable("Error updating payout_attempt in db")?;
            payout_data.payouts = db
                .update_payout(
                    &payout_data.payouts,
                    storage::PayoutsUpdate::StatusUpdate {
                        status: storage::enums::PayoutStatus::RequiresFulfillment,
                    },
                    &payout_data.payout_attempt,
                    merchant_account.storage_scheme,
                )
                .await
                .change_context(errors::ApiErrorResponse::InternalServerError)
                .attach_printable("Error updating payouts in db")?;
        } else {
            // create payout_object in connector as well as router
            Box::pin(create_payout(
                state,
                merchant_account,
                connector_data,
                payout_data,
            ))
            .await
            .attach_printable("Payout creation failed for given Payout request")?;
        }
    }
    Ok(())
}

pub async fn create_payout(
    state: &SessionState,
    merchant_account: &domain::MerchantAccount,
    connector_data: &api::ConnectorData,
    payout_data: &mut PayoutData,
) -> RouterResult<()> {
    // 1. Form Router data
    let mut router_data =
        core_utils::construct_payout_router_data(connector_data, merchant_account, payout_data)
            .await?;

    // 2. Get/Create access token
    access_token::create_access_token(
        state,
        connector_data,
        merchant_account,
        &mut router_data,
        payout_data.payouts.payout_type.to_owned(),
    )
    .await?;

    // 3. Fetch connector integration details
    let connector_integration: services::BoxedPayoutConnectorIntegrationInterface<
        api::PoCreate,
        types::PayoutsData,
        types::PayoutsResponseData,
    > = connector_data.connector.get_connector_integration();

    // 4. Execute pretasks
    complete_payout_quote_steps_if_required(state, connector_data, &mut router_data).await?;

    // 5. Call connector service
    let router_data_resp = services::execute_connector_processing_step(
        state,
        connector_integration,
        &router_data,
        payments::CallConnectorAction::Trigger,
        None,
    )
    .await
    .to_payout_failed_response()?;

    // 6. Process data returned by the connector
    let db = &*state.store;
    match router_data_resp.response {
        Ok(payout_response_data) => {
            let payout_attempt = &payout_data.payout_attempt;
            let status = payout_response_data
                .status
                .unwrap_or(payout_attempt.status.to_owned());
            let updated_payout_attempt = storage::PayoutAttemptUpdate::StatusUpdate {
                connector_payout_id: payout_response_data.connector_payout_id,
                status,
                error_code: None,
                error_message: None,
                is_eligible: payout_response_data.payout_eligible,
            };
            payout_data.payout_attempt = db
                .update_payout_attempt(
                    payout_attempt,
                    updated_payout_attempt,
                    &payout_data.payouts,
                    merchant_account.storage_scheme,
                )
                .await
                .change_context(errors::ApiErrorResponse::InternalServerError)
                .attach_printable("Error updating payout_attempt in db")?;
            payout_data.payouts = db
                .update_payout(
                    &payout_data.payouts,
                    storage::PayoutsUpdate::StatusUpdate { status },
                    &payout_data.payout_attempt,
                    merchant_account.storage_scheme,
                )
                .await
                .change_context(errors::ApiErrorResponse::InternalServerError)
                .attach_printable("Error updating payouts in db")?;
            if helpers::is_payout_err_state(status) {
                return Err(report!(errors::ApiErrorResponse::PayoutFailed {
                    data: Some(
                        serde_json::json!({"payout_status": status.to_string(), "error_message": payout_data.payout_attempt.error_message.as_ref(), "error_code": payout_data.payout_attempt.error_code.as_ref()})
                    ),
                }));
            }
        }
        Err(err) => {
            let status = storage_enums::PayoutStatus::Failed;
            let updated_payout_attempt = storage::PayoutAttemptUpdate::StatusUpdate {
                connector_payout_id: payout_data.payout_attempt.connector_payout_id.to_owned(),
                status,
                error_code: Some(err.code),
                error_message: Some(err.message),
                is_eligible: None,
            };
            payout_data.payout_attempt = db
                .update_payout_attempt(
                    &payout_data.payout_attempt,
                    updated_payout_attempt,
                    &payout_data.payouts,
                    merchant_account.storage_scheme,
                )
                .await
                .change_context(errors::ApiErrorResponse::InternalServerError)
                .attach_printable("Error updating payout_attempt in db")?;
            payout_data.payouts = db
                .update_payout(
                    &payout_data.payouts,
                    storage::PayoutsUpdate::StatusUpdate { status },
                    &payout_data.payout_attempt,
                    merchant_account.storage_scheme,
                )
                .await
                .change_context(errors::ApiErrorResponse::InternalServerError)
                .attach_printable("Error updating payouts in db")?;
        }
    };

    Ok(())
}

async fn complete_payout_quote_steps_if_required<F>(
    state: &SessionState,
    connector_data: &api::ConnectorData,
    router_data: &mut types::RouterData<F, types::PayoutsData, types::PayoutsResponseData>,
) -> RouterResult<()> {
    if connector_data
        .connector_name
        .is_payout_quote_call_required()
    {
        let quote_router_data =
            types::PayoutsRouterData::foreign_from((router_data, router_data.request.clone()));
        let connector_integration: services::BoxedPayoutConnectorIntegrationInterface<
            api::PoQuote,
            types::PayoutsData,
            types::PayoutsResponseData,
        > = connector_data.connector.get_connector_integration();
        let router_data_resp = services::execute_connector_processing_step(
            state,
            connector_integration,
            &quote_router_data,
            payments::CallConnectorAction::Trigger,
            None,
        )
        .await
        .to_payout_failed_response()?;

        match router_data_resp.response.to_owned() {
            Ok(resp) => {
                router_data.quote_id = resp.connector_payout_id;
            }
            Err(_err) => {
                router_data.response = router_data_resp.response;
            }
        };
    }
    Ok(())
}

pub async fn complete_payout_retrieve(
    state: &SessionState,
    merchant_account: &domain::MerchantAccount,
    connector_call_type: api::ConnectorCallType,
    payout_data: &mut PayoutData,
) -> RouterResult<()> {
    match connector_call_type {
        api::ConnectorCallType::PreDetermined(connector_data) => {
            create_payout_retrieve(state, merchant_account, &connector_data, payout_data)
                .await
                .attach_printable("Payout retrieval failed for given Payout request")?;
        }
        api::ConnectorCallType::Retryable(_) | api::ConnectorCallType::SessionMultiple(_) => {
            Err(errors::ApiErrorResponse::InternalServerError)
                .attach_printable("Payout retrieval not supported for given ConnectorCallType")?
        }
    }

    Ok(())
}

pub async fn create_payout_retrieve(
    state: &SessionState,
    merchant_account: &domain::MerchantAccount,
    connector_data: &api::ConnectorData,
    payout_data: &mut PayoutData,
) -> RouterResult<()> {
    // 1. Form Router data
    let mut router_data =
        core_utils::construct_payout_router_data(connector_data, merchant_account, payout_data)
            .await?;

    // 2. Get/Create access token
    access_token::create_access_token(
        state,
        connector_data,
        merchant_account,
        &mut router_data,
        payout_data.payouts.payout_type.to_owned(),
    )
    .await?;

    // 3. Fetch connector integration details
    let connector_integration: services::BoxedPayoutConnectorIntegrationInterface<
        api::PoSync,
        types::PayoutsData,
        types::PayoutsResponseData,
    > = connector_data.connector.get_connector_integration();

    // 4. Call connector service
    let router_data_resp = services::execute_connector_processing_step(
        state,
        connector_integration,
        &router_data,
        payments::CallConnectorAction::Trigger,
        None,
    )
    .await
    .to_payout_failed_response()?;

    // 5. Process data returned by the connector
    update_retrieve_payout_tracker(state, merchant_account, payout_data, &router_data_resp).await?;

    Ok(())
}

pub async fn update_retrieve_payout_tracker<F, T>(
    state: &SessionState,
    merchant_account: &domain::MerchantAccount,
    payout_data: &mut PayoutData,
    payout_router_data: &types::RouterData<F, T, types::PayoutsResponseData>,
) -> RouterResult<()> {
    let db = &*state.store;
    match payout_router_data.response.as_ref() {
        Ok(payout_response_data) => {
            let payout_attempt = &payout_data.payout_attempt;
            let status = payout_response_data
                .status
                .unwrap_or(payout_attempt.status.to_owned());

            let updated_payout_attempt = if helpers::is_payout_err_state(status) {
                storage::PayoutAttemptUpdate::StatusUpdate {
                    connector_payout_id: payout_response_data.connector_payout_id.clone(),
                    status,
                    error_code: payout_response_data.error_code.clone(),
                    error_message: payout_response_data.error_message.clone(),
                    is_eligible: payout_response_data.payout_eligible,
                }
            } else {
                storage::PayoutAttemptUpdate::StatusUpdate {
                    connector_payout_id: payout_response_data.connector_payout_id.clone(),
                    status,
                    error_code: None,
                    error_message: None,
                    is_eligible: payout_response_data.payout_eligible,
                }
            };

            payout_data.payout_attempt = db
                .update_payout_attempt(
                    payout_attempt,
                    updated_payout_attempt,
                    &payout_data.payouts,
                    merchant_account.storage_scheme,
                )
                .await
                .change_context(errors::ApiErrorResponse::InternalServerError)
                .attach_printable("Error updating payout_attempt in db")?;
            payout_data.payouts = db
                .update_payout(
                    &payout_data.payouts,
                    storage::PayoutsUpdate::StatusUpdate { status },
                    &payout_data.payout_attempt,
                    merchant_account.storage_scheme,
                )
                .await
                .change_context(errors::ApiErrorResponse::InternalServerError)
                .attach_printable("Error updating payouts in db")?;
        }
        Err(err) => {
            // log in case of error in retrieval
            logger::error!("Error in payout retrieval");
            // show error in the response of sync
            payout_data.payout_attempt.error_code = Some(err.code.to_owned());
            payout_data.payout_attempt.error_message = Some(err.message.to_owned());
        }
    };
    Ok(())
}

pub async fn complete_create_recipient_disburse_account(
    state: &SessionState,
    merchant_account: &domain::MerchantAccount,
    connector_data: &api::ConnectorData,
    payout_data: &mut PayoutData,
) -> RouterResult<()> {
    if !payout_data.should_terminate
        && payout_data.payout_attempt.status
            == storage_enums::PayoutStatus::RequiresVendorAccountCreation
        && connector_data
            .connector_name
            .supports_vendor_disburse_account_create_for_payout()
    {
        create_recipient_disburse_account(state, merchant_account, connector_data, payout_data)
            .await
            .attach_printable("Creation of customer failed")?;
    }
    Ok(())
}

pub async fn create_recipient_disburse_account(
    state: &SessionState,
    merchant_account: &domain::MerchantAccount,
    connector_data: &api::ConnectorData,
    payout_data: &mut PayoutData,
) -> RouterResult<()> {
    // 1. Form Router data
    let router_data =
        core_utils::construct_payout_router_data(connector_data, merchant_account, payout_data)
            .await?;

    // 2. Fetch connector integration details
    let connector_integration: services::BoxedPayoutConnectorIntegrationInterface<
        api::PoRecipientAccount,
        types::PayoutsData,
        types::PayoutsResponseData,
    > = connector_data.connector.get_connector_integration();

    // 3. Call connector service
    let router_data_resp = services::execute_connector_processing_step(
        state,
        connector_integration,
        &router_data,
        payments::CallConnectorAction::Trigger,
        None,
    )
    .await
    .to_payout_failed_response()?;

    // 4. Process data returned by the connector
    let db = &*state.store;
    match router_data_resp.response {
        Ok(payout_response_data) => {
            let payout_attempt = &payout_data.payout_attempt;
            let status = payout_response_data
                .status
                .unwrap_or(payout_attempt.status.to_owned());
            let updated_payout_attempt = storage::PayoutAttemptUpdate::StatusUpdate {
                connector_payout_id: payout_response_data.connector_payout_id,
                status,
                error_code: None,
                error_message: None,
                is_eligible: payout_response_data.payout_eligible,
            };
            payout_data.payout_attempt = db
                .update_payout_attempt(
                    payout_attempt,
                    updated_payout_attempt,
                    &payout_data.payouts,
                    merchant_account.storage_scheme,
                )
                .await
                .change_context(errors::ApiErrorResponse::InternalServerError)
                .attach_printable("Error updating payout_attempt in db")?;
        }
        Err(err) => {
            let updated_payout_attempt = storage::PayoutAttemptUpdate::StatusUpdate {
                connector_payout_id: payout_data.payout_attempt.connector_payout_id.to_owned(),
                status: storage_enums::PayoutStatus::Failed,
                error_code: Some(err.code),
                error_message: Some(err.message),
                is_eligible: None,
            };
            payout_data.payout_attempt = db
                .update_payout_attempt(
                    &payout_data.payout_attempt,
                    updated_payout_attempt,
                    &payout_data.payouts,
                    merchant_account.storage_scheme,
                )
                .await
                .change_context(errors::ApiErrorResponse::InternalServerError)
                .attach_printable("Error updating payout_attempt in db")?;
        }
    };

    Ok(())
}

pub async fn cancel_payout(
    state: &SessionState,
    merchant_account: &domain::MerchantAccount,
    connector_data: &api::ConnectorData,
    payout_data: &mut PayoutData,
) -> RouterResult<()> {
    // 1. Form Router data
    let router_data =
        core_utils::construct_payout_router_data(connector_data, merchant_account, payout_data)
            .await?;

    // 2. Fetch connector integration details
    let connector_integration: services::BoxedPayoutConnectorIntegrationInterface<
        api::PoCancel,
        types::PayoutsData,
        types::PayoutsResponseData,
    > = connector_data.connector.get_connector_integration();

    // 3. Call connector service
    let router_data_resp = services::execute_connector_processing_step(
        state,
        connector_integration,
        &router_data,
        payments::CallConnectorAction::Trigger,
        None,
    )
    .await
    .to_payout_failed_response()?;

    // 4. Process data returned by the connector
    let db = &*state.store;
    match router_data_resp.response {
        Ok(payout_response_data) => {
            let status = payout_response_data
                .status
                .unwrap_or(payout_data.payout_attempt.status.to_owned());
            let updated_payout_attempt = storage::PayoutAttemptUpdate::StatusUpdate {
                connector_payout_id: payout_response_data.connector_payout_id,
                status,
                error_code: None,
                error_message: None,
                is_eligible: payout_response_data.payout_eligible,
            };
            payout_data.payout_attempt = db
                .update_payout_attempt(
                    &payout_data.payout_attempt,
                    updated_payout_attempt,
                    &payout_data.payouts,
                    merchant_account.storage_scheme,
                )
                .await
                .change_context(errors::ApiErrorResponse::InternalServerError)
                .attach_printable("Error updating payout_attempt in db")?;
            payout_data.payouts = db
                .update_payout(
                    &payout_data.payouts,
                    storage::PayoutsUpdate::StatusUpdate { status },
                    &payout_data.payout_attempt,
                    merchant_account.storage_scheme,
                )
                .await
                .change_context(errors::ApiErrorResponse::InternalServerError)
                .attach_printable("Error updating payouts in db")?;
        }
        Err(err) => {
            let status = storage_enums::PayoutStatus::Failed;
            let updated_payout_attempt = storage::PayoutAttemptUpdate::StatusUpdate {
                connector_payout_id: payout_data.payout_attempt.connector_payout_id.to_owned(),
                status,
                error_code: Some(err.code),
                error_message: Some(err.message),
                is_eligible: None,
            };
            payout_data.payout_attempt = db
                .update_payout_attempt(
                    &payout_data.payout_attempt,
                    updated_payout_attempt,
                    &payout_data.payouts,
                    merchant_account.storage_scheme,
                )
                .await
                .change_context(errors::ApiErrorResponse::InternalServerError)
                .attach_printable("Error updating payout_attempt in db")?;
            payout_data.payouts = db
                .update_payout(
                    &payout_data.payouts,
                    storage::PayoutsUpdate::StatusUpdate { status },
                    &payout_data.payout_attempt,
                    merchant_account.storage_scheme,
                )
                .await
                .change_context(errors::ApiErrorResponse::InternalServerError)
                .attach_printable("Error updating payouts in db")?;
        }
    };

    Ok(())
}

pub async fn fulfill_payout(
    state: &SessionState,
    merchant_account: &domain::MerchantAccount,
    key_store: &domain::MerchantKeyStore,
    connector_data: &api::ConnectorData,
    payout_data: &mut PayoutData,
) -> RouterResult<()> {
    // 1. Form Router data
    let mut router_data =
        core_utils::construct_payout_router_data(connector_data, merchant_account, payout_data)
            .await?;

    // 2. Get/Create access token
    access_token::create_access_token(
        state,
        connector_data,
        merchant_account,
        &mut router_data,
        payout_data.payouts.payout_type.to_owned(),
    )
    .await?;

    // 3. Fetch connector integration details
    let connector_integration: services::BoxedPayoutConnectorIntegrationInterface<
        api::PoFulfill,
        types::PayoutsData,
        types::PayoutsResponseData,
    > = connector_data.connector.get_connector_integration();

    // 4. Call connector service
    let router_data_resp = services::execute_connector_processing_step(
        state,
        connector_integration,
        &router_data,
        payments::CallConnectorAction::Trigger,
        None,
    )
    .await
    .to_payout_failed_response()?;

    // 5. Process data returned by the connector
    let db = &*state.store;
    match router_data_resp.response {
        Ok(payout_response_data) => {
            let status = payout_response_data
                .status
                .unwrap_or(payout_data.payout_attempt.status.to_owned());
            payout_data.payouts.status = status;
            let updated_payout_attempt = storage::PayoutAttemptUpdate::StatusUpdate {
                connector_payout_id: payout_response_data.connector_payout_id,
                status,
                error_code: None,
                error_message: None,
                is_eligible: payout_response_data.payout_eligible,
            };
            payout_data.payout_attempt = db
                .update_payout_attempt(
                    &payout_data.payout_attempt,
                    updated_payout_attempt,
                    &payout_data.payouts,
                    merchant_account.storage_scheme,
                )
                .await
                .change_context(errors::ApiErrorResponse::InternalServerError)
                .attach_printable("Error updating payout_attempt in db")?;
            payout_data.payouts = db
                .update_payout(
                    &payout_data.payouts,
                    storage::PayoutsUpdate::StatusUpdate { status },
                    &payout_data.payout_attempt,
                    merchant_account.storage_scheme,
                )
                .await
                .change_context(errors::ApiErrorResponse::InternalServerError)
                .attach_printable("Error updating payouts in db")?;
            if helpers::is_payout_err_state(status) {
                return Err(report!(errors::ApiErrorResponse::PayoutFailed {
                    data: Some(
                        serde_json::json!({"payout_status": status.to_string(), "error_message": payout_data.payout_attempt.error_message.as_ref(), "error_code": payout_data.payout_attempt.error_code.as_ref()})
                    ),
                }));
            } else if payout_data.payouts.recurring
                && payout_data.payouts.payout_method_id.clone().is_none()
            {
                let payout_method_data = payout_data
                    .payout_method_data
                    .clone()
                    .get_required_value("payout_method_data")?;
                payout_data
                    .payouts
                    .customer_id
                    .clone()
                    .async_map(|customer_id| async move {
                        helpers::save_payout_data_to_locker(
                            state,
                            payout_data,
                            &customer_id,
                            &payout_method_data,
                            merchant_account,
                            key_store,
                        )
                        .await
                    })
                    .await
                    .transpose()
                    .attach_printable("Failed to save payout data to locker")?;
            }
        }
        Err(err) => {
            let status = storage_enums::PayoutStatus::Failed;
            let updated_payout_attempt = storage::PayoutAttemptUpdate::StatusUpdate {
                connector_payout_id: payout_data.payout_attempt.connector_payout_id.to_owned(),
                status,
                error_code: Some(err.code),
                error_message: Some(err.message),
                is_eligible: None,
            };
            payout_data.payout_attempt = db
                .update_payout_attempt(
                    &payout_data.payout_attempt,
                    updated_payout_attempt,
                    &payout_data.payouts,
                    merchant_account.storage_scheme,
                )
                .await
                .change_context(errors::ApiErrorResponse::InternalServerError)
                .attach_printable("Error updating payout_attempt in db")?;
            payout_data.payouts = db
                .update_payout(
                    &payout_data.payouts,
                    storage::PayoutsUpdate::StatusUpdate { status },
                    &payout_data.payout_attempt,
                    merchant_account.storage_scheme,
                )
                .await
                .change_context(errors::ApiErrorResponse::InternalServerError)
                .attach_printable("Error updating payouts in db")?;
        }
    };

    Ok(())
}

pub async fn response_handler(
    merchant_account: &domain::MerchantAccount,
    payout_data: &PayoutData,
) -> RouterResponse<payouts::PayoutCreateResponse> {
    let payout_attempt = payout_data.payout_attempt.to_owned();
    let payouts = payout_data.payouts.to_owned();
    let payout_link = payout_data.payout_link.to_owned();
    let billing_address = payout_data.billing_address.to_owned();
    let customer_details = payout_data.customer_details.to_owned();
    let customer_id = payouts.customer_id;

    let address = billing_address.as_ref().map(|a| {
        let phone_details = payment_api_types::PhoneDetails {
            number: a.phone_number.to_owned().map(Encryptable::into_inner),
            country_code: a.country_code.to_owned(),
        };
        let address_details = payment_api_types::AddressDetails {
            city: a.city.to_owned(),
            country: a.country.to_owned(),
            line1: a.line1.to_owned().map(Encryptable::into_inner),
            line2: a.line2.to_owned().map(Encryptable::into_inner),
            line3: a.line3.to_owned().map(Encryptable::into_inner),
            zip: a.zip.to_owned().map(Encryptable::into_inner),
            first_name: a.first_name.to_owned().map(Encryptable::into_inner),
            last_name: a.last_name.to_owned().map(Encryptable::into_inner),
            state: a.state.to_owned().map(Encryptable::into_inner),
        };
        api::payments::Address {
            phone: Some(phone_details),
            address: Some(address_details),
            email: a.email.to_owned().map(pii::Email::from),
        }
    });

    let response = api::PayoutCreateResponse {
        payout_id: payouts.payout_id.to_owned(),
        merchant_id: merchant_account.get_id().to_owned(),
        amount: payouts.amount,
        currency: payouts.destination_currency.to_owned(),
        connector: payout_attempt.connector.to_owned(),
        payout_type: payouts.payout_type.to_owned(),
        billing: address,
        auto_fulfill: payouts.auto_fulfill,
        customer_id,
        email: customer_details.as_ref().and_then(|c| c.email.clone()),
        name: customer_details.as_ref().and_then(|c| c.name.clone()),
        phone: customer_details.as_ref().and_then(|c| c.phone.clone()),
        phone_country_code: customer_details
            .as_ref()
            .and_then(|c| c.phone_country_code.clone()),
        customer: customer_details
            .as_ref()
            .map(payment_api_types::CustomerDetailsResponse::foreign_from),
        client_secret: payouts.client_secret.to_owned(),
        return_url: payouts.return_url.to_owned(),
        business_country: payout_attempt.business_country,
        business_label: payout_attempt.business_label,
        description: payouts.description.to_owned(),
        entity_type: payouts.entity_type.to_owned(),
        recurring: payouts.recurring,
        metadata: payouts.metadata,
        merchant_connector_id: payout_attempt.merchant_connector_id.to_owned(),
        status: payout_attempt.status.to_owned(),
        error_message: payout_attempt.error_message.to_owned(),
        error_code: payout_attempt.error_code,
        profile_id: payout_attempt.profile_id,
        created: Some(payouts.created_at),
        connector_transaction_id: payout_attempt.connector_payout_id,
        priority: payouts.priority,
        attempts: None,
        payout_link: payout_link
            .map(|payout_link| {
                url::Url::parse(payout_link.url.peek()).map(|link| PayoutLinkResponse {
                    payout_link_id: payout_link.link_id,
                    link: link.into(),
                })
            })
            .transpose()
            .change_context(errors::ApiErrorResponse::InternalServerError)
            .attach_printable("Failed to parse payout link's URL")?,
    };
    Ok(services::ApplicationResponse::Json(response))
}

#[cfg(all(feature = "v2", feature = "customer_v2"))]
#[allow(clippy::too_many_arguments)]
pub async fn payout_create_db_entries(
    _state: &SessionState,
    _merchant_account: &domain::MerchantAccount,
    _key_store: &domain::MerchantKeyStore,
    _req: &payouts::PayoutCreateRequest,
<<<<<<< HEAD
    _payout_id: &String,
    _profile_id: &String,
    _stored_payout_method_data: Option<&payouts::PayoutMethodData>,
    _locale: &String,
=======
    _payout_id: &str,
    _profile_id: &str,
    _stored_payout_method_data: Option<&payouts::PayoutMethodData>,
    _locale: &str,
>>>>>>> f8227309
    _customer: Option<&domain::Customer>,
) -> RouterResult<PayoutData> {
    todo!()
}

// DB entries
#[cfg(all(any(feature = "v1", feature = "v2"), not(feature = "customer_v2")))]
#[allow(clippy::too_many_arguments)]
pub async fn payout_create_db_entries(
    state: &SessionState,
    merchant_account: &domain::MerchantAccount,
    key_store: &domain::MerchantKeyStore,
    req: &payouts::PayoutCreateRequest,
    payout_id: &String,
    profile_id: &common_utils::id_type::ProfileId,
    stored_payout_method_data: Option<&payouts::PayoutMethodData>,
<<<<<<< HEAD
    locale: &String,
=======
    locale: &str,
>>>>>>> f8227309
    customer: Option<&domain::Customer>,
) -> RouterResult<PayoutData> {
    let db = &*state.store;
    let merchant_id = merchant_account.get_id();
    let customer_id = customer.map(|cust| cust.customer_id.clone());

    // Validate whether profile_id passed in request is valid and is linked to the merchant
    let business_profile =
        validate_and_get_business_profile(state, key_store, profile_id, merchant_id).await?;

    let payout_link = match req.payout_link {
        Some(true) => Some(
            create_payout_link(
                state,
                &business_profile,
                &customer_id
                    .clone()
                    .get_required_value("customer.id when payout_link is true")?,
                merchant_id,
                req,
                payout_id,
                locale,
            )
            .await?,
        ),
        _ => None,
    };

    // We have to do this because the function that is being used to create / get address is from payments
    // which expects a payment_id
    let payout_id_as_payment_id_type =
        common_utils::id_type::PaymentId::try_from(std::borrow::Cow::Owned(payout_id.to_string()))
            .change_context(errors::ApiErrorResponse::InvalidRequestData {
                message: "payout_id contains invalid data".to_string(),
            })
            .attach_printable("Error converting payout_id to PaymentId type")?;

    // Get or create address
    let billing_address = payment_helpers::create_or_find_address_for_payment_by_request(
        state,
        req.billing.as_ref(),
        None,
        merchant_id,
        customer_id.as_ref(),
        key_store,
        &payout_id_as_payment_id_type,
        merchant_account.storage_scheme,
    )
    .await?;
    let address_id = billing_address.to_owned().map(|address| address.address_id);

    // Make payouts entry
    let currency = req.currency.to_owned().get_required_value("currency")?;
    let payout_type = req.payout_type.to_owned();

    let payout_method_id = if stored_payout_method_data.is_some() {
        req.payout_token.to_owned()
    } else {
        None
    };
    let client_secret = utils::generate_id(
        consts::ID_LENGTH,
        format!("payout_{payout_id}_secret").as_str(),
    );
    let amount = MinorUnit::from(req.amount.unwrap_or(api::Amount::Zero));
    let status = if req.payout_method_data.is_some()
        || req.payout_token.is_some()
        || stored_payout_method_data.is_some()
    {
        match req.confirm {
            Some(true) => storage_enums::PayoutStatus::RequiresCreation,
            _ => storage_enums::PayoutStatus::RequiresConfirmation,
        }
    } else {
        storage_enums::PayoutStatus::RequiresPayoutMethodData
    };

    let payouts_req = storage::PayoutsNew {
        payout_id: payout_id.to_string(),
        merchant_id: merchant_id.to_owned(),
        customer_id: customer_id.to_owned(),
        address_id: address_id.to_owned(),
        payout_type,
        amount,
        destination_currency: currency,
        source_currency: currency,
        description: req.description.to_owned(),
        recurring: req.recurring.unwrap_or(false),
        auto_fulfill: req.auto_fulfill.unwrap_or(false),
        return_url: req.return_url.to_owned(),
        entity_type: req.entity_type.unwrap_or_default(),
        payout_method_id,
        profile_id: profile_id.to_owned(),
        attempt_count: 1,
        metadata: req.metadata.clone(),
        confirm: req.confirm,
        payout_link_id: payout_link
            .clone()
            .map(|link_data| link_data.link_id.clone()),
        client_secret: Some(client_secret),
        priority: req.priority,
        status,
        created_at: common_utils::date_time::now(),
        last_modified_at: common_utils::date_time::now(),
    };
    let payouts = db
        .insert_payout(payouts_req, merchant_account.storage_scheme)
        .await
        .to_duplicate_response(errors::ApiErrorResponse::DuplicatePayout {
            payout_id: payout_id.to_owned(),
        })
        .attach_printable("Error inserting payouts in db")?;
    // Make payout_attempt entry
    let payout_attempt_id = utils::get_payout_attempt_id(payout_id, 1);

    let payout_attempt_req = storage::PayoutAttemptNew {
        payout_attempt_id: payout_attempt_id.to_string(),
        payout_id: payout_id.to_owned(),
        merchant_id: merchant_id.to_owned(),
        status,
        business_country: req.business_country.to_owned(),
        business_label: req.business_label.to_owned(),
        payout_token: req.payout_token.to_owned(),
        profile_id: profile_id.to_owned(),
        customer_id,
        address_id,
        connector: None,
        connector_payout_id: None,
        is_eligible: None,
        error_message: None,
        error_code: None,
        created_at: common_utils::date_time::now(),
        last_modified_at: common_utils::date_time::now(),
        merchant_connector_id: None,
        routing_info: None,
    };
    let payout_attempt = db
        .insert_payout_attempt(
            payout_attempt_req,
            &payouts,
            merchant_account.storage_scheme,
        )
        .await
        .to_duplicate_response(errors::ApiErrorResponse::DuplicatePayout {
            payout_id: payout_id.to_owned(),
        })
        .attach_printable("Error inserting payout_attempt in db")?;

    // Make PayoutData
    Ok(PayoutData {
        billing_address,
        business_profile,
        customer_details: customer.map(ToOwned::to_owned),
        merchant_connector_account: None,
        payouts,
        payout_attempt,
        payout_method_data: req
            .payout_method_data
            .as_ref()
            .cloned()
            .or(stored_payout_method_data.cloned()),
        should_terminate: false,
        profile_id: profile_id.to_owned(),
        payout_link,
    })
}

#[cfg(all(feature = "v2", feature = "customer_v2"))]
pub async fn make_payout_data(
    _state: &SessionState,
    _merchant_account: &domain::MerchantAccount,
    _auth_profile_id: Option<common_utils::id_type::ProfileId>,
    _key_store: &domain::MerchantKeyStore,
    _req: &payouts::PayoutRequest,
) -> RouterResult<PayoutData> {
    todo!()
}

#[cfg(all(any(feature = "v1", feature = "v2"), not(feature = "customer_v2")))]
pub async fn make_payout_data(
    state: &SessionState,
    merchant_account: &domain::MerchantAccount,
    auth_profile_id: Option<common_utils::id_type::ProfileId>,
    key_store: &domain::MerchantKeyStore,
    req: &payouts::PayoutRequest,
) -> RouterResult<PayoutData> {
    let db = &*state.store;
    let merchant_id = merchant_account.get_id();
    let payout_id = match req {
        payouts::PayoutRequest::PayoutActionRequest(r) => r.payout_id.clone(),
        payouts::PayoutRequest::PayoutCreateRequest(r) => r.payout_id.clone().unwrap_or_default(),
        payouts::PayoutRequest::PayoutRetrieveRequest(r) => r.payout_id.clone(),
    };

    let payouts = db
        .find_payout_by_merchant_id_payout_id(
            merchant_id,
            &payout_id,
            merchant_account.storage_scheme,
        )
        .await
        .to_not_found_response(errors::ApiErrorResponse::PayoutNotFound)?;
    core_utils::validate_profile_id_from_auth_layer(auth_profile_id, &payouts)?;

    let payout_attempt_id = utils::get_payout_attempt_id(payout_id, payouts.attempt_count);

    let payout_attempt = db
        .find_payout_attempt_by_merchant_id_payout_attempt_id(
            merchant_id,
            &payout_attempt_id,
            merchant_account.storage_scheme,
        )
        .await
        .to_not_found_response(errors::ApiErrorResponse::PayoutNotFound)?;

    let customer_id = payouts.customer_id.as_ref();

    // We have to do this because the function that is being used to create / get address is from payments
    // which expects a payment_id
    let payout_id_as_payment_id_type = common_utils::id_type::PaymentId::try_from(
        std::borrow::Cow::Owned(payouts.payout_id.clone()),
    )
    .change_context(errors::ApiErrorResponse::InvalidRequestData {
        message: "payout_id contains invalid data".to_string(),
    })
    .attach_printable("Error converting payout_id to PaymentId type")?;

    let billing_address = payment_helpers::create_or_find_address_for_payment_by_request(
        state,
        None,
        payouts.address_id.as_deref(),
        merchant_id,
        customer_id,
        key_store,
        &payout_id_as_payment_id_type,
        merchant_account.storage_scheme,
    )
    .await?;

    let payout_id = &payouts.payout_id;

    let customer_details = customer_id
        .async_map(|customer_id| async move {
            db.find_customer_optional_by_customer_id_merchant_id(
                &state.into(),
                customer_id,
                merchant_id,
                key_store,
                merchant_account.storage_scheme,
            )
            .await
            .map_err(|err| err.change_context(errors::ApiErrorResponse::InternalServerError))
            .attach_printable_lazy(|| {
                format!(
                    "Failed while fetching optional customer [id - {:?}] for payout [id - {}]",
                    customer_id, payout_id
                )
            })
        })
        .await
        .transpose()?
        .and_then(|c| c);
    let profile_id = payout_attempt.profile_id.clone();

    // Validate whether profile_id passed in request is valid and is linked to the merchant
    let business_profile =
        validate_and_get_business_profile(state, key_store, &profile_id, merchant_id).await?;
    let payout_method_data = match req {
        payouts::PayoutRequest::PayoutCreateRequest(r) => r.payout_method_data.to_owned(),
        payouts::PayoutRequest::PayoutActionRequest(_) => {
            match payout_attempt.payout_token.to_owned() {
                Some(payout_token) => {
                    let customer_id = customer_details
                        .as_ref()
                        .map(|cd| cd.customer_id.to_owned())
                        .get_required_value("customer_id when payout_token is sent")?;
                    helpers::make_payout_method_data(
                        state,
                        None,
                        Some(&payout_token),
                        &customer_id,
                        merchant_account.get_id(),
                        payouts.payout_type,
                        key_store,
                        None,
                        merchant_account.storage_scheme,
                    )
                    .await?
                }
                None => None,
            }
        }
        payouts::PayoutRequest::PayoutRetrieveRequest(_) => None,
    };

    let merchant_connector_account =
        if payout_attempt.connector.is_some() && payout_attempt.merchant_connector_id.is_some() {
            let connector_name = payout_attempt
                .connector
                .clone()
                .get_required_value("connector_name")?;
            Some(
                payment_helpers::get_merchant_connector_account(
                    state,
                    merchant_account.get_id(),
                    None,
                    key_store,
                    &profile_id,
                    connector_name.as_str(),
                    payout_attempt.merchant_connector_id.as_ref(),
                )
                .await?,
            )
        } else {
            None
        };

    let payout_link = payouts
        .payout_link_id
        .clone()
        .async_map(|link_id| async move {
            db.find_payout_link_by_link_id(&link_id)
                .await
                .change_context(errors::ApiErrorResponse::InternalServerError)
                .attach_printable("Error fetching payout links from db")
        })
        .await
        .transpose()?;

    Ok(PayoutData {
        billing_address,
        business_profile,
        customer_details,
        payouts,
        payout_attempt,
        payout_method_data: payout_method_data.to_owned(),
        merchant_connector_account,
        should_terminate: false,
        profile_id,
        payout_link,
    })
}

pub async fn add_external_account_addition_task(
    db: &dyn StorageInterface,
    payout_data: &PayoutData,
    schedule_time: time::PrimitiveDateTime,
) -> CustomResult<(), errors::StorageError> {
    let runner = storage::ProcessTrackerRunner::AttachPayoutAccountWorkflow;
    let task = "STRPE_ATTACH_EXTERNAL_ACCOUNT";
    let tag = ["PAYOUTS", "STRIPE", "ACCOUNT", "CREATE"];
    let process_tracker_id = pt_utils::get_process_tracker_id(
        runner,
        task,
        &payout_data.payout_attempt.payout_attempt_id,
        &payout_data.payout_attempt.merchant_id,
    );
    let tracking_data = api::PayoutRetrieveRequest {
        payout_id: payout_data.payouts.payout_id.to_owned(),
        force_sync: None,
        merchant_id: Some(payout_data.payouts.merchant_id.to_owned()),
    };
    let process_tracker_entry = storage::ProcessTrackerNew::new(
        process_tracker_id,
        task,
        runner,
        tag,
        tracking_data,
        schedule_time,
    )
    .map_err(errors::StorageError::from)?;

    db.insert_process(process_tracker_entry).await?;
    Ok(())
}

async fn validate_and_get_business_profile(
    state: &SessionState,
    merchant_key_store: &domain::MerchantKeyStore,
    profile_id: &common_utils::id_type::ProfileId,
    merchant_id: &common_utils::id_type::MerchantId,
) -> RouterResult<domain::BusinessProfile> {
    let db = &*state.store;
    let key_manager_state = &state.into();

    if let Some(business_profile) = core_utils::validate_and_get_business_profile(
        db,
        key_manager_state,
        merchant_key_store,
        Some(profile_id),
        merchant_id,
    )
    .await?
    {
        Ok(business_profile)
    } else {
        db.find_business_profile_by_profile_id(key_manager_state, merchant_key_store, profile_id)
            .await
            .to_not_found_response(errors::ApiErrorResponse::BusinessProfileNotFound {
                id: profile_id.get_string_repr().to_owned(),
            })
    }
}

#[allow(clippy::too_many_arguments)]
pub async fn create_payout_link(
    state: &SessionState,
    business_profile: &domain::BusinessProfile,
    customer_id: &CustomerId,
    merchant_id: &common_utils::id_type::MerchantId,
    req: &payouts::PayoutCreateRequest,
<<<<<<< HEAD
    payout_id: &String,
    locale: &String,
=======
    payout_id: &str,
    locale: &str,
>>>>>>> f8227309
) -> RouterResult<PayoutLink> {
    let payout_link_config_req = req.payout_link_config.to_owned();

    // Fetch all configs
    let default_config = &state.conf.generic_link.payout_link;
    let profile_config = &business_profile.payout_link_config;
    let profile_ui_config = profile_config.as_ref().map(|c| c.config.ui_config.clone());
    let ui_config = payout_link_config_req
        .as_ref()
        .and_then(|config| config.ui_config.clone())
        .or(profile_ui_config);

    let test_mode_in_config = payout_link_config_req
        .as_ref()
        .and_then(|config| config.test_mode)
        .or_else(|| profile_config.as_ref().and_then(|c| c.payout_test_mode));
    let is_test_mode_enabled = test_mode_in_config.unwrap_or(false);

    let allowed_domains = match (router_env::which(), is_test_mode_enabled) {
        // Throw error in case test_mode was enabled in production
        (Env::Production, true) => Err(report!(errors::ApiErrorResponse::LinkConfigurationError {
            message: "test_mode cannot be true for creating payout_links in production".to_string()
        })),
        // Send empty set of whitelisted domains
        (_, true) => {
            Ok(HashSet::new())
        },
        // Otherwise, fetch and use allowed domains from profile config
        (_, false) => {
            profile_config
            .as_ref()
            .map(|config| config.config.allowed_domains.to_owned())
            .get_required_value("allowed_domains")
            .change_context(errors::ApiErrorResponse::LinkConfigurationError {
                message:
                    "Payout links cannot be used without setting allowed_domains in profile. If you're using a non-production environment, you can set test_mode to true while in payout_link_config"
                        .to_string(),
            })
        }
    }?;

    // Form data to be injected in the link
    let (logo, merchant_name, theme) = match ui_config {
        Some(config) => (config.logo, config.merchant_name, config.theme),
        _ => (None, None, None),
    };
    let payout_link_config = GenericLinkUiConfig {
        logo,
        merchant_name,
        theme,
    };
    let client_secret = utils::generate_id(consts::ID_LENGTH, "payout_link_secret");
    let base_url = profile_config
        .as_ref()
        .and_then(|c| c.config.domain_name.as_ref())
        .map(|domain| format!("https://{}", domain))
        .unwrap_or(state.base_url.clone());
    let session_expiry = req
        .session_expiry
        .as_ref()
        .map_or(default_config.expiry, |expiry| *expiry);
    let url = format!(
        "{base_url}/payout_link/{}/{payout_id}?locale={}",
        merchant_id.get_string_repr(),
        locale
    );
    let link = url::Url::parse(&url)
        .change_context(errors::ApiErrorResponse::InternalServerError)
        .attach_printable_lazy(|| format!("Failed to form payout link URL - {}", url))?;
    let req_enabled_payment_methods = payout_link_config_req
        .as_ref()
        .and_then(|req| req.enabled_payment_methods.to_owned());
    let amount = req
        .amount
        .as_ref()
        .get_required_value("amount")
        .attach_printable("amount is a required value when creating payout links")?;
    let currency = req
        .currency
        .as_ref()
        .get_required_value("currency")
        .attach_printable("currency is a required value when creating payout links")?;
    let payout_link_id = core_utils::get_or_generate_id(
        "payout_link_id",
        &payout_link_config_req
            .as_ref()
            .and_then(|config| config.payout_link_id.clone()),
        "payout_link",
    )?;

    let data = PayoutLinkData {
        payout_link_id: payout_link_id.clone(),
        customer_id: customer_id.clone(),
        payout_id: payout_id.to_string(),
        link,
        client_secret: Secret::new(client_secret),
        session_expiry,
        ui_config: payout_link_config,
        enabled_payment_methods: req_enabled_payment_methods,
        amount: MinorUnit::from(*amount),
        currency: *currency,
        allowed_domains,
        test_mode: test_mode_in_config,
    };

    create_payout_link_db_entry(state, merchant_id, &data, req.return_url.clone()).await
}

pub async fn create_payout_link_db_entry(
    state: &SessionState,
    merchant_id: &common_utils::id_type::MerchantId,
    payout_link_data: &PayoutLinkData,
    return_url: Option<String>,
) -> RouterResult<PayoutLink> {
    let db: &dyn StorageInterface = &*state.store;

    let link_data = serde_json::to_value(payout_link_data)
        .map_err(|_| report!(errors::ApiErrorResponse::InternalServerError))
        .attach_printable("Failed to convert PayoutLinkData to Value")?;

    let payout_link = GenericLinkNew {
        link_id: payout_link_data.payout_link_id.to_string(),
        primary_reference: payout_link_data.payout_id.to_string(),
        merchant_id: merchant_id.to_owned(),
        link_type: common_enums::GenericLinkType::PayoutLink,
        link_status: GenericLinkStatus::PayoutLink(PayoutLinkStatus::Initiated),
        link_data,
        url: payout_link_data.link.to_string().into(),
        return_url,
        expiry: common_utils::date_time::now()
            + Duration::seconds(payout_link_data.session_expiry.into()),
        ..Default::default()
    };

    db.insert_payout_link(payout_link)
        .await
        .to_duplicate_response(errors::ApiErrorResponse::GenericDuplicateError {
            message: "payout link already exists".to_string(),
        })
}

#[instrument(skip_all)]
pub async fn get_mca_from_profile_id(
    state: &SessionState,
    merchant_account: &domain::MerchantAccount,
    profile_id: &common_utils::id_type::ProfileId,
    connector_name: &str,
    merchant_connector_id: Option<&common_utils::id_type::MerchantConnectorAccountId>,
    key_store: &domain::MerchantKeyStore,
) -> RouterResult<payment_helpers::MerchantConnectorAccountType> {
    let merchant_connector_account = payment_helpers::get_merchant_connector_account(
        state,
        merchant_account.get_id(),
        None,
        key_store,
        profile_id,
        connector_name,
        merchant_connector_id,
    )
    .await?;

    Ok(merchant_connector_account)
}<|MERGE_RESOLUTION|>--- conflicted
+++ resolved
@@ -300,11 +300,7 @@
     merchant_account: domain::MerchantAccount,
     key_store: domain::MerchantKeyStore,
     req: payouts::PayoutCreateRequest,
-<<<<<<< HEAD
-    locale: &String,
-=======
     locale: &str,
->>>>>>> f8227309
 ) -> RouterResponse<payouts::PayoutCreateResponse> {
     // Validate create request
     let (payout_id, payout_method_data, profile_id, customer) =
@@ -2224,17 +2220,10 @@
     _merchant_account: &domain::MerchantAccount,
     _key_store: &domain::MerchantKeyStore,
     _req: &payouts::PayoutCreateRequest,
-<<<<<<< HEAD
-    _payout_id: &String,
-    _profile_id: &String,
-    _stored_payout_method_data: Option<&payouts::PayoutMethodData>,
-    _locale: &String,
-=======
     _payout_id: &str,
     _profile_id: &str,
     _stored_payout_method_data: Option<&payouts::PayoutMethodData>,
     _locale: &str,
->>>>>>> f8227309
     _customer: Option<&domain::Customer>,
 ) -> RouterResult<PayoutData> {
     todo!()
@@ -2251,11 +2240,7 @@
     payout_id: &String,
     profile_id: &common_utils::id_type::ProfileId,
     stored_payout_method_data: Option<&payouts::PayoutMethodData>,
-<<<<<<< HEAD
-    locale: &String,
-=======
     locale: &str,
->>>>>>> f8227309
     customer: Option<&domain::Customer>,
 ) -> RouterResult<PayoutData> {
     let db = &*state.store;
@@ -2667,13 +2652,8 @@
     customer_id: &CustomerId,
     merchant_id: &common_utils::id_type::MerchantId,
     req: &payouts::PayoutCreateRequest,
-<<<<<<< HEAD
-    payout_id: &String,
-    locale: &String,
-=======
     payout_id: &str,
     locale: &str,
->>>>>>> f8227309
 ) -> RouterResult<PayoutLink> {
     let payout_link_config_req = req.payout_link_config.to_owned();
 
