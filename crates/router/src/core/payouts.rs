pub mod access_token;
pub mod helpers;
#[cfg(feature = "payout_retry")]
pub mod retry;
pub mod transformers;
pub mod validator;
use std::{
    collections::{HashMap, HashSet},
    vec::IntoIter,
};

#[cfg(feature = "olap")]
use api_models::payments as payment_enums;
use api_models::{self, enums as api_enums, payouts::PayoutLinkResponse};
#[cfg(feature = "payout_retry")]
use common_enums::PayoutRetryType;
use common_utils::{
    consts,
    ext_traits::{AsyncExt, ValueExt},
    id_type::{self, GenerateId},
    link_utils::{GenericLinkStatus, GenericLinkUiConfig, PayoutLinkData, PayoutLinkStatus},
    types::{MinorUnit, UnifiedCode, UnifiedMessage},
};
use diesel_models::{
    enums as storage_enums,
    generic_link::{GenericLinkNew, PayoutLink},
    CommonMandateReference, PayoutsMandateReference, PayoutsMandateReferenceRecord,
};
use error_stack::{report, ResultExt};
#[cfg(feature = "olap")]
use futures::future::join_all;
use hyperswitch_domain_models::payment_methods::PaymentMethod;
use masking::{PeekInterface, Secret};
#[cfg(feature = "payout_retry")]
use retry::GsmValidation;
use router_env::{instrument, logger, tracing, Env};
use scheduler::utils as pt_utils;
use serde_json;
use time::Duration;

#[cfg(feature = "olap")]
use crate::types::domain::behaviour::Conversion;
#[cfg(feature = "olap")]
use crate::types::PayoutActionData;
use crate::{
    core::{
        errors::{
            self, ConnectorErrorExt, CustomResult, RouterResponse, RouterResult, StorageErrorExt,
        },
        payments::{self, customers, helpers as payment_helpers},
        utils as core_utils,
    },
    db::StorageInterface,
    routes::SessionState,
    services,
    types::{
        self,
        api::{self, payments as payment_api_types, payouts},
        domain,
        storage::{self, PaymentRoutingInfo},
        transformers::ForeignFrom,
    },
    utils::{self, OptionExt},
};

// ********************************************** TYPES **********************************************
#[derive(Clone)]
pub struct PayoutData {
    pub billing_address: Option<domain::Address>,
    pub business_profile: domain::Profile,
    pub customer_details: Option<domain::Customer>,
    pub merchant_connector_account: Option<payment_helpers::MerchantConnectorAccountType>,
    pub payouts: storage::Payouts,
    pub payout_attempt: storage::PayoutAttempt,
    pub payout_method_data: Option<payouts::PayoutMethodData>,
    pub profile_id: id_type::ProfileId,
    pub should_terminate: bool,
    pub payout_link: Option<PayoutLink>,
    pub current_locale: String,
    pub payment_method: Option<PaymentMethod>,
}

// ********************************************** CORE FLOWS **********************************************
pub fn get_next_connector(
    connectors: &mut IntoIter<api::ConnectorRoutingData>,
) -> RouterResult<api::ConnectorRoutingData> {
    connectors
        .next()
        .ok_or(errors::ApiErrorResponse::InternalServerError)
        .attach_printable("Connector not found in connectors iterator")
}

#[cfg(all(feature = "payouts", feature = "v1"))]
pub async fn get_connector_choice(
    state: &SessionState,
    merchant_context: &domain::MerchantContext,
    connector: Option<String>,
    routing_algorithm: Option<serde_json::Value>,
    payout_data: &mut PayoutData,
    eligible_connectors: Option<Vec<api_enums::PayoutConnectors>>,
) -> RouterResult<api::ConnectorCallType> {
    let eligible_routable_connectors = eligible_connectors.map(|connectors| {
        connectors
            .into_iter()
            .map(api::enums::RoutableConnectors::from)
            .collect()
    });
    let connector_choice = helpers::get_default_payout_connector(state, routing_algorithm).await?;
    match connector_choice {
        api::ConnectorChoice::SessionMultiple(_) => {
            Err(errors::ApiErrorResponse::InternalServerError)
                .attach_printable("Invalid connector choice - SessionMultiple")?
        }

        api::ConnectorChoice::StraightThrough(straight_through) => {
            let request_straight_through: api::routing::StraightThroughAlgorithm = straight_through
                .clone()
                .parse_value("StraightThroughAlgorithm")
                .change_context(errors::ApiErrorResponse::InternalServerError)
                .attach_printable("Invalid straight through routing rules format")?;
            payout_data.payout_attempt.routing_info = Some(straight_through);
            let mut routing_data = storage::RoutingData {
                routed_through: connector,
                merchant_connector_id: None,
                algorithm: Some(request_straight_through.clone()),
                routing_info: PaymentRoutingInfo {
                    algorithm: None,
                    pre_routing_results: None,
                },
            };
            helpers::decide_payout_connector(
                state,
                merchant_context,
                Some(request_straight_through),
                &mut routing_data,
                payout_data,
                eligible_routable_connectors,
            )
            .await
        }

        api::ConnectorChoice::Decide => {
            let mut routing_data = storage::RoutingData {
                routed_through: connector,
                merchant_connector_id: None,
                algorithm: None,
                routing_info: PaymentRoutingInfo {
                    algorithm: None,
                    pre_routing_results: None,
                },
            };
            helpers::decide_payout_connector(
                state,
                merchant_context,
                None,
                &mut routing_data,
                payout_data,
                eligible_routable_connectors,
            )
            .await
        }
    }
}

#[instrument(skip_all)]
pub async fn make_connector_decision(
    state: &SessionState,
    merchant_context: &domain::MerchantContext,
    connector_call_type: api::ConnectorCallType,
    payout_data: &mut PayoutData,
) -> RouterResult<()> {
    match connector_call_type {
        api::ConnectorCallType::PreDetermined(routing_data) => {
            Box::pin(call_connector_payout(
                state,
                merchant_context,
                &routing_data.connector_data,
                payout_data,
            ))
            .await?;

            #[cfg(feature = "payout_retry")]
            {
                let config_bool = retry::config_should_call_gsm_payout(
                    &*state.store,
                    merchant_context.get_merchant_account().get_id(),
                    PayoutRetryType::SingleConnector,
                )
                .await;

                if config_bool && payout_data.should_call_gsm() {
                    Box::pin(retry::do_gsm_single_connector_actions(
                        state,
                        routing_data.connector_data,
                        payout_data,
                        merchant_context,
                    ))
                    .await?;
                }
            }

            Ok(())
        }
        api::ConnectorCallType::Retryable(routing_data) => {
            let mut routing_data = routing_data.into_iter();

            let connector_data = get_next_connector(&mut routing_data)?.connector_data;

            Box::pin(call_connector_payout(
                state,
                merchant_context,
                &connector_data,
                payout_data,
            ))
            .await?;

            #[cfg(feature = "payout_retry")]
            {
                let config_multiple_connector_bool = retry::config_should_call_gsm_payout(
                    &*state.store,
                    merchant_context.get_merchant_account().get_id(),
                    PayoutRetryType::MultiConnector,
                )
                .await;

                if config_multiple_connector_bool && payout_data.should_call_gsm() {
                    Box::pin(retry::do_gsm_multiple_connector_actions(
                        state,
                        routing_data,
                        connector_data.clone(),
                        payout_data,
                        merchant_context,
                    ))
                    .await?;
                }

                let config_single_connector_bool = retry::config_should_call_gsm_payout(
                    &*state.store,
                    merchant_context.get_merchant_account().get_id(),
                    PayoutRetryType::SingleConnector,
                )
                .await;

                if config_single_connector_bool && payout_data.should_call_gsm() {
                    Box::pin(retry::do_gsm_single_connector_actions(
                        state,
                        connector_data,
                        payout_data,
                        merchant_context,
                    ))
                    .await?;
                }
            }

            Ok(())
        }
        _ => Err(errors::ApiErrorResponse::InternalServerError).attach_printable({
            "only PreDetermined and Retryable ConnectorCallTypes are supported".to_string()
        })?,
    }
}

#[cfg(feature = "v1")]
#[instrument(skip_all)]
pub async fn payouts_core(
    state: &SessionState,
    merchant_context: &domain::MerchantContext,
    payout_data: &mut PayoutData,
    routing_algorithm: Option<serde_json::Value>,
    eligible_connectors: Option<Vec<api_enums::PayoutConnectors>>,
) -> RouterResult<()> {
    let payout_attempt = &payout_data.payout_attempt;

    // Form connector data
    let connector_call_type = get_connector_choice(
        state,
        merchant_context,
        payout_attempt.connector.clone(),
        routing_algorithm,
        payout_data,
        eligible_connectors,
    )
    .await?;

    // Call connector steps
    Box::pin(make_connector_decision(
        state,
        merchant_context,
        connector_call_type,
        payout_data,
    ))
    .await
}

#[cfg(feature = "v2")]
#[instrument(skip_all)]
pub async fn payouts_core(
    state: &SessionState,
    merchant_context: &domain::MerchantContext,
    payout_data: &mut PayoutData,
    routing_algorithm: Option<serde_json::Value>,
    eligible_connectors: Option<Vec<api_enums::PayoutConnectors>>,
) -> RouterResult<()> {
    todo!()
}

#[instrument(skip_all)]
pub async fn payouts_create_core(
    state: SessionState,
    merchant_context: domain::MerchantContext,
    req: payouts::PayoutCreateRequest,
) -> RouterResponse<payouts::PayoutCreateResponse> {
    // Validate create request
    let (payout_id, payout_method_data, profile_id, customer, payment_method) =
        validator::validate_create_request(&state, &merchant_context, &req).await?;

    // Create DB entries
    let mut payout_data = payout_create_db_entries(
        &state,
        &merchant_context,
        &req,
        &payout_id,
        &profile_id,
        payout_method_data.as_ref(),
        &state.locale,
        customer.as_ref(),
        payment_method.clone(),
    )
    .await?;

    let payout_attempt = payout_data.payout_attempt.to_owned();
    let payout_type = payout_data.payouts.payout_type.to_owned();

    // Persist payout method data in temp locker
    if req.payout_method_data.is_some() {
        let customer_id = payout_data
            .payouts
            .customer_id
            .clone()
            .get_required_value("customer_id when payout_method_data is provided")?;
        payout_data.payout_method_data = helpers::make_payout_method_data(
            &state,
            req.payout_method_data.as_ref(),
            payout_attempt.payout_token.as_deref(),
            &customer_id,
            &payout_attempt.merchant_id,
            payout_type,
            merchant_context.get_merchant_key_store(),
            Some(&mut payout_data),
            merchant_context.get_merchant_account().storage_scheme,
        )
        .await?;
    }

    if let Some(true) = payout_data.payouts.confirm {
        payouts_core(
            &state,
            &merchant_context,
            &mut payout_data,
            req.routing.clone(),
            req.connector.clone(),
        )
        .await?
    };

    trigger_webhook_and_handle_response(&state, &merchant_context, &payout_data).await
}

#[instrument(skip_all)]
pub async fn payouts_confirm_core(
    state: SessionState,
    merchant_context: domain::MerchantContext,
    req: payouts::PayoutCreateRequest,
) -> RouterResponse<payouts::PayoutCreateResponse> {
    let mut payout_data = Box::pin(make_payout_data(
        &state,
        &merchant_context,
        None,
        &payouts::PayoutRequest::PayoutCreateRequest(Box::new(req.to_owned())),
        &state.locale,
    ))
    .await?;
    let payout_attempt = payout_data.payout_attempt.to_owned();
    let status = payout_attempt.status;

    helpers::validate_payout_status_against_not_allowed_statuses(
        status,
        &[
            storage_enums::PayoutStatus::Cancelled,
            storage_enums::PayoutStatus::Success,
            storage_enums::PayoutStatus::Failed,
            storage_enums::PayoutStatus::Pending,
            storage_enums::PayoutStatus::Ineligible,
            storage_enums::PayoutStatus::RequiresFulfillment,
            storage_enums::PayoutStatus::RequiresVendorAccountCreation,
        ],
        "confirm",
    )?;

    helpers::update_payouts_and_payout_attempt(&mut payout_data, &merchant_context, &req, &state)
        .await?;

    let db = &*state.store;

    payout_data.payout_link = payout_data
        .payout_link
        .clone()
        .async_map(|pl| async move {
            let payout_link_update = storage::PayoutLinkUpdate::StatusUpdate {
                link_status: PayoutLinkStatus::Submitted,
            };
            db.update_payout_link(pl, payout_link_update)
                .await
                .change_context(errors::ApiErrorResponse::InternalServerError)
                .attach_printable("Error updating payout links in db")
        })
        .await
        .transpose()?;

    payouts_core(
        &state,
        &merchant_context,
        &mut payout_data,
        req.routing.clone(),
        req.connector.clone(),
    )
    .await?;

    trigger_webhook_and_handle_response(&state, &merchant_context, &payout_data).await
}

pub async fn payouts_update_core(
    state: SessionState,
    merchant_context: domain::MerchantContext,
    req: payouts::PayoutCreateRequest,
) -> RouterResponse<payouts::PayoutCreateResponse> {
    let payout_id = req.payout_id.clone().get_required_value("payout_id")?;
    let mut payout_data = Box::pin(make_payout_data(
        &state,
        &merchant_context,
        None,
        &payouts::PayoutRequest::PayoutCreateRequest(Box::new(req.to_owned())),
        &state.locale,
    ))
    .await?;

    let payout_attempt = payout_data.payout_attempt.to_owned();
    let status = payout_attempt.status;

    // Verify update feasibility
    if helpers::is_payout_terminal_state(status) || helpers::is_payout_initiated(status) {
        return Err(report!(errors::ApiErrorResponse::InvalidRequestData {
<<<<<<< HEAD
            message: format!("Payout {payout_id} cannot be updated for status {status}"),
=======
            message: format!(
                "Payout {:?} cannot be updated for status {}",
                payout_id, status
            ),
>>>>>>> 28d63575
        }));
    }
    helpers::update_payouts_and_payout_attempt(&mut payout_data, &merchant_context, &req, &state)
        .await?;
    let payout_attempt = payout_data.payout_attempt.to_owned();

    if (req.connector.is_none(), payout_attempt.connector.is_some()) != (true, true) {
        // if the connector is not updated but was provided during payout create
        payout_data.payout_attempt.connector = None;
        payout_data.payout_attempt.routing_info = None;
    };

    // Update payout method data in temp locker
    if req.payout_method_data.is_some() {
        let customer_id = payout_data
            .payouts
            .customer_id
            .clone()
            .get_required_value("customer_id when payout_method_data is provided")?;
        payout_data.payout_method_data = helpers::make_payout_method_data(
            &state,
            req.payout_method_data.as_ref(),
            payout_attempt.payout_token.as_deref(),
            &customer_id,
            &payout_attempt.merchant_id,
            payout_data.payouts.payout_type,
            merchant_context.get_merchant_key_store(),
            Some(&mut payout_data),
            merchant_context.get_merchant_account().storage_scheme,
        )
        .await?;
    }

    if let Some(true) = payout_data.payouts.confirm {
        payouts_core(
            &state,
            &merchant_context,
            &mut payout_data,
            req.routing.clone(),
            req.connector.clone(),
        )
        .await?;
    }

    trigger_webhook_and_handle_response(&state, &merchant_context, &payout_data).await
}

#[cfg(all(feature = "payouts", feature = "v1"))]
#[instrument(skip_all)]
pub async fn payouts_retrieve_core(
    state: SessionState,
    merchant_context: domain::MerchantContext,
    profile_id: Option<id_type::ProfileId>,
    req: payouts::PayoutRetrieveRequest,
) -> RouterResponse<payouts::PayoutCreateResponse> {
    let mut payout_data = Box::pin(make_payout_data(
        &state,
        &merchant_context,
        profile_id,
        &payouts::PayoutRequest::PayoutRetrieveRequest(req.to_owned()),
        &state.locale,
    ))
    .await?;
    let payout_attempt = payout_data.payout_attempt.to_owned();
    let status = payout_attempt.status;

    if matches!(req.force_sync, Some(true)) && helpers::should_call_retrieve(status) {
        // Form connector data
        let connector_call_type = get_connector_choice(
            &state,
            &merchant_context,
            payout_attempt.connector.clone(),
            None,
            &mut payout_data,
            None,
        )
        .await?;

        complete_payout_retrieve(
            &state,
            &merchant_context,
            connector_call_type,
            &mut payout_data,
        )
        .await?;
    }

    Ok(services::ApplicationResponse::Json(
        response_handler(&state, &merchant_context, &payout_data).await?,
    ))
}

#[instrument(skip_all)]
pub async fn payouts_cancel_core(
    state: SessionState,
    merchant_context: domain::MerchantContext,
    req: payouts::PayoutActionRequest,
) -> RouterResponse<payouts::PayoutCreateResponse> {
    let mut payout_data = Box::pin(make_payout_data(
        &state,
        &merchant_context,
        None,
        &payouts::PayoutRequest::PayoutActionRequest(req.to_owned()),
        &state.locale,
    ))
    .await?;

    let payout_attempt = payout_data.payout_attempt.to_owned();
    let status = payout_attempt.status;

    // Verify if cancellation can be triggered
    if helpers::is_payout_terminal_state(status) {
        return Err(report!(errors::ApiErrorResponse::InvalidRequestData {
            message: format!(
                "Payout {:?} cannot be cancelled for status {}",
                payout_attempt.payout_id, status
            ),
        }));

    // Make local cancellation
    } else if helpers::is_eligible_for_local_payout_cancellation(status) {
        let status = storage_enums::PayoutStatus::Cancelled;
        let updated_payout_attempt = storage::PayoutAttemptUpdate::StatusUpdate {
            connector_payout_id: payout_attempt.connector_payout_id.to_owned(),
            status,
            error_message: Some("Cancelled by user".to_string()),
            error_code: None,
            is_eligible: None,
            unified_code: None,
            unified_message: None,
        };
        payout_data.payout_attempt = state
            .store
            .update_payout_attempt(
                &payout_attempt,
                updated_payout_attempt,
                &payout_data.payouts,
                merchant_context.get_merchant_account().storage_scheme,
            )
            .await
            .change_context(errors::ApiErrorResponse::InternalServerError)
            .attach_printable("Error updating payout_attempt in db")?;
        payout_data.payouts = state
            .store
            .update_payout(
                &payout_data.payouts,
                storage::PayoutsUpdate::StatusUpdate { status },
                &payout_data.payout_attempt,
                merchant_context.get_merchant_account().storage_scheme,
            )
            .await
            .change_context(errors::ApiErrorResponse::InternalServerError)
            .attach_printable("Error updating payouts in db")?;

    // Trigger connector's cancellation
    } else {
        // Form connector data
        let connector_data = match &payout_attempt.connector {
            Some(connector) => api::ConnectorData::get_payout_connector_by_name(
                &state.conf.connectors,
                connector,
                api::GetToken::Connector,
                payout_attempt.merchant_connector_id.clone(),
            )
            .change_context(errors::ApiErrorResponse::InternalServerError)
            .attach_printable("Failed to get the connector data")?,
            _ => Err(errors::ApplicationError::InvalidConfigurationValueError(
                "Connector not found in payout_attempt - should not reach here".to_string(),
            ))
            .change_context(errors::ApiErrorResponse::MissingRequiredField {
                field_name: "connector",
            })
            .attach_printable("Connector not found for payout cancellation")?,
        };

        cancel_payout(&state, &merchant_context, &connector_data, &mut payout_data)
            .await
            .attach_printable("Payout cancellation failed for given Payout request")?;
    }

    Ok(services::ApplicationResponse::Json(
        response_handler(&state, &merchant_context, &payout_data).await?,
    ))
}

#[instrument(skip_all)]
pub async fn payouts_fulfill_core(
    state: SessionState,
    merchant_context: domain::MerchantContext,
    req: payouts::PayoutActionRequest,
) -> RouterResponse<payouts::PayoutCreateResponse> {
    let mut payout_data = Box::pin(make_payout_data(
        &state,
        &merchant_context,
        None,
        &payouts::PayoutRequest::PayoutActionRequest(req.to_owned()),
        &state.locale,
    ))
    .await?;

    let payout_attempt = payout_data.payout_attempt.to_owned();
    let status = payout_attempt.status;

    // Verify if fulfillment can be triggered
    if helpers::is_payout_terminal_state(status)
        || status != api_enums::PayoutStatus::RequiresFulfillment
    {
        return Err(report!(errors::ApiErrorResponse::InvalidRequestData {
            message: format!(
                "Payout {:?} cannot be fulfilled for status {}",
                payout_attempt.payout_id, status
            ),
        }));
    }

    // Form connector data
    let connector_data = match &payout_attempt.connector {
        Some(connector) => api::ConnectorData::get_payout_connector_by_name(
            &state.conf.connectors,
            connector,
            api::GetToken::Connector,
            payout_attempt.merchant_connector_id.clone(),
        )
        .change_context(errors::ApiErrorResponse::InternalServerError)
        .attach_printable("Failed to get the connector data")?,
        _ => Err(errors::ApplicationError::InvalidConfigurationValueError(
            "Connector not found in payout_attempt - should not reach here.".to_string(),
        ))
        .change_context(errors::ApiErrorResponse::MissingRequiredField {
            field_name: "connector",
        })
        .attach_printable("Connector not found for payout fulfillment")?,
    };

    // Trigger fulfillment
    let customer_id = payout_data
        .payouts
        .customer_id
        .clone()
        .get_required_value("customer_id")?;
    payout_data.payout_method_data = Some(
        helpers::make_payout_method_data(
            &state,
            None,
            payout_attempt.payout_token.as_deref(),
            &customer_id,
            &payout_attempt.merchant_id,
            payout_data.payouts.payout_type,
            merchant_context.get_merchant_key_store(),
            Some(&mut payout_data),
            merchant_context.get_merchant_account().storage_scheme,
        )
        .await?
        .get_required_value("payout_method_data")?,
    );
    Box::pin(fulfill_payout(
        &state,
        &merchant_context,
        &connector_data,
        &mut payout_data,
    ))
    .await
    .attach_printable("Payout fulfillment failed for given Payout request")?;

    if helpers::is_payout_err_state(status) {
        return Err(report!(errors::ApiErrorResponse::PayoutFailed {
            data: Some(
                serde_json::json!({"payout_status": status.to_string(), "error_message": payout_attempt.error_message, "error_code": payout_attempt.error_code})
            ),
        }));
    }

    trigger_webhook_and_handle_response(&state, &merchant_context, &payout_data).await
}

#[cfg(all(feature = "olap", feature = "v2"))]
pub async fn payouts_list_core(
    _state: SessionState,
    _merchant_context: domain::MerchantContext,
    _profile_id_list: Option<Vec<id_type::ProfileId>>,
    _constraints: payouts::PayoutListConstraints,
) -> RouterResponse<payouts::PayoutListResponse> {
    todo!()
}

#[cfg(all(feature = "olap", feature = "v1"))]
pub async fn payouts_list_core(
    state: SessionState,
    merchant_context: domain::MerchantContext,
    profile_id_list: Option<Vec<id_type::ProfileId>>,
    constraints: payouts::PayoutListConstraints,
) -> RouterResponse<payouts::PayoutListResponse> {
    validator::validate_payout_list_request(&constraints)?;
    let merchant_id = merchant_context.get_merchant_account().get_id();
    let db = state.store.as_ref();
    let payouts = helpers::filter_by_constraints(
        db,
        &constraints,
        merchant_id,
        merchant_context.get_merchant_account().storage_scheme,
    )
    .await
    .to_not_found_response(errors::ApiErrorResponse::PayoutNotFound)?;
    let payouts = core_utils::filter_objects_based_on_profile_id_list(profile_id_list, payouts);

    let mut pi_pa_tuple_vec = PayoutActionData::new();

    for payout in payouts {
        match db
            .find_payout_attempt_by_merchant_id_payout_attempt_id(
                merchant_id,
                &utils::get_payout_attempt_id(
                    payout.payout_id.get_string_repr(),
                    payout.attempt_count,
                ),
                storage_enums::MerchantStorageScheme::PostgresOnly,
            )
            .await
            .change_context(errors::ApiErrorResponse::InternalServerError)
        {
            Ok(payout_attempt) => {
                let domain_customer = match payout.customer_id.clone() {
                    #[cfg(feature = "v1")]
                    Some(customer_id) => db
                        .find_customer_by_customer_id_merchant_id(
                            &(&state).into(),
                            &customer_id,
                            merchant_id,
                            merchant_context.get_merchant_key_store(),
                            merchant_context.get_merchant_account().storage_scheme,
                        )
                        .await
                        .map_err(|err| {
                            let err_msg = format!(
                                "failed while fetching customer for customer_id - {customer_id:?}",
                            );
                            logger::warn!(?err, err_msg);
                        })
                        .ok(),
                    _ => None,
                };

                let payout_id_as_payment_id_type =
                    id_type::PaymentId::wrap(payout.payout_id.get_string_repr().to_string())
                        .change_context(errors::ApiErrorResponse::InvalidRequestData {
                            message: "payout_id contains invalid data".to_string(),
                        })
                        .attach_printable("Error converting payout_id to PaymentId type")?;

                let payment_addr = payment_helpers::create_or_find_address_for_payment_by_request(
                    &state,
                    None,
                    payout.address_id.as_deref(),
                    merchant_id,
                    payout.customer_id.as_ref(),
                    merchant_context.get_merchant_key_store(),
                    &payout_id_as_payment_id_type,
                    merchant_context.get_merchant_account().storage_scheme,
                )
                .await
                .transpose()
                .and_then(|addr| {
                    addr.map_err(|err| {
                        let err_msg = format!(
                            "billing_address missing for address_id : {:?}",
                            payout.address_id
                        );
                        logger::warn!(?err, err_msg);
                    })
                    .ok()
                    .as_ref()
                    .map(hyperswitch_domain_models::address::Address::from)
                    .map(payment_enums::Address::from)
                });

                pi_pa_tuple_vec.push((
                    payout.to_owned(),
                    payout_attempt.to_owned(),
                    domain_customer,
                    payment_addr,
                ));
            }
            Err(err) => {
                let err_msg = format!(
                    "failed while fetching payout_attempt for payout_id - {:?}",
                    payout.payout_id
                );
                logger::warn!(?err, err_msg);
            }
        }
    }

    let data: Vec<api::PayoutCreateResponse> = pi_pa_tuple_vec
        .into_iter()
        .map(ForeignFrom::foreign_from)
        .collect();

    Ok(services::ApplicationResponse::Json(
        api::PayoutListResponse {
            size: data.len(),
            data,
            total_count: None,
        },
    ))
}

#[cfg(feature = "olap")]
pub async fn payouts_filtered_list_core(
    state: SessionState,
    merchant_context: domain::MerchantContext,
    profile_id_list: Option<Vec<id_type::ProfileId>>,
    filters: payouts::PayoutListFilterConstraints,
) -> RouterResponse<payouts::PayoutListResponse> {
    let limit = &filters.limit;
    validator::validate_payout_list_request_for_joins(*limit)?;
    let db = state.store.as_ref();
    let constraints = filters.clone().into();
    let list: Vec<(
        storage::Payouts,
        storage::PayoutAttempt,
        Option<diesel_models::Customer>,
        Option<diesel_models::Address>,
    )> = db
        .filter_payouts_and_attempts(
            merchant_context.get_merchant_account().get_id(),
            &constraints,
            merchant_context.get_merchant_account().storage_scheme,
        )
        .await
        .to_not_found_response(errors::ApiErrorResponse::PayoutNotFound)?;
    let list = core_utils::filter_objects_based_on_profile_id_list(profile_id_list, list);
    let data: Vec<api::PayoutCreateResponse> =
        join_all(list.into_iter().map(|(p, pa, customer, address)| async {
            let customer: Option<domain::Customer> = customer
                .async_and_then(|cust| async {
                    domain::Customer::convert_back(
                        &(&state).into(),
                        cust,
                        &(merchant_context.get_merchant_key_store().clone()).key,
                        merchant_context
                            .get_merchant_key_store()
                            .merchant_id
                            .clone()
                            .into(),
                    )
                    .await
                    .map_err(|err| {
                        let msg = format!("failed to convert customer for id: {:?}", p.customer_id);
                        logger::warn!(?err, msg);
                    })
                    .ok()
                })
                .await;

            let payout_addr: Option<payment_enums::Address> = address
                .async_and_then(|addr| async {
                    domain::Address::convert_back(
                        &(&state).into(),
                        addr,
                        &(merchant_context.get_merchant_key_store().clone()).key,
                        merchant_context
                            .get_merchant_key_store()
                            .merchant_id
                            .clone()
                            .into(),
                    )
                    .await
                    .map(ForeignFrom::foreign_from)
                    .map_err(|err| {
                        let msg = format!("failed to convert address for id: {:?}", p.address_id);
                        logger::warn!(?err, msg);
                    })
                    .ok()
                })
                .await;

            Some((p, pa, customer, payout_addr))
        }))
        .await
        .into_iter()
        .flatten()
        .map(ForeignFrom::foreign_from)
        .collect();

    let active_payout_ids = db
        .filter_active_payout_ids_by_constraints(
            merchant_context.get_merchant_account().get_id(),
            &constraints,
        )
        .await
        .change_context(errors::ApiErrorResponse::InternalServerError)
        .attach_printable("Failed to filter active payout ids based on the constraints")?;

    let total_count = db
        .get_total_count_of_filtered_payouts(
            merchant_context.get_merchant_account().get_id(),
            &active_payout_ids,
            filters.connector.clone(),
            filters.currency.clone(),
            filters.status.clone(),
            filters.payout_method.clone(),
        )
        .await
        .change_context(errors::ApiErrorResponse::InternalServerError)
        .attach_printable_lazy(|| {
            format!(
                "Failed to fetch total count of filtered payouts for the given constraints - {filters:?}",

            )
        })?;

    Ok(services::ApplicationResponse::Json(
        api::PayoutListResponse {
            size: data.len(),
            data,
            total_count: Some(total_count),
        },
    ))
}

#[cfg(feature = "olap")]
pub async fn payouts_list_available_filters_core(
    state: SessionState,
    merchant_context: domain::MerchantContext,
    profile_id_list: Option<Vec<id_type::ProfileId>>,
    time_range: common_utils::types::TimeRange,
) -> RouterResponse<api::PayoutListFilters> {
    let db = state.store.as_ref();
    let payouts = db
        .filter_payouts_by_time_range_constraints(
            merchant_context.get_merchant_account().get_id(),
            &time_range,
            merchant_context.get_merchant_account().storage_scheme,
        )
        .await
        .to_not_found_response(errors::ApiErrorResponse::PaymentNotFound)?;

    let payouts = core_utils::filter_objects_based_on_profile_id_list(profile_id_list, payouts);

    let filters = db
        .get_filters_for_payouts(
            payouts.as_slice(),
            merchant_context.get_merchant_account().get_id(),
            storage_enums::MerchantStorageScheme::PostgresOnly,
        )
        .await
        .to_not_found_response(errors::ApiErrorResponse::PaymentNotFound)?;

    Ok(services::ApplicationResponse::Json(
        api::PayoutListFilters {
            connector: filters.connector,
            currency: filters.currency,
            status: filters.status,
            payout_method: filters.payout_method,
        },
    ))
}

// ********************************************** HELPERS **********************************************
pub async fn call_connector_payout(
    state: &SessionState,
    merchant_context: &domain::MerchantContext,
    connector_data: &api::ConnectorData,
    payout_data: &mut PayoutData,
) -> RouterResult<()> {
    let payout_attempt = &payout_data.payout_attempt.to_owned();
    let payouts = &payout_data.payouts.to_owned();

    // fetch merchant connector account if not present
    if payout_data.merchant_connector_account.is_none()
        || payout_data.payout_attempt.merchant_connector_id.is_none()
    {
        let merchant_connector_account = get_mca_from_profile_id(
            state,
            merchant_context,
            &payout_data.profile_id,
            &connector_data.connector_name.to_string(),
            payout_attempt
                .merchant_connector_id
                .clone()
                .or(connector_data.merchant_connector_id.clone())
                .as_ref(),
        )
        .await?;
        payout_data.payout_attempt.merchant_connector_id = merchant_connector_account.get_mca_id();
        payout_data.merchant_connector_account = Some(merchant_connector_account);
    }

    // update connector_name
    if payout_data.payout_attempt.connector.is_none()
        || payout_data.payout_attempt.connector != Some(connector_data.connector_name.to_string())
    {
        payout_data.payout_attempt.connector = Some(connector_data.connector_name.to_string());
        let updated_payout_attempt = storage::PayoutAttemptUpdate::UpdateRouting {
            connector: connector_data.connector_name.to_string(),
            routing_info: payout_data.payout_attempt.routing_info.clone(),
            merchant_connector_id: payout_data.payout_attempt.merchant_connector_id.clone(),
        };
        let db = &*state.store;
        payout_data.payout_attempt = db
            .update_payout_attempt(
                &payout_data.payout_attempt,
                updated_payout_attempt,
                payouts,
                merchant_context.get_merchant_account().storage_scheme,
            )
            .await
            .change_context(errors::ApiErrorResponse::InternalServerError)
            .attach_printable("Error updating routing info in payout_attempt")?;
    };

    // Fetch / store payout_method_data
    if payout_data.payout_method_data.is_none() || payout_attempt.payout_token.is_none() {
        let customer_id = payouts
            .customer_id
            .clone()
            .get_required_value("customer_id")?;
        payout_data.payout_method_data = Some(
            helpers::make_payout_method_data(
                state,
                payout_data.payout_method_data.to_owned().as_ref(),
                payout_attempt.payout_token.as_deref(),
                &customer_id,
                &payout_attempt.merchant_id,
                payouts.payout_type,
                merchant_context.get_merchant_key_store(),
                Some(payout_data),
                merchant_context.get_merchant_account().storage_scheme,
            )
            .await?
            .get_required_value("payout_method_data")?,
        );
    }
    // Eligibility flow
    complete_payout_eligibility(state, merchant_context, connector_data, payout_data).await?;
    // Create customer flow
    Box::pin(complete_create_recipient(
        state,
        merchant_context,
        connector_data,
        payout_data,
    ))
    .await?;
    // Create customer's disbursement account flow
    Box::pin(complete_create_recipient_disburse_account(
        state,
        merchant_context,
        connector_data,
        payout_data,
    ))
    .await?;
    // Payout creation flow
    Box::pin(complete_create_payout(
        state,
        merchant_context,
        connector_data,
        payout_data,
    ))
    .await?;

    // Auto fulfillment flow
    let status = payout_data.payout_attempt.status;
    if payouts.auto_fulfill && status == storage_enums::PayoutStatus::RequiresFulfillment {
        Box::pin(fulfill_payout(
            state,
            merchant_context,
            connector_data,
            payout_data,
        ))
        .await
        .attach_printable("Payout fulfillment failed for given Payout request")?;
    }

    Ok(())
}

pub async fn complete_create_recipient(
    state: &SessionState,
    merchant_context: &domain::MerchantContext,
    connector_data: &api::ConnectorData,
    payout_data: &mut PayoutData,
) -> RouterResult<()> {
    if !payout_data.should_terminate
        && matches!(
            payout_data.payout_attempt.status,
            common_enums::PayoutStatus::RequiresCreation
                | common_enums::PayoutStatus::RequiresConfirmation
                | common_enums::PayoutStatus::RequiresPayoutMethodData
        )
        && connector_data
            .connector_name
            .supports_create_recipient(payout_data.payouts.payout_type)
    {
        Box::pin(create_recipient(
            state,
            merchant_context,
            connector_data,
            payout_data,
        ))
        .await
        .attach_printable("Creation of customer failed")?;
    }

    Ok(())
}

#[cfg(feature = "v1")]
pub async fn create_recipient(
    state: &SessionState,
    merchant_context: &domain::MerchantContext,
    connector_data: &api::ConnectorData,
    payout_data: &mut PayoutData,
) -> RouterResult<()> {
    let customer_details = payout_data.customer_details.to_owned();
    let connector_name = connector_data.connector_name.to_string();

    // Create the connector label using {profile_id}_{connector_name}
    let connector_label = format!(
        "{}_{}",
        payout_data.profile_id.get_string_repr(),
        connector_name
    );
    let (should_call_connector, _connector_customer_id) =
        helpers::should_call_payout_connector_create_customer(
            state,
            connector_data,
            &customer_details,
            &connector_label,
        );
    if should_call_connector {
        // 1. Form router data
        let router_data = core_utils::construct_payout_router_data(
            state,
            connector_data,
            merchant_context,
            payout_data,
        )
        .await?;

        // 2. Fetch connector integration details
        let connector_integration: services::BoxedPayoutConnectorIntegrationInterface<
            api::PoRecipient,
            types::PayoutsData,
            types::PayoutsResponseData,
        > = connector_data.connector.get_connector_integration();

        // 3. Call connector service
        let router_resp = services::execute_connector_processing_step(
            state,
            connector_integration,
            &router_data,
            payments::CallConnectorAction::Trigger,
            None,
            None,
        )
        .await
        .to_payout_failed_response()?;

        match router_resp.response {
            Ok(recipient_create_data) => {
                let db = &*state.store;
                if let Some(customer) = customer_details {
                    if let Some(updated_customer) =
                        customers::update_connector_customer_in_customers(
                            &connector_label,
                            Some(&customer),
                            recipient_create_data.connector_payout_id.clone(),
                        )
                        .await
                    {
                        #[cfg(feature = "v1")]
                        {
                            let customer_id = customer.customer_id.to_owned();
                            payout_data.customer_details = Some(
                                db.update_customer_by_customer_id_merchant_id(
                                    &state.into(),
                                    customer_id,
                                    merchant_context.get_merchant_account().get_id().to_owned(),
                                    customer,
                                    updated_customer,
                                    merchant_context.get_merchant_key_store(),
                                    merchant_context.get_merchant_account().storage_scheme,
                                )
                                .await
                                .change_context(errors::ApiErrorResponse::InternalServerError)
                                .attach_printable("Error updating customers in db")?,
                            );
                        }

                        #[cfg(feature = "v2")]
                        {
                            let customer_id = customer.get_id().clone();
                            payout_data.customer_details = Some(
                                db.update_customer_by_global_id(
                                    &state.into(),
                                    &customer_id,
                                    customer,
                                    updated_customer,
                                    key_store,
                                    merchant_account.storage_scheme,
                                )
                                .await
                                .change_context(errors::ApiErrorResponse::InternalServerError)
                                .attach_printable("Error updating customers in db")?,
                            );
                        }
                    }
                }

                // Add next step to ProcessTracker
                if recipient_create_data.should_add_next_step_to_process_tracker {
                    add_external_account_addition_task(
                        &*state.store,
                        payout_data,
                        common_utils::date_time::now().saturating_add(Duration::seconds(consts::STRIPE_ACCOUNT_ONBOARDING_DELAY_IN_SECONDS)),
                    )
                    .await
                    .change_context(errors::ApiErrorResponse::InternalServerError)
                    .attach_printable("Failed while adding attach_payout_account_workflow workflow to process tracker")?;

                    // Update payout status in DB
                    let status = recipient_create_data
                        .status
                        .unwrap_or(api_enums::PayoutStatus::RequiresVendorAccountCreation);
                    let updated_payout_attempt = storage::PayoutAttemptUpdate::StatusUpdate {
                        connector_payout_id: payout_data
                            .payout_attempt
                            .connector_payout_id
                            .to_owned(),
                        status,
                        error_code: None,
                        error_message: None,
                        is_eligible: recipient_create_data.payout_eligible,
                        unified_code: None,
                        unified_message: None,
                    };
                    payout_data.payout_attempt = db
                        .update_payout_attempt(
                            &payout_data.payout_attempt,
                            updated_payout_attempt,
                            &payout_data.payouts,
                            merchant_context.get_merchant_account().storage_scheme,
                        )
                        .await
                        .change_context(errors::ApiErrorResponse::InternalServerError)
                        .attach_printable("Error updating payout_attempt in db")?;
                    payout_data.payouts = db
                        .update_payout(
                            &payout_data.payouts,
                            storage::PayoutsUpdate::StatusUpdate { status },
                            &payout_data.payout_attempt,
                            merchant_context.get_merchant_account().storage_scheme,
                        )
                        .await
                        .change_context(errors::ApiErrorResponse::InternalServerError)
                        .attach_printable("Error updating payouts in db")?;

                    // Helps callee functions skip the execution
                    payout_data.should_terminate = true;
                } else if let Some(status) = recipient_create_data.status {
                    let updated_payout_attempt = storage::PayoutAttemptUpdate::StatusUpdate {
                        connector_payout_id: payout_data
                            .payout_attempt
                            .connector_payout_id
                            .to_owned(),
                        status,
                        error_code: None,
                        error_message: None,
                        is_eligible: recipient_create_data.payout_eligible,
                        unified_code: None,
                        unified_message: None,
                    };
                    payout_data.payout_attempt = db
                        .update_payout_attempt(
                            &payout_data.payout_attempt,
                            updated_payout_attempt,
                            &payout_data.payouts,
                            merchant_context.get_merchant_account().storage_scheme,
                        )
                        .await
                        .change_context(errors::ApiErrorResponse::InternalServerError)
                        .attach_printable("Error updating payout_attempt in db")?;
                    payout_data.payouts = db
                        .update_payout(
                            &payout_data.payouts,
                            storage::PayoutsUpdate::StatusUpdate { status },
                            &payout_data.payout_attempt,
                            merchant_context.get_merchant_account().storage_scheme,
                        )
                        .await
                        .change_context(errors::ApiErrorResponse::InternalServerError)
                        .attach_printable("Error updating payouts in db")?;
                }
            }
            Err(err) => Err(errors::ApiErrorResponse::PayoutFailed {
                data: serde_json::to_value(err).ok(),
            })?,
        }
    }
    Ok(())
}

#[cfg(feature = "v2")]
pub async fn create_recipient(
    state: &SessionState,
    merchant_context: &domain::MerchantContext,
    connector_data: &api::ConnectorData,
    payout_data: &mut PayoutData,
) -> RouterResult<()> {
    todo!()
}

pub async fn complete_payout_eligibility(
    state: &SessionState,
    merchant_context: &domain::MerchantContext,
    connector_data: &api::ConnectorData,
    payout_data: &mut PayoutData,
) -> RouterResult<()> {
    let payout_attempt = &payout_data.payout_attempt.to_owned();

    if !payout_data.should_terminate
        && payout_attempt.is_eligible.is_none()
        && connector_data
            .connector_name
            .supports_payout_eligibility(payout_data.payouts.payout_type)
    {
        check_payout_eligibility(state, merchant_context, connector_data, payout_data)
            .await
            .attach_printable("Eligibility failed for given Payout request")?;
    }

    utils::when(
        !payout_attempt
            .is_eligible
            .unwrap_or(state.conf.payouts.payout_eligibility),
        || {
            Err(report!(errors::ApiErrorResponse::PayoutFailed {
                data: Some(serde_json::json!({
                    "message": "Payout method data is invalid"
                }))
            })
            .attach_printable("Payout data provided is invalid"))
        },
    )?;

    Ok(())
}

pub async fn check_payout_eligibility(
    state: &SessionState,
    merchant_context: &domain::MerchantContext,
    connector_data: &api::ConnectorData,
    payout_data: &mut PayoutData,
) -> RouterResult<()> {
    // 1. Form Router data
    let router_data = core_utils::construct_payout_router_data(
        state,
        connector_data,
        merchant_context,
        payout_data,
    )
    .await?;

    // 2. Fetch connector integration details
    let connector_integration: services::BoxedPayoutConnectorIntegrationInterface<
        api::PoEligibility,
        types::PayoutsData,
        types::PayoutsResponseData,
    > = connector_data.connector.get_connector_integration();

    // 3. Call connector service
    let router_data_resp = services::execute_connector_processing_step(
        state,
        connector_integration,
        &router_data,
        payments::CallConnectorAction::Trigger,
        None,
        None,
    )
    .await
    .to_payout_failed_response()?;

    // 4. Process data returned by the connector
    let db = &*state.store;
    match router_data_resp.response {
        Ok(payout_response_data) => {
            let payout_attempt = &payout_data.payout_attempt;
            let status = payout_response_data
                .status
                .unwrap_or(payout_attempt.status.to_owned());
            let updated_payout_attempt = storage::PayoutAttemptUpdate::StatusUpdate {
                connector_payout_id: payout_response_data.connector_payout_id,
                status,
                error_code: None,
                error_message: None,
                is_eligible: payout_response_data.payout_eligible,
                unified_code: None,
                unified_message: None,
            };
            payout_data.payout_attempt = db
                .update_payout_attempt(
                    payout_attempt,
                    updated_payout_attempt,
                    &payout_data.payouts,
                    merchant_context.get_merchant_account().storage_scheme,
                )
                .await
                .change_context(errors::ApiErrorResponse::InternalServerError)
                .attach_printable("Error updating payout_attempt in db")?;
            payout_data.payouts = db
                .update_payout(
                    &payout_data.payouts,
                    storage::PayoutsUpdate::StatusUpdate { status },
                    &payout_data.payout_attempt,
                    merchant_context.get_merchant_account().storage_scheme,
                )
                .await
                .change_context(errors::ApiErrorResponse::InternalServerError)
                .attach_printable("Error updating payouts in db")?;
            if helpers::is_payout_err_state(status) {
                return Err(report!(errors::ApiErrorResponse::PayoutFailed {
                    data: Some(
                        serde_json::json!({"payout_status": status.to_string(), "error_message": payout_data.payout_attempt.error_message.as_ref(), "error_code": payout_data.payout_attempt.error_code.as_ref()})
                    ),
                }));
            }
        }
        Err(err) => {
            let status = storage_enums::PayoutStatus::Failed;
            let (error_code, error_message) = (Some(err.code), Some(err.message));
            let (unified_code, unified_message) = helpers::get_gsm_record(
                state,
                error_code.clone(),
                error_message.clone(),
                payout_data.payout_attempt.connector.clone(),
                consts::PAYOUT_FLOW_STR,
            )
            .await
            .map_or((None, None), |gsm| (gsm.unified_code, gsm.unified_message));
            let updated_payout_attempt = storage::PayoutAttemptUpdate::StatusUpdate {
                connector_payout_id: payout_data.payout_attempt.connector_payout_id.to_owned(),
                status,
                error_code,
                error_message,
                is_eligible: Some(false),
                unified_code: unified_code
                    .map(UnifiedCode::try_from)
                    .transpose()
                    .change_context(errors::ApiErrorResponse::InvalidDataValue {
                        field_name: "unified_code",
                    })?,
                unified_message: unified_message
                    .map(UnifiedMessage::try_from)
                    .transpose()
                    .change_context(errors::ApiErrorResponse::InvalidDataValue {
                        field_name: "unified_message",
                    })?,
            };
            payout_data.payout_attempt = db
                .update_payout_attempt(
                    &payout_data.payout_attempt,
                    updated_payout_attempt,
                    &payout_data.payouts,
                    merchant_context.get_merchant_account().storage_scheme,
                )
                .await
                .change_context(errors::ApiErrorResponse::InternalServerError)
                .attach_printable("Error updating payout_attempt in db")?;
            payout_data.payouts = db
                .update_payout(
                    &payout_data.payouts,
                    storage::PayoutsUpdate::StatusUpdate { status },
                    &payout_data.payout_attempt,
                    merchant_context.get_merchant_account().storage_scheme,
                )
                .await
                .change_context(errors::ApiErrorResponse::InternalServerError)
                .attach_printable("Error updating payouts in db")?;
        }
    };

    Ok(())
}

pub async fn complete_create_payout(
    state: &SessionState,
    merchant_context: &domain::MerchantContext,
    connector_data: &api::ConnectorData,
    payout_data: &mut PayoutData,
) -> RouterResult<()> {
    if !payout_data.should_terminate
        && matches!(
            payout_data.payout_attempt.status,
            storage_enums::PayoutStatus::RequiresCreation
                | storage_enums::PayoutStatus::RequiresConfirmation
                | storage_enums::PayoutStatus::RequiresPayoutMethodData
        )
    {
        if connector_data
            .connector_name
            .supports_instant_payout(payout_data.payouts.payout_type)
        {
            // create payout_object only in router
            let db = &*state.store;
            let payout_attempt = &payout_data.payout_attempt;
            let updated_payout_attempt = storage::PayoutAttemptUpdate::StatusUpdate {
                connector_payout_id: payout_data.payout_attempt.connector_payout_id.clone(),
                status: storage::enums::PayoutStatus::RequiresFulfillment,
                error_code: None,
                error_message: None,
                is_eligible: None,
                unified_code: None,
                unified_message: None,
            };
            payout_data.payout_attempt = db
                .update_payout_attempt(
                    payout_attempt,
                    updated_payout_attempt,
                    &payout_data.payouts,
                    merchant_context.get_merchant_account().storage_scheme,
                )
                .await
                .change_context(errors::ApiErrorResponse::InternalServerError)
                .attach_printable("Error updating payout_attempt in db")?;
            payout_data.payouts = db
                .update_payout(
                    &payout_data.payouts,
                    storage::PayoutsUpdate::StatusUpdate {
                        status: storage::enums::PayoutStatus::RequiresFulfillment,
                    },
                    &payout_data.payout_attempt,
                    merchant_context.get_merchant_account().storage_scheme,
                )
                .await
                .change_context(errors::ApiErrorResponse::InternalServerError)
                .attach_printable("Error updating payouts in db")?;
        } else {
            // create payout_object in connector as well as router
            Box::pin(create_payout(
                state,
                merchant_context,
                connector_data,
                payout_data,
            ))
            .await
            .attach_printable("Payout creation failed for given Payout request")?;
        }
    }
    Ok(())
}

pub async fn create_payout(
    state: &SessionState,
    merchant_context: &domain::MerchantContext,
    connector_data: &api::ConnectorData,
    payout_data: &mut PayoutData,
) -> RouterResult<()> {
    // 1. Form Router data
    let mut router_data = core_utils::construct_payout_router_data(
        state,
        connector_data,
        merchant_context,
        payout_data,
    )
    .await?;

    // 2. Get/Create access token
    access_token::create_access_token(
        state,
        connector_data,
        merchant_context,
        &mut router_data,
        payout_data.payouts.payout_type.to_owned(),
    )
    .await?;

    // 3. Fetch connector integration details
    let connector_integration: services::BoxedPayoutConnectorIntegrationInterface<
        api::PoCreate,
        types::PayoutsData,
        types::PayoutsResponseData,
    > = connector_data.connector.get_connector_integration();

    // 4. Execute pretasks
    complete_payout_quote_steps_if_required(state, connector_data, &mut router_data).await?;

    // 5. Call connector service
    let router_data_resp = services::execute_connector_processing_step(
        state,
        connector_integration,
        &router_data,
        payments::CallConnectorAction::Trigger,
        None,
        None,
    )
    .await
    .to_payout_failed_response()?;

    // 6. Process data returned by the connector
    let db = &*state.store;
    match router_data_resp.response {
        Ok(payout_response_data) => {
            let payout_attempt = &payout_data.payout_attempt;
            let status = payout_response_data
                .status
                .unwrap_or(payout_attempt.status.to_owned());
            let updated_payout_attempt = storage::PayoutAttemptUpdate::StatusUpdate {
                connector_payout_id: payout_response_data.connector_payout_id,
                status,
                error_code: None,
                error_message: None,
                is_eligible: payout_response_data.payout_eligible,
                unified_code: None,
                unified_message: None,
            };
            payout_data.payout_attempt = db
                .update_payout_attempt(
                    payout_attempt,
                    updated_payout_attempt,
                    &payout_data.payouts,
                    merchant_context.get_merchant_account().storage_scheme,
                )
                .await
                .change_context(errors::ApiErrorResponse::InternalServerError)
                .attach_printable("Error updating payout_attempt in db")?;
            payout_data.payouts = db
                .update_payout(
                    &payout_data.payouts,
                    storage::PayoutsUpdate::StatusUpdate { status },
                    &payout_data.payout_attempt,
                    merchant_context.get_merchant_account().storage_scheme,
                )
                .await
                .change_context(errors::ApiErrorResponse::InternalServerError)
                .attach_printable("Error updating payouts in db")?;
            if helpers::is_payout_err_state(status) {
                return Err(report!(errors::ApiErrorResponse::PayoutFailed {
                    data: Some(
                        serde_json::json!({"payout_status": status.to_string(), "error_message": payout_data.payout_attempt.error_message.as_ref(), "error_code": payout_data.payout_attempt.error_code.as_ref()})
                    ),
                }));
            }
        }
        Err(err) => {
            let status = storage_enums::PayoutStatus::Failed;
            let (error_code, error_message) = (Some(err.code), Some(err.message));
            let (unified_code, unified_message) = helpers::get_gsm_record(
                state,
                error_code.clone(),
                error_message.clone(),
                payout_data.payout_attempt.connector.clone(),
                consts::PAYOUT_FLOW_STR,
            )
            .await
            .map_or((None, None), |gsm| (gsm.unified_code, gsm.unified_message));
            let updated_payout_attempt = storage::PayoutAttemptUpdate::StatusUpdate {
                connector_payout_id: payout_data.payout_attempt.connector_payout_id.to_owned(),
                status,
                error_code,
                error_message,
                is_eligible: None,
                unified_code: unified_code
                    .map(UnifiedCode::try_from)
                    .transpose()
                    .change_context(errors::ApiErrorResponse::InvalidDataValue {
                        field_name: "unified_code",
                    })?,
                unified_message: unified_message
                    .map(UnifiedMessage::try_from)
                    .transpose()
                    .change_context(errors::ApiErrorResponse::InvalidDataValue {
                        field_name: "unified_message",
                    })?,
            };
            payout_data.payout_attempt = db
                .update_payout_attempt(
                    &payout_data.payout_attempt,
                    updated_payout_attempt,
                    &payout_data.payouts,
                    merchant_context.get_merchant_account().storage_scheme,
                )
                .await
                .change_context(errors::ApiErrorResponse::InternalServerError)
                .attach_printable("Error updating payout_attempt in db")?;
            payout_data.payouts = db
                .update_payout(
                    &payout_data.payouts,
                    storage::PayoutsUpdate::StatusUpdate { status },
                    &payout_data.payout_attempt,
                    merchant_context.get_merchant_account().storage_scheme,
                )
                .await
                .change_context(errors::ApiErrorResponse::InternalServerError)
                .attach_printable("Error updating payouts in db")?;
        }
    };

    Ok(())
}

async fn complete_payout_quote_steps_if_required<F>(
    state: &SessionState,
    connector_data: &api::ConnectorData,
    router_data: &mut types::RouterData<F, types::PayoutsData, types::PayoutsResponseData>,
) -> RouterResult<()> {
    if connector_data
        .connector_name
        .is_payout_quote_call_required()
    {
        let quote_router_data =
            types::PayoutsRouterData::foreign_from((router_data, router_data.request.clone()));
        let connector_integration: services::BoxedPayoutConnectorIntegrationInterface<
            api::PoQuote,
            types::PayoutsData,
            types::PayoutsResponseData,
        > = connector_data.connector.get_connector_integration();
        let router_data_resp = services::execute_connector_processing_step(
            state,
            connector_integration,
            &quote_router_data,
            payments::CallConnectorAction::Trigger,
            None,
            None,
        )
        .await
        .to_payout_failed_response()?;

        match router_data_resp.response.to_owned() {
            Ok(resp) => {
                router_data.quote_id = resp.connector_payout_id;
            }
            Err(_err) => {
                router_data.response = router_data_resp.response;
            }
        };
    }
    Ok(())
}

#[cfg(feature = "v1")]
pub async fn complete_payout_retrieve(
    state: &SessionState,
    merchant_context: &domain::MerchantContext,
    connector_call_type: api::ConnectorCallType,
    payout_data: &mut PayoutData,
) -> RouterResult<()> {
    match connector_call_type {
        api::ConnectorCallType::PreDetermined(routing_data) => {
            create_payout_retrieve(
                state,
                merchant_context,
                &routing_data.connector_data,
                payout_data,
            )
            .await
            .attach_printable("Payout retrieval failed for given Payout request")?;
        }
        api::ConnectorCallType::Retryable(_) | api::ConnectorCallType::SessionMultiple(_) => {
            Err(errors::ApiErrorResponse::InternalServerError)
                .attach_printable("Payout retrieval not supported for given ConnectorCallType")?
        }
    }

    Ok(())
}

#[cfg(feature = "v2")]
pub async fn complete_payout_retrieve(
    state: &SessionState,
    merchant_context: &domain::MerchantContext,
    connector_call_type: api::ConnectorCallType,
    payout_data: &mut PayoutData,
) -> RouterResult<()> {
    todo!()
}

pub async fn create_payout_retrieve(
    state: &SessionState,
    merchant_context: &domain::MerchantContext,
    connector_data: &api::ConnectorData,
    payout_data: &mut PayoutData,
) -> RouterResult<()> {
    // 1. Form Router data
    let mut router_data = core_utils::construct_payout_router_data(
        state,
        connector_data,
        merchant_context,
        payout_data,
    )
    .await?;

    // 2. Get/Create access token
    access_token::create_access_token(
        state,
        connector_data,
        merchant_context,
        &mut router_data,
        payout_data.payouts.payout_type.to_owned(),
    )
    .await?;

    // 3. Fetch connector integration details
    let connector_integration: services::BoxedPayoutConnectorIntegrationInterface<
        api::PoSync,
        types::PayoutsData,
        types::PayoutsResponseData,
    > = connector_data.connector.get_connector_integration();

    // 4. Call connector service
    let router_data_resp = services::execute_connector_processing_step(
        state,
        connector_integration,
        &router_data,
        payments::CallConnectorAction::Trigger,
        None,
        None,
    )
    .await
    .to_payout_failed_response()?;

    // 5. Process data returned by the connector
    update_retrieve_payout_tracker(state, merchant_context, payout_data, &router_data_resp).await?;

    Ok(())
}

pub async fn update_retrieve_payout_tracker<F, T>(
    state: &SessionState,
    merchant_context: &domain::MerchantContext,
    payout_data: &mut PayoutData,
    payout_router_data: &types::RouterData<F, T, types::PayoutsResponseData>,
) -> RouterResult<()> {
    let db = &*state.store;
    match payout_router_data.response.as_ref() {
        Ok(payout_response_data) => {
            let payout_attempt = &payout_data.payout_attempt;
            let status = payout_response_data
                .status
                .unwrap_or(payout_attempt.status.to_owned());

            let updated_payout_attempt = if helpers::is_payout_err_state(status) {
                let (error_code, error_message) = (
                    payout_response_data.error_code.clone(),
                    payout_response_data.error_message.clone(),
                );
                let (unified_code, unified_message) = helpers::get_gsm_record(
                    state,
                    error_code.clone(),
                    error_message.clone(),
                    payout_data.payout_attempt.connector.clone(),
                    consts::PAYOUT_FLOW_STR,
                )
                .await
                .map_or((None, None), |gsm| (gsm.unified_code, gsm.unified_message));
                storage::PayoutAttemptUpdate::StatusUpdate {
                    connector_payout_id: payout_response_data.connector_payout_id.clone(),
                    status,
                    error_code,
                    error_message,
                    is_eligible: payout_response_data.payout_eligible,
                    unified_code: unified_code
                        .map(UnifiedCode::try_from)
                        .transpose()
                        .change_context(errors::ApiErrorResponse::InvalidDataValue {
                            field_name: "unified_code",
                        })?,
                    unified_message: unified_message
                        .map(UnifiedMessage::try_from)
                        .transpose()
                        .change_context(errors::ApiErrorResponse::InvalidDataValue {
                            field_name: "unified_message",
                        })?,
                }
            } else {
                storage::PayoutAttemptUpdate::StatusUpdate {
                    connector_payout_id: payout_response_data.connector_payout_id.clone(),
                    status,
                    error_code: None,
                    error_message: None,
                    is_eligible: payout_response_data.payout_eligible,
                    unified_code: None,
                    unified_message: None,
                }
            };

            payout_data.payout_attempt = db
                .update_payout_attempt(
                    payout_attempt,
                    updated_payout_attempt,
                    &payout_data.payouts,
                    merchant_context.get_merchant_account().storage_scheme,
                )
                .await
                .change_context(errors::ApiErrorResponse::InternalServerError)
                .attach_printable("Error updating payout_attempt in db")?;
            payout_data.payouts = db
                .update_payout(
                    &payout_data.payouts,
                    storage::PayoutsUpdate::StatusUpdate { status },
                    &payout_data.payout_attempt,
                    merchant_context.get_merchant_account().storage_scheme,
                )
                .await
                .change_context(errors::ApiErrorResponse::InternalServerError)
                .attach_printable("Error updating payouts in db")?;
        }
        Err(err) => {
            // log in case of error in retrieval
            logger::error!("Error in payout retrieval");
            // show error in the response of sync
            payout_data.payout_attempt.error_code = Some(err.code.to_owned());
            payout_data.payout_attempt.error_message = Some(err.message.to_owned());
        }
    };
    Ok(())
}

pub async fn complete_create_recipient_disburse_account(
    state: &SessionState,
    merchant_context: &domain::MerchantContext,
    connector_data: &api::ConnectorData,
    payout_data: &mut PayoutData,
) -> RouterResult<()> {
    if !payout_data.should_terminate
        && matches!(
            payout_data.payout_attempt.status,
            storage_enums::PayoutStatus::RequiresVendorAccountCreation
                | storage_enums::PayoutStatus::RequiresCreation
        )
        && connector_data
            .connector_name
            .supports_vendor_disburse_account_create_for_payout()
        && helpers::should_create_connector_transfer_method(&*payout_data, connector_data)?
            .is_none()
    {
        Box::pin(create_recipient_disburse_account(
            state,
            merchant_context,
            connector_data,
            payout_data,
        ))
        .await
        .attach_printable("Creation of customer failed")?;
    }
    Ok(())
}

pub async fn create_recipient_disburse_account(
    state: &SessionState,
    merchant_context: &domain::MerchantContext,
    connector_data: &api::ConnectorData,
    payout_data: &mut PayoutData,
) -> RouterResult<()> {
    // 1. Form Router data
    let router_data = core_utils::construct_payout_router_data(
        state,
        connector_data,
        merchant_context,
        payout_data,
    )
    .await?;

    // 2. Fetch connector integration details
    let connector_integration: services::BoxedPayoutConnectorIntegrationInterface<
        api::PoRecipientAccount,
        types::PayoutsData,
        types::PayoutsResponseData,
    > = connector_data.connector.get_connector_integration();

    // 3. Call connector service
    let router_data_resp = services::execute_connector_processing_step(
        state,
        connector_integration,
        &router_data,
        payments::CallConnectorAction::Trigger,
        None,
        None,
    )
    .await
    .to_payout_failed_response()?;

    // 4. Process data returned by the connector
    let db = &*state.store;
    match router_data_resp.response {
        Ok(payout_response_data) => {
            let payout_attempt = &payout_data.payout_attempt;
            let status = payout_response_data
                .status
                .unwrap_or(payout_attempt.status.to_owned());
            let updated_payout_attempt = storage::PayoutAttemptUpdate::StatusUpdate {
                connector_payout_id: payout_response_data.connector_payout_id.clone(),
                status,
                error_code: None,
                error_message: None,
                is_eligible: payout_response_data.payout_eligible,
                unified_code: None,
                unified_message: None,
            };
            payout_data.payout_attempt = db
                .update_payout_attempt(
                    payout_attempt,
                    updated_payout_attempt,
                    &payout_data.payouts,
                    merchant_context.get_merchant_account().storage_scheme,
                )
                .await
                .change_context(errors::ApiErrorResponse::InternalServerError)
                .attach_printable("Error updating payout_attempt in db")?;

            if let (
                true,
                Some(ref payout_method_data),
                Some(connector_payout_id),
                Some(customer_details),
                Some(merchant_connector_id),
            ) = (
                payout_data.payouts.recurring,
                payout_data.payout_method_data.clone(),
                payout_response_data.connector_payout_id.clone(),
                payout_data.customer_details.clone(),
                connector_data.merchant_connector_id.clone(),
            ) {
                let connector_mandate_details = HashMap::from([(
                    merchant_connector_id.clone(),
                    PayoutsMandateReferenceRecord {
                        transfer_method_id: Some(connector_payout_id),
                    },
                )]);

                let common_connector_mandate = CommonMandateReference {
                    payments: None,
                    payouts: Some(PayoutsMandateReference(connector_mandate_details)),
                };

                let connector_mandate_details_value = common_connector_mandate
                    .get_mandate_details_value()
                    .map_err(|err| {
                        router_env::logger::error!(
                            "Failed to get get_mandate_details_value : {:?}",
                            err
                        );
                        errors::ApiErrorResponse::MandateUpdateFailed
                    })?;

                if let Some(pm_method) = payout_data.payment_method.clone() {
                    let pm_update =
                        diesel_models::PaymentMethodUpdate::ConnectorMandateDetailsUpdate {
                            #[cfg(feature = "v1")]
                            connector_mandate_details: Some(connector_mandate_details_value),

                            #[cfg(feature = "v2")]
                            connector_mandate_details: Some(common_connector_mandate),
                        };

                    payout_data.payment_method = Some(
                        db.update_payment_method(
                            &(state.into()),
                            merchant_context.get_merchant_key_store(),
                            pm_method,
                            pm_update,
                            merchant_context.get_merchant_account().storage_scheme,
                        )
                        .await
                        .change_context(errors::ApiErrorResponse::PaymentMethodNotFound)
                        .attach_printable("Unable to find payment method")?,
                    );
                } else {
                    #[cfg(feature = "v1")]
                    let customer_id = Some(customer_details.customer_id);

                    #[cfg(feature = "v2")]
                    let customer_id = customer_details.merchant_reference_id;

                    if let Some(customer_id) = customer_id {
                        helpers::save_payout_data_to_locker(
                            state,
                            payout_data,
                            &customer_id,
                            payout_method_data,
                            Some(connector_mandate_details_value),
                            merchant_context,
                        )
                        .await
                        .attach_printable("Failed to save payout data to locker")?;
                    }
                };
            }
        }
        Err(err) => {
            let (error_code, error_message) = (Some(err.code), Some(err.message));
            let (unified_code, unified_message) = helpers::get_gsm_record(
                state,
                error_code.clone(),
                error_message.clone(),
                payout_data.payout_attempt.connector.clone(),
                consts::PAYOUT_FLOW_STR,
            )
            .await
            .map_or((None, None), |gsm| (gsm.unified_code, gsm.unified_message));
            let updated_payout_attempt = storage::PayoutAttemptUpdate::StatusUpdate {
                connector_payout_id: payout_data.payout_attempt.connector_payout_id.to_owned(),
                status: storage_enums::PayoutStatus::Failed,
                error_code,
                error_message,
                is_eligible: None,
                unified_code: unified_code
                    .map(UnifiedCode::try_from)
                    .transpose()
                    .change_context(errors::ApiErrorResponse::InvalidDataValue {
                        field_name: "unified_code",
                    })?,
                unified_message: unified_message
                    .map(UnifiedMessage::try_from)
                    .transpose()
                    .change_context(errors::ApiErrorResponse::InvalidDataValue {
                        field_name: "unified_message",
                    })?,
            };
            payout_data.payout_attempt = db
                .update_payout_attempt(
                    &payout_data.payout_attempt,
                    updated_payout_attempt,
                    &payout_data.payouts,
                    merchant_context.get_merchant_account().storage_scheme,
                )
                .await
                .change_context(errors::ApiErrorResponse::InternalServerError)
                .attach_printable("Error updating payout_attempt in db")?;
        }
    };

    Ok(())
}

pub async fn cancel_payout(
    state: &SessionState,
    merchant_context: &domain::MerchantContext,
    connector_data: &api::ConnectorData,
    payout_data: &mut PayoutData,
) -> RouterResult<()> {
    // 1. Form Router data
    let router_data = core_utils::construct_payout_router_data(
        state,
        connector_data,
        merchant_context,
        payout_data,
    )
    .await?;

    // 2. Fetch connector integration details
    let connector_integration: services::BoxedPayoutConnectorIntegrationInterface<
        api::PoCancel,
        types::PayoutsData,
        types::PayoutsResponseData,
    > = connector_data.connector.get_connector_integration();

    // 3. Call connector service
    let router_data_resp = services::execute_connector_processing_step(
        state,
        connector_integration,
        &router_data,
        payments::CallConnectorAction::Trigger,
        None,
        None,
    )
    .await
    .to_payout_failed_response()?;

    // 4. Process data returned by the connector
    let db = &*state.store;
    match router_data_resp.response {
        Ok(payout_response_data) => {
            let status = payout_response_data
                .status
                .unwrap_or(payout_data.payout_attempt.status.to_owned());
            let updated_payout_attempt = storage::PayoutAttemptUpdate::StatusUpdate {
                connector_payout_id: payout_response_data.connector_payout_id,
                status,
                error_code: None,
                error_message: None,
                is_eligible: payout_response_data.payout_eligible,
                unified_code: None,
                unified_message: None,
            };
            payout_data.payout_attempt = db
                .update_payout_attempt(
                    &payout_data.payout_attempt,
                    updated_payout_attempt,
                    &payout_data.payouts,
                    merchant_context.get_merchant_account().storage_scheme,
                )
                .await
                .change_context(errors::ApiErrorResponse::InternalServerError)
                .attach_printable("Error updating payout_attempt in db")?;
            payout_data.payouts = db
                .update_payout(
                    &payout_data.payouts,
                    storage::PayoutsUpdate::StatusUpdate { status },
                    &payout_data.payout_attempt,
                    merchant_context.get_merchant_account().storage_scheme,
                )
                .await
                .change_context(errors::ApiErrorResponse::InternalServerError)
                .attach_printable("Error updating payouts in db")?;
        }
        Err(err) => {
            let status = storage_enums::PayoutStatus::Failed;
            let (error_code, error_message) = (Some(err.code), Some(err.message));
            let (unified_code, unified_message) = helpers::get_gsm_record(
                state,
                error_code.clone(),
                error_message.clone(),
                payout_data.payout_attempt.connector.clone(),
                consts::PAYOUT_FLOW_STR,
            )
            .await
            .map_or((None, None), |gsm| (gsm.unified_code, gsm.unified_message));
            let updated_payout_attempt = storage::PayoutAttemptUpdate::StatusUpdate {
                connector_payout_id: payout_data.payout_attempt.connector_payout_id.to_owned(),
                status,
                error_code,
                error_message,
                is_eligible: None,
                unified_code: unified_code
                    .map(UnifiedCode::try_from)
                    .transpose()
                    .change_context(errors::ApiErrorResponse::InvalidDataValue {
                        field_name: "unified_code",
                    })?,
                unified_message: unified_message
                    .map(UnifiedMessage::try_from)
                    .transpose()
                    .change_context(errors::ApiErrorResponse::InvalidDataValue {
                        field_name: "unified_message",
                    })?,
            };
            payout_data.payout_attempt = db
                .update_payout_attempt(
                    &payout_data.payout_attempt,
                    updated_payout_attempt,
                    &payout_data.payouts,
                    merchant_context.get_merchant_account().storage_scheme,
                )
                .await
                .change_context(errors::ApiErrorResponse::InternalServerError)
                .attach_printable("Error updating payout_attempt in db")?;
            payout_data.payouts = db
                .update_payout(
                    &payout_data.payouts,
                    storage::PayoutsUpdate::StatusUpdate { status },
                    &payout_data.payout_attempt,
                    merchant_context.get_merchant_account().storage_scheme,
                )
                .await
                .change_context(errors::ApiErrorResponse::InternalServerError)
                .attach_printable("Error updating payouts in db")?;
        }
    };

    Ok(())
}

pub async fn fulfill_payout(
    state: &SessionState,
    merchant_context: &domain::MerchantContext,
    connector_data: &api::ConnectorData,
    payout_data: &mut PayoutData,
) -> RouterResult<()> {
    // 1. Form Router data
    let mut router_data = core_utils::construct_payout_router_data(
        state,
        connector_data,
        merchant_context,
        payout_data,
    )
    .await?;

    // 2. Get/Create access token
    access_token::create_access_token(
        state,
        connector_data,
        merchant_context,
        &mut router_data,
        payout_data.payouts.payout_type.to_owned(),
    )
    .await?;

    // 3. Fetch connector integration details
    let connector_integration: services::BoxedPayoutConnectorIntegrationInterface<
        api::PoFulfill,
        types::PayoutsData,
        types::PayoutsResponseData,
    > = connector_data.connector.get_connector_integration();

    // 4. Call connector service
    let router_data_resp = services::execute_connector_processing_step(
        state,
        connector_integration,
        &router_data,
        payments::CallConnectorAction::Trigger,
        None,
        None,
    )
    .await
    .to_payout_failed_response()?;

    // 5. Process data returned by the connector
    let db = &*state.store;
    match router_data_resp.response {
        Ok(payout_response_data) => {
            let status = payout_response_data
                .status
                .unwrap_or(payout_data.payout_attempt.status.to_owned());
            payout_data.payouts.status = status;
            let updated_payout_attempt = storage::PayoutAttemptUpdate::StatusUpdate {
                connector_payout_id: payout_response_data.connector_payout_id,
                status,
                error_code: None,
                error_message: None,
                is_eligible: payout_response_data.payout_eligible,
                unified_code: None,
                unified_message: None,
            };
            payout_data.payout_attempt = db
                .update_payout_attempt(
                    &payout_data.payout_attempt,
                    updated_payout_attempt,
                    &payout_data.payouts,
                    merchant_context.get_merchant_account().storage_scheme,
                )
                .await
                .change_context(errors::ApiErrorResponse::InternalServerError)
                .attach_printable("Error updating payout_attempt in db")?;
            payout_data.payouts = db
                .update_payout(
                    &payout_data.payouts,
                    storage::PayoutsUpdate::StatusUpdate { status },
                    &payout_data.payout_attempt,
                    merchant_context.get_merchant_account().storage_scheme,
                )
                .await
                .change_context(errors::ApiErrorResponse::InternalServerError)
                .attach_printable("Error updating payouts in db")?;
            if helpers::is_payout_err_state(status) {
                return Err(report!(errors::ApiErrorResponse::PayoutFailed {
                    data: Some(
                        serde_json::json!({"payout_status": status.to_string(), "error_message": payout_data.payout_attempt.error_message.as_ref(), "error_code": payout_data.payout_attempt.error_code.as_ref()})
                    ),
                }));
            } else if payout_data.payouts.recurring
                && payout_data.payouts.payout_method_id.clone().is_none()
            {
                let payout_method_data = payout_data
                    .payout_method_data
                    .clone()
                    .get_required_value("payout_method_data")?;
                payout_data
                    .payouts
                    .customer_id
                    .clone()
                    .async_map(|customer_id| async move {
                        helpers::save_payout_data_to_locker(
                            state,
                            payout_data,
                            &customer_id,
                            &payout_method_data,
                            None,
                            merchant_context,
                        )
                        .await
                    })
                    .await
                    .transpose()
                    .attach_printable("Failed to save payout data to locker")?;
            }
        }
        Err(err) => {
            let status = storage_enums::PayoutStatus::Failed;
            let (error_code, error_message) = (Some(err.code), Some(err.message));
            let (unified_code, unified_message) = helpers::get_gsm_record(
                state,
                error_code.clone(),
                error_message.clone(),
                payout_data.payout_attempt.connector.clone(),
                consts::PAYOUT_FLOW_STR,
            )
            .await
            .map_or((None, None), |gsm| (gsm.unified_code, gsm.unified_message));
            let updated_payout_attempt = storage::PayoutAttemptUpdate::StatusUpdate {
                connector_payout_id: payout_data.payout_attempt.connector_payout_id.to_owned(),
                status,
                error_code,
                error_message,
                is_eligible: None,
                unified_code: unified_code
                    .map(UnifiedCode::try_from)
                    .transpose()
                    .change_context(errors::ApiErrorResponse::InvalidDataValue {
                        field_name: "unified_code",
                    })?,
                unified_message: unified_message
                    .map(UnifiedMessage::try_from)
                    .transpose()
                    .change_context(errors::ApiErrorResponse::InvalidDataValue {
                        field_name: "unified_message",
                    })?,
            };
            payout_data.payout_attempt = db
                .update_payout_attempt(
                    &payout_data.payout_attempt,
                    updated_payout_attempt,
                    &payout_data.payouts,
                    merchant_context.get_merchant_account().storage_scheme,
                )
                .await
                .change_context(errors::ApiErrorResponse::InternalServerError)
                .attach_printable("Error updating payout_attempt in db")?;
            payout_data.payouts = db
                .update_payout(
                    &payout_data.payouts,
                    storage::PayoutsUpdate::StatusUpdate { status },
                    &payout_data.payout_attempt,
                    merchant_context.get_merchant_account().storage_scheme,
                )
                .await
                .change_context(errors::ApiErrorResponse::InternalServerError)
                .attach_printable("Error updating payouts in db")?;
        }
    };

    Ok(())
}

pub async fn trigger_webhook_and_handle_response(
    state: &SessionState,
    merchant_context: &domain::MerchantContext,
    payout_data: &PayoutData,
) -> RouterResponse<payouts::PayoutCreateResponse> {
    let response = response_handler(state, merchant_context, payout_data).await?;
    utils::trigger_payouts_webhook(state, merchant_context, &response).await?;
    Ok(services::ApplicationResponse::Json(response))
}

pub async fn response_handler(
    state: &SessionState,
    merchant_context: &domain::MerchantContext,
    payout_data: &PayoutData,
) -> RouterResult<payouts::PayoutCreateResponse> {
    let payout_attempt = payout_data.payout_attempt.to_owned();
    let payouts = payout_data.payouts.to_owned();

    let payout_method_id: Option<String> = payout_data.payment_method.as_ref().map(|pm| {
        #[cfg(feature = "v1")]
        {
            pm.payment_method_id.clone()
        }

        #[cfg(feature = "v2")]
        {
            pm.id.clone().get_string_repr().to_string()
        }
    });

    let payout_link = payout_data.payout_link.to_owned();
    let billing_address = payout_data.billing_address.to_owned();
    let customer_details = payout_data.customer_details.to_owned();
    let customer_id = payouts.customer_id;
    let billing = billing_address
        .as_ref()
        .map(hyperswitch_domain_models::address::Address::from)
        .map(From::from);

    let translated_unified_message = helpers::get_translated_unified_code_and_message(
        state,
        payout_attempt.unified_code.as_ref(),
        payout_attempt.unified_message.as_ref(),
        &payout_data.current_locale,
    )
    .await?;

    let additional_payout_method_data = payout_attempt.additional_payout_method_data.clone();

    let payout_method_data =
        additional_payout_method_data.map(payouts::PayoutMethodDataResponse::from);

    let response = api::PayoutCreateResponse {
        payout_id: payouts.payout_id.to_owned(),
        merchant_id: merchant_context.get_merchant_account().get_id().to_owned(),
        merchant_order_reference_id: payout_attempt.merchant_order_reference_id.clone(),
        amount: payouts.amount,
        currency: payouts.destination_currency.to_owned(),
        connector: payout_attempt.connector,
        payout_type: payouts.payout_type.to_owned(),
        payout_method_data,
        billing,
        auto_fulfill: payouts.auto_fulfill,
        customer_id,
        email: customer_details.as_ref().and_then(|c| c.email.clone()),
        name: customer_details.as_ref().and_then(|c| c.name.clone()),
        phone: customer_details.as_ref().and_then(|c| c.phone.clone()),
        phone_country_code: customer_details
            .as_ref()
            .and_then(|c| c.phone_country_code.clone()),
        customer: customer_details
            .as_ref()
            .map(payment_api_types::CustomerDetailsResponse::foreign_from),
        client_secret: payouts.client_secret.to_owned(),
        return_url: payouts.return_url.to_owned(),
        business_country: payout_attempt.business_country,
        business_label: payout_attempt.business_label,
        description: payouts.description.to_owned(),
        entity_type: payouts.entity_type.to_owned(),
        recurring: payouts.recurring,
        metadata: payouts.metadata,
        merchant_connector_id: payout_attempt.merchant_connector_id.to_owned(),
        status: payout_attempt.status.to_owned(),
        error_message: payout_attempt.error_message.to_owned(),
        error_code: payout_attempt.error_code,
        profile_id: payout_attempt.profile_id,
        created: Some(payouts.created_at),
        connector_transaction_id: payout_attempt.connector_payout_id,
        priority: payouts.priority,
        attempts: None,
        unified_code: payout_attempt.unified_code,
        unified_message: translated_unified_message,
        payout_link: payout_link
            .map(|payout_link| {
                url::Url::parse(payout_link.url.peek()).map(|link| PayoutLinkResponse {
                    payout_link_id: payout_link.link_id,
                    link: link.into(),
                })
            })
            .transpose()
            .change_context(errors::ApiErrorResponse::InternalServerError)
            .attach_printable("Failed to parse payout link's URL")?,
        payout_method_id,
    };

    Ok(response)
}

#[cfg(feature = "v2")]
#[allow(clippy::too_many_arguments)]
pub async fn payout_create_db_entries(
    _state: &SessionState,
    _merchant_context: &domain::MerchantContext,
    _req: &payouts::PayoutCreateRequest,
    _payout_id: &str,
    _profile_id: &str,
    _stored_payout_method_data: Option<&payouts::PayoutMethodData>,
    _locale: &str,
    _customer: Option<&domain::Customer>,
    _payment_method: Option<PaymentMethod>,
) -> RouterResult<PayoutData> {
    todo!()
}

// DB entries
#[cfg(feature = "v1")]
#[allow(clippy::too_many_arguments)]
pub async fn payout_create_db_entries(
    state: &SessionState,
    merchant_context: &domain::MerchantContext,
    req: &payouts::PayoutCreateRequest,
    payout_id: &id_type::PayoutId,
    profile_id: &id_type::ProfileId,
    stored_payout_method_data: Option<&payouts::PayoutMethodData>,
    locale: &str,
    customer: Option<&domain::Customer>,
    payment_method: Option<PaymentMethod>,
) -> RouterResult<PayoutData> {
    let db = &*state.store;
    let merchant_id = merchant_context.get_merchant_account().get_id();
    let customer_id = customer.map(|cust| cust.customer_id.clone());

    // Validate whether profile_id passed in request is valid and is linked to the merchant
    let business_profile = validate_and_get_business_profile(
        state,
        merchant_context.get_merchant_key_store(),
        profile_id,
        merchant_id,
    )
    .await?;

    let payout_link = match req.payout_link {
        Some(true) => Some(
            create_payout_link(
                state,
                &business_profile,
                &customer_id
                    .clone()
                    .get_required_value("customer.id when payout_link is true")?,
                merchant_id,
                req,
                payout_id,
                locale,
            )
            .await?,
        ),
        _ => None,
    };

    // We have to do this because the function that is being used to create / get address is from payments
    // which expects a payment_id
    let payout_id_as_payment_id_type = id_type::PaymentId::try_from(std::borrow::Cow::Owned(
        payout_id.get_string_repr().to_string(),
    ))
    .change_context(errors::ApiErrorResponse::InvalidRequestData {
        message: "payout_id contains invalid data".to_string(),
    })
    .attach_printable("Error converting payout_id to PaymentId type")?;

    // Get or create address
    let billing_address = payment_helpers::create_or_find_address_for_payment_by_request(
        state,
        req.billing.as_ref(),
        None,
        merchant_id,
        customer_id.as_ref(),
        merchant_context.get_merchant_key_store(),
        &payout_id_as_payment_id_type,
        merchant_context.get_merchant_account().storage_scheme,
    )
    .await?;
    let address_id = billing_address.to_owned().map(|address| address.address_id);

    // Make payouts entry
    let currency = req.currency.to_owned().get_required_value("currency")?;

    let (payout_method_id, payout_type) = match stored_payout_method_data {
        Some(payout_method_data) => (
            payment_method
                .as_ref()
                .map(|pm| pm.payment_method_id.clone()),
            Some(api_enums::PayoutType::foreign_from(payout_method_data)),
        ),
        None => (
            payment_method
                .as_ref()
                .map(|pm| pm.payment_method_id.clone()),
            req.payout_type.to_owned(),
        ),
    };

    let client_secret = utils::generate_id(
        consts::ID_LENGTH,
        format!("payout_{payout_id:?}_secret").as_str(),
    );
    let amount = MinorUnit::from(req.amount.unwrap_or(api::Amount::Zero));
    let status = if req.payout_method_data.is_some()
        || req.payout_token.is_some()
        || stored_payout_method_data.is_some()
    {
        match req.confirm {
            Some(true) => storage_enums::PayoutStatus::RequiresCreation,
            _ => storage_enums::PayoutStatus::RequiresConfirmation,
        }
    } else {
        storage_enums::PayoutStatus::RequiresPayoutMethodData
    };

    let payouts_req = storage::PayoutsNew {
        payout_id: payout_id.clone(),
        merchant_id: merchant_id.to_owned(),
        customer_id: customer_id.to_owned(),
        address_id: address_id.to_owned(),
        payout_type,
        amount,
        destination_currency: currency,
        source_currency: currency,
        description: req.description.to_owned(),
        recurring: req.recurring.unwrap_or(false),
        auto_fulfill: req.auto_fulfill.unwrap_or(false),
        return_url: req.return_url.to_owned(),
        entity_type: req.entity_type.unwrap_or_default(),
        payout_method_id,
        profile_id: profile_id.to_owned(),
        attempt_count: 1,
        metadata: req.metadata.clone(),
        confirm: req.confirm,
        payout_link_id: payout_link
            .clone()
            .map(|link_data| link_data.link_id.clone()),
        client_secret: Some(client_secret),
        priority: req.priority,
        status,
        created_at: common_utils::date_time::now(),
        last_modified_at: common_utils::date_time::now(),
    };
    let payouts = db
        .insert_payout(
            payouts_req,
            merchant_context.get_merchant_account().storage_scheme,
        )
        .await
        .to_duplicate_response(errors::ApiErrorResponse::DuplicatePayout {
            payout_id: payout_id.clone(),
        })
        .attach_printable("Error inserting payouts in db")?;
    // Make payout_attempt entry
    let payout_attempt_id = utils::get_payout_attempt_id(payout_id.get_string_repr(), 1);

    let additional_pm_data_value = req
        .payout_method_data
        .clone()
        .or(stored_payout_method_data.cloned())
        .async_and_then(|payout_method_data| async move {
            helpers::get_additional_payout_data(&payout_method_data, &*state.store, profile_id)
                .await
        })
        .await;

    let payout_attempt_req = storage::PayoutAttemptNew {
        payout_attempt_id: payout_attempt_id.to_string(),
        payout_id: payout_id.clone(),
        additional_payout_method_data: additional_pm_data_value,
        merchant_id: merchant_id.to_owned(),
        merchant_order_reference_id: req.merchant_order_reference_id.clone(),
        status,
        business_country: req.business_country.to_owned(),
        business_label: req.business_label.to_owned(),
        payout_token: req.payout_token.to_owned(),
        profile_id: profile_id.to_owned(),
        customer_id,
        address_id,
        connector: None,
        connector_payout_id: None,
        is_eligible: None,
        error_message: None,
        error_code: None,
        created_at: common_utils::date_time::now(),
        last_modified_at: common_utils::date_time::now(),
        merchant_connector_id: None,
        routing_info: None,
        unified_code: None,
        unified_message: None,
    };
    let payout_attempt = db
        .insert_payout_attempt(
            payout_attempt_req,
            &payouts,
            merchant_context.get_merchant_account().storage_scheme,
        )
        .await
        .to_duplicate_response(errors::ApiErrorResponse::DuplicatePayout {
            payout_id: payout_id.clone(),
        })
        .attach_printable("Error inserting payout_attempt in db")?;

    // Make PayoutData
    Ok(PayoutData {
        billing_address,
        business_profile,
        customer_details: customer.map(ToOwned::to_owned),
        merchant_connector_account: None,
        payouts,
        payout_attempt,
        payout_method_data: req
            .payout_method_data
            .as_ref()
            .cloned()
            .or(stored_payout_method_data.cloned()),
        should_terminate: false,
        profile_id: profile_id.to_owned(),
        payout_link,
        current_locale: locale.to_string(),
        payment_method,
    })
}

#[cfg(feature = "v2")]
pub async fn make_payout_data(
    _state: &SessionState,
    _merchant_context: &domain::MerchantContext,
    _auth_profile_id: Option<id_type::ProfileId>,
    _req: &payouts::PayoutRequest,
    locale: &str,
) -> RouterResult<PayoutData> {
    todo!()
}

#[cfg(feature = "v1")]
pub async fn make_payout_data(
    state: &SessionState,
    merchant_context: &domain::MerchantContext,
    auth_profile_id: Option<id_type::ProfileId>,
    req: &payouts::PayoutRequest,
    locale: &str,
) -> RouterResult<PayoutData> {
    let db = &*state.store;
    let merchant_id = merchant_context.get_merchant_account().get_id();
    let payout_id = match req {
        payouts::PayoutRequest::PayoutActionRequest(r) => r.payout_id.clone(),
        payouts::PayoutRequest::PayoutCreateRequest(r) => {
            r.payout_id.clone().unwrap_or(id_type::PayoutId::generate())
        }
        payouts::PayoutRequest::PayoutRetrieveRequest(r) => r.payout_id.clone(),
    };

    let payouts = db
        .find_payout_by_merchant_id_payout_id(
            merchant_id,
            &payout_id,
            merchant_context.get_merchant_account().storage_scheme,
        )
        .await
        .to_not_found_response(errors::ApiErrorResponse::PayoutNotFound)?;
    core_utils::validate_profile_id_from_auth_layer(auth_profile_id, &payouts)?;

    let payout_attempt_id =
        utils::get_payout_attempt_id(payouts.payout_id.get_string_repr(), payouts.attempt_count);

    let mut payout_attempt = db
        .find_payout_attempt_by_merchant_id_payout_attempt_id(
            merchant_id,
            &payout_attempt_id,
            merchant_context.get_merchant_account().storage_scheme,
        )
        .await
        .to_not_found_response(errors::ApiErrorResponse::PayoutNotFound)?;

    let customer_id = payouts.customer_id.as_ref();

    // We have to do this because the function that is being used to create / get address is from payments
    // which expects a payment_id
    let payout_id_as_payment_id_type = id_type::PaymentId::try_from(std::borrow::Cow::Owned(
        payouts.payout_id.get_string_repr().to_string(),
    ))
    .change_context(errors::ApiErrorResponse::InvalidRequestData {
        message: "payout_id contains invalid data".to_string(),
    })
    .attach_printable("Error converting payout_id to PaymentId type")?;

    let billing_address = payment_helpers::create_or_find_address_for_payment_by_request(
        state,
        None,
        payouts.address_id.as_deref(),
        merchant_id,
        customer_id,
        merchant_context.get_merchant_key_store(),
        &payout_id_as_payment_id_type,
        merchant_context.get_merchant_account().storage_scheme,
    )
    .await?;

    let payout_id = &payouts.payout_id;

    let customer_details = customer_id
        .async_map(|customer_id| async move {
            db.find_customer_optional_by_customer_id_merchant_id(
                &state.into(),
                customer_id,
                merchant_id,
                merchant_context.get_merchant_key_store(),
                merchant_context.get_merchant_account().storage_scheme,
            )
            .await
            .map_err(|err| err.change_context(errors::ApiErrorResponse::InternalServerError))
            .attach_printable_lazy(|| {
                format!(
<<<<<<< HEAD
                    "Failed while fetching optional customer [id - {customer_id:?}] for payout [id - {payout_id}]",

=======
                    "Failed while fetching optional customer [id - {:?}] for payout [id - {:?}]",
                    customer_id, payout_id
>>>>>>> 28d63575
                )
            })
        })
        .await
        .transpose()?
        .and_then(|c| c);
    let profile_id = payout_attempt.profile_id.clone();

    // Validate whether profile_id passed in request is valid and is linked to the merchant
    let business_profile = validate_and_get_business_profile(
        state,
        merchant_context.get_merchant_key_store(),
        &profile_id,
        merchant_id,
    )
    .await?;
    let payout_method_data_req = match req {
        payouts::PayoutRequest::PayoutCreateRequest(r) => r.payout_method_data.to_owned(),
        payouts::PayoutRequest::PayoutActionRequest(_) => {
            match payout_attempt.payout_token.to_owned() {
                Some(payout_token) => {
                    let customer_id = customer_details
                        .as_ref()
                        .map(|cd| cd.customer_id.to_owned())
                        .get_required_value("customer_id when payout_token is sent")?;
                    helpers::make_payout_method_data(
                        state,
                        None,
                        Some(&payout_token),
                        &customer_id,
                        merchant_context.get_merchant_account().get_id(),
                        payouts.payout_type,
                        merchant_context.get_merchant_key_store(),
                        None,
                        merchant_context.get_merchant_account().storage_scheme,
                    )
                    .await?
                }
                None => None,
            }
        }
        payouts::PayoutRequest::PayoutRetrieveRequest(_) => None,
    };

    if let Some(payout_method_data) = payout_method_data_req.clone() {
        let additional_payout_method_data =
            helpers::get_additional_payout_data(&payout_method_data, &*state.store, &profile_id)
                .await;

        let update_additional_payout_method_data =
            storage::PayoutAttemptUpdate::AdditionalPayoutMethodDataUpdate {
                additional_payout_method_data,
            };

        payout_attempt = db
            .update_payout_attempt(
                &payout_attempt,
                update_additional_payout_method_data,
                &payouts,
                merchant_context.get_merchant_account().storage_scheme,
            )
            .await
            .change_context(errors::ApiErrorResponse::InternalServerError)
            .attach_printable("Error updating additional payout method data in payout_attempt")?;
    };

    let merchant_connector_account =
        if payout_attempt.connector.is_some() && payout_attempt.merchant_connector_id.is_some() {
            let connector_name = payout_attempt
                .connector
                .clone()
                .get_required_value("connector_name")?;
            Some(
                payment_helpers::get_merchant_connector_account(
                    state,
                    merchant_context.get_merchant_account().get_id(),
                    None,
                    merchant_context.get_merchant_key_store(),
                    &profile_id,
                    connector_name.as_str(),
                    payout_attempt.merchant_connector_id.as_ref(),
                )
                .await?,
            )
        } else {
            None
        };

    let payout_link = payouts
        .payout_link_id
        .clone()
        .async_map(|link_id| async move {
            db.find_payout_link_by_link_id(&link_id)
                .await
                .change_context(errors::ApiErrorResponse::InternalServerError)
                .attach_printable("Error fetching payout links from db")
        })
        .await
        .transpose()?;

    let payout_method_id = payouts.payout_method_id.clone();
    let mut payment_method: Option<PaymentMethod> = None;

    if let Some(pm_id) = payout_method_id {
        payment_method = Some(
            db.find_payment_method(
                &(state.into()),
                merchant_context.get_merchant_key_store(),
                &pm_id,
                merchant_context.get_merchant_account().storage_scheme,
            )
            .await
            .change_context(errors::ApiErrorResponse::PaymentMethodNotFound)
            .attach_printable("Unable to find payment method")?,
        );
    }

    Ok(PayoutData {
        billing_address,
        business_profile,
        customer_details,
        payouts,
        payout_attempt,
        payout_method_data: payout_method_data_req.to_owned(),
        merchant_connector_account,
        should_terminate: false,
        profile_id,
        payout_link,
        current_locale: locale.to_string(),
        payment_method,
    })
}

pub async fn add_external_account_addition_task(
    db: &dyn StorageInterface,
    payout_data: &PayoutData,
    schedule_time: time::PrimitiveDateTime,
) -> CustomResult<(), errors::StorageError> {
    let runner = storage::ProcessTrackerRunner::AttachPayoutAccountWorkflow;
    let task = "STRPE_ATTACH_EXTERNAL_ACCOUNT";
    let tag = ["PAYOUTS", "STRIPE", "ACCOUNT", "CREATE"];
    let process_tracker_id = pt_utils::get_process_tracker_id(
        runner,
        task,
        &payout_data.payout_attempt.payout_attempt_id,
        &payout_data.payout_attempt.merchant_id,
    );
    let tracking_data = api::PayoutRetrieveRequest {
        payout_id: payout_data.payouts.payout_id.to_owned(),
        force_sync: None,
        merchant_id: Some(payout_data.payouts.merchant_id.to_owned()),
    };
    let process_tracker_entry = storage::ProcessTrackerNew::new(
        process_tracker_id,
        task,
        runner,
        tag,
        tracking_data,
        None,
        schedule_time,
        common_types::consts::API_VERSION,
    )
    .map_err(errors::StorageError::from)?;

    db.insert_process(process_tracker_entry).await?;
    Ok(())
}

async fn validate_and_get_business_profile(
    state: &SessionState,
    merchant_key_store: &domain::MerchantKeyStore,
    profile_id: &id_type::ProfileId,
    merchant_id: &id_type::MerchantId,
) -> RouterResult<domain::Profile> {
    let db = &*state.store;
    let key_manager_state = &state.into();

    if let Some(business_profile) = core_utils::validate_and_get_business_profile(
        db,
        key_manager_state,
        merchant_key_store,
        Some(profile_id),
        merchant_id,
    )
    .await?
    {
        Ok(business_profile)
    } else {
        db.find_business_profile_by_profile_id(key_manager_state, merchant_key_store, profile_id)
            .await
            .to_not_found_response(errors::ApiErrorResponse::ProfileNotFound {
                id: profile_id.get_string_repr().to_owned(),
            })
    }
}

#[allow(clippy::too_many_arguments)]
pub async fn create_payout_link(
    state: &SessionState,
    business_profile: &domain::Profile,
    customer_id: &id_type::CustomerId,
    merchant_id: &id_type::MerchantId,
    req: &payouts::PayoutCreateRequest,
    payout_id: &id_type::PayoutId,
    locale: &str,
) -> RouterResult<PayoutLink> {
    let payout_link_config_req = req.payout_link_config.to_owned();

    // Fetch all configs
    let default_config = &state.conf.generic_link.payout_link;
    let profile_config = &business_profile.payout_link_config;
    let profile_ui_config = profile_config.as_ref().map(|c| c.config.ui_config.clone());
    let ui_config = payout_link_config_req
        .as_ref()
        .and_then(|config| config.ui_config.clone())
        .or(profile_ui_config);

    let test_mode_in_config = payout_link_config_req
        .as_ref()
        .and_then(|config| config.test_mode)
        .or_else(|| profile_config.as_ref().and_then(|c| c.payout_test_mode));
    let is_test_mode_enabled = test_mode_in_config.unwrap_or(false);

    let allowed_domains = match (router_env::which(), is_test_mode_enabled) {
        // Throw error in case test_mode was enabled in production
        (Env::Production, true) => Err(report!(errors::ApiErrorResponse::LinkConfigurationError {
            message: "test_mode cannot be true for creating payout_links in production".to_string()
        })),
        // Send empty set of whitelisted domains
        (_, true) => {
            Ok(HashSet::new())
        },
        // Otherwise, fetch and use allowed domains from profile config
        (_, false) => {
            profile_config
            .as_ref()
            .map(|config| config.config.allowed_domains.to_owned())
            .get_required_value("allowed_domains")
            .change_context(errors::ApiErrorResponse::LinkConfigurationError {
                message:
                    "Payout links cannot be used without setting allowed_domains in profile. If you're using a non-production environment, you can set test_mode to true while in payout_link_config"
                        .to_string(),
            })
        }
    }?;

    // Form data to be injected in the link
    let (logo, merchant_name, theme) = match ui_config {
        Some(config) => (config.logo, config.merchant_name, config.theme),
        _ => (None, None, None),
    };
    let payout_link_config = GenericLinkUiConfig {
        logo,
        merchant_name,
        theme,
    };
    let client_secret = utils::generate_id(consts::ID_LENGTH, "payout_link_secret");
    let base_url = profile_config
        .as_ref()
        .and_then(|c| c.config.domain_name.as_ref())
        .map(|domain| format!("https://{domain}"))
        .unwrap_or(state.base_url.clone());
    let session_expiry = req
        .session_expiry
        .as_ref()
        .map_or(default_config.expiry, |expiry| *expiry);
    let url = format!(
        "{base_url}/payout_link/{}/{payout_id:?}?locale={}",
        merchant_id.get_string_repr(),
        locale
    );
    let link = url::Url::parse(&url)
        .change_context(errors::ApiErrorResponse::InternalServerError)
        .attach_printable_lazy(|| format!("Failed to form payout link URL - {url}"))?;
    let req_enabled_payment_methods = payout_link_config_req
        .as_ref()
        .and_then(|req| req.enabled_payment_methods.to_owned());
    let amount = req
        .amount
        .as_ref()
        .get_required_value("amount")
        .attach_printable("amount is a required value when creating payout links")?;
    let currency = req
        .currency
        .as_ref()
        .get_required_value("currency")
        .attach_printable("currency is a required value when creating payout links")?;
    let payout_link_id = core_utils::get_or_generate_id(
        "payout_link_id",
        &payout_link_config_req
            .as_ref()
            .and_then(|config| config.payout_link_id.clone()),
        "payout_link",
    )?;
    let form_layout = payout_link_config_req
        .as_ref()
        .and_then(|config| config.form_layout.to_owned())
        .or_else(|| {
            profile_config
                .as_ref()
                .and_then(|config| config.form_layout.to_owned())
        });

    let data = PayoutLinkData {
        payout_link_id: payout_link_id.clone(),
        customer_id: customer_id.clone(),
        payout_id: payout_id.clone(),
        link,
        client_secret: Secret::new(client_secret),
        session_expiry,
        ui_config: payout_link_config,
        enabled_payment_methods: req_enabled_payment_methods,
        amount: MinorUnit::from(*amount),
        currency: *currency,
        allowed_domains,
        form_layout,
        test_mode: test_mode_in_config,
    };

    create_payout_link_db_entry(state, merchant_id, &data, req.return_url.clone()).await
}

pub async fn create_payout_link_db_entry(
    state: &SessionState,
    merchant_id: &id_type::MerchantId,
    payout_link_data: &PayoutLinkData,
    return_url: Option<String>,
) -> RouterResult<PayoutLink> {
    let db: &dyn StorageInterface = &*state.store;

    let link_data = serde_json::to_value(payout_link_data)
        .map_err(|_| report!(errors::ApiErrorResponse::InternalServerError))
        .attach_printable("Failed to convert PayoutLinkData to Value")?;

    let payout_link = GenericLinkNew {
        link_id: payout_link_data.payout_link_id.to_string(),
        primary_reference: payout_link_data.payout_id.get_string_repr().to_string(),
        merchant_id: merchant_id.to_owned(),
        link_type: common_enums::GenericLinkType::PayoutLink,
        link_status: GenericLinkStatus::PayoutLink(PayoutLinkStatus::Initiated),
        link_data,
        url: payout_link_data.link.to_string().into(),
        return_url,
        expiry: common_utils::date_time::now()
            + Duration::seconds(payout_link_data.session_expiry.into()),
        ..Default::default()
    };

    db.insert_payout_link(payout_link)
        .await
        .to_duplicate_response(errors::ApiErrorResponse::GenericDuplicateError {
            message: "payout link already exists".to_string(),
        })
}

#[instrument(skip_all)]
pub async fn get_mca_from_profile_id(
    state: &SessionState,
    merchant_context: &domain::MerchantContext,
    profile_id: &id_type::ProfileId,
    connector_name: &str,
    merchant_connector_id: Option<&id_type::MerchantConnectorAccountId>,
) -> RouterResult<payment_helpers::MerchantConnectorAccountType> {
    let merchant_connector_account = payment_helpers::get_merchant_connector_account(
        state,
        merchant_context.get_merchant_account().get_id(),
        None,
        merchant_context.get_merchant_key_store(),
        profile_id,
        connector_name,
        merchant_connector_id,
    )
    .await?;

    Ok(merchant_connector_account)
}<|MERGE_RESOLUTION|>--- conflicted
+++ resolved
@@ -450,14 +450,7 @@
     // Verify update feasibility
     if helpers::is_payout_terminal_state(status) || helpers::is_payout_initiated(status) {
         return Err(report!(errors::ApiErrorResponse::InvalidRequestData {
-<<<<<<< HEAD
-            message: format!("Payout {payout_id} cannot be updated for status {status}"),
-=======
-            message: format!(
-                "Payout {:?} cannot be updated for status {}",
-                payout_id, status
-            ),
->>>>>>> 28d63575
+            message: format!("Payout {payout_id:?} cannot be updated for status {status}"),
         }));
     }
     helpers::update_payouts_and_payout_attempt(&mut payout_data, &merchant_context, &req, &state)
@@ -2918,13 +2911,7 @@
             .map_err(|err| err.change_context(errors::ApiErrorResponse::InternalServerError))
             .attach_printable_lazy(|| {
                 format!(
-<<<<<<< HEAD
-                    "Failed while fetching optional customer [id - {customer_id:?}] for payout [id - {payout_id}]",
-
-=======
-                    "Failed while fetching optional customer [id - {:?}] for payout [id - {:?}]",
-                    customer_id, payout_id
->>>>>>> 28d63575
+                    "Failed while fetching optional customer [id - {customer_id:?}] for payout [id - {payout_id:?}]"
                 )
             })
         })
