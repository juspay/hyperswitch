--- conflicted
+++ resolved
@@ -33,12 +33,8 @@
         payments::{self, helpers as payment_helpers},
         utils as core_utils,
     },
-<<<<<<< HEAD
+    db::StorageInterface,
     routes::SessionState,
-=======
-    db::StorageInterface,
-    routes::AppState,
->>>>>>> 2a302eb5
     services,
     types::{
         self,
@@ -258,7 +254,7 @@
 
 #[instrument(skip_all)]
 pub async fn payouts_core(
-    state: &AppState,
+    state: &SessionState,
     merchant_account: &domain::MerchantAccount,
     key_store: &domain::MerchantKeyStore,
     payout_data: &mut PayoutData,
@@ -958,7 +954,7 @@
 }
 
 pub async fn complete_create_recipient(
-    state: &AppState,
+    state: &SessionState,
     merchant_account: &domain::MerchantAccount,
     key_store: &domain::MerchantKeyStore,
     connector_data: &api::ConnectorData,
@@ -1120,7 +1116,7 @@
 }
 
 pub async fn complete_payout_eligibility(
-    state: &AppState,
+    state: &SessionState,
     merchant_account: &domain::MerchantAccount,
     key_store: &domain::MerchantKeyStore,
     connector_data: &api::ConnectorData,
@@ -1277,7 +1273,7 @@
 }
 
 pub async fn complete_create_payout(
-    state: &AppState,
+    state: &SessionState,
     merchant_account: &domain::MerchantAccount,
     key_store: &domain::MerchantKeyStore,
     connector_data: &api::ConnectorData,
@@ -1469,7 +1465,7 @@
 }
 
 pub async fn complete_create_recipient_disburse_account(
-    state: &AppState,
+    state: &SessionState,
     merchant_account: &domain::MerchantAccount,
     key_store: &domain::MerchantKeyStore,
     connector_data: &api::ConnectorData,
@@ -1496,7 +1492,7 @@
 }
 
 pub async fn create_recipient_disburse_account(
-    state: &AppState,
+    state: &SessionState,
     merchant_account: &domain::MerchantAccount,
     key_store: &domain::MerchantKeyStore,
     connector_data: &api::ConnectorData,
@@ -1828,10 +1824,6 @@
 }
 
 pub async fn response_handler(
-<<<<<<< HEAD
-    _state: &SessionState,
-=======
->>>>>>> 2a302eb5
     merchant_account: &domain::MerchantAccount,
     payout_data: &PayoutData,
 ) -> RouterResponse<payouts::PayoutCreateResponse> {
