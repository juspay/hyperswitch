--- conflicted
+++ resolved
@@ -848,13 +848,8 @@
     merchant_account: &domain::MerchantAccount,
     key_store: &domain::MerchantKeyStore,
     connector_data: &api::ConnectorData,
-<<<<<<< HEAD
     payout_data: &mut PayoutData,
 ) -> RouterResult<()> {
-=======
-    mut payout_data: PayoutData,
-) -> RouterResult<PayoutData> {
->>>>>>> 2848e0a3
     let payout_attempt = &payout_data.payout_attempt.to_owned();
     let payouts = &payout_data.payouts.to_owned();
 
@@ -891,7 +886,7 @@
                 &payout_attempt.merchant_id,
                 Some(&payouts.payout_type),
                 key_store,
-                Some(&mut payout_data),
+                Some(payout_data),
                 merchant_account.storage_scheme,
             )
             .await?
@@ -899,135 +894,42 @@
         );
     }
 
-<<<<<<< HEAD
-    // Call connector only when confirmed
     if let Some(true) = payouts.confirm {
-        // Payout eligibility flow
-        if !payout_data.should_terminate
-            && payouts.payout_type == storage_enums::PayoutType::Card
-            && payout_attempt.is_eligible.is_none()
-        {
-            check_payout_eligibility(
-                state,
-                merchant_account,
-                key_store,
-                connector_data,
-                payout_data,
-            )
-            .await
-            .attach_printable("Eligibility failed for given Payout request")?;
-        }
-        utils::when(
-            !payout_attempt
-                .is_eligible
-                .unwrap_or(state.conf.payouts.payout_eligibility),
-            || {
-                Err(report!(errors::ApiErrorResponse::PayoutFailed {
-                    data: Some(serde_json::json!({
-                        "message": "Payout method data is invalid"
-                    }))
-                })
-                .attach_printable("Payout data provided is invalid"))
-            },
-        )?;
-
-        // Create customer flow
-        if !payout_data.should_terminate
-            && payout_data.payouts.payout_type == storage_enums::PayoutType::Bank
-            && payout_data.payout_attempt.status == storage_enums::PayoutStatus::RequiresCreation
-        {
-            create_recipient(
-                state,
-                merchant_account,
-                key_store,
-                connector_data,
-                payout_data,
-            )
-            .await
-            .attach_printable("Creation of customer failed")?;
-        }
-
-        // Create vendor external account flow
-        if !payout_data.should_terminate
-            && payout_data.payout_attempt.status
-                == storage_enums::PayoutStatus::RequiresVendorAccountCreation
-        {
-            create_recipient_account(
-                state,
-                merchant_account,
-                key_store,
-                connector_data,
-                payout_data,
-            )
-            .await
-            .attach_printable("Payout vendor's external account creation failed")?;
-        }
-
-        // Create payout flow
-        if !payout_data.should_terminate {
-            match (
-                payout_data.payouts.payout_type,
-                payout_data.payout_attempt.status,
-            ) {
-                (
-                    storage_enums::PayoutType::Bank,
-                    storage_enums::PayoutStatus::RequiresCreation,
-                )
-                | (
-                    storage_enums::PayoutType::Wallet,
-                    storage_enums::PayoutStatus::RequiresCreation,
-                ) => {
-                    create_payout(
-                        state,
-                        merchant_account,
-                        key_store,
-                        connector_data,
-                        payout_data,
-                    )
-                    .await
-                    .attach_printable("Payout creation failed for given Payout request")?;
-                }
-                _ => {}
-            };
-        }
-    };
-
-    // Auto fulfillment flow
-    if !payout_data.should_terminate
-        && payouts.auto_fulfill
-        && payout_data.payout_attempt.status == storage_enums::PayoutStatus::RequiresFulfillment
-    {
-        fulfill_payout(
-=======
-    if let Some(true) = req.confirm {
         // Eligibility flow
-        payout_data = complete_payout_eligibility(
+        complete_payout_eligibility(
             state,
             merchant_account,
             key_store,
-            req,
             connector_data,
             payout_data,
         )
         .await?;
 
         // Create customer flow
-        payout_data = complete_create_recipient(
+        complete_create_recipient(
             state,
             merchant_account,
             key_store,
-            req,
             connector_data,
             payout_data,
         )
         .await?;
 
-        // Payout creation flow
-        payout_data = complete_create_payout(
+        // Create customer's disbursement account flow
+        complete_create_recipient_disburse_account(
             state,
             merchant_account,
             key_store,
-            req,
+            connector_data,
+            payout_data,
+        )
+        .await?;
+
+        // Payout creation flow
+        complete_create_payout(
+            state,
+            merchant_account,
+            key_store,
             connector_data,
             payout_data,
         )
@@ -1037,51 +939,45 @@
     // Auto fulfillment flow
     let status = payout_data.payout_attempt.status;
     if payouts.auto_fulfill && status == storage_enums::PayoutStatus::RequiresFulfillment {
-        payout_data = fulfill_payout(
->>>>>>> 2848e0a3
+        fulfill_payout(
             state,
             merchant_account,
             key_store,
             connector_data,
-            &mut payout_data,
+            payout_data,
         )
         .await
         .attach_printable("Payout fulfillment failed for given Payout request")?;
     }
 
-<<<<<<< HEAD
     Ok(())
-=======
-    Ok(payout_data)
 }
 
 pub async fn complete_create_recipient(
     state: &AppState,
     merchant_account: &domain::MerchantAccount,
     key_store: &domain::MerchantKeyStore,
-    req: &payouts::PayoutCreateRequest,
     connector_data: &api::ConnectorData,
-    mut payout_data: PayoutData,
-) -> RouterResult<PayoutData> {
-    if payout_data.payout_attempt.status == storage_enums::PayoutStatus::RequiresCreation
+    payout_data: &mut PayoutData,
+) -> RouterResult<()> {
+    if !payout_data.should_terminate
+        && payout_data.payout_attempt.status == storage_enums::PayoutStatus::RequiresCreation
         && connector_data
             .connector_name
             .supports_create_recipient(payout_data.payouts.payout_type)
     {
-        payout_data = create_recipient(
+        create_recipient(
             state,
             merchant_account,
             key_store,
-            req,
             connector_data,
-            &mut payout_data,
+            payout_data,
         )
         .await
         .attach_printable("Creation of customer failed")?;
     }
 
-    Ok(payout_data)
->>>>>>> 2848e0a3
+    Ok(())
 }
 
 pub async fn create_recipient(
@@ -1223,24 +1119,23 @@
     state: &AppState,
     merchant_account: &domain::MerchantAccount,
     key_store: &domain::MerchantKeyStore,
-    req: &payouts::PayoutCreateRequest,
     connector_data: &api::ConnectorData,
-    mut payout_data: PayoutData,
-) -> RouterResult<PayoutData> {
+    payout_data: &mut PayoutData,
+) -> RouterResult<()> {
     let payout_attempt = &payout_data.payout_attempt.to_owned();
 
-    if payout_attempt.is_eligible.is_none()
+    if !payout_data.should_terminate
+        && payout_attempt.is_eligible.is_none()
         && connector_data
             .connector_name
             .supports_payout_eligibility(payout_data.payouts.payout_type)
     {
-        payout_data = check_payout_eligibility(
+        check_payout_eligibility(
             state,
             merchant_account,
             key_store,
-            req,
             connector_data,
-            &mut payout_data,
+            payout_data,
         )
         .await
         .attach_printable("Eligibility failed for given Payout request")?;
@@ -1260,7 +1155,7 @@
         },
     )?;
 
-    Ok(payout_data)
+    Ok(())
 }
 
 pub async fn check_payout_eligibility(
@@ -1381,11 +1276,12 @@
     state: &AppState,
     merchant_account: &domain::MerchantAccount,
     key_store: &domain::MerchantKeyStore,
-    req: &payouts::PayoutCreateRequest,
     connector_data: &api::ConnectorData,
-    mut payout_data: PayoutData,
-) -> RouterResult<PayoutData> {
-    if payout_data.payout_attempt.status == storage_enums::PayoutStatus::RequiresCreation {
+    payout_data: &mut PayoutData,
+) -> RouterResult<()> {
+    if !payout_data.should_terminate
+        && payout_data.payout_attempt.status == storage_enums::PayoutStatus::RequiresCreation
+    {
         if connector_data
             .connector_name
             .supports_instant_payout(payout_data.payouts.payout_type)
@@ -1424,19 +1320,18 @@
                 .attach_printable("Error updating payouts in db")?;
         } else {
             // create payout_object in connector as well as router
-            payout_data = create_payout(
+            create_payout(
                 state,
                 merchant_account,
                 key_store,
-                req,
                 connector_data,
-                &mut payout_data,
+                payout_data,
             )
             .await
             .attach_printable("Payout creation failed for given Payout request")?;
         }
     }
-    Ok(payout_data)
+    Ok(())
 }
 
 pub async fn create_payout(
@@ -1569,7 +1464,34 @@
     Ok(())
 }
 
-pub async fn create_recipient_account(
+pub async fn complete_create_recipient_disburse_account(
+    state: &AppState,
+    merchant_account: &domain::MerchantAccount,
+    key_store: &domain::MerchantKeyStore,
+    connector_data: &api::ConnectorData,
+    payout_data: &mut PayoutData,
+) -> RouterResult<()> {
+    if !payout_data.should_terminate
+        && payout_data.payout_attempt.status
+            == storage_enums::PayoutStatus::RequiresVendorAccountCreation
+        && connector_data
+            .connector_name
+            .supports_vendor_disburse_account_create_for_payout()
+    {
+        create_recipient_disburse_account(
+            state,
+            merchant_account,
+            key_store,
+            connector_data,
+            payout_data,
+        )
+        .await
+        .attach_printable("Creation of customer failed")?;
+    }
+    Ok(())
+}
+
+pub async fn create_recipient_disburse_account(
     state: &AppState,
     merchant_account: &domain::MerchantAccount,
     key_store: &domain::MerchantKeyStore,
