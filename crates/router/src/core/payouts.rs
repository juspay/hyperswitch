pub mod helpers;
pub mod validator;

use api_models::enums as api_enums;
use common_utils::{crypto::Encryptable, ext_traits::ValueExt};
use diesel_models::enums as storage_enums;
use error_stack::{report, ResultExt};
use router_env::{instrument, tracing};
use serde_json;

use super::errors::{ConnectorErrorExt, StorageErrorExt};
use crate::{
    core::{
        errors::{self, RouterResponse, RouterResult},
        payments::{self, helpers as payment_helpers},
        utils as core_utils,
    },
    routes::AppState,
    services,
    types::{
        self,
        api::{self, payouts},
        domain, storage,
    },
    utils::{self, OptionExt},
};

// ********************************************** TYPES **********************************************
#[cfg(feature = "payouts")]
#[derive(Clone)]
pub struct PayoutData {
    pub billing_address: Option<domain::Address>,
    pub customer_details: Option<domain::Customer>,
    pub payouts: storage::Payouts,
    pub payout_attempt: storage::PayoutAttempt,
    pub payout_method_data: Option<payouts::PayoutMethodData>,
    pub merchant_connector_account: Option<payment_helpers::MerchantConnectorAccountType>,
}

// ********************************************** CORE FLOWS **********************************************
#[cfg(feature = "payouts")]
pub async fn get_connector_data(
    state: &AppState,
    merchant_account: &domain::MerchantAccount,
    routed_through: Option<String>,
    routing_algorithm: Option<serde_json::Value>,
) -> RouterResult<api::PayoutConnectorData> {
    let mut routing_data = storage::PayoutRoutingData {
        routed_through,
        algorithm: None,
    };
    let connector_choice = helpers::get_default_payout_connector(state, routing_algorithm).await?;
    let connector_details = match connector_choice {
        api::PayoutConnectorChoice::SessionMultiple(session_connectors) => {
            api::PayoutConnectorCallType::Multiple(session_connectors)
        }

        api::PayoutConnectorChoice::StraightThrough(straight_through) => {
            let request_straight_through: Option<api::PayoutStraightThroughAlgorithm> =
                Some(straight_through)
                    .map(|val| val.parse_value("StraightThroughAlgorithm"))
                    .transpose()
                    .change_context(errors::ApiErrorResponse::InternalServerError)
                    .attach_printable("Invalid straight through routing rules format")?;
            helpers::decide_payout_connector(
                state,
                merchant_account,
                request_straight_through,
                &mut routing_data,
            )?
        }

        api::PayoutConnectorChoice::Decide => {
            helpers::decide_payout_connector(state, merchant_account, None, &mut routing_data)?
        }
    };
    let connector_data = match connector_details {
        api::PayoutConnectorCallType::Single(connector) => connector,

        api::PayoutConnectorCallType::Multiple(connectors) => {
            // TODO: route through actual multiple connectors.
            connectors.first().map_or(
                Err(errors::ApiErrorResponse::IncorrectConnectorNameGiven),
                |c| Ok(c.connector.to_owned()),
            )?
        }
    };

    Ok(connector_data)
}

#[cfg(feature = "payouts")]
#[instrument(skip_all)]
pub async fn payouts_create_core(
    state: AppState,
    merchant_account: domain::MerchantAccount,
    key_store: domain::MerchantKeyStore,
    req: payouts::PayoutCreateRequest,
) -> RouterResponse<payouts::PayoutCreateResponse>
where
{
    // Form connector data
    let connector_data = get_connector_data(
        &state,
        &merchant_account,
        req.connector
            .clone()
            .and_then(|c| c.first().map(|c| c.to_string())),
        req.routing.clone(),
    )
    .await?;

    // Validate create request
    let (payout_id, payout_method_data) =
        validator::validate_create_request(&state, &merchant_account, &req).await?;

    // Create DB entries
    let mut payout_data = payout_create_db_entries(
        &state,
        &merchant_account,
        &key_store,
        &req,
        &payout_id,
        &connector_data.connector_name,
        payout_method_data.as_ref(),
    )
    .await?;

    call_connector_payout(
        &state,
        &merchant_account,
        &key_store,
        &req,
        connector_data,
        &mut payout_data,
    )
    .await
}

#[cfg(feature = "payouts")]
pub async fn payouts_update_core(
    state: AppState,
    merchant_account: domain::MerchantAccount,
    key_store: domain::MerchantKeyStore,
    req: payouts::PayoutCreateRequest,
) -> RouterResponse<payouts::PayoutCreateResponse> {
    let mut payout_data = make_payout_data(
        &state,
        &merchant_account,
        &key_store,
        &payouts::PayoutRequest::PayoutCreateRequest(req.to_owned()),
    )
    .await?;

    let payout_attempt = payout_data.payout_attempt.to_owned();
    let status = payout_attempt.status;

    // Verify update feasibility
    if helpers::is_payout_terminal_state(status) || helpers::is_payout_initiated(status) {
        return Err(report!(errors::ApiErrorResponse::InvalidRequestData {
            message: format!(
                "Payout {} cannot be updated for status {}",
                payout_attempt.payout_id, status
            ),
        }));
    }

    // Update DB with new data
    let payouts = payout_data.payouts.to_owned();
    let updated_payouts = storage::PayoutsUpdate::Update {
        amount: req.amount.unwrap_or(payouts.amount.into()).into(),
        destination_currency: req.currency.unwrap_or(payouts.destination_currency),
        source_currency: req.currency.unwrap_or(payouts.source_currency),
        description: req.description.clone().or(payouts.description),
        recurring: req.recurring.unwrap_or(payouts.recurring),
        auto_fulfill: req.auto_fulfill.unwrap_or(payouts.auto_fulfill),
        return_url: req.return_url.clone().or(payouts.return_url),
        entity_type: req.entity_type.unwrap_or(payouts.entity_type),
        metadata: req.metadata.clone().or(payouts.metadata),
        last_modified_at: Some(common_utils::date_time::now()),
    };

    let db = &*state.store;
    let payout_id = req.payout_id.clone().get_required_value("payout_id")?;
    let merchant_id = &merchant_account.merchant_id;
    payout_data.payouts = db
        .update_payout_by_merchant_id_payout_id(merchant_id, &payout_id, updated_payouts)
        .await
        .change_context(errors::ApiErrorResponse::InternalServerError)
        .attach_printable("Error updating payouts")?;

    let payout_attempt = payout_data.payout_attempt.to_owned();
    let updated_business_country =
        payout_attempt
            .business_country
            .map_or(req.business_country.to_owned(), |c| {
                req.business_country
                    .to_owned()
                    .and_then(|nc| if nc != c { Some(nc) } else { None })
            });
    let updated_business_label =
        payout_attempt
            .business_label
            .map_or(req.business_label.to_owned(), |l| {
                req.business_label
                    .to_owned()
                    .and_then(|nl| if nl != l { Some(nl) } else { None })
            });
    match (updated_business_country, updated_business_label) {
        (None, None) => {}
        (business_country, business_label) => {
            let update_payout_attempt = storage::PayoutAttemptUpdate::BusinessUpdate {
                business_country,
                business_label,
                last_modified_at: Some(common_utils::date_time::now()),
            };
            payout_data.payout_attempt = db
                .update_payout_attempt_by_merchant_id_payout_id(
                    merchant_id,
                    &payout_id,
                    update_payout_attempt,
                )
                .await
                .change_context(errors::ApiErrorResponse::InternalServerError)
                .attach_printable("Error updating payout_attempt")?;
        }
    }

    // Form connector data
    let connector_data: api::PayoutConnectorData = api::PayoutConnectorData::get_connector_by_name(
        &state.conf.connectors,
        &payout_data.payout_attempt.connector,
        api::GetToken::Connector,
    )
    .change_context(errors::ApiErrorResponse::InternalServerError)
    .attach_printable("Failed to get the connector data")?;

    call_connector_payout(
        &state,
        &merchant_account,
        &key_store,
        &req,
        connector_data,
        &mut payout_data,
    )
    .await
}

#[cfg(feature = "payouts")]
#[instrument(skip_all)]
pub async fn payouts_retrieve_core(
    state: AppState,
    merchant_account: domain::MerchantAccount,
    key_store: domain::MerchantKeyStore,
    req: payouts::PayoutRetrieveRequest,
) -> RouterResponse<payouts::PayoutCreateResponse> {
    let payout_data = make_payout_data(
        &state,
        &merchant_account,
        &key_store,
        &payouts::PayoutRequest::PayoutRetrieveRequest(req.to_owned()),
    )
    .await?;

    response_handler(
        &state,
        &merchant_account,
        &payouts::PayoutRequest::PayoutRetrieveRequest(req.to_owned()),
        &payout_data,
    )
    .await
}

#[cfg(feature = "payouts")]
#[instrument(skip_all)]
pub async fn payouts_cancel_core(
    state: AppState,
    merchant_account: domain::MerchantAccount,
    key_store: domain::MerchantKeyStore,
    req: payouts::PayoutActionRequest,
) -> RouterResponse<payouts::PayoutCreateResponse> {
    let mut payout_data = make_payout_data(
        &state,
        &merchant_account,
        &key_store,
        &payouts::PayoutRequest::PayoutActionRequest(req.to_owned()),
    )
    .await?;

    let payout_attempt = payout_data.payout_attempt.to_owned();
    let connector_payout_id = payout_attempt.connector_payout_id.to_owned();
    let status = payout_attempt.status;

    // Verify if cancellation can be triggered
    if helpers::is_payout_terminal_state(status) {
        return Err(report!(errors::ApiErrorResponse::InvalidRequestData {
            message: format!(
                "Payout {} cannot be cancelled for status {}",
                payout_attempt.payout_id, status
            ),
        }));

    // Make local cancellation
    } else if helpers::is_eligible_for_local_payout_cancellation(status) {
        let updated_payout_attempt = storage::PayoutAttemptUpdate::StatusUpdate {
            connector_payout_id: connector_payout_id.to_owned(),
            status: storage_enums::PayoutStatus::Cancelled,
            error_message: Some("Cancelled by user".to_string()),
            error_code: None,
            is_eligible: None,
            last_modified_at: Some(common_utils::date_time::now()),
        };
        payout_data.payout_attempt = state
            .store
            .update_payout_attempt_by_merchant_id_payout_id(
                &merchant_account.merchant_id,
                &payout_attempt.payout_id,
                updated_payout_attempt,
            )
            .await
            .change_context(errors::ApiErrorResponse::InternalServerError)
            .attach_printable("Error updating payout_attempt in db")?;

    // Trigger connector's cancellation
    } else {
        // Form connector data
        let connector_data = get_connector_data(
            &state,
            &merchant_account,
            Some(payout_attempt.connector),
            None,
        )
        .await?;

        payout_data = cancel_payout(
            &state,
            &merchant_account,
            &key_store,
            &payouts::PayoutRequest::PayoutActionRequest(req.to_owned()),
            &connector_data,
            &mut payout_data,
        )
        .await
        .attach_printable("Payout cancellation failed for given Payout request")?;
    }

    response_handler(
        &state,
        &merchant_account,
        &payouts::PayoutRequest::PayoutActionRequest(req.to_owned()),
        &payout_data,
    )
    .await
}

#[cfg(feature = "payouts")]
#[instrument(skip_all)]
pub async fn payouts_fulfill_core(
    state: AppState,
    merchant_account: domain::MerchantAccount,
    key_store: domain::MerchantKeyStore,
    req: payouts::PayoutActionRequest,
) -> RouterResponse<payouts::PayoutCreateResponse> {
    let mut payout_data = make_payout_data(
        &state,
        &merchant_account,
        &key_store,
        &payouts::PayoutRequest::PayoutActionRequest(req.to_owned()),
    )
    .await?;

    let payout_attempt = payout_data.payout_attempt.to_owned();
    let status = payout_attempt.status;

    // Verify if fulfillment can be triggered
    if helpers::is_payout_terminal_state(status)
        || status != api_enums::PayoutStatus::RequiresFulfillment
    {
        return Err(report!(errors::ApiErrorResponse::InvalidRequestData {
            message: format!(
                "Payout {} cannot be fulfilled for status {}",
                payout_attempt.payout_id, status
            ),
        }));
    }

    // Form connector data
    let connector_data = get_connector_data(
        &state,
        &merchant_account,
        Some(payout_attempt.connector.clone()),
        None,
    )
    .await?;

    // Trigger fulfillment
    payout_data.payout_method_data = Some(
        helpers::make_payout_method_data(
            &state,
            None,
            payout_attempt.payout_token.as_deref(),
            &payout_attempt.customer_id,
            &payout_attempt.merchant_id,
            &payout_attempt.payout_id,
            Some(&payout_data.payouts.payout_type),
        )
        .await?
        .get_required_value("payout_method_data")?,
    );
    payout_data = fulfill_payout(
        &state,
        &merchant_account,
        &key_store,
        &payouts::PayoutRequest::PayoutActionRequest(req.to_owned()),
        &connector_data,
        &mut payout_data,
    )
    .await
    .attach_printable("Payout fulfillment failed for given Payout request")?;

    if helpers::is_payout_err_state(status) {
        return Err(report!(errors::ApiErrorResponse::PayoutFailed {
            data: Some(
                serde_json::json!({"payout_status": status.to_string(), "error_message": payout_attempt.error_message, "error_code": payout_attempt.error_code})
            ),
        }));
    }

    response_handler(
        &state,
        &merchant_account,
        &payouts::PayoutRequest::PayoutActionRequest(req.to_owned()),
        &payout_data,
    )
    .await
}

// ********************************************** HELPERS **********************************************
#[cfg(feature = "payouts")]
pub async fn call_connector_payout(
    state: &AppState,
    merchant_account: &domain::MerchantAccount,
    key_store: &domain::MerchantKeyStore,
    req: &payouts::PayoutCreateRequest,
    connector_data: api::PayoutConnectorData,
    payout_data: &mut PayoutData,
) -> RouterResponse<payouts::PayoutCreateResponse> {
    let payout_attempt = &payout_data.payout_attempt.to_owned();
    let payouts: &diesel_models::payouts::Payouts = &payout_data.payouts.to_owned();
    // Fetch / store payout_method_data
    if payout_data.payout_method_data.is_none() || payout_attempt.payout_token.is_none() {
        payout_data.payout_method_data = Some(
            helpers::make_payout_method_data(
                state,
                req.payout_method_data.as_ref(),
                payout_attempt.payout_token.as_deref(),
                &payout_attempt.customer_id,
                &payout_attempt.merchant_id,
                &payout_attempt.payout_id,
                Some(&payouts.payout_type),
            )
            .await?
            .get_required_value("payout_method_data")?,
        );
    }
    if let Some(true) = req.confirm {
        // Eligibility flow
        if payouts.payout_type == storage_enums::PayoutType::Card
            && payout_attempt.is_eligible.is_none()
        {
            *payout_data = check_payout_eligibility(
                state,
                merchant_account,
                key_store,
                req,
                &connector_data,
                payout_data,
            )
            .await
            .attach_printable("Eligibility failed for given Payout request")?;
        }

        // Payout creation flow
        utils::when(
            !payout_attempt
                .is_eligible
                .unwrap_or(state.conf.payouts.payout_eligibility),
            || {
                Err(report!(errors::ApiErrorResponse::PayoutFailed {
                    data: Some(serde_json::json!({
                        "message": "Payout method data is invalid"
                    }))
                })
                .attach_printable("Payout data provided is invalid"))
            },
        )?;
        if payout_data.payouts.payout_type == storage_enums::PayoutType::Bank
            && payout_data.payout_attempt.status == storage_enums::PayoutStatus::RequiresCreation
        {
            // Create customer flow
            *payout_data = create_recipient(
                state,
                merchant_account,
                key_store,
                req,
                &connector_data,
                payout_data,
            )
            .await
            .attach_printable("Creation of customer failed")?;

            // Create payout flow
            *payout_data = create_payout(
                state,
                merchant_account,
                key_store,
                req,
                &connector_data,
                payout_data,
            )
            .await
            .attach_printable("Payout creation failed for given Payout request")?;
        }
    };

    // Auto fulfillment flow
    let status = payout_data.payout_attempt.status;
    if payouts.auto_fulfill && status == storage_enums::PayoutStatus::RequiresFulfillment {
        *payout_data = fulfill_payout(
            state,
            merchant_account,
            key_store,
            &payouts::PayoutRequest::PayoutCreateRequest(req.to_owned()),
            &connector_data,
            payout_data,
        )
        .await
        .attach_printable("Payout fulfillment failed for given Payout request")?;
    }

    response_handler(
        state,
        merchant_account,
        &payouts::PayoutRequest::PayoutCreateRequest(req.to_owned()),
        payout_data,
    )
    .await
}

#[cfg(feature = "payouts")]
pub async fn create_recipient(
    state: &AppState,
    merchant_account: &domain::MerchantAccount,
    key_store: &domain::MerchantKeyStore,
    req: &payouts::PayoutCreateRequest,
    connector_data: &api::PayoutConnectorData,
    payout_data: &mut PayoutData,
) -> RouterResult<PayoutData> {
    let customer_details = payout_data.customer_details.to_owned();
    let connector_name = connector_data.connector_name.to_string();

    let profile_id = core_utils::get_profile_id_from_business_details(
        payout_data.payout_attempt.business_country,
        payout_data.payout_attempt.business_label.as_ref(),
        merchant_account,
        payout_data.payout_attempt.profile_id.as_ref(),
        &*state.store,
    )
    .await?;

    // Create the connector label using {profile_id}_{connector_name}
    let connector_label = format!("{profile_id}_{}", connector_name);

    let (should_call_connector, _connector_customer_id) =
        helpers::should_call_payout_connector_create_customer(
            state,
            connector_data,
            &customer_details,
            &connector_label,
        );
    if should_call_connector {
        // 1. Form router data
        let customer_router_data = core_utils::construct_payout_router_data(
            state,
            &connector_name,
            merchant_account,
            key_store,
            &payouts::PayoutRequest::PayoutCreateRequest(req.to_owned()),
            payout_data,
        )
        .await?;

        // 2. Fetch connector integration details
        let connector_integration: services::BoxedConnectorIntegration<
            '_,
            api::PoRecipient,
            types::PayoutsData,
            types::PayoutsResponseData,
        > = connector_data.connector.get_connector_integration();

        // 3. Call connector service
        let router_resp = services::execute_connector_processing_step(
            state,
            connector_integration,
            &customer_router_data,
            payments::CallConnectorAction::Trigger,
            None,
        )
        .await
        .to_payout_failed_response()?;

        match router_resp.response {
            Ok(recipient_create_data) => {
                if let Some(customer) = customer_details {
                    let db = &*state.store;
                    let customer_id = customer.customer_id.to_owned();
                    let merchant_id = merchant_account.merchant_id.to_owned();
                    let updated_customer = storage::CustomerUpdate::ConnectorCustomer {
                        connector_customer: Some(
                            serde_json::json!({"id": recipient_create_data.connector_payout_id}),
                        ),
                    };
                    payout_data.customer_details = Some(
                        db.update_customer_by_customer_id_merchant_id(
                            customer_id,
                            merchant_id,
                            updated_customer,
                            key_store,
                        )
                        .await
                        .change_context(errors::ApiErrorResponse::InternalServerError)
                        .attach_printable("Error updating customers in db")?,
                    )
                }
            }
            Err(err) => Err(errors::ApiErrorResponse::PayoutFailed {
                data: serde_json::to_value(err).ok(),
            })?,
        }
    }
    Ok(payout_data.clone())
}

#[cfg(feature = "payouts")]
pub async fn check_payout_eligibility(
    state: &AppState,
    merchant_account: &domain::MerchantAccount,
    key_store: &domain::MerchantKeyStore,
    req: &payouts::PayoutCreateRequest,
    connector_data: &api::PayoutConnectorData,
    payout_data: &mut PayoutData,
) -> RouterResult<PayoutData> {
    // 1. Form Router data
    let router_data = core_utils::construct_payout_router_data(
        state,
        &connector_data.connector_name.to_string(),
        merchant_account,
        key_store,
        &payouts::PayoutRequest::PayoutCreateRequest(req.to_owned()),
        payout_data,
    )
    .await?;

    // 2. Fetch connector integration details
    let connector_integration: services::BoxedConnectorIntegration<
        '_,
        api::PoEligibility,
        types::PayoutsData,
        types::PayoutsResponseData,
    > = connector_data.connector.get_connector_integration();

    // 3. Call connector service
    let router_data_resp = services::execute_connector_processing_step(
        state,
        connector_integration,
        &router_data,
        payments::CallConnectorAction::Trigger,
        None,
    )
    .await
    .to_payout_failed_response()?;

    // 4. Process data returned by the connector
    let db = &*state.store;
    let merchant_id = &merchant_account.merchant_id;
    let payout_id = &payout_data.payouts.payout_id;
    match router_data_resp.response {
        Ok(payout_response_data) => {
            let payout_attempt = &payout_data.payout_attempt;
            let status = payout_response_data
                .status
                .unwrap_or(payout_attempt.status.to_owned());
            let updated_payout_attempt =
                storage::payout_attempt::PayoutAttemptUpdate::StatusUpdate {
                    connector_payout_id: payout_response_data.connector_payout_id,
                    status,
                    error_code: None,
                    error_message: None,
                    is_eligible: payout_response_data.payout_eligible,
                    last_modified_at: Some(common_utils::date_time::now()),
                };
            payout_data.payout_attempt = db
                .update_payout_attempt_by_merchant_id_payout_id(
                    merchant_id,
                    payout_id,
                    updated_payout_attempt,
                )
                .await
                .change_context(errors::ApiErrorResponse::InternalServerError)
                .attach_printable("Error updating payout_attempt in db")?;
            if helpers::is_payout_err_state(status) {
                return Err(report!(errors::ApiErrorResponse::PayoutFailed {
                    data: Some(
                        serde_json::json!({"payout_status": status.to_string(), "error_message": payout_data.payout_attempt.error_message.as_ref(), "error_code": payout_data.payout_attempt.error_code.as_ref()})
                    ),
                }));
            }
        }
        Err(err) => {
            let updated_payout_attempt =
                storage::payout_attempt::PayoutAttemptUpdate::StatusUpdate {
                    connector_payout_id: String::default(),
                    status: storage_enums::PayoutStatus::Failed,
                    error_code: Some(err.code),
                    error_message: Some(err.message),
                    is_eligible: None,
                    last_modified_at: Some(common_utils::date_time::now()),
                };
            payout_data.payout_attempt = db
                .update_payout_attempt_by_merchant_id_payout_id(
                    merchant_id,
                    payout_id,
                    updated_payout_attempt,
                )
                .await
                .change_context(errors::ApiErrorResponse::InternalServerError)
                .attach_printable("Error updating payout_attempt in db")?;
        }
    };

    Ok(payout_data.clone())
}

#[cfg(feature = "payouts")]
pub async fn create_payout(
    state: &AppState,
    merchant_account: &domain::MerchantAccount,
    key_store: &domain::MerchantKeyStore,
    req: &payouts::PayoutCreateRequest,
    connector_data: &api::PayoutConnectorData,
    payout_data: &mut PayoutData,
) -> RouterResult<PayoutData> {
    // 1. Form Router data
    let mut router_data = core_utils::construct_payout_router_data(
        state,
        &connector_data.connector_name.to_string(),
        merchant_account,
        key_store,
        &payouts::PayoutRequest::PayoutCreateRequest(req.to_owned()),
        payout_data,
    )
    .await?;

    // 2. Fetch connector integration details
    let connector_integration: services::BoxedConnectorIntegration<
        '_,
        api::PoCreate,
        types::PayoutsData,
        types::PayoutsResponseData,
    > = connector_data.connector.get_connector_integration();

    // 3. Execute pretasks
    connector_integration
        .execute_pretasks(&mut router_data, state)
        .await
        .to_payout_failed_response()?;

    // 4. Call connector service
    let router_data_resp = services::execute_connector_processing_step(
        state,
        connector_integration,
        &router_data,
        payments::CallConnectorAction::Trigger,
        None,
    )
    .await
    .to_payout_failed_response()?;

    // 5. Process data returned by the connector
    let db = &*state.store;
    let merchant_id = &merchant_account.merchant_id;
    let payout_id = &payout_data.payouts.payout_id;
    match router_data_resp.response {
        Ok(payout_response_data) => {
            let payout_attempt = &payout_data.payout_attempt;
            let status = payout_response_data
                .status
                .unwrap_or(payout_attempt.status.to_owned());
            let updated_payout_attempt =
                storage::payout_attempt::PayoutAttemptUpdate::StatusUpdate {
                    connector_payout_id: payout_response_data.connector_payout_id,
                    status,
                    error_code: None,
                    error_message: None,
                    is_eligible: payout_response_data.payout_eligible,
                    last_modified_at: Some(common_utils::date_time::now()),
                };
            payout_data.payout_attempt = db
                .update_payout_attempt_by_merchant_id_payout_id(
                    merchant_id,
                    payout_id,
                    updated_payout_attempt,
                )
                .await
                .change_context(errors::ApiErrorResponse::InternalServerError)
                .attach_printable("Error updating payout_attempt in db")?;
            if helpers::is_payout_err_state(status) {
                return Err(report!(errors::ApiErrorResponse::PayoutFailed {
                    data: Some(
                        serde_json::json!({"payout_status": status.to_string(), "error_message": payout_data.payout_attempt.error_message.as_ref(), "error_code": payout_data.payout_attempt.error_code.as_ref()})
                    ),
                }));
            }
        }
        Err(err) => {
            let updated_payout_attempt =
                storage::payout_attempt::PayoutAttemptUpdate::StatusUpdate {
                    connector_payout_id: String::default(),
                    status: storage_enums::PayoutStatus::Failed,
                    error_code: Some(err.code),
                    error_message: Some(err.message),
                    is_eligible: None,
                    last_modified_at: Some(common_utils::date_time::now()),
                };
            payout_data.payout_attempt = db
                .update_payout_attempt_by_merchant_id_payout_id(
                    merchant_id,
                    payout_id,
                    updated_payout_attempt,
                )
                .await
                .change_context(errors::ApiErrorResponse::InternalServerError)
                .attach_printable("Error updating payout_attempt in db")?;
        }
    };

    Ok(payout_data.clone())
}

#[cfg(feature = "payouts")]
pub async fn cancel_payout(
    state: &AppState,
    merchant_account: &domain::MerchantAccount,
    key_store: &domain::MerchantKeyStore,
    req: &payouts::PayoutRequest,
    connector_data: &api::PayoutConnectorData,
    payout_data: &mut PayoutData,
) -> RouterResult<PayoutData> {
    // 1. Form Router data
    let router_data = core_utils::construct_payout_router_data(
        state,
        &connector_data.connector_name.to_string(),
        merchant_account,
        key_store,
        req,
        payout_data,
    )
    .await?;

    // 2. Fetch connector integration details
    let connector_integration: services::BoxedConnectorIntegration<
        '_,
        api::PoCancel,
        types::PayoutsData,
        types::PayoutsResponseData,
    > = connector_data.connector.get_connector_integration();

    // 3. Call connector service
    let router_data_resp = services::execute_connector_processing_step(
        state,
        connector_integration,
        &router_data,
        payments::CallConnectorAction::Trigger,
        None,
    )
    .await
    .to_payout_failed_response()?;

    // 4. Process data returned by the connector
    let db = &*state.store;
    let merchant_id = &merchant_account.merchant_id;
    let payout_id = &payout_data.payout_attempt.payout_id;
    match router_data_resp.response {
        Ok(payout_response_data) => {
            let status = payout_response_data
                .status
                .unwrap_or(payout_data.payout_attempt.status.to_owned());
            let updated_payout_attempt =
                storage::payout_attempt::PayoutAttemptUpdate::StatusUpdate {
                    connector_payout_id: payout_response_data.connector_payout_id,
                    status,
                    error_code: None,
                    error_message: None,
                    is_eligible: payout_response_data.payout_eligible,
                    last_modified_at: Some(common_utils::date_time::now()),
                };
            payout_data.payout_attempt = db
                .update_payout_attempt_by_merchant_id_payout_id(
                    merchant_id,
                    payout_id,
                    updated_payout_attempt,
                )
                .await
                .change_context(errors::ApiErrorResponse::InternalServerError)
                .attach_printable("Error updating payout_attempt in db")?
        }
        Err(err) => {
            let updated_payouts_create =
                storage::payout_attempt::PayoutAttemptUpdate::StatusUpdate {
                    connector_payout_id: String::default(),
                    status: storage_enums::PayoutStatus::Failed,
                    error_code: Some(err.code),
                    error_message: Some(err.message),
                    is_eligible: None,
                    last_modified_at: Some(common_utils::date_time::now()),
                };
            payout_data.payout_attempt = db
                .update_payout_attempt_by_merchant_id_payout_id(
                    merchant_id,
                    payout_id,
                    updated_payouts_create,
                )
                .await
                .change_context(errors::ApiErrorResponse::InternalServerError)
                .attach_printable("Error updating payout_attempt in db")?
        }
    };

    Ok(payout_data.clone())
}

#[cfg(feature = "payouts")]
pub async fn fulfill_payout(
    state: &AppState,
    merchant_account: &domain::MerchantAccount,
    key_store: &domain::MerchantKeyStore,
    req: &payouts::PayoutRequest,
    connector_data: &api::PayoutConnectorData,
    payout_data: &mut PayoutData,
) -> RouterResult<PayoutData> {
    // 1. Form Router data
    let router_data = core_utils::construct_payout_router_data(
        state,
        &connector_data.connector_name.to_string(),
        merchant_account,
        key_store,
        req,
        payout_data,
    )
    .await?;

    // 2. Fetch connector integration details
    let connector_integration: services::BoxedConnectorIntegration<
        '_,
        api::PoFulfill,
        types::PayoutsData,
        types::PayoutsResponseData,
    > = connector_data.connector.get_connector_integration();

    // 3. Call connector service
    let router_data_resp = services::execute_connector_processing_step(
        state,
        connector_integration,
        &router_data,
        payments::CallConnectorAction::Trigger,
        None,
    )
    .await
    .to_payout_failed_response()?;

    // 4. Process data returned by the connector
    let db = &*state.store;
    let merchant_id = &merchant_account.merchant_id;
    let payout_attempt = &payout_data.payout_attempt;
    let payout_id = &payout_attempt.payout_id;
    match router_data_resp.response {
        Ok(payout_response_data) => {
            if payout_data.payouts.recurring && payout_data.payouts.payout_method_id.is_none() {
                helpers::save_payout_data_to_locker(
                    state,
                    payout_attempt,
                    &payout_data
                        .payout_method_data
                        .clone()
                        .get_required_value("payout_method_data")?,
                    merchant_account,
                    key_store,
                )
                .await?;
            }
            let status = payout_response_data
                .status
                .unwrap_or(payout_attempt.status.to_owned());
            let updated_payouts = storage::payout_attempt::PayoutAttemptUpdate::StatusUpdate {
                connector_payout_id: payout_attempt.connector_payout_id.to_owned(),
                status,
                error_code: None,
                error_message: None,
                is_eligible: payout_response_data.payout_eligible,
                last_modified_at: Some(common_utils::date_time::now()),
            };
            payout_data.payout_attempt = db
                .update_payout_attempt_by_merchant_id_payout_id(
                    merchant_id,
                    payout_id,
                    updated_payouts,
                )
                .await
                .change_context(errors::ApiErrorResponse::InternalServerError)
                .attach_printable("Error updating payout_attempt in db")?;
            if helpers::is_payout_err_state(status) {
                return Err(report!(errors::ApiErrorResponse::PayoutFailed {
                    data: Some(
                        serde_json::json!({"payout_status": status.to_string(), "error_message": payout_data.payout_attempt.error_message.as_ref(), "error_code": payout_data.payout_attempt.error_code.as_ref()})
                    ),
                }));
            }
        }
        Err(err) => {
            let updated_payouts = storage::payout_attempt::PayoutAttemptUpdate::StatusUpdate {
                connector_payout_id: String::default(),
                status: storage_enums::PayoutStatus::Failed,
                error_code: Some(err.code),
                error_message: Some(err.message),
                is_eligible: None,
                last_modified_at: Some(common_utils::date_time::now()),
            };
            payout_data.payout_attempt = db
                .update_payout_attempt_by_merchant_id_payout_id(
                    merchant_id,
                    payout_id,
                    updated_payouts,
                )
                .await
                .change_context(errors::ApiErrorResponse::InternalServerError)
                .attach_printable("Error updating payout_attempt in db")?
        }
    };

    Ok(payout_data.clone())
}

#[cfg(feature = "payouts")]
pub async fn response_handler(
    _state: &AppState,
    merchant_account: &domain::MerchantAccount,
    _req: &payouts::PayoutRequest,
    payout_data: &PayoutData,
) -> RouterResponse<payouts::PayoutCreateResponse> {
    let payout_attempt = payout_data.payout_attempt.to_owned();
    let payouts = payout_data.payouts.to_owned();
    let billing_address = payout_data.billing_address.to_owned();
    let customer_details = payout_data.customer_details.to_owned();
    let customer_id = payouts.customer_id;

    let (email, name, phone, phone_country_code) = customer_details
        .map_or((None, None, None, None), |c| {
            (c.email, c.name, c.phone, c.phone_country_code)
        });

    let address = billing_address.as_ref().map(|a| {
        let phone_details = api_models::payments::PhoneDetails {
            number: a.phone_number.to_owned().map(Encryptable::into_inner),
            country_code: a.country_code.to_owned(),
        };
        let address_details = api_models::payments::AddressDetails {
            city: a.city.to_owned(),
            country: a.country.to_owned(),
            line1: a.line1.to_owned().map(Encryptable::into_inner),
            line2: a.line2.to_owned().map(Encryptable::into_inner),
            line3: a.line3.to_owned().map(Encryptable::into_inner),
            zip: a.zip.to_owned().map(Encryptable::into_inner),
            first_name: a.first_name.to_owned().map(Encryptable::into_inner),
            last_name: a.last_name.to_owned().map(Encryptable::into_inner),
            state: a.state.to_owned().map(Encryptable::into_inner),
        };
        api::payments::Address {
            phone: Some(phone_details),
            address: Some(address_details),
        }
    });

    let response = api::PayoutCreateResponse {
        payout_id: payouts.payout_id.to_owned(),
        merchant_id: merchant_account.merchant_id.to_owned(),
        amount: payouts.amount.to_owned(),
        currency: payouts.destination_currency.to_owned(),
        connector: Some(payout_attempt.connector.to_owned()),
        payout_type: payouts.payout_type.to_owned(),
        billing: address,
        customer_id,
        auto_fulfill: payouts.auto_fulfill,
        email,
        name,
        phone,
        phone_country_code,
        client_secret: None,
        return_url: payouts.return_url.to_owned(),
        business_country: payout_attempt.business_country,
        business_label: payout_attempt.business_label,
        description: payouts.description.to_owned(),
        entity_type: payouts.entity_type.to_owned(),
        recurring: payouts.recurring,
        metadata: payouts.metadata,
        status: payout_attempt.status.to_owned(),
        error_message: payout_attempt.error_message.to_owned(),
        error_code: payout_attempt.error_code,
    };
    Ok(services::ApplicationResponse::Json(response))
}

// DB entries
#[cfg(feature = "payouts")]
pub async fn payout_create_db_entries(
    state: &AppState,
    merchant_account: &domain::MerchantAccount,
    key_store: &domain::MerchantKeyStore,
    req: &payouts::PayoutCreateRequest,
    payout_id: &String,
    connector_name: &api_enums::PayoutConnectors,
    stored_payout_method_data: Option<&payouts::PayoutMethodData>,
) -> RouterResult<PayoutData> {
    let db = &*state.store;
    let merchant_id = &merchant_account.merchant_id;

    // Get or create customer
    let customer_details = payments::CustomerDetails {
        customer_id: req.customer_id.to_owned(),
        name: req.name.to_owned(),
        email: req.email.to_owned(),
        phone: req.phone.to_owned(),
        phone_country_code: req.phone_country_code.to_owned(),
    };
    let customer = helpers::get_or_create_customer_details(
        state,
        &customer_details,
        merchant_account,
        key_store,
    )
    .await?;
    let customer_id = customer
        .to_owned()
        .ok_or_else(|| {
            report!(errors::ApiErrorResponse::MissingRequiredField {
                field_name: "customer_id",
            })
        })?
        .customer_id;

    // Get or create address
    let billing_address = payment_helpers::create_or_find_address_for_payment_by_request(
        db,
        req.billing.as_ref(),
        None,
        merchant_id,
        Some(&customer_id.to_owned()),
        key_store,
        payout_id,
<<<<<<< HEAD
        merchant_account.storage_scheme,
=======
>>>>>>> 2a9e09d8
    )
    .await?;
    let address_id = billing_address
        .to_owned()
        .ok_or_else(|| {
            report!(errors::ApiErrorResponse::MissingRequiredField {
                field_name: "billing.address",
            })
        })?
        .address_id;

    // Make payouts entry
    let currency = req.currency.to_owned().get_required_value("currency")?;
    let payout_type = req
        .payout_type
        .to_owned()
        .get_required_value("payout_type")?;

    let payout_method_id = if stored_payout_method_data.is_some() {
        req.payout_token.to_owned()
    } else {
        None
    };

    let payouts_req = storage::PayoutsNew::default()
        .set_payout_id(payout_id.to_owned())
        .set_merchant_id(merchant_id.to_owned())
        .set_customer_id(customer_id.to_owned())
        .set_address_id(address_id.to_owned())
        .set_payout_type(payout_type)
        .set_amount(req.amount.unwrap_or(api::Amount::Zero).into())
        .set_destination_currency(currency)
        .set_source_currency(currency)
        .set_description(req.description.to_owned())
        .set_recurring(req.recurring.unwrap_or(false))
        .set_auto_fulfill(req.auto_fulfill.unwrap_or(false))
        .set_return_url(req.return_url.to_owned())
        .set_entity_type(
            req.entity_type
                .unwrap_or(api_enums::PayoutEntityType::default()),
        )
        .set_metadata(req.metadata.to_owned())
        .set_created_at(Some(common_utils::date_time::now()))
        .set_last_modified_at(Some(common_utils::date_time::now()))
        .set_payout_method_id(payout_method_id)
        .to_owned();
    let payouts = db
        .insert_payout(payouts_req)
        .await
        .to_duplicate_response(errors::ApiErrorResponse::DuplicatePayout {
            payout_id: payout_id.to_owned(),
        })
        .attach_printable("Error inserting payouts in db")?;

    // Make payout_attempt entry
    let status = if req.payout_method_data.is_some()
        || req.payout_token.is_some()
        || stored_payout_method_data.is_some()
    {
        storage_enums::PayoutStatus::RequiresCreation
    } else {
        storage_enums::PayoutStatus::RequiresPayoutMethodData
    };
    let _id = core_utils::get_or_generate_uuid("payout_attempt_id", None)?;
    let payout_attempt_id = format!("{}_{}", merchant_id.to_owned(), payout_id.to_owned());

    let payout_attempt_req = storage::PayoutAttemptNew::default()
        .set_payout_attempt_id(payout_attempt_id.to_string())
        .set_payout_id(payout_id.to_owned())
        .set_customer_id(customer_id.to_owned())
        .set_merchant_id(merchant_id.to_owned())
        .set_address_id(address_id.to_owned())
        .set_connector(connector_name.to_string())
        .set_status(status)
        .set_business_country(req.business_country.to_owned())
        .set_business_label(req.business_label.to_owned())
        .set_payout_token(req.payout_token.to_owned())
        .set_created_at(Some(common_utils::date_time::now()))
        .set_last_modified_at(Some(common_utils::date_time::now()))
        .to_owned();
    let payout_attempt = db
        .insert_payout_attempt(payout_attempt_req)
        .await
        .to_duplicate_response(errors::ApiErrorResponse::DuplicatePayout {
            payout_id: payout_id.to_owned(),
        })
        .attach_printable("Error inserting payout_attempt in db")?;

    // Make PayoutData
    Ok(PayoutData {
        billing_address,
        customer_details: customer,
        payouts,
        payout_attempt,
        payout_method_data: req
            .payout_method_data
            .as_ref()
            .cloned()
            .or(stored_payout_method_data.cloned()),
        merchant_connector_account: None,
    })
}

#[cfg(feature = "payouts")]
pub async fn make_payout_data(
    state: &AppState,
    merchant_account: &domain::MerchantAccount,
    key_store: &domain::MerchantKeyStore,
    req: &payouts::PayoutRequest,
) -> RouterResult<PayoutData> {
    let db = &*state.store;
    let merchant_id = &merchant_account.merchant_id;
    let payout_id = match req {
        payouts::PayoutRequest::PayoutActionRequest(r) => r.payout_id.clone(),
        payouts::PayoutRequest::PayoutCreateRequest(r) => r.payout_id.clone().unwrap_or_default(),
        payouts::PayoutRequest::PayoutRetrieveRequest(r) => r.payout_id.clone(),
    };

    let payouts = db
        .find_payout_by_merchant_id_payout_id(merchant_id, &payout_id)
        .await
        .to_not_found_response(errors::ApiErrorResponse::PayoutNotFound)?;

    let payout_attempt = db
        .find_payout_attempt_by_merchant_id_payout_id(merchant_id, &payout_id)
        .await
        .to_not_found_response(errors::ApiErrorResponse::PayoutNotFound)?;

    let billing_address = payment_helpers::create_or_find_address_for_payment_by_request(
        db,
        None,
        Some(&payouts.address_id.to_owned()),
        merchant_id,
        Some(&payouts.customer_id.to_owned()),
        key_store,
        &payouts.payout_id,
<<<<<<< HEAD
        merchant_account.storage_scheme,
=======
>>>>>>> 2a9e09d8
    )
    .await?;

    let customer_details = db
        .find_customer_optional_by_customer_id_merchant_id(
            &payouts.customer_id.to_owned(),
            merchant_id,
            key_store,
        )
        .await
        .map_or(None, |c| c);

    Ok(PayoutData {
        billing_address,
        customer_details,
        payouts,
        payout_attempt,
        payout_method_data: None,
        merchant_connector_account: None,
    })
}<|MERGE_RESOLUTION|>--- conflicted
+++ resolved
@@ -1166,10 +1166,7 @@
         Some(&customer_id.to_owned()),
         key_store,
         payout_id,
-<<<<<<< HEAD
         merchant_account.storage_scheme,
-=======
->>>>>>> 2a9e09d8
     )
     .await?;
     let address_id = billing_address
@@ -1306,10 +1303,7 @@
         Some(&payouts.customer_id.to_owned()),
         key_store,
         &payouts.payout_id,
-<<<<<<< HEAD
         merchant_account.storage_scheme,
-=======
->>>>>>> 2a9e09d8
     )
     .await?;
 
