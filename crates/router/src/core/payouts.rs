--- conflicted
+++ resolved
@@ -5,12 +5,7 @@
 pub mod validator;
 use std::vec::IntoIter;
 
-<<<<<<< HEAD
-use api_models::{enums as api_enums, payments as payment_enums};
-use common_utils::{consts, crypto::Encryptable, ext_traits::ValueExt, pii, types::MinorUnit};
-use diesel_models::enums as storage_enums;
-=======
-use api_models::{self, enums as api_enums, payouts::PayoutLinkResponse};
+use api_models::{self, enums as api_enums, payments as payment_enums, payouts::PayoutLinkResponse};
 use common_utils::{
     consts,
     crypto::Encryptable,
@@ -20,7 +15,6 @@
     types::MinorUnit,
 };
 use diesel_models::{enums as storage_enums, generic_link::PayoutLink};
->>>>>>> f513c8e4
 use error_stack::{report, ResultExt};
 #[cfg(feature = "olap")]
 use futures::future::join_all;
