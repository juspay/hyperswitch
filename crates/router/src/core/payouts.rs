pub mod helpers;
#[cfg(feature = "payout_retry")]
pub mod retry;
pub mod validator;

use std::vec::IntoIter;

use api_models::enums as api_enums;
use common_utils::{crypto::Encryptable, ext_traits::ValueExt, pii};
use diesel_models::enums as storage_enums;
use error_stack::{report, IntoReport, ResultExt};
use router_env::{instrument, tracing};
use serde_json;

use super::errors::{ConnectorErrorExt, StorageErrorExt};
use crate::{
    core::{
        errors::{self, RouterResponse, RouterResult},
        payments::{self, helpers as payment_helpers},
        utils as core_utils,
    },
    routes::AppState,
    services,
    types::{
        self,
        api::{self, payouts},
        domain,
        storage::{self, PaymentRoutingInfo},
        transformers::ForeignTryInto,
    },
    utils::{self, OptionExt},
};

// ********************************************** TYPES **********************************************
#[cfg(feature = "payouts")]
#[derive(Clone)]
pub struct PayoutData {
    pub billing_address: Option<domain::Address>,
    pub business_profile: storage::BusinessProfile,
    pub customer_details: Option<domain::Customer>,
    pub merchant_connector_account: Option<payment_helpers::MerchantConnectorAccountType>,
    pub payouts: storage::Payouts,
    pub payout_attempt: storage::PayoutAttempt,
    pub payout_method_data: Option<payouts::PayoutMethodData>,
    pub profile_id: String,
}

// ********************************************** CORE FLOWS **********************************************
pub fn get_next_connector(
    connectors: &mut IntoIter<api::ConnectorData>,
) -> RouterResult<api::ConnectorData> {
    connectors
        .next()
        .ok_or(errors::ApiErrorResponse::InternalServerError)
        .into_report()
        .attach_printable("Connector not found in connectors iterator")
}

#[cfg(feature = "payouts")]
pub async fn get_connector_choice(
    state: &AppState,
    merchant_account: &domain::MerchantAccount,
    key_store: &domain::MerchantKeyStore,
    connector: Option<String>,
    routing_algorithm: Option<serde_json::Value>,
    payout_data: &mut PayoutData,
    eligible_connectors: Option<Vec<api_models::enums::Connector>>,
<<<<<<< HEAD
) -> RouterResult<api::ConnectorCallType> {
=======
) -> RouterResult<api::ConnectorData> {
>>>>>>> 75c633fc
    let eligible_routable_connectors = eligible_connectors.map(|connectors| {
        connectors
            .into_iter()
            .flat_map(|c| c.foreign_try_into())
            .collect()
    });
    let connector_choice = helpers::get_default_payout_connector(state, routing_algorithm).await?;
<<<<<<< HEAD
    match connector_choice {
=======
    let connector_details = match connector_choice {
>>>>>>> 75c633fc
        api::ConnectorChoice::SessionMultiple(_) => {
            Err(errors::ApiErrorResponse::InternalServerError)
                .into_report()
                .attach_printable("Invalid connector choice - SessionMultiple")?
        }

        api::ConnectorChoice::StraightThrough(straight_through) => {
            let request_straight_through: api::routing::StraightThroughAlgorithm = straight_through
                .clone()
                .parse_value("StraightThroughAlgorithm")
                .change_context(errors::ApiErrorResponse::InternalServerError)
                .attach_printable("Invalid straight through routing rules format")?;
            payout_data.payout_attempt.routing_info = Some(straight_through);
            let mut routing_data = storage::RoutingData {
                routed_through: connector,
                #[cfg(feature = "connector_choice_mca_id")]
                merchant_connector_id: None,
                #[cfg(not(feature = "connector_choice_mca_id"))]
                business_sub_label: payout_data.payout_attempt.business_label.clone(),
                algorithm: Some(request_straight_through.clone()),
                routing_info: PaymentRoutingInfo {
                    algorithm: None,
                    pre_routing_results: None,
                },
            };
            helpers::decide_payout_connector(
                state,
                merchant_account,
                key_store,
                Some(request_straight_through),
                &mut routing_data,
                payout_data,
                eligible_routable_connectors,
            )
<<<<<<< HEAD
            .await
=======
            .await?
>>>>>>> 75c633fc
        }

        api::ConnectorChoice::Decide => {
            let mut routing_data = storage::RoutingData {
                routed_through: connector,
                #[cfg(feature = "connector_choice_mca_id")]
                merchant_connector_id: None,
                #[cfg(not(feature = "connector_choice_mca_id"))]
                business_sub_label: payout_data.payout_attempt.business_label.clone(),
                algorithm: None,
                routing_info: PaymentRoutingInfo {
                    algorithm: None,
                    pre_routing_results: None,
                },
            };
            helpers::decide_payout_connector(
                state,
                merchant_account,
                key_store,
                None,
                &mut routing_data,
                payout_data,
                eligible_routable_connectors,
            )
<<<<<<< HEAD
            .await
        }
    }
}

#[cfg(feature = "payouts")]
#[instrument(skip_all)]
pub async fn make_connector_decision(
    state: &AppState,
    merchant_account: &domain::MerchantAccount,
    key_store: &domain::MerchantKeyStore,
    req: &payouts::PayoutCreateRequest,
    connector_call_type: api::ConnectorCallType,
    mut payout_data: PayoutData,
) -> RouterResult<PayoutData> {
    match connector_call_type {
        api::ConnectorCallType::PreDetermined(connector_data) => {
            call_connector_payout(
                state,
                merchant_account,
                key_store,
                req,
                &connector_data,
                &mut payout_data,
            )
            .await
=======
            .await?
        }
    };
    let connector_data = match connector_details {
        api::ConnectorCallType::SessionMultiple(_) => {
            Err(errors::ApiErrorResponse::InternalServerError)
                .into_report()
                .attach_printable("Invalid connector details - SessionMultiple")?
        }
        api::ConnectorCallType::PreDetermined(connector) => connector,

        api::ConnectorCallType::Retryable(connectors) => {
            let mut connectors = connectors.into_iter();
            payments::get_connector_data(&mut connectors)?
>>>>>>> 75c633fc
        }
        api::ConnectorCallType::Retryable(connectors) => {
            let mut connectors = connectors.into_iter();

<<<<<<< HEAD
            let connector_data = get_next_connector(&mut connectors)?;

            payout_data = call_connector_payout(
                state,
                merchant_account,
                key_store,
                req,
                &connector_data,
                &mut payout_data,
            )
            .await?;

            #[cfg(feature = "payout_retry")]
            {
                use crate::core::payouts::retry::{self, GsmValidation};
                let config_bool = retry::config_should_call_gsm_payout(
                    &*state.store,
                    &merchant_account.merchant_id,
                )
                .await;

                if config_bool && payout_data.should_call_gsm() {
                    payout_data = retry::do_gsm_actions(
                        state,
                        connectors,
                        connector_data,
                        payout_data,
                        merchant_account,
                        key_store,
                        req,
                    )
                    .await?;
                }
            }

            Ok(payout_data)
        }
        _ => Err(errors::ApiErrorResponse::InternalServerError)?,
    }
=======
    // Update connector in DB
    payout_data.payout_attempt.connector = Some(connector_data.connector_name.to_string());
    let updated_payout_attempt = storage::PayoutAttemptUpdate::UpdateRouting {
        connector: connector_data.connector_name.to_string(),
        routing_info: payout_data.payout_attempt.routing_info.clone(),
    };
    let db = &*state.store;
    db.update_payout_attempt_by_merchant_id_payout_id(
        &payout_data.payout_attempt.merchant_id,
        &payout_data.payout_attempt.payout_id,
        updated_payout_attempt,
    )
    .await
    .change_context(errors::ApiErrorResponse::InternalServerError)
    .attach_printable("Error updating routing info in payout_attempt")?;
    Ok(connector_data)
>>>>>>> 75c633fc
}

#[cfg(feature = "payouts")]
#[instrument(skip_all)]
pub async fn payouts_create_core(
    state: AppState,
    merchant_account: domain::MerchantAccount,
    key_store: domain::MerchantKeyStore,
    req: payouts::PayoutCreateRequest,
) -> RouterResponse<payouts::PayoutCreateResponse> {
    // Validate create request
    let (payout_id, payout_method_data, profile_id) =
        validator::validate_create_request(&state, &merchant_account, &req, &key_store).await?;

    // Create DB entries
    let mut payout_data = payout_create_db_entries(
        &state,
        &merchant_account,
        &key_store,
        &req,
        &payout_id,
        &profile_id,
        payout_method_data.as_ref(),
    )
    .await?;

<<<<<<< HEAD
    let connector_call_type = get_connector_choice(
        &state,
        &merchant_account,
        &key_store,
        None,
        req.routing.clone(),
=======
    // Form connector data
    let connector_data = get_connector_data(
        &state,
        &merchant_account,
        &key_store,
        None,
        req.routing.clone(),
        &mut payout_data,
        req.connector.clone(),
    )
    .await?;

    call_connector_payout(
        &state,
        &merchant_account,
        &key_store,
        &req,
        &connector_data,
>>>>>>> 75c633fc
        &mut payout_data,
        req.connector.clone(),
    )
    .await?;

    payout_data = make_connector_decision(
        &state,
        &merchant_account,
        &key_store,
        &req,
        connector_call_type,
        payout_data,
    )
    .await?;

    response_handler(
        &state,
        &merchant_account,
        &payouts::PayoutRequest::PayoutCreateRequest(req.to_owned()),
        &payout_data,
    )
    .await
}

#[cfg(feature = "payouts")]
pub async fn payouts_update_core(
    state: AppState,
    merchant_account: domain::MerchantAccount,
    key_store: domain::MerchantKeyStore,
    req: payouts::PayoutCreateRequest,
) -> RouterResponse<payouts::PayoutCreateResponse> {
    let mut payout_data = make_payout_data(
        &state,
        &merchant_account,
        &key_store,
        &payouts::PayoutRequest::PayoutCreateRequest(req.to_owned()),
    )
    .await?;

    let payout_attempt = payout_data.payout_attempt.to_owned();
    let status = payout_attempt.status;

    // Verify update feasibility
    if helpers::is_payout_terminal_state(status) || helpers::is_payout_initiated(status) {
        return Err(report!(errors::ApiErrorResponse::InvalidRequestData {
            message: format!(
                "Payout {} cannot be updated for status {}",
                payout_attempt.payout_id, status
            ),
        }));
    }

    // Update DB with new data
    let payouts = payout_data.payouts.to_owned();
    let updated_payouts = storage::PayoutsUpdate::Update {
        amount: req.amount.unwrap_or(payouts.amount.into()).into(),
        destination_currency: req.currency.unwrap_or(payouts.destination_currency),
        source_currency: req.currency.unwrap_or(payouts.source_currency),
        description: req.description.clone().or(payouts.description),
        recurring: req.recurring.unwrap_or(payouts.recurring),
        auto_fulfill: req.auto_fulfill.unwrap_or(payouts.auto_fulfill),
        return_url: req.return_url.clone().or(payouts.return_url),
        entity_type: req.entity_type.unwrap_or(payouts.entity_type),
        metadata: req.metadata.clone().or(payouts.metadata),
        last_modified_at: Some(common_utils::date_time::now()),
    };

    let db = &*state.store;
    let payout_id = req.payout_id.clone().get_required_value("payout_id")?;
    let payout_attempt_id =
        utils::get_payment_attempt_id(payout_id.to_owned(), payouts.attempt_count);
    let merchant_id = &merchant_account.merchant_id;
    payout_data.payouts = db
        .update_payout_by_merchant_id_payout_id(merchant_id, &payout_id, updated_payouts)
        .await
        .change_context(errors::ApiErrorResponse::InternalServerError)
        .attach_printable("Error updating payouts")?;

    let payout_attempt = payout_data.payout_attempt.to_owned();
    let updated_business_country =
        payout_attempt
            .business_country
            .map_or(req.business_country.to_owned(), |c| {
                req.business_country
                    .to_owned()
                    .and_then(|nc| if nc != c { Some(nc) } else { None })
            });
    let updated_business_label =
        payout_attempt
            .business_label
            .map_or(req.business_label.to_owned(), |l| {
                req.business_label
                    .to_owned()
                    .and_then(|nl| if nl != l { Some(nl) } else { None })
            });
    match (updated_business_country, updated_business_label) {
        (None, None) => {}
        (business_country, business_label) => {
            let update_payout_attempt = storage::PayoutAttemptUpdate::BusinessUpdate {
                business_country,
                business_label,
                last_modified_at: Some(common_utils::date_time::now()),
            };
            payout_data.payout_attempt = db
                .update_payout_attempt_by_merchant_id_payout_attempt_id(
                    merchant_id,
                    &payout_attempt_id,
                    update_payout_attempt,
                )
                .await
                .change_context(errors::ApiErrorResponse::InternalServerError)
                .attach_printable("Error updating payout_attempt")?;
        }
    }

<<<<<<< HEAD
    payout_data = match (
        req.connector.clone(),
        payout_data.payout_attempt.connector.clone(),
    ) {
        // if the connector is not updated but was provided during payout create
        (None, Some(connector)) => {
            let connector_data = api::ConnectorData::get_payout_connector_by_name(
                &state.conf.connectors,
                connector.as_str(),
                api::GetToken::Connector,
                payout_attempt.merchant_connector_id.clone(),
            )
            .change_context(errors::ApiErrorResponse::InternalServerError)
            .attach_printable("Failed to get the connector data")?;

            call_connector_payout(
                &state,
                &merchant_account,
                &key_store,
                &req,
                &connector_data,
                &mut payout_data,
            )
            .await?
        }
        // if the connector is updated or not present both in create and update call
        _ => {
            payout_data.payout_attempt.connector = None;
            payout_data.payout_attempt.routing_info = None;

            //fetch payout_method_data
            payout_data.payout_method_data = Some(
                helpers::make_payout_method_data(
                    &state,
                    req.payout_method_data.as_ref(),
                    payout_data.payout_attempt.payout_token.as_deref(),
                    &payout_data.payout_attempt.customer_id,
                    &payout_data.payout_attempt.merchant_id,
                    &payout_data.payout_attempt.payout_id,
                    Some(&payouts.payout_type),
                    &key_store,
                )
                .await?
                .get_required_value("payout_method_data")?,
            );

            let connector_call_type = get_connector_choice(
=======
    let connector_data = match &payout_attempt.connector {
        // Evaluate and fetch connector data
        None => {
            get_connector_data(
>>>>>>> 75c633fc
                &state,
                &merchant_account,
                &key_store,
                None,
                req.routing.clone(),
                &mut payout_data,
                req.connector.clone(),
            )
<<<<<<< HEAD
            .await?;

            make_connector_decision(
                &state,
                &merchant_account,
                &key_store,
                &req,
                connector_call_type,
                payout_data,
            )
            .await?
        }
=======
            .await?
        }

        // Use existing connector
        Some(connector) => api::ConnectorData::get_payout_connector_by_name(
            &state.conf.connectors,
            connector,
            api::GetToken::Connector,
            payout_attempt.merchant_connector_id.clone(),
        )
        .change_context(errors::ApiErrorResponse::InternalServerError)
        .attach_printable("Failed to get the connector data")?,
>>>>>>> 75c633fc
    };

    response_handler(
        &state,
        &merchant_account,
<<<<<<< HEAD
        &payouts::PayoutRequest::PayoutCreateRequest(req.to_owned()),
        &payout_data,
=======
        &key_store,
        &req,
        &connector_data,
        &mut payout_data,
>>>>>>> 75c633fc
    )
    .await
}

#[cfg(feature = "payouts")]
#[instrument(skip_all)]
pub async fn payouts_retrieve_core(
    state: AppState,
    merchant_account: domain::MerchantAccount,
    key_store: domain::MerchantKeyStore,
    req: payouts::PayoutRetrieveRequest,
) -> RouterResponse<payouts::PayoutCreateResponse> {
    let payout_data = make_payout_data(
        &state,
        &merchant_account,
        &key_store,
        &payouts::PayoutRequest::PayoutRetrieveRequest(req.to_owned()),
    )
    .await?;

    response_handler(
        &state,
        &merchant_account,
        &payouts::PayoutRequest::PayoutRetrieveRequest(req.to_owned()),
        &payout_data,
    )
    .await
}

#[cfg(feature = "payouts")]
#[instrument(skip_all)]
pub async fn payouts_cancel_core(
    state: AppState,
    merchant_account: domain::MerchantAccount,
    key_store: domain::MerchantKeyStore,
    req: payouts::PayoutActionRequest,
) -> RouterResponse<payouts::PayoutCreateResponse> {
    let mut payout_data = make_payout_data(
        &state,
        &merchant_account,
        &key_store,
        &payouts::PayoutRequest::PayoutActionRequest(req.to_owned()),
    )
    .await?;

    let payout_attempt = payout_data.payout_attempt.to_owned();
    let connector_payout_id = payout_attempt.connector_payout_id.to_owned();
    let status = payout_attempt.status;

    // Verify if cancellation can be triggered
    if helpers::is_payout_terminal_state(status) {
        return Err(report!(errors::ApiErrorResponse::InvalidRequestData {
            message: format!(
                "Payout {} cannot be cancelled for status {}",
                payout_attempt.payout_id, status
            ),
        }));

    // Make local cancellation
    } else if helpers::is_eligible_for_local_payout_cancellation(status) {
        let updated_payout_attempt = storage::PayoutAttemptUpdate::StatusUpdate {
            connector_payout_id: connector_payout_id.to_owned(),
            status: storage_enums::PayoutStatus::Cancelled,
            error_message: Some("Cancelled by user".to_string()),
            error_code: None,
            is_eligible: None,
            last_modified_at: Some(common_utils::date_time::now()),
        };
        payout_data.payout_attempt = state
            .store
            .update_payout_attempt_by_merchant_id_payout_id(
                &merchant_account.merchant_id,
                &payout_attempt.payout_id,
                updated_payout_attempt,
            )
            .await
            .change_context(errors::ApiErrorResponse::InternalServerError)
            .attach_printable("Error updating payout_attempt in db")?;

    // Trigger connector's cancellation
    } else {
        // Form connector data
        let connector_data = match &payout_attempt.connector {
            Some(connector) => api::ConnectorData::get_payout_connector_by_name(
                &state.conf.connectors,
                connector,
                api::GetToken::Connector,
                payout_attempt.merchant_connector_id.clone(),
            )
            .change_context(errors::ApiErrorResponse::InternalServerError)
            .attach_printable("Failed to get the connector data")?,
            _ => Err(errors::ApplicationError::InvalidConfigurationValueError(
                "Connector not found in payout_attempt - should not reach here".to_string(),
            ))
            .into_report()
            .change_context(errors::ApiErrorResponse::MissingRequiredField {
                field_name: "connector",
            })
            .attach_printable("Connector not found for payout cancellation")?,
        };

        payout_data = cancel_payout(
            &state,
            &merchant_account,
            &key_store,
            &payouts::PayoutRequest::PayoutActionRequest(req.to_owned()),
            &connector_data,
            &mut payout_data,
        )
        .await
        .attach_printable("Payout cancellation failed for given Payout request")?;
    }

    response_handler(
        &state,
        &merchant_account,
        &payouts::PayoutRequest::PayoutActionRequest(req.to_owned()),
        &payout_data,
    )
    .await
}

#[cfg(feature = "payouts")]
#[instrument(skip_all)]
pub async fn payouts_fulfill_core(
    state: AppState,
    merchant_account: domain::MerchantAccount,
    key_store: domain::MerchantKeyStore,
    req: payouts::PayoutActionRequest,
) -> RouterResponse<payouts::PayoutCreateResponse> {
    let mut payout_data = make_payout_data(
        &state,
        &merchant_account,
        &key_store,
        &payouts::PayoutRequest::PayoutActionRequest(req.to_owned()),
    )
    .await?;

    let payout_attempt = payout_data.payout_attempt.to_owned();
    let status = payout_attempt.status;

    // Verify if fulfillment can be triggered
    if helpers::is_payout_terminal_state(status)
        || status != api_enums::PayoutStatus::RequiresFulfillment
    {
        return Err(report!(errors::ApiErrorResponse::InvalidRequestData {
            message: format!(
                "Payout {} cannot be fulfilled for status {}",
                payout_attempt.payout_id, status
            ),
        }));
    }

    // Form connector data
    let connector_data = match &payout_attempt.connector {
        Some(connector) => api::ConnectorData::get_payout_connector_by_name(
            &state.conf.connectors,
            connector,
            api::GetToken::Connector,
            payout_attempt.merchant_connector_id.clone(),
        )
        .change_context(errors::ApiErrorResponse::InternalServerError)
        .attach_printable("Failed to get the connector data")?,
        _ => Err(errors::ApplicationError::InvalidConfigurationValueError(
            "Connector not found in payout_attempt - should not reach here.".to_string(),
        ))
        .into_report()
        .change_context(errors::ApiErrorResponse::MissingRequiredField {
            field_name: "connector",
        })
        .attach_printable("Connector not found for payout fulfillment")?,
    };

    // Trigger fulfillment
    payout_data.payout_method_data = Some(
        helpers::make_payout_method_data(
            &state,
            None,
            payout_attempt.payout_token.as_deref(),
            &payout_attempt.customer_id,
            &payout_attempt.merchant_id,
            &payout_attempt.payout_id,
            Some(&payout_data.payouts.payout_type),
            &key_store,
        )
        .await?
        .get_required_value("payout_method_data")?,
    );
    payout_data = fulfill_payout(
        &state,
        &merchant_account,
        &key_store,
        &payouts::PayoutRequest::PayoutActionRequest(req.to_owned()),
        &connector_data,
        &mut payout_data,
    )
    .await
    .attach_printable("Payout fulfillment failed for given Payout request")?;

    if helpers::is_payout_err_state(status) {
        return Err(report!(errors::ApiErrorResponse::PayoutFailed {
            data: Some(
                serde_json::json!({"payout_status": status.to_string(), "error_message": payout_attempt.error_message, "error_code": payout_attempt.error_code})
            ),
        }));
    }

    response_handler(
        &state,
        &merchant_account,
        &payouts::PayoutRequest::PayoutActionRequest(req.to_owned()),
        &payout_data,
    )
    .await
}

// ********************************************** HELPERS **********************************************
#[cfg(feature = "payouts")]
pub async fn call_connector_payout(
    state: &AppState,
    merchant_account: &domain::MerchantAccount,
    key_store: &domain::MerchantKeyStore,
    req: &payouts::PayoutCreateRequest,
    connector_data: &api::ConnectorData,
    payout_data: &mut PayoutData,
) -> RouterResult<PayoutData> {
    let payout_attempt = &payout_data.payout_attempt.to_owned();
    let payouts: &diesel_models::payouts::Payouts = &payout_data.payouts.to_owned();

    // update connector_name
    if payout_data.payout_attempt.connector.is_none()
        || payout_data.payout_attempt.connector != Some(connector_data.connector_name.to_string())
    {
        payout_data.payout_attempt.connector = Some(connector_data.connector_name.to_string());
        let updated_payout_attempt = storage::PayoutAttemptUpdate::UpdateRouting {
            connector: connector_data.connector_name.to_string(),
            routing_info: payout_data.payout_attempt.routing_info.clone(),
        };
        let db = &*state.store;
        db.update_payout_attempt_by_merchant_id_payout_attempt_id(
            &payout_data.payout_attempt.merchant_id,
            &payout_data.payout_attempt.payout_attempt_id,
            updated_payout_attempt,
        )
        .await
        .change_context(errors::ApiErrorResponse::InternalServerError)
        .attach_printable("Error updating routing info in payout_attempt")?;
    };

    // Fetch / store payout_method_data
    if payout_data.payout_method_data.is_none() || payout_attempt.payout_token.is_none() {
        payout_data.payout_method_data = Some(
            helpers::make_payout_method_data(
                state,
                req.payout_method_data.as_ref(),
                payout_attempt.payout_token.as_deref(),
                &payout_attempt.customer_id,
                &payout_attempt.merchant_id,
                &payout_attempt.payout_id,
                Some(&payouts.payout_type),
                key_store,
            )
            .await?
            .get_required_value("payout_method_data")?,
        );
    }

    if let Some(true) = req.confirm {
        // Eligibility flow
        if payouts.payout_type == storage_enums::PayoutType::Card
            && payout_attempt.is_eligible.is_none()
        {
            *payout_data = check_payout_eligibility(
                state,
                merchant_account,
                key_store,
                req,
                connector_data,
                payout_data,
            )
            .await
            .attach_printable("Eligibility failed for given Payout request")?;
        }

        // Payout creation flow
        utils::when(
            !payout_attempt
                .is_eligible
                .unwrap_or(state.conf.payouts.payout_eligibility),
            || {
                Err(report!(errors::ApiErrorResponse::PayoutFailed {
                    data: Some(serde_json::json!({
                        "message": "Payout method data is invalid"
                    }))
                })
                .attach_printable("Payout data provided is invalid"))
            },
        )?;
        if payout_data.payouts.payout_type == storage_enums::PayoutType::Bank
            && payout_data.payout_attempt.status == storage_enums::PayoutStatus::RequiresCreation
        {
            // Create customer flow
            *payout_data = create_recipient(
                state,
                merchant_account,
                key_store,
                req,
                connector_data,
                payout_data,
            )
            .await
            .attach_printable("Creation of customer failed")?;

            // Create payout flow
            *payout_data = create_payout(
                state,
                merchant_account,
                key_store,
                req,
                connector_data,
                payout_data,
            )
            .await
            .attach_printable("Payout creation failed for given Payout request")?;
        }

        if payout_data.payouts.payout_type == storage_enums::PayoutType::Wallet
            && payout_data.payout_attempt.status == storage_enums::PayoutStatus::RequiresCreation
        {
            // Create payout flow
            *payout_data = create_payout(
                state,
                merchant_account,
                key_store,
                req,
                connector_data,
                payout_data,
            )
            .await
            .attach_printable("Payout creation failed for given Payout request")?;
        }
    };

    // Auto fulfillment flow
    let status = payout_data.payout_attempt.status;
    if payouts.auto_fulfill && status == storage_enums::PayoutStatus::RequiresFulfillment {
        *payout_data = fulfill_payout(
            state,
            merchant_account,
            key_store,
            &payouts::PayoutRequest::PayoutCreateRequest(req.to_owned()),
            connector_data,
            payout_data,
        )
        .await
        .attach_printable("Payout fulfillment failed for given Payout request")?;
    }

    Ok(payout_data.to_owned())
}

#[cfg(feature = "payouts")]
pub async fn create_recipient(
    state: &AppState,
    merchant_account: &domain::MerchantAccount,
    key_store: &domain::MerchantKeyStore,
    req: &payouts::PayoutCreateRequest,
    connector_data: &api::ConnectorData,
    payout_data: &mut PayoutData,
) -> RouterResult<PayoutData> {
    let customer_details = payout_data.customer_details.to_owned();
    let connector_name = connector_data.connector_name.to_string();

    // Create the connector label using {profile_id}_{connector_name}
    let connector_label = format!("{}_{}", payout_data.profile_id, connector_name);

    let (should_call_connector, _connector_customer_id) =
        helpers::should_call_payout_connector_create_customer(
            state,
            connector_data,
            &customer_details,
            &connector_label,
        );
    if should_call_connector {
        // 1. Form router data
        let customer_router_data = core_utils::construct_payout_router_data(
            state,
            &connector_name,
            merchant_account,
            key_store,
            &payouts::PayoutRequest::PayoutCreateRequest(req.to_owned()),
            payout_data,
        )
        .await?;

        // 2. Fetch connector integration details
        let connector_integration: services::BoxedConnectorIntegration<
            '_,
            api::PoRecipient,
            types::PayoutsData,
            types::PayoutsResponseData,
        > = connector_data.connector.get_connector_integration();

        // 3. Call connector service
        let router_resp = services::execute_connector_processing_step(
            state,
            connector_integration,
            &customer_router_data,
            payments::CallConnectorAction::Trigger,
            None,
        )
        .await
        .to_payout_failed_response()?;

        match router_resp.response {
            Ok(recipient_create_data) => {
                if let Some(customer) = customer_details {
                    let db = &*state.store;
                    let customer_id = customer.customer_id.to_owned();
                    let merchant_id = merchant_account.merchant_id.to_owned();
                    let updated_customer = storage::CustomerUpdate::ConnectorCustomer {
                        connector_customer: Some(
                            serde_json::json!({connector_label: recipient_create_data.connector_payout_id}),
                        ),
                    };
                    payout_data.customer_details = Some(
                        db.update_customer_by_customer_id_merchant_id(
                            customer_id,
                            merchant_id,
                            updated_customer,
                            key_store,
                        )
                        .await
                        .change_context(errors::ApiErrorResponse::InternalServerError)
                        .attach_printable("Error updating customers in db")?,
                    )
                }
            }
            Err(err) => Err(errors::ApiErrorResponse::PayoutFailed {
                data: serde_json::to_value(err).ok(),
            })?,
        }
    }
    Ok(payout_data.clone())
}

#[cfg(feature = "payouts")]
pub async fn check_payout_eligibility(
    state: &AppState,
    merchant_account: &domain::MerchantAccount,
    key_store: &domain::MerchantKeyStore,
    req: &payouts::PayoutCreateRequest,
    connector_data: &api::ConnectorData,
    payout_data: &mut PayoutData,
) -> RouterResult<PayoutData> {
    // 1. Form Router data
    let router_data = core_utils::construct_payout_router_data(
        state,
        &connector_data.connector_name.to_string(),
        merchant_account,
        key_store,
        &payouts::PayoutRequest::PayoutCreateRequest(req.to_owned()),
        payout_data,
    )
    .await?;

    // 2. Fetch connector integration details
    let connector_integration: services::BoxedConnectorIntegration<
        '_,
        api::PoEligibility,
        types::PayoutsData,
        types::PayoutsResponseData,
    > = connector_data.connector.get_connector_integration();

    // 3. Call connector service
    let router_data_resp = services::execute_connector_processing_step(
        state,
        connector_integration,
        &router_data,
        payments::CallConnectorAction::Trigger,
        None,
    )
    .await
    .to_payout_failed_response()?;

    // 4. Process data returned by the connector
    let db = &*state.store;
    let merchant_id = &merchant_account.merchant_id;
    let payout_id = &payout_data.payouts.payout_id;
    let payout_attempt_id =
        &utils::get_payment_attempt_id(payout_id, payout_data.payouts.attempt_count);

    match router_data_resp.response {
        Ok(payout_response_data) => {
            let payout_attempt = &payout_data.payout_attempt;
            let status = payout_response_data
                .status
                .unwrap_or(payout_attempt.status.to_owned());
            let updated_payout_attempt =
                storage::payout_attempt::PayoutAttemptUpdate::StatusUpdate {
                    connector_payout_id: payout_response_data.connector_payout_id,
                    status,
                    error_code: None,
                    error_message: None,
                    is_eligible: payout_response_data.payout_eligible,
                    last_modified_at: Some(common_utils::date_time::now()),
                };
            payout_data.payout_attempt = db
                .update_payout_attempt_by_merchant_id_payout_attempt_id(
                    merchant_id,
                    payout_attempt_id,
                    updated_payout_attempt,
                )
                .await
                .change_context(errors::ApiErrorResponse::InternalServerError)
                .attach_printable("Error updating payout_attempt in db")?;
            if helpers::is_payout_err_state(status) {
                return Err(report!(errors::ApiErrorResponse::PayoutFailed {
                    data: Some(
                        serde_json::json!({"payout_status": status.to_string(), "error_message": payout_data.payout_attempt.error_message.as_ref(), "error_code": payout_data.payout_attempt.error_code.as_ref()})
                    ),
                }));
            }
        }
        Err(err) => {
            let updated_payout_attempt =
                storage::payout_attempt::PayoutAttemptUpdate::StatusUpdate {
                    connector_payout_id: String::default(),
                    status: storage_enums::PayoutStatus::Failed,
                    error_code: Some(err.code),
                    error_message: Some(err.message),
                    is_eligible: None,
                    last_modified_at: Some(common_utils::date_time::now()),
                };
            payout_data.payout_attempt = db
                .update_payout_attempt_by_merchant_id_payout_attempt_id(
                    merchant_id,
                    payout_attempt_id,
                    updated_payout_attempt,
                )
                .await
                .change_context(errors::ApiErrorResponse::InternalServerError)
                .attach_printable("Error updating payout_attempt in db")?;
        }
    };

    Ok(payout_data.clone())
}

#[cfg(feature = "payouts")]
pub async fn create_payout(
    state: &AppState,
    merchant_account: &domain::MerchantAccount,
    key_store: &domain::MerchantKeyStore,
    req: &payouts::PayoutCreateRequest,
    connector_data: &api::ConnectorData,
    payout_data: &mut PayoutData,
) -> RouterResult<PayoutData> {
    // 1. Form Router data
    let mut router_data = core_utils::construct_payout_router_data(
        state,
        &connector_data.connector_name.to_string(),
        merchant_account,
        key_store,
        &payouts::PayoutRequest::PayoutCreateRequest(req.to_owned()),
        payout_data,
    )
    .await?;

    // 2. Fetch connector integration details
    let connector_integration: services::BoxedConnectorIntegration<
        '_,
        api::PoCreate,
        types::PayoutsData,
        types::PayoutsResponseData,
    > = connector_data.connector.get_connector_integration();

    // 3. Execute pretasks
    connector_integration
        .execute_pretasks(&mut router_data, state)
        .await
        .to_payout_failed_response()?;

    // 4. Call connector service
    let router_data_resp = services::execute_connector_processing_step(
        state,
        connector_integration,
        &router_data,
        payments::CallConnectorAction::Trigger,
        None,
    )
    .await
    .to_payout_failed_response()?;

    // 5. Process data returned by the connector
    let db = &*state.store;
    let merchant_id = &merchant_account.merchant_id;
    let payout_id = &payout_data.payouts.payout_id;
    let payout_attempt_id =
        &utils::get_payment_attempt_id(payout_id, payout_data.payouts.attempt_count);

    match router_data_resp.response {
        Ok(payout_response_data) => {
            let payout_attempt = &payout_data.payout_attempt;
            let status = payout_response_data
                .status
                .unwrap_or(payout_attempt.status.to_owned());
            let updated_payout_attempt =
                storage::payout_attempt::PayoutAttemptUpdate::StatusUpdate {
                    connector_payout_id: payout_response_data.connector_payout_id,
                    status,
                    error_code: None,
                    error_message: None,
                    is_eligible: payout_response_data.payout_eligible,
                    last_modified_at: Some(common_utils::date_time::now()),
                };
            payout_data.payout_attempt = db
                .update_payout_attempt_by_merchant_id_payout_attempt_id(
                    merchant_id,
                    payout_attempt_id,
                    updated_payout_attempt,
                )
                .await
                .change_context(errors::ApiErrorResponse::InternalServerError)
                .attach_printable("Error updating payout_attempt in db")?;
            if helpers::is_payout_err_state(status) {
                return Err(report!(errors::ApiErrorResponse::PayoutFailed {
                    data: Some(
                        serde_json::json!({"payout_status": status.to_string(), "error_message": payout_data.payout_attempt.error_message.as_ref(), "error_code": payout_data.payout_attempt.error_code.as_ref()})
                    ),
                }));
            }
        }
        Err(err) => {
            let updated_payout_attempt =
                storage::payout_attempt::PayoutAttemptUpdate::StatusUpdate {
                    connector_payout_id: String::default(),
                    status: storage_enums::PayoutStatus::Failed,
                    error_code: Some(err.code),
                    error_message: Some(err.message),
                    is_eligible: None,
                    last_modified_at: Some(common_utils::date_time::now()),
                };
            payout_data.payout_attempt = db
                .update_payout_attempt_by_merchant_id_payout_attempt_id(
                    merchant_id,
                    payout_attempt_id,
                    updated_payout_attempt,
                )
                .await
                .change_context(errors::ApiErrorResponse::InternalServerError)
                .attach_printable("Error updating payout_attempt in db")?;
        }
    };

    Ok(payout_data.clone())
}

#[cfg(feature = "payouts")]
pub async fn cancel_payout(
    state: &AppState,
    merchant_account: &domain::MerchantAccount,
    key_store: &domain::MerchantKeyStore,
    req: &payouts::PayoutRequest,
    connector_data: &api::ConnectorData,
    payout_data: &mut PayoutData,
) -> RouterResult<PayoutData> {
    // 1. Form Router data
    let router_data = core_utils::construct_payout_router_data(
        state,
        &connector_data.connector_name.to_string(),
        merchant_account,
        key_store,
        req,
        payout_data,
    )
    .await?;

    // 2. Fetch connector integration details
    let connector_integration: services::BoxedConnectorIntegration<
        '_,
        api::PoCancel,
        types::PayoutsData,
        types::PayoutsResponseData,
    > = connector_data.connector.get_connector_integration();

    // 3. Call connector service
    let router_data_resp = services::execute_connector_processing_step(
        state,
        connector_integration,
        &router_data,
        payments::CallConnectorAction::Trigger,
        None,
    )
    .await
    .to_payout_failed_response()?;

    // 4. Process data returned by the connector
    let db = &*state.store;
    let merchant_id = &merchant_account.merchant_id;
    let payout_id = &payout_data.payout_attempt.payout_id;
    match router_data_resp.response {
        Ok(payout_response_data) => {
            let status = payout_response_data
                .status
                .unwrap_or(payout_data.payout_attempt.status.to_owned());
            let updated_payout_attempt =
                storage::payout_attempt::PayoutAttemptUpdate::StatusUpdate {
                    connector_payout_id: payout_response_data.connector_payout_id,
                    status,
                    error_code: None,
                    error_message: None,
                    is_eligible: payout_response_data.payout_eligible,
                    last_modified_at: Some(common_utils::date_time::now()),
                };
            payout_data.payout_attempt = db
                .update_payout_attempt_by_merchant_id_payout_id(
                    merchant_id,
                    payout_id,
                    updated_payout_attempt,
                )
                .await
                .change_context(errors::ApiErrorResponse::InternalServerError)
                .attach_printable("Error updating payout_attempt in db")?
        }
        Err(err) => {
            let updated_payouts_create =
                storage::payout_attempt::PayoutAttemptUpdate::StatusUpdate {
                    connector_payout_id: String::default(),
                    status: storage_enums::PayoutStatus::Failed,
                    error_code: Some(err.code),
                    error_message: Some(err.message),
                    is_eligible: None,
                    last_modified_at: Some(common_utils::date_time::now()),
                };
            payout_data.payout_attempt = db
                .update_payout_attempt_by_merchant_id_payout_id(
                    merchant_id,
                    payout_id,
                    updated_payouts_create,
                )
                .await
                .change_context(errors::ApiErrorResponse::InternalServerError)
                .attach_printable("Error updating payout_attempt in db")?
        }
    };

    Ok(payout_data.clone())
}

#[cfg(feature = "payouts")]
pub async fn fulfill_payout(
    state: &AppState,
    merchant_account: &domain::MerchantAccount,
    key_store: &domain::MerchantKeyStore,
    req: &payouts::PayoutRequest,
    connector_data: &api::ConnectorData,
    payout_data: &mut PayoutData,
) -> RouterResult<PayoutData> {
    // 1. Form Router data
    let router_data = core_utils::construct_payout_router_data(
        state,
        &connector_data.connector_name.to_string(),
        merchant_account,
        key_store,
        req,
        payout_data,
    )
    .await?;

    // 2. Fetch connector integration details
    let connector_integration: services::BoxedConnectorIntegration<
        '_,
        api::PoFulfill,
        types::PayoutsData,
        types::PayoutsResponseData,
    > = connector_data.connector.get_connector_integration();

    // 3. Call connector service
    let router_data_resp = services::execute_connector_processing_step(
        state,
        connector_integration,
        &router_data,
        payments::CallConnectorAction::Trigger,
        None,
    )
    .await
    .to_payout_failed_response()?;

    // 4. Process data returned by the connector
    let db = &*state.store;
    let merchant_id = &merchant_account.merchant_id;
    let payout_attempt = &payout_data.payout_attempt;
    let payout_id = &payout_attempt.payout_id;
    let payout_attempt_id =
        &utils::get_payment_attempt_id(payout_id, payout_data.payouts.attempt_count);

    match router_data_resp.response {
        Ok(payout_response_data) => {
            if payout_data.payouts.recurring && payout_data.payouts.payout_method_id.is_none() {
                helpers::save_payout_data_to_locker(
                    state,
                    payout_attempt,
                    &payout_data
                        .payout_method_data
                        .clone()
                        .get_required_value("payout_method_data")?,
                    merchant_account,
                    key_store,
                )
                .await?;
            }
            let status = payout_response_data
                .status
                .unwrap_or(payout_attempt.status.to_owned());
            let updated_payouts = storage::payout_attempt::PayoutAttemptUpdate::StatusUpdate {
                connector_payout_id: payout_attempt.connector_payout_id.to_owned(),
                status,
                error_code: None,
                error_message: None,
                is_eligible: payout_response_data.payout_eligible,
                last_modified_at: Some(common_utils::date_time::now()),
            };
            payout_data.payout_attempt = db
                .update_payout_attempt_by_merchant_id_payout_attempt_id(
                    merchant_id,
                    payout_attempt_id,
                    updated_payouts,
                )
                .await
                .change_context(errors::ApiErrorResponse::InternalServerError)
                .attach_printable("Error updating payout_attempt in db")?;
            if helpers::is_payout_err_state(status) {
                return Err(report!(errors::ApiErrorResponse::PayoutFailed {
                    data: Some(
                        serde_json::json!({"payout_status": status.to_string(), "error_message": payout_data.payout_attempt.error_message.as_ref(), "error_code": payout_data.payout_attempt.error_code.as_ref()})
                    ),
                }));
            }
        }
        Err(err) => {
            let updated_payouts = storage::payout_attempt::PayoutAttemptUpdate::StatusUpdate {
                connector_payout_id: String::default(),
                status: storage_enums::PayoutStatus::Failed,
                error_code: Some(err.code),
                error_message: Some(err.message),
                is_eligible: None,
                last_modified_at: Some(common_utils::date_time::now()),
            };
            payout_data.payout_attempt = db
                .update_payout_attempt_by_merchant_id_payout_attempt_id(
                    merchant_id,
                    payout_attempt_id,
                    updated_payouts,
                )
                .await
                .change_context(errors::ApiErrorResponse::InternalServerError)
                .attach_printable("Error updating payout_attempt in db")?
        }
    };

    Ok(payout_data.clone())
}

#[cfg(feature = "payouts")]
pub async fn response_handler(
    _state: &AppState,
    merchant_account: &domain::MerchantAccount,
    _req: &payouts::PayoutRequest,
    payout_data: &PayoutData,
) -> RouterResponse<payouts::PayoutCreateResponse> {
    let payout_attempt = payout_data.payout_attempt.to_owned();
    let payouts = payout_data.payouts.to_owned();
    let billing_address = payout_data.billing_address.to_owned();
    let customer_details = payout_data.customer_details.to_owned();
    let customer_id = payouts.customer_id;

    let (email, name, phone, phone_country_code) = customer_details
        .map_or((None, None, None, None), |c| {
            (c.email, c.name, c.phone, c.phone_country_code)
        });

    let address = billing_address.as_ref().map(|a| {
        let phone_details = api_models::payments::PhoneDetails {
            number: a.phone_number.to_owned().map(Encryptable::into_inner),
            country_code: a.country_code.to_owned(),
        };
        let address_details = api_models::payments::AddressDetails {
            city: a.city.to_owned(),
            country: a.country.to_owned(),
            line1: a.line1.to_owned().map(Encryptable::into_inner),
            line2: a.line2.to_owned().map(Encryptable::into_inner),
            line3: a.line3.to_owned().map(Encryptable::into_inner),
            zip: a.zip.to_owned().map(Encryptable::into_inner),
            first_name: a.first_name.to_owned().map(Encryptable::into_inner),
            last_name: a.last_name.to_owned().map(Encryptable::into_inner),
            state: a.state.to_owned().map(Encryptable::into_inner),
        };
        api::payments::Address {
            phone: Some(phone_details),
            address: Some(address_details),
            email: a.email.to_owned().map(pii::Email::from),
        }
    });

    let response = api::PayoutCreateResponse {
        payout_id: payouts.payout_id.to_owned(),
        merchant_id: merchant_account.merchant_id.to_owned(),
        amount: payouts.amount.to_owned(),
        currency: payouts.destination_currency.to_owned(),
        connector: payout_attempt.connector.to_owned(),
        payout_type: payouts.payout_type.to_owned(),
        billing: address,
        customer_id,
        auto_fulfill: payouts.auto_fulfill,
        email,
        name,
        phone,
        phone_country_code,
        client_secret: None,
        return_url: payouts.return_url.to_owned(),
        business_country: payout_attempt.business_country,
        business_label: payout_attempt.business_label,
        description: payouts.description.to_owned(),
        entity_type: payouts.entity_type.to_owned(),
        recurring: payouts.recurring,
        metadata: payouts.metadata,
        status: payout_attempt.status.to_owned(),
        error_message: payout_attempt.error_message.to_owned(),
        error_code: payout_attempt.error_code,
        profile_id: payout_attempt.profile_id,
    };
    Ok(services::ApplicationResponse::Json(response))
}

// DB entries
#[allow(clippy::too_many_arguments)]
#[cfg(feature = "payouts")]
pub async fn payout_create_db_entries(
    state: &AppState,
    merchant_account: &domain::MerchantAccount,
    key_store: &domain::MerchantKeyStore,
    req: &payouts::PayoutCreateRequest,
    payout_id: &String,
    profile_id: &String,
    stored_payout_method_data: Option<&payouts::PayoutMethodData>,
) -> RouterResult<PayoutData> {
    let db = &*state.store;
    let merchant_id = &merchant_account.merchant_id;

    // Get or create customer
    let customer_details = payments::CustomerDetails {
        customer_id: req.customer_id.to_owned(),
        name: req.name.to_owned(),
        email: req.email.to_owned(),
        phone: req.phone.to_owned(),
        phone_country_code: req.phone_country_code.to_owned(),
    };
    let customer = helpers::get_or_create_customer_details(
        state,
        &customer_details,
        merchant_account,
        key_store,
    )
    .await?;
    let customer_id = customer
        .to_owned()
        .ok_or_else(|| {
            report!(errors::ApiErrorResponse::MissingRequiredField {
                field_name: "customer_id",
            })
        })?
        .customer_id;

    // Get or create address
    let billing_address = payment_helpers::create_or_find_address_for_payment_by_request(
        db,
        req.billing.as_ref(),
        None,
        merchant_id,
        Some(&customer_id.to_owned()),
        key_store,
        payout_id,
        merchant_account.storage_scheme,
    )
    .await?;
    let address_id = billing_address
        .to_owned()
        .ok_or_else(|| {
            report!(errors::ApiErrorResponse::MissingRequiredField {
                field_name: "billing.address",
            })
        })?
        .address_id;

    // Make payouts entry
    let currency = req.currency.to_owned().get_required_value("currency")?;
    let payout_type = req
        .payout_type
        .to_owned()
        .get_required_value("payout_type")?;

    let payout_method_id = if stored_payout_method_data.is_some() {
        req.payout_token.to_owned()
    } else {
        None
    };

    let payouts_req = storage::PayoutsNew::default()
        .set_payout_id(payout_id.to_owned())
        .set_merchant_id(merchant_id.to_owned())
        .set_customer_id(customer_id.to_owned())
        .set_address_id(address_id.to_owned())
        .set_payout_type(payout_type)
        .set_amount(req.amount.unwrap_or(api::Amount::Zero).into())
        .set_destination_currency(currency)
        .set_source_currency(currency)
        .set_description(req.description.to_owned())
        .set_recurring(req.recurring.unwrap_or(false))
        .set_auto_fulfill(req.auto_fulfill.unwrap_or(false))
        .set_return_url(req.return_url.to_owned())
        .set_entity_type(req.entity_type.unwrap_or_default())
        .set_metadata(req.metadata.to_owned())
        .set_created_at(Some(common_utils::date_time::now()))
        .set_last_modified_at(Some(common_utils::date_time::now()))
        .set_payout_method_id(payout_method_id)
        .set_attempt_count(1)
        .to_owned();
    let payouts = db
        .insert_payout(payouts_req)
        .await
        .to_duplicate_response(errors::ApiErrorResponse::DuplicatePayout {
            payout_id: payout_id.to_owned(),
        })
        .attach_printable("Error inserting payouts in db")?;

    // Make payout_attempt entry
    let status = if req.payout_method_data.is_some()
        || req.payout_token.is_some()
        || stored_payout_method_data.is_some()
    {
        storage_enums::PayoutStatus::RequiresCreation
    } else {
        storage_enums::PayoutStatus::RequiresPayoutMethodData
    };
    let payout_attempt_id = utils::get_payment_attempt_id(payout_id, 1);

    let payout_attempt_req = storage::PayoutAttemptNew::default()
        .set_payout_attempt_id(payout_attempt_id.to_string())
        .set_payout_id(payout_id.to_owned())
        .set_customer_id(customer_id.to_owned())
        .set_merchant_id(merchant_id.to_owned())
        .set_address_id(address_id.to_owned())
        .set_status(status)
        .set_business_country(req.business_country.to_owned())
        .set_business_label(req.business_label.to_owned())
        .set_payout_token(req.payout_token.to_owned())
        .set_created_at(Some(common_utils::date_time::now()))
        .set_last_modified_at(Some(common_utils::date_time::now()))
        .set_profile_id(Some(profile_id.to_string()))
        .to_owned();
    let payout_attempt = db
        .insert_payout_attempt(payout_attempt_req)
        .await
        .to_duplicate_response(errors::ApiErrorResponse::DuplicatePayout {
            payout_id: payout_id.to_owned(),
        })
        .attach_printable("Error inserting payout_attempt in db")?;

    // Validate whether profile_id passed in request is valid and is linked to the merchant
    let business_profile =
        validate_and_get_business_profile(state, profile_id, merchant_id).await?;

    // Make PayoutData
    Ok(PayoutData {
        billing_address,
        business_profile,
        customer_details: customer,
        merchant_connector_account: None,
        payouts,
        payout_attempt,
        payout_method_data: req
            .payout_method_data
            .as_ref()
            .cloned()
            .or(stored_payout_method_data.cloned()),
        profile_id: profile_id.to_owned(),
    })
}

#[cfg(feature = "payouts")]
pub async fn make_payout_data(
    state: &AppState,
    merchant_account: &domain::MerchantAccount,
    key_store: &domain::MerchantKeyStore,
    req: &payouts::PayoutRequest,
) -> RouterResult<PayoutData> {
    let db = &*state.store;
    let merchant_id = &merchant_account.merchant_id;
    let payout_id = match req {
        payouts::PayoutRequest::PayoutActionRequest(r) => r.payout_id.clone(),
        payouts::PayoutRequest::PayoutCreateRequest(r) => r.payout_id.clone().unwrap_or_default(),
        payouts::PayoutRequest::PayoutRetrieveRequest(r) => r.payout_id.clone(),
    };

    let payouts = db
        .find_payout_by_merchant_id_payout_id(merchant_id, &payout_id)
        .await
        .to_not_found_response(errors::ApiErrorResponse::PayoutNotFound)?;

    let payout_attempt_id = utils::get_payment_attempt_id(payout_id, payouts.attempt_count);

    let payout_attempt = db
        .find_payout_attempt_by_merchant_id_payout_attempt_id(merchant_id, &payout_attempt_id)
        .await
        .to_not_found_response(errors::ApiErrorResponse::PayoutNotFound)?;

    let billing_address = payment_helpers::create_or_find_address_for_payment_by_request(
        db,
        None,
        Some(&payouts.address_id.to_owned()),
        merchant_id,
        Some(&payouts.customer_id.to_owned()),
        key_store,
        &payouts.payout_id,
        merchant_account.storage_scheme,
    )
    .await?;

    let customer_details = db
        .find_customer_optional_by_customer_id_merchant_id(
            &payouts.customer_id.to_owned(),
            merchant_id,
            key_store,
        )
        .await
        .map_or(None, |c| c);

    let profile_id = payout_attempt.profile_id.clone();

    // Validate whether profile_id passed in request is valid and is linked to the merchant
    let business_profile =
        validate_and_get_business_profile(state, &profile_id, merchant_id).await?;

    Ok(PayoutData {
        billing_address,
        business_profile,
        customer_details,
        payouts,
        payout_attempt,
        payout_method_data: None,
        merchant_connector_account: None,
        profile_id,
    })
}

async fn validate_and_get_business_profile(
    state: &AppState,
    profile_id: &String,
    merchant_id: &str,
) -> RouterResult<storage::BusinessProfile> {
    let db = &*state.store;
    if let Some(business_profile) =
        core_utils::validate_and_get_business_profile(db, Some(profile_id), merchant_id).await?
    {
        Ok(business_profile)
    } else {
        db.find_business_profile_by_profile_id(profile_id)
            .await
            .to_not_found_response(errors::ApiErrorResponse::BusinessProfileNotFound {
                id: profile_id.to_string(),
            })
    }
}<|MERGE_RESOLUTION|>--- conflicted
+++ resolved
@@ -65,11 +65,7 @@
     routing_algorithm: Option<serde_json::Value>,
     payout_data: &mut PayoutData,
     eligible_connectors: Option<Vec<api_models::enums::Connector>>,
-<<<<<<< HEAD
-) -> RouterResult<api::ConnectorCallType> {
-=======
 ) -> RouterResult<api::ConnectorData> {
->>>>>>> 75c633fc
     let eligible_routable_connectors = eligible_connectors.map(|connectors| {
         connectors
             .into_iter()
@@ -77,11 +73,7 @@
             .collect()
     });
     let connector_choice = helpers::get_default_payout_connector(state, routing_algorithm).await?;
-<<<<<<< HEAD
     match connector_choice {
-=======
-    let connector_details = match connector_choice {
->>>>>>> 75c633fc
         api::ConnectorChoice::SessionMultiple(_) => {
             Err(errors::ApiErrorResponse::InternalServerError)
                 .into_report()
@@ -112,15 +104,13 @@
                 merchant_account,
                 key_store,
                 Some(request_straight_through),
+                key_store,
+                Some(request_straight_through),
                 &mut routing_data,
                 payout_data,
                 eligible_routable_connectors,
             )
-<<<<<<< HEAD
             .await
-=======
-            .await?
->>>>>>> 75c633fc
         }
 
         api::ConnectorChoice::Decide => {
@@ -145,7 +135,6 @@
                 payout_data,
                 eligible_routable_connectors,
             )
-<<<<<<< HEAD
             .await
         }
     }
@@ -172,27 +161,10 @@
                 &mut payout_data,
             )
             .await
-=======
-            .await?
-        }
-    };
-    let connector_data = match connector_details {
-        api::ConnectorCallType::SessionMultiple(_) => {
-            Err(errors::ApiErrorResponse::InternalServerError)
-                .into_report()
-                .attach_printable("Invalid connector details - SessionMultiple")?
-        }
-        api::ConnectorCallType::PreDetermined(connector) => connector,
-
+        }
         api::ConnectorCallType::Retryable(connectors) => {
             let mut connectors = connectors.into_iter();
-            payments::get_connector_data(&mut connectors)?
->>>>>>> 75c633fc
-        }
-        api::ConnectorCallType::Retryable(connectors) => {
-            let mut connectors = connectors.into_iter();
-
-<<<<<<< HEAD
+
             let connector_data = get_next_connector(&mut connectors)?;
 
             payout_data = call_connector_payout(
@@ -232,24 +204,6 @@
         }
         _ => Err(errors::ApiErrorResponse::InternalServerError)?,
     }
-=======
-    // Update connector in DB
-    payout_data.payout_attempt.connector = Some(connector_data.connector_name.to_string());
-    let updated_payout_attempt = storage::PayoutAttemptUpdate::UpdateRouting {
-        connector: connector_data.connector_name.to_string(),
-        routing_info: payout_data.payout_attempt.routing_info.clone(),
-    };
-    let db = &*state.store;
-    db.update_payout_attempt_by_merchant_id_payout_id(
-        &payout_data.payout_attempt.merchant_id,
-        &payout_data.payout_attempt.payout_id,
-        updated_payout_attempt,
-    )
-    .await
-    .change_context(errors::ApiErrorResponse::InternalServerError)
-    .attach_printable("Error updating routing info in payout_attempt")?;
-    Ok(connector_data)
->>>>>>> 75c633fc
 }
 
 #[cfg(feature = "payouts")]
@@ -276,33 +230,12 @@
     )
     .await?;
 
-<<<<<<< HEAD
     let connector_call_type = get_connector_choice(
         &state,
         &merchant_account,
         &key_store,
         None,
         req.routing.clone(),
-=======
-    // Form connector data
-    let connector_data = get_connector_data(
-        &state,
-        &merchant_account,
-        &key_store,
-        None,
-        req.routing.clone(),
-        &mut payout_data,
-        req.connector.clone(),
-    )
-    .await?;
-
-    call_connector_payout(
-        &state,
-        &merchant_account,
-        &key_store,
-        &req,
-        &connector_data,
->>>>>>> 75c633fc
         &mut payout_data,
         req.connector.clone(),
     )
@@ -418,7 +351,6 @@
         }
     }
 
-<<<<<<< HEAD
     payout_data = match (
         req.connector.clone(),
         payout_data.payout_attempt.connector.clone(),
@@ -466,12 +398,6 @@
             );
 
             let connector_call_type = get_connector_choice(
-=======
-    let connector_data = match &payout_attempt.connector {
-        // Evaluate and fetch connector data
-        None => {
-            get_connector_data(
->>>>>>> 75c633fc
                 &state,
                 &merchant_account,
                 &key_store,
@@ -480,7 +406,6 @@
                 &mut payout_data,
                 req.connector.clone(),
             )
-<<<<<<< HEAD
             .await?;
 
             make_connector_decision(
@@ -493,34 +418,13 @@
             )
             .await?
         }
-=======
-            .await?
-        }
-
-        // Use existing connector
-        Some(connector) => api::ConnectorData::get_payout_connector_by_name(
-            &state.conf.connectors,
-            connector,
-            api::GetToken::Connector,
-            payout_attempt.merchant_connector_id.clone(),
-        )
-        .change_context(errors::ApiErrorResponse::InternalServerError)
-        .attach_printable("Failed to get the connector data")?,
->>>>>>> 75c633fc
     };
 
     response_handler(
         &state,
         &merchant_account,
-<<<<<<< HEAD
         &payouts::PayoutRequest::PayoutCreateRequest(req.to_owned()),
         &payout_data,
-=======
-        &key_store,
-        &req,
-        &connector_data,
-        &mut payout_data,
->>>>>>> 75c633fc
     )
     .await
 }
