pub mod access_token;
pub mod helpers;
#[cfg(feature = "payout_retry")]
pub mod retry;
pub mod transformers;
pub mod validator;
use std::vec::IntoIter;

use api_models::{self, enums as api_enums, payouts::PayoutLinkResponse};
#[cfg(feature = "payout_retry")]
use common_enums::PayoutRetryType;
use common_utils::{
    consts,
    crypto::Encryptable,
    ext_traits::{AsyncExt, ValueExt},
    id_type::CustomerId,
    link_utils::{GenericLinkStatus, GenericLinkUiConfig, PayoutLinkData, PayoutLinkStatus},
    pii,
    types::MinorUnit,
};
use diesel_models::{
    enums as storage_enums,
    generic_link::{GenericLinkNew, PayoutLink},
};
use error_stack::{report, ResultExt};
#[cfg(feature = "olap")]
use futures::future::join_all;
use masking::{PeekInterface, Secret};
#[cfg(feature = "payout_retry")]
use retry::GsmValidation;
use router_env::{instrument, logger, tracing};
use scheduler::utils as pt_utils;
use serde_json;
use time::Duration;

#[cfg(feature = "olap")]
use crate::types::domain::behaviour::Conversion;
use crate::{
    core::{
        errors::{
            self, ConnectorErrorExt, CustomResult, RouterResponse, RouterResult, StorageErrorExt,
        },
        payments::{self, customers, helpers as payment_helpers},
        utils as core_utils,
    },
    db::StorageInterface,
    routes::SessionState,
    services,
    types::{
        self,
        api::{self, payments as payment_api_types, payouts},
        domain,
        storage::{self, PaymentRoutingInfo},
        transformers::ForeignFrom,
    },
    utils::{self, OptionExt},
};

// ********************************************** TYPES **********************************************
#[derive(Clone)]
pub struct PayoutData {
    pub billing_address: Option<domain::Address>,
    pub business_profile: domain::BusinessProfile,
    pub customer_details: Option<domain::Customer>,
    pub merchant_connector_account: Option<payment_helpers::MerchantConnectorAccountType>,
    pub payouts: storage::Payouts,
    pub payout_attempt: storage::PayoutAttempt,
    pub payout_method_data: Option<payouts::PayoutMethodData>,
    pub profile_id: String,
    pub should_terminate: bool,
    pub payout_link: Option<PayoutLink>,
}

// ********************************************** CORE FLOWS **********************************************
pub fn get_next_connector(
    connectors: &mut IntoIter<api::ConnectorData>,
) -> RouterResult<api::ConnectorData> {
    connectors
        .next()
        .ok_or(errors::ApiErrorResponse::InternalServerError)
        .attach_printable("Connector not found in connectors iterator")
}

#[cfg(feature = "payouts")]
pub async fn get_connector_choice(
    state: &SessionState,
    merchant_account: &domain::MerchantAccount,
    key_store: &domain::MerchantKeyStore,
    connector: Option<String>,
    routing_algorithm: Option<serde_json::Value>,
    payout_data: &mut PayoutData,
    eligible_connectors: Option<Vec<api_enums::PayoutConnectors>>,
) -> RouterResult<api::ConnectorCallType> {
    let eligible_routable_connectors = eligible_connectors.map(|connectors| {
        connectors
            .into_iter()
            .map(api::enums::RoutableConnectors::from)
            .collect()
    });
    let connector_choice = helpers::get_default_payout_connector(state, routing_algorithm).await?;
    match connector_choice {
        api::ConnectorChoice::SessionMultiple(_) => {
            Err(errors::ApiErrorResponse::InternalServerError)
                .attach_printable("Invalid connector choice - SessionMultiple")?
        }

        api::ConnectorChoice::StraightThrough(straight_through) => {
            let request_straight_through: api::routing::StraightThroughAlgorithm = straight_through
                .clone()
                .parse_value("StraightThroughAlgorithm")
                .change_context(errors::ApiErrorResponse::InternalServerError)
                .attach_printable("Invalid straight through routing rules format")?;
            payout_data.payout_attempt.routing_info = Some(straight_through);
            let mut routing_data = storage::RoutingData {
                routed_through: connector,
                merchant_connector_id: None,
                algorithm: Some(request_straight_through.clone()),
                routing_info: PaymentRoutingInfo {
                    algorithm: None,
                    pre_routing_results: None,
                },
            };
            helpers::decide_payout_connector(
                state,
                merchant_account,
                key_store,
                Some(request_straight_through),
                &mut routing_data,
                payout_data,
                eligible_routable_connectors,
            )
            .await
        }

        api::ConnectorChoice::Decide => {
            let mut routing_data = storage::RoutingData {
                routed_through: connector,
                merchant_connector_id: None,
                algorithm: None,
                routing_info: PaymentRoutingInfo {
                    algorithm: None,
                    pre_routing_results: None,
                },
            };
            helpers::decide_payout_connector(
                state,
                merchant_account,
                key_store,
                None,
                &mut routing_data,
                payout_data,
                eligible_routable_connectors,
            )
            .await
        }
    }
}

#[instrument(skip_all)]
pub async fn make_connector_decision(
    state: &SessionState,
    merchant_account: &domain::MerchantAccount,
    key_store: &domain::MerchantKeyStore,
    connector_call_type: api::ConnectorCallType,
    payout_data: &mut PayoutData,
) -> RouterResult<()> {
    match connector_call_type {
        api::ConnectorCallType::PreDetermined(connector_data) => {
            Box::pin(call_connector_payout(
                state,
                merchant_account,
                key_store,
                &connector_data,
                payout_data,
            ))
            .await?;

            #[cfg(feature = "payout_retry")]
            {
                let config_bool = retry::config_should_call_gsm_payout(
                    &*state.store,
                    merchant_account.get_id(),
                    PayoutRetryType::SingleConnector,
                )
                .await;

                if config_bool && payout_data.should_call_gsm() {
                    Box::pin(retry::do_gsm_single_connector_actions(
                        state,
                        connector_data,
                        payout_data,
                        merchant_account,
                        key_store,
                    ))
                    .await?;
                }
            }

            Ok(())
        }
        api::ConnectorCallType::Retryable(connectors) => {
            let mut connectors = connectors.into_iter();

            let connector_data = get_next_connector(&mut connectors)?;

            Box::pin(call_connector_payout(
                state,
                merchant_account,
                key_store,
                &connector_data,
                payout_data,
            ))
            .await?;

            #[cfg(feature = "payout_retry")]
            {
                let config_multiple_connector_bool = retry::config_should_call_gsm_payout(
                    &*state.store,
                    merchant_account.get_id(),
                    PayoutRetryType::MultiConnector,
                )
                .await;

                if config_multiple_connector_bool && payout_data.should_call_gsm() {
                    Box::pin(retry::do_gsm_multiple_connector_actions(
                        state,
                        connectors,
                        connector_data.clone(),
                        payout_data,
                        merchant_account,
                        key_store,
                    ))
                    .await?;
                }

                let config_single_connector_bool = retry::config_should_call_gsm_payout(
                    &*state.store,
                    merchant_account.get_id(),
                    PayoutRetryType::SingleConnector,
                )
                .await;

                if config_single_connector_bool && payout_data.should_call_gsm() {
                    Box::pin(retry::do_gsm_single_connector_actions(
                        state,
                        connector_data,
                        payout_data,
                        merchant_account,
                        key_store,
                    ))
                    .await?;
                }
            }

            Ok(())
        }
        _ => Err(errors::ApiErrorResponse::InternalServerError).attach_printable({
            "only PreDetermined and Retryable ConnectorCallTypes are supported".to_string()
        })?,
    }
}

#[instrument(skip_all)]
pub async fn payouts_core(
    state: &SessionState,
    merchant_account: &domain::MerchantAccount,
    key_store: &domain::MerchantKeyStore,
    payout_data: &mut PayoutData,
    routing_algorithm: Option<serde_json::Value>,
    eligible_connectors: Option<Vec<api_enums::PayoutConnectors>>,
) -> RouterResult<()> {
    let payout_attempt = &payout_data.payout_attempt;

    // Form connector data
    let connector_call_type = get_connector_choice(
        state,
        merchant_account,
        key_store,
        payout_attempt.connector.clone(),
        routing_algorithm,
        payout_data,
        eligible_connectors,
    )
    .await?;

    // Call connector steps
    Box::pin(make_connector_decision(
        state,
        merchant_account,
        key_store,
        connector_call_type,
        payout_data,
    ))
    .await
}

#[instrument(skip_all)]
pub async fn payouts_create_core(
    state: SessionState,
    merchant_account: domain::MerchantAccount,
    key_store: domain::MerchantKeyStore,
    req: payouts::PayoutCreateRequest,
    locale: &String,
) -> RouterResponse<payouts::PayoutCreateResponse> {
    // Validate create request
    let (payout_id, payout_method_data, profile_id, customer) =
        validator::validate_create_request(&state, &merchant_account, &req, &key_store).await?;

    // Create DB entries
    let mut payout_data = payout_create_db_entries(
        &state,
        &merchant_account,
        &key_store,
        &req,
        &payout_id,
        &profile_id,
        payout_method_data.as_ref(),
        locale,
        customer.as_ref(),
    )
    .await?;

    let payout_attempt = payout_data.payout_attempt.to_owned();
    let payout_type = payout_data.payouts.payout_type.to_owned();

    // Persist payout method data in temp locker
    if req.payout_method_data.is_some() {
        let customer_id = payout_data
            .payouts
            .customer_id
            .clone()
            .get_required_value("customer_id when payout_method_data is provided")?;
        payout_data.payout_method_data = helpers::make_payout_method_data(
            &state,
            req.payout_method_data.as_ref(),
            payout_attempt.payout_token.as_deref(),
            &customer_id,
            &payout_attempt.merchant_id,
            payout_type,
            &key_store,
            Some(&mut payout_data),
            merchant_account.storage_scheme,
        )
        .await?;
    }

    if let Some(true) = payout_data.payouts.confirm {
        payouts_core(
            &state,
            &merchant_account,
            &key_store,
            &mut payout_data,
            req.routing.clone(),
            req.connector.clone(),
        )
        .await?
    };

    response_handler(&merchant_account, &payout_data).await
}

#[instrument(skip_all)]
pub async fn payouts_confirm_core(
    state: SessionState,
    merchant_account: domain::MerchantAccount,
    key_store: domain::MerchantKeyStore,
    req: payouts::PayoutCreateRequest,
) -> RouterResponse<payouts::PayoutCreateResponse> {
    let mut payout_data = make_payout_data(
        &state,
        &merchant_account,
        None,
        &key_store,
        &payouts::PayoutRequest::PayoutCreateRequest(req.to_owned()),
    )
    .await?;
    let payout_attempt = payout_data.payout_attempt.to_owned();
    let status = payout_attempt.status;

    helpers::validate_payout_status_against_not_allowed_statuses(
        &status,
        &[
            storage_enums::PayoutStatus::Cancelled,
            storage_enums::PayoutStatus::Success,
            storage_enums::PayoutStatus::Failed,
            storage_enums::PayoutStatus::Pending,
            storage_enums::PayoutStatus::Ineligible,
            storage_enums::PayoutStatus::RequiresFulfillment,
            storage_enums::PayoutStatus::RequiresVendorAccountCreation,
        ],
        "confirm",
    )?;

    helpers::update_payouts_and_payout_attempt(
        &mut payout_data,
        &merchant_account,
        &req,
        &state,
        &key_store,
    )
    .await?;

    let db = &*state.store;

    payout_data.payout_link = payout_data
        .payout_link
        .clone()
        .async_map(|pl| async move {
            let payout_link_update = storage::PayoutLinkUpdate::StatusUpdate {
                link_status: PayoutLinkStatus::Submitted,
            };
            db.update_payout_link(pl, payout_link_update)
                .await
                .change_context(errors::ApiErrorResponse::InternalServerError)
                .attach_printable("Error updating payout links in db")
        })
        .await
        .transpose()?;

    payouts_core(
        &state,
        &merchant_account,
        &key_store,
        &mut payout_data,
        req.routing.clone(),
        req.connector.clone(),
    )
    .await?;

    response_handler(&merchant_account, &payout_data).await
}

pub async fn payouts_update_core(
    state: SessionState,
    merchant_account: domain::MerchantAccount,
    key_store: domain::MerchantKeyStore,
    req: payouts::PayoutCreateRequest,
) -> RouterResponse<payouts::PayoutCreateResponse> {
    let payout_id = req.payout_id.clone().get_required_value("payout_id")?;
    let mut payout_data = make_payout_data(
        &state,
        &merchant_account,
        None,
        &key_store,
        &payouts::PayoutRequest::PayoutCreateRequest(req.to_owned()),
    )
    .await?;

    let payout_attempt = payout_data.payout_attempt.to_owned();
    let status = payout_attempt.status;

    // Verify update feasibility
    if helpers::is_payout_terminal_state(status) || helpers::is_payout_initiated(status) {
        return Err(report!(errors::ApiErrorResponse::InvalidRequestData {
            message: format!(
                "Payout {} cannot be updated for status {}",
                payout_id, status
            ),
        }));
    }
    helpers::update_payouts_and_payout_attempt(
        &mut payout_data,
        &merchant_account,
        &req,
        &state,
        &key_store,
    )
    .await?;
    let payout_attempt = payout_data.payout_attempt.to_owned();

    if (req.connector.is_none(), payout_attempt.connector.is_some()) != (true, true) {
        // if the connector is not updated but was provided during payout create
        payout_data.payout_attempt.connector = None;
        payout_data.payout_attempt.routing_info = None;
    };

    // Update payout method data in temp locker
    if req.payout_method_data.is_some() {
        let customer_id = payout_data
            .payouts
            .customer_id
            .clone()
            .get_required_value("customer_id when payout_method_data is provided")?;
        payout_data.payout_method_data = helpers::make_payout_method_data(
            &state,
            req.payout_method_data.as_ref(),
            payout_attempt.payout_token.as_deref(),
            &customer_id,
            &payout_attempt.merchant_id,
            payout_data.payouts.payout_type,
            &key_store,
            Some(&mut payout_data),
            merchant_account.storage_scheme,
        )
        .await?;
    }

    if let Some(true) = payout_data.payouts.confirm {
        payouts_core(
            &state,
            &merchant_account,
            &key_store,
            &mut payout_data,
            req.routing.clone(),
            req.connector.clone(),
        )
        .await?;
    }

    response_handler(&merchant_account, &payout_data).await
}

#[instrument(skip_all)]
pub async fn payouts_retrieve_core(
    state: SessionState,
    merchant_account: domain::MerchantAccount,
    profile_id: Option<String>,
    key_store: domain::MerchantKeyStore,
    req: payouts::PayoutRetrieveRequest,
) -> RouterResponse<payouts::PayoutCreateResponse> {
    let mut payout_data = make_payout_data(
        &state,
        &merchant_account,
        profile_id,
        &key_store,
        &payouts::PayoutRequest::PayoutRetrieveRequest(req.to_owned()),
    )
    .await?;
    let payout_attempt = payout_data.payout_attempt.to_owned();
    let status = payout_attempt.status;

    if matches!(req.force_sync, Some(true)) && helpers::should_call_retrieve(status) {
        // Form connector data
        let connector_call_type = get_connector_choice(
            &state,
            &merchant_account,
            &key_store,
            payout_attempt.connector.clone(),
            None,
            &mut payout_data,
            None,
        )
        .await?;

        complete_payout_retrieve(
            &state,
            &merchant_account,
            connector_call_type,
            &mut payout_data,
        )
        .await?;
    }

    response_handler(&merchant_account, &payout_data).await
}

#[instrument(skip_all)]
pub async fn payouts_cancel_core(
    state: SessionState,
    merchant_account: domain::MerchantAccount,
    key_store: domain::MerchantKeyStore,
    req: payouts::PayoutActionRequest,
) -> RouterResponse<payouts::PayoutCreateResponse> {
    let mut payout_data = make_payout_data(
        &state,
        &merchant_account,
        None,
        &key_store,
        &payouts::PayoutRequest::PayoutActionRequest(req.to_owned()),
    )
    .await?;

    let payout_attempt = payout_data.payout_attempt.to_owned();
    let status = payout_attempt.status;

    // Verify if cancellation can be triggered
    if helpers::is_payout_terminal_state(status) {
        return Err(report!(errors::ApiErrorResponse::InvalidRequestData {
            message: format!(
                "Payout {} cannot be cancelled for status {}",
                payout_attempt.payout_id, status
            ),
        }));

    // Make local cancellation
    } else if helpers::is_eligible_for_local_payout_cancellation(status) {
        let status = storage_enums::PayoutStatus::Cancelled;
        let updated_payout_attempt = storage::PayoutAttemptUpdate::StatusUpdate {
            connector_payout_id: payout_attempt.connector_payout_id.to_owned(),
            status,
            error_message: Some("Cancelled by user".to_string()),
            error_code: None,
            is_eligible: None,
        };
        payout_data.payout_attempt = state
            .store
            .update_payout_attempt(
                &payout_attempt,
                updated_payout_attempt,
                &payout_data.payouts,
                merchant_account.storage_scheme,
            )
            .await
            .change_context(errors::ApiErrorResponse::InternalServerError)
            .attach_printable("Error updating payout_attempt in db")?;
        payout_data.payouts = state
            .store
            .update_payout(
                &payout_data.payouts,
                storage::PayoutsUpdate::StatusUpdate { status },
                &payout_data.payout_attempt,
                merchant_account.storage_scheme,
            )
            .await
            .change_context(errors::ApiErrorResponse::InternalServerError)
            .attach_printable("Error updating payouts in db")?;

    // Trigger connector's cancellation
    } else {
        // Form connector data
        let connector_data = match &payout_attempt.connector {
            Some(connector) => api::ConnectorData::get_payout_connector_by_name(
                &state.conf.connectors,
                connector,
                api::GetToken::Connector,
                payout_attempt.merchant_connector_id.clone(),
            )
            .change_context(errors::ApiErrorResponse::InternalServerError)
            .attach_printable("Failed to get the connector data")?,
            _ => Err(errors::ApplicationError::InvalidConfigurationValueError(
                "Connector not found in payout_attempt - should not reach here".to_string(),
            ))
            .change_context(errors::ApiErrorResponse::MissingRequiredField {
                field_name: "connector",
            })
            .attach_printable("Connector not found for payout cancellation")?,
        };

        cancel_payout(&state, &merchant_account, &connector_data, &mut payout_data)
            .await
            .attach_printable("Payout cancellation failed for given Payout request")?;
    }

    response_handler(&merchant_account, &payout_data).await
}

#[instrument(skip_all)]
pub async fn payouts_fulfill_core(
    state: SessionState,
    merchant_account: domain::MerchantAccount,
    key_store: domain::MerchantKeyStore,
    req: payouts::PayoutActionRequest,
) -> RouterResponse<payouts::PayoutCreateResponse> {
    let mut payout_data = make_payout_data(
        &state,
        &merchant_account,
        None,
        &key_store,
        &payouts::PayoutRequest::PayoutActionRequest(req.to_owned()),
    )
    .await?;

    let payout_attempt = payout_data.payout_attempt.to_owned();
    let status = payout_attempt.status;

    // Verify if fulfillment can be triggered
    if helpers::is_payout_terminal_state(status)
        || status != api_enums::PayoutStatus::RequiresFulfillment
    {
        return Err(report!(errors::ApiErrorResponse::InvalidRequestData {
            message: format!(
                "Payout {} cannot be fulfilled for status {}",
                payout_attempt.payout_id, status
            ),
        }));
    }

    // Form connector data
    let connector_data = match &payout_attempt.connector {
        Some(connector) => api::ConnectorData::get_payout_connector_by_name(
            &state.conf.connectors,
            connector,
            api::GetToken::Connector,
            payout_attempt.merchant_connector_id.clone(),
        )
        .change_context(errors::ApiErrorResponse::InternalServerError)
        .attach_printable("Failed to get the connector data")?,
        _ => Err(errors::ApplicationError::InvalidConfigurationValueError(
            "Connector not found in payout_attempt - should not reach here.".to_string(),
        ))
        .change_context(errors::ApiErrorResponse::MissingRequiredField {
            field_name: "connector",
        })
        .attach_printable("Connector not found for payout fulfillment")?,
    };

    // Trigger fulfillment
    let customer_id = payout_data
        .payouts
        .customer_id
        .clone()
        .get_required_value("customer_id")?;
    payout_data.payout_method_data = Some(
        helpers::make_payout_method_data(
            &state,
            None,
            payout_attempt.payout_token.as_deref(),
            &customer_id,
            &payout_attempt.merchant_id,
            payout_data.payouts.payout_type,
            &key_store,
            Some(&mut payout_data),
            merchant_account.storage_scheme,
        )
        .await?
        .get_required_value("payout_method_data")?,
    );
    fulfill_payout(
        &state,
        &merchant_account,
        &key_store,
        &connector_data,
        &mut payout_data,
    )
    .await
    .attach_printable("Payout fulfillment failed for given Payout request")?;

    if helpers::is_payout_err_state(status) {
        return Err(report!(errors::ApiErrorResponse::PayoutFailed {
            data: Some(
                serde_json::json!({"payout_status": status.to_string(), "error_message": payout_attempt.error_message, "error_code": payout_attempt.error_code})
            ),
        }));
    }

    response_handler(&merchant_account, &payout_data).await
}

#[cfg(all(feature = "olap", feature = "v2", feature = "customer_v2"))]
pub async fn payouts_list_core(
    _state: SessionState,
    _merchant_account: domain::MerchantAccount,
    _profile_id_list: Option<Vec<String>>,
    _key_store: domain::MerchantKeyStore,
    _constraints: payouts::PayoutListConstraints,
) -> RouterResponse<payouts::PayoutListResponse> {
    todo!()
}

#[cfg(all(
    feature = "olap",
    any(feature = "v1", feature = "v2"),
    not(feature = "customer_v2")
))]
pub async fn payouts_list_core(
    state: SessionState,
    merchant_account: domain::MerchantAccount,
    profile_id_list: Option<Vec<String>>,
    key_store: domain::MerchantKeyStore,
    constraints: payouts::PayoutListConstraints,
) -> RouterResponse<payouts::PayoutListResponse> {
    validator::validate_payout_list_request(&constraints)?;
    let merchant_id = merchant_account.get_id();
    let db = state.store.as_ref();
    let payouts = helpers::filter_by_constraints(
        db,
        &constraints,
        merchant_id,
        merchant_account.storage_scheme,
    )
    .await
    .to_not_found_response(errors::ApiErrorResponse::PayoutNotFound)?;
    let payouts = core_utils::filter_objects_based_on_profile_id_list(profile_id_list, payouts);

    let collected_futures = payouts.into_iter().map(|payout| async {
        match db
            .find_payout_attempt_by_merchant_id_payout_attempt_id(
                merchant_id,
                &utils::get_payment_attempt_id(payout.payout_id.clone(), payout.attempt_count),
                storage_enums::MerchantStorageScheme::PostgresOnly,
            )
            .await
        {
            Ok(ref payout_attempt) => match payout.customer_id.clone() {
                Some(ref customer_id) => {
                    #[cfg(all(any(feature = "v1", feature = "v2"), not(feature = "customer_v2")))]
                    match db
                        .find_customer_by_customer_id_merchant_id(
                            &(&state).into(),
                            customer_id,
                            merchant_id,
                            &key_store,
                            merchant_account.storage_scheme,
                        )
                        .await
                    {
                        Ok(customer) => Ok((payout, payout_attempt.to_owned(), Some(customer))),
                        Err(err) => {
                            let err_msg = format!(
                                "failed while fetching customer for customer_id - {:?}",
                                customer_id
                            );
                            logger::warn!(?err, err_msg);
                            if err.current_context().is_db_not_found() {
                                Ok((payout, payout_attempt.to_owned(), None))
                            } else {
                                Err(err
                                    .change_context(errors::ApiErrorResponse::InternalServerError)
                                    .attach_printable(err_msg))
                            }
                        }
                    }
                }
                None => Ok((payout.to_owned(), payout_attempt.to_owned(), None)),
            },
            Err(err) => {
                let err_msg = format!(
                    "failed while fetching payout_attempt for payout_id - {}",
                    payout.payout_id.clone(),
                );
                logger::warn!(?err, err_msg);
                Err(err
                    .change_context(errors::ApiErrorResponse::InternalServerError)
                    .attach_printable(err_msg))
            }
        }
    });

    let pi_pa_tuple_vec: Result<
        Vec<(
            storage::Payouts,
            storage::PayoutAttempt,
            Option<domain::Customer>,
        )>,
        _,
    > = join_all(collected_futures)
        .await
        .into_iter()
        .collect::<Result<
            Vec<(
                storage::Payouts,
                storage::PayoutAttempt,
                Option<domain::Customer>,
            )>,
            _,
        >>();

    let data: Vec<api::PayoutCreateResponse> = pi_pa_tuple_vec
        .change_context(errors::ApiErrorResponse::InternalServerError)?
        .into_iter()
        .map(ForeignFrom::foreign_from)
        .collect();

    Ok(services::ApplicationResponse::Json(
        api::PayoutListResponse {
            size: data.len(),
            data,
            total_count: None,
        },
    ))
}

#[cfg(feature = "olap")]
pub async fn payouts_filtered_list_core(
    state: SessionState,
    merchant_account: domain::MerchantAccount,
    profile_id_list: Option<Vec<String>>,
    key_store: domain::MerchantKeyStore,
    filters: payouts::PayoutListFilterConstraints,
) -> RouterResponse<payouts::PayoutListResponse> {
    let limit = &filters.limit;
    validator::validate_payout_list_request_for_joins(*limit)?;
    let db = state.store.as_ref();
    let constraints = filters.clone().into();
    let list: Vec<(
        storage::Payouts,
        storage::PayoutAttempt,
        Option<diesel_models::Customer>,
    )> = db
        .filter_payouts_and_attempts(
            merchant_account.get_id(),
            &constraints,
            merchant_account.storage_scheme,
        )
        .await
        .to_not_found_response(errors::ApiErrorResponse::PayoutNotFound)?;
    let list = core_utils::filter_objects_based_on_profile_id_list(profile_id_list, list);
    let data: Vec<api::PayoutCreateResponse> = join_all(list.into_iter().map(|(p, pa, c)| async {
        let domain_cust = c
            .async_and_then(|cust| async {
                domain::Customer::convert_back(
                    &(&state).into(),
                    cust,
                    &key_store.key,
                    key_store.merchant_id.clone().into(),
                )
                .await
                .map_err(|err| {
                    let msg = format!("failed to convert customer for id: {:?}", p.customer_id);
                    logger::warn!(?err, msg);
                })
                .ok()
            })
            .await;
        Some((p, pa, domain_cust))
    }))
    .await
    .into_iter()
    .flatten()
    .map(ForeignFrom::foreign_from)
    .collect();

    let active_payout_ids = db
        .filter_active_payout_ids_by_constraints(merchant_account.get_id(), &constraints)
        .await
        .change_context(errors::ApiErrorResponse::InternalServerError)
        .attach_printable("Failed to filter active payout ids based on the constraints")?;

    let total_count = db
        .get_total_count_of_filtered_payouts(
            merchant_account.get_id(),
            &active_payout_ids,
            filters.connector.clone(),
            filters.currency.clone(),
            filters.status.clone(),
            filters.payout_method.clone(),
        )
        .await
        .change_context(errors::ApiErrorResponse::InternalServerError)
        .attach_printable_lazy(|| {
            format!(
                "Failed to fetch total count of filtered payouts for the given constraints - {:?}",
                filters
            )
        })?;

    Ok(services::ApplicationResponse::Json(
        api::PayoutListResponse {
            size: data.len(),
            data,
            total_count: Some(total_count),
        },
    ))
}

#[cfg(feature = "olap")]
pub async fn payouts_list_available_filters_core(
    state: SessionState,
    merchant_account: domain::MerchantAccount,
    time_range: api::TimeRange,
) -> RouterResponse<api::PayoutListFilters> {
    let db = state.store.as_ref();
    let payout = db
        .filter_payouts_by_time_range_constraints(
            merchant_account.get_id(),
            &time_range,
            merchant_account.storage_scheme,
        )
        .await
        .to_not_found_response(errors::ApiErrorResponse::PaymentNotFound)?;

    let filters = db
        .get_filters_for_payouts(
            payout.as_slice(),
            merchant_account.get_id(),
            storage_enums::MerchantStorageScheme::PostgresOnly,
        )
        .await
        .to_not_found_response(errors::ApiErrorResponse::PaymentNotFound)?;

    Ok(services::ApplicationResponse::Json(
        api::PayoutListFilters {
            connector: filters.connector,
            currency: filters.currency,
            status: filters.status,
            payout_method: filters.payout_method,
        },
    ))
}

// ********************************************** HELPERS **********************************************
pub async fn call_connector_payout(
    state: &SessionState,
    merchant_account: &domain::MerchantAccount,
    key_store: &domain::MerchantKeyStore,
    connector_data: &api::ConnectorData,
    payout_data: &mut PayoutData,
) -> RouterResult<()> {
    let payout_attempt = &payout_data.payout_attempt.to_owned();
    let payouts = &payout_data.payouts.to_owned();

    // fetch merchant connector account if not present
    if payout_data.merchant_connector_account.is_none()
        || payout_data.payout_attempt.merchant_connector_id.is_none()
    {
        let merchant_connector_account = get_mca_from_profile_id(
            state,
            merchant_account,
            &payout_data.profile_id,
            &connector_data.connector_name.to_string(),
            payout_attempt
                .merchant_connector_id
                .clone()
                .or(connector_data.merchant_connector_id.clone())
                .as_ref(),
            key_store,
        )
        .await?;
        payout_data.payout_attempt.merchant_connector_id = merchant_connector_account.get_mca_id();
        payout_data.merchant_connector_account = Some(merchant_connector_account);
    }

    // update connector_name
    if payout_data.payout_attempt.connector.is_none()
        || payout_data.payout_attempt.connector != Some(connector_data.connector_name.to_string())
    {
        payout_data.payout_attempt.connector = Some(connector_data.connector_name.to_string());
        let updated_payout_attempt = storage::PayoutAttemptUpdate::UpdateRouting {
            connector: connector_data.connector_name.to_string(),
            routing_info: payout_data.payout_attempt.routing_info.clone(),
            merchant_connector_id: payout_data.payout_attempt.merchant_connector_id.clone(),
        };
        let db = &*state.store;
        payout_data.payout_attempt = db
            .update_payout_attempt(
                &payout_data.payout_attempt,
                updated_payout_attempt,
                payouts,
                merchant_account.storage_scheme,
            )
            .await
            .change_context(errors::ApiErrorResponse::InternalServerError)
            .attach_printable("Error updating routing info in payout_attempt")?;
    };

    // Fetch / store payout_method_data
    if payout_data.payout_method_data.is_none() || payout_attempt.payout_token.is_none() {
        let customer_id = payouts
            .customer_id
            .clone()
            .get_required_value("customer_id")?;
        payout_data.payout_method_data = Some(
            helpers::make_payout_method_data(
                state,
                payout_data.payout_method_data.to_owned().as_ref(),
                payout_attempt.payout_token.as_deref(),
                &customer_id,
                &payout_attempt.merchant_id,
                payouts.payout_type,
                key_store,
                Some(payout_data),
                merchant_account.storage_scheme,
            )
            .await?
            .get_required_value("payout_method_data")?,
        );
    }
    // Eligibility flow
    complete_payout_eligibility(state, merchant_account, connector_data, payout_data).await?;
    // Create customer flow
    complete_create_recipient(
        state,
        merchant_account,
        key_store,
        connector_data,
        payout_data,
    )
    .await?;
    // Create customer's disbursement account flow
    complete_create_recipient_disburse_account(
        state,
        merchant_account,
        connector_data,
        payout_data,
    )
    .await?;
    // Payout creation flow
    Box::pin(complete_create_payout(
        state,
        merchant_account,
        connector_data,
        payout_data,
    ))
    .await?;

    // Auto fulfillment flow
    let status = payout_data.payout_attempt.status;
    if payouts.auto_fulfill && status == storage_enums::PayoutStatus::RequiresFulfillment {
        fulfill_payout(
            state,
            merchant_account,
            key_store,
            connector_data,
            payout_data,
        )
        .await
        .attach_printable("Payout fulfillment failed for given Payout request")?;
    }

    Ok(())
}

pub async fn complete_create_recipient(
    state: &SessionState,
    merchant_account: &domain::MerchantAccount,
    key_store: &domain::MerchantKeyStore,
    connector_data: &api::ConnectorData,
    payout_data: &mut PayoutData,
) -> RouterResult<()> {
    if !payout_data.should_terminate
        && matches!(
            payout_data.payout_attempt.status,
            common_enums::PayoutStatus::RequiresCreation
                | common_enums::PayoutStatus::RequiresConfirmation
                | common_enums::PayoutStatus::RequiresPayoutMethodData
        )
        && connector_data
            .connector_name
            .supports_create_recipient(payout_data.payouts.payout_type)
    {
        create_recipient(
            state,
            merchant_account,
            key_store,
            connector_data,
            payout_data,
        )
        .await
        .attach_printable("Creation of customer failed")?;
    }

    Ok(())
}

pub async fn create_recipient(
    state: &SessionState,
    merchant_account: &domain::MerchantAccount,
    key_store: &domain::MerchantKeyStore,
    connector_data: &api::ConnectorData,
    payout_data: &mut PayoutData,
) -> RouterResult<()> {
    let customer_details = payout_data.customer_details.to_owned();
    let connector_name = connector_data.connector_name.to_string();

    // Create the connector label using {profile_id}_{connector_name}
    let connector_label = format!("{}_{}", payout_data.profile_id, connector_name);
    let (should_call_connector, _connector_customer_id) =
        helpers::should_call_payout_connector_create_customer(
            state,
            connector_data,
            &customer_details,
            &connector_label,
        );
    if should_call_connector {
        // 1. Form router data
        let router_data =
            core_utils::construct_payout_router_data(connector_data, merchant_account, payout_data)
                .await?;

        // 2. Fetch connector integration details
        let connector_integration: services::BoxedPayoutConnectorIntegrationInterface<
            api::PoRecipient,
            types::PayoutsData,
            types::PayoutsResponseData,
        > = connector_data.connector.get_connector_integration();

        // 3. Call connector service
        let router_resp = services::execute_connector_processing_step(
            state,
            connector_integration,
            &router_data,
            payments::CallConnectorAction::Trigger,
            None,
        )
        .await
        .to_payout_failed_response()?;

        match router_resp.response {
            Ok(recipient_create_data) => {
                let db = &*state.store;
                if let Some(customer) = customer_details {
                    if let Some(updated_customer) =
                        customers::update_connector_customer_in_customers(
                            &connector_label,
                            Some(&customer),
                            &recipient_create_data.connector_payout_id.clone(),
                        )
                        .await
                    {
                        #[cfg(all(
                            any(feature = "v1", feature = "v2"),
                            not(feature = "customer_v2")
                        ))]
                        {
                            let customer_id = customer.get_customer_id().to_owned();
                            payout_data.customer_details = Some(
                                db.update_customer_by_customer_id_merchant_id(
                                    &state.into(),
                                    customer_id,
                                    merchant_account.get_id().to_owned(),
                                    customer,
                                    updated_customer,
                                    key_store,
                                    merchant_account.storage_scheme,
                                )
                                .await
                                .change_context(errors::ApiErrorResponse::InternalServerError)
                                .attach_printable("Error updating customers in db")?,
                            );
                        }

                        #[cfg(all(feature = "v2", feature = "customer_v2"))]
                        {
                            let global_id = "temp_id".to_string();
                            payout_data.customer_details = Some(
<<<<<<< HEAD
                                db.update_customer_by_id(
                                    &state.into(),
                                    global_id,
                                    customer,
                                    &merchant_account.get_id(),
=======
                                db.update_customer_by_global_id(
                                    &state.into(),
                                    global_id,
                                    customer,
                                    merchant_account.get_id(),
>>>>>>> 22743ac3
                                    updated_customer,
                                    key_store,
                                    merchant_account.storage_scheme,
                                )
                                .await
                                .change_context(errors::ApiErrorResponse::InternalServerError)
                                .attach_printable("Error updating customers in db")?,
                            );
                        }
                    }
                }

                // Add next step to ProcessTracker
                if recipient_create_data.should_add_next_step_to_process_tracker {
                    add_external_account_addition_task(
                        &*state.store,
                        payout_data,
                        common_utils::date_time::now().saturating_add(Duration::seconds(consts::STRIPE_ACCOUNT_ONBOARDING_DELAY_IN_SECONDS)),
                    )
                    .await
                    .change_context(errors::ApiErrorResponse::InternalServerError)
                    .attach_printable("Failed while adding attach_payout_account_workflow workflow to process tracker")?;

                    // Update payout status in DB
                    let status = recipient_create_data
                        .status
                        .unwrap_or(api_enums::PayoutStatus::RequiresVendorAccountCreation);
                    let updated_payout_attempt = storage::PayoutAttemptUpdate::StatusUpdate {
                        connector_payout_id: payout_data
                            .payout_attempt
                            .connector_payout_id
                            .to_owned(),
                        status,
                        error_code: None,
                        error_message: None,
                        is_eligible: recipient_create_data.payout_eligible,
                    };
                    payout_data.payout_attempt = db
                        .update_payout_attempt(
                            &payout_data.payout_attempt,
                            updated_payout_attempt,
                            &payout_data.payouts,
                            merchant_account.storage_scheme,
                        )
                        .await
                        .change_context(errors::ApiErrorResponse::InternalServerError)
                        .attach_printable("Error updating payout_attempt in db")?;
                    payout_data.payouts = db
                        .update_payout(
                            &payout_data.payouts,
                            storage::PayoutsUpdate::StatusUpdate { status },
                            &payout_data.payout_attempt,
                            merchant_account.storage_scheme,
                        )
                        .await
                        .change_context(errors::ApiErrorResponse::InternalServerError)
                        .attach_printable("Error updating payouts in db")?;

                    // Helps callee functions skip the execution
                    payout_data.should_terminate = true;
                }
            }
            Err(err) => Err(errors::ApiErrorResponse::PayoutFailed {
                data: serde_json::to_value(err).ok(),
            })?,
        }
    }
    Ok(())
}

pub async fn complete_payout_eligibility(
    state: &SessionState,
    merchant_account: &domain::MerchantAccount,
    connector_data: &api::ConnectorData,
    payout_data: &mut PayoutData,
) -> RouterResult<()> {
    let payout_attempt = &payout_data.payout_attempt.to_owned();

    if !payout_data.should_terminate
        && payout_attempt.is_eligible.is_none()
        && connector_data
            .connector_name
            .supports_payout_eligibility(payout_data.payouts.payout_type)
    {
        check_payout_eligibility(state, merchant_account, connector_data, payout_data)
            .await
            .attach_printable("Eligibility failed for given Payout request")?;
    }

    utils::when(
        !payout_attempt
            .is_eligible
            .unwrap_or(state.conf.payouts.payout_eligibility),
        || {
            Err(report!(errors::ApiErrorResponse::PayoutFailed {
                data: Some(serde_json::json!({
                    "message": "Payout method data is invalid"
                }))
            })
            .attach_printable("Payout data provided is invalid"))
        },
    )?;

    Ok(())
}

pub async fn check_payout_eligibility(
    state: &SessionState,
    merchant_account: &domain::MerchantAccount,
    connector_data: &api::ConnectorData,
    payout_data: &mut PayoutData,
) -> RouterResult<()> {
    // 1. Form Router data
    let router_data =
        core_utils::construct_payout_router_data(connector_data, merchant_account, payout_data)
            .await?;

    // 2. Fetch connector integration details
    let connector_integration: services::BoxedPayoutConnectorIntegrationInterface<
        api::PoEligibility,
        types::PayoutsData,
        types::PayoutsResponseData,
    > = connector_data.connector.get_connector_integration();

    // 3. Call connector service
    let router_data_resp = services::execute_connector_processing_step(
        state,
        connector_integration,
        &router_data,
        payments::CallConnectorAction::Trigger,
        None,
    )
    .await
    .to_payout_failed_response()?;

    // 4. Process data returned by the connector
    let db = &*state.store;
    match router_data_resp.response {
        Ok(payout_response_data) => {
            let payout_attempt = &payout_data.payout_attempt;
            let status = payout_response_data
                .status
                .unwrap_or(payout_attempt.status.to_owned());
            let updated_payout_attempt = storage::PayoutAttemptUpdate::StatusUpdate {
                connector_payout_id: payout_response_data.connector_payout_id,
                status,
                error_code: None,
                error_message: None,
                is_eligible: payout_response_data.payout_eligible,
            };
            payout_data.payout_attempt = db
                .update_payout_attempt(
                    payout_attempt,
                    updated_payout_attempt,
                    &payout_data.payouts,
                    merchant_account.storage_scheme,
                )
                .await
                .change_context(errors::ApiErrorResponse::InternalServerError)
                .attach_printable("Error updating payout_attempt in db")?;
            payout_data.payouts = db
                .update_payout(
                    &payout_data.payouts,
                    storage::PayoutsUpdate::StatusUpdate { status },
                    &payout_data.payout_attempt,
                    merchant_account.storage_scheme,
                )
                .await
                .change_context(errors::ApiErrorResponse::InternalServerError)
                .attach_printable("Error updating payouts in db")?;
            if helpers::is_payout_err_state(status) {
                return Err(report!(errors::ApiErrorResponse::PayoutFailed {
                    data: Some(
                        serde_json::json!({"payout_status": status.to_string(), "error_message": payout_data.payout_attempt.error_message.as_ref(), "error_code": payout_data.payout_attempt.error_code.as_ref()})
                    ),
                }));
            }
        }
        Err(err) => {
            let status = storage_enums::PayoutStatus::Failed;
            let updated_payout_attempt = storage::PayoutAttemptUpdate::StatusUpdate {
                connector_payout_id: payout_data.payout_attempt.connector_payout_id.to_owned(),
                status,
                error_code: Some(err.code),
                error_message: Some(err.message),
                is_eligible: Some(false),
            };
            payout_data.payout_attempt = db
                .update_payout_attempt(
                    &payout_data.payout_attempt,
                    updated_payout_attempt,
                    &payout_data.payouts,
                    merchant_account.storage_scheme,
                )
                .await
                .change_context(errors::ApiErrorResponse::InternalServerError)
                .attach_printable("Error updating payout_attempt in db")?;
            payout_data.payouts = db
                .update_payout(
                    &payout_data.payouts,
                    storage::PayoutsUpdate::StatusUpdate { status },
                    &payout_data.payout_attempt,
                    merchant_account.storage_scheme,
                )
                .await
                .change_context(errors::ApiErrorResponse::InternalServerError)
                .attach_printable("Error updating payouts in db")?;
        }
    };

    Ok(())
}

pub async fn complete_create_payout(
    state: &SessionState,
    merchant_account: &domain::MerchantAccount,
    connector_data: &api::ConnectorData,
    payout_data: &mut PayoutData,
) -> RouterResult<()> {
    if !payout_data.should_terminate
        && matches!(
            payout_data.payout_attempt.status,
            storage_enums::PayoutStatus::RequiresCreation
                | storage_enums::PayoutStatus::RequiresConfirmation
                | storage_enums::PayoutStatus::RequiresPayoutMethodData
        )
    {
        if connector_data
            .connector_name
            .supports_instant_payout(payout_data.payouts.payout_type)
        {
            // create payout_object only in router
            let db = &*state.store;
            let payout_attempt = &payout_data.payout_attempt;
            let updated_payout_attempt = storage::PayoutAttemptUpdate::StatusUpdate {
                connector_payout_id: payout_data.payout_attempt.connector_payout_id.clone(),
                status: storage::enums::PayoutStatus::RequiresFulfillment,
                error_code: None,
                error_message: None,
                is_eligible: None,
            };
            payout_data.payout_attempt = db
                .update_payout_attempt(
                    payout_attempt,
                    updated_payout_attempt,
                    &payout_data.payouts,
                    merchant_account.storage_scheme,
                )
                .await
                .change_context(errors::ApiErrorResponse::InternalServerError)
                .attach_printable("Error updating payout_attempt in db")?;
            payout_data.payouts = db
                .update_payout(
                    &payout_data.payouts,
                    storage::PayoutsUpdate::StatusUpdate {
                        status: storage::enums::PayoutStatus::RequiresFulfillment,
                    },
                    &payout_data.payout_attempt,
                    merchant_account.storage_scheme,
                )
                .await
                .change_context(errors::ApiErrorResponse::InternalServerError)
                .attach_printable("Error updating payouts in db")?;
        } else {
            // create payout_object in connector as well as router
            Box::pin(create_payout(
                state,
                merchant_account,
                connector_data,
                payout_data,
            ))
            .await
            .attach_printable("Payout creation failed for given Payout request")?;
        }
    }
    Ok(())
}

pub async fn create_payout(
    state: &SessionState,
    merchant_account: &domain::MerchantAccount,
    connector_data: &api::ConnectorData,
    payout_data: &mut PayoutData,
) -> RouterResult<()> {
    // 1. Form Router data
    let mut router_data =
        core_utils::construct_payout_router_data(connector_data, merchant_account, payout_data)
            .await?;

    // 2. Get/Create access token
    access_token::create_access_token(
        state,
        connector_data,
        merchant_account,
        &mut router_data,
        payout_data.payouts.payout_type.to_owned(),
    )
    .await?;

    // 3. Fetch connector integration details
    let connector_integration: services::BoxedPayoutConnectorIntegrationInterface<
        api::PoCreate,
        types::PayoutsData,
        types::PayoutsResponseData,
    > = connector_data.connector.get_connector_integration();

    // 4. Execute pretasks
    complete_payout_quote_steps_if_required(state, connector_data, &mut router_data).await?;

    // 5. Call connector service
    let router_data_resp = services::execute_connector_processing_step(
        state,
        connector_integration,
        &router_data,
        payments::CallConnectorAction::Trigger,
        None,
    )
    .await
    .to_payout_failed_response()?;

    // 6. Process data returned by the connector
    let db = &*state.store;
    match router_data_resp.response {
        Ok(payout_response_data) => {
            let payout_attempt = &payout_data.payout_attempt;
            let status = payout_response_data
                .status
                .unwrap_or(payout_attempt.status.to_owned());
            let updated_payout_attempt = storage::PayoutAttemptUpdate::StatusUpdate {
                connector_payout_id: payout_response_data.connector_payout_id,
                status,
                error_code: None,
                error_message: None,
                is_eligible: payout_response_data.payout_eligible,
            };
            payout_data.payout_attempt = db
                .update_payout_attempt(
                    payout_attempt,
                    updated_payout_attempt,
                    &payout_data.payouts,
                    merchant_account.storage_scheme,
                )
                .await
                .change_context(errors::ApiErrorResponse::InternalServerError)
                .attach_printable("Error updating payout_attempt in db")?;
            payout_data.payouts = db
                .update_payout(
                    &payout_data.payouts,
                    storage::PayoutsUpdate::StatusUpdate { status },
                    &payout_data.payout_attempt,
                    merchant_account.storage_scheme,
                )
                .await
                .change_context(errors::ApiErrorResponse::InternalServerError)
                .attach_printable("Error updating payouts in db")?;
            if helpers::is_payout_err_state(status) {
                return Err(report!(errors::ApiErrorResponse::PayoutFailed {
                    data: Some(
                        serde_json::json!({"payout_status": status.to_string(), "error_message": payout_data.payout_attempt.error_message.as_ref(), "error_code": payout_data.payout_attempt.error_code.as_ref()})
                    ),
                }));
            }
        }
        Err(err) => {
            let status = storage_enums::PayoutStatus::Failed;
            let updated_payout_attempt = storage::PayoutAttemptUpdate::StatusUpdate {
                connector_payout_id: payout_data.payout_attempt.connector_payout_id.to_owned(),
                status,
                error_code: Some(err.code),
                error_message: Some(err.message),
                is_eligible: None,
            };
            payout_data.payout_attempt = db
                .update_payout_attempt(
                    &payout_data.payout_attempt,
                    updated_payout_attempt,
                    &payout_data.payouts,
                    merchant_account.storage_scheme,
                )
                .await
                .change_context(errors::ApiErrorResponse::InternalServerError)
                .attach_printable("Error updating payout_attempt in db")?;
            payout_data.payouts = db
                .update_payout(
                    &payout_data.payouts,
                    storage::PayoutsUpdate::StatusUpdate { status },
                    &payout_data.payout_attempt,
                    merchant_account.storage_scheme,
                )
                .await
                .change_context(errors::ApiErrorResponse::InternalServerError)
                .attach_printable("Error updating payouts in db")?;
        }
    };

    Ok(())
}

async fn complete_payout_quote_steps_if_required<F>(
    state: &SessionState,
    connector_data: &api::ConnectorData,
    router_data: &mut types::RouterData<F, types::PayoutsData, types::PayoutsResponseData>,
) -> RouterResult<()> {
    if connector_data
        .connector_name
        .is_payout_quote_call_required()
    {
        let quote_router_data =
            types::PayoutsRouterData::foreign_from((router_data, router_data.request.clone()));
        let connector_integration: services::BoxedPayoutConnectorIntegrationInterface<
            api::PoQuote,
            types::PayoutsData,
            types::PayoutsResponseData,
        > = connector_data.connector.get_connector_integration();
        let router_data_resp = services::execute_connector_processing_step(
            state,
            connector_integration,
            &quote_router_data,
            payments::CallConnectorAction::Trigger,
            None,
        )
        .await
        .to_payout_failed_response()?;

        match router_data_resp.response.to_owned() {
            Ok(resp) => {
                router_data.quote_id = resp.connector_payout_id;
            }
            Err(_err) => {
                router_data.response = router_data_resp.response;
            }
        };
    }
    Ok(())
}

pub async fn complete_payout_retrieve(
    state: &SessionState,
    merchant_account: &domain::MerchantAccount,
    connector_call_type: api::ConnectorCallType,
    payout_data: &mut PayoutData,
) -> RouterResult<()> {
    match connector_call_type {
        api::ConnectorCallType::PreDetermined(connector_data) => {
            create_payout_retrieve(state, merchant_account, &connector_data, payout_data)
                .await
                .attach_printable("Payout retrieval failed for given Payout request")?;
        }
        api::ConnectorCallType::Retryable(_) | api::ConnectorCallType::SessionMultiple(_) => {
            Err(errors::ApiErrorResponse::InternalServerError)
                .attach_printable("Payout retrieval not supported for given ConnectorCallType")?
        }
    }

    Ok(())
}

pub async fn create_payout_retrieve(
    state: &SessionState,
    merchant_account: &domain::MerchantAccount,
    connector_data: &api::ConnectorData,
    payout_data: &mut PayoutData,
) -> RouterResult<()> {
    // 1. Form Router data
    let mut router_data =
        core_utils::construct_payout_router_data(connector_data, merchant_account, payout_data)
            .await?;

    // 2. Get/Create access token
    access_token::create_access_token(
        state,
        connector_data,
        merchant_account,
        &mut router_data,
        payout_data.payouts.payout_type.to_owned(),
    )
    .await?;

    // 3. Fetch connector integration details
    let connector_integration: services::BoxedPayoutConnectorIntegrationInterface<
        api::PoSync,
        types::PayoutsData,
        types::PayoutsResponseData,
    > = connector_data.connector.get_connector_integration();

    // 4. Call connector service
    let router_data_resp = services::execute_connector_processing_step(
        state,
        connector_integration,
        &router_data,
        payments::CallConnectorAction::Trigger,
        None,
    )
    .await
    .to_payout_failed_response()?;

    // 5. Process data returned by the connector
    update_retrieve_payout_tracker(state, merchant_account, payout_data, &router_data_resp).await?;

    Ok(())
}

pub async fn update_retrieve_payout_tracker<F, T>(
    state: &SessionState,
    merchant_account: &domain::MerchantAccount,
    payout_data: &mut PayoutData,
    payout_router_data: &types::RouterData<F, T, types::PayoutsResponseData>,
) -> RouterResult<()> {
    let db = &*state.store;
    match payout_router_data.response.as_ref() {
        Ok(payout_response_data) => {
            let payout_attempt = &payout_data.payout_attempt;
            let status = payout_response_data
                .status
                .unwrap_or(payout_attempt.status.to_owned());

            let updated_payout_attempt = if helpers::is_payout_err_state(status) {
                storage::PayoutAttemptUpdate::StatusUpdate {
                    connector_payout_id: payout_response_data.connector_payout_id.clone(),
                    status,
                    error_code: payout_response_data.error_code.clone(),
                    error_message: payout_response_data.error_message.clone(),
                    is_eligible: payout_response_data.payout_eligible,
                }
            } else {
                storage::PayoutAttemptUpdate::StatusUpdate {
                    connector_payout_id: payout_response_data.connector_payout_id.clone(),
                    status,
                    error_code: None,
                    error_message: None,
                    is_eligible: payout_response_data.payout_eligible,
                }
            };

            payout_data.payout_attempt = db
                .update_payout_attempt(
                    payout_attempt,
                    updated_payout_attempt,
                    &payout_data.payouts,
                    merchant_account.storage_scheme,
                )
                .await
                .change_context(errors::ApiErrorResponse::InternalServerError)
                .attach_printable("Error updating payout_attempt in db")?;
            payout_data.payouts = db
                .update_payout(
                    &payout_data.payouts,
                    storage::PayoutsUpdate::StatusUpdate { status },
                    &payout_data.payout_attempt,
                    merchant_account.storage_scheme,
                )
                .await
                .change_context(errors::ApiErrorResponse::InternalServerError)
                .attach_printable("Error updating payouts in db")?;
        }
        Err(err) => {
            // log in case of error in retrieval
            logger::error!("Error in payout retrieval");
            // show error in the response of sync
            payout_data.payout_attempt.error_code = Some(err.code.to_owned());
            payout_data.payout_attempt.error_message = Some(err.message.to_owned());
        }
    };
    Ok(())
}

pub async fn complete_create_recipient_disburse_account(
    state: &SessionState,
    merchant_account: &domain::MerchantAccount,
    connector_data: &api::ConnectorData,
    payout_data: &mut PayoutData,
) -> RouterResult<()> {
    if !payout_data.should_terminate
        && payout_data.payout_attempt.status
            == storage_enums::PayoutStatus::RequiresVendorAccountCreation
        && connector_data
            .connector_name
            .supports_vendor_disburse_account_create_for_payout()
    {
        create_recipient_disburse_account(state, merchant_account, connector_data, payout_data)
            .await
            .attach_printable("Creation of customer failed")?;
    }
    Ok(())
}

pub async fn create_recipient_disburse_account(
    state: &SessionState,
    merchant_account: &domain::MerchantAccount,
    connector_data: &api::ConnectorData,
    payout_data: &mut PayoutData,
) -> RouterResult<()> {
    // 1. Form Router data
    let router_data =
        core_utils::construct_payout_router_data(connector_data, merchant_account, payout_data)
            .await?;

    // 2. Fetch connector integration details
    let connector_integration: services::BoxedPayoutConnectorIntegrationInterface<
        api::PoRecipientAccount,
        types::PayoutsData,
        types::PayoutsResponseData,
    > = connector_data.connector.get_connector_integration();

    // 3. Call connector service
    let router_data_resp = services::execute_connector_processing_step(
        state,
        connector_integration,
        &router_data,
        payments::CallConnectorAction::Trigger,
        None,
    )
    .await
    .to_payout_failed_response()?;

    // 4. Process data returned by the connector
    let db = &*state.store;
    match router_data_resp.response {
        Ok(payout_response_data) => {
            let payout_attempt = &payout_data.payout_attempt;
            let status = payout_response_data
                .status
                .unwrap_or(payout_attempt.status.to_owned());
            let updated_payout_attempt = storage::PayoutAttemptUpdate::StatusUpdate {
                connector_payout_id: payout_response_data.connector_payout_id,
                status,
                error_code: None,
                error_message: None,
                is_eligible: payout_response_data.payout_eligible,
            };
            payout_data.payout_attempt = db
                .update_payout_attempt(
                    payout_attempt,
                    updated_payout_attempt,
                    &payout_data.payouts,
                    merchant_account.storage_scheme,
                )
                .await
                .change_context(errors::ApiErrorResponse::InternalServerError)
                .attach_printable("Error updating payout_attempt in db")?;
        }
        Err(err) => {
            let updated_payout_attempt = storage::PayoutAttemptUpdate::StatusUpdate {
                connector_payout_id: payout_data.payout_attempt.connector_payout_id.to_owned(),
                status: storage_enums::PayoutStatus::Failed,
                error_code: Some(err.code),
                error_message: Some(err.message),
                is_eligible: None,
            };
            payout_data.payout_attempt = db
                .update_payout_attempt(
                    &payout_data.payout_attempt,
                    updated_payout_attempt,
                    &payout_data.payouts,
                    merchant_account.storage_scheme,
                )
                .await
                .change_context(errors::ApiErrorResponse::InternalServerError)
                .attach_printable("Error updating payout_attempt in db")?;
        }
    };

    Ok(())
}

pub async fn cancel_payout(
    state: &SessionState,
    merchant_account: &domain::MerchantAccount,
    connector_data: &api::ConnectorData,
    payout_data: &mut PayoutData,
) -> RouterResult<()> {
    // 1. Form Router data
    let router_data =
        core_utils::construct_payout_router_data(connector_data, merchant_account, payout_data)
            .await?;

    // 2. Fetch connector integration details
    let connector_integration: services::BoxedPayoutConnectorIntegrationInterface<
        api::PoCancel,
        types::PayoutsData,
        types::PayoutsResponseData,
    > = connector_data.connector.get_connector_integration();

    // 3. Call connector service
    let router_data_resp = services::execute_connector_processing_step(
        state,
        connector_integration,
        &router_data,
        payments::CallConnectorAction::Trigger,
        None,
    )
    .await
    .to_payout_failed_response()?;

    // 4. Process data returned by the connector
    let db = &*state.store;
    match router_data_resp.response {
        Ok(payout_response_data) => {
            let status = payout_response_data
                .status
                .unwrap_or(payout_data.payout_attempt.status.to_owned());
            let updated_payout_attempt = storage::PayoutAttemptUpdate::StatusUpdate {
                connector_payout_id: payout_response_data.connector_payout_id,
                status,
                error_code: None,
                error_message: None,
                is_eligible: payout_response_data.payout_eligible,
            };
            payout_data.payout_attempt = db
                .update_payout_attempt(
                    &payout_data.payout_attempt,
                    updated_payout_attempt,
                    &payout_data.payouts,
                    merchant_account.storage_scheme,
                )
                .await
                .change_context(errors::ApiErrorResponse::InternalServerError)
                .attach_printable("Error updating payout_attempt in db")?;
            payout_data.payouts = db
                .update_payout(
                    &payout_data.payouts,
                    storage::PayoutsUpdate::StatusUpdate { status },
                    &payout_data.payout_attempt,
                    merchant_account.storage_scheme,
                )
                .await
                .change_context(errors::ApiErrorResponse::InternalServerError)
                .attach_printable("Error updating payouts in db")?;
        }
        Err(err) => {
            let status = storage_enums::PayoutStatus::Failed;
            let updated_payout_attempt = storage::PayoutAttemptUpdate::StatusUpdate {
                connector_payout_id: payout_data.payout_attempt.connector_payout_id.to_owned(),
                status,
                error_code: Some(err.code),
                error_message: Some(err.message),
                is_eligible: None,
            };
            payout_data.payout_attempt = db
                .update_payout_attempt(
                    &payout_data.payout_attempt,
                    updated_payout_attempt,
                    &payout_data.payouts,
                    merchant_account.storage_scheme,
                )
                .await
                .change_context(errors::ApiErrorResponse::InternalServerError)
                .attach_printable("Error updating payout_attempt in db")?;
            payout_data.payouts = db
                .update_payout(
                    &payout_data.payouts,
                    storage::PayoutsUpdate::StatusUpdate { status },
                    &payout_data.payout_attempt,
                    merchant_account.storage_scheme,
                )
                .await
                .change_context(errors::ApiErrorResponse::InternalServerError)
                .attach_printable("Error updating payouts in db")?;
        }
    };

    Ok(())
}

pub async fn fulfill_payout(
    state: &SessionState,
    merchant_account: &domain::MerchantAccount,
    key_store: &domain::MerchantKeyStore,
    connector_data: &api::ConnectorData,
    payout_data: &mut PayoutData,
) -> RouterResult<()> {
    // 1. Form Router data
    let mut router_data =
        core_utils::construct_payout_router_data(connector_data, merchant_account, payout_data)
            .await?;

    // 2. Get/Create access token
    access_token::create_access_token(
        state,
        connector_data,
        merchant_account,
        &mut router_data,
        payout_data.payouts.payout_type.to_owned(),
    )
    .await?;

    // 3. Fetch connector integration details
    let connector_integration: services::BoxedPayoutConnectorIntegrationInterface<
        api::PoFulfill,
        types::PayoutsData,
        types::PayoutsResponseData,
    > = connector_data.connector.get_connector_integration();

    // 4. Call connector service
    let router_data_resp = services::execute_connector_processing_step(
        state,
        connector_integration,
        &router_data,
        payments::CallConnectorAction::Trigger,
        None,
    )
    .await
    .to_payout_failed_response()?;

    // 5. Process data returned by the connector
    let db = &*state.store;
    match router_data_resp.response {
        Ok(payout_response_data) => {
            let status = payout_response_data
                .status
                .unwrap_or(payout_data.payout_attempt.status.to_owned());
            payout_data.payouts.status = status;
            let updated_payout_attempt = storage::PayoutAttemptUpdate::StatusUpdate {
                connector_payout_id: payout_response_data.connector_payout_id,
                status,
                error_code: None,
                error_message: None,
                is_eligible: payout_response_data.payout_eligible,
            };
            payout_data.payout_attempt = db
                .update_payout_attempt(
                    &payout_data.payout_attempt,
                    updated_payout_attempt,
                    &payout_data.payouts,
                    merchant_account.storage_scheme,
                )
                .await
                .change_context(errors::ApiErrorResponse::InternalServerError)
                .attach_printable("Error updating payout_attempt in db")?;
            payout_data.payouts = db
                .update_payout(
                    &payout_data.payouts,
                    storage::PayoutsUpdate::StatusUpdate { status },
                    &payout_data.payout_attempt,
                    merchant_account.storage_scheme,
                )
                .await
                .change_context(errors::ApiErrorResponse::InternalServerError)
                .attach_printable("Error updating payouts in db")?;
            if helpers::is_payout_err_state(status) {
                return Err(report!(errors::ApiErrorResponse::PayoutFailed {
                    data: Some(
                        serde_json::json!({"payout_status": status.to_string(), "error_message": payout_data.payout_attempt.error_message.as_ref(), "error_code": payout_data.payout_attempt.error_code.as_ref()})
                    ),
                }));
            } else if payout_data.payouts.recurring
                && payout_data.payouts.payout_method_id.clone().is_none()
            {
                let payout_method_data = payout_data
                    .payout_method_data
                    .clone()
                    .get_required_value("payout_method_data")?;
                payout_data
                    .payouts
                    .customer_id
                    .clone()
                    .async_map(|customer_id| async move {
                        helpers::save_payout_data_to_locker(
                            state,
                            payout_data,
                            &customer_id,
                            &payout_method_data,
                            merchant_account,
                            key_store,
                        )
                        .await
                    })
                    .await
                    .transpose()
                    .attach_printable("Failed to save payout data to locker")?;
            }
        }
        Err(err) => {
            let status = storage_enums::PayoutStatus::Failed;
            let updated_payout_attempt = storage::PayoutAttemptUpdate::StatusUpdate {
                connector_payout_id: payout_data.payout_attempt.connector_payout_id.to_owned(),
                status,
                error_code: Some(err.code),
                error_message: Some(err.message),
                is_eligible: None,
            };
            payout_data.payout_attempt = db
                .update_payout_attempt(
                    &payout_data.payout_attempt,
                    updated_payout_attempt,
                    &payout_data.payouts,
                    merchant_account.storage_scheme,
                )
                .await
                .change_context(errors::ApiErrorResponse::InternalServerError)
                .attach_printable("Error updating payout_attempt in db")?;
            payout_data.payouts = db
                .update_payout(
                    &payout_data.payouts,
                    storage::PayoutsUpdate::StatusUpdate { status },
                    &payout_data.payout_attempt,
                    merchant_account.storage_scheme,
                )
                .await
                .change_context(errors::ApiErrorResponse::InternalServerError)
                .attach_printable("Error updating payouts in db")?;
        }
    };

    Ok(())
}

pub async fn response_handler(
    merchant_account: &domain::MerchantAccount,
    payout_data: &PayoutData,
) -> RouterResponse<payouts::PayoutCreateResponse> {
    let payout_attempt = payout_data.payout_attempt.to_owned();
    let payouts = payout_data.payouts.to_owned();
    let payout_link = payout_data.payout_link.to_owned();
    let billing_address = payout_data.billing_address.to_owned();
    let customer_details = payout_data.customer_details.to_owned();
    let customer_id = payouts.customer_id;

    let address = billing_address.as_ref().map(|a| {
        let phone_details = payment_api_types::PhoneDetails {
            number: a.phone_number.to_owned().map(Encryptable::into_inner),
            country_code: a.country_code.to_owned(),
        };
        let address_details = payment_api_types::AddressDetails {
            city: a.city.to_owned(),
            country: a.country.to_owned(),
            line1: a.line1.to_owned().map(Encryptable::into_inner),
            line2: a.line2.to_owned().map(Encryptable::into_inner),
            line3: a.line3.to_owned().map(Encryptable::into_inner),
            zip: a.zip.to_owned().map(Encryptable::into_inner),
            first_name: a.first_name.to_owned().map(Encryptable::into_inner),
            last_name: a.last_name.to_owned().map(Encryptable::into_inner),
            state: a.state.to_owned().map(Encryptable::into_inner),
        };
        api::payments::Address {
            phone: Some(phone_details),
            address: Some(address_details),
            email: a.email.to_owned().map(pii::Email::from),
        }
    });

    let response = api::PayoutCreateResponse {
        payout_id: payouts.payout_id.to_owned(),
        merchant_id: merchant_account.get_id().to_owned(),
        amount: payouts.amount,
        currency: payouts.destination_currency.to_owned(),
        connector: payout_attempt.connector.to_owned(),
        payout_type: payouts.payout_type.to_owned(),
        billing: address,
        auto_fulfill: payouts.auto_fulfill,
        customer_id,
        email: customer_details.as_ref().and_then(|c| c.email.clone()),
        name: customer_details.as_ref().and_then(|c| c.name.clone()),
        phone: customer_details.as_ref().and_then(|c| c.phone.clone()),
        phone_country_code: customer_details
            .as_ref()
            .and_then(|c| c.phone_country_code.clone()),
        customer: customer_details
            .as_ref()
            .map(payment_api_types::CustomerDetailsResponse::foreign_from),
        client_secret: payouts.client_secret.to_owned(),
        return_url: payouts.return_url.to_owned(),
        business_country: payout_attempt.business_country,
        business_label: payout_attempt.business_label,
        description: payouts.description.to_owned(),
        entity_type: payouts.entity_type.to_owned(),
        recurring: payouts.recurring,
        metadata: payouts.metadata,
        merchant_connector_id: payout_attempt.merchant_connector_id.to_owned(),
        status: payout_attempt.status.to_owned(),
        error_message: payout_attempt.error_message.to_owned(),
        error_code: payout_attempt.error_code,
        profile_id: payout_attempt.profile_id,
        created: Some(payouts.created_at),
        connector_transaction_id: payout_attempt.connector_payout_id,
        priority: payouts.priority,
        attempts: None,
        payout_link: payout_link
            .map(|payout_link| {
                url::Url::parse(payout_link.url.peek()).map(|link| PayoutLinkResponse {
                    payout_link_id: payout_link.link_id,
                    link: link.into(),
                })
            })
            .transpose()
            .change_context(errors::ApiErrorResponse::InternalServerError)
            .attach_printable("Failed to parse payout link's URL")?,
    };
    Ok(services::ApplicationResponse::Json(response))
}

// DB entries
#[allow(clippy::too_many_arguments)]
pub async fn payout_create_db_entries(
    state: &SessionState,
    merchant_account: &domain::MerchantAccount,
    key_store: &domain::MerchantKeyStore,
    req: &payouts::PayoutCreateRequest,
    payout_id: &String,
    profile_id: &String,
    stored_payout_method_data: Option<&payouts::PayoutMethodData>,
    locale: &String,
    customer: Option<&domain::Customer>,
) -> RouterResult<PayoutData> {
    let db = &*state.store;
    let merchant_id = merchant_account.get_id();
<<<<<<< HEAD

    // Get or create customer
    let customer_details = payments::CustomerDetails {
        customer_id: req.customer_id.to_owned(),
        name: req.name.to_owned(),
        email: req.email.to_owned(),
        phone: req.phone.to_owned(),
        phone_country_code: req.phone_country_code.to_owned(),
    };
    let customer = helpers::get_or_create_customer_details(
        state,
        &customer_details,
        merchant_account,
        key_store,
    )
    .await?;
    let customer_id = customer
        .to_owned()
        .ok_or_else(|| {
            report!(errors::ApiErrorResponse::MissingRequiredField {
                field_name: "customer_id",
            })
        })?
        .get_customer_id();
=======
    let customer_id = customer.map(|cust| cust.get_customer_id());
>>>>>>> 22743ac3

    // Validate whether profile_id passed in request is valid and is linked to the merchant
    let business_profile =
        validate_and_get_business_profile(state, key_store, profile_id, merchant_id).await?;

    let payout_link = match req.payout_link {
        Some(true) => Some(
            create_payout_link(
                state,
                &business_profile,
                &customer_id
                    .clone()
                    .get_required_value("customer.id when payout_link is true")?,
                merchant_id,
                req,
                payout_id,
                locale,
            )
            .await?,
        ),
        _ => None,
    };

    // Get or create address
    let billing_address = payment_helpers::create_or_find_address_for_payment_by_request(
        state,
        req.billing.as_ref(),
        None,
        merchant_id,
        customer_id.as_ref(),
        key_store,
        payout_id,
        merchant_account.storage_scheme,
    )
    .await?;
    let address_id = billing_address.to_owned().map(|address| address.address_id);

    // Make payouts entry
    let currency = req.currency.to_owned().get_required_value("currency")?;
    let payout_type = req.payout_type.to_owned();

    let payout_method_id = if stored_payout_method_data.is_some() {
        req.payout_token.to_owned()
    } else {
        None
    };
    let client_secret = utils::generate_id(
        consts::ID_LENGTH,
        format!("payout_{payout_id}_secret").as_str(),
    );
    let amount = MinorUnit::from(req.amount.unwrap_or(api::Amount::Zero));
    let status = if req.payout_method_data.is_some()
        || req.payout_token.is_some()
        || stored_payout_method_data.is_some()
    {
        match req.confirm {
            Some(true) => storage_enums::PayoutStatus::RequiresCreation,
            _ => storage_enums::PayoutStatus::RequiresConfirmation,
        }
    } else {
        storage_enums::PayoutStatus::RequiresPayoutMethodData
    };

    let payouts_req = storage::PayoutsNew {
        payout_id: payout_id.to_string(),
        merchant_id: merchant_id.to_owned(),
        customer_id,
        address_id: address_id.to_owned(),
        payout_type,
        amount,
        destination_currency: currency,
        source_currency: currency,
        description: req.description.to_owned(),
        recurring: req.recurring.unwrap_or(false),
        auto_fulfill: req.auto_fulfill.unwrap_or(false),
        return_url: req.return_url.to_owned(),
        entity_type: req.entity_type.unwrap_or_default(),
        payout_method_id,
        profile_id: profile_id.to_string(),
        attempt_count: 1,
        metadata: req.metadata.clone(),
        confirm: req.confirm,
        payout_link_id: payout_link
            .clone()
            .map(|link_data| link_data.link_id.clone()),
        client_secret: Some(client_secret),
        priority: req.priority,
        status,
        ..Default::default()
    };
    let payouts = db
        .insert_payout(payouts_req, merchant_account.storage_scheme)
        .await
        .to_duplicate_response(errors::ApiErrorResponse::DuplicatePayout {
            payout_id: payout_id.to_owned(),
        })
        .attach_printable("Error inserting payouts in db")?;
    // Make payout_attempt entry
    let payout_attempt_id = utils::get_payment_attempt_id(payout_id, 1);

    let payout_attempt_req = storage::PayoutAttemptNew {
        payout_attempt_id: payout_attempt_id.to_string(),
        payout_id: payout_id.to_owned(),
        merchant_id: merchant_id.to_owned(),
        status,
        business_country: req.business_country.to_owned(),
        business_label: req.business_label.to_owned(),
        payout_token: req.payout_token.to_owned(),
        profile_id: profile_id.to_string(),
        ..Default::default()
    };
    let payout_attempt = db
        .insert_payout_attempt(
            payout_attempt_req,
            &payouts,
            merchant_account.storage_scheme,
        )
        .await
        .to_duplicate_response(errors::ApiErrorResponse::DuplicatePayout {
            payout_id: payout_id.to_owned(),
        })
        .attach_printable("Error inserting payout_attempt in db")?;

    // Make PayoutData
    Ok(PayoutData {
        billing_address,
        business_profile,
        customer_details: customer.map(ToOwned::to_owned),
        merchant_connector_account: None,
        payouts,
        payout_attempt,
        payout_method_data: req
            .payout_method_data
            .as_ref()
            .cloned()
            .or(stored_payout_method_data.cloned()),
        should_terminate: false,
        profile_id: profile_id.to_owned(),
        payout_link,
    })
}

#[cfg(all(feature = "v2", feature = "customer_v2"))]
pub async fn make_payout_data(
    _state: &SessionState,
    _merchant_account: &domain::MerchantAccount,
    _auth_profile_id: Option<String>,
    _key_store: &domain::MerchantKeyStore,
    _req: &payouts::PayoutRequest,
) -> RouterResult<PayoutData> {
    todo!()
}

#[cfg(all(any(feature = "v1", feature = "v2"), not(feature = "customer_v2")))]
pub async fn make_payout_data(
    state: &SessionState,
    merchant_account: &domain::MerchantAccount,
    auth_profile_id: Option<String>,
    key_store: &domain::MerchantKeyStore,
    req: &payouts::PayoutRequest,
) -> RouterResult<PayoutData> {
    let db = &*state.store;
    let merchant_id = merchant_account.get_id();
    let payout_id = match req {
        payouts::PayoutRequest::PayoutActionRequest(r) => r.payout_id.clone(),
        payouts::PayoutRequest::PayoutCreateRequest(r) => r.payout_id.clone().unwrap_or_default(),
        payouts::PayoutRequest::PayoutRetrieveRequest(r) => r.payout_id.clone(),
    };

    let payouts = db
        .find_payout_by_merchant_id_payout_id(
            merchant_id,
            &payout_id,
            merchant_account.storage_scheme,
        )
        .await
        .to_not_found_response(errors::ApiErrorResponse::PayoutNotFound)?;
    core_utils::validate_profile_id_from_auth_layer(auth_profile_id, &payouts)?;

    let payout_attempt_id = utils::get_payment_attempt_id(payout_id, payouts.attempt_count);

    let payout_attempt = db
        .find_payout_attempt_by_merchant_id_payout_attempt_id(
            merchant_id,
            &payout_attempt_id,
            merchant_account.storage_scheme,
        )
        .await
        .to_not_found_response(errors::ApiErrorResponse::PayoutNotFound)?;

    let customer_id = payouts.customer_id.as_ref();
    let payout_id = &payouts.payout_id;
    let billing_address = payment_helpers::create_or_find_address_for_payment_by_request(
        state,
        None,
        payouts.address_id.as_deref(),
        merchant_id,
        customer_id,
        key_store,
        payout_id,
        merchant_account.storage_scheme,
    )
    .await?;

    let customer_details = customer_id
        .async_map(|customer_id| async move {
            db.find_customer_optional_by_customer_id_merchant_id(
                &state.into(),
                customer_id,
                merchant_id,
                key_store,
                merchant_account.storage_scheme,
            )
            .await
            .map_err(|err| err.change_context(errors::ApiErrorResponse::InternalServerError))
            .attach_printable_lazy(|| {
                format!(
                    "Failed while fetching optional customer [id - {:?}] for payout [id - {}]",
                    customer_id, payout_id
                )
            })
        })
        .await
        .transpose()?
        .and_then(|c| c);

    // let customer_details = match () {
    //     #[cfg(all(any(feature = "v1", feature = "v2"), not(feature = "customer_v2")))] () => {
    //         db.find_customer_optional_by_customer_id_merchant_id(
    //             &state.into(),
    //             &payouts.customer_id.to_owned(),
    //             merchant_id,
    //             key_store,
    //             merchant_account.storage_scheme,
    //         )
    //         .await
    //         .map_or(None, |c| Some(c))
    //     },

    //     #[cfg(all(feature = "v2", feature = "customer_v2"))] () => {
    //         let global_id = "temp_id".to_string();
    //         let db_customer_details = db
    //             .find_customer_by_id(
    //                 &state.into(),
    //                 &global_id,
    //                 merchant_id,
    //                 key_store,
    //                 merchant_account.storage_scheme,
    //             )
    //             .await;
    //         match db_customer_details {
    //             Ok(cust) => Some(cust),
    //             _ => None,
    //         }
    //     },
    // };

    let profile_id = payout_attempt.profile_id.clone();

    // Validate whether profile_id passed in request is valid and is linked to the merchant
    let business_profile =
        validate_and_get_business_profile(state, key_store, &profile_id, merchant_id).await?;
    let payout_method_data = match req {
        payouts::PayoutRequest::PayoutCreateRequest(r) => r.payout_method_data.to_owned(),
        payouts::PayoutRequest::PayoutActionRequest(_) => {
            match payout_attempt.payout_token.to_owned() {
                Some(payout_token) => {
                    let customer_id = customer_details
                        .as_ref()
<<<<<<< HEAD
                        .map(|cust_d| cust_d.get_customer_id().to_owned())
                        .get_required_value("customer")?;
=======
                        .map(|cd| cd.get_customer_id().to_owned())
                        .get_required_value("customer_id when payout_token is sent")?;
>>>>>>> 22743ac3
                    helpers::make_payout_method_data(
                        state,
                        None,
                        Some(&payout_token),
                        &customer_id,
                        merchant_account.get_id(),
                        payouts.payout_type,
                        key_store,
                        None,
                        merchant_account.storage_scheme,
                    )
                    .await?
                }
                None => None,
            }
        }
        payouts::PayoutRequest::PayoutRetrieveRequest(_) => None,
    };

    let merchant_connector_account =
        if payout_attempt.connector.is_some() && payout_attempt.merchant_connector_id.is_some() {
            let connector_name = payout_attempt
                .connector
                .clone()
                .get_required_value("connector_name")?;
            Some(
                payment_helpers::get_merchant_connector_account(
                    state,
                    merchant_account.get_id(),
                    None,
                    key_store,
                    &profile_id,
                    connector_name.as_str(),
                    payout_attempt.merchant_connector_id.as_ref(),
                )
                .await?,
            )
        } else {
            None
        };

    let payout_link = payouts
        .payout_link_id
        .clone()
        .async_map(|link_id| async move {
            db.find_payout_link_by_link_id(&link_id)
                .await
                .change_context(errors::ApiErrorResponse::InternalServerError)
                .attach_printable("Error fetching payout links from db")
        })
        .await
        .transpose()?;

    Ok(PayoutData {
        billing_address,
        business_profile,
        customer_details,
        payouts,
        payout_attempt,
        payout_method_data: payout_method_data.to_owned(),
        merchant_connector_account,
        should_terminate: false,
        profile_id,
        payout_link,
    })
}

pub async fn add_external_account_addition_task(
    db: &dyn StorageInterface,
    payout_data: &PayoutData,
    schedule_time: time::PrimitiveDateTime,
) -> CustomResult<(), errors::StorageError> {
    let runner = storage::ProcessTrackerRunner::AttachPayoutAccountWorkflow;
    let task = "STRPE_ATTACH_EXTERNAL_ACCOUNT";
    let tag = ["PAYOUTS", "STRIPE", "ACCOUNT", "CREATE"];
    let process_tracker_id = pt_utils::get_process_tracker_id(
        runner,
        task,
        &payout_data.payout_attempt.payout_attempt_id,
        &payout_data.payout_attempt.merchant_id,
    );
    let tracking_data = api::PayoutRetrieveRequest {
        payout_id: payout_data.payouts.payout_id.to_owned(),
        force_sync: None,
        merchant_id: Some(payout_data.payouts.merchant_id.to_owned()),
    };
    let process_tracker_entry = storage::ProcessTrackerNew::new(
        process_tracker_id,
        task,
        runner,
        tag,
        tracking_data,
        schedule_time,
    )
    .map_err(errors::StorageError::from)?;

    db.insert_process(process_tracker_entry).await?;
    Ok(())
}

async fn validate_and_get_business_profile(
    state: &SessionState,
    merchant_key_store: &domain::MerchantKeyStore,
    profile_id: &String,
    merchant_id: &common_utils::id_type::MerchantId,
) -> RouterResult<domain::BusinessProfile> {
    let db = &*state.store;
    let key_manager_state = &state.into();

    if let Some(business_profile) = core_utils::validate_and_get_business_profile(
        db,
        key_manager_state,
        merchant_key_store,
        Some(profile_id),
        merchant_id,
    )
    .await?
    {
        Ok(business_profile)
    } else {
        db.find_business_profile_by_profile_id(key_manager_state, merchant_key_store, profile_id)
            .await
            .to_not_found_response(errors::ApiErrorResponse::BusinessProfileNotFound {
                id: profile_id.to_string(),
            })
    }
}

#[allow(clippy::too_many_arguments)]
pub async fn create_payout_link(
    state: &SessionState,
    business_profile: &domain::BusinessProfile,
    customer_id: &CustomerId,
    merchant_id: &common_utils::id_type::MerchantId,
    req: &payouts::PayoutCreateRequest,
    payout_id: &String,
    locale: &String,
) -> RouterResult<PayoutLink> {
    let payout_link_config_req = req.payout_link_config.to_owned();

    // Fetch all configs
    let default_config = &state.conf.generic_link.payout_link;
    let profile_config = &business_profile.payout_link_config;
    let profile_ui_config = profile_config.as_ref().map(|c| c.config.ui_config.clone());
    let ui_config = payout_link_config_req
        .as_ref()
        .and_then(|config| config.ui_config.clone())
        .or(profile_ui_config);

    // Validate allowed_domains presence
    let allowed_domains = profile_config
        .as_ref()
        .map(|config| config.config.allowed_domains.to_owned())
        .get_required_value("allowed_domains")
        .change_context(errors::ApiErrorResponse::LinkConfigurationError {
            message: "Payout links cannot be used without setting allowed_domains in profile"
                .to_string(),
        })?;

    // Form data to be injected in the link
    let (logo, merchant_name, theme) = match ui_config {
        Some(config) => (config.logo, config.merchant_name, config.theme),
        _ => (None, None, None),
    };
    let payout_link_config = GenericLinkUiConfig {
        logo,
        merchant_name,
        theme,
    };
    let client_secret = utils::generate_id(consts::ID_LENGTH, "payout_link_secret");
    let base_url = profile_config
        .as_ref()
        .and_then(|c| c.config.domain_name.as_ref())
        .map(|domain| format!("https://{}", domain))
        .unwrap_or(state.base_url.clone());
    let session_expiry = req
        .session_expiry
        .as_ref()
        .map_or(default_config.expiry, |expiry| *expiry);
    let url = format!(
        "{base_url}/payout_link/{}/{payout_id}?locale={}",
        merchant_id.get_string_repr(),
        locale
    );
    let link = url::Url::parse(&url)
        .change_context(errors::ApiErrorResponse::InternalServerError)
        .attach_printable_lazy(|| format!("Failed to form payout link URL - {}", url))?;
    let req_enabled_payment_methods = payout_link_config_req
        .as_ref()
        .and_then(|req| req.enabled_payment_methods.to_owned());
    let amount = req
        .amount
        .as_ref()
        .get_required_value("amount")
        .attach_printable("amount is a required value when creating payout links")?;
    let currency = req
        .currency
        .as_ref()
        .get_required_value("currency")
        .attach_printable("currency is a required value when creating payout links")?;
    let payout_link_id = core_utils::get_or_generate_id(
        "payout_link_id",
        &payout_link_config_req
            .as_ref()
            .and_then(|config| config.payout_link_id.clone()),
        "payout_link",
    )?;

    let data = PayoutLinkData {
        payout_link_id: payout_link_id.clone(),
        customer_id: customer_id.clone(),
        payout_id: payout_id.to_string(),
        link,
        client_secret: Secret::new(client_secret),
        session_expiry,
        ui_config: payout_link_config,
        enabled_payment_methods: req_enabled_payment_methods,
        amount: MinorUnit::from(*amount),
        currency: *currency,
        allowed_domains,
    };

    create_payout_link_db_entry(state, merchant_id, &data, req.return_url.clone()).await
}

pub async fn create_payout_link_db_entry(
    state: &SessionState,
    merchant_id: &common_utils::id_type::MerchantId,
    payout_link_data: &PayoutLinkData,
    return_url: Option<String>,
) -> RouterResult<PayoutLink> {
    let db: &dyn StorageInterface = &*state.store;

    let link_data = serde_json::to_value(payout_link_data)
        .map_err(|_| report!(errors::ApiErrorResponse::InternalServerError))
        .attach_printable("Failed to convert PayoutLinkData to Value")?;

    let payout_link = GenericLinkNew {
        link_id: payout_link_data.payout_link_id.to_string(),
        primary_reference: payout_link_data.payout_id.to_string(),
        merchant_id: merchant_id.to_owned(),
        link_type: common_enums::GenericLinkType::PayoutLink,
        link_status: GenericLinkStatus::PayoutLink(PayoutLinkStatus::Initiated),
        link_data,
        url: payout_link_data.link.to_string().into(),
        return_url,
        expiry: common_utils::date_time::now()
            + Duration::seconds(payout_link_data.session_expiry.into()),
        ..Default::default()
    };

    db.insert_payout_link(payout_link)
        .await
        .to_duplicate_response(errors::ApiErrorResponse::GenericDuplicateError {
            message: "payout link already exists".to_string(),
        })
}

#[instrument(skip_all)]
pub async fn get_mca_from_profile_id(
    state: &SessionState,
    merchant_account: &domain::MerchantAccount,
    profile_id: &String,
    connector_name: &str,
    merchant_connector_id: Option<&String>,
    key_store: &domain::MerchantKeyStore,
) -> RouterResult<payment_helpers::MerchantConnectorAccountType> {
    let merchant_connector_account = payment_helpers::get_merchant_connector_account(
        state,
        merchant_account.get_id(),
        None,
        key_store,
        profile_id,
        connector_name,
        merchant_connector_id,
    )
    .await?;

    Ok(merchant_connector_account)
}<|MERGE_RESOLUTION|>--- conflicted
+++ resolved
@@ -1213,19 +1213,11 @@
                         {
                             let global_id = "temp_id".to_string();
                             payout_data.customer_details = Some(
-<<<<<<< HEAD
-                                db.update_customer_by_id(
-                                    &state.into(),
-                                    global_id,
-                                    customer,
-                                    &merchant_account.get_id(),
-=======
                                 db.update_customer_by_global_id(
                                     &state.into(),
                                     global_id,
                                     customer,
                                     merchant_account.get_id(),
->>>>>>> 22743ac3
                                     updated_customer,
                                     key_store,
                                     merchant_account.storage_scheme,
@@ -2232,34 +2224,7 @@
 ) -> RouterResult<PayoutData> {
     let db = &*state.store;
     let merchant_id = merchant_account.get_id();
-<<<<<<< HEAD
-
-    // Get or create customer
-    let customer_details = payments::CustomerDetails {
-        customer_id: req.customer_id.to_owned(),
-        name: req.name.to_owned(),
-        email: req.email.to_owned(),
-        phone: req.phone.to_owned(),
-        phone_country_code: req.phone_country_code.to_owned(),
-    };
-    let customer = helpers::get_or_create_customer_details(
-        state,
-        &customer_details,
-        merchant_account,
-        key_store,
-    )
-    .await?;
-    let customer_id = customer
-        .to_owned()
-        .ok_or_else(|| {
-            report!(errors::ApiErrorResponse::MissingRequiredField {
-                field_name: "customer_id",
-            })
-        })?
-        .get_customer_id();
-=======
     let customer_id = customer.map(|cust| cust.get_customer_id());
->>>>>>> 22743ac3
 
     // Validate whether profile_id passed in request is valid and is linked to the merchant
     let business_profile =
@@ -2529,13 +2494,8 @@
                 Some(payout_token) => {
                     let customer_id = customer_details
                         .as_ref()
-<<<<<<< HEAD
-                        .map(|cust_d| cust_d.get_customer_id().to_owned())
-                        .get_required_value("customer")?;
-=======
                         .map(|cd| cd.get_customer_id().to_owned())
                         .get_required_value("customer_id when payout_token is sent")?;
->>>>>>> 22743ac3
                     helpers::make_payout_method_data(
                         state,
                         None,
