pub mod helpers;
#[cfg(feature = "payout_retry")]
pub mod retry;
pub mod validator;

use std::vec::IntoIter;

use api_models::enums as api_enums;
use common_utils::{crypto::Encryptable, ext_traits::ValueExt, pii};
use diesel_models::enums as storage_enums;
use error_stack::{report, IntoReport, ResultExt};
use router_env::{instrument, tracing};
use serde_json;

use super::errors::{ConnectorErrorExt, StorageErrorExt};
use crate::{
    core::{
        errors::{self, RouterResponse, RouterResult},
        payments::{self, helpers as payment_helpers},
        utils as core_utils,
    },
    routes::AppState,
    services,
    types::{
        self,
        api::{self, payouts},
        domain,
        storage::{self, PaymentRoutingInfo},
    },
    utils::{self, OptionExt},
};

// ********************************************** TYPES **********************************************
#[derive(Clone)]
pub struct PayoutData {
    pub billing_address: Option<domain::Address>,
    pub business_profile: storage::BusinessProfile,
    pub customer_details: Option<domain::Customer>,
    pub merchant_connector_account: Option<payment_helpers::MerchantConnectorAccountType>,
    pub payouts: storage::Payouts,
    pub payout_attempt: storage::PayoutAttempt,
    pub payout_method_data: Option<payouts::PayoutMethodData>,
    pub profile_id: String,
}

// ********************************************** CORE FLOWS **********************************************
pub fn get_next_connector(
    connectors: &mut IntoIter<api::ConnectorData>,
) -> RouterResult<api::ConnectorData> {
    connectors
        .next()
        .ok_or(errors::ApiErrorResponse::InternalServerError)
        .into_report()
        .attach_printable("Connector not found in connectors iterator")
}

#[cfg(feature = "payouts")]
pub async fn get_connector_choice(
    state: &AppState,
    merchant_account: &domain::MerchantAccount,
    key_store: &domain::MerchantKeyStore,
    connector: Option<String>,
    routing_algorithm: Option<serde_json::Value>,
    payout_data: &mut PayoutData,
    eligible_connectors: Option<Vec<api_models::enums::PayoutConnectors>>,
) -> RouterResult<api::ConnectorCallType> {
    let eligible_routable_connectors = eligible_connectors.map(|connectors| {
        connectors
            .into_iter()
            .map(api::enums::RoutableConnectors::from)
            .collect()
    });
    let connector_choice = helpers::get_default_payout_connector(state, routing_algorithm).await?;
    match connector_choice {
        api::ConnectorChoice::SessionMultiple(_) => {
            Err(errors::ApiErrorResponse::InternalServerError)
                .into_report()
                .attach_printable("Invalid connector choice - SessionMultiple")?
        }

        api::ConnectorChoice::StraightThrough(straight_through) => {
            let request_straight_through: api::routing::StraightThroughAlgorithm = straight_through
                .clone()
                .parse_value("StraightThroughAlgorithm")
                .change_context(errors::ApiErrorResponse::InternalServerError)
                .attach_printable("Invalid straight through routing rules format")?;
            payout_data.payout_attempt.routing_info = Some(straight_through);
            let mut routing_data = storage::RoutingData {
                routed_through: connector,
                #[cfg(feature = "connector_choice_mca_id")]
                merchant_connector_id: None,
                #[cfg(not(feature = "connector_choice_mca_id"))]
                business_sub_label: payout_data.payout_attempt.business_label.clone(),
                algorithm: Some(request_straight_through.clone()),
                routing_info: PaymentRoutingInfo {
                    algorithm: None,
                    pre_routing_results: None,
                },
            };
            helpers::decide_payout_connector(
                state,
                merchant_account,
                key_store,
                Some(request_straight_through),
                &mut routing_data,
                payout_data,
                eligible_routable_connectors,
            )
            .await
        }

        api::ConnectorChoice::Decide => {
            let mut routing_data = storage::RoutingData {
                routed_through: connector,
                #[cfg(feature = "connector_choice_mca_id")]
                merchant_connector_id: None,
                #[cfg(not(feature = "connector_choice_mca_id"))]
                business_sub_label: payout_data.payout_attempt.business_label.clone(),
                algorithm: None,
                routing_info: PaymentRoutingInfo {
                    algorithm: None,
                    pre_routing_results: None,
                },
            };
            helpers::decide_payout_connector(
                state,
                merchant_account,
                key_store,
                None,
                &mut routing_data,
                payout_data,
                eligible_routable_connectors,
            )
            .await
        }
    }
}

#[cfg(feature = "payouts")]
#[instrument(skip_all)]
pub async fn make_connector_decision(
    state: &AppState,
    merchant_account: &domain::MerchantAccount,
    key_store: &domain::MerchantKeyStore,
    req: &payouts::PayoutCreateRequest,
    connector_call_type: api::ConnectorCallType,
    mut payout_data: PayoutData,
) -> RouterResult<PayoutData> {
    match connector_call_type {
        api::ConnectorCallType::PreDetermined(connector_data) => {
            payout_data = call_connector_payout(
                state,
                merchant_account,
                key_store,
                req,
                &connector_data,
                &mut payout_data,
            )
            .await?;

            #[cfg(feature = "payout_retry")]
            {
                use crate::core::payouts::retry::{self, GsmValidation};
                let config_bool = retry::config_should_call_gsm_payout(
                    &*state.store,
                    &merchant_account.merchant_id,
                    retry::PayoutRetryType::SingleConnector,
                )
                .await;

                if config_bool && payout_data.should_call_gsm() {
                    payout_data = retry::do_gsm_single_connector_actions(
                        state,
                        connector_data,
                        payout_data,
                        merchant_account,
                        key_store,
                        req,
                    )
                    .await?;
                }
            }

            Ok(payout_data)
        }
        api::ConnectorCallType::Retryable(connectors) => {
            let mut connectors = connectors.into_iter();

            let connector_data = get_next_connector(&mut connectors)?;

            payout_data = call_connector_payout(
                state,
                merchant_account,
                key_store,
                req,
                &connector_data,
                &mut payout_data,
            )
            .await?;

            #[cfg(feature = "payout_retry")]
            {
                use crate::core::payouts::retry::{self, GsmValidation};
                let config_multiple_connector_bool = retry::config_should_call_gsm_payout(
                    &*state.store,
                    &merchant_account.merchant_id,
                    retry::PayoutRetryType::MultiConnector,
                )
                .await;

                if config_multiple_connector_bool && payout_data.should_call_gsm() {
                    payout_data = retry::do_gsm_multiple_connector_actions(
                        state,
                        connectors,
                        connector_data.clone(),
                        payout_data,
                        merchant_account,
                        key_store,
                        req,
                    )
                    .await?;
                }

                let config_single_connector_bool = retry::config_should_call_gsm_payout(
                    &*state.store,
                    &merchant_account.merchant_id,
                    retry::PayoutRetryType::SingleConnector,
                )
                .await;

                if config_single_connector_bool && payout_data.should_call_gsm() {
                    payout_data = retry::do_gsm_single_connector_actions(
                        state,
                        connector_data,
                        payout_data,
                        merchant_account,
                        key_store,
                        req,
                    )
                    .await?;
                }
            }

            Ok(payout_data)
        }
        _ => Err(errors::ApiErrorResponse::InternalServerError)?,
    }
}

#[instrument(skip_all)]
pub async fn payouts_create_core(
    state: AppState,
    merchant_account: domain::MerchantAccount,
    key_store: domain::MerchantKeyStore,
    req: payouts::PayoutCreateRequest,
) -> RouterResponse<payouts::PayoutCreateResponse> {
    // Validate create request
    let (payout_id, payout_method_data, profile_id) =
        validator::validate_create_request(&state, &merchant_account, &req, &key_store).await?;

    // Create DB entries
    let mut payout_data = payout_create_db_entries(
        &state,
        &merchant_account,
        &key_store,
        &req,
        &payout_id,
        &profile_id,
        payout_method_data.as_ref(),
    )
    .await?;

    let connector_call_type = get_connector_choice(
        &state,
        &merchant_account,
        &key_store,
        None,
        req.routing.clone(),
        &mut payout_data,
        req.connector.clone(),
    )
    .await?;

    payout_data = make_connector_decision(
        &state,
        &merchant_account,
        &key_store,
        &req,
        connector_call_type,
        payout_data,
    )
    .await?;

    response_handler(
        &state,
        &merchant_account,
        &payouts::PayoutRequest::PayoutCreateRequest(req.to_owned()),
        &payout_data,
    )
    .await
}

pub async fn payouts_update_core(
    state: AppState,
    merchant_account: domain::MerchantAccount,
    key_store: domain::MerchantKeyStore,
    req: payouts::PayoutCreateRequest,
) -> RouterResponse<payouts::PayoutCreateResponse> {
    let payout_id = req.payout_id.clone().get_required_value("payout_id")?;
    let mut payout_data = make_payout_data(
        &state,
        &merchant_account,
        &key_store,
        &payouts::PayoutRequest::PayoutCreateRequest(req.to_owned()),
    )
    .await?;

    let payout_attempt = payout_data.payout_attempt.to_owned();
    let status = payout_attempt.status;

    // Verify update feasibility
    if helpers::is_payout_terminal_state(status) || helpers::is_payout_initiated(status) {
        return Err(report!(errors::ApiErrorResponse::InvalidRequestData {
            message: format!(
                "Payout {} cannot be updated for status {}",
                payout_id, status
            ),
        }));
    }

    // Update DB with new data
    let payouts = payout_data.payouts.to_owned();
    let updated_payouts = storage::PayoutsUpdate::Update {
        amount: req.amount.unwrap_or(payouts.amount.into()).into(),
        destination_currency: req.currency.unwrap_or(payouts.destination_currency),
        source_currency: req.currency.unwrap_or(payouts.source_currency),
        description: req.description.clone().or(payouts.description.clone()),
        recurring: req.recurring.unwrap_or(payouts.recurring),
        auto_fulfill: req.auto_fulfill.unwrap_or(payouts.auto_fulfill),
        return_url: req.return_url.clone().or(payouts.return_url.clone()),
        entity_type: req.entity_type.unwrap_or(payouts.entity_type),
        metadata: req.metadata.clone().or(payouts.metadata.clone()),
        status: Some(status),
        profile_id: Some(payout_attempt.profile_id),
    };

    let db = &*state.store;
    payout_data.payouts = db
        .update_payout(&payouts, updated_payouts, merchant_account.storage_scheme)
        .await
        .change_context(errors::ApiErrorResponse::InternalServerError)
        .attach_printable("Error updating payouts")?;

    let updated_business_country =
        payout_attempt
            .business_country
            .map_or(req.business_country.to_owned(), |c| {
                req.business_country
                    .to_owned()
                    .and_then(|nc| if nc != c { Some(nc) } else { None })
            });
    let updated_business_label =
        payout_attempt
            .business_label
            .map_or(req.business_label.to_owned(), |l| {
                req.business_label
                    .to_owned()
                    .and_then(|nl| if nl != l { Some(nl) } else { None })
            });
    match (updated_business_country, updated_business_label) {
        (None, None) => {}
        (business_country, business_label) => {
            let payout_attempt = payout_data.payout_attempt;
            let updated_payout_attempt = storage::PayoutAttemptUpdate::BusinessUpdate {
                business_country,
                business_label,
            };
            payout_data.payout_attempt = db
                .update_payout_attempt(
                    &payout_attempt,
                    updated_payout_attempt,
                    merchant_account.storage_scheme,
                )
                .await
                .change_context(errors::ApiErrorResponse::InternalServerError)
                .attach_printable("Error updating payout_attempt")?;
        }
    }

    if (
        req.connector.is_none(),
        payout_data.payout_attempt.connector.is_some(),
    ) != (true, true)
    {
        // if the connector is not updated but was provided during payout create
        payout_data.payout_attempt.connector = None;
        payout_data.payout_attempt.routing_info = None;

        //fetch payout_method_data
        payout_data.payout_method_data = Some(
            helpers::make_payout_method_data(
                &state,
                req.payout_method_data.as_ref(),
                payout_data.payout_attempt.payout_token.as_deref(),
                &payout_data.payout_attempt.customer_id,
                &payout_data.payout_attempt.merchant_id,
                &payout_data.payout_attempt.payout_id,
                Some(&payouts.payout_type),
                &key_store,
            )
            .await?
<<<<<<< HEAD
        }
        // if the connector is updated or not present both in create and update call
        _ => {
            payout_data.payout_attempt.connector = None;
            payout_data.payout_attempt.routing_info = None;

            //fetch payout_method_data
            payout_data.payout_method_data = Some(
                helpers::make_payout_method_data(
                    &state,
                    req.payout_method_data.as_ref(),
                    payout_data.payout_attempt.payout_token.as_deref(),
                    &payout_data.payout_attempt.customer_id,
                    &payout_data.payout_attempt.merchant_id,
                    Some(&payouts.payout_type),
                    &key_store,
                    Some(&payout_data),
                    merchant_account.storage_scheme,
                )
                .await?
                .get_required_value("payout_method_data")?,
            );
=======
            .get_required_value("payout_method_data")?,
        );
    };
>>>>>>> 5cb4f2e1

    let connector_call_type = get_connector_choice(
        &state,
        &merchant_account,
        &key_store,
        None,
        req.routing.clone(),
        &mut payout_data,
        req.connector.clone(),
    )
    .await?;

    payout_data = make_connector_decision(
        &state,
        &merchant_account,
        &key_store,
        &req,
        connector_call_type,
        payout_data,
    )
    .await?;

    response_handler(
        &state,
        &merchant_account,
        &payouts::PayoutRequest::PayoutCreateRequest(req.to_owned()),
        &payout_data,
    )
    .await
}

#[instrument(skip_all)]
pub async fn payouts_retrieve_core(
    state: AppState,
    merchant_account: domain::MerchantAccount,
    key_store: domain::MerchantKeyStore,
    req: payouts::PayoutRetrieveRequest,
) -> RouterResponse<payouts::PayoutCreateResponse> {
    let payout_data = make_payout_data(
        &state,
        &merchant_account,
        &key_store,
        &payouts::PayoutRequest::PayoutRetrieveRequest(req.to_owned()),
    )
    .await?;

    response_handler(
        &state,
        &merchant_account,
        &payouts::PayoutRequest::PayoutRetrieveRequest(req.to_owned()),
        &payout_data,
    )
    .await
}

#[instrument(skip_all)]
pub async fn payouts_cancel_core(
    state: AppState,
    merchant_account: domain::MerchantAccount,
    key_store: domain::MerchantKeyStore,
    req: payouts::PayoutActionRequest,
) -> RouterResponse<payouts::PayoutCreateResponse> {
    let mut payout_data = make_payout_data(
        &state,
        &merchant_account,
        &key_store,
        &payouts::PayoutRequest::PayoutActionRequest(req.to_owned()),
    )
    .await?;

    let payout_attempt = payout_data.payout_attempt.to_owned();
    let connector_payout_id = payout_attempt.connector_payout_id.to_owned();
    let status = payout_attempt.status;

    // Verify if cancellation can be triggered
    if helpers::is_payout_terminal_state(status) {
        return Err(report!(errors::ApiErrorResponse::InvalidRequestData {
            message: format!(
                "Payout {} cannot be cancelled for status {}",
                payout_attempt.payout_id, status
            ),
        }));

    // Make local cancellation
    } else if helpers::is_eligible_for_local_payout_cancellation(status) {
        let updated_payout_attempt = storage::PayoutAttemptUpdate::StatusUpdate {
            connector_payout_id: connector_payout_id.to_owned(),
            status: storage_enums::PayoutStatus::Cancelled,
            error_message: Some("Cancelled by user".to_string()),
            error_code: None,
            is_eligible: None,
        };
        payout_data.payout_attempt = state
            .store
            .update_payout_attempt(
                &payout_attempt,
                updated_payout_attempt,
                merchant_account.storage_scheme,
            )
            .await
            .change_context(errors::ApiErrorResponse::InternalServerError)
            .attach_printable("Error updating payout_attempt in db")?;

    // Trigger connector's cancellation
    } else {
        // Form connector data
        let connector_data = match &payout_attempt.connector {
            Some(connector) => api::ConnectorData::get_payout_connector_by_name(
                &state.conf.connectors,
                connector,
                api::GetToken::Connector,
                payout_attempt.merchant_connector_id.clone(),
            )
            .change_context(errors::ApiErrorResponse::InternalServerError)
            .attach_printable("Failed to get the connector data")?,
            _ => Err(errors::ApplicationError::InvalidConfigurationValueError(
                "Connector not found in payout_attempt - should not reach here".to_string(),
            ))
            .into_report()
            .change_context(errors::ApiErrorResponse::MissingRequiredField {
                field_name: "connector",
            })
            .attach_printable("Connector not found for payout cancellation")?,
        };

        payout_data = cancel_payout(
            &state,
            &merchant_account,
            &key_store,
            &payouts::PayoutRequest::PayoutActionRequest(req.to_owned()),
            &connector_data,
            &mut payout_data,
        )
        .await
        .attach_printable("Payout cancellation failed for given Payout request")?;
    }

    response_handler(
        &state,
        &merchant_account,
        &payouts::PayoutRequest::PayoutActionRequest(req.to_owned()),
        &payout_data,
    )
    .await
}

#[instrument(skip_all)]
pub async fn payouts_fulfill_core(
    state: AppState,
    merchant_account: domain::MerchantAccount,
    key_store: domain::MerchantKeyStore,
    req: payouts::PayoutActionRequest,
) -> RouterResponse<payouts::PayoutCreateResponse> {
    let mut payout_data = make_payout_data(
        &state,
        &merchant_account,
        &key_store,
        &payouts::PayoutRequest::PayoutActionRequest(req.to_owned()),
    )
    .await?;

    let payout_attempt = payout_data.payout_attempt.to_owned();
    let status = payout_attempt.status;

    // Verify if fulfillment can be triggered
    if helpers::is_payout_terminal_state(status)
        || status != api_enums::PayoutStatus::RequiresFulfillment
    {
        return Err(report!(errors::ApiErrorResponse::InvalidRequestData {
            message: format!(
                "Payout {} cannot be fulfilled for status {}",
                payout_attempt.payout_id, status
            ),
        }));
    }

    // Form connector data
    let connector_data = match &payout_attempt.connector {
        Some(connector) => api::ConnectorData::get_payout_connector_by_name(
            &state.conf.connectors,
            connector,
            api::GetToken::Connector,
            payout_attempt.merchant_connector_id.clone(),
        )
        .change_context(errors::ApiErrorResponse::InternalServerError)
        .attach_printable("Failed to get the connector data")?,
        _ => Err(errors::ApplicationError::InvalidConfigurationValueError(
            "Connector not found in payout_attempt - should not reach here.".to_string(),
        ))
        .into_report()
        .change_context(errors::ApiErrorResponse::MissingRequiredField {
            field_name: "connector",
        })
        .attach_printable("Connector not found for payout fulfillment")?,
    };

    // Trigger fulfillment
    payout_data.payout_method_data = Some(
        helpers::make_payout_method_data(
            &state,
            None,
            payout_attempt.payout_token.as_deref(),
            &payout_attempt.customer_id,
            &payout_attempt.merchant_id,
            Some(&payout_data.payouts.payout_type),
            &key_store,
            Some(&payout_data),
            merchant_account.storage_scheme,
        )
        .await?
        .get_required_value("payout_method_data")?,
    );
    payout_data = fulfill_payout(
        &state,
        &merchant_account,
        &key_store,
        &payouts::PayoutRequest::PayoutActionRequest(req.to_owned()),
        &connector_data,
        &mut payout_data,
    )
    .await
    .attach_printable("Payout fulfillment failed for given Payout request")?;

    if helpers::is_payout_err_state(status) {
        return Err(report!(errors::ApiErrorResponse::PayoutFailed {
            data: Some(
                serde_json::json!({"payout_status": status.to_string(), "error_message": payout_attempt.error_message, "error_code": payout_attempt.error_code})
            ),
        }));
    }

    response_handler(
        &state,
        &merchant_account,
        &payouts::PayoutRequest::PayoutActionRequest(req.to_owned()),
        &payout_data,
    )
    .await
}

// ********************************************** HELPERS **********************************************
pub async fn call_connector_payout(
    state: &AppState,
    merchant_account: &domain::MerchantAccount,
    key_store: &domain::MerchantKeyStore,
    req: &payouts::PayoutCreateRequest,
    connector_data: &api::ConnectorData,
    payout_data: &mut PayoutData,
) -> RouterResult<PayoutData> {
    let payout_attempt = &payout_data.payout_attempt.to_owned();
    let payouts = &payout_data.payouts.to_owned();

    // update connector_name
    if payout_data.payout_attempt.connector.is_none()
        || payout_data.payout_attempt.connector != Some(connector_data.connector_name.to_string())
    {
        payout_data.payout_attempt.connector = Some(connector_data.connector_name.to_string());
        let updated_payout_attempt = storage::PayoutAttemptUpdate::UpdateRouting {
            connector: connector_data.connector_name.to_string(),
            routing_info: payout_data.payout_attempt.routing_info.clone(),
        };
        let db = &*state.store;
        db.update_payout_attempt(
            &payout_data.payout_attempt,
            updated_payout_attempt,
            merchant_account.storage_scheme,
        )
        .await
        .change_context(errors::ApiErrorResponse::InternalServerError)
        .attach_printable("Error updating routing info in payout_attempt")?;
    };

    // Fetch / store payout_method_data
    if payout_data.payout_method_data.is_none() || payout_attempt.payout_token.is_none() {
        payout_data.payout_method_data = Some(
            helpers::make_payout_method_data(
                state,
                req.payout_method_data.as_ref(),
                payout_attempt.payout_token.as_deref(),
                &payout_attempt.customer_id,
                &payout_attempt.merchant_id,
                Some(&payouts.payout_type),
                key_store,
                Some(payout_data),
                merchant_account.storage_scheme,
            )
            .await?
            .get_required_value("payout_method_data")?,
        );
    }

    if let Some(true) = req.confirm {
        // Eligibility flow
        if payouts.payout_type == storage_enums::PayoutType::Card
            && payout_attempt.is_eligible.is_none()
        {
            *payout_data = check_payout_eligibility(
                state,
                merchant_account,
                key_store,
                req,
                connector_data,
                payout_data,
            )
            .await
            .attach_printable("Eligibility failed for given Payout request")?;
        }

        // Payout creation flow
        utils::when(
            !payout_attempt
                .is_eligible
                .unwrap_or(state.conf.payouts.payout_eligibility),
            || {
                Err(report!(errors::ApiErrorResponse::PayoutFailed {
                    data: Some(serde_json::json!({
                        "message": "Payout method data is invalid"
                    }))
                })
                .attach_printable("Payout data provided is invalid"))
            },
        )?;
        if payout_data.payouts.payout_type == storage_enums::PayoutType::Bank
            && payout_data.payout_attempt.status == storage_enums::PayoutStatus::RequiresCreation
        {
            // Create customer flow
            *payout_data = create_recipient(
                state,
                merchant_account,
                key_store,
                req,
                connector_data,
                payout_data,
            )
            .await
            .attach_printable("Creation of customer failed")?;

            // Create payout flow
            *payout_data = create_payout(
                state,
                merchant_account,
                key_store,
                req,
                connector_data,
                payout_data,
            )
            .await
            .attach_printable("Payout creation failed for given Payout request")?;
        }

        if payout_data.payouts.payout_type == storage_enums::PayoutType::Wallet
            && payout_data.payout_attempt.status == storage_enums::PayoutStatus::RequiresCreation
        {
            // Create payout flow
            *payout_data = create_payout(
                state,
                merchant_account,
                key_store,
                req,
                connector_data,
                payout_data,
            )
            .await
            .attach_printable("Payout creation failed for given Payout request")?;
        }
    };

    // Auto fulfillment flow
    let status = payout_data.payout_attempt.status;
    if payouts.auto_fulfill && status == storage_enums::PayoutStatus::RequiresFulfillment {
        *payout_data = fulfill_payout(
            state,
            merchant_account,
            key_store,
            &payouts::PayoutRequest::PayoutCreateRequest(req.to_owned()),
            connector_data,
            payout_data,
        )
        .await
        .attach_printable("Payout fulfillment failed for given Payout request")?;
    }

    Ok(payout_data.to_owned())
}

pub async fn create_recipient(
    state: &AppState,
    merchant_account: &domain::MerchantAccount,
    key_store: &domain::MerchantKeyStore,
    req: &payouts::PayoutCreateRequest,
    connector_data: &api::ConnectorData,
    payout_data: &mut PayoutData,
) -> RouterResult<PayoutData> {
    let customer_details = payout_data.customer_details.to_owned();
    let connector_name = connector_data.connector_name.to_string();

    // Create the connector label using {profile_id}_{connector_name}
    let connector_label = format!("{}_{}", payout_data.profile_id, connector_name);

    let (should_call_connector, _connector_customer_id) =
        helpers::should_call_payout_connector_create_customer(
            state,
            connector_data,
            &customer_details,
            &connector_label,
        );
    if should_call_connector {
        // 1. Form router data
        let customer_router_data = core_utils::construct_payout_router_data(
            state,
            &connector_name,
            merchant_account,
            key_store,
            &payouts::PayoutRequest::PayoutCreateRequest(req.to_owned()),
            payout_data,
        )
        .await?;

        // 2. Fetch connector integration details
        let connector_integration: services::BoxedConnectorIntegration<
            '_,
            api::PoRecipient,
            types::PayoutsData,
            types::PayoutsResponseData,
        > = connector_data.connector.get_connector_integration();

        // 3. Call connector service
        let router_resp = services::execute_connector_processing_step(
            state,
            connector_integration,
            &customer_router_data,
            payments::CallConnectorAction::Trigger,
            None,
        )
        .await
        .to_payout_failed_response()?;

        match router_resp.response {
            Ok(recipient_create_data) => {
                if let Some(customer) = customer_details {
                    let db = &*state.store;
                    let customer_id = customer.customer_id.to_owned();
                    let merchant_id = merchant_account.merchant_id.to_owned();
                    let updated_customer = storage::CustomerUpdate::ConnectorCustomer {
                        connector_customer: Some(
                            serde_json::json!({connector_label: recipient_create_data.connector_payout_id}),
                        ),
                    };
                    payout_data.customer_details = Some(
                        db.update_customer_by_customer_id_merchant_id(
                            customer_id,
                            merchant_id,
                            updated_customer,
                            key_store,
                        )
                        .await
                        .change_context(errors::ApiErrorResponse::InternalServerError)
                        .attach_printable("Error updating customers in db")?,
                    )
                }
            }
            Err(err) => Err(errors::ApiErrorResponse::PayoutFailed {
                data: serde_json::to_value(err).ok(),
            })?,
        }
    }
    Ok(payout_data.clone())
}

pub async fn check_payout_eligibility(
    state: &AppState,
    merchant_account: &domain::MerchantAccount,
    key_store: &domain::MerchantKeyStore,
    req: &payouts::PayoutCreateRequest,
    connector_data: &api::ConnectorData,
    payout_data: &mut PayoutData,
) -> RouterResult<PayoutData> {
    // 1. Form Router data
    let router_data = core_utils::construct_payout_router_data(
        state,
        &connector_data.connector_name.to_string(),
        merchant_account,
        key_store,
        &payouts::PayoutRequest::PayoutCreateRequest(req.to_owned()),
        payout_data,
    )
    .await?;

    // 2. Fetch connector integration details
    let connector_integration: services::BoxedConnectorIntegration<
        '_,
        api::PoEligibility,
        types::PayoutsData,
        types::PayoutsResponseData,
    > = connector_data.connector.get_connector_integration();

    // 3. Call connector service
    let router_data_resp = services::execute_connector_processing_step(
        state,
        connector_integration,
        &router_data,
        payments::CallConnectorAction::Trigger,
        None,
    )
    .await
    .to_payout_failed_response()?;

    // 4. Process data returned by the connector
    let db = &*state.store;
    match router_data_resp.response {
        Ok(payout_response_data) => {
            let payout_attempt = &payout_data.payout_attempt;
            let status = payout_response_data
                .status
                .unwrap_or(payout_attempt.status.to_owned());
            let updated_payout_attempt = storage::PayoutAttemptUpdate::StatusUpdate {
                connector_payout_id: payout_response_data.connector_payout_id,
                status,
                error_code: None,
                error_message: None,
                is_eligible: payout_response_data.payout_eligible,
            };
            payout_data.payout_attempt = db
                .update_payout_attempt(
                    payout_attempt,
                    updated_payout_attempt,
                    merchant_account.storage_scheme,
                )
                .await
                .change_context(errors::ApiErrorResponse::InternalServerError)
                .attach_printable("Error updating payout_attempt in db")?;
            if helpers::is_payout_err_state(status) {
                return Err(report!(errors::ApiErrorResponse::PayoutFailed {
                    data: Some(
                        serde_json::json!({"payout_status": status.to_string(), "error_message": payout_data.payout_attempt.error_message.as_ref(), "error_code": payout_data.payout_attempt.error_code.as_ref()})
                    ),
                }));
            }
        }
        Err(err) => {
            let updated_payout_attempt = storage::PayoutAttemptUpdate::StatusUpdate {
                connector_payout_id: String::default(),
                status: storage_enums::PayoutStatus::Failed,
                error_code: Some(err.code),
                error_message: Some(err.message),
                is_eligible: Some(false),
            };
            payout_data.payout_attempt = db
                .update_payout_attempt(
                    &payout_data.payout_attempt,
                    updated_payout_attempt,
                    merchant_account.storage_scheme,
                )
                .await
                .change_context(errors::ApiErrorResponse::InternalServerError)
                .attach_printable("Error updating payout_attempt in db")?;
        }
    };

    Ok(payout_data.clone())
}

pub async fn create_payout(
    state: &AppState,
    merchant_account: &domain::MerchantAccount,
    key_store: &domain::MerchantKeyStore,
    req: &payouts::PayoutCreateRequest,
    connector_data: &api::ConnectorData,
    payout_data: &mut PayoutData,
) -> RouterResult<PayoutData> {
    // 1. Form Router data
    let mut router_data = core_utils::construct_payout_router_data(
        state,
        &connector_data.connector_name.to_string(),
        merchant_account,
        key_store,
        &payouts::PayoutRequest::PayoutCreateRequest(req.to_owned()),
        payout_data,
    )
    .await?;

    // 2. Fetch connector integration details
    let connector_integration: services::BoxedConnectorIntegration<
        '_,
        api::PoCreate,
        types::PayoutsData,
        types::PayoutsResponseData,
    > = connector_data.connector.get_connector_integration();

    // 3. Execute pretasks
    connector_integration
        .execute_pretasks(&mut router_data, state)
        .await
        .to_payout_failed_response()?;

    // 4. Call connector service
    let router_data_resp = services::execute_connector_processing_step(
        state,
        connector_integration,
        &router_data,
        payments::CallConnectorAction::Trigger,
        None,
    )
    .await
    .to_payout_failed_response()?;

    // 5. Process data returned by the connector
    let db = &*state.store;
    match router_data_resp.response {
        Ok(payout_response_data) => {
            let payout_attempt = &payout_data.payout_attempt;
            let status = payout_response_data
                .status
                .unwrap_or(payout_attempt.status.to_owned());
            let updated_payout_attempt = storage::PayoutAttemptUpdate::StatusUpdate {
                connector_payout_id: payout_response_data.connector_payout_id,
                status,
                error_code: None,
                error_message: None,
                is_eligible: payout_response_data.payout_eligible,
            };
            payout_data.payout_attempt = db
                .update_payout_attempt(
                    payout_attempt,
                    updated_payout_attempt,
                    merchant_account.storage_scheme,
                )
                .await
                .change_context(errors::ApiErrorResponse::InternalServerError)
                .attach_printable("Error updating payout_attempt in db")?;
            if helpers::is_payout_err_state(status) {
                return Err(report!(errors::ApiErrorResponse::PayoutFailed {
                    data: Some(
                        serde_json::json!({"payout_status": status.to_string(), "error_message": payout_data.payout_attempt.error_message.as_ref(), "error_code": payout_data.payout_attempt.error_code.as_ref()})
                    ),
                }));
            }
        }
        Err(err) => {
            let updated_payout_attempt = storage::PayoutAttemptUpdate::StatusUpdate {
                connector_payout_id: String::default(),
                status: storage_enums::PayoutStatus::Failed,
                error_code: Some(err.code),
                error_message: Some(err.message),
                is_eligible: None,
            };
            payout_data.payout_attempt = db
                .update_payout_attempt(
                    &payout_data.payout_attempt,
                    updated_payout_attempt,
                    merchant_account.storage_scheme,
                )
                .await
                .change_context(errors::ApiErrorResponse::InternalServerError)
                .attach_printable("Error updating payout_attempt in db")?;
        }
    };

    Ok(payout_data.clone())
}

pub async fn cancel_payout(
    state: &AppState,
    merchant_account: &domain::MerchantAccount,
    key_store: &domain::MerchantKeyStore,
    req: &payouts::PayoutRequest,
    connector_data: &api::ConnectorData,
    payout_data: &mut PayoutData,
) -> RouterResult<PayoutData> {
    // 1. Form Router data
    let router_data = core_utils::construct_payout_router_data(
        state,
        &connector_data.connector_name.to_string(),
        merchant_account,
        key_store,
        req,
        payout_data,
    )
    .await?;

    // 2. Fetch connector integration details
    let connector_integration: services::BoxedConnectorIntegration<
        '_,
        api::PoCancel,
        types::PayoutsData,
        types::PayoutsResponseData,
    > = connector_data.connector.get_connector_integration();

    // 3. Call connector service
    let router_data_resp = services::execute_connector_processing_step(
        state,
        connector_integration,
        &router_data,
        payments::CallConnectorAction::Trigger,
        None,
    )
    .await
    .to_payout_failed_response()?;

    // 4. Process data returned by the connector
    let db = &*state.store;
    match router_data_resp.response {
        Ok(payout_response_data) => {
            let status = payout_response_data
                .status
                .unwrap_or(payout_data.payout_attempt.status.to_owned());
            let updated_payout_attempt = storage::PayoutAttemptUpdate::StatusUpdate {
                connector_payout_id: payout_response_data.connector_payout_id,
                status,
                error_code: None,
                error_message: None,
                is_eligible: payout_response_data.payout_eligible,
            };
            payout_data.payout_attempt = db
                .update_payout_attempt(
                    &payout_data.payout_attempt,
                    updated_payout_attempt,
                    merchant_account.storage_scheme,
                )
                .await
                .change_context(errors::ApiErrorResponse::InternalServerError)
                .attach_printable("Error updating payout_attempt in db")?
        }
        Err(err) => {
            let updated_payout_attempt = storage::PayoutAttemptUpdate::StatusUpdate {
                connector_payout_id: String::default(),
                status: storage_enums::PayoutStatus::Failed,
                error_code: Some(err.code),
                error_message: Some(err.message),
                is_eligible: None,
            };
            payout_data.payout_attempt = db
                .update_payout_attempt(
                    &payout_data.payout_attempt,
                    updated_payout_attempt,
                    merchant_account.storage_scheme,
                )
                .await
                .change_context(errors::ApiErrorResponse::InternalServerError)
                .attach_printable("Error updating payout_attempt in db")?
        }
    };

    Ok(payout_data.clone())
}

pub async fn fulfill_payout(
    state: &AppState,
    merchant_account: &domain::MerchantAccount,
    key_store: &domain::MerchantKeyStore,
    req: &payouts::PayoutRequest,
    connector_data: &api::ConnectorData,
    payout_data: &mut PayoutData,
) -> RouterResult<PayoutData> {
    // 1. Form Router data
    let router_data = core_utils::construct_payout_router_data(
        state,
        &connector_data.connector_name.to_string(),
        merchant_account,
        key_store,
        req,
        payout_data,
    )
    .await?;

    // 2. Fetch connector integration details
    let connector_integration: services::BoxedConnectorIntegration<
        '_,
        api::PoFulfill,
        types::PayoutsData,
        types::PayoutsResponseData,
    > = connector_data.connector.get_connector_integration();

    // 3. Call connector service
    let router_data_resp = services::execute_connector_processing_step(
        state,
        connector_integration,
        &router_data,
        payments::CallConnectorAction::Trigger,
        None,
    )
    .await
    .to_payout_failed_response()?;

    // 4. Process data returned by the connector
    let db = &*state.store;
    let payout_attempt = &payout_data.payout_attempt;
    match router_data_resp.response {
        Ok(payout_response_data) => {
            if payout_data.payouts.recurring && payout_data.payouts.payout_method_id.is_none() {
                helpers::save_payout_data_to_locker(
                    state,
                    payout_data,
                    &payout_data
                        .payout_method_data
                        .clone()
                        .get_required_value("payout_method_data")?,
                    merchant_account,
                    key_store,
                )
                .await?;
            }
            let status = payout_response_data
                .status
                .unwrap_or(payout_attempt.status.to_owned());
            let updated_payout_attempt = storage::PayoutAttemptUpdate::StatusUpdate {
                connector_payout_id: payout_attempt.connector_payout_id.to_owned(),
                status,
                error_code: None,
                error_message: None,
                is_eligible: payout_response_data.payout_eligible,
            };
            payout_data.payout_attempt = db
                .update_payout_attempt(
                    payout_attempt,
                    updated_payout_attempt,
                    merchant_account.storage_scheme,
                )
                .await
                .change_context(errors::ApiErrorResponse::InternalServerError)
                .attach_printable("Error updating payout_attempt in db")?;
            if helpers::is_payout_err_state(status) {
                return Err(report!(errors::ApiErrorResponse::PayoutFailed {
                    data: Some(
                        serde_json::json!({"payout_status": status.to_string(), "error_message": payout_data.payout_attempt.error_message.as_ref(), "error_code": payout_data.payout_attempt.error_code.as_ref()})
                    ),
                }));
            }
        }
        Err(err) => {
            let updated_payout_attempt = storage::PayoutAttemptUpdate::StatusUpdate {
                connector_payout_id: String::default(),
                status: storage_enums::PayoutStatus::Failed,
                error_code: Some(err.code),
                error_message: Some(err.message),
                is_eligible: None,
            };
            payout_data.payout_attempt = db
                .update_payout_attempt(
                    &payout_data.payout_attempt,
                    updated_payout_attempt,
                    merchant_account.storage_scheme,
                )
                .await
                .change_context(errors::ApiErrorResponse::InternalServerError)
                .attach_printable("Error updating payout_attempt in db")?
        }
    };

    Ok(payout_data.clone())
}

pub async fn response_handler(
    _state: &AppState,
    merchant_account: &domain::MerchantAccount,
    _req: &payouts::PayoutRequest,
    payout_data: &PayoutData,
) -> RouterResponse<payouts::PayoutCreateResponse> {
    let payout_attempt = payout_data.payout_attempt.to_owned();
    let payouts = payout_data.payouts.to_owned();
    let billing_address = payout_data.billing_address.to_owned();
    let customer_details = payout_data.customer_details.to_owned();
    let customer_id = payouts.customer_id;

    let (email, name, phone, phone_country_code) = customer_details
        .map_or((None, None, None, None), |c| {
            (c.email, c.name, c.phone, c.phone_country_code)
        });

    let address = billing_address.as_ref().map(|a| {
        let phone_details = api_models::payments::PhoneDetails {
            number: a.phone_number.to_owned().map(Encryptable::into_inner),
            country_code: a.country_code.to_owned(),
        };
        let address_details = api_models::payments::AddressDetails {
            city: a.city.to_owned(),
            country: a.country.to_owned(),
            line1: a.line1.to_owned().map(Encryptable::into_inner),
            line2: a.line2.to_owned().map(Encryptable::into_inner),
            line3: a.line3.to_owned().map(Encryptable::into_inner),
            zip: a.zip.to_owned().map(Encryptable::into_inner),
            first_name: a.first_name.to_owned().map(Encryptable::into_inner),
            last_name: a.last_name.to_owned().map(Encryptable::into_inner),
            state: a.state.to_owned().map(Encryptable::into_inner),
        };
        api::payments::Address {
            phone: Some(phone_details),
            address: Some(address_details),
            email: a.email.to_owned().map(pii::Email::from),
        }
    });

    let response = api::PayoutCreateResponse {
        payout_id: payouts.payout_id.to_owned(),
        merchant_id: merchant_account.merchant_id.to_owned(),
        amount: payouts.amount.to_owned(),
        currency: payouts.destination_currency.to_owned(),
        connector: payout_attempt.connector.to_owned(),
        payout_type: payouts.payout_type.to_owned(),
        billing: address,
        customer_id,
        auto_fulfill: payouts.auto_fulfill,
        email,
        name,
        phone,
        phone_country_code,
        client_secret: None,
        return_url: payouts.return_url.to_owned(),
        business_country: payout_attempt.business_country,
        business_label: payout_attempt.business_label,
        description: payouts.description.to_owned(),
        entity_type: payouts.entity_type.to_owned(),
        recurring: payouts.recurring,
        metadata: payouts.metadata,
        status: payout_attempt.status.to_owned(),
        error_message: payout_attempt.error_message.to_owned(),
        error_code: payout_attempt.error_code,
        profile_id: payout_attempt.profile_id,
    };
    Ok(services::ApplicationResponse::Json(response))
}

// DB entries
#[allow(clippy::too_many_arguments)]
pub async fn payout_create_db_entries(
    state: &AppState,
    merchant_account: &domain::MerchantAccount,
    key_store: &domain::MerchantKeyStore,
    req: &payouts::PayoutCreateRequest,
    payout_id: &String,
    profile_id: &String,
    stored_payout_method_data: Option<&payouts::PayoutMethodData>,
) -> RouterResult<PayoutData> {
    let db = &*state.store;
    let merchant_id = &merchant_account.merchant_id;

    // Get or create customer
    let customer_details = payments::CustomerDetails {
        customer_id: req.customer_id.to_owned(),
        name: req.name.to_owned(),
        email: req.email.to_owned(),
        phone: req.phone.to_owned(),
        phone_country_code: req.phone_country_code.to_owned(),
    };
    let customer = helpers::get_or_create_customer_details(
        state,
        &customer_details,
        merchant_account,
        key_store,
    )
    .await?;
    let customer_id = customer
        .to_owned()
        .ok_or_else(|| {
            report!(errors::ApiErrorResponse::MissingRequiredField {
                field_name: "customer_id",
            })
        })?
        .customer_id;

    // Get or create address
    let billing_address = payment_helpers::create_or_find_address_for_payment_by_request(
        db,
        req.billing.as_ref(),
        None,
        merchant_id,
        Some(&customer_id.to_owned()),
        key_store,
        payout_id,
        merchant_account.storage_scheme,
    )
    .await?;
    let address_id = billing_address
        .to_owned()
        .ok_or_else(|| {
            report!(errors::ApiErrorResponse::MissingRequiredField {
                field_name: "billing.address",
            })
        })?
        .address_id;

    // Make payouts entry
    let currency = req.currency.to_owned().get_required_value("currency")?;
    let payout_type = req
        .payout_type
        .to_owned()
        .get_required_value("payout_type")?;

    let payout_method_id = if stored_payout_method_data.is_some() {
        req.payout_token.to_owned()
    } else {
        None
    };

    let payouts_req = storage::PayoutsNew {
        payout_id: payout_id.to_string(),
        merchant_id: merchant_id.to_string(),
        customer_id: customer_id.to_owned(),
        address_id: address_id.to_owned(),
        payout_type,
        amount: req.amount.unwrap_or(api::Amount::Zero).into(),
        destination_currency: currency,
        source_currency: currency,
        description: req.description.to_owned(),
        recurring: req.recurring.unwrap_or(false),
        auto_fulfill: req.auto_fulfill.unwrap_or(false),
        return_url: req.return_url.to_owned(),
        entity_type: req.entity_type.unwrap_or_default(),
        payout_method_id,
        profile_id: profile_id.to_string(),
        attempt_count: 1,
        ..Default::default()
    };
    let payouts = db
        .insert_payout(payouts_req, merchant_account.storage_scheme)
        .await
        .to_duplicate_response(errors::ApiErrorResponse::DuplicatePayout {
            payout_id: payout_id.to_owned(),
        })
        .attach_printable("Error inserting payouts in db")?;

    // Make payout_attempt entry
    let status = if req.payout_method_data.is_some()
        || req.payout_token.is_some()
        || stored_payout_method_data.is_some()
    {
        storage_enums::PayoutStatus::RequiresCreation
    } else {
        storage_enums::PayoutStatus::RequiresPayoutMethodData
    };
    let payout_attempt_id = utils::get_payment_attempt_id(payout_id, 1);

    let payout_attempt_req = storage::PayoutAttemptNew {
        payout_attempt_id: payout_attempt_id.to_string(),
        payout_id: payout_id.to_owned(),
        customer_id: customer_id.to_owned(),
        merchant_id: merchant_id.to_owned(),
        address_id: address_id.to_owned(),
        status,
        business_country: req.business_country.to_owned(),
        business_label: req.business_label.to_owned(),
        payout_token: req.payout_token.to_owned(),
        profile_id: profile_id.to_string(),
        ..Default::default()
    };
    let payout_attempt = db
        .insert_payout_attempt(payout_attempt_req, merchant_account.storage_scheme)
        .await
        .to_duplicate_response(errors::ApiErrorResponse::DuplicatePayout {
            payout_id: payout_id.to_owned(),
        })
        .attach_printable("Error inserting payout_attempt in db")?;

    // Validate whether profile_id passed in request is valid and is linked to the merchant
    let business_profile =
        validate_and_get_business_profile(state, profile_id, merchant_id).await?;

    // Make PayoutData
    Ok(PayoutData {
        billing_address,
        business_profile,
        customer_details: customer,
        merchant_connector_account: None,
        payouts,
        payout_attempt,
        payout_method_data: req
            .payout_method_data
            .as_ref()
            .cloned()
            .or(stored_payout_method_data.cloned()),
        profile_id: profile_id.to_owned(),
    })
}

pub async fn make_payout_data(
    state: &AppState,
    merchant_account: &domain::MerchantAccount,
    key_store: &domain::MerchantKeyStore,
    req: &payouts::PayoutRequest,
) -> RouterResult<PayoutData> {
    let db = &*state.store;
    let merchant_id = &merchant_account.merchant_id;
    let payout_id = match req {
        payouts::PayoutRequest::PayoutActionRequest(r) => r.payout_id.clone(),
        payouts::PayoutRequest::PayoutCreateRequest(r) => r.payout_id.clone().unwrap_or_default(),
        payouts::PayoutRequest::PayoutRetrieveRequest(r) => r.payout_id.clone(),
    };

    let payouts = db
        .find_payout_by_merchant_id_payout_id(
            merchant_id,
            &payout_id,
            merchant_account.storage_scheme,
        )
        .await
        .to_not_found_response(errors::ApiErrorResponse::PayoutNotFound)?;

    let payout_attempt_id = utils::get_payment_attempt_id(payout_id, payouts.attempt_count);

    let payout_attempt = db
        .find_payout_attempt_by_merchant_id_payout_attempt_id(
            merchant_id,
            &payout_attempt_id,
            merchant_account.storage_scheme,
        )
        .await
        .to_not_found_response(errors::ApiErrorResponse::PayoutNotFound)?;

    let billing_address = payment_helpers::create_or_find_address_for_payment_by_request(
        db,
        None,
        Some(&payouts.address_id.to_owned()),
        merchant_id,
        Some(&payouts.customer_id.to_owned()),
        key_store,
        &payouts.payout_id,
        merchant_account.storage_scheme,
    )
    .await?;

    let customer_details = db
        .find_customer_optional_by_customer_id_merchant_id(
            &payouts.customer_id.to_owned(),
            merchant_id,
            key_store,
        )
        .await
        .map_or(None, |c| c);

    let profile_id = payout_attempt.profile_id.clone();

    // Validate whether profile_id passed in request is valid and is linked to the merchant
    let business_profile =
        validate_and_get_business_profile(state, &profile_id, merchant_id).await?;

    Ok(PayoutData {
        billing_address,
        business_profile,
        customer_details,
        payouts,
        payout_attempt,
        payout_method_data: None,
        merchant_connector_account: None,
        profile_id,
    })
}

async fn validate_and_get_business_profile(
    state: &AppState,
    profile_id: &String,
    merchant_id: &str,
) -> RouterResult<storage::BusinessProfile> {
    let db = &*state.store;
    if let Some(business_profile) =
        core_utils::validate_and_get_business_profile(db, Some(profile_id), merchant_id).await?
    {
        Ok(business_profile)
    } else {
        db.find_business_profile_by_profile_id(profile_id)
            .await
            .to_not_found_response(errors::ApiErrorResponse::BusinessProfileNotFound {
                id: profile_id.to_string(),
            })
    }
}<|MERGE_RESOLUTION|>--- conflicted
+++ resolved
@@ -409,34 +409,9 @@
                 &key_store,
             )
             .await?
-<<<<<<< HEAD
-        }
-        // if the connector is updated or not present both in create and update call
-        _ => {
-            payout_data.payout_attempt.connector = None;
-            payout_data.payout_attempt.routing_info = None;
-
-            //fetch payout_method_data
-            payout_data.payout_method_data = Some(
-                helpers::make_payout_method_data(
-                    &state,
-                    req.payout_method_data.as_ref(),
-                    payout_data.payout_attempt.payout_token.as_deref(),
-                    &payout_data.payout_attempt.customer_id,
-                    &payout_data.payout_attempt.merchant_id,
-                    Some(&payouts.payout_type),
-                    &key_store,
-                    Some(&payout_data),
-                    merchant_account.storage_scheme,
-                )
-                .await?
-                .get_required_value("payout_method_data")?,
-            );
-=======
             .get_required_value("payout_method_data")?,
         );
     };
->>>>>>> 5cb4f2e1
 
     let connector_call_type = get_connector_choice(
         &state,
