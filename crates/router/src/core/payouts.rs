--- conflicted
+++ resolved
@@ -1083,7 +1083,7 @@
                         .status
                         .unwrap_or(api_enums::PayoutStatus::RequiresVendorAccountCreation);
                     let updated_payout_attempt = storage::PayoutAttemptUpdate::StatusUpdate {
-                        connector_payout_id: recipient_create_data.connector_payout_id,
+                        connector_payout_id: payout_data.payout_attempt.connector_payout_id.to_owned(),
                         status,
                         error_code: None,
                         error_message: None,
@@ -1247,11 +1247,7 @@
         Err(err) => {
             let status = storage_enums::PayoutStatus::Failed;
             let updated_payout_attempt = storage::PayoutAttemptUpdate::StatusUpdate {
-<<<<<<< HEAD
                 connector_payout_id: payout_data.payout_attempt.connector_payout_id.to_owned(),
-=======
-                connector_payout_id: payout_data.payout_attempt.connector_payout_id.clone(),
->>>>>>> a3183a0c
                 status,
                 error_code: Some(err.code),
                 error_message: Some(err.message),
@@ -1443,11 +1439,7 @@
         Err(err) => {
             let status = storage_enums::PayoutStatus::Failed;
             let updated_payout_attempt = storage::PayoutAttemptUpdate::StatusUpdate {
-<<<<<<< HEAD
                 connector_payout_id: payout_data.payout_attempt.connector_payout_id.to_owned(),
-=======
-                connector_payout_id: payout_data.payout_attempt.connector_payout_id.clone(),
->>>>>>> a3183a0c
                 status,
                 error_code: Some(err.code),
                 error_message: Some(err.message),
@@ -1570,11 +1562,7 @@
         }
         Err(err) => {
             let updated_payout_attempt = storage::PayoutAttemptUpdate::StatusUpdate {
-<<<<<<< HEAD
                 connector_payout_id: payout_data.payout_attempt.connector_payout_id.to_owned(),
-=======
-                connector_payout_id: payout_data.payout_attempt.connector_payout_id.clone(),
->>>>>>> a3183a0c
                 status: storage_enums::PayoutStatus::Failed,
                 error_code: Some(err.code),
                 error_message: Some(err.message),
@@ -1670,11 +1658,7 @@
         Err(err) => {
             let status = storage_enums::PayoutStatus::Failed;
             let updated_payout_attempt = storage::PayoutAttemptUpdate::StatusUpdate {
-<<<<<<< HEAD
                 connector_payout_id: payout_data.payout_attempt.connector_payout_id.to_owned(),
-=======
-                connector_payout_id: payout_data.payout_attempt.connector_payout_id.clone(),
->>>>>>> a3183a0c
                 status,
                 error_code: Some(err.code),
                 error_message: Some(err.message),
@@ -1814,11 +1798,7 @@
         Err(err) => {
             let status = storage_enums::PayoutStatus::Failed;
             let updated_payout_attempt = storage::PayoutAttemptUpdate::StatusUpdate {
-<<<<<<< HEAD
                 connector_payout_id: payout_data.payout_attempt.connector_payout_id.to_owned(),
-=======
-                connector_payout_id: payout_data.payout_attempt.connector_payout_id.clone(),
->>>>>>> a3183a0c
                 status,
                 error_code: Some(err.code),
                 error_message: Some(err.message),
@@ -1915,7 +1895,7 @@
         error_code: payout_attempt.error_code,
         profile_id: payout_attempt.profile_id,
         created: Some(payouts.created_at),
-        connector_transaction_id: Some(payout_attempt.connector_payout_id),
+        connector_transaction_id: payout_attempt.connector_payout_id,
         priority: payouts.priority,
         attempts: None,
     };
