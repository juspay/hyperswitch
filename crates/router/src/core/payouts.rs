--- conflicted
+++ resolved
@@ -1496,168 +1496,6 @@
     Ok(())
 }
 
-<<<<<<< HEAD
-pub async fn complete_payout_retrieve(
-    state: &SessionState,
-    merchant_account: &domain::MerchantAccount,
-    key_store: &domain::MerchantKeyStore,
-    req: &payouts::PayoutRetrieveRequest,
-    connector_call_type: api::ConnectorCallType,
-    payout_data: &mut PayoutData,
-) -> RouterResult<()> {
-    match connector_call_type {
-        api::ConnectorCallType::PreDetermined(connector_data) => {
-            let payout_attempt = &payout_data.payout_attempt.to_owned();
-            let status = payout_attempt.status;
-
-            if matches!(req.force_sync, Some(true)) && helpers::should_call_retrieve(status) {
-                create_payout_retrieve(
-                    state,
-                    merchant_account,
-                    key_store,
-                    &connector_data,
-                    payout_data,
-                )
-                .await
-                .attach_printable("Payout retrieval failed for given Payout request")?;
-            }
-        }
-        api::ConnectorCallType::Retryable(_) | api::ConnectorCallType::SessionMultiple(_) => {
-            Err(errors::ApiErrorResponse::InternalServerError)?
-        }
-    }
-
-    Ok(())
-}
-
-pub async fn create_payout_retrieve(
-    state: &SessionState,
-    merchant_account: &domain::MerchantAccount,
-    key_store: &domain::MerchantKeyStore,
-    connector_data: &api::ConnectorData,
-    payout_data: &mut PayoutData,
-) -> RouterResult<()> {
-    // 1. Form Router data
-    let mut router_data = core_utils::construct_payout_router_data(
-        state,
-        &connector_data.connector_name,
-        merchant_account,
-        key_store,
-        payout_data,
-    )
-    .await?;
-
-    // 2. Get/Create access token
-    access_token::create_access_token(
-        state,
-        connector_data,
-        merchant_account,
-        &mut router_data,
-        payout_data.payouts.payout_type.to_owned(),
-    )
-    .await?;
-
-    // 3. Fetch connector integration details
-    let connector_integration: services::BoxedConnectorIntegration<
-        '_,
-        api::PoSync,
-        types::PayoutsData,
-        types::PayoutsResponseData,
-    > = connector_data.connector.get_connector_integration();
-
-    // 4. Execute pretasks
-    connector_integration
-        .execute_pretasks(&mut router_data, state)
-        .await
-        .to_payout_failed_response()?;
-
-    // 5. Call connector service
-    let router_data_resp = services::execute_connector_processing_step(
-        state,
-        connector_integration,
-        &router_data,
-        payments::CallConnectorAction::Trigger,
-        None,
-    )
-    .await
-    .to_payout_failed_response()?;
-
-    // 6. Process data returned by the connector
-    let db = &*state.store;
-    match router_data_resp.response {
-        Ok(payout_response_data) => {
-            let payout_attempt = &payout_data.payout_attempt;
-            let status = payout_response_data
-                .status
-                .unwrap_or(payout_attempt.status.to_owned());
-            let updated_payout_attempt = storage::PayoutAttemptUpdate::StatusUpdate {
-                connector_payout_id: payout_response_data.connector_payout_id,
-                status,
-                error_code: None,
-                error_message: None,
-                is_eligible: payout_response_data.payout_eligible,
-            };
-            payout_data.payout_attempt = db
-                .update_payout_attempt(
-                    payout_attempt,
-                    updated_payout_attempt,
-                    &payout_data.payouts,
-                    merchant_account.storage_scheme,
-                )
-                .await
-                .change_context(errors::ApiErrorResponse::InternalServerError)
-                .attach_printable("Error updating payout_attempt in db")?;
-            payout_data.payouts = db
-                .update_payout(
-                    &payout_data.payouts,
-                    storage::PayoutsUpdate::StatusUpdate { status },
-                    &payout_data.payout_attempt,
-                    merchant_account.storage_scheme,
-                )
-                .await
-                .change_context(errors::ApiErrorResponse::InternalServerError)
-                .attach_printable("Error updating payouts in db")?;
-            if helpers::is_payout_err_state(status) {
-                return Err(report!(errors::ApiErrorResponse::PayoutFailed {
-                    data: Some(
-                        serde_json::json!({"payout_status": status.to_string(), "error_message": payout_data.payout_attempt.error_message.as_ref(), "error_code": payout_data.payout_attempt.error_code.as_ref()})
-                    ),
-                }));
-            }
-        }
-        Err(err) => {
-            let status = storage_enums::PayoutStatus::Failed;
-            let updated_payout_attempt = storage::PayoutAttemptUpdate::StatusUpdate {
-                connector_payout_id: payout_data.payout_attempt.connector_payout_id.to_owned(),
-                status,
-                error_code: Some(err.code),
-                error_message: Some(err.message),
-                is_eligible: None,
-            };
-            payout_data.payout_attempt = db
-                .update_payout_attempt(
-                    &payout_data.payout_attempt,
-                    updated_payout_attempt,
-                    &payout_data.payouts,
-                    merchant_account.storage_scheme,
-                )
-                .await
-                .change_context(errors::ApiErrorResponse::InternalServerError)
-                .attach_printable("Error updating payout_attempt in db")?;
-            payout_data.payouts = db
-                .update_payout(
-                    &payout_data.payouts,
-                    storage::PayoutsUpdate::StatusUpdate { status },
-                    &payout_data.payout_attempt,
-                    merchant_account.storage_scheme,
-                )
-                .await
-                .change_context(errors::ApiErrorResponse::InternalServerError)
-                .attach_printable("Error updating payouts in db")?;
-        }
-    };
-
-=======
 async fn complete_payout_quote_steps_if_required<F>(
     state: &SessionState,
     connector_data: &api::ConnectorData,
@@ -1694,7 +1532,169 @@
             }
         };
     }
->>>>>>> adb9b11f
+    Ok(())
+}
+
+pub async fn complete_payout_retrieve(
+    state: &SessionState,
+    merchant_account: &domain::MerchantAccount,
+    key_store: &domain::MerchantKeyStore,
+    req: &payouts::PayoutRetrieveRequest,
+    connector_call_type: api::ConnectorCallType,
+    payout_data: &mut PayoutData,
+) -> RouterResult<()> {
+    match connector_call_type {
+        api::ConnectorCallType::PreDetermined(connector_data) => {
+            let payout_attempt = &payout_data.payout_attempt.to_owned();
+            let status = payout_attempt.status;
+
+            if matches!(req.force_sync, Some(true)) && helpers::should_call_retrieve(status) {
+                create_payout_retrieve(
+                    state,
+                    merchant_account,
+                    key_store,
+                    &connector_data,
+                    payout_data,
+                )
+                .await
+                .attach_printable("Payout retrieval failed for given Payout request")?;
+            }
+        }
+        api::ConnectorCallType::Retryable(_) | api::ConnectorCallType::SessionMultiple(_) => {
+            Err(errors::ApiErrorResponse::InternalServerError)?
+        }
+    }
+
+    Ok(())
+}
+
+pub async fn create_payout_retrieve(
+    state: &SessionState,
+    merchant_account: &domain::MerchantAccount,
+    key_store: &domain::MerchantKeyStore,
+    connector_data: &api::ConnectorData,
+    payout_data: &mut PayoutData,
+) -> RouterResult<()> {
+    // 1. Form Router data
+    let mut router_data = core_utils::construct_payout_router_data(
+        state,
+        &connector_data.connector_name,
+        merchant_account,
+        key_store,
+        payout_data,
+    )
+    .await?;
+
+    // 2. Get/Create access token
+    access_token::create_access_token(
+        state,
+        connector_data,
+        merchant_account,
+        &mut router_data,
+        payout_data.payouts.payout_type.to_owned(),
+    )
+    .await?;
+
+    // 3. Fetch connector integration details
+    let connector_integration: services::BoxedConnectorIntegration<
+        '_,
+        api::PoSync,
+        types::PayoutsData,
+        types::PayoutsResponseData,
+    > = connector_data.connector.get_connector_integration();
+
+    // 4. Execute pretasks
+    connector_integration
+        .execute_pretasks(&mut router_data, state)
+        .await
+        .to_payout_failed_response()?;
+
+    // 5. Call connector service
+    let router_data_resp = services::execute_connector_processing_step(
+        state,
+        connector_integration,
+        &router_data,
+        payments::CallConnectorAction::Trigger,
+        None,
+    )
+    .await
+    .to_payout_failed_response()?;
+
+    // 6. Process data returned by the connector
+    let db = &*state.store;
+    match router_data_resp.response {
+        Ok(payout_response_data) => {
+            let payout_attempt = &payout_data.payout_attempt;
+            let status = payout_response_data
+                .status
+                .unwrap_or(payout_attempt.status.to_owned());
+            let updated_payout_attempt = storage::PayoutAttemptUpdate::StatusUpdate {
+                connector_payout_id: payout_response_data.connector_payout_id,
+                status,
+                error_code: None,
+                error_message: None,
+                is_eligible: payout_response_data.payout_eligible,
+            };
+            payout_data.payout_attempt = db
+                .update_payout_attempt(
+                    payout_attempt,
+                    updated_payout_attempt,
+                    &payout_data.payouts,
+                    merchant_account.storage_scheme,
+                )
+                .await
+                .change_context(errors::ApiErrorResponse::InternalServerError)
+                .attach_printable("Error updating payout_attempt in db")?;
+            payout_data.payouts = db
+                .update_payout(
+                    &payout_data.payouts,
+                    storage::PayoutsUpdate::StatusUpdate { status },
+                    &payout_data.payout_attempt,
+                    merchant_account.storage_scheme,
+                )
+                .await
+                .change_context(errors::ApiErrorResponse::InternalServerError)
+                .attach_printable("Error updating payouts in db")?;
+            if helpers::is_payout_err_state(status) {
+                return Err(report!(errors::ApiErrorResponse::PayoutFailed {
+                    data: Some(
+                        serde_json::json!({"payout_status": status.to_string(), "error_message": payout_data.payout_attempt.error_message.as_ref(), "error_code": payout_data.payout_attempt.error_code.as_ref()})
+                    ),
+                }));
+            }
+        }
+        Err(err) => {
+            let status = storage_enums::PayoutStatus::Failed;
+            let updated_payout_attempt = storage::PayoutAttemptUpdate::StatusUpdate {
+                connector_payout_id: payout_data.payout_attempt.connector_payout_id.to_owned(),
+                status,
+                error_code: Some(err.code),
+                error_message: Some(err.message),
+                is_eligible: None,
+            };
+            payout_data.payout_attempt = db
+                .update_payout_attempt(
+                    &payout_data.payout_attempt,
+                    updated_payout_attempt,
+                    &payout_data.payouts,
+                    merchant_account.storage_scheme,
+                )
+                .await
+                .change_context(errors::ApiErrorResponse::InternalServerError)
+                .attach_printable("Error updating payout_attempt in db")?;
+            payout_data.payouts = db
+                .update_payout(
+                    &payout_data.payouts,
+                    storage::PayoutsUpdate::StatusUpdate { status },
+                    &payout_data.payout_attempt,
+                    merchant_account.storage_scheme,
+                )
+                .await
+                .change_context(errors::ApiErrorResponse::InternalServerError)
+                .attach_printable("Error updating payouts in db")?;
+        }
+    };
+
     Ok(())
 }
 
