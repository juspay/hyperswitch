--- conflicted
+++ resolved
@@ -65,11 +65,7 @@
     routing_algorithm: Option<serde_json::Value>,
     payout_data: &mut PayoutData,
     eligible_connectors: Option<Vec<api_models::enums::Connector>>,
-<<<<<<< HEAD
 ) -> RouterResult<api::ConnectorCallType> {
-=======
-) -> RouterResult<api::ConnectorData> {
->>>>>>> f26df3de
     let eligible_routable_connectors = eligible_connectors.map(|connectors| {
         connectors
             .into_iter()
@@ -77,11 +73,7 @@
             .collect()
     });
     let connector_choice = helpers::get_default_payout_connector(state, routing_algorithm).await?;
-<<<<<<< HEAD
     match connector_choice {
-=======
-    let connector_details = match connector_choice {
->>>>>>> f26df3de
         api::ConnectorChoice::SessionMultiple(_) => {
             Err(errors::ApiErrorResponse::InternalServerError)
                 .into_report()
@@ -94,11 +86,7 @@
                 .parse_value("StraightThroughAlgorithm")
                 .change_context(errors::ApiErrorResponse::InternalServerError)
                 .attach_printable("Invalid straight through routing rules format")?;
-<<<<<<< HEAD
-            payout_data.payout_attempt.straight_through_algorithm = Some(straight_through);
-=======
             payout_data.payout_attempt.routing_info = Some(straight_through);
->>>>>>> f26df3de
             let mut routing_data = storage::RoutingData {
                 routed_through: connector,
                 #[cfg(feature = "connector_choice_mca_id")]
@@ -120,11 +108,7 @@
                 payout_data,
                 eligible_routable_connectors,
             )
-<<<<<<< HEAD
             .await
-=======
-            .await?
->>>>>>> f26df3de
         }
 
         api::ConnectorChoice::Decide => {
@@ -149,7 +133,6 @@
                 payout_data,
                 eligible_routable_connectors,
             )
-<<<<<<< HEAD
             .await
         }
     }
@@ -176,22 +159,6 @@
                 &mut payout_data,
             )
             .await
-=======
-            .await?
-        }
-    };
-    let connector_data = match connector_details {
-        api::ConnectorCallType::SessionMultiple(_) => {
-            Err(errors::ApiErrorResponse::InternalServerError)
-                .into_report()
-                .attach_printable("Invalid connector details - SessionMultiple")?
-        }
-        api::ConnectorCallType::PreDetermined(connector) => connector,
-
-        api::ConnectorCallType::Retryable(connectors) => {
-            let mut connectors = connectors.into_iter();
-            payments::get_connector_data(&mut connectors)?
->>>>>>> f26df3de
         }
         api::ConnectorCallType::Retryable(connectors) => {
             let mut connectors = connectors.into_iter();
@@ -231,29 +198,10 @@
                 }
             }
 
-<<<<<<< HEAD
             Ok(payout_data)
         }
         _ => Err(errors::ApiErrorResponse::InternalServerError)?,
     }
-=======
-    // Update connector in DB
-    payout_data.payout_attempt.connector = Some(connector_data.connector_name.to_string());
-    let updated_payout_attempt = storage::PayoutAttemptUpdate::UpdateRouting {
-        connector: connector_data.connector_name.to_string(),
-        routing_info: payout_data.payout_attempt.routing_info.clone(),
-    };
-    let db = &*state.store;
-    db.update_payout_attempt_by_merchant_id_payout_id(
-        &payout_data.payout_attempt.merchant_id,
-        &payout_data.payout_attempt.payout_id,
-        updated_payout_attempt,
-    )
-    .await
-    .change_context(errors::ApiErrorResponse::InternalServerError)
-    .attach_printable("Error updating routing info in payout_attempt")?;
-    Ok(connector_data)
->>>>>>> f26df3de
 }
 
 #[cfg(feature = "payouts")]
@@ -280,33 +228,12 @@
     )
     .await?;
 
-<<<<<<< HEAD
     let connector_call_type = get_connector_choice(
         &state,
         &merchant_account,
         &key_store,
         None,
         req.routing.clone(),
-=======
-    // Form connector data
-    let connector_data = get_connector_data(
-        &state,
-        &merchant_account,
-        &key_store,
-        None,
-        req.routing.clone(),
-        &mut payout_data,
-        req.connector.clone(),
-    )
-    .await?;
-
-    call_connector_payout(
-        &state,
-        &merchant_account,
-        &key_store,
-        &req,
-        &connector_data,
->>>>>>> f26df3de
         &mut payout_data,
         req.connector.clone(),
     )
@@ -422,7 +349,6 @@
         }
     }
 
-<<<<<<< HEAD
     payout_data = match (
         req.connector.clone(),
         payout_data.payout_attempt.connector.clone(),
@@ -470,12 +396,6 @@
             );
 
             let connector_call_type = get_connector_choice(
-=======
-    let connector_data = match &payout_attempt.connector {
-        // Evaluate and fetch connector data
-        None => {
-            get_connector_data(
->>>>>>> f26df3de
                 &state,
                 &merchant_account,
                 &key_store,
@@ -484,7 +404,6 @@
                 &mut payout_data,
                 req.connector.clone(),
             )
-<<<<<<< HEAD
             .await?;
 
             make_connector_decision(
@@ -497,34 +416,13 @@
             )
             .await?
         }
-=======
-            .await?
-        }
-
-        // Use existing connector
-        Some(connector) => api::ConnectorData::get_payout_connector_by_name(
-            &state.conf.connectors,
-            connector,
-            api::GetToken::Connector,
-            payout_attempt.merchant_connector_id.clone(),
-        )
-        .change_context(errors::ApiErrorResponse::InternalServerError)
-        .attach_printable("Failed to get the connector data")?,
->>>>>>> f26df3de
     };
 
     response_handler(
         &state,
         &merchant_account,
-<<<<<<< HEAD
         &payouts::PayoutRequest::PayoutCreateRequest(req.to_owned()),
         &payout_data,
-=======
-        &key_store,
-        &req,
-        &connector_data,
-        &mut payout_data,
->>>>>>> f26df3de
     )
     .await
 }
