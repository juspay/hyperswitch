--- conflicted
+++ resolved
@@ -996,12 +996,8 @@
     state: SessionState,
     merchant_account: domain::MerchantAccount,
     profile_id_list: Option<Vec<common_utils::id_type::ProfileId>>,
-<<<<<<< HEAD
     time_range: common_utils::types::TimeRange,
-=======
-    time_range: api::TimeRange,
     _locale: &str,
->>>>>>> 6a6ce175
 ) -> RouterResponse<api::PayoutListFilters> {
     let db = state.store.as_ref();
     let payouts = db
