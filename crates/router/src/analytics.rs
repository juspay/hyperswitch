--- conflicted
+++ resolved
@@ -12,18 +12,7 @@
         search::{
             GetGlobalSearchRequest, GetSearchRequest, GetSearchRequestWithIndex, SearchIndex,
         },
-<<<<<<< HEAD
-        GenerateReportRequest, GetApiEventFiltersRequest, GetApiEventMetricRequest,
-        GetAuthEventMetricRequest, GetDisputeMetricRequest, GetFrmFilterRequest,
-        GetFrmMetricRequest, GetPaymentFiltersRequest, GetPaymentMetricRequest,
-        GetRefundFilterRequest, GetRefundMetricRequest, GetSdkEventFiltersRequest,
-        GetSdkEventMetricRequest, ReportRequest,
-=======
-        GenerateReportRequest, GetActivePaymentsMetricRequest, GetApiEventFiltersRequest,
-        GetApiEventMetricRequest, GetAuthEventMetricRequest, GetDisputeMetricRequest,
-        GetPaymentFiltersRequest, GetPaymentMetricRequest, GetRefundFilterRequest,
-        GetRefundMetricRequest, GetSdkEventFiltersRequest, GetSdkEventMetricRequest, ReportRequest,
->>>>>>> cd5a1a34
+GenerateReportRequest,GetActivePaymentsMetricRequest,GetApiEventFiltersRequest,GetApiEventMetricRequest,GetAuthEventMetricRequest,GetDisputeMetricRequest,GetFrmFilterRequest,GetFrmMetricRequest,GetPaymentFiltersRequest,GetPaymentMetricRequest,GetRefundFilterRequest,GetRefundMetricRequest,GetSdkEventFiltersRequest,GetSdkEventMetricRequest,ReportRequest,
     };
     use error_stack::ResultExt;
 
