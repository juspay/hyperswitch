pub use analytics::*;

pub mod routes {
    use actix_web::{web, Responder, Scope};
    use analytics::{
        api_event::api_events_core, connector_events::connector_events_core, enums::AuthInfo,
        errors::AnalyticsError, lambda_utils::invoke_lambda, opensearch::OpenSearchError,
        outgoing_webhook_event::outgoing_webhook_events_core, sdk_events::sdk_events_core,
        AnalyticsFlow,
    };
    use api_models::analytics::{
        api_event::QueryType,
        search::{
            GetGlobalSearchRequest, GetSearchRequest, GetSearchRequestWithIndex, SearchIndex,
        },
        GenerateReportRequest, GetActivePaymentsMetricRequest, GetApiEventFiltersRequest,
        GetApiEventMetricRequest, GetAuthEventMetricRequest, GetDisputeMetricRequest,
        GetFrmFilterRequest, GetFrmMetricRequest, GetPaymentFiltersRequest,
        GetPaymentIntentFiltersRequest, GetPaymentIntentMetricRequest, GetPaymentMetricRequest,
        GetRefundFilterRequest, GetRefundMetricRequest, GetSdkEventFiltersRequest,
        GetSdkEventMetricRequest, ReportRequest,
    };
<<<<<<< HEAD
    use common_enums::EntityType;
    use error_stack::ResultExt;
=======
    use error_stack::{report, ResultExt};
>>>>>>> db04ded4

    use crate::{
        consts::opensearch::OPENSEARCH_INDEX_PERMISSIONS,
        core::{api_locking, errors::user::UserErrors, verification::utils},
        db::user::UserInterface,
        routes::AppState,
        services::{
            api,
            authentication::{self as auth, AuthenticationData, UserFromToken},
            authorization::{permissions::Permission, roles::RoleInfo},
            ApplicationResponse,
        },
        types::domain::UserEmail,
    };

    pub struct Analytics;

    impl Analytics {
        pub fn server(state: AppState) -> Scope {
            web::scope("/analytics")
                .app_data(web::Data::new(state))
                .service(
                    web::scope("/v1")
                        .service(
                            web::resource("metrics/payments")
                                .route(web::post().to(get_merchant_payment_metrics)),
                        )
                        .service(
                            web::resource("metrics/refunds")
                                .route(web::post().to(get_merchant_refund_metrics)),
                        )
                        .service(
                            web::resource("filters/payments")
                                .route(web::post().to(get_merchant_payment_filters)),
                        )
                        .service(
                            web::resource("filters/frm").route(web::post().to(get_frm_filters)),
                        )
                        .service(
                            web::resource("filters/refunds")
                                .route(web::post().to(get_merchant_refund_filters)),
                        )
                        .service(web::resource("{domain}/info").route(web::get().to(get_info)))
                        .service(
                            web::resource("report/dispute")
                                .route(web::post().to(generate_merchant_dispute_report)),
                        )
                        .service(
                            web::resource("report/refunds")
                                .route(web::post().to(generate_merchant_refund_report)),
                        )
                        .service(
                            web::resource("report/payments")
                                .route(web::post().to(generate_merchant_payment_report)),
                        )
                        .service(
                            web::resource("metrics/sdk_events")
                                .route(web::post().to(get_sdk_event_metrics)),
                        )
                        .service(
                            web::resource("metrics/active_payments")
                                .route(web::post().to(get_active_payments_metrics)),
                        )
                        .service(
                            web::resource("filters/sdk_events")
                                .route(web::post().to(get_sdk_event_filters)),
                        )
                        .service(
                            web::resource("metrics/auth_events")
                                .route(web::post().to(get_auth_event_metrics)),
                        )
                        .service(
                            web::resource("metrics/frm").route(web::post().to(get_frm_metrics)),
                        )
                        .service(
                            web::resource("api_event_logs")
                                .route(web::get().to(get_profile_api_events)),
                        )
                        .service(
                            web::resource("sdk_event_logs")
                                .route(web::post().to(get_profile_sdk_events)),
                        )
                        .service(
                            web::resource("connector_event_logs")
                                .route(web::get().to(get_profile_connector_events)),
                        )
                        .service(
                            web::resource("outgoing_webhook_event_logs")
                                .route(web::get().to(get_profile_outgoing_webhook_events)),
                        )
                        .service(
                            web::resource("metrics/api_events")
                                .route(web::post().to(get_merchant_api_events_metrics)),
                        )
                        .service(
                            web::resource("filters/api_events")
                                .route(web::post().to(get_merchant_api_event_filters)),
                        )
                        .service(
                            web::resource("search")
                                .route(web::post().to(get_global_search_results)),
                        )
                        .service(
                            web::resource("search/{domain}")
                                .route(web::post().to(get_search_results)),
                        )
                        .service(
                            web::resource("metrics/disputes")
                                .route(web::post().to(get_merchant_dispute_metrics)),
                        )
                        .service(
                            web::resource("filters/disputes")
                                .route(web::post().to(get_merchant_dispute_filters)),
                        )
                        .service(
                            web::scope("/merchant")
                                .service(
                                    web::resource("metrics/payments")
                                        .route(web::post().to(get_merchant_payment_metrics)),
                                )
                                .service(
                                    web::resource("metrics/refunds")
                                        .route(web::post().to(get_merchant_refund_metrics)),
                                )
                                .service(
                                    web::resource("filters/payments")
                                        .route(web::post().to(get_merchant_payment_filters)),
                                )
                                .service(
                                    web::resource("filters/refunds")
                                        .route(web::post().to(get_merchant_refund_filters)),
                                )
                                .service(
                                    web::resource("{domain}/info").route(web::get().to(get_info)),
                                )
                                .service(
                                    web::resource("report/dispute")
                                        .route(web::post().to(generate_merchant_dispute_report)),
                                )
                                .service(
                                    web::resource("report/refunds")
                                        .route(web::post().to(generate_merchant_refund_report)),
                                )
                                .service(
                                    web::resource("report/payments")
                                        .route(web::post().to(generate_merchant_payment_report)),
                                )
                                .service(
                                    web::resource("metrics/api_events")
                                        .route(web::post().to(get_merchant_api_events_metrics)),
                                )
                                .service(
                                    web::resource("filters/api_events")
                                        .route(web::post().to(get_merchant_api_event_filters)),
                                )
                                .service(
                                    web::resource("metrics/disputes")
                                        .route(web::post().to(get_merchant_dispute_metrics)),
                                )
                                .service(
                                    web::resource("filters/disputes")
                                        .route(web::post().to(get_merchant_dispute_filters)),
                                ),
                        )
                        .service(
                            web::scope("/org")
                                .service(
                                    web::resource("{domain}/info").route(web::get().to(get_info)),
                                )
                                .service(
                                    web::resource("metrics/payments")
                                        .route(web::post().to(get_org_payment_metrics)),
                                )
                                .service(
                                    web::resource("filters/payments")
                                        .route(web::post().to(get_org_payment_filters)),
                                )
                                .service(
                                    web::resource("metrics/refunds")
                                        .route(web::post().to(get_org_refund_metrics)),
                                )
                                .service(
                                    web::resource("filters/refunds")
                                        .route(web::post().to(get_org_refund_filters)),
                                )
                                .service(
                                    web::resource("metrics/disputes")
                                        .route(web::post().to(get_org_dispute_metrics)),
                                )
                                .service(
                                    web::resource("filters/disputes")
                                        .route(web::post().to(get_org_dispute_filters)),
                                )
                                .service(
                                    web::resource("filters/api_events")
                                        .route(web::post().to(get_org_api_event_filters)),
                                )
                                .service(
                                    web::resource("metrics/api_events")
                                        .route(web::post().to(get_org_api_events_metrics)),
                                )
                                .service(
                                    web::resource("report/dispute")
                                        .route(web::post().to(generate_org_dispute_report)),
                                )
                                .service(
                                    web::resource("report/refunds")
                                        .route(web::post().to(generate_org_refund_report)),
                                )
                                .service(
                                    web::resource("report/payments")
                                        .route(web::post().to(generate_org_payment_report)),
                                ),
                        )
                        .service(
                            web::scope("/profile")
                                .service(
                                    web::resource("{domain}/info").route(web::get().to(get_info)),
                                )
                                .service(
                                    web::resource("metrics/payments")
                                        .route(web::post().to(get_profile_payment_metrics)),
                                )
                                .service(
                                    web::resource("filters/payments")
                                        .route(web::post().to(get_profile_payment_filters)),
                                )
                                .service(
                                    web::resource("metrics/refunds")
                                        .route(web::post().to(get_profile_refund_metrics)),
                                )
                                .service(
                                    web::resource("filters/refunds")
                                        .route(web::post().to(get_profile_refund_filters)),
                                )
                                .service(
                                    web::resource("metrics/api_events")
                                        .route(web::post().to(get_profile_api_events_metrics)),
                                )
                                .service(
                                    web::resource("filters/api_events")
                                        .route(web::post().to(get_profile_api_event_filters)),
                                )
                                .service(
                                    web::resource("metrics/disputes")
                                        .route(web::post().to(get_profile_dispute_metrics)),
                                )
                                .service(
                                    web::resource("filters/disputes")
                                        .route(web::post().to(get_profile_dispute_filters)),
                                )
                                .service(
                                    web::resource("connector_event_logs")
                                        .route(web::get().to(get_profile_connector_events)),
                                )
                                .service(
                                    web::resource("outgoing_webhook_event_logs")
                                        .route(web::get().to(get_profile_outgoing_webhook_events)),
                                )
                                .service(
                                    web::resource("report/dispute")
                                        .route(web::post().to(generate_profile_dispute_report)),
                                )
                                .service(
                                    web::resource("report/refunds")
                                        .route(web::post().to(generate_profile_refund_report)),
                                )
                                .service(
                                    web::resource("report/payments")
                                        .route(web::post().to(generate_profile_payment_report)),
                                )
                                .service(
                                    web::resource("api_event_logs")
                                        .route(web::get().to(get_profile_api_events)),
                                )
                                .service(
                                    web::resource("sdk_event_logs")
                                        .route(web::post().to(get_profile_sdk_events)),
                                ),
                        ),
                )
                .service(
                    web::scope("/v2")
                        .service(
                            web::resource("/metrics/payments")
                                .route(web::post().to(get_merchant_payment_intent_metrics)),
                        )
                        .service(
                            web::resource("/filters/payments")
                                .route(web::post().to(get_payment_intents_filters)),
                        )
                        .service(
                            web::scope("/merchant")
                                .service(
                                    web::resource("/metrics/payments")
                                        .route(web::post().to(get_merchant_payment_intent_metrics)),
                                )
                                .service(
                                    web::resource("/filters/payments")
                                        .route(web::post().to(get_payment_intents_filters)),
                                ),
                        )
                        .service(
                            web::scope("/org").service(
                                web::resource("/metrics/payments")
                                    .route(web::post().to(get_org_payment_intent_metrics)),
                            ),
                        )
                        .service(
                            web::scope("/profile").service(
                                web::resource("/metrics/payments")
                                    .route(web::post().to(get_profile_payment_intent_metrics)),
                            ),
                        ),
                )
        }
    }

    pub async fn get_info(
        state: web::Data<AppState>,
        req: actix_web::HttpRequest,
        domain: web::Path<analytics::AnalyticsDomain>,
    ) -> impl Responder {
        let flow = AnalyticsFlow::GetInfo;
        Box::pin(api::server_wrap(
            flow,
            state,
            &req,
            domain.into_inner(),
            |_, _: (), domain: analytics::AnalyticsDomain, _| async {
                analytics::core::get_domain_info(domain)
                    .await
                    .map(ApplicationResponse::Json)
            },
            &auth::NoAuth,
            api_locking::LockAction::NotApplicable,
        ))
        .await
    }

    /// # Panics
    ///
    /// Panics if `json_payload` array does not contain one `GetPaymentMetricRequest` element.
    pub async fn get_merchant_payment_metrics(
        state: web::Data<AppState>,
        req: actix_web::HttpRequest,
        json_payload: web::Json<[GetPaymentMetricRequest; 1]>,
    ) -> impl Responder {
        // safety: This shouldn't panic owing to the data type
        #[allow(clippy::expect_used)]
        let payload = json_payload
            .into_inner()
            .to_vec()
            .pop()
            .expect("Couldn't get GetPaymentMetricRequest");
        let flow = AnalyticsFlow::GetPaymentMetrics;
        Box::pin(api::server_wrap(
            flow,
            state,
            &req,
            payload,
            |state, auth: AuthenticationData, req, _| async move {
                let org_id = auth.merchant_account.get_org_id();
                let merchant_id = auth.merchant_account.get_id();
                let auth: AuthInfo = AuthInfo::MerchantLevel {
                    org_id: org_id.clone(),
                    merchant_ids: vec![merchant_id.clone()],
                };
                analytics::payments::get_metrics(&state.pool, &auth, req)
                    .await
                    .map(ApplicationResponse::Json)
            },
            &auth::JWTAuth(Permission::Analytics),
            api_locking::LockAction::NotApplicable,
        ))
        .await
    }

    /// # Panics
    ///
    /// Panics if `json_payload` array does not contain one `GetPaymentMetricRequest` element.
    pub async fn get_org_payment_metrics(
        state: web::Data<AppState>,
        req: actix_web::HttpRequest,
        json_payload: web::Json<[GetPaymentMetricRequest; 1]>,
    ) -> impl Responder {
        // safety: This shouldn't panic owing to the data type
        #[allow(clippy::expect_used)]
        let payload = json_payload
            .into_inner()
            .to_vec()
            .pop()
            .expect("Couldn't get GetPaymentMetricRequest");
        let flow = AnalyticsFlow::GetPaymentMetrics;
        Box::pin(api::server_wrap(
            flow,
            state,
            &req,
            payload,
            |state, auth: AuthenticationData, req, _| async move {
                let org_id = auth.merchant_account.get_org_id();
                let auth: AuthInfo = AuthInfo::OrgLevel {
                    org_id: org_id.clone(),
                };
                analytics::payments::get_metrics(&state.pool, &auth, req)
                    .await
                    .map(ApplicationResponse::Json)
            },
            &auth::JWTAuth(Permission::Analytics),
            api_locking::LockAction::NotApplicable,
        ))
        .await
    }

    /// # Panics
    ///
    /// Panics if `json_payload` array does not contain one `GetPaymentMetricRequest` element.
    pub async fn get_profile_payment_metrics(
        state: web::Data<AppState>,
        req: actix_web::HttpRequest,
        json_payload: web::Json<[GetPaymentMetricRequest; 1]>,
    ) -> impl Responder {
        // safety: This shouldn't panic owing to the data type
        #[allow(clippy::expect_used)]
        let payload = json_payload
            .into_inner()
            .to_vec()
            .pop()
            .expect("Couldn't get GetPaymentMetricRequest");
        let flow = AnalyticsFlow::GetPaymentMetrics;
        Box::pin(api::server_wrap(
            flow,
            state,
            &req,
            payload,
            |state, auth: AuthenticationData, req, _| async move {
                let org_id = auth.merchant_account.get_org_id();
                let merchant_id = auth.merchant_account.get_id();
                let profile_id = auth
                    .profile_id
                    .ok_or(report!(UserErrors::JwtProfileIdMissing))
                    .change_context(AnalyticsError::AccessForbiddenError)?;
                let auth: AuthInfo = AuthInfo::ProfileLevel {
                    org_id: org_id.clone(),
                    merchant_id: merchant_id.clone(),
                    profile_ids: vec![profile_id.clone()],
                };
                analytics::payments::get_metrics(&state.pool, &auth, req)
                    .await
                    .map(ApplicationResponse::Json)
            },
            &auth::JWTAuth {
                permission: Permission::Analytics,
                minimum_entity_level: EntityType::Merchant,
            },
            api_locking::LockAction::NotApplicable,
        ))
        .await
    }

    /// # Panics
    ///
    /// Panics if `json_payload` array does not contain one `GetPaymentIntentMetricRequest` element.
    pub async fn get_merchant_payment_intent_metrics(
        state: web::Data<AppState>,
        req: actix_web::HttpRequest,
        json_payload: web::Json<[GetPaymentIntentMetricRequest; 1]>,
    ) -> impl Responder {
        // safety: This shouldn't panic owing to the data type
        #[allow(clippy::expect_used)]
        let payload = json_payload
            .into_inner()
            .to_vec()
            .pop()
            .expect("Couldn't get GetPaymentIntentMetricRequest");
        let flow = AnalyticsFlow::GetPaymentIntentMetrics;
        Box::pin(api::server_wrap(
            flow,
            state,
            &req,
            payload,
            |state, auth: AuthenticationData, req, _| async move {
                let org_id = auth.merchant_account.get_org_id();
                let merchant_id = auth.merchant_account.get_id();
                let auth: AuthInfo = AuthInfo::MerchantLevel {
                    org_id: org_id.clone(),
                    merchant_ids: vec![merchant_id.clone()],
                };
                analytics::payment_intents::get_metrics(&state.pool, &auth, req)
                    .await
                    .map(ApplicationResponse::Json)
            },
            &auth::JWTAuth(Permission::Analytics),
            api_locking::LockAction::NotApplicable,
        ))
        .await
    }

    /// # Panics
    ///
    /// Panics if `json_payload` array does not contain one `GetPaymentIntentMetricRequest` element.
    pub async fn get_org_payment_intent_metrics(
        state: web::Data<AppState>,
        req: actix_web::HttpRequest,
        json_payload: web::Json<[GetPaymentIntentMetricRequest; 1]>,
    ) -> impl Responder {
        // safety: This shouldn't panic owing to the data type
        #[allow(clippy::expect_used)]
        let payload = json_payload
            .into_inner()
            .to_vec()
            .pop()
            .expect("Couldn't get GetPaymentIntentMetricRequest");
        let flow = AnalyticsFlow::GetPaymentIntentMetrics;
        Box::pin(api::server_wrap(
            flow,
            state,
            &req,
            payload,
            |state, auth: AuthenticationData, req, _| async move {
                let org_id = auth.merchant_account.get_org_id();
                let auth: AuthInfo = AuthInfo::OrgLevel {
                    org_id: org_id.clone(),
                };
                analytics::payment_intents::get_metrics(&state.pool, &auth, req)
                    .await
                    .map(ApplicationResponse::Json)
            },
            &auth::JWTAuth(Permission::Analytics),
            api_locking::LockAction::NotApplicable,
        ))
        .await
    }

    /// # Panics
    ///
    /// Panics if `json_payload` array does not contain one `GetPaymentIntentMetricRequest` element.
    pub async fn get_profile_payment_intent_metrics(
        state: web::Data<AppState>,
        req: actix_web::HttpRequest,
        json_payload: web::Json<[GetPaymentIntentMetricRequest; 1]>,
    ) -> impl Responder {
        // safety: This shouldn't panic owing to the data type
        #[allow(clippy::expect_used)]
        let payload = json_payload
            .into_inner()
            .to_vec()
            .pop()
            .expect("Couldn't get GetPaymentIntentMetricRequest");
        let flow = AnalyticsFlow::GetPaymentIntentMetrics;
        Box::pin(api::server_wrap(
            flow,
            state,
            &req,
            payload,
            |state, auth: AuthenticationData, req, _| async move {
                let org_id = auth.merchant_account.get_org_id();
                let merchant_id = auth.merchant_account.get_id();
                let profile_id = auth
                    .profile_id
                    .ok_or(report!(UserErrors::JwtProfileIdMissing))
                    .change_context(AnalyticsError::AccessForbiddenError)?;
                let auth: AuthInfo = AuthInfo::ProfileLevel {
                    org_id: org_id.clone(),
                    merchant_id: merchant_id.clone(),
                    profile_ids: vec![profile_id.clone()],
                };
                analytics::payment_intents::get_metrics(&state.pool, &auth, req)
                    .await
                    .map(ApplicationResponse::Json)
            },
            &auth::JWTAuth(Permission::Analytics),
            api_locking::LockAction::NotApplicable,
        ))
        .await
    }

    /// # Panics
    ///
    /// Panics if `json_payload` array does not contain one `GetRefundMetricRequest` element.
    pub async fn get_merchant_refund_metrics(
        state: web::Data<AppState>,
        req: actix_web::HttpRequest,
        json_payload: web::Json<[GetRefundMetricRequest; 1]>,
    ) -> impl Responder {
        #[allow(clippy::expect_used)]
        // safety: This shouldn't panic owing to the data type
        let payload = json_payload
            .into_inner()
            .to_vec()
            .pop()
            .expect("Couldn't get GetRefundMetricRequest");
        let flow = AnalyticsFlow::GetRefundsMetrics;
        Box::pin(api::server_wrap(
            flow,
            state,
            &req,
            payload,
            |state, auth: AuthenticationData, req, _| async move {
                let org_id = auth.merchant_account.get_org_id();
                let merchant_id = auth.merchant_account.get_id();
                let auth: AuthInfo = AuthInfo::MerchantLevel {
                    org_id: org_id.clone(),
                    merchant_ids: vec![merchant_id.clone()],
                };
                analytics::refunds::get_metrics(&state.pool, &auth, req)
                    .await
                    .map(ApplicationResponse::Json)
            },
            &auth::JWTAuth(Permission::Analytics),
            api_locking::LockAction::NotApplicable,
        ))
        .await
    }

    /// # Panics
    ///
    /// Panics if `json_payload` array does not contain one `GetRefundMetricRequest` element.
    pub async fn get_org_refund_metrics(
        state: web::Data<AppState>,
        req: actix_web::HttpRequest,
        json_payload: web::Json<[GetRefundMetricRequest; 1]>,
    ) -> impl Responder {
        #[allow(clippy::expect_used)]
        // safety: This shouldn't panic owing to the data type
        let payload = json_payload
            .into_inner()
            .to_vec()
            .pop()
            .expect("Couldn't get GetRefundMetricRequest");
        let flow = AnalyticsFlow::GetRefundsMetrics;
        Box::pin(api::server_wrap(
            flow,
            state,
            &req,
            payload,
            |state, auth: AuthenticationData, req, _| async move {
                let org_id = auth.merchant_account.get_org_id();
                let auth: AuthInfo = AuthInfo::OrgLevel {
                    org_id: org_id.clone(),
                };
                analytics::refunds::get_metrics(&state.pool, &auth, req)
                    .await
                    .map(ApplicationResponse::Json)
            },
            &auth::JWTAuth {
                permission: Permission::Analytics,
                minimum_entity_level: EntityType::Merchant,
            },
            api_locking::LockAction::NotApplicable,
        ))
        .await
    }

    /// # Panics
    ///
    /// Panics if `json_payload` array does not contain one `GetRefundMetricRequest` element.
    pub async fn get_profile_refund_metrics(
        state: web::Data<AppState>,
        req: actix_web::HttpRequest,
        json_payload: web::Json<[GetRefundMetricRequest; 1]>,
    ) -> impl Responder {
        #[allow(clippy::expect_used)]
        // safety: This shouldn't panic owing to the data type
        let payload = json_payload
            .into_inner()
            .to_vec()
            .pop()
            .expect("Couldn't get GetRefundMetricRequest");
        let flow = AnalyticsFlow::GetRefundsMetrics;
        Box::pin(api::server_wrap(
            flow,
            state,
            &req,
            payload,
            |state, auth: AuthenticationData, req, _| async move {
                let org_id = auth.merchant_account.get_org_id();
                let merchant_id = auth.merchant_account.get_id();
                let profile_id = auth
                    .profile_id
                    .ok_or(report!(UserErrors::JwtProfileIdMissing))
                    .change_context(AnalyticsError::AccessForbiddenError)?;
                let auth: AuthInfo = AuthInfo::ProfileLevel {
                    org_id: org_id.clone(),
                    merchant_id: merchant_id.clone(),
                    profile_ids: vec![profile_id.clone()],
                };
                analytics::refunds::get_metrics(&state.pool, &auth, req)
                    .await
                    .map(ApplicationResponse::Json)
            },
            &auth::JWTAuth {
                permission: Permission::Analytics,
                minimum_entity_level: EntityType::Merchant,
            },
            api_locking::LockAction::NotApplicable,
        ))
        .await
    }

    /// # Panics
    ///
    /// Panics if `json_payload` array does not contain one `GetFrmMetricRequest` element.
    pub async fn get_frm_metrics(
        state: web::Data<AppState>,
        req: actix_web::HttpRequest,
        json_payload: web::Json<[GetFrmMetricRequest; 1]>,
    ) -> impl Responder {
        #[allow(clippy::expect_used)]
        // safety: This shouldn't panic owing to the data type
        let payload = json_payload
            .into_inner()
            .to_vec()
            .pop()
            .expect("Couldn't get GetFrmMetricRequest");
        let flow = AnalyticsFlow::GetFrmMetrics;
        Box::pin(api::server_wrap(
            flow,
            state,
            &req,
            payload,
            |state, auth: AuthenticationData, req, _| async move {
                analytics::frm::get_metrics(&state.pool, auth.merchant_account.get_id(), req)
                    .await
                    .map(ApplicationResponse::Json)
            },
            &auth::JWTAuth {
                permission: Permission::Analytics,
                minimum_entity_level: EntityType::Merchant,
            },
            api_locking::LockAction::NotApplicable,
        ))
        .await
    }

    /// # Panics
    ///
    /// Panics if `json_payload` array does not contain one `GetSdkEventMetricRequest` element.
    pub async fn get_sdk_event_metrics(
        state: web::Data<AppState>,
        req: actix_web::HttpRequest,
        json_payload: web::Json<[GetSdkEventMetricRequest; 1]>,
    ) -> impl Responder {
        // safety: This shouldn't panic owing to the data type
        #[allow(clippy::expect_used)]
        let payload = json_payload
            .into_inner()
            .to_vec()
            .pop()
            .expect("Couldn't get GetSdkEventMetricRequest");
        let flow = AnalyticsFlow::GetSdkMetrics;
        Box::pin(api::server_wrap(
            flow,
            state,
            &req,
            payload,
            |state, auth: AuthenticationData, req, _| async move {
                analytics::sdk_events::get_metrics(
                    &state.pool,
                    &auth.merchant_account.publishable_key,
                    req,
                )
                .await
                .map(ApplicationResponse::Json)
            },
            &auth::JWTAuth {
                permission: Permission::Analytics,
                minimum_entity_level: EntityType::Merchant,
            },
            api_locking::LockAction::NotApplicable,
        ))
        .await
    }

    /// # Panics
    ///
    /// Panics if `json_payload` array does not contain one `GetActivePaymentsMetricRequest` element.
    pub async fn get_active_payments_metrics(
        state: web::Data<AppState>,
        req: actix_web::HttpRequest,
        json_payload: web::Json<[GetActivePaymentsMetricRequest; 1]>,
    ) -> impl Responder {
        // safety: This shouldn't panic owing to the data type
        #[allow(clippy::expect_used)]
        let payload = json_payload
            .into_inner()
            .to_vec()
            .pop()
            .expect("Couldn't get GetActivePaymentsMetricRequest");
        let flow = AnalyticsFlow::GetActivePaymentsMetrics;
        Box::pin(api::server_wrap(
            flow,
            state,
            &req,
            payload,
            |state, auth: AuthenticationData, req, _| async move {
                analytics::active_payments::get_metrics(
                    &state.pool,
                    &auth.merchant_account.publishable_key,
                    auth.merchant_account.get_id(),
                    req,
                )
                .await
                .map(ApplicationResponse::Json)
            },
            &auth::JWTAuth {
                permission: Permission::Analytics,
                minimum_entity_level: EntityType::Merchant,
            },
            api_locking::LockAction::NotApplicable,
        ))
        .await
    }

    /// # Panics
    ///
    /// Panics if `json_payload` array does not contain one `GetAuthEventMetricRequest` element.
    pub async fn get_auth_event_metrics(
        state: web::Data<AppState>,
        req: actix_web::HttpRequest,
        json_payload: web::Json<[GetAuthEventMetricRequest; 1]>,
    ) -> impl Responder {
        // safety: This shouldn't panic owing to the data type
        #[allow(clippy::expect_used)]
        let payload = json_payload
            .into_inner()
            .to_vec()
            .pop()
            .expect("Couldn't get GetAuthEventMetricRequest");
        let flow = AnalyticsFlow::GetAuthMetrics;
        Box::pin(api::server_wrap(
            flow,
            state,
            &req,
            payload,
            |state, auth: AuthenticationData, req, _| async move {
                analytics::auth_events::get_metrics(
                    &state.pool,
                    auth.merchant_account.get_id(),
                    &auth.merchant_account.publishable_key,
                    req,
                )
                .await
                .map(ApplicationResponse::Json)
            },
            &auth::JWTAuth {
                permission: Permission::Analytics,
                minimum_entity_level: EntityType::Merchant,
            },
            api_locking::LockAction::NotApplicable,
        ))
        .await
    }

    pub async fn get_merchant_payment_filters(
        state: web::Data<AppState>,
        req: actix_web::HttpRequest,
        json_payload: web::Json<GetPaymentFiltersRequest>,
    ) -> impl Responder {
        let flow = AnalyticsFlow::GetPaymentFilters;
        Box::pin(api::server_wrap(
            flow,
            state,
            &req,
            json_payload.into_inner(),
            |state, auth: AuthenticationData, req, _| async move {
                let org_id = auth.merchant_account.get_org_id();
                let merchant_id = auth.merchant_account.get_id();
                let auth: AuthInfo = AuthInfo::MerchantLevel {
                    org_id: org_id.clone(),
                    merchant_ids: vec![merchant_id.clone()],
                };
                analytics::payments::get_filters(&state.pool, req, &auth)
                    .await
                    .map(ApplicationResponse::Json)
            },
            &auth::JWTAuth {
                permission: Permission::Analytics,
                minimum_entity_level: EntityType::Merchant,
            },
            api_locking::LockAction::NotApplicable,
        ))
        .await
    }

    pub async fn get_org_payment_filters(
        state: web::Data<AppState>,
        req: actix_web::HttpRequest,
        json_payload: web::Json<GetPaymentFiltersRequest>,
    ) -> impl Responder {
        let flow = AnalyticsFlow::GetPaymentFilters;
        Box::pin(api::server_wrap(
            flow,
            state,
            &req,
            json_payload.into_inner(),
            |state, auth: AuthenticationData, req, _| async move {
                let org_id = auth.merchant_account.get_org_id();
                let auth: AuthInfo = AuthInfo::OrgLevel {
                    org_id: org_id.clone(),
                };
                analytics::payments::get_filters(&state.pool, req, &auth)
                    .await
                    .map(ApplicationResponse::Json)
            },
            &auth::JWTAuth {
                permission: Permission::Analytics,
                minimum_entity_level: EntityType::Merchant,
            },
            api_locking::LockAction::NotApplicable,
        ))
        .await
    }

    pub async fn get_profile_payment_filters(
        state: web::Data<AppState>,
        req: actix_web::HttpRequest,
        json_payload: web::Json<GetPaymentFiltersRequest>,
    ) -> impl Responder {
        let flow = AnalyticsFlow::GetPaymentFilters;
        Box::pin(api::server_wrap(
            flow,
            state,
            &req,
            json_payload.into_inner(),
            |state, auth: AuthenticationData, req, _| async move {
                let org_id = auth.merchant_account.get_org_id();
                let merchant_id = auth.merchant_account.get_id();
                let profile_id = auth
                    .profile_id
                    .ok_or(report!(UserErrors::JwtProfileIdMissing))
                    .change_context(AnalyticsError::AccessForbiddenError)?;
                let auth: AuthInfo = AuthInfo::ProfileLevel {
                    org_id: org_id.clone(),
                    merchant_id: merchant_id.clone(),
                    profile_ids: vec![profile_id.clone()],
                };
                analytics::payments::get_filters(&state.pool, req, &auth)
                    .await
                    .map(ApplicationResponse::Json)
            },
            &auth::JWTAuth {
                permission: Permission::Analytics,
                minimum_entity_level: EntityType::Merchant,
            },
            api_locking::LockAction::NotApplicable,
        ))
        .await
    }

    pub async fn get_payment_intents_filters(
        state: web::Data<AppState>,
        req: actix_web::HttpRequest,
        json_payload: web::Json<GetPaymentIntentFiltersRequest>,
    ) -> impl Responder {
        let flow = AnalyticsFlow::GetPaymentIntentFilters;
        Box::pin(api::server_wrap(
            flow,
            state,
            &req,
            json_payload.into_inner(),
            |state, auth: AuthenticationData, req, _| async move {
                analytics::payment_intents::get_filters(
                    &state.pool,
                    req,
                    auth.merchant_account.get_id(),
                )
                .await
                .map(ApplicationResponse::Json)
            },
            &auth::JWTAuth(Permission::Analytics),
            api_locking::LockAction::NotApplicable,
        ))
        .await
    }

    pub async fn get_merchant_refund_filters(
        state: web::Data<AppState>,
        req: actix_web::HttpRequest,
        json_payload: web::Json<GetRefundFilterRequest>,
    ) -> impl Responder {
        let flow = AnalyticsFlow::GetRefundFilters;
        Box::pin(api::server_wrap(
            flow,
            state,
            &req,
            json_payload.into_inner(),
            |state, auth: AuthenticationData, req: GetRefundFilterRequest, _| async move {
                let org_id = auth.merchant_account.get_org_id();
                let merchant_id = auth.merchant_account.get_id();
                let auth: AuthInfo = AuthInfo::MerchantLevel {
                    org_id: org_id.clone(),
                    merchant_ids: vec![merchant_id.clone()],
                };
                analytics::refunds::get_filters(&state.pool, req, &auth)
                    .await
                    .map(ApplicationResponse::Json)
            },
            &auth::JWTAuth(Permission::Analytics),
            api_locking::LockAction::NotApplicable,
        ))
        .await
    }

    pub async fn get_org_refund_filters(
        state: web::Data<AppState>,
        req: actix_web::HttpRequest,
        json_payload: web::Json<GetRefundFilterRequest>,
    ) -> impl Responder {
        let flow = AnalyticsFlow::GetRefundFilters;
        Box::pin(api::server_wrap(
            flow,
            state,
            &req,
            json_payload.into_inner(),
            |state, auth: AuthenticationData, req: GetRefundFilterRequest, _| async move {
                let org_id = auth.merchant_account.get_org_id();
                let auth: AuthInfo = AuthInfo::OrgLevel {
                    org_id: org_id.clone(),
                };
                analytics::refunds::get_filters(&state.pool, req, &auth)
                    .await
                    .map(ApplicationResponse::Json)
            },
            &auth::JWTAuth(Permission::Analytics),
            api_locking::LockAction::NotApplicable,
        ))
        .await
    }

    pub async fn get_profile_refund_filters(
        state: web::Data<AppState>,
        req: actix_web::HttpRequest,
        json_payload: web::Json<GetRefundFilterRequest>,
    ) -> impl Responder {
        let flow = AnalyticsFlow::GetRefundFilters;
        Box::pin(api::server_wrap(
            flow,
            state,
            &req,
            json_payload.into_inner(),
            |state, auth: AuthenticationData, req: GetRefundFilterRequest, _| async move {
                let org_id = auth.merchant_account.get_org_id();
                let merchant_id = auth.merchant_account.get_id();
                let profile_id = auth
                    .profile_id
                    .ok_or(report!(UserErrors::JwtProfileIdMissing))
                    .change_context(AnalyticsError::AccessForbiddenError)?;
                let auth: AuthInfo = AuthInfo::ProfileLevel {
                    org_id: org_id.clone(),
                    merchant_id: merchant_id.clone(),
                    profile_ids: vec![profile_id.clone()],
                };
                analytics::refunds::get_filters(&state.pool, req, &auth)
                    .await
                    .map(ApplicationResponse::Json)
            },
            &auth::JWTAuth(Permission::Analytics),
            api_locking::LockAction::NotApplicable,
        ))
        .await
    }

    pub async fn get_frm_filters(
        state: web::Data<AppState>,
        req: actix_web::HttpRequest,
        json_payload: web::Json<GetFrmFilterRequest>,
    ) -> impl Responder {
        let flow = AnalyticsFlow::GetFrmFilters;
        Box::pin(api::server_wrap(
            flow,
            state,
            &req,
            json_payload.into_inner(),
            |state, auth: AuthenticationData, req: GetFrmFilterRequest, _| async move {
                analytics::frm::get_filters(&state.pool, req, auth.merchant_account.get_id())
                    .await
                    .map(ApplicationResponse::Json)
            },
            &auth::JWTAuth {
                permission: Permission::Analytics,
                minimum_entity_level: EntityType::Merchant,
            },
            api_locking::LockAction::NotApplicable,
        ))
        .await
    }

    pub async fn get_sdk_event_filters(
        state: web::Data<AppState>,
        req: actix_web::HttpRequest,
        json_payload: web::Json<GetSdkEventFiltersRequest>,
    ) -> impl Responder {
        let flow = AnalyticsFlow::GetSdkEventFilters;
        Box::pin(api::server_wrap(
            flow,
            state,
            &req,
            json_payload.into_inner(),
            |state, auth: AuthenticationData, req, _| async move {
                analytics::sdk_events::get_filters(
                    &state.pool,
                    req,
                    &auth.merchant_account.publishable_key,
                )
                .await
                .map(ApplicationResponse::Json)
            },
            &auth::JWTAuth {
                permission: Permission::Analytics,
                minimum_entity_level: EntityType::Merchant,
            },
            api_locking::LockAction::NotApplicable,
        ))
        .await
    }

    pub async fn get_profile_api_events(
        state: web::Data<AppState>,
        req: actix_web::HttpRequest,
        json_payload: web::Query<api_models::analytics::api_event::ApiLogsRequest>,
    ) -> impl Responder {
        let flow = AnalyticsFlow::GetApiEvents;
        Box::pin(api::server_wrap(
            flow,
            state,
            &req,
            json_payload.into_inner(),
            |state, auth: AuthenticationData, req, _| async move {
                let payment_id = match req.query_param.clone() {
                    QueryType::Payment { payment_id } => payment_id,
                    QueryType::Refund { payment_id, .. } => payment_id,
                    QueryType::Dispute { payment_id, .. } => payment_id,
                };
                utils::check_if_profile_id_is_present_in_payment_intent(payment_id, &state, &auth)
                    .await
                    .change_context(AnalyticsError::AccessForbiddenError)?;
                api_events_core(&state.pool, req, auth.merchant_account.get_id())
                    .await
                    .map(ApplicationResponse::Json)
            },
            &auth::JWTAuth {
                permission: Permission::Analytics,
                minimum_entity_level: EntityType::Merchant,
            },
            api_locking::LockAction::NotApplicable,
        ))
        .await
    }

    pub async fn get_profile_outgoing_webhook_events(
        state: web::Data<AppState>,
        req: actix_web::HttpRequest,
        json_payload: web::Query<
            api_models::analytics::outgoing_webhook_event::OutgoingWebhookLogsRequest,
        >,
    ) -> impl Responder {
        let flow = AnalyticsFlow::GetOutgoingWebhookEvents;
        Box::pin(api::server_wrap(
            flow,
            state,
            &req,
            json_payload.into_inner(),
            |state, auth: AuthenticationData, req, _| async move {
                utils::check_if_profile_id_is_present_in_payment_intent(
                    req.payment_id.clone(),
                    &state,
                    &auth,
                )
                .await
                .change_context(AnalyticsError::AccessForbiddenError)?;
                outgoing_webhook_events_core(&state.pool, req, auth.merchant_account.get_id())
                    .await
                    .map(ApplicationResponse::Json)
            },
            &auth::JWTAuth {
                permission: Permission::Analytics,
                minimum_entity_level: EntityType::Merchant,
            },
            api_locking::LockAction::NotApplicable,
        ))
        .await
    }

    pub async fn get_profile_sdk_events(
        state: web::Data<AppState>,
        req: actix_web::HttpRequest,
        json_payload: web::Json<api_models::analytics::sdk_events::SdkEventsRequest>,
    ) -> impl Responder {
        let flow = AnalyticsFlow::GetSdkEvents;
        Box::pin(api::server_wrap(
            flow,
            state,
            &req,
            json_payload.into_inner(),
            |state, auth: AuthenticationData, req, _| async move {
                utils::check_if_profile_id_is_present_in_payment_intent(
                    req.payment_id.clone(),
                    &state,
                    &auth,
                )
                .await
                .change_context(AnalyticsError::AccessForbiddenError)?;
                sdk_events_core(&state.pool, req, &auth.merchant_account.publishable_key)
                    .await
                    .map(ApplicationResponse::Json)
            },
            &auth::JWTAuth(Permission::Analytics),
            api_locking::LockAction::NotApplicable,
        ))
        .await
    }

    pub async fn generate_merchant_refund_report(
        state: web::Data<AppState>,
        req: actix_web::HttpRequest,
        json_payload: web::Json<ReportRequest>,
    ) -> impl Responder {
        let flow = AnalyticsFlow::GenerateRefundReport;
        Box::pin(api::server_wrap(
            flow,
            state.clone(),
            &req,
            json_payload.into_inner(),
            |state, (auth, user_id): auth::AuthenticationDataWithUserId, payload, _| async move {
                let user = UserInterface::find_user_by_id(&*state.global_store, &user_id)
                    .await
                    .change_context(AnalyticsError::UnknownError)?;

                let user_email = UserEmail::from_pii_email(user.email)
                    .change_context(AnalyticsError::UnknownError)?
                    .get_secret();

                let org_id = auth.merchant_account.get_org_id();
                let merchant_id = auth.merchant_account.get_id();
                let lambda_req = GenerateReportRequest {
                    request: payload,
                    merchant_id: Some(merchant_id.clone()),
                    auth: AuthInfo::MerchantLevel {
                        org_id: org_id.clone(),
                        merchant_ids: vec![merchant_id.clone()],
                    },
                    email: user_email,
                };

                let json_bytes =
                    serde_json::to_vec(&lambda_req).map_err(|_| AnalyticsError::UnknownError)?;
                invoke_lambda(
                    &state.conf.report_download_config.refund_function,
                    &state.conf.report_download_config.region,
                    &json_bytes,
                )
                .await
                .map(ApplicationResponse::Json)
            },
            &auth::JWTAuth(Permission::GenerateReport),
            api_locking::LockAction::NotApplicable,
        ))
        .await
    }

    pub async fn generate_org_refund_report(
        state: web::Data<AppState>,
        req: actix_web::HttpRequest,
        json_payload: web::Json<ReportRequest>,
    ) -> impl Responder {
        let flow = AnalyticsFlow::GenerateRefundReport;
        Box::pin(api::server_wrap(
            flow,
            state.clone(),
            &req,
            json_payload.into_inner(),
            |state, (auth, user_id): auth::AuthenticationDataWithUserId, payload, _| async move {
                let user = UserInterface::find_user_by_id(&*state.global_store, &user_id)
                    .await
                    .change_context(AnalyticsError::UnknownError)?;

                let user_email = UserEmail::from_pii_email(user.email)
                    .change_context(AnalyticsError::UnknownError)?
                    .get_secret();

                let org_id = auth.merchant_account.get_org_id();
                let lambda_req = GenerateReportRequest {
                    request: payload,
                    merchant_id: None,
                    auth: AuthInfo::OrgLevel {
                        org_id: org_id.clone(),
                    },
                    email: user_email,
                };

                let json_bytes =
                    serde_json::to_vec(&lambda_req).map_err(|_| AnalyticsError::UnknownError)?;
                invoke_lambda(
                    &state.conf.report_download_config.refund_function,
                    &state.conf.report_download_config.region,
                    &json_bytes,
                )
                .await
                .map(ApplicationResponse::Json)
            },
            &auth::JWTAuth(Permission::GenerateReport),
            api_locking::LockAction::NotApplicable,
        ))
        .await
    }

    pub async fn generate_profile_refund_report(
        state: web::Data<AppState>,
        req: actix_web::HttpRequest,
        json_payload: web::Json<ReportRequest>,
    ) -> impl Responder {
        let flow = AnalyticsFlow::GenerateRefundReport;
        Box::pin(api::server_wrap(
            flow,
            state.clone(),
            &req,
            json_payload.into_inner(),
            |state, (auth, user_id): auth::AuthenticationDataWithUserId, payload, _| async move {
                let user = UserInterface::find_user_by_id(&*state.global_store, &user_id)
                    .await
                    .change_context(AnalyticsError::UnknownError)?;

                let user_email = UserEmail::from_pii_email(user.email)
                    .change_context(AnalyticsError::UnknownError)?
                    .get_secret();

                let org_id = auth.merchant_account.get_org_id();
                let merchant_id = auth.merchant_account.get_id();
                let profile_id = auth
                    .profile_id
                    .ok_or(report!(UserErrors::JwtProfileIdMissing))
                    .change_context(AnalyticsError::AccessForbiddenError)?;
                let lambda_req = GenerateReportRequest {
                    request: payload,
                    merchant_id: Some(merchant_id.clone()),
                    auth: AuthInfo::ProfileLevel {
                        org_id: org_id.clone(),
                        merchant_id: merchant_id.clone(),
                        profile_ids: vec![profile_id.clone()],
                    },
                    email: user_email,
                };

                let json_bytes =
                    serde_json::to_vec(&lambda_req).map_err(|_| AnalyticsError::UnknownError)?;
                invoke_lambda(
                    &state.conf.report_download_config.refund_function,
                    &state.conf.report_download_config.region,
                    &json_bytes,
                )
                .await
                .map(ApplicationResponse::Json)
            },
            &auth::JWTAuth(Permission::GenerateReport),
            api_locking::LockAction::NotApplicable,
        ))
        .await
    }

    pub async fn generate_merchant_dispute_report(
        state: web::Data<AppState>,
        req: actix_web::HttpRequest,
        json_payload: web::Json<ReportRequest>,
    ) -> impl Responder {
        let flow = AnalyticsFlow::GenerateDisputeReport;
        Box::pin(api::server_wrap(
            flow,
            state.clone(),
            &req,
            json_payload.into_inner(),
            |state, (auth, user_id): auth::AuthenticationDataWithUserId, payload, _| async move {
                let user = UserInterface::find_user_by_id(&*state.global_store, &user_id)
                    .await
                    .change_context(AnalyticsError::UnknownError)?;

                let user_email = UserEmail::from_pii_email(user.email)
                    .change_context(AnalyticsError::UnknownError)?
                    .get_secret();

                let org_id = auth.merchant_account.get_org_id();
                let merchant_id = auth.merchant_account.get_id();
                let lambda_req = GenerateReportRequest {
                    request: payload,
                    merchant_id: Some(merchant_id.clone()),
                    auth: AuthInfo::MerchantLevel {
                        org_id: org_id.clone(),
                        merchant_ids: vec![merchant_id.clone()],
                    },
                    email: user_email,
                };

                let json_bytes =
                    serde_json::to_vec(&lambda_req).map_err(|_| AnalyticsError::UnknownError)?;
                invoke_lambda(
                    &state.conf.report_download_config.dispute_function,
                    &state.conf.report_download_config.region,
                    &json_bytes,
                )
                .await
                .map(ApplicationResponse::Json)
            },
            &auth::JWTAuth(Permission::GenerateReport),
            api_locking::LockAction::NotApplicable,
        ))
        .await
    }

    pub async fn generate_org_dispute_report(
        state: web::Data<AppState>,
        req: actix_web::HttpRequest,
        json_payload: web::Json<ReportRequest>,
    ) -> impl Responder {
        let flow = AnalyticsFlow::GenerateDisputeReport;
        Box::pin(api::server_wrap(
            flow,
            state.clone(),
            &req,
            json_payload.into_inner(),
            |state, (auth, user_id): auth::AuthenticationDataWithUserId, payload, _| async move {
                let user = UserInterface::find_user_by_id(&*state.global_store, &user_id)
                    .await
                    .change_context(AnalyticsError::UnknownError)?;

                let user_email = UserEmail::from_pii_email(user.email)
                    .change_context(AnalyticsError::UnknownError)?
                    .get_secret();

                let org_id = auth.merchant_account.get_org_id();
                let lambda_req = GenerateReportRequest {
                    request: payload,
                    merchant_id: None,
                    auth: AuthInfo::OrgLevel {
                        org_id: org_id.clone(),
                    },
                    email: user_email,
                };

                let json_bytes =
                    serde_json::to_vec(&lambda_req).map_err(|_| AnalyticsError::UnknownError)?;
                invoke_lambda(
                    &state.conf.report_download_config.dispute_function,
                    &state.conf.report_download_config.region,
                    &json_bytes,
                )
                .await
                .map(ApplicationResponse::Json)
            },
            &auth::JWTAuth(Permission::GenerateReport),
            api_locking::LockAction::NotApplicable,
        ))
        .await
    }

    pub async fn generate_profile_dispute_report(
        state: web::Data<AppState>,
        req: actix_web::HttpRequest,
        json_payload: web::Json<ReportRequest>,
    ) -> impl Responder {
        let flow = AnalyticsFlow::GenerateDisputeReport;
        Box::pin(api::server_wrap(
            flow,
            state.clone(),
            &req,
            json_payload.into_inner(),
            |state, (auth, user_id): auth::AuthenticationDataWithUserId, payload, _| async move {
                let user = UserInterface::find_user_by_id(&*state.global_store, &user_id)
                    .await
                    .change_context(AnalyticsError::UnknownError)?;

                let user_email = UserEmail::from_pii_email(user.email)
                    .change_context(AnalyticsError::UnknownError)?
                    .get_secret();

                let org_id = auth.merchant_account.get_org_id();
                let merchant_id = auth.merchant_account.get_id();
                let profile_id = auth
                    .profile_id
                    .ok_or(report!(UserErrors::JwtProfileIdMissing))
                    .change_context(AnalyticsError::AccessForbiddenError)?;
                let lambda_req = GenerateReportRequest {
                    request: payload,
                    merchant_id: Some(merchant_id.clone()),
                    auth: AuthInfo::ProfileLevel {
                        org_id: org_id.clone(),
                        merchant_id: merchant_id.clone(),
                        profile_ids: vec![profile_id.clone()],
                    },
                    email: user_email,
                };

                let json_bytes =
                    serde_json::to_vec(&lambda_req).map_err(|_| AnalyticsError::UnknownError)?;
                invoke_lambda(
                    &state.conf.report_download_config.dispute_function,
                    &state.conf.report_download_config.region,
                    &json_bytes,
                )
                .await
                .map(ApplicationResponse::Json)
            },
<<<<<<< HEAD
            &auth::JWTAuth {
                permission: Permission::Analytics,
                minimum_entity_level: EntityType::Merchant,
            },
=======
            &auth::JWTAuth(Permission::GenerateReport),
>>>>>>> db04ded4
            api_locking::LockAction::NotApplicable,
        ))
        .await
    }

    pub async fn generate_merchant_payment_report(
        state: web::Data<AppState>,
        req: actix_web::HttpRequest,
        json_payload: web::Json<ReportRequest>,
    ) -> impl Responder {
        let flow = AnalyticsFlow::GeneratePaymentReport;
        Box::pin(api::server_wrap(
            flow,
            state.clone(),
            &req,
            json_payload.into_inner(),
            |state, (auth, user_id): auth::AuthenticationDataWithUserId, payload, _| async move {
                let user = UserInterface::find_user_by_id(&*state.global_store, &user_id)
                    .await
                    .change_context(AnalyticsError::UnknownError)?;

                let user_email = UserEmail::from_pii_email(user.email)
                    .change_context(AnalyticsError::UnknownError)?
                    .get_secret();

                let org_id = auth.merchant_account.get_org_id();
                let merchant_id = auth.merchant_account.get_id();
                let lambda_req = GenerateReportRequest {
                    request: payload,
                    merchant_id: Some(merchant_id.clone()),
                    auth: AuthInfo::MerchantLevel {
                        org_id: org_id.clone(),
                        merchant_ids: vec![merchant_id.clone()],
                    },
                    email: user_email,
                };

                let json_bytes =
                    serde_json::to_vec(&lambda_req).map_err(|_| AnalyticsError::UnknownError)?;
                invoke_lambda(
                    &state.conf.report_download_config.payment_function,
                    &state.conf.report_download_config.region,
                    &json_bytes,
                )
                .await
                .map(ApplicationResponse::Json)
            },
            &auth::JWTAuth {
                permission: Permission::GenerateReport,
                minimum_entity_level: EntityType::Merchant,
            },
            api_locking::LockAction::NotApplicable,
        ))
        .await
    }

    pub async fn generate_org_payment_report(
        state: web::Data<AppState>,
        req: actix_web::HttpRequest,
        json_payload: web::Json<ReportRequest>,
    ) -> impl Responder {
        let flow = AnalyticsFlow::GeneratePaymentReport;
        Box::pin(api::server_wrap(
            flow,
            state.clone(),
            &req,
            json_payload.into_inner(),
            |state, (auth, user_id): auth::AuthenticationDataWithUserId, payload, _| async move {
                let user = UserInterface::find_user_by_id(&*state.global_store, &user_id)
                    .await
                    .change_context(AnalyticsError::UnknownError)?;

                let user_email = UserEmail::from_pii_email(user.email)
                    .change_context(AnalyticsError::UnknownError)?
                    .get_secret();

                let org_id = auth.merchant_account.get_org_id();
                let lambda_req = GenerateReportRequest {
                    request: payload,
                    merchant_id: None,
                    auth: AuthInfo::OrgLevel {
                        org_id: org_id.clone(),
                    },
                    email: user_email,
                };

                let json_bytes =
                    serde_json::to_vec(&lambda_req).map_err(|_| AnalyticsError::UnknownError)?;
                invoke_lambda(
                    &state.conf.report_download_config.payment_function,
                    &state.conf.report_download_config.region,
                    &json_bytes,
                )
                .await
                .map(ApplicationResponse::Json)
            },
            &auth::JWTAuth {
                permission: Permission::GenerateReport,
                minimum_entity_level: EntityType::Merchant,
            },
            api_locking::LockAction::NotApplicable,
        ))
        .await
    }

    pub async fn generate_profile_payment_report(
        state: web::Data<AppState>,
        req: actix_web::HttpRequest,
        json_payload: web::Json<ReportRequest>,
    ) -> impl Responder {
        let flow = AnalyticsFlow::GeneratePaymentReport;
        Box::pin(api::server_wrap(
            flow,
            state.clone(),
            &req,
            json_payload.into_inner(),
            |state, (auth, user_id): auth::AuthenticationDataWithUserId, payload, _| async move {
                let user = UserInterface::find_user_by_id(&*state.global_store, &user_id)
                    .await
                    .change_context(AnalyticsError::UnknownError)?;

                let user_email = UserEmail::from_pii_email(user.email)
                    .change_context(AnalyticsError::UnknownError)?
                    .get_secret();
                let org_id = auth.merchant_account.get_org_id();
                let merchant_id = auth.merchant_account.get_id();
                let profile_id = auth
                    .profile_id
                    .ok_or(report!(UserErrors::JwtProfileIdMissing))
                    .change_context(AnalyticsError::AccessForbiddenError)?;
                let lambda_req = GenerateReportRequest {
                    request: payload,
                    merchant_id: Some(merchant_id.clone()),
                    auth: AuthInfo::ProfileLevel {
                        org_id: org_id.clone(),
                        merchant_id: merchant_id.clone(),
                        profile_ids: vec![profile_id.clone()],
                    },
                    email: user_email,
                };

                let json_bytes =
                    serde_json::to_vec(&lambda_req).map_err(|_| AnalyticsError::UnknownError)?;
                invoke_lambda(
                    &state.conf.report_download_config.payment_function,
                    &state.conf.report_download_config.region,
                    &json_bytes,
                )
                .await
                .map(ApplicationResponse::Json)
            },
            &auth::JWTAuth {
                permission: Permission::GenerateReport,
                minimum_entity_level: EntityType::Merchant,
            },
            api_locking::LockAction::NotApplicable,
        ))
        .await
    }

    /// # Panics
    ///
    /// Panics if `json_payload` array does not contain one `GetApiEventMetricRequest` element.
    pub async fn get_merchant_api_events_metrics(
        state: web::Data<AppState>,
        req: actix_web::HttpRequest,
        json_payload: web::Json<[GetApiEventMetricRequest; 1]>,
    ) -> impl Responder {
        // safety: This shouldn't panic owing to the data type
        #[allow(clippy::expect_used)]
        let payload = json_payload
            .into_inner()
            .to_vec()
            .pop()
            .expect("Couldn't get GetApiEventMetricRequest");
        let flow = AnalyticsFlow::GetApiEventMetrics;
        Box::pin(api::server_wrap(
            flow,
            state.clone(),
            &req,
            payload,
            |state, auth: AuthenticationData, req, _| async move {
                let org_id = auth.merchant_account.get_org_id();
                let merchant_id = auth.merchant_account.get_id();
                let auth: AuthInfo = AuthInfo::MerchantLevel {
                    org_id: org_id.clone(),
                    merchant_ids: vec![merchant_id.clone()],
                };
                analytics::api_event::get_api_event_metrics(&state.pool, &auth, req)
                    .await
                    .map(ApplicationResponse::Json)
            },
            &auth::JWTAuth(Permission::Analytics),
            api_locking::LockAction::NotApplicable,
        ))
        .await
    }

    /// # Panics
    ///
    /// Panics if `json_payload` array does not contain one `GetApiEventMetricRequest` element.
    pub async fn get_org_api_events_metrics(
        state: web::Data<AppState>,
        req: actix_web::HttpRequest,
        json_payload: web::Json<[GetApiEventMetricRequest; 1]>,
    ) -> impl Responder {
        // safety: This shouldn't panic owing to the data type
        #[allow(clippy::expect_used)]
        let payload = json_payload
            .into_inner()
            .to_vec()
            .pop()
            .expect("Couldn't get GetApiEventMetricRequest");
        let flow = AnalyticsFlow::GetApiEventMetrics;
        Box::pin(api::server_wrap(
            flow,
            state.clone(),
            &req,
            payload,
            |state, auth: AuthenticationData, req, _| async move {
                let org_id = auth.merchant_account.get_org_id();
                let auth: AuthInfo = AuthInfo::OrgLevel {
                    org_id: org_id.clone(),
                };
                analytics::api_event::get_api_event_metrics(&state.pool, &auth, req)
                    .await
                    .map(ApplicationResponse::Json)
            },
            &auth::JWTAuth(Permission::Analytics),
            api_locking::LockAction::NotApplicable,
        ))
        .await
    }

    /// # Panics
    ///
    /// Panics if `json_payload` array does not contain one `GetApiEventMetricRequest` element.
    pub async fn get_profile_api_events_metrics(
        state: web::Data<AppState>,
        req: actix_web::HttpRequest,
        json_payload: web::Json<[GetApiEventMetricRequest; 1]>,
    ) -> impl Responder {
        // safety: This shouldn't panic owing to the data type
        #[allow(clippy::expect_used)]
        let payload = json_payload
            .into_inner()
            .to_vec()
            .pop()
            .expect("Couldn't get GetApiEventMetricRequest");
        let flow = AnalyticsFlow::GetApiEventMetrics;
        Box::pin(api::server_wrap(
            flow,
            state.clone(),
            &req,
            payload,
            |state, auth: AuthenticationData, req, _| async move {
                let org_id = auth.merchant_account.get_org_id();
                let merchant_id = auth.merchant_account.get_id();
                let profile_id = auth
                    .profile_id
                    .ok_or(report!(UserErrors::JwtProfileIdMissing))
                    .change_context(AnalyticsError::AccessForbiddenError)?;
                let auth: AuthInfo = AuthInfo::ProfileLevel {
                    org_id: org_id.clone(),
                    merchant_id: merchant_id.clone(),
                    profile_ids: vec![profile_id.clone()],
                };
                analytics::api_event::get_api_event_metrics(&state.pool, &auth, req)
                    .await
                    .map(ApplicationResponse::Json)
            },
            &auth::JWTAuth(Permission::Analytics),
            api_locking::LockAction::NotApplicable,
        ))
        .await
    }

    pub async fn get_merchant_api_event_filters(
        state: web::Data<AppState>,
        req: actix_web::HttpRequest,
        json_payload: web::Json<GetApiEventFiltersRequest>,
    ) -> impl Responder {
        let flow = AnalyticsFlow::GetApiEventFilters;
        Box::pin(api::server_wrap(
            flow,
            state.clone(),
            &req,
            json_payload.into_inner(),
            |state, auth: AuthenticationData, req, _| async move {
                let org_id = auth.merchant_account.get_org_id();
                let merchant_id = auth.merchant_account.get_id();
                let auth: AuthInfo = AuthInfo::MerchantLevel {
                    org_id: org_id.clone(),
                    merchant_ids: vec![merchant_id.clone()],
                };
                analytics::api_event::get_filters(&state.pool, req, &auth)
                    .await
                    .map(ApplicationResponse::Json)
            },
            &auth::JWTAuth(Permission::Analytics),
            api_locking::LockAction::NotApplicable,
        ))
        .await
    }

    pub async fn get_org_api_event_filters(
        state: web::Data<AppState>,
        req: actix_web::HttpRequest,
        json_payload: web::Json<GetApiEventFiltersRequest>,
    ) -> impl Responder {
        let flow = AnalyticsFlow::GetApiEventFilters;
        Box::pin(api::server_wrap(
            flow,
            state.clone(),
            &req,
            json_payload.into_inner(),
            |state, auth: AuthenticationData, req, _| async move {
                let org_id = auth.merchant_account.get_org_id();
                let auth: AuthInfo = AuthInfo::OrgLevel {
                    org_id: org_id.clone(),
                };
                analytics::api_event::get_filters(&state.pool, req, &auth)
                    .await
                    .map(ApplicationResponse::Json)
            },
            &auth::JWTAuth {
                permission: Permission::Analytics,
                minimum_entity_level: EntityType::Merchant,
            },
            api_locking::LockAction::NotApplicable,
        ))
        .await
    }

    pub async fn get_profile_api_event_filters(
        state: web::Data<AppState>,
        req: actix_web::HttpRequest,
        json_payload: web::Json<GetApiEventFiltersRequest>,
    ) -> impl Responder {
        let flow = AnalyticsFlow::GetApiEventFilters;
        Box::pin(api::server_wrap(
            flow,
            state.clone(),
            &req,
            json_payload.into_inner(),
            |state, auth: AuthenticationData, req, _| async move {
                let org_id = auth.merchant_account.get_org_id();
                let merchant_id = auth.merchant_account.get_id();
                let profile_id = auth
                    .profile_id
                    .ok_or(report!(UserErrors::JwtProfileIdMissing))
                    .change_context(AnalyticsError::AccessForbiddenError)?;
                let auth: AuthInfo = AuthInfo::ProfileLevel {
                    org_id: org_id.clone(),
                    merchant_id: merchant_id.clone(),
                    profile_ids: vec![profile_id.clone()],
                };
                analytics::api_event::get_filters(&state.pool, req, &auth)
                    .await
                    .map(ApplicationResponse::Json)
            },
            &auth::JWTAuth {
                permission: Permission::Analytics,
                minimum_entity_level: EntityType::Merchant,
            },
            api_locking::LockAction::NotApplicable,
        ))
        .await
    }

    pub async fn get_profile_connector_events(
        state: web::Data<AppState>,
        req: actix_web::HttpRequest,
        json_payload: web::Query<api_models::analytics::connector_events::ConnectorEventsRequest>,
    ) -> impl Responder {
        let flow = AnalyticsFlow::GetConnectorEvents;
        Box::pin(api::server_wrap(
            flow,
            state,
            &req,
            json_payload.into_inner(),
            |state, auth: AuthenticationData, req, _| async move {
                utils::check_if_profile_id_is_present_in_payment_intent(
                    req.payment_id.clone(),
                    &state,
                    &auth,
                )
                .await
                .change_context(AnalyticsError::AccessForbiddenError)?;
                connector_events_core(&state.pool, req, auth.merchant_account.get_id())
                    .await
                    .map(ApplicationResponse::Json)
            },
            &auth::JWTAuth {
                permission: Permission::Analytics,
                minimum_entity_level: EntityType::Merchant,
            },
            api_locking::LockAction::NotApplicable,
        ))
        .await
    }

    pub async fn get_global_search_results(
        state: web::Data<AppState>,
        req: actix_web::HttpRequest,
        json_payload: web::Json<GetGlobalSearchRequest>,
    ) -> impl Responder {
        let flow = AnalyticsFlow::GetGlobalSearchResults;
        Box::pin(api::server_wrap(
            flow,
            state.clone(),
            &req,
            json_payload.into_inner(),
            |state, auth: UserFromToken, req, _| async move {
                let role_id = auth.role_id;
                let role_info =
                    RoleInfo::from_role_id(&state, &role_id, &auth.merchant_id, &auth.org_id)
                        .await
                        .change_context(UserErrors::InternalServerError)
                        .change_context(OpenSearchError::UnknownError)?;
                let permissions = role_info.get_permissions_set();
                let accessible_indexes: Vec<_> = OPENSEARCH_INDEX_PERMISSIONS
                    .iter()
                    .filter(|(_, perm)| perm.iter().any(|p| permissions.contains(p)))
                    .map(|(i, _)| *i)
                    .collect();

                analytics::search::msearch_results(
                    &state.opensearch_client,
                    req,
                    &auth.merchant_id,
                    accessible_indexes,
                )
                .await
                .map(ApplicationResponse::Json)
            },
            &auth::JWTAuth {
                permission: Permission::Analytics,
                minimum_entity_level: EntityType::Merchant,
            },
            api_locking::LockAction::NotApplicable,
        ))
        .await
    }

    pub async fn get_search_results(
        state: web::Data<AppState>,
        req: actix_web::HttpRequest,
        json_payload: web::Json<GetSearchRequest>,
        index: web::Path<SearchIndex>,
    ) -> impl Responder {
        let index = index.into_inner();
        let flow = AnalyticsFlow::GetSearchResults;
        let indexed_req = GetSearchRequestWithIndex {
            search_req: json_payload.into_inner(),
            index,
        };
        Box::pin(api::server_wrap(
            flow,
            state.clone(),
            &req,
            indexed_req,
            |state, auth: UserFromToken, req, _| async move {
                let role_id = auth.role_id;
                let role_info =
                    RoleInfo::from_role_id(&state, &role_id, &auth.merchant_id, &auth.org_id)
                        .await
                        .change_context(UserErrors::InternalServerError)
                        .change_context(OpenSearchError::UnknownError)?;
                let permissions = role_info.get_permissions_set();
                let _ = OPENSEARCH_INDEX_PERMISSIONS
                    .iter()
                    .filter(|(ind, _)| *ind == index)
                    .find(|i| i.1.iter().any(|p| permissions.contains(p)))
                    .ok_or(OpenSearchError::IndexAccessNotPermittedError(index))?;
                analytics::search::search_results(&state.opensearch_client, req, &auth.merchant_id)
                    .await
                    .map(ApplicationResponse::Json)
            },
            &auth::JWTAuth {
                permission: Permission::Analytics,
                minimum_entity_level: EntityType::Merchant,
            },
            api_locking::LockAction::NotApplicable,
        ))
        .await
    }

    pub async fn get_merchant_dispute_filters(
        state: web::Data<AppState>,
        req: actix_web::HttpRequest,
        json_payload: web::Json<api_models::analytics::GetDisputeFilterRequest>,
    ) -> impl Responder {
        let flow = AnalyticsFlow::GetDisputeFilters;
        Box::pin(api::server_wrap(
            flow,
            state,
            &req,
            json_payload.into_inner(),
            |state, auth: AuthenticationData, req, _| async move {
                let org_id = auth.merchant_account.get_org_id();
                let merchant_id = auth.merchant_account.get_id();
                let auth: AuthInfo = AuthInfo::MerchantLevel {
                    org_id: org_id.clone(),
                    merchant_ids: vec![merchant_id.clone()],
                };
                analytics::disputes::get_filters(&state.pool, req, &auth)
                    .await
                    .map(ApplicationResponse::Json)
            },
            &auth::JWTAuth(Permission::Analytics),
            api_locking::LockAction::NotApplicable,
        ))
        .await
    }

    pub async fn get_profile_dispute_filters(
        state: web::Data<AppState>,
        req: actix_web::HttpRequest,
        json_payload: web::Json<api_models::analytics::GetDisputeFilterRequest>,
    ) -> impl Responder {
        let flow = AnalyticsFlow::GetDisputeFilters;
        Box::pin(api::server_wrap(
            flow,
            state,
            &req,
            json_payload.into_inner(),
            |state, auth: AuthenticationData, req, _| async move {
                let org_id = auth.merchant_account.get_org_id();
                let merchant_id = auth.merchant_account.get_id();
                let profile_id = auth
                    .profile_id
                    .ok_or(report!(UserErrors::JwtProfileIdMissing))
                    .change_context(AnalyticsError::AccessForbiddenError)?;
                let auth: AuthInfo = AuthInfo::ProfileLevel {
                    org_id: org_id.clone(),
                    merchant_id: merchant_id.clone(),
                    profile_ids: vec![profile_id.clone()],
                };
                analytics::disputes::get_filters(&state.pool, req, &auth)
                    .await
                    .map(ApplicationResponse::Json)
            },
            &auth::JWTAuth(Permission::Analytics),
            api_locking::LockAction::NotApplicable,
        ))
        .await
    }

    pub async fn get_org_dispute_filters(
        state: web::Data<AppState>,
        req: actix_web::HttpRequest,
        json_payload: web::Json<api_models::analytics::GetDisputeFilterRequest>,
    ) -> impl Responder {
        let flow = AnalyticsFlow::GetDisputeFilters;
        Box::pin(api::server_wrap(
            flow,
            state,
            &req,
            json_payload.into_inner(),
            |state, auth: AuthenticationData, req, _| async move {
                let org_id = auth.merchant_account.get_org_id();
                let auth: AuthInfo = AuthInfo::OrgLevel {
                    org_id: org_id.clone(),
                };
                analytics::disputes::get_filters(&state.pool, req, &auth)
                    .await
                    .map(ApplicationResponse::Json)
            },
            &auth::JWTAuth(Permission::Analytics),
            api_locking::LockAction::NotApplicable,
        ))
        .await
    }

    /// # Panics
    ///
    /// Panics if `json_payload` array does not contain one `GetDisputeMetricRequest` element.
    pub async fn get_merchant_dispute_metrics(
        state: web::Data<AppState>,
        req: actix_web::HttpRequest,
        json_payload: web::Json<[GetDisputeMetricRequest; 1]>,
    ) -> impl Responder {
        // safety: This shouldn't panic owing to the data type
        #[allow(clippy::expect_used)]
        let payload = json_payload
            .into_inner()
            .to_vec()
            .pop()
            .expect("Couldn't get GetDisputeMetricRequest");
        let flow = AnalyticsFlow::GetDisputeMetrics;
        Box::pin(api::server_wrap(
            flow,
            state,
            &req,
            payload,
            |state, auth: AuthenticationData, req, _| async move {
                let org_id = auth.merchant_account.get_org_id();
                let merchant_id = auth.merchant_account.get_id();
                let auth: AuthInfo = AuthInfo::MerchantLevel {
                    org_id: org_id.clone(),
                    merchant_ids: vec![merchant_id.clone()],
                };
                analytics::disputes::get_metrics(&state.pool, &auth, req)
                    .await
                    .map(ApplicationResponse::Json)
            },
            &auth::JWTAuth(Permission::Analytics),
            api_locking::LockAction::NotApplicable,
        ))
        .await
    }

    /// # Panics
    ///
    /// Panics if `json_payload` array does not contain one `GetDisputeMetricRequest` element.
    pub async fn get_profile_dispute_metrics(
        state: web::Data<AppState>,
        req: actix_web::HttpRequest,
        json_payload: web::Json<[GetDisputeMetricRequest; 1]>,
    ) -> impl Responder {
        // safety: This shouldn't panic owing to the data type
        #[allow(clippy::expect_used)]
        let payload = json_payload
            .into_inner()
            .to_vec()
            .pop()
            .expect("Couldn't get GetDisputeMetricRequest");
        let flow = AnalyticsFlow::GetDisputeMetrics;
        Box::pin(api::server_wrap(
            flow,
            state,
            &req,
            payload,
            |state, auth: AuthenticationData, req, _| async move {
                let org_id = auth.merchant_account.get_org_id();
                let merchant_id = auth.merchant_account.get_id();
                let profile_id = auth
                    .profile_id
                    .ok_or(report!(UserErrors::JwtProfileIdMissing))
                    .change_context(AnalyticsError::AccessForbiddenError)?;
                let auth: AuthInfo = AuthInfo::ProfileLevel {
                    org_id: org_id.clone(),
                    merchant_id: merchant_id.clone(),
                    profile_ids: vec![profile_id.clone()],
                };
                analytics::disputes::get_metrics(&state.pool, &auth, req)
                    .await
                    .map(ApplicationResponse::Json)
            },
            &auth::JWTAuth {
                permission: Permission::Analytics,
                minimum_entity_level: EntityType::Merchant,
            },
            api_locking::LockAction::NotApplicable,
        ))
        .await
    }

    /// # Panics
    ///
    /// Panics if `json_payload` array does not contain one `GetDisputeMetricRequest` element.
    pub async fn get_org_dispute_metrics(
        state: web::Data<AppState>,
        req: actix_web::HttpRequest,
        json_payload: web::Json<[GetDisputeMetricRequest; 1]>,
    ) -> impl Responder {
        // safety: This shouldn't panic owing to the data type
        #[allow(clippy::expect_used)]
        let payload = json_payload
            .into_inner()
            .to_vec()
            .pop()
            .expect("Couldn't get GetDisputeMetricRequest");
        let flow = AnalyticsFlow::GetDisputeMetrics;
        Box::pin(api::server_wrap(
            flow,
            state,
            &req,
            payload,
            |state, auth: AuthenticationData, req, _| async move {
                let org_id = auth.merchant_account.get_org_id();
                let auth: AuthInfo = AuthInfo::OrgLevel {
                    org_id: org_id.clone(),
                };
                analytics::disputes::get_metrics(&state.pool, &auth, req)
                    .await
                    .map(ApplicationResponse::Json)
            },
            &auth::JWTAuth {
                permission: Permission::Analytics,
                minimum_entity_level: EntityType::Merchant,
            },
            api_locking::LockAction::NotApplicable,
        ))
        .await
    }
}<|MERGE_RESOLUTION|>--- conflicted
+++ resolved
@@ -20,12 +20,8 @@
         GetRefundFilterRequest, GetRefundMetricRequest, GetSdkEventFiltersRequest,
         GetSdkEventMetricRequest, ReportRequest,
     };
-<<<<<<< HEAD
     use common_enums::EntityType;
-    use error_stack::ResultExt;
-=======
     use error_stack::{report, ResultExt};
->>>>>>> db04ded4
 
     use crate::{
         consts::opensearch::OPENSEARCH_INDEX_PERMISSIONS,
@@ -597,7 +593,10 @@
                     .await
                     .map(ApplicationResponse::Json)
             },
-            &auth::JWTAuth(Permission::Analytics),
+            &auth::JWTAuth {
+                permission: Permission::Analytics,
+                minimum_entity_level: EntityType::Merchant,
+            },
             api_locking::LockAction::NotApplicable,
         ))
         .await
@@ -671,10 +670,7 @@
                     .await
                     .map(ApplicationResponse::Json)
             },
-            &auth::JWTAuth {
-                permission: Permission::Analytics,
-                minimum_entity_level: EntityType::Merchant,
-            },
+            &auth::JWTAuth(Permission::Analytics),
             api_locking::LockAction::NotApplicable,
         ))
         .await
@@ -902,10 +898,7 @@
                     .await
                     .map(ApplicationResponse::Json)
             },
-            &auth::JWTAuth {
-                permission: Permission::Analytics,
-                minimum_entity_level: EntityType::Merchant,
-            },
+            &auth::JWTAuth(Permission::Analytics),
             api_locking::LockAction::NotApplicable,
         ))
         .await
@@ -931,10 +924,7 @@
                     .await
                     .map(ApplicationResponse::Json)
             },
-            &auth::JWTAuth {
-                permission: Permission::Analytics,
-                minimum_entity_level: EntityType::Merchant,
-            },
+            &auth::JWTAuth(Permission::Analytics),
             api_locking::LockAction::NotApplicable,
         ))
         .await
@@ -996,7 +986,10 @@
                 .await
                 .map(ApplicationResponse::Json)
             },
-            &auth::JWTAuth(Permission::Analytics),
+            &auth::JWTAuth {
+                permission: Permission::Analytics,
+                minimum_entity_level: EntityType::Merchant,
+            },
             api_locking::LockAction::NotApplicable,
         ))
         .await
@@ -1083,7 +1076,10 @@
                     .await
                     .map(ApplicationResponse::Json)
             },
-            &auth::JWTAuth(Permission::Analytics),
+            &auth::JWTAuth {
+                permission: Permission::Analytics,
+                minimum_entity_level: EntityType::Merchant,
+            },
             api_locking::LockAction::NotApplicable,
         ))
         .await
@@ -1233,7 +1229,10 @@
                     .await
                     .map(ApplicationResponse::Json)
             },
-            &auth::JWTAuth(Permission::Analytics),
+            &auth::JWTAuth {
+                permission: Permission::Analytics,
+                minimum_entity_level: EntityType::Merchant,
+            },
             api_locking::LockAction::NotApplicable,
         ))
         .await
@@ -1281,7 +1280,10 @@
                 .await
                 .map(ApplicationResponse::Json)
             },
-            &auth::JWTAuth(Permission::GenerateReport),
+            &auth::JWTAuth {
+                permission: Permission::GenerateReport,
+                minimum_entity_level: EntityType::Merchant,
+            },
             api_locking::LockAction::NotApplicable,
         ))
         .await
@@ -1428,7 +1430,10 @@
                 .await
                 .map(ApplicationResponse::Json)
             },
-            &auth::JWTAuth(Permission::GenerateReport),
+            &auth::JWTAuth {
+                permission: Permission::GenerateReport,
+                minimum_entity_level: EntityType::Merchant,
+            },
             api_locking::LockAction::NotApplicable,
         ))
         .await
@@ -1527,14 +1532,7 @@
                 .await
                 .map(ApplicationResponse::Json)
             },
-<<<<<<< HEAD
-            &auth::JWTAuth {
-                permission: Permission::Analytics,
-                minimum_entity_level: EntityType::Merchant,
-            },
-=======
             &auth::JWTAuth(Permission::GenerateReport),
->>>>>>> db04ded4
             api_locking::LockAction::NotApplicable,
         ))
         .await
@@ -1582,10 +1580,7 @@
                 .await
                 .map(ApplicationResponse::Json)
             },
-            &auth::JWTAuth {
-                permission: Permission::GenerateReport,
-                minimum_entity_level: EntityType::Merchant,
-            },
+            &auth::JWTAuth(Permission::GenerateReport),
             api_locking::LockAction::NotApplicable,
         ))
         .await
@@ -1631,10 +1626,7 @@
                 .await
                 .map(ApplicationResponse::Json)
             },
-            &auth::JWTAuth {
-                permission: Permission::GenerateReport,
-                minimum_entity_level: EntityType::Merchant,
-            },
+            &auth::JWTAuth(Permission::GenerateReport),
             api_locking::LockAction::NotApplicable,
         ))
         .await
@@ -1727,7 +1719,10 @@
                     .await
                     .map(ApplicationResponse::Json)
             },
-            &auth::JWTAuth(Permission::Analytics),
+            &auth::JWTAuth {
+                permission: Permission::Analytics,
+                minimum_entity_level: EntityType::Merchant,
+            },
             api_locking::LockAction::NotApplicable,
         ))
         .await
@@ -1834,36 +1829,36 @@
                     .await
                     .map(ApplicationResponse::Json)
             },
+            &auth::JWTAuth {
+                permission: Permission::Analytics,
+                minimum_entity_level: EntityType::Merchant,
+            },
+            api_locking::LockAction::NotApplicable,
+        ))
+        .await
+    }
+
+    pub async fn get_org_api_event_filters(
+        state: web::Data<AppState>,
+        req: actix_web::HttpRequest,
+        json_payload: web::Json<GetApiEventFiltersRequest>,
+    ) -> impl Responder {
+        let flow = AnalyticsFlow::GetApiEventFilters;
+        Box::pin(api::server_wrap(
+            flow,
+            state.clone(),
+            &req,
+            json_payload.into_inner(),
+            |state, auth: AuthenticationData, req, _| async move {
+                let org_id = auth.merchant_account.get_org_id();
+                let auth: AuthInfo = AuthInfo::OrgLevel {
+                    org_id: org_id.clone(),
+                };
+                analytics::api_event::get_filters(&state.pool, req, &auth)
+                    .await
+                    .map(ApplicationResponse::Json)
+            },
             &auth::JWTAuth(Permission::Analytics),
-            api_locking::LockAction::NotApplicable,
-        ))
-        .await
-    }
-
-    pub async fn get_org_api_event_filters(
-        state: web::Data<AppState>,
-        req: actix_web::HttpRequest,
-        json_payload: web::Json<GetApiEventFiltersRequest>,
-    ) -> impl Responder {
-        let flow = AnalyticsFlow::GetApiEventFilters;
-        Box::pin(api::server_wrap(
-            flow,
-            state.clone(),
-            &req,
-            json_payload.into_inner(),
-            |state, auth: AuthenticationData, req, _| async move {
-                let org_id = auth.merchant_account.get_org_id();
-                let auth: AuthInfo = AuthInfo::OrgLevel {
-                    org_id: org_id.clone(),
-                };
-                analytics::api_event::get_filters(&state.pool, req, &auth)
-                    .await
-                    .map(ApplicationResponse::Json)
-            },
-            &auth::JWTAuth {
-                permission: Permission::Analytics,
-                minimum_entity_level: EntityType::Merchant,
-            },
             api_locking::LockAction::NotApplicable,
         ))
         .await
@@ -1896,10 +1891,7 @@
                     .await
                     .map(ApplicationResponse::Json)
             },
-            &auth::JWTAuth {
-                permission: Permission::Analytics,
-                minimum_entity_level: EntityType::Merchant,
-            },
+            &auth::JWTAuth(Permission::Analytics),
             api_locking::LockAction::NotApplicable,
         ))
         .await
@@ -2045,7 +2037,10 @@
                     .await
                     .map(ApplicationResponse::Json)
             },
-            &auth::JWTAuth(Permission::Analytics),
+            &auth::JWTAuth {
+                permission: Permission::Analytics,
+                minimum_entity_level: EntityType::Merchant,
+            },
             api_locking::LockAction::NotApplicable,
         ))
         .await
@@ -2185,10 +2180,7 @@
                     .await
                     .map(ApplicationResponse::Json)
             },
-            &auth::JWTAuth {
-                permission: Permission::Analytics,
-                minimum_entity_level: EntityType::Merchant,
-            },
+            &auth::JWTAuth(Permission::Analytics),
             api_locking::LockAction::NotApplicable,
         ))
         .await
