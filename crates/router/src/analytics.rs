pub use analytics::*;

pub mod routes {
    use actix_web::{web, Responder, Scope};
    use analytics::{
        api_event::api_events_core, connector_events::connector_events_core, enums::AuthInfo,
        errors::AnalyticsError, lambda_utils::invoke_lambda, opensearch::OpenSearchError,
        outgoing_webhook_event::outgoing_webhook_events_core, sdk_events::sdk_events_core,
        AnalyticsFlow,
    };
    use api_models::analytics::{
        api_event::QueryType,
        search::{
            GetGlobalSearchRequest, GetSearchRequest, GetSearchRequestWithIndex, SearchIndex,
        },
        GenerateReportRequest, GetActivePaymentsMetricRequest, GetApiEventFiltersRequest,
        GetApiEventMetricRequest, GetAuthEventMetricRequest, GetDisputeMetricRequest,
        GetFrmFilterRequest, GetFrmMetricRequest, GetPaymentFiltersRequest,
        GetPaymentIntentFiltersRequest, GetPaymentIntentMetricRequest, GetPaymentMetricRequest,
        GetRefundFilterRequest, GetRefundMetricRequest, GetSdkEventFiltersRequest,
        GetSdkEventMetricRequest, ReportRequest,
    };
<<<<<<< HEAD
    use common_utils::id_type::{MerchantId, OrganizationId};
=======
    use common_enums::EntityType;
>>>>>>> 296ca311
    use error_stack::{report, ResultExt};

    use crate::{
        consts::opensearch::OPENSEARCH_INDEX_PERMISSIONS,
        core::{api_locking, errors::user::UserErrors, verification::utils},
        db::user::UserInterface,
        routes::AppState,
        services::{
            api,
            authentication::{self as auth, AuthenticationData, UserFromToken},
            authorization::{permissions::Permission, roles::RoleInfo},
            ApplicationResponse,
        },
        types::domain::UserEmail,
    };

    pub struct Analytics;

    impl Analytics {
        pub fn server(state: AppState) -> Scope {
            web::scope("/analytics")
                .app_data(web::Data::new(state))
                .service(
                    web::scope("/v1")
                        .service(
                            web::resource("metrics/payments")
                                .route(web::post().to(get_merchant_payment_metrics)),
                        )
                        .service(
                            web::resource("metrics/refunds")
                                .route(web::post().to(get_merchant_refund_metrics)),
                        )
                        .service(
                            web::resource("filters/payments")
                                .route(web::post().to(get_merchant_payment_filters)),
                        )
                        .service(
                            web::resource("filters/frm").route(web::post().to(get_frm_filters)),
                        )
                        .service(
                            web::resource("filters/refunds")
                                .route(web::post().to(get_merchant_refund_filters)),
                        )
                        .service(web::resource("{domain}/info").route(web::get().to(get_info)))
                        .service(
                            web::resource("report/dispute")
                                .route(web::post().to(generate_merchant_dispute_report)),
                        )
                        .service(
                            web::resource("report/refunds")
                                .route(web::post().to(generate_merchant_refund_report)),
                        )
                        .service(
                            web::resource("report/payments")
                                .route(web::post().to(generate_merchant_payment_report)),
                        )
                        .service(
                            web::resource("metrics/sdk_events")
                                .route(web::post().to(get_sdk_event_metrics)),
                        )
                        .service(
                            web::resource("metrics/active_payments")
                                .route(web::post().to(get_active_payments_metrics)),
                        )
                        .service(
                            web::resource("filters/sdk_events")
                                .route(web::post().to(get_sdk_event_filters)),
                        )
                        .service(
                            web::resource("metrics/auth_events")
                                .route(web::post().to(get_auth_event_metrics)),
                        )
                        .service(
                            web::resource("metrics/frm").route(web::post().to(get_frm_metrics)),
                        )
                        .service(
                            web::resource("api_event_logs")
                                .route(web::get().to(get_profile_api_events)),
                        )
                        .service(
                            web::resource("sdk_event_logs")
                                .route(web::post().to(get_profile_sdk_events)),
                        )
                        .service(
                            web::resource("connector_event_logs")
                                .route(web::get().to(get_profile_connector_events)),
                        )
                        .service(
                            web::resource("outgoing_webhook_event_logs")
                                .route(web::get().to(get_profile_outgoing_webhook_events)),
                        )
                        .service(
                            web::resource("metrics/api_events")
                                .route(web::post().to(get_merchant_api_events_metrics)),
                        )
                        .service(
                            web::resource("filters/api_events")
                                .route(web::post().to(get_merchant_api_event_filters)),
                        )
                        .service(
                            web::resource("search")
                                .route(web::post().to(get_global_search_results)),
                        )
                        .service(
                            web::resource("search/{domain}")
                                .route(web::post().to(get_search_results)),
                        )
                        .service(
                            web::resource("metrics/disputes")
                                .route(web::post().to(get_merchant_dispute_metrics)),
                        )
                        .service(
                            web::resource("filters/disputes")
                                .route(web::post().to(get_merchant_dispute_filters)),
                        )
                        .service(
                            web::scope("/merchant")
                                .service(
                                    web::resource("metrics/payments")
                                        .route(web::post().to(get_merchant_payment_metrics)),
                                )
                                .service(
                                    web::resource("metrics/refunds")
                                        .route(web::post().to(get_merchant_refund_metrics)),
                                )
                                .service(
                                    web::resource("filters/payments")
                                        .route(web::post().to(get_merchant_payment_filters)),
                                )
                                .service(
                                    web::resource("filters/refunds")
                                        .route(web::post().to(get_merchant_refund_filters)),
                                )
                                .service(
                                    web::resource("{domain}/info").route(web::get().to(get_info)),
                                )
                                .service(
                                    web::resource("report/dispute")
                                        .route(web::post().to(generate_merchant_dispute_report)),
                                )
                                .service(
                                    web::resource("report/refunds")
                                        .route(web::post().to(generate_merchant_refund_report)),
                                )
                                .service(
                                    web::resource("report/payments")
                                        .route(web::post().to(generate_merchant_payment_report)),
                                )
                                .service(
                                    web::resource("metrics/api_events")
                                        .route(web::post().to(get_merchant_api_events_metrics)),
                                )
                                .service(
                                    web::resource("filters/api_events")
                                        .route(web::post().to(get_merchant_api_event_filters)),
                                )
                                .service(
                                    web::resource("metrics/disputes")
                                        .route(web::post().to(get_merchant_dispute_metrics)),
                                )
                                .service(
                                    web::resource("filters/disputes")
                                        .route(web::post().to(get_merchant_dispute_filters)),
                                ),
                        )
                        .service(
                            web::scope("/org")
                                .service(
                                    web::resource("{domain}/info").route(web::get().to(get_info)),
                                )
                                .service(
                                    web::resource("metrics/payments")
                                        .route(web::post().to(get_org_payment_metrics)),
                                )
                                .service(
                                    web::resource("filters/payments")
                                        .route(web::post().to(get_org_payment_filters)),
                                )
                                .service(
                                    web::resource("metrics/refunds")
                                        .route(web::post().to(get_org_refund_metrics)),
                                )
                                .service(
                                    web::resource("filters/refunds")
                                        .route(web::post().to(get_org_refund_filters)),
                                )
                                .service(
                                    web::resource("metrics/disputes")
                                        .route(web::post().to(get_org_dispute_metrics)),
                                )
                                .service(
                                    web::resource("filters/disputes")
                                        .route(web::post().to(get_org_dispute_filters)),
                                )
                                .service(
                                    web::resource("report/dispute")
                                        .route(web::post().to(generate_org_dispute_report)),
                                )
                                .service(
                                    web::resource("report/refunds")
                                        .route(web::post().to(generate_org_refund_report)),
                                )
                                .service(
                                    web::resource("report/payments")
                                        .route(web::post().to(generate_org_payment_report)),
                                ),
                        )
                        .service(
                            web::scope("/profile")
                                .service(
                                    web::resource("{domain}/info").route(web::get().to(get_info)),
                                )
                                .service(
                                    web::resource("metrics/payments")
                                        .route(web::post().to(get_profile_payment_metrics)),
                                )
                                .service(
                                    web::resource("filters/payments")
                                        .route(web::post().to(get_profile_payment_filters)),
                                )
                                .service(
                                    web::resource("metrics/refunds")
                                        .route(web::post().to(get_profile_refund_metrics)),
                                )
                                .service(
                                    web::resource("filters/refunds")
                                        .route(web::post().to(get_profile_refund_filters)),
                                )
                                .service(
                                    web::resource("metrics/disputes")
                                        .route(web::post().to(get_profile_dispute_metrics)),
                                )
                                .service(
                                    web::resource("filters/disputes")
                                        .route(web::post().to(get_profile_dispute_filters)),
                                )
                                .service(
                                    web::resource("connector_event_logs")
                                        .route(web::get().to(get_profile_connector_events)),
                                )
                                .service(
                                    web::resource("outgoing_webhook_event_logs")
                                        .route(web::get().to(get_profile_outgoing_webhook_events)),
                                )
                                .service(
                                    web::resource("report/dispute")
                                        .route(web::post().to(generate_profile_dispute_report)),
                                )
                                .service(
                                    web::resource("report/refunds")
                                        .route(web::post().to(generate_profile_refund_report)),
                                )
                                .service(
                                    web::resource("report/payments")
                                        .route(web::post().to(generate_profile_payment_report)),
                                )
                                .service(
                                    web::resource("api_event_logs")
                                        .route(web::get().to(get_profile_api_events)),
                                )
                                .service(
                                    web::resource("sdk_event_logs")
                                        .route(web::post().to(get_profile_sdk_events)),
                                ),
                        ),
                )
                .service(
                    web::scope("/v2")
                        .service(
                            web::resource("/metrics/payments")
                                .route(web::post().to(get_merchant_payment_intent_metrics)),
                        )
                        .service(
                            web::resource("/filters/payments")
                                .route(web::post().to(get_payment_intents_filters)),
                        )
                        .service(
                            web::scope("/merchant")
                                .service(
                                    web::resource("/metrics/payments")
                                        .route(web::post().to(get_merchant_payment_intent_metrics)),
                                )
                                .service(
                                    web::resource("/filters/payments")
                                        .route(web::post().to(get_payment_intents_filters)),
                                ),
                        )
                        .service(
                            web::scope("/org").service(
                                web::resource("/metrics/payments")
                                    .route(web::post().to(get_org_payment_intent_metrics)),
                            ),
                        )
                        .service(
                            web::scope("/profile").service(
                                web::resource("/metrics/payments")
                                    .route(web::post().to(get_profile_payment_intent_metrics)),
                            ),
                        ),
                )
        }
    }

    pub async fn get_info(
        state: web::Data<AppState>,
        req: actix_web::HttpRequest,
        domain: web::Path<analytics::AnalyticsDomain>,
    ) -> impl Responder {
        let flow = AnalyticsFlow::GetInfo;
        Box::pin(api::server_wrap(
            flow,
            state,
            &req,
            domain.into_inner(),
            |_, _: (), domain: analytics::AnalyticsDomain, _| async {
                analytics::core::get_domain_info(domain)
                    .await
                    .map(ApplicationResponse::Json)
            },
            &auth::NoAuth,
            api_locking::LockAction::NotApplicable,
        ))
        .await
    }

    /// # Panics
    ///
    /// Panics if `json_payload` array does not contain one `GetPaymentMetricRequest` element.
    pub async fn get_merchant_payment_metrics(
        state: web::Data<AppState>,
        req: actix_web::HttpRequest,
        json_payload: web::Json<[GetPaymentMetricRequest; 1]>,
    ) -> impl Responder {
        // safety: This shouldn't panic owing to the data type
        #[allow(clippy::expect_used)]
        let payload = json_payload
            .into_inner()
            .to_vec()
            .pop()
            .expect("Couldn't get GetPaymentMetricRequest");
        let flow = AnalyticsFlow::GetPaymentMetrics;
        Box::pin(api::server_wrap(
            flow,
            state,
            &req,
            payload,
            |state, auth: AuthenticationData, req, _| async move {
                let org_id = auth.merchant_account.get_org_id();
                let merchant_id = auth.merchant_account.get_id();
                let auth: AuthInfo = AuthInfo::MerchantLevel {
                    org_id: org_id.clone(),
                    merchant_ids: vec![merchant_id.clone()],
                };
                analytics::payments::get_metrics(&state.pool, &auth, req)
                    .await
                    .map(ApplicationResponse::Json)
            },
            &auth::JWTAuth {
                permission: Permission::Analytics,
                minimum_entity_level: EntityType::Merchant,
            },
            api_locking::LockAction::NotApplicable,
        ))
        .await
    }

    /// # Panics
    ///
    /// Panics if `json_payload` array does not contain one `GetPaymentMetricRequest` element.
    pub async fn get_org_payment_metrics(
        state: web::Data<AppState>,
        req: actix_web::HttpRequest,
        json_payload: web::Json<[GetPaymentMetricRequest; 1]>,
    ) -> impl Responder {
        // safety: This shouldn't panic owing to the data type
        #[allow(clippy::expect_used)]
        let payload = json_payload
            .into_inner()
            .to_vec()
            .pop()
            .expect("Couldn't get GetPaymentMetricRequest");
        let flow = AnalyticsFlow::GetPaymentMetrics;
        Box::pin(api::server_wrap(
            flow,
            state,
            &req,
            payload,
            |state, auth: AuthenticationData, req, _| async move {
                let org_id = auth.merchant_account.get_org_id();
                let auth: AuthInfo = AuthInfo::OrgLevel {
                    org_id: org_id.clone(),
                };
                analytics::payments::get_metrics(&state.pool, &auth, req)
                    .await
                    .map(ApplicationResponse::Json)
            },
            &auth::JWTAuth {
                permission: Permission::Analytics,
                minimum_entity_level: EntityType::Organization,
            },
            api_locking::LockAction::NotApplicable,
        ))
        .await
    }

    /// # Panics
    ///
    /// Panics if `json_payload` array does not contain one `GetPaymentMetricRequest` element.
    pub async fn get_profile_payment_metrics(
        state: web::Data<AppState>,
        req: actix_web::HttpRequest,
        json_payload: web::Json<[GetPaymentMetricRequest; 1]>,
    ) -> impl Responder {
        // safety: This shouldn't panic owing to the data type
        #[allow(clippy::expect_used)]
        let payload = json_payload
            .into_inner()
            .to_vec()
            .pop()
            .expect("Couldn't get GetPaymentMetricRequest");
        let flow = AnalyticsFlow::GetPaymentMetrics;
        Box::pin(api::server_wrap(
            flow,
            state,
            &req,
            payload,
            |state, auth: AuthenticationData, req, _| async move {
                let org_id = auth.merchant_account.get_org_id();
                let merchant_id = auth.merchant_account.get_id();
                let profile_id = auth
                    .profile_id
                    .ok_or(report!(UserErrors::JwtProfileIdMissing))
                    .change_context(AnalyticsError::AccessForbiddenError)?;
                let auth: AuthInfo = AuthInfo::ProfileLevel {
                    org_id: org_id.clone(),
                    merchant_id: merchant_id.clone(),
                    profile_ids: vec![profile_id.clone()],
                };
                analytics::payments::get_metrics(&state.pool, &auth, req)
                    .await
                    .map(ApplicationResponse::Json)
            },
            &auth::JWTAuth {
                permission: Permission::Analytics,
                minimum_entity_level: EntityType::Profile,
            },
            api_locking::LockAction::NotApplicable,
        ))
        .await
    }

    /// # Panics
    ///
    /// Panics if `json_payload` array does not contain one `GetPaymentIntentMetricRequest` element.
    pub async fn get_merchant_payment_intent_metrics(
        state: web::Data<AppState>,
        req: actix_web::HttpRequest,
        json_payload: web::Json<[GetPaymentIntentMetricRequest; 1]>,
    ) -> impl Responder {
        // safety: This shouldn't panic owing to the data type
        #[allow(clippy::expect_used)]
        let payload = json_payload
            .into_inner()
            .to_vec()
            .pop()
            .expect("Couldn't get GetPaymentIntentMetricRequest");
        let flow = AnalyticsFlow::GetPaymentIntentMetrics;
        Box::pin(api::server_wrap(
            flow,
            state,
            &req,
            payload,
            |state, auth: AuthenticationData, req, _| async move {
                let org_id = auth.merchant_account.get_org_id();
                let merchant_id = auth.merchant_account.get_id();
                let auth: AuthInfo = AuthInfo::MerchantLevel {
                    org_id: org_id.clone(),
                    merchant_ids: vec![merchant_id.clone()],
                };
                analytics::payment_intents::get_metrics(&state.pool, &auth, req)
                    .await
                    .map(ApplicationResponse::Json)
            },
            &auth::JWTAuth {
                permission: Permission::Analytics,
                minimum_entity_level: EntityType::Merchant,
            },
            api_locking::LockAction::NotApplicable,
        ))
        .await
    }

    /// # Panics
    ///
    /// Panics if `json_payload` array does not contain one `GetPaymentIntentMetricRequest` element.
    pub async fn get_org_payment_intent_metrics(
        state: web::Data<AppState>,
        req: actix_web::HttpRequest,
        json_payload: web::Json<[GetPaymentIntentMetricRequest; 1]>,
    ) -> impl Responder {
        // safety: This shouldn't panic owing to the data type
        #[allow(clippy::expect_used)]
        let payload = json_payload
            .into_inner()
            .to_vec()
            .pop()
            .expect("Couldn't get GetPaymentIntentMetricRequest");
        let flow = AnalyticsFlow::GetPaymentIntentMetrics;
        Box::pin(api::server_wrap(
            flow,
            state,
            &req,
            payload,
            |state, auth: AuthenticationData, req, _| async move {
                let org_id = auth.merchant_account.get_org_id();
                let auth: AuthInfo = AuthInfo::OrgLevel {
                    org_id: org_id.clone(),
                };
                analytics::payment_intents::get_metrics(&state.pool, &auth, req)
                    .await
                    .map(ApplicationResponse::Json)
            },
            &auth::JWTAuth {
                permission: Permission::Analytics,
                minimum_entity_level: EntityType::Organization,
            },
            api_locking::LockAction::NotApplicable,
        ))
        .await
    }

    /// # Panics
    ///
    /// Panics if `json_payload` array does not contain one `GetPaymentIntentMetricRequest` element.
    pub async fn get_profile_payment_intent_metrics(
        state: web::Data<AppState>,
        req: actix_web::HttpRequest,
        json_payload: web::Json<[GetPaymentIntentMetricRequest; 1]>,
    ) -> impl Responder {
        // safety: This shouldn't panic owing to the data type
        #[allow(clippy::expect_used)]
        let payload = json_payload
            .into_inner()
            .to_vec()
            .pop()
            .expect("Couldn't get GetPaymentIntentMetricRequest");
        let flow = AnalyticsFlow::GetPaymentIntentMetrics;
        Box::pin(api::server_wrap(
            flow,
            state,
            &req,
            payload,
            |state, auth: AuthenticationData, req, _| async move {
                let org_id = auth.merchant_account.get_org_id();
                let merchant_id = auth.merchant_account.get_id();
                let profile_id = auth
                    .profile_id
                    .ok_or(report!(UserErrors::JwtProfileIdMissing))
                    .change_context(AnalyticsError::AccessForbiddenError)?;
                let auth: AuthInfo = AuthInfo::ProfileLevel {
                    org_id: org_id.clone(),
                    merchant_id: merchant_id.clone(),
                    profile_ids: vec![profile_id.clone()],
                };
                analytics::payment_intents::get_metrics(&state.pool, &auth, req)
                    .await
                    .map(ApplicationResponse::Json)
            },
            &auth::JWTAuth {
                permission: Permission::Analytics,
                minimum_entity_level: EntityType::Profile,
            },
            api_locking::LockAction::NotApplicable,
        ))
        .await
    }

    /// # Panics
    ///
    /// Panics if `json_payload` array does not contain one `GetRefundMetricRequest` element.
    pub async fn get_merchant_refund_metrics(
        state: web::Data<AppState>,
        req: actix_web::HttpRequest,
        json_payload: web::Json<[GetRefundMetricRequest; 1]>,
    ) -> impl Responder {
        #[allow(clippy::expect_used)]
        // safety: This shouldn't panic owing to the data type
        let payload = json_payload
            .into_inner()
            .to_vec()
            .pop()
            .expect("Couldn't get GetRefundMetricRequest");
        let flow = AnalyticsFlow::GetRefundsMetrics;
        Box::pin(api::server_wrap(
            flow,
            state,
            &req,
            payload,
            |state, auth: AuthenticationData, req, _| async move {
                let org_id = auth.merchant_account.get_org_id();
                let merchant_id = auth.merchant_account.get_id();
                let auth: AuthInfo = AuthInfo::MerchantLevel {
                    org_id: org_id.clone(),
                    merchant_ids: vec![merchant_id.clone()],
                };
                analytics::refunds::get_metrics(&state.pool, &auth, req)
                    .await
                    .map(ApplicationResponse::Json)
            },
            &auth::JWTAuth {
                permission: Permission::Analytics,
                minimum_entity_level: EntityType::Merchant,
            },
            api_locking::LockAction::NotApplicable,
        ))
        .await
    }

    /// # Panics
    ///
    /// Panics if `json_payload` array does not contain one `GetRefundMetricRequest` element.
    pub async fn get_org_refund_metrics(
        state: web::Data<AppState>,
        req: actix_web::HttpRequest,
        json_payload: web::Json<[GetRefundMetricRequest; 1]>,
    ) -> impl Responder {
        #[allow(clippy::expect_used)]
        // safety: This shouldn't panic owing to the data type
        let payload = json_payload
            .into_inner()
            .to_vec()
            .pop()
            .expect("Couldn't get GetRefundMetricRequest");
        let flow = AnalyticsFlow::GetRefundsMetrics;
        Box::pin(api::server_wrap(
            flow,
            state,
            &req,
            payload,
            |state, auth: AuthenticationData, req, _| async move {
                let org_id = auth.merchant_account.get_org_id();
                let auth: AuthInfo = AuthInfo::OrgLevel {
                    org_id: org_id.clone(),
                };
                analytics::refunds::get_metrics(&state.pool, &auth, req)
                    .await
                    .map(ApplicationResponse::Json)
            },
            &auth::JWTAuth {
                permission: Permission::Analytics,
                minimum_entity_level: EntityType::Organization,
            },
            api_locking::LockAction::NotApplicable,
        ))
        .await
    }

    /// # Panics
    ///
    /// Panics if `json_payload` array does not contain one `GetRefundMetricRequest` element.
    pub async fn get_profile_refund_metrics(
        state: web::Data<AppState>,
        req: actix_web::HttpRequest,
        json_payload: web::Json<[GetRefundMetricRequest; 1]>,
    ) -> impl Responder {
        #[allow(clippy::expect_used)]
        // safety: This shouldn't panic owing to the data type
        let payload = json_payload
            .into_inner()
            .to_vec()
            .pop()
            .expect("Couldn't get GetRefundMetricRequest");
        let flow = AnalyticsFlow::GetRefundsMetrics;
        Box::pin(api::server_wrap(
            flow,
            state,
            &req,
            payload,
            |state, auth: AuthenticationData, req, _| async move {
                let org_id = auth.merchant_account.get_org_id();
                let merchant_id = auth.merchant_account.get_id();
                let profile_id = auth
                    .profile_id
                    .ok_or(report!(UserErrors::JwtProfileIdMissing))
                    .change_context(AnalyticsError::AccessForbiddenError)?;
                let auth: AuthInfo = AuthInfo::ProfileLevel {
                    org_id: org_id.clone(),
                    merchant_id: merchant_id.clone(),
                    profile_ids: vec![profile_id.clone()],
                };
                analytics::refunds::get_metrics(&state.pool, &auth, req)
                    .await
                    .map(ApplicationResponse::Json)
            },
            &auth::JWTAuth {
                permission: Permission::Analytics,
                minimum_entity_level: EntityType::Profile,
            },
            api_locking::LockAction::NotApplicable,
        ))
        .await
    }

    /// # Panics
    ///
    /// Panics if `json_payload` array does not contain one `GetFrmMetricRequest` element.
    pub async fn get_frm_metrics(
        state: web::Data<AppState>,
        req: actix_web::HttpRequest,
        json_payload: web::Json<[GetFrmMetricRequest; 1]>,
    ) -> impl Responder {
        #[allow(clippy::expect_used)]
        // safety: This shouldn't panic owing to the data type
        let payload = json_payload
            .into_inner()
            .to_vec()
            .pop()
            .expect("Couldn't get GetFrmMetricRequest");
        let flow = AnalyticsFlow::GetFrmMetrics;
        Box::pin(api::server_wrap(
            flow,
            state,
            &req,
            payload,
            |state, auth: AuthenticationData, req, _| async move {
                analytics::frm::get_metrics(&state.pool, auth.merchant_account.get_id(), req)
                    .await
                    .map(ApplicationResponse::Json)
            },
            &auth::JWTAuth {
                permission: Permission::Analytics,
                minimum_entity_level: EntityType::Merchant,
            },
            api_locking::LockAction::NotApplicable,
        ))
        .await
    }

    /// # Panics
    ///
    /// Panics if `json_payload` array does not contain one `GetSdkEventMetricRequest` element.
    pub async fn get_sdk_event_metrics(
        state: web::Data<AppState>,
        req: actix_web::HttpRequest,
        json_payload: web::Json<[GetSdkEventMetricRequest; 1]>,
    ) -> impl Responder {
        // safety: This shouldn't panic owing to the data type
        #[allow(clippy::expect_used)]
        let payload = json_payload
            .into_inner()
            .to_vec()
            .pop()
            .expect("Couldn't get GetSdkEventMetricRequest");
        let flow = AnalyticsFlow::GetSdkMetrics;
        Box::pin(api::server_wrap(
            flow,
            state,
            &req,
            payload,
            |state, auth: AuthenticationData, req, _| async move {
                analytics::sdk_events::get_metrics(
                    &state.pool,
                    &auth.merchant_account.publishable_key,
                    req,
                )
                .await
                .map(ApplicationResponse::Json)
            },
            &auth::JWTAuth {
                permission: Permission::Analytics,
                minimum_entity_level: EntityType::Merchant,
            },
            api_locking::LockAction::NotApplicable,
        ))
        .await
    }

    /// # Panics
    ///
    /// Panics if `json_payload` array does not contain one `GetActivePaymentsMetricRequest` element.
    pub async fn get_active_payments_metrics(
        state: web::Data<AppState>,
        req: actix_web::HttpRequest,
        json_payload: web::Json<[GetActivePaymentsMetricRequest; 1]>,
    ) -> impl Responder {
        // safety: This shouldn't panic owing to the data type
        #[allow(clippy::expect_used)]
        let payload = json_payload
            .into_inner()
            .to_vec()
            .pop()
            .expect("Couldn't get GetActivePaymentsMetricRequest");
        let flow = AnalyticsFlow::GetActivePaymentsMetrics;
        Box::pin(api::server_wrap(
            flow,
            state,
            &req,
            payload,
            |state, auth: AuthenticationData, req, _| async move {
                analytics::active_payments::get_metrics(
                    &state.pool,
                    &auth.merchant_account.publishable_key,
                    auth.merchant_account.get_id(),
                    req,
                )
                .await
                .map(ApplicationResponse::Json)
            },
            &auth::JWTAuth {
                permission: Permission::Analytics,
                minimum_entity_level: EntityType::Merchant,
            },
            api_locking::LockAction::NotApplicable,
        ))
        .await
    }

    /// # Panics
    ///
    /// Panics if `json_payload` array does not contain one `GetAuthEventMetricRequest` element.
    pub async fn get_auth_event_metrics(
        state: web::Data<AppState>,
        req: actix_web::HttpRequest,
        json_payload: web::Json<[GetAuthEventMetricRequest; 1]>,
    ) -> impl Responder {
        // safety: This shouldn't panic owing to the data type
        #[allow(clippy::expect_used)]
        let payload = json_payload
            .into_inner()
            .to_vec()
            .pop()
            .expect("Couldn't get GetAuthEventMetricRequest");
        let flow = AnalyticsFlow::GetAuthMetrics;
        Box::pin(api::server_wrap(
            flow,
            state,
            &req,
            payload,
            |state, auth: AuthenticationData, req, _| async move {
                analytics::auth_events::get_metrics(
                    &state.pool,
                    auth.merchant_account.get_id(),
                    &auth.merchant_account.publishable_key,
                    req,
                )
                .await
                .map(ApplicationResponse::Json)
            },
            &auth::JWTAuth {
                permission: Permission::Analytics,
                minimum_entity_level: EntityType::Merchant,
            },
            api_locking::LockAction::NotApplicable,
        ))
        .await
    }

    pub async fn get_merchant_payment_filters(
        state: web::Data<AppState>,
        req: actix_web::HttpRequest,
        json_payload: web::Json<GetPaymentFiltersRequest>,
    ) -> impl Responder {
        let flow = AnalyticsFlow::GetPaymentFilters;
        Box::pin(api::server_wrap(
            flow,
            state,
            &req,
            json_payload.into_inner(),
            |state, auth: AuthenticationData, req, _| async move {
                let org_id = auth.merchant_account.get_org_id();
                let merchant_id = auth.merchant_account.get_id();
                let auth: AuthInfo = AuthInfo::MerchantLevel {
                    org_id: org_id.clone(),
                    merchant_ids: vec![merchant_id.clone()],
                };
                analytics::payments::get_filters(&state.pool, req, &auth)
                    .await
                    .map(ApplicationResponse::Json)
            },
            &auth::JWTAuth {
                permission: Permission::Analytics,
                minimum_entity_level: EntityType::Merchant,
            },
            api_locking::LockAction::NotApplicable,
        ))
        .await
    }

    pub async fn get_org_payment_filters(
        state: web::Data<AppState>,
        req: actix_web::HttpRequest,
        json_payload: web::Json<GetPaymentFiltersRequest>,
    ) -> impl Responder {
        let flow = AnalyticsFlow::GetPaymentFilters;
        Box::pin(api::server_wrap(
            flow,
            state,
            &req,
            json_payload.into_inner(),
            |state, auth: AuthenticationData, req, _| async move {
                let org_id = auth.merchant_account.get_org_id();
                let auth: AuthInfo = AuthInfo::OrgLevel {
                    org_id: org_id.clone(),
                };
                analytics::payments::get_filters(&state.pool, req, &auth)
                    .await
                    .map(ApplicationResponse::Json)
            },
            &auth::JWTAuth {
                permission: Permission::Analytics,
                minimum_entity_level: EntityType::Organization,
            },
            api_locking::LockAction::NotApplicable,
        ))
        .await
    }

    pub async fn get_profile_payment_filters(
        state: web::Data<AppState>,
        req: actix_web::HttpRequest,
        json_payload: web::Json<GetPaymentFiltersRequest>,
    ) -> impl Responder {
        let flow = AnalyticsFlow::GetPaymentFilters;
        Box::pin(api::server_wrap(
            flow,
            state,
            &req,
            json_payload.into_inner(),
            |state, auth: AuthenticationData, req, _| async move {
                let org_id = auth.merchant_account.get_org_id();
                let merchant_id = auth.merchant_account.get_id();
                let profile_id = auth
                    .profile_id
                    .ok_or(report!(UserErrors::JwtProfileIdMissing))
                    .change_context(AnalyticsError::AccessForbiddenError)?;
                let auth: AuthInfo = AuthInfo::ProfileLevel {
                    org_id: org_id.clone(),
                    merchant_id: merchant_id.clone(),
                    profile_ids: vec![profile_id.clone()],
                };
                analytics::payments::get_filters(&state.pool, req, &auth)
                    .await
                    .map(ApplicationResponse::Json)
            },
            &auth::JWTAuth {
                permission: Permission::Analytics,
                minimum_entity_level: EntityType::Profile,
            },
            api_locking::LockAction::NotApplicable,
        ))
        .await
    }

    pub async fn get_payment_intents_filters(
        state: web::Data<AppState>,
        req: actix_web::HttpRequest,
        json_payload: web::Json<GetPaymentIntentFiltersRequest>,
    ) -> impl Responder {
        let flow = AnalyticsFlow::GetPaymentIntentFilters;
        Box::pin(api::server_wrap(
            flow,
            state,
            &req,
            json_payload.into_inner(),
            |state, auth: AuthenticationData, req, _| async move {
                analytics::payment_intents::get_filters(
                    &state.pool,
                    req,
                    auth.merchant_account.get_id(),
                )
                .await
                .map(ApplicationResponse::Json)
            },
            &auth::JWTAuth {
                permission: Permission::Analytics,
                minimum_entity_level: EntityType::Merchant,
            },
            api_locking::LockAction::NotApplicable,
        ))
        .await
    }

    pub async fn get_merchant_refund_filters(
        state: web::Data<AppState>,
        req: actix_web::HttpRequest,
        json_payload: web::Json<GetRefundFilterRequest>,
    ) -> impl Responder {
        let flow = AnalyticsFlow::GetRefundFilters;
        Box::pin(api::server_wrap(
            flow,
            state,
            &req,
            json_payload.into_inner(),
            |state, auth: AuthenticationData, req: GetRefundFilterRequest, _| async move {
                let org_id = auth.merchant_account.get_org_id();
                let merchant_id = auth.merchant_account.get_id();
                let auth: AuthInfo = AuthInfo::MerchantLevel {
                    org_id: org_id.clone(),
                    merchant_ids: vec![merchant_id.clone()],
                };
                analytics::refunds::get_filters(&state.pool, req, &auth)
                    .await
                    .map(ApplicationResponse::Json)
            },
            &auth::JWTAuth {
                permission: Permission::Analytics,
                minimum_entity_level: EntityType::Merchant,
            },
            api_locking::LockAction::NotApplicable,
        ))
        .await
    }

    pub async fn get_org_refund_filters(
        state: web::Data<AppState>,
        req: actix_web::HttpRequest,
        json_payload: web::Json<GetRefundFilterRequest>,
    ) -> impl Responder {
        let flow = AnalyticsFlow::GetRefundFilters;
        Box::pin(api::server_wrap(
            flow,
            state,
            &req,
            json_payload.into_inner(),
            |state, auth: AuthenticationData, req: GetRefundFilterRequest, _| async move {
                let org_id = auth.merchant_account.get_org_id();
                let auth: AuthInfo = AuthInfo::OrgLevel {
                    org_id: org_id.clone(),
                };
                analytics::refunds::get_filters(&state.pool, req, &auth)
                    .await
                    .map(ApplicationResponse::Json)
            },
            &auth::JWTAuth {
                permission: Permission::Analytics,
                minimum_entity_level: EntityType::Organization,
            },
            api_locking::LockAction::NotApplicable,
        ))
        .await
    }

    pub async fn get_profile_refund_filters(
        state: web::Data<AppState>,
        req: actix_web::HttpRequest,
        json_payload: web::Json<GetRefundFilterRequest>,
    ) -> impl Responder {
        let flow = AnalyticsFlow::GetRefundFilters;
        Box::pin(api::server_wrap(
            flow,
            state,
            &req,
            json_payload.into_inner(),
            |state, auth: AuthenticationData, req: GetRefundFilterRequest, _| async move {
                let org_id = auth.merchant_account.get_org_id();
                let merchant_id = auth.merchant_account.get_id();
                let profile_id = auth
                    .profile_id
                    .ok_or(report!(UserErrors::JwtProfileIdMissing))
                    .change_context(AnalyticsError::AccessForbiddenError)?;
                let auth: AuthInfo = AuthInfo::ProfileLevel {
                    org_id: org_id.clone(),
                    merchant_id: merchant_id.clone(),
                    profile_ids: vec![profile_id.clone()],
                };
                analytics::refunds::get_filters(&state.pool, req, &auth)
                    .await
                    .map(ApplicationResponse::Json)
            },
            &auth::JWTAuth {
                permission: Permission::Analytics,
                minimum_entity_level: EntityType::Profile,
            },
            api_locking::LockAction::NotApplicable,
        ))
        .await
    }

    pub async fn get_frm_filters(
        state: web::Data<AppState>,
        req: actix_web::HttpRequest,
        json_payload: web::Json<GetFrmFilterRequest>,
    ) -> impl Responder {
        let flow = AnalyticsFlow::GetFrmFilters;
        Box::pin(api::server_wrap(
            flow,
            state,
            &req,
            json_payload.into_inner(),
            |state, auth: AuthenticationData, req: GetFrmFilterRequest, _| async move {
                analytics::frm::get_filters(&state.pool, req, auth.merchant_account.get_id())
                    .await
                    .map(ApplicationResponse::Json)
            },
            &auth::JWTAuth {
                permission: Permission::Analytics,
                minimum_entity_level: EntityType::Merchant,
            },
            api_locking::LockAction::NotApplicable,
        ))
        .await
    }

    pub async fn get_sdk_event_filters(
        state: web::Data<AppState>,
        req: actix_web::HttpRequest,
        json_payload: web::Json<GetSdkEventFiltersRequest>,
    ) -> impl Responder {
        let flow = AnalyticsFlow::GetSdkEventFilters;
        Box::pin(api::server_wrap(
            flow,
            state,
            &req,
            json_payload.into_inner(),
            |state, auth: AuthenticationData, req, _| async move {
                analytics::sdk_events::get_filters(
                    &state.pool,
                    req,
                    &auth.merchant_account.publishable_key,
                )
                .await
                .map(ApplicationResponse::Json)
            },
            &auth::JWTAuth {
                permission: Permission::Analytics,
                minimum_entity_level: EntityType::Merchant,
            },
            api_locking::LockAction::NotApplicable,
        ))
        .await
    }

    pub async fn get_profile_api_events(
        state: web::Data<AppState>,
        req: actix_web::HttpRequest,
        json_payload: web::Query<api_models::analytics::api_event::ApiLogsRequest>,
    ) -> impl Responder {
        let flow = AnalyticsFlow::GetApiEvents;
        Box::pin(api::server_wrap(
            flow,
            state,
            &req,
            json_payload.into_inner(),
            |state, auth: AuthenticationData, req, _| async move {
                let payment_id = match req.query_param.clone() {
                    QueryType::Payment { payment_id } => payment_id,
                    QueryType::Refund { payment_id, .. } => payment_id,
                    QueryType::Dispute { payment_id, .. } => payment_id,
                };
                utils::check_if_profile_id_is_present_in_payment_intent(payment_id, &state, &auth)
                    .await
                    .change_context(AnalyticsError::AccessForbiddenError)?;
                api_events_core(&state.pool, req, auth.merchant_account.get_id())
                    .await
                    .map(ApplicationResponse::Json)
            },
            &auth::JWTAuth {
                permission: Permission::Analytics,
                minimum_entity_level: EntityType::Profile,
            },
            api_locking::LockAction::NotApplicable,
        ))
        .await
    }

    pub async fn get_profile_outgoing_webhook_events(
        state: web::Data<AppState>,
        req: actix_web::HttpRequest,
        json_payload: web::Query<
            api_models::analytics::outgoing_webhook_event::OutgoingWebhookLogsRequest,
        >,
    ) -> impl Responder {
        let flow = AnalyticsFlow::GetOutgoingWebhookEvents;
        Box::pin(api::server_wrap(
            flow,
            state,
            &req,
            json_payload.into_inner(),
            |state, auth: AuthenticationData, req, _| async move {
                utils::check_if_profile_id_is_present_in_payment_intent(
                    req.payment_id.clone(),
                    &state,
                    &auth,
                )
                .await
                .change_context(AnalyticsError::AccessForbiddenError)?;
                outgoing_webhook_events_core(&state.pool, req, auth.merchant_account.get_id())
                    .await
                    .map(ApplicationResponse::Json)
            },
            &auth::JWTAuth {
                permission: Permission::Analytics,
                minimum_entity_level: EntityType::Profile,
            },
            api_locking::LockAction::NotApplicable,
        ))
        .await
    }

    pub async fn get_profile_sdk_events(
        state: web::Data<AppState>,
        req: actix_web::HttpRequest,
        json_payload: web::Json<api_models::analytics::sdk_events::SdkEventsRequest>,
    ) -> impl Responder {
        let flow = AnalyticsFlow::GetSdkEvents;
        Box::pin(api::server_wrap(
            flow,
            state,
            &req,
            json_payload.into_inner(),
            |state, auth: AuthenticationData, req, _| async move {
                utils::check_if_profile_id_is_present_in_payment_intent(
                    req.payment_id.clone(),
                    &state,
                    &auth,
                )
                .await
                .change_context(AnalyticsError::AccessForbiddenError)?;
                sdk_events_core(&state.pool, req, &auth.merchant_account.publishable_key)
                    .await
                    .map(ApplicationResponse::Json)
            },
            &auth::JWTAuth {
                permission: Permission::Analytics,
                minimum_entity_level: EntityType::Profile,
            },
            api_locking::LockAction::NotApplicable,
        ))
        .await
    }

    pub async fn generate_merchant_refund_report(
        state: web::Data<AppState>,
        req: actix_web::HttpRequest,
        json_payload: web::Json<ReportRequest>,
    ) -> impl Responder {
        let flow = AnalyticsFlow::GenerateRefundReport;
        Box::pin(api::server_wrap(
            flow,
            state.clone(),
            &req,
            json_payload.into_inner(),
            |state, (auth, user_id): auth::AuthenticationDataWithUserId, payload, _| async move {
                let user = UserInterface::find_user_by_id(&*state.global_store, &user_id)
                    .await
                    .change_context(AnalyticsError::UnknownError)?;

                let user_email = UserEmail::from_pii_email(user.email)
                    .change_context(AnalyticsError::UnknownError)?
                    .get_secret();

                let org_id = auth.merchant_account.get_org_id();
                let merchant_id = auth.merchant_account.get_id();
                let lambda_req = GenerateReportRequest {
                    request: payload,
                    merchant_id: Some(merchant_id.clone()),
                    auth: AuthInfo::MerchantLevel {
                        org_id: org_id.clone(),
                        merchant_ids: vec![merchant_id.clone()],
                    },
                    email: user_email,
                };

                let json_bytes =
                    serde_json::to_vec(&lambda_req).map_err(|_| AnalyticsError::UnknownError)?;
                invoke_lambda(
                    &state.conf.report_download_config.refund_function,
                    &state.conf.report_download_config.region,
                    &json_bytes,
                )
                .await
                .map(ApplicationResponse::Json)
            },
            &auth::JWTAuth {
                permission: Permission::GenerateReport,
                minimum_entity_level: EntityType::Merchant,
            },
            api_locking::LockAction::NotApplicable,
        ))
        .await
    }

    pub async fn generate_org_refund_report(
        state: web::Data<AppState>,
        req: actix_web::HttpRequest,
        json_payload: web::Json<ReportRequest>,
    ) -> impl Responder {
        let flow = AnalyticsFlow::GenerateRefundReport;
        Box::pin(api::server_wrap(
            flow,
            state.clone(),
            &req,
            json_payload.into_inner(),
            |state, (auth, user_id): auth::AuthenticationDataWithUserId, payload, _| async move {
                let user = UserInterface::find_user_by_id(&*state.global_store, &user_id)
                    .await
                    .change_context(AnalyticsError::UnknownError)?;

                let user_email = UserEmail::from_pii_email(user.email)
                    .change_context(AnalyticsError::UnknownError)?
                    .get_secret();

                let org_id = auth.merchant_account.get_org_id();
                let lambda_req = GenerateReportRequest {
                    request: payload,
                    merchant_id: None,
                    auth: AuthInfo::OrgLevel {
                        org_id: org_id.clone(),
                    },
                    email: user_email,
                };

                let json_bytes =
                    serde_json::to_vec(&lambda_req).map_err(|_| AnalyticsError::UnknownError)?;
                invoke_lambda(
                    &state.conf.report_download_config.refund_function,
                    &state.conf.report_download_config.region,
                    &json_bytes,
                )
                .await
                .map(ApplicationResponse::Json)
            },
            &auth::JWTAuth {
                permission: Permission::GenerateReport,
                minimum_entity_level: EntityType::Organization,
            },
            api_locking::LockAction::NotApplicable,
        ))
        .await
    }

    pub async fn generate_profile_refund_report(
        state: web::Data<AppState>,
        req: actix_web::HttpRequest,
        json_payload: web::Json<ReportRequest>,
    ) -> impl Responder {
        let flow = AnalyticsFlow::GenerateRefundReport;
        Box::pin(api::server_wrap(
            flow,
            state.clone(),
            &req,
            json_payload.into_inner(),
            |state, (auth, user_id): auth::AuthenticationDataWithUserId, payload, _| async move {
                let user = UserInterface::find_user_by_id(&*state.global_store, &user_id)
                    .await
                    .change_context(AnalyticsError::UnknownError)?;

                let user_email = UserEmail::from_pii_email(user.email)
                    .change_context(AnalyticsError::UnknownError)?
                    .get_secret();

                let org_id = auth.merchant_account.get_org_id();
                let merchant_id = auth.merchant_account.get_id();
                let profile_id = auth
                    .profile_id
                    .ok_or(report!(UserErrors::JwtProfileIdMissing))
                    .change_context(AnalyticsError::AccessForbiddenError)?;
                let lambda_req = GenerateReportRequest {
                    request: payload,
                    merchant_id: Some(merchant_id.clone()),
                    auth: AuthInfo::ProfileLevel {
                        org_id: org_id.clone(),
                        merchant_id: merchant_id.clone(),
                        profile_ids: vec![profile_id.clone()],
                    },
                    email: user_email,
                };

                let json_bytes =
                    serde_json::to_vec(&lambda_req).map_err(|_| AnalyticsError::UnknownError)?;
                invoke_lambda(
                    &state.conf.report_download_config.refund_function,
                    &state.conf.report_download_config.region,
                    &json_bytes,
                )
                .await
                .map(ApplicationResponse::Json)
            },
            &auth::JWTAuth {
                permission: Permission::GenerateReport,
                minimum_entity_level: EntityType::Profile,
            },
            api_locking::LockAction::NotApplicable,
        ))
        .await
    }

    pub async fn generate_merchant_dispute_report(
        state: web::Data<AppState>,
        req: actix_web::HttpRequest,
        json_payload: web::Json<ReportRequest>,
    ) -> impl Responder {
        let flow = AnalyticsFlow::GenerateDisputeReport;
        Box::pin(api::server_wrap(
            flow,
            state.clone(),
            &req,
            json_payload.into_inner(),
            |state, (auth, user_id): auth::AuthenticationDataWithUserId, payload, _| async move {
                let user = UserInterface::find_user_by_id(&*state.global_store, &user_id)
                    .await
                    .change_context(AnalyticsError::UnknownError)?;

                let user_email = UserEmail::from_pii_email(user.email)
                    .change_context(AnalyticsError::UnknownError)?
                    .get_secret();

                let org_id = auth.merchant_account.get_org_id();
                let merchant_id = auth.merchant_account.get_id();
                let lambda_req = GenerateReportRequest {
                    request: payload,
                    merchant_id: Some(merchant_id.clone()),
                    auth: AuthInfo::MerchantLevel {
                        org_id: org_id.clone(),
                        merchant_ids: vec![merchant_id.clone()],
                    },
                    email: user_email,
                };

                let json_bytes =
                    serde_json::to_vec(&lambda_req).map_err(|_| AnalyticsError::UnknownError)?;
                invoke_lambda(
                    &state.conf.report_download_config.dispute_function,
                    &state.conf.report_download_config.region,
                    &json_bytes,
                )
                .await
                .map(ApplicationResponse::Json)
            },
            &auth::JWTAuth {
                permission: Permission::GenerateReport,
                minimum_entity_level: EntityType::Merchant,
            },
            api_locking::LockAction::NotApplicable,
        ))
        .await
    }

    pub async fn generate_org_dispute_report(
        state: web::Data<AppState>,
        req: actix_web::HttpRequest,
        json_payload: web::Json<ReportRequest>,
    ) -> impl Responder {
        let flow = AnalyticsFlow::GenerateDisputeReport;
        Box::pin(api::server_wrap(
            flow,
            state.clone(),
            &req,
            json_payload.into_inner(),
            |state, (auth, user_id): auth::AuthenticationDataWithUserId, payload, _| async move {
                let user = UserInterface::find_user_by_id(&*state.global_store, &user_id)
                    .await
                    .change_context(AnalyticsError::UnknownError)?;

                let user_email = UserEmail::from_pii_email(user.email)
                    .change_context(AnalyticsError::UnknownError)?
                    .get_secret();

                let org_id = auth.merchant_account.get_org_id();
                let lambda_req = GenerateReportRequest {
                    request: payload,
                    merchant_id: None,
                    auth: AuthInfo::OrgLevel {
                        org_id: org_id.clone(),
                    },
                    email: user_email,
                };

                let json_bytes =
                    serde_json::to_vec(&lambda_req).map_err(|_| AnalyticsError::UnknownError)?;
                invoke_lambda(
                    &state.conf.report_download_config.dispute_function,
                    &state.conf.report_download_config.region,
                    &json_bytes,
                )
                .await
                .map(ApplicationResponse::Json)
            },
            &auth::JWTAuth {
                permission: Permission::GenerateReport,
                minimum_entity_level: EntityType::Organization,
            },
            api_locking::LockAction::NotApplicable,
        ))
        .await
    }

    pub async fn generate_profile_dispute_report(
        state: web::Data<AppState>,
        req: actix_web::HttpRequest,
        json_payload: web::Json<ReportRequest>,
    ) -> impl Responder {
        let flow = AnalyticsFlow::GenerateDisputeReport;
        Box::pin(api::server_wrap(
            flow,
            state.clone(),
            &req,
            json_payload.into_inner(),
            |state, (auth, user_id): auth::AuthenticationDataWithUserId, payload, _| async move {
                let user = UserInterface::find_user_by_id(&*state.global_store, &user_id)
                    .await
                    .change_context(AnalyticsError::UnknownError)?;

                let user_email = UserEmail::from_pii_email(user.email)
                    .change_context(AnalyticsError::UnknownError)?
                    .get_secret();

                let org_id = auth.merchant_account.get_org_id();
                let merchant_id = auth.merchant_account.get_id();
                let profile_id = auth
                    .profile_id
                    .ok_or(report!(UserErrors::JwtProfileIdMissing))
                    .change_context(AnalyticsError::AccessForbiddenError)?;
                let lambda_req = GenerateReportRequest {
                    request: payload,
                    merchant_id: Some(merchant_id.clone()),
                    auth: AuthInfo::ProfileLevel {
                        org_id: org_id.clone(),
                        merchant_id: merchant_id.clone(),
                        profile_ids: vec![profile_id.clone()],
                    },
                    email: user_email,
                };

                let json_bytes =
                    serde_json::to_vec(&lambda_req).map_err(|_| AnalyticsError::UnknownError)?;
                invoke_lambda(
                    &state.conf.report_download_config.dispute_function,
                    &state.conf.report_download_config.region,
                    &json_bytes,
                )
                .await
                .map(ApplicationResponse::Json)
            },
            &auth::JWTAuth {
                permission: Permission::GenerateReport,
                minimum_entity_level: EntityType::Profile,
            },
            api_locking::LockAction::NotApplicable,
        ))
        .await
    }

    pub async fn generate_merchant_payment_report(
        state: web::Data<AppState>,
        req: actix_web::HttpRequest,
        json_payload: web::Json<ReportRequest>,
    ) -> impl Responder {
        let flow = AnalyticsFlow::GeneratePaymentReport;
        Box::pin(api::server_wrap(
            flow,
            state.clone(),
            &req,
            json_payload.into_inner(),
            |state, (auth, user_id): auth::AuthenticationDataWithUserId, payload, _| async move {
                let user = UserInterface::find_user_by_id(&*state.global_store, &user_id)
                    .await
                    .change_context(AnalyticsError::UnknownError)?;

                let user_email = UserEmail::from_pii_email(user.email)
                    .change_context(AnalyticsError::UnknownError)?
                    .get_secret();

                let org_id = auth.merchant_account.get_org_id();
                let merchant_id = auth.merchant_account.get_id();
                let lambda_req = GenerateReportRequest {
                    request: payload,
                    merchant_id: Some(merchant_id.clone()),
                    auth: AuthInfo::MerchantLevel {
                        org_id: org_id.clone(),
                        merchant_ids: vec![merchant_id.clone()],
                    },
                    email: user_email,
                };

                let json_bytes =
                    serde_json::to_vec(&lambda_req).map_err(|_| AnalyticsError::UnknownError)?;
                invoke_lambda(
                    &state.conf.report_download_config.payment_function,
                    &state.conf.report_download_config.region,
                    &json_bytes,
                )
                .await
                .map(ApplicationResponse::Json)
            },
            &auth::JWTAuth {
                permission: Permission::GenerateReport,
                minimum_entity_level: EntityType::Merchant,
            },
            api_locking::LockAction::NotApplicable,
        ))
        .await
    }

    pub async fn generate_org_payment_report(
        state: web::Data<AppState>,
        req: actix_web::HttpRequest,
        json_payload: web::Json<ReportRequest>,
    ) -> impl Responder {
        let flow = AnalyticsFlow::GeneratePaymentReport;
        Box::pin(api::server_wrap(
            flow,
            state.clone(),
            &req,
            json_payload.into_inner(),
            |state, (auth, user_id): auth::AuthenticationDataWithUserId, payload, _| async move {
                let user = UserInterface::find_user_by_id(&*state.global_store, &user_id)
                    .await
                    .change_context(AnalyticsError::UnknownError)?;

                let user_email = UserEmail::from_pii_email(user.email)
                    .change_context(AnalyticsError::UnknownError)?
                    .get_secret();

                let org_id = auth.merchant_account.get_org_id();
                let lambda_req = GenerateReportRequest {
                    request: payload,
                    merchant_id: None,
                    auth: AuthInfo::OrgLevel {
                        org_id: org_id.clone(),
                    },
                    email: user_email,
                };

                let json_bytes =
                    serde_json::to_vec(&lambda_req).map_err(|_| AnalyticsError::UnknownError)?;
                invoke_lambda(
                    &state.conf.report_download_config.payment_function,
                    &state.conf.report_download_config.region,
                    &json_bytes,
                )
                .await
                .map(ApplicationResponse::Json)
            },
            &auth::JWTAuth {
                permission: Permission::GenerateReport,
                minimum_entity_level: EntityType::Organization,
            },
            api_locking::LockAction::NotApplicable,
        ))
        .await
    }

    pub async fn generate_profile_payment_report(
        state: web::Data<AppState>,
        req: actix_web::HttpRequest,
        json_payload: web::Json<ReportRequest>,
    ) -> impl Responder {
        let flow = AnalyticsFlow::GeneratePaymentReport;
        Box::pin(api::server_wrap(
            flow,
            state.clone(),
            &req,
            json_payload.into_inner(),
            |state, (auth, user_id): auth::AuthenticationDataWithUserId, payload, _| async move {
                let user = UserInterface::find_user_by_id(&*state.global_store, &user_id)
                    .await
                    .change_context(AnalyticsError::UnknownError)?;

                let user_email = UserEmail::from_pii_email(user.email)
                    .change_context(AnalyticsError::UnknownError)?
                    .get_secret();
                let org_id = auth.merchant_account.get_org_id();
                let merchant_id = auth.merchant_account.get_id();
                let profile_id = auth
                    .profile_id
                    .ok_or(report!(UserErrors::JwtProfileIdMissing))
                    .change_context(AnalyticsError::AccessForbiddenError)?;
                let lambda_req = GenerateReportRequest {
                    request: payload,
                    merchant_id: Some(merchant_id.clone()),
                    auth: AuthInfo::ProfileLevel {
                        org_id: org_id.clone(),
                        merchant_id: merchant_id.clone(),
                        profile_ids: vec![profile_id.clone()],
                    },
                    email: user_email,
                };

                let json_bytes =
                    serde_json::to_vec(&lambda_req).map_err(|_| AnalyticsError::UnknownError)?;
                invoke_lambda(
                    &state.conf.report_download_config.payment_function,
                    &state.conf.report_download_config.region,
                    &json_bytes,
                )
                .await
                .map(ApplicationResponse::Json)
            },
            &auth::JWTAuth {
                permission: Permission::GenerateReport,
                minimum_entity_level: EntityType::Profile,
            },
            api_locking::LockAction::NotApplicable,
        ))
        .await
    }

    /// # Panics
    ///
    /// Panics if `json_payload` array does not contain one `GetApiEventMetricRequest` element.
    pub async fn get_merchant_api_events_metrics(
        state: web::Data<AppState>,
        req: actix_web::HttpRequest,
        json_payload: web::Json<[GetApiEventMetricRequest; 1]>,
    ) -> impl Responder {
        // safety: This shouldn't panic owing to the data type
        #[allow(clippy::expect_used)]
        let payload = json_payload
            .into_inner()
            .to_vec()
            .pop()
            .expect("Couldn't get GetApiEventMetricRequest");
        let flow = AnalyticsFlow::GetApiEventMetrics;
        Box::pin(api::server_wrap(
            flow,
            state.clone(),
            &req,
            payload,
            |state, auth: AuthenticationData, req, _| async move {
                analytics::api_event::get_api_event_metrics(
                    &state.pool,
                    auth.merchant_account.get_id(),
                    req,
                )
                .await
                .map(ApplicationResponse::Json)
            },
            &auth::JWTAuth {
                permission: Permission::Analytics,
                minimum_entity_level: EntityType::Merchant,
            },
            api_locking::LockAction::NotApplicable,
        ))
        .await
    }

    pub async fn get_merchant_api_event_filters(
        state: web::Data<AppState>,
        req: actix_web::HttpRequest,
        json_payload: web::Json<GetApiEventFiltersRequest>,
    ) -> impl Responder {
        let flow = AnalyticsFlow::GetApiEventFilters;
        Box::pin(api::server_wrap(
            flow,
            state.clone(),
            &req,
            json_payload.into_inner(),
            |state, auth: AuthenticationData, req, _| async move {
                analytics::api_event::get_filters(&state.pool, req, auth.merchant_account.get_id())
                    .await
                    .map(ApplicationResponse::Json)
            },
            &auth::JWTAuth {
                permission: Permission::Analytics,
                minimum_entity_level: EntityType::Profile,
            },
            api_locking::LockAction::NotApplicable,
        ))
        .await
    }

    pub async fn get_profile_connector_events(
        state: web::Data<AppState>,
        req: actix_web::HttpRequest,
        json_payload: web::Query<api_models::analytics::connector_events::ConnectorEventsRequest>,
    ) -> impl Responder {
        let flow = AnalyticsFlow::GetConnectorEvents;
        Box::pin(api::server_wrap(
            flow,
            state,
            &req,
            json_payload.into_inner(),
            |state, auth: AuthenticationData, req, _| async move {
                utils::check_if_profile_id_is_present_in_payment_intent(
                    req.payment_id.clone(),
                    &state,
                    &auth,
                )
                .await
                .change_context(AnalyticsError::AccessForbiddenError)?;
                connector_events_core(&state.pool, req, auth.merchant_account.get_id())
                    .await
                    .map(ApplicationResponse::Json)
            },
            &auth::JWTAuth {
                permission: Permission::Analytics,
                minimum_entity_level: EntityType::Profile,
            },
            api_locking::LockAction::NotApplicable,
        ))
        .await
    }

    pub async fn get_global_search_results(
        state: web::Data<AppState>,
        req: actix_web::HttpRequest,
        json_payload: web::Json<GetGlobalSearchRequest>,
    ) -> impl Responder {
        let flow = AnalyticsFlow::GetGlobalSearchResults;
        Box::pin(api::server_wrap(
            flow,
            state.clone(),
            &req,
            json_payload.into_inner(),
            |state, auth: UserFromToken, req, _| async move {
                let role_id = auth.role_id;
                let role_info =
                    RoleInfo::from_role_id(&state, &role_id, &auth.merchant_id, &auth.org_id)
                        .await
                        .change_context(UserErrors::InternalServerError)
                        .change_context(OpenSearchError::UnknownError)?;
                let permissions = role_info.get_permissions_set();
                let accessible_indexes: Vec<_> = OPENSEARCH_INDEX_PERMISSIONS
                    .iter()
                    .filter(|(_, perm)| perm.iter().any(|p| permissions.contains(p)))
                    .map(|(i, _)| *i)
                    .collect();

                let merchant_id: MerchantId = auth.merchant_id;
                let org_id: OrganizationId = auth.org_id;
                let search_params: Vec<AuthInfo> = vec![AuthInfo::MerchantLevel {
                    org_id: org_id.clone(),
                    merchant_ids: vec![merchant_id.clone()],
                }];

                analytics::search::msearch_results(
                    &state.opensearch_client,
                    req,
                    search_params,
                    accessible_indexes,
                )
                .await
                .map(ApplicationResponse::Json)
            },
            &auth::JWTAuth {
                permission: Permission::Analytics,
                minimum_entity_level: EntityType::Profile,
            },
            api_locking::LockAction::NotApplicable,
        ))
        .await
    }

    pub async fn get_search_results(
        state: web::Data<AppState>,
        req: actix_web::HttpRequest,
        json_payload: web::Json<GetSearchRequest>,
        index: web::Path<SearchIndex>,
    ) -> impl Responder {
        let index = index.into_inner();
        let flow = AnalyticsFlow::GetSearchResults;
        let indexed_req = GetSearchRequestWithIndex {
            search_req: json_payload.into_inner(),
            index,
        };
        Box::pin(api::server_wrap(
            flow,
            state.clone(),
            &req,
            indexed_req,
            |state, auth: UserFromToken, req, _| async move {
                let role_id = auth.role_id;
                let role_info =
                    RoleInfo::from_role_id(&state, &role_id, &auth.merchant_id, &auth.org_id)
                        .await
                        .change_context(UserErrors::InternalServerError)
                        .change_context(OpenSearchError::UnknownError)?;
                let permissions = role_info.get_permissions_set();
                let _ = OPENSEARCH_INDEX_PERMISSIONS
                    .iter()
                    .filter(|(ind, _)| *ind == index)
                    .find(|i| i.1.iter().any(|p| permissions.contains(p)))
                    .ok_or(OpenSearchError::IndexAccessNotPermittedError(index))?;

                let merchant_id: MerchantId = auth.merchant_id;
                let org_id: OrganizationId = auth.org_id;
                let search_params: Vec<AuthInfo> = vec![AuthInfo::MerchantLevel {
                    org_id: org_id.clone(),
                    merchant_ids: vec![merchant_id.clone()],
                }];

                analytics::search::search_results(&state.opensearch_client, req, search_params)
                    .await
                    .map(ApplicationResponse::Json)
            },
            &auth::JWTAuth {
                permission: Permission::Analytics,
                minimum_entity_level: EntityType::Profile,
            },
            api_locking::LockAction::NotApplicable,
        ))
        .await
    }

    pub async fn get_merchant_dispute_filters(
        state: web::Data<AppState>,
        req: actix_web::HttpRequest,
        json_payload: web::Json<api_models::analytics::GetDisputeFilterRequest>,
    ) -> impl Responder {
        let flow = AnalyticsFlow::GetDisputeFilters;
        Box::pin(api::server_wrap(
            flow,
            state,
            &req,
            json_payload.into_inner(),
            |state, auth: AuthenticationData, req, _| async move {
                let org_id = auth.merchant_account.get_org_id();
                let merchant_id = auth.merchant_account.get_id();
                let auth: AuthInfo = AuthInfo::MerchantLevel {
                    org_id: org_id.clone(),
                    merchant_ids: vec![merchant_id.clone()],
                };
                analytics::disputes::get_filters(&state.pool, req, &auth)
                    .await
                    .map(ApplicationResponse::Json)
            },
            &auth::JWTAuth {
                permission: Permission::Analytics,
                minimum_entity_level: EntityType::Merchant,
            },
            api_locking::LockAction::NotApplicable,
        ))
        .await
    }

    pub async fn get_profile_dispute_filters(
        state: web::Data<AppState>,
        req: actix_web::HttpRequest,
        json_payload: web::Json<api_models::analytics::GetDisputeFilterRequest>,
    ) -> impl Responder {
        let flow = AnalyticsFlow::GetDisputeFilters;
        Box::pin(api::server_wrap(
            flow,
            state,
            &req,
            json_payload.into_inner(),
            |state, auth: AuthenticationData, req, _| async move {
                let org_id = auth.merchant_account.get_org_id();
                let merchant_id = auth.merchant_account.get_id();
                let profile_id = auth
                    .profile_id
                    .ok_or(report!(UserErrors::JwtProfileIdMissing))
                    .change_context(AnalyticsError::AccessForbiddenError)?;
                let auth: AuthInfo = AuthInfo::ProfileLevel {
                    org_id: org_id.clone(),
                    merchant_id: merchant_id.clone(),
                    profile_ids: vec![profile_id.clone()],
                };
                analytics::disputes::get_filters(&state.pool, req, &auth)
                    .await
                    .map(ApplicationResponse::Json)
            },
            &auth::JWTAuth {
                permission: Permission::Analytics,
                minimum_entity_level: EntityType::Profile,
            },
            api_locking::LockAction::NotApplicable,
        ))
        .await
    }

    pub async fn get_org_dispute_filters(
        state: web::Data<AppState>,
        req: actix_web::HttpRequest,
        json_payload: web::Json<api_models::analytics::GetDisputeFilterRequest>,
    ) -> impl Responder {
        let flow = AnalyticsFlow::GetDisputeFilters;
        Box::pin(api::server_wrap(
            flow,
            state,
            &req,
            json_payload.into_inner(),
            |state, auth: AuthenticationData, req, _| async move {
                let org_id = auth.merchant_account.get_org_id();
                let auth: AuthInfo = AuthInfo::OrgLevel {
                    org_id: org_id.clone(),
                };
                analytics::disputes::get_filters(&state.pool, req, &auth)
                    .await
                    .map(ApplicationResponse::Json)
            },
            &auth::JWTAuth {
                permission: Permission::Analytics,
                minimum_entity_level: EntityType::Organization,
            },
            api_locking::LockAction::NotApplicable,
        ))
        .await
    }

    /// # Panics
    ///
    /// Panics if `json_payload` array does not contain one `GetDisputeMetricRequest` element.
    pub async fn get_merchant_dispute_metrics(
        state: web::Data<AppState>,
        req: actix_web::HttpRequest,
        json_payload: web::Json<[GetDisputeMetricRequest; 1]>,
    ) -> impl Responder {
        // safety: This shouldn't panic owing to the data type
        #[allow(clippy::expect_used)]
        let payload = json_payload
            .into_inner()
            .to_vec()
            .pop()
            .expect("Couldn't get GetDisputeMetricRequest");
        let flow = AnalyticsFlow::GetDisputeMetrics;
        Box::pin(api::server_wrap(
            flow,
            state,
            &req,
            payload,
            |state, auth: AuthenticationData, req, _| async move {
                let org_id = auth.merchant_account.get_org_id();
                let merchant_id = auth.merchant_account.get_id();
                let auth: AuthInfo = AuthInfo::MerchantLevel {
                    org_id: org_id.clone(),
                    merchant_ids: vec![merchant_id.clone()],
                };
                analytics::disputes::get_metrics(&state.pool, &auth, req)
                    .await
                    .map(ApplicationResponse::Json)
            },
            &auth::JWTAuth {
                permission: Permission::Analytics,
                minimum_entity_level: EntityType::Merchant,
            },
            api_locking::LockAction::NotApplicable,
        ))
        .await
    }

    /// # Panics
    ///
    /// Panics if `json_payload` array does not contain one `GetDisputeMetricRequest` element.
    pub async fn get_profile_dispute_metrics(
        state: web::Data<AppState>,
        req: actix_web::HttpRequest,
        json_payload: web::Json<[GetDisputeMetricRequest; 1]>,
    ) -> impl Responder {
        // safety: This shouldn't panic owing to the data type
        #[allow(clippy::expect_used)]
        let payload = json_payload
            .into_inner()
            .to_vec()
            .pop()
            .expect("Couldn't get GetDisputeMetricRequest");
        let flow = AnalyticsFlow::GetDisputeMetrics;
        Box::pin(api::server_wrap(
            flow,
            state,
            &req,
            payload,
            |state, auth: AuthenticationData, req, _| async move {
                let org_id = auth.merchant_account.get_org_id();
                let merchant_id = auth.merchant_account.get_id();
                let profile_id = auth
                    .profile_id
                    .ok_or(report!(UserErrors::JwtProfileIdMissing))
                    .change_context(AnalyticsError::AccessForbiddenError)?;
                let auth: AuthInfo = AuthInfo::ProfileLevel {
                    org_id: org_id.clone(),
                    merchant_id: merchant_id.clone(),
                    profile_ids: vec![profile_id.clone()],
                };
                analytics::disputes::get_metrics(&state.pool, &auth, req)
                    .await
                    .map(ApplicationResponse::Json)
            },
            &auth::JWTAuth {
                permission: Permission::Analytics,
                minimum_entity_level: EntityType::Profile,
            },
            api_locking::LockAction::NotApplicable,
        ))
        .await
    }

    /// # Panics
    ///
    /// Panics if `json_payload` array does not contain one `GetDisputeMetricRequest` element.
    pub async fn get_org_dispute_metrics(
        state: web::Data<AppState>,
        req: actix_web::HttpRequest,
        json_payload: web::Json<[GetDisputeMetricRequest; 1]>,
    ) -> impl Responder {
        // safety: This shouldn't panic owing to the data type
        #[allow(clippy::expect_used)]
        let payload = json_payload
            .into_inner()
            .to_vec()
            .pop()
            .expect("Couldn't get GetDisputeMetricRequest");
        let flow = AnalyticsFlow::GetDisputeMetrics;
        Box::pin(api::server_wrap(
            flow,
            state,
            &req,
            payload,
            |state, auth: AuthenticationData, req, _| async move {
                let org_id = auth.merchant_account.get_org_id();
                let auth: AuthInfo = AuthInfo::OrgLevel {
                    org_id: org_id.clone(),
                };
                analytics::disputes::get_metrics(&state.pool, &auth, req)
                    .await
                    .map(ApplicationResponse::Json)
            },
            &auth::JWTAuth {
                permission: Permission::Analytics,
                minimum_entity_level: EntityType::Organization,
            },
            api_locking::LockAction::NotApplicable,
        ))
        .await
    }
}<|MERGE_RESOLUTION|>--- conflicted
+++ resolved
@@ -20,11 +20,8 @@
         GetRefundFilterRequest, GetRefundMetricRequest, GetSdkEventFiltersRequest,
         GetSdkEventMetricRequest, ReportRequest,
     };
-<<<<<<< HEAD
+    use common_enums::EntityType;
     use common_utils::id_type::{MerchantId, OrganizationId};
-=======
-    use common_enums::EntityType;
->>>>>>> 296ca311
     use error_stack::{report, ResultExt};
 
     use crate::{
