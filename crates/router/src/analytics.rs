--- conflicted
+++ resolved
@@ -2731,7 +2731,6 @@
         .await
     }
 
-<<<<<<< HEAD
     pub async fn get_auth_event_sankey(
         state: web::Data<AppState>,
         req: actix_web::HttpRequest,
@@ -2763,9 +2762,7 @@
         .await
     }
 
-=======
-    #[cfg(feature = "v1")]
->>>>>>> 25dfa0ef
+    #[cfg(feature = "v1")]
     pub async fn get_org_sankey(
         state: web::Data<AppState>,
         req: actix_web::HttpRequest,
