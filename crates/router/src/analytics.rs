--- conflicted
+++ resolved
@@ -3,13 +3,9 @@
 pub mod routes {
     use actix_web::{web, Responder, Scope};
     use analytics::{
-<<<<<<< HEAD
         api_event::api_events_core, connector_events::connector_events_core,
-        errors::AnalyticsError, lambda_utils::invoke_lambda, sdk_events::sdk_events_core,
-=======
-        api_event::api_events_core, errors::AnalyticsError, lambda_utils::invoke_lambda,
+        errors::AnalyticsError, lambda_utils::invoke_lambda,
         outgoing_webhook_event::outgoing_webhook_events_core, sdk_events::sdk_events_core,
->>>>>>> 469ea202
     };
     use api_models::analytics::{
         GenerateReportRequest, GetApiEventFiltersRequest, GetApiEventMetricRequest,
@@ -77,13 +73,12 @@
                     .service(web::resource("api_event_logs").route(web::get().to(get_api_events)))
                     .service(web::resource("sdk_event_logs").route(web::post().to(get_sdk_events)))
                     .service(
-<<<<<<< HEAD
                         web::resource("connector_event_logs")
                             .route(web::get().to(get_connector_events)),
-=======
+                    )
+                    .service(
                         web::resource("outgoing_webhook_event_logs")
                             .route(web::get().to(get_outgoing_webhook_events)),
->>>>>>> 469ea202
                     )
                     .service(
                         web::resource("filters/api_events")
