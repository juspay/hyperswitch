use actix_web::http::header::HeaderMap;
use api_models::{
    payment_methods::{PaymentMethodCreate, PaymentMethodListRequest},
    payments,
};
use async_trait::async_trait;
use common_enums::TokenPurpose;
use common_utils::{date_time, id_type};
use error_stack::{report, ResultExt};
use jsonwebtoken::{decode, Algorithm, DecodingKey, Validation};
use masking::PeekInterface;
use router_env::logger;
use serde::Serialize;

use self::blacklist::BlackList;
use super::authorization::{self, permissions::Permission};
#[cfg(feature = "olap")]
use super::jwt;
#[cfg(feature = "recon")]
use super::recon::ReconToken;
#[cfg(feature = "olap")]
use crate::configs::Settings;
#[cfg(feature = "olap")]
use crate::consts;
#[cfg(feature = "olap")]
use crate::core::errors::UserResult;
#[cfg(feature = "recon")]
use crate::routes::SessionState;
use crate::{
    core::{
        api_keys,
        errors::{self, utils::StorageErrorExt, RouterResult},
    },
    routes::app::SessionStateInfo,
    services::api,
    types::domain,
    utils::OptionExt,
};
pub mod blacklist;
pub mod cookies;

#[derive(Clone, Debug)]
pub struct AuthenticationData {
    pub merchant_account: domain::MerchantAccount,
    pub key_store: domain::MerchantKeyStore,
}

#[derive(Clone, Debug, Eq, PartialEq, Serialize)]
#[serde(
    tag = "api_auth_type",
    content = "authentication_data",
    rename_all = "snake_case"
)]
pub enum AuthenticationType {
    ApiKey {
        merchant_id: String,
        key_id: String,
    },
    AdminApiKey,
    MerchantJwt {
        merchant_id: String,
        user_id: Option<String>,
    },
    UserJwt {
        user_id: String,
    },
    SinglePurposeJWT {
        user_id: String,
        purpose: TokenPurpose,
    },
    MerchantId {
        merchant_id: String,
    },
    PublishableKey {
        merchant_id: String,
    },
    WebhookAuth {
        merchant_id: String,
    },
    NoAuth,
}

impl events::EventInfo for AuthenticationType {
    type Data = Self;
    fn data(&self) -> error_stack::Result<Self::Data, events::EventsError> {
        Ok(self.clone())
    }

    fn key(&self) -> String {
        "auth_info".to_string()
    }
}

impl AuthenticationType {
    pub fn get_merchant_id(&self) -> Option<&str> {
        match self {
            Self::ApiKey {
                merchant_id,
                key_id: _,
            }
            | Self::MerchantId { merchant_id }
            | Self::PublishableKey { merchant_id }
            | Self::MerchantJwt {
                merchant_id,
                user_id: _,
            }
            | Self::WebhookAuth { merchant_id } => Some(merchant_id.as_ref()),
            Self::AdminApiKey
            | Self::UserJwt { .. }
            | Self::SinglePurposeJWT { .. }
            | Self::NoAuth => None,
        }
    }
}

#[cfg(feature = "olap")]
#[derive(Clone, Debug)]
pub struct UserFromSinglePurposeToken {
    pub user_id: String,
    pub origin: domain::Origin,
}

#[cfg(feature = "olap")]
#[derive(serde::Serialize, serde::Deserialize)]
pub struct SinglePurposeToken {
    pub user_id: String,
    pub purpose: TokenPurpose,
    pub origin: domain::Origin,
    pub exp: u64,
}

#[cfg(feature = "olap")]
impl SinglePurposeToken {
    pub async fn new_token(
        user_id: String,
        purpose: TokenPurpose,
        origin: domain::Origin,
        settings: &Settings,
    ) -> UserResult<String> {
        let exp_duration =
            std::time::Duration::from_secs(consts::SINGLE_PURPOSE_TOKEN_TIME_IN_SECS);
        let exp = jwt::generate_exp(exp_duration)?.as_secs();
        let token_payload = Self {
            user_id,
            purpose,
            origin,
            exp,
        };
        jwt::generate_jwt(&token_payload, settings).await
    }
}

#[derive(serde::Serialize, serde::Deserialize)]
pub struct AuthToken {
    pub user_id: String,
    pub merchant_id: String,
    pub role_id: String,
    pub exp: u64,
    pub org_id: String,
}

#[cfg(feature = "olap")]
impl AuthToken {
    pub async fn new_token(
        user_id: String,
        merchant_id: String,
        role_id: String,
        settings: &Settings,
        org_id: String,
    ) -> UserResult<String> {
        let exp_duration = std::time::Duration::from_secs(consts::JWT_TOKEN_TIME_IN_SECS);
        let exp = jwt::generate_exp(exp_duration)?.as_secs();
        let token_payload = Self {
            user_id,
            merchant_id,
            role_id,
            exp,
            org_id,
        };
        jwt::generate_jwt(&token_payload, settings).await
    }
}

#[derive(Clone)]
pub struct UserFromToken {
    pub user_id: String,
    pub merchant_id: String,
    pub role_id: String,
    pub org_id: String,
}

pub trait AuthInfo {
    fn get_merchant_id(&self) -> Option<&str>;
}

impl AuthInfo for () {
    fn get_merchant_id(&self) -> Option<&str> {
        None
    }
}

impl AuthInfo for AuthenticationData {
    fn get_merchant_id(&self) -> Option<&str> {
        Some(&self.merchant_account.merchant_id)
    }
}

pub trait GetUserIdFromAuth {
    fn get_user_id(&self) -> String;
}

impl GetUserIdFromAuth for UserFromToken {
    fn get_user_id(&self) -> String {
        self.user_id.clone()
    }
}

#[cfg(feature = "olap")]
impl GetUserIdFromAuth for UserFromSinglePurposeToken {
    fn get_user_id(&self) -> String {
        self.user_id.clone()
    }
}

#[async_trait]
pub trait AuthenticateAndFetch<T, A>
where
    A: SessionStateInfo,
{
    async fn authenticate_and_fetch(
        &self,
        request_headers: &HeaderMap,
        state: &A,
    ) -> RouterResult<(T, AuthenticationType)>;
}

#[derive(Debug)]
pub struct ApiKeyAuth;

pub struct NoAuth;

#[async_trait]
impl<A> AuthenticateAndFetch<(), A> for NoAuth
where
    A: SessionStateInfo + Sync,
{
    async fn authenticate_and_fetch(
        &self,
        _request_headers: &HeaderMap,
        _state: &A,
    ) -> RouterResult<((), AuthenticationType)> {
        Ok(((), AuthenticationType::NoAuth))
    }
}

#[async_trait]
impl<A> AuthenticateAndFetch<AuthenticationData, A> for ApiKeyAuth
where
    A: SessionStateInfo + Sync,
{
    async fn authenticate_and_fetch(
        &self,
        request_headers: &HeaderMap,
        state: &A,
    ) -> RouterResult<(AuthenticationData, AuthenticationType)> {
        let api_key = get_api_key(request_headers)
            .change_context(errors::ApiErrorResponse::Unauthorized)?
            .trim();
        if api_key.is_empty() {
            return Err(errors::ApiErrorResponse::Unauthorized)
                .attach_printable("API key is empty");
        }

        let api_key = api_keys::PlaintextApiKey::from(api_key);
        let hash_key = {
            let config = state.conf();
            config.api_keys.get_inner().get_hash_key()?
        };
        let hashed_api_key = api_key.keyed_hash(hash_key.peek());

        let stored_api_key = state
            .store()
            .find_api_key_by_hash_optional(hashed_api_key.into())
            .await
            .change_context(errors::ApiErrorResponse::InternalServerError) // If retrieve failed
            .attach_printable("Failed to retrieve API key")?
            .ok_or(report!(errors::ApiErrorResponse::Unauthorized)) // If retrieve returned `None`
            .attach_printable("Merchant not authenticated")?;

        if stored_api_key
            .expires_at
            .map(|expires_at| expires_at < date_time::now())
            .unwrap_or(false)
        {
            return Err(report!(errors::ApiErrorResponse::Unauthorized))
                .attach_printable("API key has expired");
        }

        let key_store = state
            .store()
            .get_merchant_key_store_by_merchant_id(
                &stored_api_key.merchant_id,
                &state.store().get_master_key().to_vec().into(),
            )
            .await
            .change_context(errors::ApiErrorResponse::Unauthorized)
            .attach_printable("Failed to fetch merchant key store for the merchant id")?;

        let merchant = state
            .store()
            .find_merchant_account_by_merchant_id(&stored_api_key.merchant_id, &key_store)
            .await
            .to_not_found_response(errors::ApiErrorResponse::Unauthorized)?;

        let auth = AuthenticationData {
            merchant_account: merchant,
            key_store,
        };
        Ok((
            auth.clone(),
            AuthenticationType::ApiKey {
                merchant_id: auth.merchant_account.merchant_id.clone(),
                key_id: stored_api_key.key_id,
            },
        ))
    }
}

#[cfg(feature = "olap")]
#[derive(Debug)]
pub(crate) struct SinglePurposeJWTAuth(pub TokenPurpose);

#[cfg(feature = "olap")]
#[async_trait]
impl<A> AuthenticateAndFetch<UserFromSinglePurposeToken, A> for SinglePurposeJWTAuth
where
    A: SessionStateInfo + Sync,
{
    async fn authenticate_and_fetch(
        &self,
        request_headers: &HeaderMap,
        state: &A,
    ) -> RouterResult<(UserFromSinglePurposeToken, AuthenticationType)> {
        let payload = parse_jwt_payload::<A, SinglePurposeToken>(request_headers, state).await?;
        if payload.check_in_blacklist(state).await? {
            return Err(errors::ApiErrorResponse::InvalidJwtToken.into());
        }

        if self.0 != payload.purpose {
            return Err(errors::ApiErrorResponse::InvalidJwtToken.into());
        }

        Ok((
            UserFromSinglePurposeToken {
                user_id: payload.user_id.clone(),
                origin: payload.origin.clone(),
            },
            AuthenticationType::SinglePurposeJWT {
                user_id: payload.user_id,
                purpose: payload.purpose,
            },
        ))
    }
}

#[cfg(feature = "olap")]
#[async_trait]
impl<A> AuthenticateAndFetch<Box<dyn GetUserIdFromAuth>, A> for SinglePurposeJWTAuth
where
    A: SessionStateInfo + Sync,
{
    async fn authenticate_and_fetch(
        &self,
        request_headers: &HeaderMap,
        state: &A,
    ) -> RouterResult<(Box<dyn GetUserIdFromAuth>, AuthenticationType)> {
        let payload = parse_jwt_payload::<A, SinglePurposeToken>(request_headers, state).await?;
        if payload.check_in_blacklist(state).await? {
            return Err(errors::ApiErrorResponse::InvalidJwtToken.into());
        }

        if self.0 != payload.purpose {
            return Err(errors::ApiErrorResponse::InvalidJwtToken.into());
        }

        Ok((
            Box::new(UserFromSinglePurposeToken {
                user_id: payload.user_id.clone(),
                origin: payload.origin.clone(),
            }),
            AuthenticationType::SinglePurposeJWT {
                user_id: payload.user_id,
                purpose: payload.purpose,
            },
        ))
    }
}

#[derive(Debug)]
pub struct AdminApiAuth;

#[async_trait]
impl<A> AuthenticateAndFetch<(), A> for AdminApiAuth
where
    A: SessionStateInfo + Sync,
{
    async fn authenticate_and_fetch(
        &self,
        request_headers: &HeaderMap,
        state: &A,
    ) -> RouterResult<((), AuthenticationType)> {
        let request_admin_api_key =
            get_api_key(request_headers).change_context(errors::ApiErrorResponse::Unauthorized)?;
        let conf = state.conf();

        let admin_api_key = &conf.secrets.get_inner().admin_api_key;

        if request_admin_api_key != admin_api_key.peek() {
            Err(report!(errors::ApiErrorResponse::Unauthorized)
                .attach_printable("Admin Authentication Failure"))?;
        }

        Ok(((), AuthenticationType::AdminApiKey))
    }
}

#[derive(Debug)]
pub struct EphemeralKeyAuth(pub String);

#[async_trait]
impl<A> AuthenticateAndFetch<AuthenticationData, A> for EphemeralKeyAuth
where
    A: SessionStateInfo + Sync,
{
    async fn authenticate_and_fetch(
        &self,
        request_headers: &HeaderMap,
        state: &A,
    ) -> RouterResult<(AuthenticationData, AuthenticationType)> {
        let api_key =
            get_api_key(request_headers).change_context(errors::ApiErrorResponse::Unauthorized)?;
        let ephemeral_key = state
            .store()
            .get_ephemeral_key(api_key)
            .await
            .change_context(errors::ApiErrorResponse::Unauthorized)?;

        if ephemeral_key.customer_id.ne(self.0.as_str()) {
            return Err(report!(errors::ApiErrorResponse::InvalidEphemeralKey));
        }
        MerchantIdAuth(ephemeral_key.merchant_id)
            .authenticate_and_fetch(request_headers, state)
            .await
    }
}
#[derive(Debug)]
pub struct MerchantIdAuth(pub String);

#[async_trait]
impl<A> AuthenticateAndFetch<AuthenticationData, A> for MerchantIdAuth
where
    A: SessionStateInfo + Sync,
{
    async fn authenticate_and_fetch(
        &self,
        _request_headers: &HeaderMap,
        state: &A,
    ) -> RouterResult<(AuthenticationData, AuthenticationType)> {
        let key_store = state
            .store()
            .get_merchant_key_store_by_merchant_id(
                self.0.as_ref(),
                &state.store().get_master_key().to_vec().into(),
            )
            .await
            .map_err(|e| {
                if e.current_context().is_db_not_found() {
                    e.change_context(errors::ApiErrorResponse::Unauthorized)
                } else {
                    e.change_context(errors::ApiErrorResponse::InternalServerError)
                        .attach_printable("Failed to fetch merchant key store for the merchant id")
                }
            })?;

        let merchant = state
            .store()
            .find_merchant_account_by_merchant_id(self.0.as_ref(), &key_store)
            .await
            .map_err(|e| {
                if e.current_context().is_db_not_found() {
                    e.change_context(errors::ApiErrorResponse::Unauthorized)
                } else {
                    e.change_context(errors::ApiErrorResponse::InternalServerError)
                }
            })?;

        let auth = AuthenticationData {
            merchant_account: merchant,
            key_store,
        };
        Ok((
            auth.clone(),
            AuthenticationType::MerchantId {
                merchant_id: auth.merchant_account.merchant_id.clone(),
            },
        ))
    }
}

#[derive(Debug)]
pub struct PublishableKeyAuth;

#[async_trait]
impl<A> AuthenticateAndFetch<AuthenticationData, A> for PublishableKeyAuth
where
    A: SessionStateInfo + Sync,
{
    async fn authenticate_and_fetch(
        &self,
        request_headers: &HeaderMap,
        state: &A,
    ) -> RouterResult<(AuthenticationData, AuthenticationType)> {
        let publishable_key =
            get_api_key(request_headers).change_context(errors::ApiErrorResponse::Unauthorized)?;

        state
            .store()
            .find_merchant_account_by_publishable_key(publishable_key)
            .await
            .map_err(|e| {
                if e.current_context().is_db_not_found() {
                    e.change_context(errors::ApiErrorResponse::Unauthorized)
                } else {
                    e.change_context(errors::ApiErrorResponse::InternalServerError)
                }
            })
            .map(|auth| {
                (
                    auth.clone(),
                    AuthenticationType::PublishableKey {
                        merchant_id: auth.merchant_account.merchant_id.clone(),
                    },
                )
            })
    }
}

#[derive(Debug)]
pub(crate) struct JWTAuth(pub Permission);

#[derive(serde::Deserialize)]
struct JwtAuthPayloadFetchUnit {
    #[serde(rename(deserialize = "exp"))]
    _exp: u64,
}

#[async_trait]
impl<A> AuthenticateAndFetch<(), A> for JWTAuth
where
    A: SessionStateInfo + Sync,
{
    async fn authenticate_and_fetch(
        &self,
        request_headers: &HeaderMap,
        state: &A,
    ) -> RouterResult<((), AuthenticationType)> {
        let payload = parse_jwt_payload::<A, AuthToken>(request_headers, state).await?;
        if payload.check_in_blacklist(state).await? {
            return Err(errors::ApiErrorResponse::InvalidJwtToken.into());
        }

        let permissions = authorization::get_permissions(state, &payload).await?;
        authorization::check_authorization(&self.0, &permissions)?;

        Ok((
            (),
            AuthenticationType::MerchantJwt {
                merchant_id: payload.merchant_id,
                user_id: Some(payload.user_id),
            },
        ))
    }
}

#[cfg(feature = "olap")]
#[async_trait]
impl<A> AuthenticateAndFetch<UserFromToken, A> for JWTAuth
where
    A: SessionStateInfo + Sync,
{
    async fn authenticate_and_fetch(
        &self,
        request_headers: &HeaderMap,
        state: &A,
    ) -> RouterResult<(UserFromToken, AuthenticationType)> {
        let payload = parse_jwt_payload::<A, AuthToken>(request_headers, state).await?;
        if payload.check_in_blacklist(state).await? {
            return Err(errors::ApiErrorResponse::InvalidJwtToken.into());
        }

        let permissions = authorization::get_permissions(state, &payload).await?;
        authorization::check_authorization(&self.0, &permissions)?;

        Ok((
            UserFromToken {
                user_id: payload.user_id.clone(),
                merchant_id: payload.merchant_id.clone(),
                org_id: payload.org_id,
                role_id: payload.role_id,
            },
            AuthenticationType::MerchantJwt {
                merchant_id: payload.merchant_id,
                user_id: Some(payload.user_id),
            },
        ))
    }
}

pub struct JWTAuthMerchantFromRoute {
    pub merchant_id: String,
    pub required_permission: Permission,
}

#[async_trait]
impl<A> AuthenticateAndFetch<(), A> for JWTAuthMerchantFromRoute
where
    A: SessionStateInfo + Sync,
{
    async fn authenticate_and_fetch(
        &self,
        request_headers: &HeaderMap,
        state: &A,
    ) -> RouterResult<((), AuthenticationType)> {
        let payload = parse_jwt_payload::<A, AuthToken>(request_headers, state).await?;
        if payload.check_in_blacklist(state).await? {
            return Err(errors::ApiErrorResponse::InvalidJwtToken.into());
        }

        let permissions = authorization::get_permissions(state, &payload).await?;
        authorization::check_authorization(&self.required_permission, &permissions)?;

        // Check if token has access to MerchantId that has been requested through query param
        if payload.merchant_id != self.merchant_id {
            return Err(report!(errors::ApiErrorResponse::InvalidJwtToken));
        }
        Ok((
            (),
            AuthenticationType::MerchantJwt {
                merchant_id: payload.merchant_id,
                user_id: Some(payload.user_id),
            },
        ))
    }
}

pub struct JWTAuthMerchantOrProfileFromRoute {
    pub merchant_id_or_profile_id: String,
    pub required_permission: Permission,
}

#[async_trait]
impl<A> AuthenticateAndFetch<(), A> for JWTAuthMerchantOrProfileFromRoute
where
    A: SessionStateInfo + Sync,
{
    async fn authenticate_and_fetch(
        &self,
        request_headers: &HeaderMap,
        state: &A,
    ) -> RouterResult<((), AuthenticationType)> {
        let payload = parse_jwt_payload::<A, AuthToken>(request_headers, state).await?;
        if payload.check_in_blacklist(state).await? {
            return Err(errors::ApiErrorResponse::InvalidJwtToken.into());
        }

        let permissions = authorization::get_permissions(state, &payload).await?;
        authorization::check_authorization(&self.required_permission, &permissions)?;

        // Check if token has access to MerchantId that has been requested through path or query param
        if payload.merchant_id == self.merchant_id_or_profile_id {
            return Ok((
                (),
                AuthenticationType::MerchantJwt {
                    merchant_id: payload.merchant_id,
                    user_id: Some(payload.user_id),
                },
            ));
        }

        // Route did not contain the merchant ID in present JWT, check if it corresponds to a
        // business profile
        let business_profile = state
            .store()
            .find_business_profile_by_profile_id(&self.merchant_id_or_profile_id)
            .await
            // Return access forbidden if business profile not found
            .to_not_found_response(errors::ApiErrorResponse::AccessForbidden {
                resource: self.merchant_id_or_profile_id.clone(),
            })
            .attach_printable("Could not find business profile specified in route")?;

        // Check if merchant (from JWT) has access to business profile that has been requested
        // through path or query param
        if payload.merchant_id == business_profile.merchant_id {
            Ok((
                (),
                AuthenticationType::MerchantJwt {
                    merchant_id: payload.merchant_id,
                    user_id: Some(payload.user_id),
                },
            ))
        } else {
            Err(report!(errors::ApiErrorResponse::InvalidJwtToken))
        }
    }
}

pub async fn parse_jwt_payload<A, T>(headers: &HeaderMap, state: &A) -> RouterResult<T>
where
    T: serde::de::DeserializeOwned,
    A: SessionStateInfo + Sync,
{
    let token = match get_cookie_from_header(headers).and_then(cookies::parse_cookie) {
        Ok(cookies) => cookies,
        Err(e) => {
            let token = get_jwt_from_authorization_header(headers);
            if token.is_err() {
                logger::error!(?e);
            }
            token?.to_owned()
        }
    };
    decode_jwt(&token, state).await
}

#[async_trait]
impl<A> AuthenticateAndFetch<AuthenticationData, A> for JWTAuth
where
    A: SessionStateInfo + Sync,
{
    async fn authenticate_and_fetch(
        &self,
        request_headers: &HeaderMap,
        state: &A,
    ) -> RouterResult<(AuthenticationData, AuthenticationType)> {
        let payload = parse_jwt_payload::<A, AuthToken>(request_headers, state).await?;
        if payload.check_in_blacklist(state).await? {
            return Err(errors::ApiErrorResponse::InvalidJwtToken.into());
        }

        let permissions = authorization::get_permissions(state, &payload).await?;
        authorization::check_authorization(&self.0, &permissions)?;

        let key_store = state
            .store()
            .get_merchant_key_store_by_merchant_id(
                &payload.merchant_id,
                &state.store().get_master_key().to_vec().into(),
            )
            .await
            .change_context(errors::ApiErrorResponse::InvalidJwtToken)
            .attach_printable("Failed to fetch merchant key store for the merchant id")?;

        let merchant = state
            .store()
            .find_merchant_account_by_merchant_id(&payload.merchant_id, &key_store)
            .await
            .change_context(errors::ApiErrorResponse::InvalidJwtToken)?;

        let auth = AuthenticationData {
            merchant_account: merchant,
            key_store,
        };
        Ok((
            auth.clone(),
            AuthenticationType::MerchantJwt {
                merchant_id: auth.merchant_account.merchant_id.clone(),
                user_id: None,
            },
        ))
    }
}

pub type AuthenticationDataWithUserId = (AuthenticationData, String);

#[async_trait]
impl<A> AuthenticateAndFetch<AuthenticationDataWithUserId, A> for JWTAuth
where
    A: SessionStateInfo + Sync,
{
    async fn authenticate_and_fetch(
        &self,
        request_headers: &HeaderMap,
        state: &A,
    ) -> RouterResult<(AuthenticationDataWithUserId, AuthenticationType)> {
        let payload = parse_jwt_payload::<A, AuthToken>(request_headers, state).await?;
        if payload.check_in_blacklist(state).await? {
            return Err(errors::ApiErrorResponse::InvalidJwtToken.into());
        }

        let permissions = authorization::get_permissions(state, &payload).await?;
        authorization::check_authorization(&self.0, &permissions)?;

        let key_store = state
            .store()
            .get_merchant_key_store_by_merchant_id(
                &payload.merchant_id,
                &state.store().get_master_key().to_vec().into(),
            )
            .await
            .change_context(errors::ApiErrorResponse::InvalidJwtToken)
            .attach_printable("Failed to fetch merchant key store for the merchant id")?;

        let merchant = state
            .store()
            .find_merchant_account_by_merchant_id(&payload.merchant_id, &key_store)
            .await
            .change_context(errors::ApiErrorResponse::InvalidJwtToken)?;

        let auth = AuthenticationData {
            merchant_account: merchant,
            key_store,
        };
        Ok((
            (auth.clone(), payload.user_id.clone()),
            AuthenticationType::MerchantJwt {
                merchant_id: auth.merchant_account.merchant_id.clone(),
                user_id: None,
            },
        ))
    }
}

pub struct DashboardNoPermissionAuth;

#[cfg(feature = "olap")]
#[async_trait]
impl<A> AuthenticateAndFetch<UserFromToken, A> for DashboardNoPermissionAuth
where
    A: SessionStateInfo + Sync,
{
    async fn authenticate_and_fetch(
        &self,
        request_headers: &HeaderMap,
        state: &A,
    ) -> RouterResult<(UserFromToken, AuthenticationType)> {
        let payload = parse_jwt_payload::<A, AuthToken>(request_headers, state).await?;
        if payload.check_in_blacklist(state).await? {
            return Err(errors::ApiErrorResponse::InvalidJwtToken.into());
        }

        Ok((
            UserFromToken {
                user_id: payload.user_id.clone(),
                merchant_id: payload.merchant_id.clone(),
                org_id: payload.org_id,
                role_id: payload.role_id,
            },
            AuthenticationType::MerchantJwt {
                merchant_id: payload.merchant_id,
                user_id: Some(payload.user_id),
            },
        ))
    }
}

#[cfg(feature = "olap")]
#[async_trait]
impl<A> AuthenticateAndFetch<Box<dyn GetUserIdFromAuth>, A> for DashboardNoPermissionAuth
where
    A: SessionStateInfo + Sync,
{
    async fn authenticate_and_fetch(
        &self,
        request_headers: &HeaderMap,
        state: &A,
    ) -> RouterResult<(Box<dyn GetUserIdFromAuth>, AuthenticationType)> {
        let payload = parse_jwt_payload::<A, AuthToken>(request_headers, state).await?;
        if payload.check_in_blacklist(state).await? {
            return Err(errors::ApiErrorResponse::InvalidJwtToken.into());
        }

        Ok((
            Box::new(UserFromToken {
                user_id: payload.user_id.clone(),
                merchant_id: payload.merchant_id.clone(),
                org_id: payload.org_id,
                role_id: payload.role_id,
            }),
            AuthenticationType::MerchantJwt {
                merchant_id: payload.merchant_id,
                user_id: Some(payload.user_id),
            },
        ))
    }
}

#[cfg(feature = "olap")]
#[async_trait]
impl<A> AuthenticateAndFetch<(), A> for DashboardNoPermissionAuth
where
    A: SessionStateInfo + Sync,
{
    async fn authenticate_and_fetch(
        &self,
        request_headers: &HeaderMap,
        state: &A,
    ) -> RouterResult<((), AuthenticationType)> {
        let payload = parse_jwt_payload::<A, AuthToken>(request_headers, state).await?;
        if payload.check_in_blacklist(state).await? {
            return Err(errors::ApiErrorResponse::InvalidJwtToken.into());
        }

        Ok(((), AuthenticationType::NoAuth))
    }
}

#[async_trait]
impl<A> AuthenticateAndFetch<AuthenticationData, A> for DashboardNoPermissionAuth
where
    A: SessionStateInfo + Sync,
{
    async fn authenticate_and_fetch(
        &self,
        request_headers: &HeaderMap,
        state: &A,
    ) -> RouterResult<(AuthenticationData, AuthenticationType)> {
        let payload = parse_jwt_payload::<A, AuthToken>(request_headers, state).await?;

        let key_store = state
            .store()
            .get_merchant_key_store_by_merchant_id(
                &payload.merchant_id,
                &state.store().get_master_key().to_vec().into(),
            )
            .await
            .change_context(errors::ApiErrorResponse::Unauthorized)
            .attach_printable("Failed to fetch merchant key store for the merchant id")?;

        let merchant = state
            .store()
            .find_merchant_account_by_merchant_id(&payload.merchant_id, &key_store)
            .await
            .to_not_found_response(errors::ApiErrorResponse::Unauthorized)?;

        let auth = AuthenticationData {
            merchant_account: merchant,
            key_store,
        };
        Ok((
            auth.clone(),
            AuthenticationType::MerchantJwt {
                merchant_id: auth.merchant_account.merchant_id.clone(),
                user_id: Some(payload.user_id),
            },
        ))
    }
}

pub trait ClientSecretFetch {
    fn get_client_secret(&self) -> Option<&String>;
}

impl ClientSecretFetch for payments::PaymentsRequest {
    fn get_client_secret(&self) -> Option<&String> {
        self.client_secret.as_ref()
    }
}

impl ClientSecretFetch for PaymentMethodListRequest {
    fn get_client_secret(&self) -> Option<&String> {
        self.client_secret.as_ref()
    }
}

impl ClientSecretFetch for PaymentMethodCreate {
    fn get_client_secret(&self) -> Option<&String> {
        self.client_secret.as_ref()
    }
}

impl ClientSecretFetch for api_models::cards_info::CardsInfoRequest {
    fn get_client_secret(&self) -> Option<&String> {
        self.client_secret.as_ref()
    }
}

impl ClientSecretFetch for payments::PaymentsRetrieveRequest {
    fn get_client_secret(&self) -> Option<&String> {
        self.client_secret.as_ref()
    }
}

impl ClientSecretFetch for payments::RetrievePaymentLinkRequest {
    fn get_client_secret(&self) -> Option<&String> {
        self.client_secret.as_ref()
    }
}

impl ClientSecretFetch for api_models::pm_auth::LinkTokenCreateRequest {
    fn get_client_secret(&self) -> Option<&String> {
        self.client_secret.as_ref()
    }
}

impl ClientSecretFetch for api_models::pm_auth::ExchangeTokenCreateRequest {
    fn get_client_secret(&self) -> Option<&String> {
        self.client_secret.as_ref()
    }
}

impl ClientSecretFetch for api_models::payment_methods::PaymentMethodUpdate {
    fn get_client_secret(&self) -> Option<&String> {
        self.client_secret.as_ref()
    }
}

pub fn get_auth_type_and_flow<A: SessionStateInfo + Sync>(
    headers: &HeaderMap,
) -> RouterResult<(
    Box<dyn AuthenticateAndFetch<AuthenticationData, A>>,
    api::AuthFlow,
)> {
    let api_key = get_api_key(headers)?;

    if api_key.starts_with("pk_") {
        return Ok((Box::new(PublishableKeyAuth), api::AuthFlow::Client));
    }
    Ok((Box::new(ApiKeyAuth), api::AuthFlow::Merchant))
}

pub fn check_client_secret_and_get_auth<T>(
    headers: &HeaderMap,
    payload: &impl ClientSecretFetch,
) -> RouterResult<(
    Box<dyn AuthenticateAndFetch<AuthenticationData, T>>,
    api::AuthFlow,
)>
where
    T: SessionStateInfo,
    ApiKeyAuth: AuthenticateAndFetch<AuthenticationData, T>,
    PublishableKeyAuth: AuthenticateAndFetch<AuthenticationData, T>,
{
    let api_key = get_api_key(headers)?;

    if api_key.starts_with("pk_") {
        payload
            .get_client_secret()
            .check_value_present("client_secret")
            .map_err(|_| errors::ApiErrorResponse::MissingRequiredField {
                field_name: "client_secret",
            })?;
        return Ok((Box::new(PublishableKeyAuth), api::AuthFlow::Client));
    }

    if payload.get_client_secret().is_some() {
        return Err(errors::ApiErrorResponse::InvalidRequestData {
            message: "client_secret is not a valid parameter".to_owned(),
        }
        .into());
    }
    Ok((Box::new(ApiKeyAuth), api::AuthFlow::Merchant))
}

pub fn is_ephemeral_auth<A: SessionStateInfo + Sync>(
    headers: &HeaderMap,
<<<<<<< HEAD
    customer_id: &str,
=======
    db: &dyn StorageInterface,
    customer_id: &id_type::CustomerId,
>>>>>>> 21a3a2ea
) -> RouterResult<Box<dyn AuthenticateAndFetch<AuthenticationData, A>>> {
    let api_key = get_api_key(headers)?;

    if !api_key.starts_with("epk") {
        Ok(Box::new(ApiKeyAuth))
    } else {
        Ok(Box::new(EphemeralKeyAuth(customer_id.to_owned())))
    }
}

pub fn is_jwt_auth(headers: &HeaderMap) -> bool {
    headers.get(crate::headers::AUTHORIZATION).is_some()
        || get_cookie_from_header(headers)
            .and_then(cookies::parse_cookie)
            .is_ok()
}

pub async fn decode_jwt<T>(token: &str, state: &impl SessionStateInfo) -> RouterResult<T>
where
    T: serde::de::DeserializeOwned,
{
    let conf = state.conf();
    let secret = conf.secrets.get_inner().jwt_secret.peek().as_bytes();

    let key = DecodingKey::from_secret(secret);
    decode::<T>(token, &key, &Validation::new(Algorithm::HS256))
        .map(|decoded| decoded.claims)
        .change_context(errors::ApiErrorResponse::InvalidJwtToken)
}

pub fn get_api_key(headers: &HeaderMap) -> RouterResult<&str> {
    get_header_value_by_key("api-key".into(), headers)?.get_required_value("api_key")
}

pub fn get_header_value_by_key(key: String, headers: &HeaderMap) -> RouterResult<Option<&str>> {
    headers
        .get(&key)
        .map(|source_str| {
            source_str
                .to_str()
                .change_context(errors::ApiErrorResponse::InternalServerError)
                .attach_printable(format!(
                    "Failed to convert header value to string for header key: {}",
                    key
                ))
        })
        .transpose()
}

pub fn get_jwt_from_authorization_header(headers: &HeaderMap) -> RouterResult<&str> {
    headers
        .get(crate::headers::AUTHORIZATION)
        .get_required_value(crate::headers::AUTHORIZATION)?
        .to_str()
        .change_context(errors::ApiErrorResponse::InternalServerError)
        .attach_printable("Failed to convert JWT token to string")?
        .strip_prefix("Bearer ")
        .ok_or(errors::ApiErrorResponse::InvalidJwtToken.into())
}

pub fn get_cookie_from_header(headers: &HeaderMap) -> RouterResult<&str> {
    headers
        .get(cookies::get_cookie_header())
        .and_then(|header_value| header_value.to_str().ok())
        .ok_or(errors::ApiErrorResponse::InvalidCookie.into())
}

pub fn strip_jwt_token(token: &str) -> RouterResult<&str> {
    token
        .strip_prefix("Bearer ")
        .ok_or_else(|| errors::ApiErrorResponse::InvalidJwtToken.into())
}

pub fn auth_type<'a, T, A>(
    default_auth: &'a dyn AuthenticateAndFetch<T, A>,
    jwt_auth_type: &'a dyn AuthenticateAndFetch<T, A>,
    headers: &HeaderMap,
) -> &'a dyn AuthenticateAndFetch<T, A>
where
{
    if is_jwt_auth(headers) {
        return jwt_auth_type;
    }
    default_auth
}

#[cfg(feature = "recon")]
pub struct ReconAdmin;

#[async_trait]
#[cfg(feature = "recon")]
impl<A> AuthenticateAndFetch<(), A> for ReconAdmin
where
    A: SessionStateInfo + Sync,
{
    async fn authenticate_and_fetch(
        &self,
        request_headers: &HeaderMap,
        state: &A,
    ) -> RouterResult<((), AuthenticationType)> {
        let request_admin_api_key =
            get_api_key(request_headers).change_context(errors::ApiErrorResponse::Unauthorized)?;
        let conf = state.conf();

        let admin_api_key = conf.secrets.get_inner().recon_admin_api_key.peek();

        if request_admin_api_key != admin_api_key {
            Err(report!(errors::ApiErrorResponse::Unauthorized)
                .attach_printable("Recon Admin Authentication Failure"))?;
        }

        Ok(((), AuthenticationType::NoAuth))
    }
}

#[cfg(feature = "recon")]
pub struct ReconJWT;
#[cfg(feature = "recon")]
pub struct ReconUser {
    pub user_id: String,
}
#[cfg(feature = "recon")]
impl AuthInfo for ReconUser {
    fn get_merchant_id(&self) -> Option<&str> {
        None
    }
}
#[cfg(all(feature = "olap", feature = "recon"))]
#[async_trait]
impl AuthenticateAndFetch<ReconUser, SessionState> for ReconJWT {
    async fn authenticate_and_fetch(
        &self,
        request_headers: &HeaderMap,
        state: &SessionState,
    ) -> RouterResult<(ReconUser, AuthenticationType)> {
        let payload = parse_jwt_payload::<SessionState, ReconToken>(request_headers, state).await?;

        Ok((
            ReconUser {
                user_id: payload.user_id,
            },
            AuthenticationType::NoAuth,
        ))
    }
}<|MERGE_RESOLUTION|>--- conflicted
+++ resolved
@@ -425,7 +425,7 @@
 }
 
 #[derive(Debug)]
-pub struct EphemeralKeyAuth(pub String);
+pub struct EphemeralKeyAuth(pub id_type::CustomerId);
 
 #[async_trait]
 impl<A> AuthenticateAndFetch<AuthenticationData, A> for EphemeralKeyAuth
@@ -445,7 +445,7 @@
             .await
             .change_context(errors::ApiErrorResponse::Unauthorized)?;
 
-        if ephemeral_key.customer_id.ne(self.0.as_str()) {
+        if ephemeral_key.customer_id.ne(&self.0) {
             return Err(report!(errors::ApiErrorResponse::InvalidEphemeralKey));
         }
         MerchantIdAuth(ephemeral_key.merchant_id)
@@ -1064,12 +1064,7 @@
 
 pub fn is_ephemeral_auth<A: SessionStateInfo + Sync>(
     headers: &HeaderMap,
-<<<<<<< HEAD
-    customer_id: &str,
-=======
-    db: &dyn StorageInterface,
     customer_id: &id_type::CustomerId,
->>>>>>> 21a3a2ea
 ) -> RouterResult<Box<dyn AuthenticateAndFetch<AuthenticationData, A>>> {
     let api_key = get_api_key(headers)?;
 
