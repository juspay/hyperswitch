--- conflicted
+++ resolved
@@ -225,12 +225,8 @@
     pub role_id: String,
     pub exp: u64,
     pub org_id: id_type::OrganizationId,
-<<<<<<< HEAD
     pub profile_id: id_type::ProfileId,
-=======
-    pub profile_id: Option<id_type::ProfileId>,
     pub tenant_id: Option<String>,
->>>>>>> 98b141c6
 }
 
 #[cfg(feature = "olap")]
@@ -241,12 +237,8 @@
         role_id: String,
         settings: &Settings,
         org_id: id_type::OrganizationId,
-<<<<<<< HEAD
         profile_id: id_type::ProfileId,
-=======
-        profile_id: Option<id_type::ProfileId>,
         tenant_id: Option<String>,
->>>>>>> 98b141c6
     ) -> UserResult<String> {
         let exp_duration = std::time::Duration::from_secs(consts::JWT_TOKEN_TIME_IN_SECS);
         let exp = jwt::generate_exp(exp_duration)?.as_secs();
@@ -269,12 +261,8 @@
     pub merchant_id: id_type::MerchantId,
     pub role_id: String,
     pub org_id: id_type::OrganizationId,
-<<<<<<< HEAD
     pub profile_id: id_type::ProfileId,
-=======
-    pub profile_id: Option<id_type::ProfileId>,
     pub tenant_id: Option<String>,
->>>>>>> 98b141c6
 }
 
 pub struct UserIdFromAuth {
