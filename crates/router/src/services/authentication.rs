--- conflicted
+++ resolved
@@ -40,11 +40,8 @@
 };
 pub mod blacklist;
 pub mod cookies;
-<<<<<<< HEAD
+pub mod decision;
 pub mod user_authentication_method;
-=======
-pub mod decision;
->>>>>>> fa83b697
 
 #[derive(Clone, Debug)]
 pub struct AuthenticationData {
