use actix_web::http::header::HeaderMap;
use api_models::{payment_methods::PaymentMethodListRequest, payments::PaymentsRequest};
use async_trait::async_trait;
use common_utils::date_time;
use error_stack::{report, IntoReport, ResultExt};
#[cfg(feature = "kms")]
use external_services::kms;
use jsonwebtoken::{decode, Algorithm, DecodingKey, Validation};
use masking::{PeekInterface, StrongSecret};

use crate::{
    configs::settings,
    core::{
        api_keys,
        errors::{self, RouterResult},
    },
    db::StorageInterface,
    routes::app::AppStateInfo,
    services::api,
    types::storage,
    utils::OptionExt,
};

pub trait AuthInfo {
    fn get_merchant_id(&self) -> Option<&str>;
}

impl AuthInfo for () {
    fn get_merchant_id(&self) -> Option<&str> {
        None
    }
}

impl AuthInfo for storage::MerchantAccount {
    fn get_merchant_id(&self) -> Option<&str> {
        Some(&self.merchant_id)
    }
}

#[async_trait]
pub trait AuthenticateAndFetch<T, A>
where
    A: AppStateInfo,
    T: AuthInfo,
{
    async fn authenticate_and_fetch(
        &self,
        request_headers: &HeaderMap,
        state: &A,
    ) -> RouterResult<T>;
}

#[derive(Debug)]
pub struct ApiKeyAuth;

pub struct NoAuth;

#[async_trait]
impl<A> AuthenticateAndFetch<(), A> for NoAuth
where
    A: AppStateInfo + Sync,
{
    async fn authenticate_and_fetch(
        &self,
        _request_headers: &HeaderMap,
        _state: &A,
    ) -> RouterResult<()> {
        Ok(())
    }
}

#[async_trait]
impl<A> AuthenticateAndFetch<storage::MerchantAccount, A> for ApiKeyAuth
where
    A: AppStateInfo + Sync,
{
    async fn authenticate_and_fetch(
        &self,
        request_headers: &HeaderMap,
        state: &A,
    ) -> RouterResult<storage::MerchantAccount> {
        let api_key = get_api_key(request_headers)
            .change_context(errors::ApiErrorResponse::Unauthorized)?
            .trim();
        if api_key.is_empty() {
            return Err(errors::ApiErrorResponse::Unauthorized)
                .into_report()
                .attach_printable("API key is empty");
        }

        let api_key = api_keys::PlaintextApiKey::from(api_key);
        let hash_key = {
            let config = state.conf();
            api_keys::get_hash_key(
                &config.api_keys,
                #[cfg(feature = "kms")]
                &config.kms,
            )
            .await?
        };
        let hashed_api_key = api_key.keyed_hash(hash_key.peek());

        let stored_api_key = state
            .store()
            .find_api_key_by_hash_optional(hashed_api_key.into())
            .await
            .change_context(errors::ApiErrorResponse::InternalServerError) // If retrieve failed
            .attach_printable("Failed to retrieve API key")?
            .ok_or(report!(errors::ApiErrorResponse::Unauthorized)) // If retrieve returned `None`
            .attach_printable("Merchant not authenticated")?;

        if stored_api_key
            .expires_at
            .map(|expires_at| expires_at < date_time::now())
            .unwrap_or(false)
        {
            return Err(report!(errors::ApiErrorResponse::Unauthorized))
                .attach_printable("API key has expired");
        }

        state
            .store()
            .find_merchant_account_by_merchant_id(&stored_api_key.merchant_id)
            .await
            .map_err(|e| {
                if e.current_context().is_db_not_found() {
                    e.change_context(errors::ApiErrorResponse::Unauthorized)
                } else {
                    e.change_context(errors::ApiErrorResponse::InternalServerError)
                }
            })
    }
}

static ADMIN_API_KEY: tokio::sync::OnceCell<StrongSecret<String>> =
    tokio::sync::OnceCell::const_new();

pub async fn get_admin_api_key(
    secrets: &settings::Secrets,
    #[cfg(feature = "kms")] kms_config: &kms::KmsConfig,
) -> RouterResult<&'static StrongSecret<String>> {
    ADMIN_API_KEY
        .get_or_try_init(|| async {
            #[cfg(feature = "kms")]
            let admin_api_key = kms::get_kms_client(kms_config)
                .await
                .decrypt(&secrets.kms_encrypted_admin_api_key)
                .await
                .change_context(errors::ApiErrorResponse::InternalServerError)
                .attach_printable("Failed to KMS decrypt admin API key")?;

            #[cfg(not(feature = "kms"))]
            let admin_api_key = secrets.admin_api_key.clone();

            Ok(StrongSecret::new(admin_api_key))
        })
        .await
}

#[derive(Debug)]
pub struct AdminApiAuth;

#[async_trait]
impl<A> AuthenticateAndFetch<(), A> for AdminApiAuth
where
    A: AppStateInfo + Sync,
{
    async fn authenticate_and_fetch(
        &self,
        request_headers: &HeaderMap,
        state: &A,
    ) -> RouterResult<()> {
        let request_admin_api_key =
            get_api_key(request_headers).change_context(errors::ApiErrorResponse::Unauthorized)?;
        let conf = state.conf();

        let admin_api_key = get_admin_api_key(
            &conf.secrets,
            #[cfg(feature = "kms")]
            &conf.kms,
        )
        .await?;

        if request_admin_api_key != admin_api_key.peek() {
            Err(report!(errors::ApiErrorResponse::Unauthorized)
                .attach_printable("Admin Authentication Failure"))?;
        }

        Ok(())
    }
}

#[derive(Debug)]
pub struct MerchantIdAuth(pub String);

#[async_trait]
impl<A> AuthenticateAndFetch<storage::MerchantAccount, A> for MerchantIdAuth
where
    A: AppStateInfo + Sync,
{
    async fn authenticate_and_fetch(
        &self,
        _request_headers: &HeaderMap,
        state: &A,
    ) -> RouterResult<storage::MerchantAccount> {
        state
            .store()
            .find_merchant_account_by_merchant_id(self.0.as_ref())
            .await
            .map_err(|e| {
                if e.current_context().is_db_not_found() {
                    e.change_context(errors::ApiErrorResponse::Unauthorized)
                } else {
                    e.change_context(errors::ApiErrorResponse::InternalServerError)
                }
            })
    }
}

#[derive(Debug)]
pub struct PublishableKeyAuth;

#[async_trait]
impl<A> AuthenticateAndFetch<storage::MerchantAccount, A> for PublishableKeyAuth
where
    A: AppStateInfo + Sync,
{
    async fn authenticate_and_fetch(
        &self,
        request_headers: &HeaderMap,
        state: &A,
    ) -> RouterResult<storage::MerchantAccount> {
        let publishable_key =
            get_api_key(request_headers).change_context(errors::ApiErrorResponse::Unauthorized)?;
        state
            .store()
            .find_merchant_account_by_publishable_key(publishable_key)
            .await
            .map_err(|e| {
                if e.current_context().is_db_not_found() {
                    e.change_context(errors::ApiErrorResponse::Unauthorized)
                } else {
                    e.change_context(errors::ApiErrorResponse::InternalServerError)
                }
            })
    }
}

#[derive(Debug)]
pub(crate) struct JWTAuth;

#[derive(serde::Deserialize)]
struct JwtAuthPayloadFetchUnit {
    #[serde(rename(deserialize = "exp"))]
    _exp: u64,
}

#[async_trait]
impl<A> AuthenticateAndFetch<(), A> for JWTAuth
where
    A: AppStateInfo + Sync,
{
    async fn authenticate_and_fetch(
        &self,
        request_headers: &HeaderMap,
        state: &A,
    ) -> RouterResult<()> {
        let mut token = get_jwt(request_headers)?;
        token = strip_jwt_token(token)?;
        decode_jwt::<JwtAuthPayloadFetchUnit>(token, state)
            .await
            .map(|_| ())
    }
}

#[derive(serde::Deserialize)]
struct JwtAuthPayloadFetchMerchantAccount {
    merchant_id: String,
}

#[async_trait]
impl<A> AuthenticateAndFetch<storage::MerchantAccount, A> for JWTAuth
where
    A: AppStateInfo + Sync,
{
    async fn authenticate_and_fetch(
        &self,
        request_headers: &HeaderMap,
        state: &A,
    ) -> RouterResult<storage::MerchantAccount> {
        let mut token = get_jwt(request_headers)?;
        token = strip_jwt_token(token)?;
        let payload = decode_jwt::<JwtAuthPayloadFetchMerchantAccount>(token, state).await?;
        state
            .store()
            .find_merchant_account_by_merchant_id(&payload.merchant_id)
            .await
            .change_context(errors::ApiErrorResponse::InvalidJwtToken)
    }
}

pub trait ClientSecretFetch {
    fn get_client_secret(&self) -> Option<&String>;
}

impl ClientSecretFetch for PaymentsRequest {
    fn get_client_secret(&self) -> Option<&String> {
        self.client_secret.as_ref()
    }
}

impl ClientSecretFetch for PaymentMethodListRequest {
    fn get_client_secret(&self) -> Option<&String> {
        self.client_secret.as_ref()
    }
}

impl ClientSecretFetch for api_models::cards_info::CardsInfoRequest {
    fn get_client_secret(&self) -> Option<&String> {
        self.client_secret.as_ref()
    }
}

<<<<<<< HEAD
=======
pub fn jwt_auth_or<'a, T: AuthInfo, A: AppStateInfo>(
    default_auth: &'a dyn AuthenticateAndFetch<T, A>,
    headers: &HeaderMap,
) -> Box<&'a dyn AuthenticateAndFetch<T, A>>
where
    JWTAuth: AuthenticateAndFetch<T, A>,
{
    if is_jwt_auth(headers) {
        return Box::new(&JWTAuth);
    }
    Box::new(default_auth)
}

>>>>>>> 28f0d1f5
pub fn get_auth_type_and_flow<A: AppStateInfo + Sync>(
    headers: &HeaderMap,
) -> RouterResult<(
    Box<dyn AuthenticateAndFetch<storage::MerchantAccount, A>>,
    api::AuthFlow,
)> {
    let api_key = get_api_key(headers)?;

    if api_key.starts_with("pk_") {
        return Ok((Box::new(PublishableKeyAuth), api::AuthFlow::Client));
    }
    Ok((Box::new(ApiKeyAuth), api::AuthFlow::Merchant))
}

pub fn check_client_secret_and_get_auth<T>(
    headers: &HeaderMap,
    payload: &impl ClientSecretFetch,
) -> RouterResult<(
    Box<dyn AuthenticateAndFetch<storage::MerchantAccount, T>>,
    api::AuthFlow,
)>
where
    T: AppStateInfo,
    ApiKeyAuth: AuthenticateAndFetch<storage::MerchantAccount, T>,
    PublishableKeyAuth: AuthenticateAndFetch<storage::MerchantAccount, T>,
{
    let api_key = get_api_key(headers)?;

    if api_key.starts_with("pk_") {
        payload
            .get_client_secret()
            .check_value_present("client_secret")
            .map_err(|_| errors::ApiErrorResponse::MissingRequiredField {
                field_name: "client_secret",
            })?;
        return Ok((Box::new(PublishableKeyAuth), api::AuthFlow::Client));
    }

    if payload.get_client_secret().is_some() {
        return Err(errors::ApiErrorResponse::InvalidRequestData {
            message: "client_secret is not a valid parameter".to_owned(),
        }
        .into());
    }

    Ok((Box::new(ApiKeyAuth), api::AuthFlow::Merchant))
}

pub async fn is_ephemeral_auth<A: AppStateInfo + Sync>(
    headers: &HeaderMap,
    db: &dyn StorageInterface,
    customer_id: &str,
) -> RouterResult<Box<dyn AuthenticateAndFetch<storage::MerchantAccount, A>>> {
    let api_key = get_api_key(headers)?;

    if !api_key.starts_with("epk") {
        return Ok(Box::new(ApiKeyAuth));
    }

    let ephemeral_key = db
        .get_ephemeral_key(api_key)
        .await
        .change_context(errors::ApiErrorResponse::Unauthorized)?;

    if ephemeral_key.customer_id.ne(customer_id) {
        return Err(report!(errors::ApiErrorResponse::InvalidEphemeralKey));
    }

    Ok(Box::new(MerchantIdAuth(ephemeral_key.merchant_id)))
}

pub fn is_jwt_auth(headers: &HeaderMap) -> bool {
    headers.get(crate::headers::AUTHORIZATION).is_some()
}

static JWT_SECRET: tokio::sync::OnceCell<StrongSecret<String>> = tokio::sync::OnceCell::const_new();

pub async fn get_jwt_secret(
    secrets: &settings::Secrets,
    #[cfg(feature = "kms")] kms_config: &kms::KmsConfig,
) -> RouterResult<&'static StrongSecret<String>> {
    JWT_SECRET
        .get_or_try_init(|| async {
            #[cfg(feature = "kms")]
            let jwt_secret = kms::get_kms_client(kms_config)
                .await
                .decrypt(&secrets.kms_encrypted_jwt_secret)
                .await
                .change_context(errors::ApiErrorResponse::InternalServerError)
                .attach_printable("Failed to KMS decrypt JWT secret")?;

            #[cfg(not(feature = "kms"))]
            let jwt_secret = secrets.jwt_secret.clone();

            Ok(StrongSecret::new(jwt_secret))
        })
        .await
}

pub async fn decode_jwt<T>(token: &str, state: &impl AppStateInfo) -> RouterResult<T>
where
    T: serde::de::DeserializeOwned,
{
    let conf = state.conf();
    let secret = get_jwt_secret(
        &conf.secrets,
        #[cfg(feature = "kms")]
        &conf.kms,
    )
    .await?
    .peek()
    .as_bytes();

    let key = DecodingKey::from_secret(secret);
    decode::<T>(token, &key, &Validation::new(Algorithm::HS256))
        .map(|decoded| decoded.claims)
        .into_report()
        .change_context(errors::ApiErrorResponse::InvalidJwtToken)
}

pub fn get_api_key(headers: &HeaderMap) -> RouterResult<&str> {
    headers
        .get("api-key")
        .get_required_value("api-key")?
        .to_str()
        .into_report()
        .change_context(errors::ApiErrorResponse::InternalServerError)
        .attach_printable("Failed to convert API key to string")
}

pub fn get_jwt(headers: &HeaderMap) -> RouterResult<&str> {
    headers
        .get(crate::headers::AUTHORIZATION)
        .get_required_value(crate::headers::AUTHORIZATION)?
        .to_str()
        .into_report()
        .change_context(errors::ApiErrorResponse::InternalServerError)
        .attach_printable("Failed to convert JWT token to string")
}

pub fn strip_jwt_token(token: &str) -> RouterResult<&str> {
    token
        .strip_prefix("Bearer ")
        .ok_or_else(|| errors::ApiErrorResponse::InvalidJwtToken.into())
}

pub fn auth_type<'a, T, A>(
    default_auth: &'a dyn AuthenticateAndFetch<T, A>,
    jwt_auth_type: &'a dyn AuthenticateAndFetch<T, A>,
    headers: &HeaderMap,
) -> &'a dyn AuthenticateAndFetch<T, A>
where
{
    if is_jwt_auth(headers) {
        return jwt_auth_type;
    }
    default_auth
}<|MERGE_RESOLUTION|>--- conflicted
+++ resolved
@@ -321,22 +321,6 @@
     }
 }
 
-<<<<<<< HEAD
-=======
-pub fn jwt_auth_or<'a, T: AuthInfo, A: AppStateInfo>(
-    default_auth: &'a dyn AuthenticateAndFetch<T, A>,
-    headers: &HeaderMap,
-) -> Box<&'a dyn AuthenticateAndFetch<T, A>>
-where
-    JWTAuth: AuthenticateAndFetch<T, A>,
-{
-    if is_jwt_auth(headers) {
-        return Box::new(&JWTAuth);
-    }
-    Box::new(default_auth)
-}
-
->>>>>>> 28f0d1f5
 pub fn get_auth_type_and_flow<A: AppStateInfo + Sync>(
     headers: &HeaderMap,
 ) -> RouterResult<(
