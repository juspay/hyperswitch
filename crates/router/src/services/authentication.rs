--- conflicted
+++ resolved
@@ -4235,7 +4235,6 @@
     }
 }
 
-<<<<<<< HEAD
 impl ClientSecretFetch for api_models::authentication::AuthenticationSyncRequest {
     fn get_client_secret(&self) -> Option<&String> {
         self.client_secret
@@ -4244,8 +4243,6 @@
     }
 }
 
-=======
->>>>>>> 38c19f30
 pub fn get_auth_type_and_flow<A: SessionStateInfo + Sync + Send>(
     headers: &HeaderMap,
     api_auth: ApiKeyAuth,
