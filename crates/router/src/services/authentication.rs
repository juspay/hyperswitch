--- conflicted
+++ resolved
@@ -881,40 +881,6 @@
 
 #[cfg(feature = "olap")]
 #[async_trait]
-<<<<<<< HEAD
-=======
-impl<A> AuthenticateAndFetch<Box<dyn GetUserIdFromAuth>, A> for DashboardNoPermissionAuth
-where
-    A: SessionStateInfo + Sync,
-{
-    async fn authenticate_and_fetch(
-        &self,
-        request_headers: &HeaderMap,
-        state: &A,
-    ) -> RouterResult<(Box<dyn GetUserIdFromAuth>, AuthenticationType)> {
-        let payload = parse_jwt_payload::<A, AuthToken>(request_headers, state).await?;
-        if payload.check_in_blacklist(state).await? {
-            return Err(errors::ApiErrorResponse::InvalidJwtToken.into());
-        }
-
-        Ok((
-            Box::new(UserFromToken {
-                user_id: payload.user_id.clone(),
-                merchant_id: payload.merchant_id.clone(),
-                org_id: payload.org_id,
-                role_id: payload.role_id,
-            }),
-            AuthenticationType::MerchantJwt {
-                merchant_id: payload.merchant_id,
-                user_id: Some(payload.user_id),
-            },
-        ))
-    }
-}
-
-#[cfg(feature = "olap")]
-#[async_trait]
->>>>>>> 15d6c3e8
 impl<A> AuthenticateAndFetch<(), A> for DashboardNoPermissionAuth
 where
     A: SessionStateInfo + Sync,
