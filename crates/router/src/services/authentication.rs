--- conflicted
+++ resolved
@@ -159,8 +159,6 @@
         org_id: id_type::OrganizationId,
         user_id: String,
     },
-<<<<<<< HEAD
-=======
     BasicAuth {
         username: String,
     },
@@ -168,7 +166,6 @@
         merchant_id: id_type::MerchantId,
         user_id: Option<String>,
     },
->>>>>>> 056c555a
     MerchantJwtWithProfileId {
         merchant_id: id_type::MerchantId,
         profile_id: Option<id_type::ProfileId>,
