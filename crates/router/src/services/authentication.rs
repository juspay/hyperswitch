use actix_web::http::header::HeaderMap;
#[cfg(all(
    any(feature = "v2", feature = "v1"),
    not(feature = "payment_methods_v2")
))]
use api_models::payment_methods::PaymentMethodCreate;
#[cfg(all(feature = "v2", feature = "payment_methods_v2"))]
use api_models::payment_methods::PaymentMethodIntentConfirm;
#[cfg(feature = "payouts")]
use api_models::payouts;
use api_models::{payment_methods::PaymentMethodListRequest, payments};
use async_trait::async_trait;
use common_enums::TokenPurpose;
use common_utils::{date_time, id_type};
use error_stack::{report, ResultExt};
use jsonwebtoken::{decode, Algorithm, DecodingKey, Validation};
use masking::PeekInterface;
use router_env::logger;
use serde::Serialize;

use self::blacklist::BlackList;
#[cfg(feature = "partial-auth")]
use self::detached::{ExtractedPayload, GetAuthType};
use super::authorization::{self, permissions::Permission};
#[cfg(feature = "olap")]
use super::jwt;
#[cfg(feature = "recon")]
use super::recon::ReconToken;
#[cfg(feature = "olap")]
use crate::configs::Settings;
#[cfg(feature = "olap")]
use crate::consts;
#[cfg(feature = "olap")]
use crate::core::errors::UserResult;
#[cfg(feature = "partial-auth")]
use crate::core::metrics;
#[cfg(feature = "recon")]
use crate::routes::SessionState;
use crate::{
    core::{
        api_keys,
        errors::{self, utils::StorageErrorExt, RouterResult},
    },
    headers,
    routes::app::SessionStateInfo,
    services::api,
    types::domain,
    utils::OptionExt,
};

pub mod blacklist;
pub mod cookies;
pub mod decision;

#[cfg(feature = "partial-auth")]
mod detached;

#[derive(Clone, Debug)]
pub struct AuthenticationData {
    pub merchant_account: domain::MerchantAccount,
    pub key_store: domain::MerchantKeyStore,
    pub profile_id: Option<id_type::ProfileId>,
}

#[derive(Clone, Debug)]
pub struct AuthenticationDataWithMultipleProfiles {
    pub merchant_account: domain::MerchantAccount,
    pub key_store: domain::MerchantKeyStore,
    pub profile_id_list: Option<Vec<id_type::ProfileId>>,
}

#[derive(Clone, Debug, Eq, PartialEq, Serialize)]
#[serde(
    tag = "api_auth_type",
    content = "authentication_data",
    rename_all = "snake_case"
)]
pub enum AuthenticationType {
    ApiKey {
        merchant_id: id_type::MerchantId,
        key_id: String,
    },
    AdminApiKey,
    AdminApiAuthWithMerchantId {
        merchant_id: id_type::MerchantId,
    },
    MerchantJwt {
        merchant_id: id_type::MerchantId,
        user_id: Option<String>,
    },
    UserJwt {
        user_id: String,
    },
    SinglePurposeJwt {
        user_id: String,
        purpose: TokenPurpose,
    },
    SinglePurposeOrLoginJwt {
        user_id: String,
        purpose: Option<TokenPurpose>,
        role_id: Option<String>,
    },
    MerchantId {
        merchant_id: id_type::MerchantId,
    },
    PublishableKey {
        merchant_id: id_type::MerchantId,
    },
    WebhookAuth {
        merchant_id: id_type::MerchantId,
    },
    NoAuth,
}

impl events::EventInfo for AuthenticationType {
    type Data = Self;
    fn data(&self) -> error_stack::Result<Self::Data, events::EventsError> {
        Ok(self.clone())
    }

    fn key(&self) -> String {
        "auth_info".to_string()
    }
}

impl AuthenticationType {
    pub fn get_merchant_id(&self) -> Option<&id_type::MerchantId> {
        match self {
            Self::ApiKey {
                merchant_id,
                key_id: _,
            }
            | Self::AdminApiAuthWithMerchantId { merchant_id }
            | Self::MerchantId { merchant_id }
            | Self::PublishableKey { merchant_id }
            | Self::MerchantJwt {
                merchant_id,
                user_id: _,
            }
            | Self::WebhookAuth { merchant_id } => Some(merchant_id),
            Self::AdminApiKey
            | Self::UserJwt { .. }
            | Self::SinglePurposeJwt { .. }
            | Self::SinglePurposeOrLoginJwt { .. }
            | Self::NoAuth => None,
        }
    }
}

#[cfg(feature = "olap")]
#[derive(Clone, Debug)]
pub struct UserFromSinglePurposeToken {
    pub user_id: String,
    pub origin: domain::Origin,
    pub path: Vec<TokenPurpose>,
}

#[cfg(feature = "olap")]
#[derive(serde::Serialize, serde::Deserialize)]
pub struct SinglePurposeToken {
    pub user_id: String,
    pub purpose: TokenPurpose,
    pub origin: domain::Origin,
    pub path: Vec<TokenPurpose>,
    pub exp: u64,
}

#[cfg(feature = "olap")]
impl SinglePurposeToken {
    pub async fn new_token(
        user_id: String,
        purpose: TokenPurpose,
        origin: domain::Origin,
        settings: &Settings,
        path: Vec<TokenPurpose>,
    ) -> UserResult<String> {
        let exp_duration =
            std::time::Duration::from_secs(consts::SINGLE_PURPOSE_TOKEN_TIME_IN_SECS);
        let exp = jwt::generate_exp(exp_duration)?.as_secs();
        let token_payload = Self {
            user_id,
            purpose,
            origin,
            exp,
            path,
        };
        jwt::generate_jwt(&token_payload, settings).await
    }
}

#[derive(serde::Serialize, serde::Deserialize)]
pub struct AuthToken {
    pub user_id: String,
    pub merchant_id: id_type::MerchantId,
    pub role_id: String,
    pub exp: u64,
    pub org_id: id_type::OrganizationId,
    pub profile_id: Option<id_type::ProfileId>,
}

#[cfg(feature = "olap")]
impl AuthToken {
    pub async fn new_token(
        user_id: String,
        merchant_id: id_type::MerchantId,
        role_id: String,
        settings: &Settings,
        org_id: id_type::OrganizationId,
        profile_id: Option<id_type::ProfileId>,
    ) -> UserResult<String> {
        let exp_duration = std::time::Duration::from_secs(consts::JWT_TOKEN_TIME_IN_SECS);
        let exp = jwt::generate_exp(exp_duration)?.as_secs();
        let token_payload = Self {
            user_id,
            merchant_id,
            role_id,
            exp,
            org_id,
            profile_id,
        };
        jwt::generate_jwt(&token_payload, settings).await
    }
}

#[derive(Clone)]
pub struct UserFromToken {
    pub user_id: String,
    pub merchant_id: id_type::MerchantId,
    pub role_id: String,
    pub org_id: id_type::OrganizationId,
    pub profile_id: Option<id_type::ProfileId>,
}

pub struct UserIdFromAuth {
    pub user_id: String,
}

#[cfg(feature = "olap")]
#[derive(serde::Serialize, serde::Deserialize)]
pub struct SinglePurposeOrLoginToken {
    pub user_id: String,
    pub role_id: Option<String>,
    pub purpose: Option<TokenPurpose>,
    pub exp: u64,
}

pub trait AuthInfo {
    fn get_merchant_id(&self) -> Option<&id_type::MerchantId>;
}

impl AuthInfo for () {
    fn get_merchant_id(&self) -> Option<&id_type::MerchantId> {
        None
    }
}

impl AuthInfo for AuthenticationData {
    fn get_merchant_id(&self) -> Option<&id_type::MerchantId> {
        Some(self.merchant_account.get_id())
    }
}

impl AuthInfo for AuthenticationDataWithMultipleProfiles {
    fn get_merchant_id(&self) -> Option<&id_type::MerchantId> {
        Some(self.merchant_account.get_id())
    }
}

#[async_trait]
pub trait AuthenticateAndFetch<T, A>
where
    A: SessionStateInfo,
{
    async fn authenticate_and_fetch(
        &self,
        request_headers: &HeaderMap,
        state: &A,
    ) -> RouterResult<(T, AuthenticationType)>;
}

#[derive(Debug)]
pub struct ApiKeyAuth;

pub struct NoAuth;

#[cfg(feature = "partial-auth")]
impl GetAuthType for ApiKeyAuth {
    fn get_auth_type(&self) -> detached::PayloadType {
        detached::PayloadType::ApiKey
    }
}

//
// # Header Auth
//
// Header Auth is a feature that allows you to authenticate requests using custom headers. This is
// done by checking whether the request contains the specified headers.
// - `x-merchant-id` header is used to authenticate the merchant.
//
// ## Checksum
// - `x-auth-checksum` header is used to authenticate the request. The checksum is calculated using the
// above mentioned headers is generated by hashing the headers mentioned above concatenated with `:` and then hashed with the detached authentication key.
//
// When the [`partial-auth`] feature is disabled the implementation for [`AuthenticateAndFetch`]
// changes where the authentication is done by the [`I`] implementation.
//
pub struct HeaderAuth<I>(pub I);

#[async_trait]
impl<A> AuthenticateAndFetch<(), A> for NoAuth
where
    A: SessionStateInfo + Sync,
{
    async fn authenticate_and_fetch(
        &self,
        _request_headers: &HeaderMap,
        _state: &A,
    ) -> RouterResult<((), AuthenticationType)> {
        Ok(((), AuthenticationType::NoAuth))
    }
}

#[async_trait]
impl<A, T> AuthenticateAndFetch<Option<T>, A> for NoAuth
where
    A: SessionStateInfo + Sync,
{
    async fn authenticate_and_fetch(
        &self,
        _request_headers: &HeaderMap,
        _state: &A,
    ) -> RouterResult<(Option<T>, AuthenticationType)> {
        Ok((None, AuthenticationType::NoAuth))
    }
}

#[async_trait]
impl<A> AuthenticateAndFetch<AuthenticationData, A> for ApiKeyAuth
where
    A: SessionStateInfo + Sync,
{
    async fn authenticate_and_fetch(
        &self,
        request_headers: &HeaderMap,
        state: &A,
    ) -> RouterResult<(AuthenticationData, AuthenticationType)> {
        let api_key = get_api_key(request_headers)
            .change_context(errors::ApiErrorResponse::Unauthorized)?
            .trim();
        if api_key.is_empty() {
            return Err(errors::ApiErrorResponse::Unauthorized)
                .attach_printable("API key is empty");
        }

        let api_key = api_keys::PlaintextApiKey::from(api_key);
        let hash_key = {
            let config = state.conf();
            config.api_keys.get_inner().get_hash_key()?
        };
        let hashed_api_key = api_key.keyed_hash(hash_key.peek());

        let stored_api_key = state
            .store()
            .find_api_key_by_hash_optional(hashed_api_key.into())
            .await
            .change_context(errors::ApiErrorResponse::InternalServerError) // If retrieve failed
            .attach_printable("Failed to retrieve API key")?
            .ok_or(report!(errors::ApiErrorResponse::Unauthorized)) // If retrieve returned `None`
            .attach_printable("Merchant not authenticated")?;

        if stored_api_key
            .expires_at
            .map(|expires_at| expires_at < date_time::now())
            .unwrap_or(false)
        {
            return Err(report!(errors::ApiErrorResponse::Unauthorized))
                .attach_printable("API key has expired");
        }

        let key_manager_state = &(&state.session_state()).into();

        let key_store = state
            .store()
            .get_merchant_key_store_by_merchant_id(
                key_manager_state,
                &stored_api_key.merchant_id,
                &state.store().get_master_key().to_vec().into(),
            )
            .await
            .change_context(errors::ApiErrorResponse::Unauthorized)
            .attach_printable("Failed to fetch merchant key store for the merchant id")?;

        let merchant = state
            .store()
            .find_merchant_account_by_merchant_id(
                key_manager_state,
                &stored_api_key.merchant_id,
                &key_store,
            )
            .await
            .to_not_found_response(errors::ApiErrorResponse::Unauthorized)?;

        let auth = AuthenticationData {
            merchant_account: merchant,
            key_store,
            profile_id: None,
        };
        Ok((
            auth.clone(),
            AuthenticationType::ApiKey {
                merchant_id: auth.merchant_account.get_id().clone(),
                key_id: stored_api_key.key_id,
            },
        ))
    }
}

#[cfg(not(feature = "partial-auth"))]
#[async_trait]
impl<A, I> AuthenticateAndFetch<AuthenticationData, A> for HeaderAuth<I>
where
    A: SessionStateInfo + Send + Sync,
    I: AuthenticateAndFetch<AuthenticationData, A> + Sync + Send,
{
    async fn authenticate_and_fetch(
        &self,
        request_headers: &HeaderMap,
        state: &A,
    ) -> RouterResult<(AuthenticationData, AuthenticationType)> {
        self.0.authenticate_and_fetch(request_headers, state).await
    }
}

#[cfg(feature = "partial-auth")]
#[async_trait]
impl<A, I> AuthenticateAndFetch<AuthenticationData, A> for HeaderAuth<I>
where
    A: SessionStateInfo + Sync,
    I: AuthenticateAndFetch<AuthenticationData, A> + GetAuthType + Sync + Send,
{
    async fn authenticate_and_fetch(
        &self,
        request_headers: &HeaderMap,
        state: &A,
    ) -> RouterResult<(AuthenticationData, AuthenticationType)> {
        let enable_partial_auth = state.conf().api_keys.get_inner().enable_partial_auth;

        // This is a early return if partial auth is disabled
        // Preventing the need to go through the header extraction process
        if !enable_partial_auth {
            return self.0.authenticate_and_fetch(request_headers, state).await;
        }

        let report_failure = || {
            metrics::PARTIAL_AUTH_FAILURE.add(&metrics::CONTEXT, 1, &[]);
        };

        let payload = ExtractedPayload::from_headers(request_headers)
            .and_then(|value| {
                let (algo, secret) = state.get_detached_auth()?;

                Ok(value
                    .verify_checksum(request_headers, algo, secret)
                    .then_some(value))
            })
            .map(|inner_payload| {
                inner_payload.and_then(|inner| {
                    (inner.payload_type == self.0.get_auth_type()).then_some(inner)
                })
            });

        match payload {
            Ok(Some(data)) => match data {
                ExtractedPayload {
                    payload_type: detached::PayloadType::ApiKey,
                    merchant_id: Some(merchant_id),
                    key_id: Some(key_id),
                } => {
                    let auth = construct_authentication_data(state, &merchant_id).await?;
                    Ok((
                        auth.clone(),
                        AuthenticationType::ApiKey {
                            merchant_id: auth.merchant_account.get_id().clone(),
                            key_id,
                        },
                    ))
                }
                ExtractedPayload {
                    payload_type: detached::PayloadType::PublishableKey,
                    merchant_id: Some(merchant_id),
                    key_id: None,
                } => {
                    let auth = construct_authentication_data(state, &merchant_id).await?;
                    Ok((
                        auth.clone(),
                        AuthenticationType::PublishableKey {
                            merchant_id: auth.merchant_account.get_id().clone(),
                        },
                    ))
                }
                _ => {
                    report_failure();
                    self.0.authenticate_and_fetch(request_headers, state).await
                }
            },
            Ok(None) => {
                report_failure();
                self.0.authenticate_and_fetch(request_headers, state).await
            }
            Err(error) => {
                logger::error!(%error, "Failed to extract payload from headers");
                report_failure();
                self.0.authenticate_and_fetch(request_headers, state).await
            }
        }
    }
}

#[cfg(feature = "partial-auth")]
async fn construct_authentication_data<A>(
    state: &A,
    merchant_id: &id_type::MerchantId,
) -> RouterResult<AuthenticationData>
where
    A: SessionStateInfo,
{
    let key_store = state
        .store()
        .get_merchant_key_store_by_merchant_id(
            &(&state.session_state()).into(),
            merchant_id,
            &state.store().get_master_key().to_vec().into(),
        )
        .await
        .change_context(errors::ApiErrorResponse::Unauthorized)
        .attach_printable("Failed to fetch merchant key store for the merchant id")?;

    let merchant = state
        .store()
        .find_merchant_account_by_merchant_id(
            &(&state.session_state()).into(),
            merchant_id,
            &key_store,
        )
        .await
        .to_not_found_response(errors::ApiErrorResponse::Unauthorized)?;

    let auth = AuthenticationData {
        merchant_account: merchant,
        key_store,
        profile_id: None,
    };

    Ok(auth)
}

#[cfg(feature = "olap")]
#[derive(Debug)]
pub(crate) struct SinglePurposeJWTAuth(pub TokenPurpose);

#[cfg(feature = "olap")]
#[async_trait]
impl<A> AuthenticateAndFetch<UserFromSinglePurposeToken, A> for SinglePurposeJWTAuth
where
    A: SessionStateInfo + Sync,
{
    async fn authenticate_and_fetch(
        &self,
        request_headers: &HeaderMap,
        state: &A,
    ) -> RouterResult<(UserFromSinglePurposeToken, AuthenticationType)> {
        let payload = parse_jwt_payload::<A, SinglePurposeToken>(request_headers, state).await?;
        if payload.check_in_blacklist(state).await? {
            return Err(errors::ApiErrorResponse::InvalidJwtToken.into());
        }

        if self.0 != payload.purpose {
            return Err(errors::ApiErrorResponse::InvalidJwtToken.into());
        }

        Ok((
            UserFromSinglePurposeToken {
                user_id: payload.user_id.clone(),
                origin: payload.origin.clone(),
                path: payload.path,
            },
            AuthenticationType::SinglePurposeJwt {
                user_id: payload.user_id,
                purpose: payload.purpose,
            },
        ))
    }
}

#[cfg(feature = "olap")]
#[async_trait]
impl<A> AuthenticateAndFetch<Option<UserFromSinglePurposeToken>, A> for SinglePurposeJWTAuth
where
    A: SessionStateInfo + Sync,
{
    async fn authenticate_and_fetch(
        &self,
        request_headers: &HeaderMap,
        state: &A,
    ) -> RouterResult<(Option<UserFromSinglePurposeToken>, AuthenticationType)> {
        let payload = parse_jwt_payload::<A, SinglePurposeToken>(request_headers, state).await?;
        if payload.check_in_blacklist(state).await? {
            return Err(errors::ApiErrorResponse::InvalidJwtToken.into());
        }

        if self.0 != payload.purpose {
            return Err(errors::ApiErrorResponse::InvalidJwtToken.into());
        }

        Ok((
            Some(UserFromSinglePurposeToken {
                user_id: payload.user_id.clone(),
                origin: payload.origin.clone(),
                path: payload.path,
            }),
            AuthenticationType::SinglePurposeJwt {
                user_id: payload.user_id,
                purpose: payload.purpose,
            },
        ))
    }
}

#[cfg(feature = "olap")]
#[derive(Debug)]
pub struct SinglePurposeOrLoginTokenAuth(pub TokenPurpose);

#[cfg(feature = "olap")]
#[async_trait]
impl<A> AuthenticateAndFetch<UserIdFromAuth, A> for SinglePurposeOrLoginTokenAuth
where
    A: SessionStateInfo + Sync,
{
    async fn authenticate_and_fetch(
        &self,
        request_headers: &HeaderMap,
        state: &A,
    ) -> RouterResult<(UserIdFromAuth, AuthenticationType)> {
        let payload =
            parse_jwt_payload::<A, SinglePurposeOrLoginToken>(request_headers, state).await?;
        if payload.check_in_blacklist(state).await? {
            return Err(errors::ApiErrorResponse::InvalidJwtToken.into());
        }

        let is_purpose_equal = payload
            .purpose
            .as_ref()
            .is_some_and(|purpose| purpose == &self.0);

        let purpose_exists = payload.purpose.is_some();
        let role_id_exists = payload.role_id.is_some();

        if is_purpose_equal && !role_id_exists || role_id_exists && !purpose_exists {
            Ok((
                UserIdFromAuth {
                    user_id: payload.user_id.clone(),
                },
                AuthenticationType::SinglePurposeOrLoginJwt {
                    user_id: payload.user_id,
                    purpose: payload.purpose,
                    role_id: payload.role_id,
                },
            ))
        } else {
            Err(errors::ApiErrorResponse::InvalidJwtToken.into())
        }
    }
}

#[derive(Debug, Default)]
pub struct AdminApiAuth;

#[async_trait]
impl<A> AuthenticateAndFetch<(), A> for AdminApiAuth
where
    A: SessionStateInfo + Sync,
{
    async fn authenticate_and_fetch(
        &self,
        request_headers: &HeaderMap,
        state: &A,
    ) -> RouterResult<((), AuthenticationType)> {
        let request_admin_api_key =
            get_api_key(request_headers).change_context(errors::ApiErrorResponse::Unauthorized)?;
        let conf = state.conf();

        let admin_api_key = &conf.secrets.get_inner().admin_api_key;

        if request_admin_api_key != admin_api_key.peek() {
            Err(report!(errors::ApiErrorResponse::Unauthorized)
                .attach_printable("Admin Authentication Failure"))?;
        }

        Ok(((), AuthenticationType::AdminApiKey))
    }
}

#[derive(Debug)]
pub struct AdminApiAuthWithMerchantIdFromRoute(pub id_type::MerchantId);

#[async_trait]
impl<A> AuthenticateAndFetch<AuthenticationData, A> for AdminApiAuthWithMerchantIdFromRoute
where
    A: SessionStateInfo + Sync,
{
    async fn authenticate_and_fetch(
        &self,
        request_headers: &HeaderMap,
        state: &A,
    ) -> RouterResult<(AuthenticationData, AuthenticationType)> {
        AdminApiAuth
            .authenticate_and_fetch(request_headers, state)
            .await?;

        let merchant_id = self.0.clone();

        let key_manager_state = &(&state.session_state()).into();
        let key_store = state
            .store()
            .get_merchant_key_store_by_merchant_id(
                key_manager_state,
                &merchant_id,
                &state.store().get_master_key().to_vec().into(),
            )
            .await
            .map_err(|e| {
                if e.current_context().is_db_not_found() {
                    e.change_context(errors::ApiErrorResponse::Unauthorized)
                } else {
                    e.change_context(errors::ApiErrorResponse::InternalServerError)
                        .attach_printable("Failed to fetch merchant key store for the merchant id")
                }
            })?;

        let merchant = state
            .store()
            .find_merchant_account_by_merchant_id(key_manager_state, &merchant_id, &key_store)
            .await
            .map_err(|e| {
                if e.current_context().is_db_not_found() {
                    e.change_context(errors::ApiErrorResponse::Unauthorized)
                } else {
                    e.change_context(errors::ApiErrorResponse::InternalServerError)
                        .attach_printable("Failed to fetch merchant account for the merchant id")
                }
            })?;

        let auth = AuthenticationData {
            merchant_account: merchant,
            key_store,
            profile_id: None,
        };

        Ok((
            auth,
            AuthenticationType::AdminApiAuthWithMerchantId { merchant_id },
        ))
    }
}

/// A helper struct to extract headers from the request
struct HeaderMapStruct<'a> {
    headers: &'a HeaderMap,
}

impl<'a> HeaderMapStruct<'a> {
    pub fn new(headers: &'a HeaderMap) -> Self {
        HeaderMapStruct { headers }
    }

    fn get_mandatory_header_value_by_key(
        &self,
        key: String,
    ) -> Result<&str, error_stack::Report<errors::ApiErrorResponse>> {
        self.headers
            .get(&key)
            .ok_or(errors::ApiErrorResponse::InvalidRequestData {
                message: format!("Missing header key: `{}`", key),
            })
            .attach_printable(format!("Failed to find header key: {}", key))?
            .to_str()
            .change_context(errors::ApiErrorResponse::InvalidDataValue {
                field_name: "`X-Merchant-Id` in headers",
            })
            .attach_printable(format!(
                "Failed to convert header value to string for header key: {}",
                key
            ))
    }

    pub fn get_merchant_id_from_header(&self) -> RouterResult<id_type::MerchantId> {
        self.get_mandatory_header_value_by_key(headers::X_MERCHANT_ID.into())
            .map(|val| val.to_owned())
            .and_then(|merchant_id| {
                id_type::MerchantId::wrap(merchant_id).change_context(
                    errors::ApiErrorResponse::InvalidRequestData {
                        message: format!("`{}` header is invalid", headers::X_MERCHANT_ID),
                    },
                )
            })
    }
}

/// Get the merchant-id from `x-merchant-id` header
#[derive(Debug)]
pub struct AdminApiAuthWithMerchantIdFromHeader;

#[async_trait]
impl<A> AuthenticateAndFetch<AuthenticationData, A> for AdminApiAuthWithMerchantIdFromHeader
where
    A: SessionStateInfo + Sync,
{
    async fn authenticate_and_fetch(
        &self,
        request_headers: &HeaderMap,
        state: &A,
    ) -> RouterResult<(AuthenticationData, AuthenticationType)> {
        AdminApiAuth
            .authenticate_and_fetch(request_headers, state)
            .await?;

        let merchant_id = HeaderMapStruct::new(request_headers).get_merchant_id_from_header()?;

        let key_manager_state = &(&state.session_state()).into();
        let key_store = state
            .store()
            .get_merchant_key_store_by_merchant_id(
                key_manager_state,
                &merchant_id,
                &state.store().get_master_key().to_vec().into(),
            )
            .await
            .map_err(|e| {
                if e.current_context().is_db_not_found() {
                    e.change_context(errors::ApiErrorResponse::MerchantAccountNotFound)
                } else {
                    e.change_context(errors::ApiErrorResponse::InternalServerError)
                        .attach_printable("Failed to fetch merchant key store for the merchant id")
                }
            })?;

        let merchant = state
            .store()
            .find_merchant_account_by_merchant_id(key_manager_state, &merchant_id, &key_store)
            .await
            .map_err(|e| {
                if e.current_context().is_db_not_found() {
                    e.change_context(errors::ApiErrorResponse::Unauthorized)
                } else {
                    e.change_context(errors::ApiErrorResponse::InternalServerError)
                        .attach_printable("Failed to fetch merchant account for the merchant id")
                }
            })?;

        let auth = AuthenticationData {
            merchant_account: merchant,
            key_store,
            profile_id: None,
        };
        Ok((
            auth,
            AuthenticationType::AdminApiAuthWithMerchantId { merchant_id },
        ))
    }
}

#[derive(Debug)]
pub struct EphemeralKeyAuth;

#[async_trait]
impl<A> AuthenticateAndFetch<AuthenticationData, A> for EphemeralKeyAuth
where
    A: SessionStateInfo + Sync,
{
    async fn authenticate_and_fetch(
        &self,
        request_headers: &HeaderMap,
        state: &A,
    ) -> RouterResult<(AuthenticationData, AuthenticationType)> {
        let api_key =
            get_api_key(request_headers).change_context(errors::ApiErrorResponse::Unauthorized)?;
        let ephemeral_key = state
            .store()
            .get_ephemeral_key(api_key)
            .await
            .change_context(errors::ApiErrorResponse::Unauthorized)?;

        MerchantIdAuth(ephemeral_key.merchant_id)
            .authenticate_and_fetch(request_headers, state)
            .await
    }
}
#[derive(Debug)]
pub struct MerchantIdAuth(pub id_type::MerchantId);

#[async_trait]
impl<A> AuthenticateAndFetch<AuthenticationData, A> for MerchantIdAuth
where
    A: SessionStateInfo + Sync,
{
    async fn authenticate_and_fetch(
        &self,
        _request_headers: &HeaderMap,
        state: &A,
    ) -> RouterResult<(AuthenticationData, AuthenticationType)> {
        let key_manager_state = &(&state.session_state()).into();
        let key_store = state
            .store()
            .get_merchant_key_store_by_merchant_id(
                key_manager_state,
                &self.0,
                &state.store().get_master_key().to_vec().into(),
            )
            .await
            .map_err(|e| {
                if e.current_context().is_db_not_found() {
                    e.change_context(errors::ApiErrorResponse::Unauthorized)
                } else {
                    e.change_context(errors::ApiErrorResponse::InternalServerError)
                        .attach_printable("Failed to fetch merchant key store for the merchant id")
                }
            })?;

        let merchant = state
            .store()
            .find_merchant_account_by_merchant_id(key_manager_state, &self.0, &key_store)
            .await
            .map_err(|e| {
                if e.current_context().is_db_not_found() {
                    e.change_context(errors::ApiErrorResponse::Unauthorized)
                } else {
                    e.change_context(errors::ApiErrorResponse::InternalServerError)
                }
            })?;

        let auth = AuthenticationData {
            merchant_account: merchant,
            key_store,
            profile_id: None,
        };
        Ok((
            auth.clone(),
            AuthenticationType::MerchantId {
                merchant_id: auth.merchant_account.get_id().clone(),
            },
        ))
    }
}

#[derive(Debug)]
pub struct PublishableKeyAuth;

#[cfg(feature = "partial-auth")]
impl GetAuthType for PublishableKeyAuth {
    fn get_auth_type(&self) -> detached::PayloadType {
        detached::PayloadType::PublishableKey
    }
}

#[async_trait]
impl<A> AuthenticateAndFetch<AuthenticationData, A> for PublishableKeyAuth
where
    A: SessionStateInfo + Sync,
{
    async fn authenticate_and_fetch(
        &self,
        request_headers: &HeaderMap,
        state: &A,
    ) -> RouterResult<(AuthenticationData, AuthenticationType)> {
        let publishable_key =
            get_api_key(request_headers).change_context(errors::ApiErrorResponse::Unauthorized)?;
        let key_manager_state = &(&state.session_state()).into();
        state
            .store()
            .find_merchant_account_by_publishable_key(key_manager_state, publishable_key)
            .await
            .map_err(|e| {
                if e.current_context().is_db_not_found() {
                    e.change_context(errors::ApiErrorResponse::Unauthorized)
                } else {
                    e.change_context(errors::ApiErrorResponse::InternalServerError)
                }
            })
            .map(|auth| {
                (
                    auth.clone(),
                    AuthenticationType::PublishableKey {
                        merchant_id: auth.merchant_account.get_id().clone(),
                    },
                )
            })
    }
}

#[derive(Debug)]
pub(crate) struct JWTAuth(pub Permission);

#[derive(serde::Deserialize)]
struct JwtAuthPayloadFetchUnit {
    #[serde(rename(deserialize = "exp"))]
    _exp: u64,
}

#[async_trait]
impl<A> AuthenticateAndFetch<(), A> for JWTAuth
where
    A: SessionStateInfo + Sync,
{
    async fn authenticate_and_fetch(
        &self,
        request_headers: &HeaderMap,
        state: &A,
    ) -> RouterResult<((), AuthenticationType)> {
        let payload = parse_jwt_payload::<A, AuthToken>(request_headers, state).await?;
        if payload.check_in_blacklist(state).await? {
            return Err(errors::ApiErrorResponse::InvalidJwtToken.into());
        }

        let permissions = authorization::get_permissions(state, &payload).await?;
        authorization::check_authorization(&self.0, &permissions)?;

        Ok((
            (),
            AuthenticationType::MerchantJwt {
                merchant_id: payload.merchant_id,
                user_id: Some(payload.user_id),
            },
        ))
    }
}

#[cfg(feature = "olap")]
#[async_trait]
impl<A> AuthenticateAndFetch<UserFromToken, A> for JWTAuth
where
    A: SessionStateInfo + Sync,
{
    async fn authenticate_and_fetch(
        &self,
        request_headers: &HeaderMap,
        state: &A,
    ) -> RouterResult<(UserFromToken, AuthenticationType)> {
        let payload = parse_jwt_payload::<A, AuthToken>(request_headers, state).await?;
        if payload.check_in_blacklist(state).await? {
            return Err(errors::ApiErrorResponse::InvalidJwtToken.into());
        }

        let permissions = authorization::get_permissions(state, &payload).await?;
        authorization::check_authorization(&self.0, &permissions)?;

        Ok((
            UserFromToken {
                user_id: payload.user_id.clone(),
                merchant_id: payload.merchant_id.clone(),
                org_id: payload.org_id,
                role_id: payload.role_id,
                profile_id: payload.profile_id,
            },
            AuthenticationType::MerchantJwt {
                merchant_id: payload.merchant_id,
                user_id: Some(payload.user_id),
            },
        ))
    }
}

#[cfg(feature = "olap")]
#[async_trait]
impl<A> AuthenticateAndFetch<AuthenticationDataWithMultipleProfiles, A> for JWTAuth
where
    A: SessionStateInfo + Sync,
{
    async fn authenticate_and_fetch(
        &self,
        request_headers: &HeaderMap,
        state: &A,
    ) -> RouterResult<(AuthenticationDataWithMultipleProfiles, AuthenticationType)> {
        let payload = parse_jwt_payload::<A, AuthToken>(request_headers, state).await?;
        if payload.check_in_blacklist(state).await? {
            return Err(errors::ApiErrorResponse::InvalidJwtToken.into());
        }

        let permissions = authorization::get_permissions(state, &payload).await?;
        authorization::check_authorization(&self.0, &permissions)?;
        let key_manager_state = &(&state.session_state()).into();
        let key_store = state
            .store()
            .get_merchant_key_store_by_merchant_id(
                key_manager_state,
                &payload.merchant_id,
                &state.store().get_master_key().to_vec().into(),
            )
            .await
            .change_context(errors::ApiErrorResponse::InvalidJwtToken)
            .attach_printable("Failed to fetch merchant key store for the merchant id")?;

        let merchant = state
            .store()
            .find_merchant_account_by_merchant_id(
                key_manager_state,
                &payload.merchant_id,
                &key_store,
            )
            .await
            .change_context(errors::ApiErrorResponse::InvalidJwtToken)?;

        Ok((
            AuthenticationDataWithMultipleProfiles {
                key_store,
                merchant_account: merchant,
                profile_id_list: None,
            },
            AuthenticationType::MerchantJwt {
                merchant_id: payload.merchant_id,
                user_id: Some(payload.user_id),
            },
        ))
    }
}

pub struct JWTAuthMerchantFromRoute {
    pub merchant_id: id_type::MerchantId,
    pub required_permission: Permission,
}

pub struct JWTAuthMerchantFromHeader {
    pub required_permission: Permission,
}

#[async_trait]
impl<A> AuthenticateAndFetch<(), A> for JWTAuthMerchantFromHeader
where
    A: SessionStateInfo + Sync,
{
    async fn authenticate_and_fetch(
        &self,
        request_headers: &HeaderMap,
        state: &A,
    ) -> RouterResult<((), AuthenticationType)> {
        let payload = parse_jwt_payload::<A, AuthToken>(request_headers, state).await?;
        if payload.check_in_blacklist(state).await? {
            return Err(errors::ApiErrorResponse::InvalidJwtToken.into());
        }

        let permissions = authorization::get_permissions(state, &payload).await?;
        authorization::check_authorization(&self.required_permission, &permissions)?;

        let merchant_id_from_header =
            HeaderMapStruct::new(request_headers).get_merchant_id_from_header()?;

        // Check if token has access to MerchantId that has been requested through headers
        if payload.merchant_id != merchant_id_from_header {
            return Err(report!(errors::ApiErrorResponse::InvalidJwtToken));
        }
        Ok((
            (),
            AuthenticationType::MerchantJwt {
                merchant_id: payload.merchant_id,
                user_id: Some(payload.user_id),
            },
        ))
    }
}

#[async_trait]
impl<A> AuthenticateAndFetch<AuthenticationData, A> for JWTAuthMerchantFromHeader
where
    A: SessionStateInfo + Sync,
{
    async fn authenticate_and_fetch(
        &self,
        request_headers: &HeaderMap,
        state: &A,
    ) -> RouterResult<(AuthenticationData, AuthenticationType)> {
        let payload = parse_jwt_payload::<A, AuthToken>(request_headers, state).await?;
        if payload.check_in_blacklist(state).await? {
            return Err(errors::ApiErrorResponse::InvalidJwtToken.into());
        }

        let permissions = authorization::get_permissions(state, &payload).await?;
        authorization::check_authorization(&self.required_permission, &permissions)?;

        let merchant_id_from_header =
            HeaderMapStruct::new(request_headers).get_merchant_id_from_header()?;

        // Check if token has access to MerchantId that has been requested through headers
        if payload.merchant_id != merchant_id_from_header {
            return Err(report!(errors::ApiErrorResponse::InvalidJwtToken));
        }

        let key_manager_state = &(&state.session_state()).into();

        let key_store = state
            .store()
            .get_merchant_key_store_by_merchant_id(
                key_manager_state,
                &payload.merchant_id,
                &state.store().get_master_key().to_vec().into(),
            )
            .await
            .to_not_found_response(errors::ApiErrorResponse::InvalidJwtToken)
            .attach_printable("Failed to fetch merchant key store for the merchant id")?;

        let merchant = state
            .store()
            .find_merchant_account_by_merchant_id(
                key_manager_state,
                &payload.merchant_id,
                &key_store,
            )
            .await
            .to_not_found_response(errors::ApiErrorResponse::InvalidJwtToken)
            .attach_printable("Failed to fetch merchant account for the merchant id")?;

        let auth = AuthenticationData {
            merchant_account: merchant,
            key_store,
            profile_id: payload.profile_id,
        };

        Ok((
            auth,
            AuthenticationType::MerchantJwt {
                merchant_id: payload.merchant_id,
                user_id: Some(payload.user_id),
            },
        ))
    }
}

#[async_trait]
impl<A> AuthenticateAndFetch<(), A> for JWTAuthMerchantFromRoute
where
    A: SessionStateInfo + Sync,
{
    async fn authenticate_and_fetch(
        &self,
        request_headers: &HeaderMap,
        state: &A,
    ) -> RouterResult<((), AuthenticationType)> {
        let payload = parse_jwt_payload::<A, AuthToken>(request_headers, state).await?;
        if payload.check_in_blacklist(state).await? {
            return Err(errors::ApiErrorResponse::InvalidJwtToken.into());
        }

        let permissions = authorization::get_permissions(state, &payload).await?;
        authorization::check_authorization(&self.required_permission, &permissions)?;

        // Check if token has access to MerchantId that has been requested through query param
        if payload.merchant_id != self.merchant_id {
            return Err(report!(errors::ApiErrorResponse::InvalidJwtToken));
<<<<<<< HEAD
        }
        Ok((
            (),
            AuthenticationType::MerchantJwt {
                merchant_id: payload.merchant_id,
                user_id: Some(payload.user_id),
            },
        ))
    }
}

#[async_trait]
impl<A> AuthenticateAndFetch<AuthenticationData, A> for JWTAuthMerchantFromRoute
where
    A: SessionStateInfo + Sync,
{
    async fn authenticate_and_fetch(
        &self,
        request_headers: &HeaderMap,
        state: &A,
    ) -> RouterResult<(AuthenticationData, AuthenticationType)> {
        let payload = parse_jwt_payload::<A, AuthToken>(request_headers, state).await?;
        if payload.check_in_blacklist(state).await? {
            return Err(errors::ApiErrorResponse::InvalidJwtToken.into());
=======
>>>>>>> f8227309
        }
        Ok((
            (),
            AuthenticationType::MerchantJwt {
                merchant_id: payload.merchant_id,
                user_id: Some(payload.user_id),
            },
        ))
    }
}

<<<<<<< HEAD
=======
#[async_trait]
impl<A> AuthenticateAndFetch<AuthenticationData, A> for JWTAuthMerchantFromRoute
where
    A: SessionStateInfo + Sync,
{
    async fn authenticate_and_fetch(
        &self,
        request_headers: &HeaderMap,
        state: &A,
    ) -> RouterResult<(AuthenticationData, AuthenticationType)> {
        let payload = parse_jwt_payload::<A, AuthToken>(request_headers, state).await?;
        if payload.check_in_blacklist(state).await? {
            return Err(errors::ApiErrorResponse::InvalidJwtToken.into());
        }

>>>>>>> f8227309
        if payload.merchant_id != self.merchant_id {
            return Err(report!(errors::ApiErrorResponse::InvalidJwtToken));
        }

        let permissions = authorization::get_permissions(state, &payload).await?;
        authorization::check_authorization(&self.required_permission, &permissions)?;
        let key_manager_state = &(&state.session_state()).into();
        let key_store = state
            .store()
            .get_merchant_key_store_by_merchant_id(
                key_manager_state,
                &payload.merchant_id,
                &state.store().get_master_key().to_vec().into(),
            )
            .await
            .to_not_found_response(errors::ApiErrorResponse::InvalidJwtToken)
            .attach_printable("Failed to fetch merchant key store for the merchant id")?;

        let merchant = state
            .store()
            .find_merchant_account_by_merchant_id(
                key_manager_state,
                &payload.merchant_id,
                &key_store,
            )
            .await
            .to_not_found_response(errors::ApiErrorResponse::InvalidJwtToken)
            .attach_printable("Failed to fetch merchant account for the merchant id")?;

        let auth = AuthenticationData {
            merchant_account: merchant,
            key_store,
            profile_id: payload.profile_id,
        };
        Ok((
            auth.clone(),
            AuthenticationType::MerchantJwt {
                merchant_id: auth.merchant_account.get_id().clone(),
                user_id: Some(payload.user_id),
            },
        ))
    }
}

pub async fn parse_jwt_payload<A, T>(headers: &HeaderMap, state: &A) -> RouterResult<T>
where
    T: serde::de::DeserializeOwned,
    A: SessionStateInfo + Sync,
{
    let token = match get_cookie_from_header(headers).and_then(cookies::parse_cookie) {
        Ok(cookies) => cookies,
        Err(error) => {
            let token = get_jwt_from_authorization_header(headers);
            if token.is_err() {
                logger::error!(?error);
            }
            token?.to_owned()
        }
    };
    decode_jwt(&token, state).await
}

#[async_trait]
impl<A> AuthenticateAndFetch<AuthenticationData, A> for JWTAuth
where
    A: SessionStateInfo + Sync,
{
    async fn authenticate_and_fetch(
        &self,
        request_headers: &HeaderMap,
        state: &A,
    ) -> RouterResult<(AuthenticationData, AuthenticationType)> {
        let payload = parse_jwt_payload::<A, AuthToken>(request_headers, state).await?;
        if payload.check_in_blacklist(state).await? {
            return Err(errors::ApiErrorResponse::InvalidJwtToken.into());
        }

        let permissions = authorization::get_permissions(state, &payload).await?;
        authorization::check_authorization(&self.0, &permissions)?;
        let key_manager_state = &(&state.session_state()).into();
        let key_store = state
            .store()
            .get_merchant_key_store_by_merchant_id(
                key_manager_state,
                &payload.merchant_id,
                &state.store().get_master_key().to_vec().into(),
            )
            .await
            .to_not_found_response(errors::ApiErrorResponse::InvalidJwtToken)
            .attach_printable("Failed to fetch merchant key store for the merchant id")?;

        let merchant = state
            .store()
            .find_merchant_account_by_merchant_id(
                key_manager_state,
                &payload.merchant_id,
                &key_store,
            )
            .await
            .to_not_found_response(errors::ApiErrorResponse::InvalidJwtToken)
            .attach_printable("Failed to fetch merchant account for the merchant id")?;

        let auth = AuthenticationData {
            merchant_account: merchant,
            key_store,
            profile_id: payload.profile_id,
        };
        Ok((
            auth.clone(),
            AuthenticationType::MerchantJwt {
                merchant_id: auth.merchant_account.get_id().clone(),
                user_id: Some(payload.user_id),
            },
        ))
    }
}

pub type AuthenticationDataWithUserId = (AuthenticationData, String);

#[async_trait]
impl<A> AuthenticateAndFetch<AuthenticationDataWithUserId, A> for JWTAuth
where
    A: SessionStateInfo + Sync,
{
    async fn authenticate_and_fetch(
        &self,
        request_headers: &HeaderMap,
        state: &A,
    ) -> RouterResult<(AuthenticationDataWithUserId, AuthenticationType)> {
        let payload = parse_jwt_payload::<A, AuthToken>(request_headers, state).await?;
        if payload.check_in_blacklist(state).await? {
            return Err(errors::ApiErrorResponse::InvalidJwtToken.into());
        }

        let permissions = authorization::get_permissions(state, &payload).await?;
        authorization::check_authorization(&self.0, &permissions)?;
        let key_manager_state = &(&state.session_state()).into();
        let key_store = state
            .store()
            .get_merchant_key_store_by_merchant_id(
                key_manager_state,
                &payload.merchant_id,
                &state.store().get_master_key().to_vec().into(),
            )
            .await
            .change_context(errors::ApiErrorResponse::InvalidJwtToken)
            .attach_printable("Failed to fetch merchant key store for the merchant id")?;

        let merchant = state
            .store()
            .find_merchant_account_by_merchant_id(
                key_manager_state,
                &payload.merchant_id,
                &key_store,
            )
            .await
            .change_context(errors::ApiErrorResponse::InvalidJwtToken)?;

        let auth = AuthenticationData {
            merchant_account: merchant,
            key_store,
            profile_id: payload.profile_id,
        };
        Ok((
            (auth.clone(), payload.user_id.clone()),
            AuthenticationType::MerchantJwt {
                merchant_id: auth.merchant_account.get_id().clone(),
                user_id: None,
            },
        ))
    }
}

pub struct DashboardNoPermissionAuth;

#[cfg(feature = "olap")]
#[async_trait]
impl<A> AuthenticateAndFetch<UserFromToken, A> for DashboardNoPermissionAuth
where
    A: SessionStateInfo + Sync,
{
    async fn authenticate_and_fetch(
        &self,
        request_headers: &HeaderMap,
        state: &A,
    ) -> RouterResult<(UserFromToken, AuthenticationType)> {
        let payload = parse_jwt_payload::<A, AuthToken>(request_headers, state).await?;
        if payload.check_in_blacklist(state).await? {
            return Err(errors::ApiErrorResponse::InvalidJwtToken.into());
        }

        Ok((
            UserFromToken {
                user_id: payload.user_id.clone(),
                merchant_id: payload.merchant_id.clone(),
                org_id: payload.org_id,
                role_id: payload.role_id,
                profile_id: payload.profile_id,
            },
            AuthenticationType::MerchantJwt {
                merchant_id: payload.merchant_id,
                user_id: Some(payload.user_id),
            },
        ))
    }
}

#[cfg(feature = "olap")]
#[async_trait]
impl<A> AuthenticateAndFetch<(), A> for DashboardNoPermissionAuth
where
    A: SessionStateInfo + Sync,
{
    async fn authenticate_and_fetch(
        &self,
        request_headers: &HeaderMap,
        state: &A,
    ) -> RouterResult<((), AuthenticationType)> {
        let payload = parse_jwt_payload::<A, AuthToken>(request_headers, state).await?;
        if payload.check_in_blacklist(state).await? {
            return Err(errors::ApiErrorResponse::InvalidJwtToken.into());
        }

        Ok(((), AuthenticationType::NoAuth))
    }
}

#[async_trait]
impl<A> AuthenticateAndFetch<AuthenticationData, A> for DashboardNoPermissionAuth
where
    A: SessionStateInfo + Sync,
{
    async fn authenticate_and_fetch(
        &self,
        request_headers: &HeaderMap,
        state: &A,
    ) -> RouterResult<(AuthenticationData, AuthenticationType)> {
        let payload = parse_jwt_payload::<A, AuthToken>(request_headers, state).await?;
        let key_manager_state = &(&state.session_state()).into();
        let key_store = state
            .store()
            .get_merchant_key_store_by_merchant_id(
                key_manager_state,
                &payload.merchant_id,
                &state.store().get_master_key().to_vec().into(),
            )
            .await
            .change_context(errors::ApiErrorResponse::Unauthorized)
            .attach_printable("Failed to fetch merchant key store for the merchant id")?;

        let merchant = state
            .store()
            .find_merchant_account_by_merchant_id(
                key_manager_state,
                &payload.merchant_id,
                &key_store,
            )
            .await
            .to_not_found_response(errors::ApiErrorResponse::Unauthorized)?;

        let auth = AuthenticationData {
            merchant_account: merchant,
            key_store,
            profile_id: payload.profile_id,
        };
        Ok((
            auth.clone(),
            AuthenticationType::MerchantJwt {
                merchant_id: auth.merchant_account.get_id().clone(),
                user_id: Some(payload.user_id),
            },
        ))
    }
}

pub trait ClientSecretFetch {
    fn get_client_secret(&self) -> Option<&String>;
}
#[cfg(feature = "payouts")]
impl ClientSecretFetch for payouts::PayoutCreateRequest {
    fn get_client_secret(&self) -> Option<&String> {
        self.client_secret.as_ref()
    }
}

impl ClientSecretFetch for payments::PaymentsRequest {
    fn get_client_secret(&self) -> Option<&String> {
        self.client_secret.as_ref()
    }
}

impl ClientSecretFetch for PaymentMethodListRequest {
    fn get_client_secret(&self) -> Option<&String> {
        self.client_secret.as_ref()
    }
}

#[cfg(all(
    any(feature = "v2", feature = "v1"),
    not(feature = "payment_methods_v2")
))]
impl ClientSecretFetch for PaymentMethodCreate {
    fn get_client_secret(&self) -> Option<&String> {
        self.client_secret.as_ref()
    }
}

#[cfg(all(feature = "v2", feature = "payment_methods_v2"))]
impl ClientSecretFetch for PaymentMethodIntentConfirm {
    fn get_client_secret(&self) -> Option<&String> {
        Some(&self.client_secret)
    }
}

impl ClientSecretFetch for api_models::cards_info::CardsInfoRequest {
    fn get_client_secret(&self) -> Option<&String> {
        self.client_secret.as_ref()
    }
}

impl ClientSecretFetch for payments::PaymentsRetrieveRequest {
    fn get_client_secret(&self) -> Option<&String> {
        self.client_secret.as_ref()
    }
}

impl ClientSecretFetch for payments::RetrievePaymentLinkRequest {
    fn get_client_secret(&self) -> Option<&String> {
        self.client_secret.as_ref()
    }
}

impl ClientSecretFetch for api_models::pm_auth::LinkTokenCreateRequest {
    fn get_client_secret(&self) -> Option<&String> {
        self.client_secret.as_ref()
    }
}

impl ClientSecretFetch for api_models::pm_auth::ExchangeTokenCreateRequest {
    fn get_client_secret(&self) -> Option<&String> {
        self.client_secret.as_ref()
    }
}

impl ClientSecretFetch for api_models::payment_methods::PaymentMethodUpdate {
    fn get_client_secret(&self) -> Option<&String> {
        self.client_secret.as_ref()
    }
}

pub fn get_auth_type_and_flow<A: SessionStateInfo + Sync + Send>(
    headers: &HeaderMap,
) -> RouterResult<(
    Box<dyn AuthenticateAndFetch<AuthenticationData, A>>,
    api::AuthFlow,
)> {
    let api_key = get_api_key(headers)?;

    if api_key.starts_with("pk_") {
        return Ok((
            Box::new(HeaderAuth(PublishableKeyAuth)),
            api::AuthFlow::Client,
        ));
    }
    Ok((Box::new(HeaderAuth(ApiKeyAuth)), api::AuthFlow::Merchant))
}

pub fn check_client_secret_and_get_auth<T>(
    headers: &HeaderMap,
    payload: &impl ClientSecretFetch,
) -> RouterResult<(
    Box<dyn AuthenticateAndFetch<AuthenticationData, T>>,
    api::AuthFlow,
)>
where
    T: SessionStateInfo + Sync + Send,
    ApiKeyAuth: AuthenticateAndFetch<AuthenticationData, T>,
    PublishableKeyAuth: AuthenticateAndFetch<AuthenticationData, T>,
{
    let api_key = get_api_key(headers)?;
    if api_key.starts_with("pk_") {
        payload
            .get_client_secret()
            .check_value_present("client_secret")
            .map_err(|_| errors::ApiErrorResponse::MissingRequiredField {
                field_name: "client_secret",
            })?;
        return Ok((
            Box::new(HeaderAuth(PublishableKeyAuth)),
            api::AuthFlow::Client,
        ));
    }

    if payload.get_client_secret().is_some() {
        return Err(errors::ApiErrorResponse::InvalidRequestData {
            message: "client_secret is not a valid parameter".to_owned(),
        }
        .into());
    }
    Ok((Box::new(HeaderAuth(ApiKeyAuth)), api::AuthFlow::Merchant))
}

pub async fn get_ephemeral_or_other_auth<T>(
    headers: &HeaderMap,
    is_merchant_flow: bool,
    payload: Option<&impl ClientSecretFetch>,
) -> RouterResult<(
    Box<dyn AuthenticateAndFetch<AuthenticationData, T>>,
    api::AuthFlow,
    bool,
)>
where
    T: SessionStateInfo + Sync + Send,
    ApiKeyAuth: AuthenticateAndFetch<AuthenticationData, T>,
    PublishableKeyAuth: AuthenticateAndFetch<AuthenticationData, T>,
    EphemeralKeyAuth: AuthenticateAndFetch<AuthenticationData, T>,
{
    let api_key = get_api_key(headers)?;

    if api_key.starts_with("epk") {
        Ok((Box::new(EphemeralKeyAuth), api::AuthFlow::Client, true))
    } else if is_merchant_flow {
        Ok((
            Box::new(HeaderAuth(ApiKeyAuth)),
            api::AuthFlow::Merchant,
            false,
        ))
    } else {
        let payload = payload.get_required_value("ClientSecretFetch")?;
        let (auth, auth_flow) = check_client_secret_and_get_auth(headers, payload)?;
        Ok((auth, auth_flow, false))
    }
}

pub fn is_ephemeral_auth<A: SessionStateInfo + Sync + Send>(
    headers: &HeaderMap,
) -> RouterResult<Box<dyn AuthenticateAndFetch<AuthenticationData, A>>> {
    let api_key = get_api_key(headers)?;

    if !api_key.starts_with("epk") {
        Ok(Box::new(HeaderAuth(ApiKeyAuth)))
    } else {
        Ok(Box::new(EphemeralKeyAuth))
    }
}

pub fn is_jwt_auth(headers: &HeaderMap) -> bool {
    headers.get(headers::AUTHORIZATION).is_some()
        || get_cookie_from_header(headers)
            .and_then(cookies::parse_cookie)
            .is_ok()
}

pub async fn decode_jwt<T>(token: &str, state: &impl SessionStateInfo) -> RouterResult<T>
where
    T: serde::de::DeserializeOwned,
{
    let conf = state.conf();
    let secret = conf.secrets.get_inner().jwt_secret.peek().as_bytes();

    let key = DecodingKey::from_secret(secret);
    decode::<T>(token, &key, &Validation::new(Algorithm::HS256))
        .map(|decoded| decoded.claims)
        .change_context(errors::ApiErrorResponse::InvalidJwtToken)
}

pub fn get_api_key(headers: &HeaderMap) -> RouterResult<&str> {
    get_header_value_by_key("api-key".into(), headers)?.get_required_value("api_key")
}

pub fn get_header_value_by_key(key: String, headers: &HeaderMap) -> RouterResult<Option<&str>> {
    headers
        .get(&key)
        .map(|source_str| {
            source_str
                .to_str()
                .change_context(errors::ApiErrorResponse::InternalServerError)
                .attach_printable(format!(
                    "Failed to convert header value to string for header key: {}",
                    key
                ))
        })
        .transpose()
}

pub fn get_jwt_from_authorization_header(headers: &HeaderMap) -> RouterResult<&str> {
    headers
        .get(headers::AUTHORIZATION)
        .get_required_value(headers::AUTHORIZATION)?
        .to_str()
        .change_context(errors::ApiErrorResponse::InternalServerError)
        .attach_printable("Failed to convert JWT token to string")?
        .strip_prefix("Bearer ")
        .ok_or(errors::ApiErrorResponse::InvalidJwtToken.into())
}

pub fn get_cookie_from_header(headers: &HeaderMap) -> RouterResult<&str> {
    headers
        .get(cookies::get_cookie_header())
        .and_then(|header_value| header_value.to_str().ok())
        .ok_or(errors::ApiErrorResponse::InvalidCookie.into())
}

pub fn strip_jwt_token(token: &str) -> RouterResult<&str> {
    token
        .strip_prefix("Bearer ")
        .ok_or_else(|| errors::ApiErrorResponse::InvalidJwtToken.into())
}

pub fn auth_type<'a, T, A>(
    default_auth: &'a dyn AuthenticateAndFetch<T, A>,
    jwt_auth_type: &'a dyn AuthenticateAndFetch<T, A>,
    headers: &HeaderMap,
) -> &'a dyn AuthenticateAndFetch<T, A>
where
{
    if is_jwt_auth(headers) {
        return jwt_auth_type;
    }
    default_auth
}

#[cfg(feature = "recon")]
pub struct ReconAdmin;

#[async_trait]
#[cfg(feature = "recon")]
impl<A> AuthenticateAndFetch<(), A> for ReconAdmin
where
    A: SessionStateInfo + Sync,
{
    async fn authenticate_and_fetch(
        &self,
        request_headers: &HeaderMap,
        state: &A,
    ) -> RouterResult<((), AuthenticationType)> {
        let request_admin_api_key =
            get_api_key(request_headers).change_context(errors::ApiErrorResponse::Unauthorized)?;
        let conf = state.conf();

        let admin_api_key = conf.secrets.get_inner().recon_admin_api_key.peek();

        if request_admin_api_key != admin_api_key {
            Err(report!(errors::ApiErrorResponse::Unauthorized)
                .attach_printable("Recon Admin Authentication Failure"))?;
        }

        Ok(((), AuthenticationType::NoAuth))
    }
}

#[cfg(feature = "recon")]
pub struct ReconJWT;
#[cfg(feature = "recon")]
pub struct ReconUser {
    pub user_id: String,
}
#[cfg(feature = "recon")]
impl AuthInfo for ReconUser {
    fn get_merchant_id(&self) -> Option<&id_type::MerchantId> {
        None
    }
}
#[cfg(all(feature = "olap", feature = "recon"))]
#[async_trait]
impl AuthenticateAndFetch<ReconUser, SessionState> for ReconJWT {
    async fn authenticate_and_fetch(
        &self,
        request_headers: &HeaderMap,
        state: &SessionState,
    ) -> RouterResult<(ReconUser, AuthenticationType)> {
        let payload = parse_jwt_payload::<SessionState, ReconToken>(request_headers, state).await?;

        Ok((
            ReconUser {
                user_id: payload.user_id,
            },
            AuthenticationType::NoAuth,
        ))
    }
}<|MERGE_RESOLUTION|>--- conflicted
+++ resolved
@@ -1254,7 +1254,6 @@
         // Check if token has access to MerchantId that has been requested through query param
         if payload.merchant_id != self.merchant_id {
             return Err(report!(errors::ApiErrorResponse::InvalidJwtToken));
-<<<<<<< HEAD
         }
         Ok((
             (),
@@ -1279,37 +1278,8 @@
         let payload = parse_jwt_payload::<A, AuthToken>(request_headers, state).await?;
         if payload.check_in_blacklist(state).await? {
             return Err(errors::ApiErrorResponse::InvalidJwtToken.into());
-=======
->>>>>>> f8227309
-        }
-        Ok((
-            (),
-            AuthenticationType::MerchantJwt {
-                merchant_id: payload.merchant_id,
-                user_id: Some(payload.user_id),
-            },
-        ))
-    }
-}
-
-<<<<<<< HEAD
-=======
-#[async_trait]
-impl<A> AuthenticateAndFetch<AuthenticationData, A> for JWTAuthMerchantFromRoute
-where
-    A: SessionStateInfo + Sync,
-{
-    async fn authenticate_and_fetch(
-        &self,
-        request_headers: &HeaderMap,
-        state: &A,
-    ) -> RouterResult<(AuthenticationData, AuthenticationType)> {
-        let payload = parse_jwt_payload::<A, AuthToken>(request_headers, state).await?;
-        if payload.check_in_blacklist(state).await? {
-            return Err(errors::ApiErrorResponse::InvalidJwtToken.into());
-        }
-
->>>>>>> f8227309
+        }
+
         if payload.merchant_id != self.merchant_id {
             return Err(report!(errors::ApiErrorResponse::InvalidJwtToken));
         }
