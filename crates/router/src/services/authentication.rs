--- conflicted
+++ resolved
@@ -3,15 +3,10 @@
 use async_trait::async_trait;
 use common_utils::date_time;
 use error_stack::{report, IntoReport, ResultExt};
-<<<<<<< HEAD
+#[cfg(feature = "hashicorp-vault")]
+use external_services::hashicorp_vault::decrypt::VaultFetch;
 #[cfg(feature = "aws_kms")]
 use external_services::aws_kms::{self, decrypt::AwsKmsDecrypt};
-=======
-#[cfg(feature = "hashicorp-vault")]
-use external_services::hashicorp_vault::decrypt::VaultFetch;
-#[cfg(feature = "kms")]
-use external_services::kms::{self, decrypt::KmsDecrypt};
->>>>>>> 61439533
 use jsonwebtoken::{decode, Algorithm, DecodingKey, Validation};
 #[cfg(feature = "hashicorp-vault")]
 use masking::ExposeInterface;
@@ -229,17 +224,12 @@
             let config = state.conf();
             api_keys::get_hash_key(
                 &config.api_keys,
-<<<<<<< HEAD
                 #[cfg(feature = "aws_kms")]
                 aws_kms::get_aws_kms_client(&config.kms).await,
-=======
-                #[cfg(feature = "kms")]
-                kms::get_kms_client(&config.kms).await,
                 #[cfg(feature = "hashicorp-vault")]
                 external_services::hashicorp_vault::get_hashicorp_client(&config.hc_vault)
                     .await
                     .change_context(errors::ApiErrorResponse::InternalServerError)?,
->>>>>>> 61439533
             )
             .await?
         };
@@ -298,24 +288,16 @@
 
 pub async fn get_admin_api_key(
     secrets: &settings::Secrets,
-<<<<<<< HEAD
     #[cfg(feature = "aws_kms")] aws_kms_client: &aws_kms::AwsKmsClient,
-) -> RouterResult<&'static StrongSecret<String>> {
-    ADMIN_API_KEY
-        .get_or_try_init(|| async {
-            #[cfg(feature = "aws_kms")]
-=======
-    #[cfg(feature = "kms")] kms_client: &kms::KmsClient,
     #[cfg(feature = "hashicorp-vault")]
     hc_client: &external_services::hashicorp_vault::HashiCorpVault,
 ) -> RouterResult<&'static StrongSecret<String>> {
     ADMIN_API_KEY
         .get_or_try_init(|| async {
-            #[cfg(not(feature = "kms"))]
+            #[cfg(not(feature = "aws_kms"))]
             let admin_api_key = secrets.admin_api_key.clone();
 
-            #[cfg(feature = "kms")]
->>>>>>> 61439533
+            #[cfg(feature = "aws_kms")]
             let admin_api_key = secrets
                 .kms_encrypted_admin_api_key
                 .decrypt_inner(aws_kms_client)
@@ -323,10 +305,6 @@
                 .change_context(errors::ApiErrorResponse::InternalServerError)
                 .attach_printable("Failed to AWS KMS decrypt admin API key")?;
 
-<<<<<<< HEAD
-            #[cfg(not(feature = "aws_kms"))]
-            let admin_api_key = secrets.admin_api_key.clone();
-=======
             #[cfg(feature = "hashicorp-vault")]
             let admin_api_key = masking::Secret::new(admin_api_key)
                 .fetch_inner::<external_services::hashicorp_vault::Kv2>(hc_client)
@@ -334,7 +312,6 @@
                 .change_context(errors::ApiErrorResponse::InternalServerError)
                 .attach_printable("Failed to KMS decrypt admin API key")?
                 .expose();
->>>>>>> 61439533
 
             Ok(StrongSecret::new(admin_api_key))
         })
@@ -387,18 +364,13 @@
 
         let admin_api_key = get_admin_api_key(
             &conf.secrets,
-<<<<<<< HEAD
             #[cfg(feature = "aws_kms")]
             aws_kms::get_aws_kms_client(&conf.kms).await,
-=======
-            #[cfg(feature = "kms")]
-            kms::get_kms_client(&conf.kms).await,
             #[cfg(feature = "hashicorp-vault")]
             external_services::hashicorp_vault::get_hashicorp_client(&conf.hc_vault)
                 .await
                 .change_context(errors::ApiErrorResponse::InternalServerError)
                 .attach_printable("Failed while getting admin api key")?,
->>>>>>> 61439533
         )
         .await?;
 
