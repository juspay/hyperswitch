--- conflicted
+++ resolved
@@ -2457,30 +2457,9 @@
             .to_not_found_response(errors::ApiErrorResponse::InvalidJwtToken)
             .attach_printable("Failed to fetch merchant account for the merchant id")?;
 
-<<<<<<< HEAD
-        if let Some(ref payload_profile_id) = payload.profile_id {
-            if *payload_profile_id != self.profile_id {
-                return Err(report!(errors::ApiErrorResponse::InvalidJwtToken));
-            } else {
-                // if both of them are same then proceed with the profile id present in the request
-                let auth = AuthenticationData {
-                    merchant_account: merchant,
-                    platform_merchant_account: None,
-                    key_store,
-                    profile_id: Some(self.profile_id.clone()),
-                };
-                Ok((
-                    auth.clone(),
-                    AuthenticationType::MerchantJwt {
-                        merchant_id: auth.merchant_account.get_id().clone(),
-                        user_id: Some(payload.user_id),
-                    },
-                ))
-            }
-=======
         if payload.profile_id != self.profile_id {
             return Err(report!(errors::ApiErrorResponse::InvalidJwtToken));
->>>>>>> f2457831
+
         } else {
             // if both of them are same then proceed with the profile id present in the request
             let auth = AuthenticationData {
