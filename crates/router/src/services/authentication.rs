use std::str::FromStr;

use actix_web::http::header::HeaderMap;
#[cfg(feature = "v2")]
use api_models::payment_methods::PaymentMethodIntentConfirm;
#[cfg(feature = "v1")]
use api_models::payment_methods::{PaymentMethodCreate, PaymentMethodListRequest};
use api_models::payments;
#[cfg(feature = "payouts")]
use api_models::payouts;
use async_trait::async_trait;
use common_enums::{MerchantAccountType, TokenPurpose};
use common_utils::{date_time, fp_utils, id_type};
#[cfg(feature = "v2")]
use diesel_models::ephemeral_key;
use error_stack::{report, ResultExt};
use jsonwebtoken::{decode, Algorithm, DecodingKey, Validation};
#[cfg(feature = "v2")]
use masking::ExposeInterface;
use masking::PeekInterface;
use router_env::logger;
use serde::Serialize;

use self::blacklist::BlackList;
#[cfg(all(feature = "partial-auth", feature = "v1"))]
use self::detached::ExtractedPayload;
#[cfg(feature = "partial-auth")]
use self::detached::GetAuthType;
use super::authorization::{self, permissions::Permission};
#[cfg(feature = "olap")]
use super::jwt;
#[cfg(feature = "olap")]
use crate::configs::Settings;
#[cfg(feature = "olap")]
use crate::consts;
#[cfg(feature = "olap")]
use crate::core::errors::UserResult;
#[cfg(all(feature = "partial-auth", feature = "v1"))]
use crate::core::metrics;
use crate::{
    configs::settings,
    core::{
        api_keys,
        errors::{self, utils::StorageErrorExt, RouterResult},
    },
    headers,
    routes::app::SessionStateInfo,
    services::api,
    types::{domain, storage},
    utils::OptionExt,
};

pub mod blacklist;
pub mod cookies;
pub mod decision;

#[cfg(feature = "partial-auth")]
mod detached;

#[cfg(feature = "v1")]
#[derive(Clone, Debug)]
pub struct AuthenticationData {
    pub merchant_account: domain::MerchantAccount,
    pub platform_account_with_key_store: Option<PlatformAccountWithKeyStore>,
    pub key_store: domain::MerchantKeyStore,
    pub profile_id: Option<id_type::ProfileId>,
}

#[cfg(feature = "v2")]
#[derive(Clone, Debug)]
pub struct AuthenticationData {
    pub merchant_account: domain::MerchantAccount,
    pub key_store: domain::MerchantKeyStore,
    pub profile: domain::Profile,
    pub platform_account_with_key_store: Option<PlatformAccountWithKeyStore>,
}

#[derive(Clone, Debug)]
pub struct PlatformAccountWithKeyStore {
    account: domain::MerchantAccount,
    key_store: domain::MerchantKeyStore,
}

impl From<AuthenticationData> for domain::Platform {
    fn from(val: AuthenticationData) -> Self {
        match val.platform_account_with_key_store {
            Some(platform_account_with_key_store) => {
                // Platform / provider merchant is different from processor
                Self::new(
                    platform_account_with_key_store.account,
                    platform_account_with_key_store.key_store,
                    val.merchant_account,
                    val.key_store,
                )
            }
            None => {
                // Standard merchant - same provider and processor
                Self::new(
                    val.merchant_account.clone(),
                    val.key_store.clone(),
                    val.merchant_account,
                    val.key_store,
                )
            }
        }
    }
}

#[derive(Clone, Debug)]
pub struct AuthenticationDataWithoutProfile {
    pub merchant_account: domain::MerchantAccount,
    pub key_store: domain::MerchantKeyStore,
}

#[derive(Clone, Debug)]
pub struct AuthenticationDataWithMultipleProfiles {
    pub merchant_account: domain::MerchantAccount,
    pub key_store: domain::MerchantKeyStore,
    pub profile_id_list: Option<Vec<id_type::ProfileId>>,
}

#[derive(Clone, Debug)]
pub struct AuthenticationDataWithUser {
    pub merchant_account: domain::MerchantAccount,
    pub key_store: domain::MerchantKeyStore,
    pub user: storage::User,
    pub profile_id: id_type::ProfileId,
}

#[derive(Clone, Debug)]
pub struct AuthenticationDataWithOrg {
    pub organization_id: id_type::OrganizationId,
}

#[derive(Clone)]
pub struct UserFromTokenWithRoleInfo {
    pub user: UserFromToken,
    pub role_info: authorization::roles::RoleInfo,
}

#[derive(Clone, Debug, Eq, PartialEq, Serialize)]
#[serde(
    tag = "api_auth_type",
    content = "authentication_data",
    rename_all = "snake_case"
)]
pub enum AuthenticationType {
    ApiKey {
        merchant_id: id_type::MerchantId,
        key_id: id_type::ApiKeyId,
    },
    AdminApiKey,
    AdminApiAuthWithMerchantId {
        merchant_id: id_type::MerchantId,
    },
    OrganizationJwt {
        org_id: id_type::OrganizationId,
        user_id: String,
    },
    MerchantJwt {
        merchant_id: id_type::MerchantId,
        user_id: Option<String>,
    },
    MerchantJwtWithProfileId {
        merchant_id: id_type::MerchantId,
        profile_id: Option<id_type::ProfileId>,
        user_id: String,
    },
    UserJwt {
        user_id: String,
    },
    SinglePurposeJwt {
        user_id: String,
        purpose: TokenPurpose,
    },
    SinglePurposeOrLoginJwt {
        user_id: String,
        purpose: Option<TokenPurpose>,
        role_id: Option<String>,
    },
    MerchantId {
        merchant_id: id_type::MerchantId,
    },
    PublishableKey {
        merchant_id: id_type::MerchantId,
    },
    WebhookAuth {
        merchant_id: id_type::MerchantId,
    },
    InternalMerchantIdProfileId {
        merchant_id: id_type::MerchantId,
        profile_id: Option<id_type::ProfileId>,
    },
    NoAuth,
}

impl events::EventInfo for AuthenticationType {
    type Data = Self;
    fn data(&self) -> error_stack::Result<Self::Data, events::EventsError> {
        Ok(self.clone())
    }

    fn key(&self) -> String {
        "auth_info".to_string()
    }
}

impl AuthenticationType {
    pub fn get_merchant_id(&self) -> Option<&id_type::MerchantId> {
        match self {
            Self::ApiKey {
                merchant_id,
                key_id: _,
            }
            | Self::AdminApiAuthWithMerchantId { merchant_id }
            | Self::MerchantId { merchant_id }
            | Self::PublishableKey { merchant_id }
            | Self::MerchantJwt {
                merchant_id,
                user_id: _,
            }
            | Self::MerchantJwtWithProfileId { merchant_id, .. }
            | Self::WebhookAuth { merchant_id }
            | Self::InternalMerchantIdProfileId { merchant_id, .. } => Some(merchant_id),
            Self::AdminApiKey
            | Self::OrganizationJwt { .. }
            | Self::UserJwt { .. }
            | Self::SinglePurposeJwt { .. }
            | Self::SinglePurposeOrLoginJwt { .. }
            | Self::NoAuth => None,
        }
    }
}

#[derive(Clone, Debug, Eq, PartialEq, Serialize, serde::Deserialize, strum::Display)]
#[serde(rename_all = "snake_case")]
#[strum(serialize_all = "snake_case")]
pub enum ExternalServiceType {
    Hypersense,
}

#[cfg(feature = "olap")]
#[derive(Clone, Debug)]
pub struct UserFromSinglePurposeToken {
    pub user_id: String,
    pub origin: domain::Origin,
    pub path: Vec<TokenPurpose>,
    pub tenant_id: Option<id_type::TenantId>,
}

#[cfg(feature = "olap")]
#[derive(serde::Serialize, serde::Deserialize)]
pub struct SinglePurposeToken {
    pub user_id: String,
    pub purpose: TokenPurpose,
    pub origin: domain::Origin,
    pub path: Vec<TokenPurpose>,
    pub exp: u64,
    pub tenant_id: Option<id_type::TenantId>,
}

#[cfg(feature = "olap")]
impl SinglePurposeToken {
    pub async fn new_token(
        user_id: String,
        purpose: TokenPurpose,
        origin: domain::Origin,
        settings: &Settings,
        path: Vec<TokenPurpose>,
        tenant_id: Option<id_type::TenantId>,
    ) -> UserResult<String> {
        let exp_duration =
            std::time::Duration::from_secs(consts::SINGLE_PURPOSE_TOKEN_TIME_IN_SECS);
        let exp = jwt::generate_exp(exp_duration)?.as_secs();
        let token_payload = Self {
            user_id,
            purpose,
            origin,
            exp,
            path,
            tenant_id,
        };
        jwt::generate_jwt(&token_payload, settings).await
    }
}

#[derive(serde::Serialize, serde::Deserialize)]
pub struct AuthToken {
    pub user_id: String,
    pub merchant_id: id_type::MerchantId,
    pub role_id: String,
    pub exp: u64,
    pub org_id: id_type::OrganizationId,
    pub profile_id: id_type::ProfileId,
    pub tenant_id: Option<id_type::TenantId>,
}

#[cfg(feature = "olap")]
impl AuthToken {
    pub async fn new_token(
        user_id: String,
        merchant_id: id_type::MerchantId,
        role_id: String,
        settings: &Settings,
        org_id: id_type::OrganizationId,
        profile_id: id_type::ProfileId,
        tenant_id: Option<id_type::TenantId>,
    ) -> UserResult<String> {
        let exp_duration = std::time::Duration::from_secs(consts::JWT_TOKEN_TIME_IN_SECS);
        let exp = jwt::generate_exp(exp_duration)?.as_secs();
        let token_payload = Self {
            user_id,
            merchant_id,
            role_id,
            exp,
            org_id,
            profile_id,
            tenant_id,
        };
        jwt::generate_jwt(&token_payload, settings).await
    }
}

#[derive(Clone)]
pub struct UserFromToken {
    pub user_id: String,
    pub merchant_id: id_type::MerchantId,
    pub role_id: String,
    pub org_id: id_type::OrganizationId,
    pub profile_id: id_type::ProfileId,
    pub tenant_id: Option<id_type::TenantId>,
}

pub struct UserIdFromAuth {
    pub user_id: String,
    pub tenant_id: Option<id_type::TenantId>,
}

#[cfg(feature = "olap")]
#[derive(serde::Serialize, serde::Deserialize)]
pub struct SinglePurposeOrLoginToken {
    pub user_id: String,
    pub role_id: Option<String>,
    pub purpose: Option<TokenPurpose>,
    pub exp: u64,
    pub tenant_id: Option<id_type::TenantId>,
}

pub trait AuthInfo {
    fn get_merchant_id(&self) -> Option<&id_type::MerchantId>;
}

impl AuthInfo for () {
    fn get_merchant_id(&self) -> Option<&id_type::MerchantId> {
        None
    }
}

#[cfg(feature = "v1")]
impl AuthInfo for AuthenticationData {
    fn get_merchant_id(&self) -> Option<&id_type::MerchantId> {
        Some(self.merchant_account.get_id())
    }
}

#[cfg(feature = "v2")]
impl AuthInfo for AuthenticationData {
    fn get_merchant_id(&self) -> Option<&id_type::MerchantId> {
        Some(self.merchant_account.get_id())
    }
}

impl AuthInfo for AuthenticationDataWithMultipleProfiles {
    fn get_merchant_id(&self) -> Option<&id_type::MerchantId> {
        Some(self.merchant_account.get_id())
    }
}

#[async_trait]
pub trait AuthenticateAndFetch<T, A>
where
    A: SessionStateInfo,
{
    async fn authenticate_and_fetch(
        &self,
        request_headers: &HeaderMap,
        state: &A,
    ) -> RouterResult<(T, AuthenticationType)>;
}

#[derive(Debug, Default)]
pub struct ApiKeyAuth {
    pub is_connected_allowed: bool,
    pub is_platform_allowed: bool,
}

pub struct NoAuth;

#[cfg(feature = "partial-auth")]
impl GetAuthType for ApiKeyAuth {
    fn get_auth_type(&self) -> detached::PayloadType {
        detached::PayloadType::ApiKey
    }
}

#[cfg(feature = "partial-auth")]
pub trait GetMerchantAccessFlags {
    fn get_is_connected_allowed(&self) -> bool;
    fn get_is_platform_allowed(&self) -> bool;
}

#[cfg(feature = "partial-auth")]
impl GetMerchantAccessFlags for ApiKeyAuth {
    fn get_is_connected_allowed(&self) -> bool {
        self.is_connected_allowed
    }
    fn get_is_platform_allowed(&self) -> bool {
        self.is_platform_allowed
    }
}

//
// # Header Auth
//
// Header Auth is a feature that allows you to authenticate requests using custom headers. This is
// done by checking whether the request contains the specified headers.
// - `x-merchant-id` header is used to authenticate the merchant.
//
// ## Checksum
// - `x-auth-checksum` header is used to authenticate the request. The checksum is calculated using the
// above mentioned headers is generated by hashing the headers mentioned above concatenated with `:` and then hashed with the detached authentication key.
//
// When the [`partial-auth`] feature is disabled the implementation for [`AuthenticateAndFetch`]
// changes where the authentication is done by the [`I`] implementation.
//
pub struct HeaderAuth<I>(pub I);

#[async_trait]
impl<A> AuthenticateAndFetch<(), A> for NoAuth
where
    A: SessionStateInfo + Sync,
{
    async fn authenticate_and_fetch(
        &self,
        _request_headers: &HeaderMap,
        _state: &A,
    ) -> RouterResult<((), AuthenticationType)> {
        Ok(((), AuthenticationType::NoAuth))
    }
}

#[async_trait]
impl<A, T> AuthenticateAndFetch<Option<T>, A> for NoAuth
where
    A: SessionStateInfo + Sync,
{
    async fn authenticate_and_fetch(
        &self,
        _request_headers: &HeaderMap,
        _state: &A,
    ) -> RouterResult<(Option<T>, AuthenticationType)> {
        Ok((None, AuthenticationType::NoAuth))
    }
}

#[cfg(feature = "v2")]
#[async_trait]
impl<A> AuthenticateAndFetch<AuthenticationData, A> for ApiKeyAuth
where
    A: SessionStateInfo + Sync,
{
    async fn authenticate_and_fetch(
        &self,
        request_headers: &HeaderMap,
        state: &A,
    ) -> RouterResult<(AuthenticationData, AuthenticationType)> {
        let api_key = get_api_key(request_headers)
            .change_context(errors::ApiErrorResponse::Unauthorized)?
            .trim();
        if api_key.is_empty() {
            return Err(errors::ApiErrorResponse::Unauthorized)
                .attach_printable("API key is empty");
        }

        let profile_id = HeaderMapStruct::new(request_headers)
            .get_id_type_from_header::<id_type::ProfileId>(headers::X_PROFILE_ID)?;

        let api_key = api_keys::PlaintextApiKey::from(api_key);
        let hash_key = {
            let config = state.conf();
            config.api_keys.get_inner().get_hash_key()?
        };
        let hashed_api_key = api_key.keyed_hash(hash_key.peek());

        let stored_api_key = state
            .store()
            .find_api_key_by_hash_optional(hashed_api_key.into())
            .await
            .change_context(errors::ApiErrorResponse::InternalServerError) // If retrieve failed
            .attach_printable("Failed to retrieve API key")?
            .ok_or(report!(errors::ApiErrorResponse::Unauthorized)) // If retrieve returned `None`
            .attach_printable("Merchant not authenticated")?;

        if stored_api_key
            .expires_at
            .map(|expires_at| expires_at < date_time::now())
            .unwrap_or(false)
        {
            return Err(report!(errors::ApiErrorResponse::Unauthorized))
                .attach_printable("API key has expired");
        }

        let key_store = state
            .store()
            .get_merchant_key_store_by_merchant_id(
                &stored_api_key.merchant_id,
                &state.store().get_master_key().to_vec().into(),
            )
            .await
            .change_context(errors::ApiErrorResponse::Unauthorized)
            .attach_printable("Failed to fetch merchant key store for the merchant id")?;

        let initiator_merchant = state
            .store()
            .find_merchant_account_by_merchant_id(&stored_api_key.merchant_id, &key_store)
            .await
            .to_not_found_response(errors::ApiErrorResponse::Unauthorized)?;

<<<<<<< HEAD
=======
        // Get connected merchant account if API call is done by Platform merchant account on behalf of connected merchant account
        let (merchant, platform_merchant_account) = if state.conf().platform.enabled {
            get_platform_merchant_account(state, request_headers, merchant).await?
        } else {
            (merchant, None)
        };

        if platform_merchant_account.is_some() && !self.is_platform_allowed {
            return Err(report!(
                errors::ApiErrorResponse::PlatformAccountAuthNotSupported
            ))
            .attach_printable("Platform not authorized to access the resource");
        }

        let platform_account_with_key_store =
            platform_merchant_account
                .clone()
                .map(|platform_account| PlatformAccountWithKeyStore {
                    account: platform_account,
                    key_store: key_store.clone(),
                });

        let key_store = if platform_merchant_account.is_some() {
            state
                .store()
                .get_merchant_key_store_by_merchant_id(
                    merchant.get_id(),
                    &state.store().get_master_key().to_vec().into(),
                )
                .await
                .change_context(errors::ApiErrorResponse::Unauthorized)
                .attach_printable("Failed to fetch merchant key store for the merchant id")?
        } else {
            key_store
        };

>>>>>>> 27f5dce9
        let profile = state
            .store()
            .find_business_profile_by_profile_id(&key_store, &profile_id)
            .await
            .to_not_found_response(errors::ApiErrorResponse::Unauthorized)?;

        check_merchant_access(
            initiator_merchant.merchant_account_type,
            self.is_connected_allowed,
            self.is_platform_allowed,
        )?;

        let (merchant, key_store, platform_account_with_key_store) =
            resolve_merchant_accounts_and_key_stores(
                state,
                request_headers,
                initiator_merchant.clone(),
                key_store,
                key_manager_state,
            )
            .await?;

        let auth = AuthenticationData {
            merchant_account: merchant,
            platform_account_with_key_store,
            key_store,
            profile,
        };
        Ok((
            auth.clone(),
            AuthenticationType::ApiKey {
                merchant_id: initiator_merchant.get_id().clone(),
                key_id: stored_api_key.key_id,
            },
        ))
    }
}

#[cfg(feature = "v1")]
#[async_trait]
impl<A> AuthenticateAndFetch<AuthenticationData, A> for ApiKeyAuth
where
    A: SessionStateInfo + Sync,
{
    async fn authenticate_and_fetch(
        &self,
        request_headers: &HeaderMap,
        state: &A,
    ) -> RouterResult<(AuthenticationData, AuthenticationType)> {
        let api_key = get_api_key(request_headers)
            .change_context(errors::ApiErrorResponse::Unauthorized)?
            .trim();
        if api_key.is_empty() {
            return Err(errors::ApiErrorResponse::Unauthorized)
                .attach_printable("API key is empty");
        }

        let api_key = api_keys::PlaintextApiKey::from(api_key);
        let hash_key = {
            let config = state.conf();
            config.api_keys.get_inner().get_hash_key()?
        };
        let hashed_api_key = api_key.keyed_hash(hash_key.peek());

        let stored_api_key = state
            .store()
            .find_api_key_by_hash_optional(hashed_api_key.into())
            .await
            .change_context(errors::ApiErrorResponse::InternalServerError) // If retrieve failed
            .attach_printable("Failed to retrieve API key")?
            .ok_or(report!(errors::ApiErrorResponse::Unauthorized)) // If retrieve returned `None`
            .attach_printable("Merchant not authenticated")?;

        if stored_api_key
            .expires_at
            .map(|expires_at| expires_at < date_time::now())
            .unwrap_or(false)
        {
            return Err(report!(errors::ApiErrorResponse::Unauthorized))
                .attach_printable("API key has expired");
        }

        let key_store = state
            .store()
            .get_merchant_key_store_by_merchant_id(
                &stored_api_key.merchant_id,
                &state.store().get_master_key().to_vec().into(),
            )
            .await
            .change_context(errors::ApiErrorResponse::Unauthorized)
            .attach_printable("Failed to fetch merchant key store for the merchant id")?;

        let profile_id =
            get_header_value_by_key(headers::X_PROFILE_ID.to_string(), request_headers)?
                .map(id_type::ProfileId::from_str)
                .transpose()
                .change_context(errors::ValidationError::IncorrectValueProvided {
                    field_name: "X-Profile-Id",
                })
                .change_context(errors::ApiErrorResponse::Unauthorized)?;

        let initiator_merchant = state
            .store()
            .find_merchant_account_by_merchant_id(&stored_api_key.merchant_id, &key_store)
            .await
            .to_not_found_response(errors::ApiErrorResponse::Unauthorized)?;

<<<<<<< HEAD
        check_merchant_access(
            initiator_merchant.merchant_account_type,
            self.is_connected_allowed,
            self.is_platform_allowed,
        )?;
=======
        let (merchant, platform_merchant_account) = if state.conf().platform.enabled {
            get_platform_merchant_account(state, request_headers, merchant).await?
        } else {
            (merchant, None)
        };

        if platform_merchant_account.is_some() && !self.is_platform_allowed {
            return Err(report!(
                errors::ApiErrorResponse::PlatformAccountAuthNotSupported
            ))
            .attach_printable("Platform not authorized to access the resource");
        }

        let platform_account_with_key_store =
            platform_merchant_account
                .clone()
                .map(|platform_account| PlatformAccountWithKeyStore {
                    account: platform_account,
                    key_store: key_store.clone(),
                });

        let key_store = if platform_account_with_key_store.is_some() {
            state
                .store()
                .get_merchant_key_store_by_merchant_id(
                    merchant.get_id(),
                    &state.store().get_master_key().to_vec().into(),
                )
                .await
                .change_context(errors::ApiErrorResponse::Unauthorized)
                .attach_printable("Failed to fetch merchant key store for the merchant id")?
        } else {
            key_store
        };
>>>>>>> 27f5dce9

        let (merchant, key_store, platform_account_with_key_store) =
            resolve_merchant_accounts_and_key_stores(
                state,
                request_headers,
                initiator_merchant.clone(),
                key_store,
                key_manager_state,
            )
            .await?;
        let auth = AuthenticationData {
            merchant_account: merchant,
            platform_account_with_key_store,
            key_store,
            profile_id,
        };
        Ok((
            auth.clone(),
            AuthenticationType::ApiKey {
                merchant_id: initiator_merchant.get_id().clone(),
                key_id: stored_api_key.key_id,
            },
        ))
    }
}

#[derive(Debug)]
pub struct ApiKeyAuthWithMerchantIdFromRoute(pub id_type::MerchantId);

#[cfg(feature = "partial-auth")]
impl GetAuthType for ApiKeyAuthWithMerchantIdFromRoute {
    fn get_auth_type(&self) -> detached::PayloadType {
        detached::PayloadType::ApiKey
    }
}

#[cfg(feature = "v1")]
#[async_trait]
impl<A> AuthenticateAndFetch<AuthenticationData, A> for ApiKeyAuthWithMerchantIdFromRoute
where
    A: SessionStateInfo + Sync,
{
    async fn authenticate_and_fetch(
        &self,
        request_headers: &HeaderMap,
        state: &A,
    ) -> RouterResult<(AuthenticationData, AuthenticationType)> {
        let api_auth = ApiKeyAuth {
            is_connected_allowed: false,
            is_platform_allowed: false,
        };
        let (auth_data, auth_type) = api_auth
            .authenticate_and_fetch(request_headers, state)
            .await?;

        let merchant_id_from_route = self.0.clone();
        let merchant_id_from_api_key = auth_data.merchant_account.get_id();

        if merchant_id_from_route != *merchant_id_from_api_key {
            return Err(report!(errors::ApiErrorResponse::Unauthorized)).attach_printable(
                "Merchant ID from route and Merchant ID from api-key in header do not match",
            );
        }

        Ok((auth_data, auth_type))
    }
}

#[derive(Debug, Default)]
pub struct PlatformOrgAdminAuth {
    pub is_admin_auth_allowed: bool,
    pub organization_id: Option<id_type::OrganizationId>,
}

#[cfg(feature = "v1")]
#[async_trait]
impl<A> AuthenticateAndFetch<Option<AuthenticationDataWithOrg>, A> for PlatformOrgAdminAuth
where
    A: SessionStateInfo + Sync,
{
    async fn authenticate_and_fetch(
        &self,
        request_headers: &HeaderMap,
        state: &A,
    ) -> RouterResult<(Option<AuthenticationDataWithOrg>, AuthenticationType)> {
        // Step 1: Admin API Key and API Key Fallback (if allowed)
        if self.is_admin_auth_allowed {
            let admin_auth = AdminApiAuthWithApiKeyFallback {
                organization_id: self.organization_id.clone(),
            };
            match admin_auth
                .authenticate_and_fetch(request_headers, state)
                .await
            {
                Ok((auth, auth_type)) => {
                    return Ok((auth, auth_type));
                }
                Err(e) => {
                    logger::warn!("Admin API Auth failed: {:?}", e);
                }
            }
        }

        // Step 2: Try Platform Auth
        let api_key = get_api_key(request_headers)
            .change_context(errors::ApiErrorResponse::Unauthorized)?
            .trim();
        if api_key.is_empty() {
            return Err(errors::ApiErrorResponse::Unauthorized)
                .attach_printable("API key is empty");
        }

        let api_key_plaintext = api_keys::PlaintextApiKey::from(api_key);
        let hash_key = state.conf().api_keys.get_inner().get_hash_key()?;
        let hashed_api_key = api_key_plaintext.keyed_hash(hash_key.peek());

        let stored_api_key = state
            .store()
            .find_api_key_by_hash_optional(hashed_api_key.into())
            .await
            .change_context(errors::ApiErrorResponse::InternalServerError)
            .attach_printable("Failed to retrieve API key")?
            .ok_or_else(|| report!(errors::ApiErrorResponse::Unauthorized))
            .attach_printable("Merchant not authenticated via API key")?;

        if stored_api_key
            .expires_at
            .map(|expires_at| expires_at < date_time::now())
            .unwrap_or(false)
        {
            return Err(report!(errors::ApiErrorResponse::Unauthorized))
                .attach_printable("API key has expired");
        }

        let key_store = state
            .store()
            .get_merchant_key_store_by_merchant_id(
                &stored_api_key.merchant_id,
                &state.store().get_master_key().to_vec().into(),
            )
            .await
            .change_context(errors::ApiErrorResponse::Unauthorized)
            .attach_printable("Failed to fetch merchant key store for the merchant id")?;

        let merchant_account = state
            .store()
            .find_merchant_account_by_merchant_id(&stored_api_key.merchant_id, &key_store)
            .await
            .to_not_found_response(errors::ApiErrorResponse::Unauthorized)
            .attach_printable("Merchant account not found")?;

        if !(state.conf().platform.enabled && merchant_account.is_platform_account()) {
            return Err(report!(errors::ApiErrorResponse::Unauthorized)
                .attach_printable("Platform authentication check failed"));
        }

        if let Some(ref organization_id) = self.organization_id {
            if organization_id != merchant_account.get_org_id() {
                return Err(report!(errors::ApiErrorResponse::Unauthorized))
                    .attach_printable("Organization ID does not match");
            }
        }

        Ok((
            Some(AuthenticationDataWithOrg {
                organization_id: merchant_account.get_org_id().clone(),
            }),
            AuthenticationType::ApiKey {
                merchant_id: merchant_account.get_id().clone(),
                key_id: stored_api_key.key_id,
            },
        ))
    }
}

#[cfg(feature = "v1")]
#[async_trait]
impl<A> AuthenticateAndFetch<AuthenticationData, A> for PlatformOrgAdminAuth
where
    A: SessionStateInfo + Sync,
{
    async fn authenticate_and_fetch(
        &self,
        request_headers: &HeaderMap,
        state: &A,
    ) -> RouterResult<(AuthenticationData, AuthenticationType)> {
        let api_key = get_api_key(request_headers)
            .change_context(errors::ApiErrorResponse::Unauthorized)?
            .trim();
        if api_key.is_empty() {
            return Err(errors::ApiErrorResponse::Unauthorized)
                .attach_printable("API key is empty");
        }

        let api_key_plaintext = api_keys::PlaintextApiKey::from(api_key);
        let hash_key = state.conf().api_keys.get_inner().get_hash_key()?;
        let hashed_api_key = api_key_plaintext.keyed_hash(hash_key.peek());

        let stored_api_key = state
            .store()
            .find_api_key_by_hash_optional(hashed_api_key.into())
            .await
            .change_context(errors::ApiErrorResponse::InternalServerError)
            .attach_printable("Failed to retrieve API key")?
            .ok_or_else(|| report!(errors::ApiErrorResponse::Unauthorized))
            .attach_printable("Merchant not authenticated via API key")?;

        if stored_api_key
            .expires_at
            .map(|expires_at| expires_at < date_time::now())
            .unwrap_or(false)
        {
            return Err(report!(errors::ApiErrorResponse::Unauthorized))
                .attach_printable("API key has expired");
        }

        let key_store = state
            .store()
            .get_merchant_key_store_by_merchant_id(
                &stored_api_key.merchant_id,
                &state.store().get_master_key().to_vec().into(),
            )
            .await
            .change_context(errors::ApiErrorResponse::Unauthorized)
            .attach_printable("Failed to fetch merchant key store for the merchant id")?;

        let merchant_account = state
            .store()
            .find_merchant_account_by_merchant_id(&stored_api_key.merchant_id, &key_store)
            .await
            .to_not_found_response(errors::ApiErrorResponse::Unauthorized)
            .attach_printable("Merchant account not found")?;

        if !(state.conf().platform.enabled && merchant_account.is_platform_account()) {
            return Err(report!(errors::ApiErrorResponse::Unauthorized)
                .attach_printable("Platform authentication check failed"));
        }

        if let Some(ref organization_id) = self.organization_id {
            if organization_id != merchant_account.get_org_id() {
                return Err(report!(errors::ApiErrorResponse::Unauthorized))
                    .attach_printable("Organization ID does not match");
            }
        }

        let auth = AuthenticationData {
            merchant_account: merchant_account.clone(),
            platform_account_with_key_store: Some(PlatformAccountWithKeyStore {
                account: merchant_account.clone(),
                key_store: key_store.clone(),
            }),
            key_store,
            profile_id: None,
        };

        Ok((
            auth.clone(),
            AuthenticationType::ApiKey {
                merchant_id: auth.merchant_account.get_id().clone(),
                key_id: stored_api_key.key_id,
            },
        ))
    }
}

#[derive(Debug)]
pub struct PlatformOrgAdminAuthWithMerchantIdFromRoute {
    pub merchant_id_from_route: id_type::MerchantId,
    pub is_admin_auth_allowed: bool,
}

#[cfg(feature = "v1")]
impl PlatformOrgAdminAuthWithMerchantIdFromRoute {
    async fn fetch_key_store_and_account<A: SessionStateInfo + Sync>(
        merchant_id: &id_type::MerchantId,
        state: &A,
    ) -> RouterResult<(domain::MerchantKeyStore, domain::MerchantAccount)> {
        let key_store = state
            .store()
            .get_merchant_key_store_by_merchant_id(
                merchant_id,
                &state.store().get_master_key().to_vec().into(),
            )
            .await
            .to_not_found_response(errors::ApiErrorResponse::Unauthorized)?;

        let merchant = state
            .store()
            .find_merchant_account_by_merchant_id(merchant_id, &key_store)
            .await
            .to_not_found_response(errors::ApiErrorResponse::Unauthorized)?;

        Ok((key_store, merchant))
    }
}

#[cfg(feature = "v1")]
#[async_trait]
impl<A> AuthenticateAndFetch<AuthenticationData, A> for PlatformOrgAdminAuthWithMerchantIdFromRoute
where
    A: SessionStateInfo + Sync,
{
    async fn authenticate_and_fetch(
        &self,
        request_headers: &HeaderMap,
        state: &A,
    ) -> RouterResult<(AuthenticationData, AuthenticationType)> {
        let route_merchant_id = self.merchant_id_from_route.clone();

        // Step 1: Admin API Key and API Key Fallback (if allowed)
        if self.is_admin_auth_allowed {
            let admin_auth =
                AdminApiAuthWithApiKeyFallbackAndMerchantIdFromRoute(route_merchant_id.clone());

            match admin_auth
                .authenticate_and_fetch(request_headers, state)
                .await
            {
                Ok((auth_data, auth_type)) => return Ok((auth_data, auth_type)),
                Err(e) => {
                    logger::warn!("Admin API Auth failed: {:?}", e);
                }
            }
        }

        // Step 2: Platform authentication
        let api_key = get_api_key(request_headers)
            .change_context(errors::ApiErrorResponse::Unauthorized)?
            .trim();
        if api_key.is_empty() {
            return Err(errors::ApiErrorResponse::Unauthorized)
                .attach_printable("API key is empty");
        }

        let api_key_plaintext = api_keys::PlaintextApiKey::from(api_key);
        let hash_key = {
            let config = state.conf();
            config.api_keys.get_inner().get_hash_key()?
        };
        let hashed_api_key = api_key_plaintext.keyed_hash(hash_key.peek());

        let stored_api_key = state
            .store()
            .find_api_key_by_hash_optional(hashed_api_key.into())
            .await
            .change_context(errors::ApiErrorResponse::InternalServerError)
            .attach_printable("Failed to retrieve API key")?
            .ok_or_else(|| report!(errors::ApiErrorResponse::Unauthorized))
            .attach_printable("Merchant not authenticated via API key")?;

        if stored_api_key
            .expires_at
            .map(|expires_at| expires_at < date_time::now())
            .unwrap_or(false)
        {
            return Err(report!(errors::ApiErrorResponse::Unauthorized))
                .attach_printable("API key has expired");
        }

        let (platform_key_store, platform_merchant) =
            Self::fetch_key_store_and_account(&stored_api_key.merchant_id, state).await?;

        if !(state.conf().platform.enabled && platform_merchant.is_platform_account()) {
            return Err(report!(errors::ApiErrorResponse::Unauthorized))
                .attach_printable("Platform authentication check failed");
        }

        let (route_key_store, route_merchant) =
            Self::fetch_key_store_and_account(&route_merchant_id, state).await?;

        if platform_merchant.get_org_id() != route_merchant.get_org_id() {
            return Err(report!(errors::ApiErrorResponse::Unauthorized))
                .attach_printable("Route merchant not under same org as platform merchant");
        }

        let auth = AuthenticationData {
            merchant_account: route_merchant,
            platform_account_with_key_store: Some(PlatformAccountWithKeyStore {
                account: platform_merchant.clone(),
                key_store: platform_key_store.clone(),
            }),
            key_store: route_key_store,
            profile_id: None,
        };

        Ok((
            auth.clone(),
            AuthenticationType::ApiKey {
                merchant_id: platform_merchant.get_id().clone(),
                key_id: stored_api_key.key_id,
            },
        ))
    }
}

#[cfg(not(feature = "partial-auth"))]
#[async_trait]
impl<A, I> AuthenticateAndFetch<AuthenticationData, A> for HeaderAuth<I>
where
    A: SessionStateInfo + Send + Sync,
    I: AuthenticateAndFetch<AuthenticationData, A> + Sync + Send,
{
    async fn authenticate_and_fetch(
        &self,
        request_headers: &HeaderMap,
        state: &A,
    ) -> RouterResult<(AuthenticationData, AuthenticationType)> {
        self.0.authenticate_and_fetch(request_headers, state).await
    }
}

#[cfg(all(feature = "partial-auth", feature = "v1"))]
#[async_trait]
impl<A, I> AuthenticateAndFetch<AuthenticationData, A> for HeaderAuth<I>
where
    A: SessionStateInfo + Sync,
    I: AuthenticateAndFetch<AuthenticationData, A>
        + GetAuthType
        + GetMerchantAccessFlags
        + Sync
        + Send,
{
    async fn authenticate_and_fetch(
        &self,
        request_headers: &HeaderMap,
        state: &A,
    ) -> RouterResult<(AuthenticationData, AuthenticationType)> {
        let enable_partial_auth = state.conf().api_keys.get_inner().enable_partial_auth;

        // This is a early return if partial auth is disabled
        // Preventing the need to go through the header extraction process
        if !enable_partial_auth {
            return self.0.authenticate_and_fetch(request_headers, state).await;
        }

        let report_failure = || {
            metrics::PARTIAL_AUTH_FAILURE.add(1, &[]);
        };

        let profile_id = HeaderMapStruct::new(request_headers)
            .get_id_type_from_header_if_present::<id_type::ProfileId>(headers::X_PROFILE_ID)
            .change_context(errors::ValidationError::IncorrectValueProvided {
                field_name: "X-Profile-Id",
            })
            .change_context(errors::ApiErrorResponse::Unauthorized)?;

        let payload = ExtractedPayload::from_headers(request_headers)
            .and_then(|value| {
                let (algo, secret) = state.get_detached_auth()?;

                Ok(value
                    .verify_checksum(request_headers, algo, secret)
                    .then_some(value))
            })
            .map(|inner_payload| {
                inner_payload.and_then(|inner| {
                    (inner.payload_type == self.0.get_auth_type()).then_some(inner)
                })
            });

        match payload {
            Ok(Some(data)) => match data {
                ExtractedPayload {
                    payload_type: detached::PayloadType::ApiKey,
                    merchant_id: Some(merchant_id),
                    key_id: Some(key_id),
                } => {
                    let auth = construct_authentication_data(
                        state,
                        &merchant_id,
                        request_headers,
                        profile_id,
                        self.0.get_is_connected_allowed(),
                        self.0.get_is_platform_allowed(),
                    )
                    .await?;
                    Ok((
                        auth.clone(),
                        AuthenticationType::ApiKey {
                            merchant_id: auth.merchant_account.get_id().clone(),
                            key_id,
                        },
                    ))
                }
                ExtractedPayload {
                    payload_type: detached::PayloadType::PublishableKey,
                    merchant_id: Some(merchant_id),
                    key_id: None,
                } => {
                    let auth = construct_authentication_data(
                        state,
                        &merchant_id,
                        request_headers,
                        profile_id,
                        self.0.get_is_connected_allowed(),
                        self.0.get_is_platform_allowed(),
                    )
                    .await?;
                    Ok((
                        auth.clone(),
                        AuthenticationType::PublishableKey {
                            merchant_id: auth.merchant_account.get_id().clone(),
                        },
                    ))
                }
                _ => {
                    report_failure();
                    self.0.authenticate_and_fetch(request_headers, state).await
                }
            },
            Ok(None) => {
                report_failure();
                self.0.authenticate_and_fetch(request_headers, state).await
            }
            Err(error) => {
                logger::error!(%error, "Failed to extract payload from headers");
                report_failure();
                self.0.authenticate_and_fetch(request_headers, state).await
            }
        }
    }
}

#[cfg(all(feature = "partial-auth", feature = "v2"))]
#[async_trait]
impl<A, I> AuthenticateAndFetch<AuthenticationData, A> for HeaderAuth<I>
where
    A: SessionStateInfo + Sync,
    I: AuthenticateAndFetch<AuthenticationData, A>
        + AuthenticateAndFetch<AuthenticationData, A>
        + GetAuthType
        + GetMerchantAccessFlags
        + Sync
        + Send,
{
    async fn authenticate_and_fetch(
        &self,
        request_headers: &HeaderMap,
        state: &A,
    ) -> RouterResult<(AuthenticationData, AuthenticationType)> {
        let (auth_data, auth_type): (AuthenticationData, AuthenticationType) = self
            .0
            .authenticate_and_fetch(request_headers, state)
            .await?;

        let profile_id = HeaderMapStruct::new(request_headers)
            .get_id_type_from_header::<id_type::ProfileId>(headers::X_PROFILE_ID)?;

        let profile = state
            .store()
            .find_business_profile_by_profile_id(&auth_data.key_store, &profile_id)
            .await
            .to_not_found_response(errors::ApiErrorResponse::Unauthorized)?;

        let auth_data_v2 = AuthenticationData {
            merchant_account: auth_data.merchant_account,
            platform_account_with_key_store: auth_data.platform_account_with_key_store,
            key_store: auth_data.key_store,
            profile,
        };
        Ok((auth_data_v2, auth_type))
    }
}

#[cfg(all(feature = "partial-auth", feature = "v1"))]
async fn construct_authentication_data<A>(
    state: &A,
    merchant_id: &id_type::MerchantId,
    request_headers: &HeaderMap,
    profile_id: Option<id_type::ProfileId>,
    is_connected_allowed: bool,
    is_platform_allowed: bool,
) -> RouterResult<AuthenticationData>
where
    A: SessionStateInfo + Sync,
{
    let key_store = state
        .store()
        .get_merchant_key_store_by_merchant_id(
            merchant_id,
            &state.store().get_master_key().to_vec().into(),
        )
        .await
        .change_context(errors::ApiErrorResponse::Unauthorized)
        .attach_printable("Failed to fetch merchant key store for the merchant id")?;

    let initiator_merchant = state
        .store()
        .find_merchant_account_by_merchant_id(merchant_id, &key_store)
        .await
        .to_not_found_response(errors::ApiErrorResponse::Unauthorized)?;

<<<<<<< HEAD
    // Validate merchant account type access
    check_merchant_access(
        initiator_merchant.merchant_account_type,
        is_connected_allowed,
        is_platform_allowed,
    )?;

    let (merchant, key_store, platform_account_with_key_store) =
        resolve_merchant_accounts_and_key_stores(
            state,
            request_headers,
            initiator_merchant,
            key_store,
            &(&state.session_state()).into(),
        )
        .await?;
=======
    // Get connected merchant account if API call is done by Platform merchant account on behalf of connected merchant account
    let (merchant, platform_merchant_account) = if state.conf().platform.enabled {
        get_platform_merchant_account(state, request_headers, merchant).await?
    } else {
        (merchant, None)
    };

    let platform_account_with_key_store =
        platform_merchant_account
            .clone()
            .map(|platform_account| PlatformAccountWithKeyStore {
                account: platform_account,
                key_store: key_store.clone(),
            });

    let key_store = if platform_merchant_account.is_some() {
        state
            .store()
            .get_merchant_key_store_by_merchant_id(
                merchant.get_id(),
                &state.store().get_master_key().to_vec().into(),
            )
            .await
            .change_context(errors::ApiErrorResponse::Unauthorized)
            .attach_printable("Failed to fetch merchant key store for the merchant id")?
    } else {
        key_store
    };
>>>>>>> 27f5dce9

    let auth = AuthenticationData {
        merchant_account: merchant,
        platform_account_with_key_store,
        key_store,
        profile_id,
    };

    Ok(auth)
}

#[cfg(feature = "olap")]
#[derive(Debug)]
pub(crate) struct SinglePurposeJWTAuth(pub TokenPurpose);

#[cfg(feature = "olap")]
#[async_trait]
impl<A> AuthenticateAndFetch<UserFromSinglePurposeToken, A> for SinglePurposeJWTAuth
where
    A: SessionStateInfo + Sync,
{
    async fn authenticate_and_fetch(
        &self,
        request_headers: &HeaderMap,
        state: &A,
    ) -> RouterResult<(UserFromSinglePurposeToken, AuthenticationType)> {
        let payload = parse_jwt_payload::<A, SinglePurposeToken>(request_headers, state).await?;
        if payload.check_in_blacklist(state).await? {
            return Err(errors::ApiErrorResponse::InvalidJwtToken.into());
        }
        authorization::check_tenant(
            payload.tenant_id.clone(),
            &state.session_state().tenant.tenant_id,
        )?;

        if self.0 != payload.purpose {
            return Err(errors::ApiErrorResponse::InvalidJwtToken.into());
        }

        Ok((
            UserFromSinglePurposeToken {
                user_id: payload.user_id.clone(),
                origin: payload.origin.clone(),
                path: payload.path,
                tenant_id: payload.tenant_id,
            },
            AuthenticationType::SinglePurposeJwt {
                user_id: payload.user_id,
                purpose: payload.purpose,
            },
        ))
    }
}

#[cfg(feature = "olap")]
#[async_trait]
impl<A> AuthenticateAndFetch<Option<UserFromSinglePurposeToken>, A> for SinglePurposeJWTAuth
where
    A: SessionStateInfo + Sync,
{
    async fn authenticate_and_fetch(
        &self,
        request_headers: &HeaderMap,
        state: &A,
    ) -> RouterResult<(Option<UserFromSinglePurposeToken>, AuthenticationType)> {
        let payload = parse_jwt_payload::<A, SinglePurposeToken>(request_headers, state).await?;
        if payload.check_in_blacklist(state).await? {
            return Err(errors::ApiErrorResponse::InvalidJwtToken.into());
        }
        authorization::check_tenant(
            payload.tenant_id.clone(),
            &state.session_state().tenant.tenant_id,
        )?;

        if self.0 != payload.purpose {
            return Err(errors::ApiErrorResponse::InvalidJwtToken.into());
        }

        Ok((
            Some(UserFromSinglePurposeToken {
                user_id: payload.user_id.clone(),
                origin: payload.origin.clone(),
                path: payload.path,
                tenant_id: payload.tenant_id,
            }),
            AuthenticationType::SinglePurposeJwt {
                user_id: payload.user_id,
                purpose: payload.purpose,
            },
        ))
    }
}

#[cfg(feature = "olap")]
#[derive(Debug)]
pub struct SinglePurposeOrLoginTokenAuth(pub TokenPurpose);

#[cfg(feature = "olap")]
#[async_trait]
impl<A> AuthenticateAndFetch<UserIdFromAuth, A> for SinglePurposeOrLoginTokenAuth
where
    A: SessionStateInfo + Sync,
{
    async fn authenticate_and_fetch(
        &self,
        request_headers: &HeaderMap,
        state: &A,
    ) -> RouterResult<(UserIdFromAuth, AuthenticationType)> {
        let payload =
            parse_jwt_payload::<A, SinglePurposeOrLoginToken>(request_headers, state).await?;
        if payload.check_in_blacklist(state).await? {
            return Err(errors::ApiErrorResponse::InvalidJwtToken.into());
        }
        authorization::check_tenant(
            payload.tenant_id.clone(),
            &state.session_state().tenant.tenant_id,
        )?;

        let is_purpose_equal = payload
            .purpose
            .as_ref()
            .is_some_and(|purpose| purpose == &self.0);

        let purpose_exists = payload.purpose.is_some();
        let role_id_exists = payload.role_id.is_some();

        if is_purpose_equal && !role_id_exists || role_id_exists && !purpose_exists {
            Ok((
                UserIdFromAuth {
                    user_id: payload.user_id.clone(),
                    tenant_id: payload.tenant_id,
                },
                AuthenticationType::SinglePurposeOrLoginJwt {
                    user_id: payload.user_id,
                    purpose: payload.purpose,
                    role_id: payload.role_id,
                },
            ))
        } else {
            Err(errors::ApiErrorResponse::InvalidJwtToken.into())
        }
    }
}

#[cfg(feature = "olap")]
#[derive(Debug)]
pub struct AnyPurposeOrLoginTokenAuth;

#[cfg(feature = "olap")]
#[async_trait]
impl<A> AuthenticateAndFetch<UserIdFromAuth, A> for AnyPurposeOrLoginTokenAuth
where
    A: SessionStateInfo + Sync,
{
    async fn authenticate_and_fetch(
        &self,
        request_headers: &HeaderMap,
        state: &A,
    ) -> RouterResult<(UserIdFromAuth, AuthenticationType)> {
        let payload =
            parse_jwt_payload::<A, SinglePurposeOrLoginToken>(request_headers, state).await?;
        if payload.check_in_blacklist(state).await? {
            return Err(errors::ApiErrorResponse::InvalidJwtToken.into());
        }

        let purpose_exists = payload.purpose.is_some();
        let role_id_exists = payload.role_id.is_some();

        if purpose_exists ^ role_id_exists {
            Ok((
                UserIdFromAuth {
                    user_id: payload.user_id.clone(),
                    tenant_id: payload.tenant_id,
                },
                AuthenticationType::SinglePurposeOrLoginJwt {
                    user_id: payload.user_id,
                    purpose: payload.purpose,
                    role_id: payload.role_id,
                },
            ))
        } else {
            Err(errors::ApiErrorResponse::InvalidJwtToken.into())
        }
    }
}

#[derive(Debug, Default)]
pub struct AdminApiAuth;

#[async_trait]
impl<A> AuthenticateAndFetch<(), A> for AdminApiAuth
where
    A: SessionStateInfo + Sync,
{
    async fn authenticate_and_fetch(
        &self,
        request_headers: &HeaderMap,
        state: &A,
    ) -> RouterResult<((), AuthenticationType)> {
        let request_admin_api_key =
            get_api_key(request_headers).change_context(errors::ApiErrorResponse::Unauthorized)?;
        let conf = state.conf();

        let admin_api_key = &conf.secrets.get_inner().admin_api_key;

        if request_admin_api_key != admin_api_key.peek() {
            Err(report!(errors::ApiErrorResponse::Unauthorized)
                .attach_printable("Admin Authentication Failure"))?;
        }

        Ok(((), AuthenticationType::AdminApiKey))
    }
}

#[derive(Debug, Default)]
pub struct V2AdminApiAuth;

#[async_trait]
impl<A> AuthenticateAndFetch<(), A> for V2AdminApiAuth
where
    A: SessionStateInfo + Sync,
{
    async fn authenticate_and_fetch(
        &self,
        request_headers: &HeaderMap,
        state: &A,
    ) -> RouterResult<((), AuthenticationType)> {
        let header_map_struct = HeaderMapStruct::new(request_headers);
        let auth_string = header_map_struct.get_auth_string_from_header()?;
        let request_admin_api_key = auth_string
            .split(',')
            .find_map(|part| part.trim().strip_prefix("admin-api-key="))
            .ok_or_else(|| {
                report!(errors::ApiErrorResponse::Unauthorized)
                    .attach_printable("Unable to parse admin_api_key")
            })?;
        if request_admin_api_key.is_empty() {
            return Err(errors::ApiErrorResponse::Unauthorized)
                .attach_printable("Admin Api key is empty");
        }
        let conf = state.conf();

        let admin_api_key = &conf.secrets.get_inner().admin_api_key;

        if request_admin_api_key != admin_api_key.peek() {
            Err(report!(errors::ApiErrorResponse::Unauthorized)
                .attach_printable("Admin Authentication Failure"))?;
        }

        Ok(((), AuthenticationType::AdminApiKey))
    }
}
#[derive(Debug)]
pub struct AdminApiAuthWithMerchantIdFromRoute(pub id_type::MerchantId);

#[cfg(feature = "v1")]
#[async_trait]
impl<A> AuthenticateAndFetch<AuthenticationData, A> for AdminApiAuthWithMerchantIdFromRoute
where
    A: SessionStateInfo + Sync,
{
    async fn authenticate_and_fetch(
        &self,
        request_headers: &HeaderMap,
        state: &A,
    ) -> RouterResult<(AuthenticationData, AuthenticationType)> {
        AdminApiAuth
            .authenticate_and_fetch(request_headers, state)
            .await?;

        let merchant_id = self.0.clone();

        let key_store = state
            .store()
            .get_merchant_key_store_by_merchant_id(
                &merchant_id,
                &state.store().get_master_key().to_vec().into(),
            )
            .await
            .to_not_found_response(errors::ApiErrorResponse::Unauthorized)?;

        let merchant = state
            .store()
            .find_merchant_account_by_merchant_id(&merchant_id, &key_store)
            .await
            .to_not_found_response(errors::ApiErrorResponse::Unauthorized)?;

        let auth = AuthenticationData {
            merchant_account: merchant,
            platform_account_with_key_store: None,
            key_store,
            profile_id: None,
        };

        Ok((
            auth,
            AuthenticationType::AdminApiAuthWithMerchantId { merchant_id },
        ))
    }
}

#[cfg(feature = "v2")]
#[async_trait]
impl<A> AuthenticateAndFetch<AuthenticationData, A> for AdminApiAuthWithMerchantIdFromRoute
where
    A: SessionStateInfo + Sync,
{
    async fn authenticate_and_fetch(
        &self,
        request_headers: &HeaderMap,
        state: &A,
    ) -> RouterResult<(AuthenticationData, AuthenticationType)> {
        if state.conf().platform.enabled {
            throw_error_if_platform_merchant_authentication_required(request_headers)?;
        }

        V2AdminApiAuth
            .authenticate_and_fetch(request_headers, state)
            .await?;

        let merchant_id = self.0.clone();
        let profile_id =
            get_id_type_by_key_from_headers(headers::X_PROFILE_ID.to_string(), request_headers)?
                .get_required_value(headers::X_PROFILE_ID)?;
        let key_store = state
            .store()
            .get_merchant_key_store_by_merchant_id(
                &merchant_id,
                &state.store().get_master_key().to_vec().into(),
            )
            .await
            .to_not_found_response(errors::ApiErrorResponse::Unauthorized)?;
        let profile = state
            .store()
            .find_business_profile_by_merchant_id_profile_id(&key_store, &merchant_id, &profile_id)
            .await
            .to_not_found_response(errors::ApiErrorResponse::Unauthorized)?;
        let merchant = state
            .store()
            .find_merchant_account_by_merchant_id(&merchant_id, &key_store)
            .await
            .to_not_found_response(errors::ApiErrorResponse::Unauthorized)?;

        let auth = AuthenticationData {
            merchant_account: merchant,
            key_store,
            profile,
            platform_account_with_key_store: None,
        };

        Ok((
            auth,
            AuthenticationType::AdminApiAuthWithMerchantId { merchant_id },
        ))
    }
}

#[cfg(feature = "v2")]
#[async_trait]
impl<A> AuthenticateAndFetch<AuthenticationDataWithoutProfile, A>
    for AdminApiAuthWithMerchantIdFromRoute
where
    A: SessionStateInfo + Sync,
{
    async fn authenticate_and_fetch(
        &self,
        request_headers: &HeaderMap,
        state: &A,
    ) -> RouterResult<(AuthenticationDataWithoutProfile, AuthenticationType)> {
        if state.conf().platform.enabled {
            throw_error_if_platform_merchant_authentication_required(request_headers)?;
        }

        V2AdminApiAuth
            .authenticate_and_fetch(request_headers, state)
            .await?;

        let merchant_id = self.0.clone();

        let key_store = state
            .store()
            .get_merchant_key_store_by_merchant_id(
                &merchant_id,
                &state.store().get_master_key().to_vec().into(),
            )
            .await
            .to_not_found_response(errors::ApiErrorResponse::Unauthorized)?;

        let merchant = state
            .store()
            .find_merchant_account_by_merchant_id(&merchant_id, &key_store)
            .await
            .to_not_found_response(errors::ApiErrorResponse::Unauthorized)?;

        let auth = AuthenticationDataWithoutProfile {
            merchant_account: merchant,
            key_store,
        };

        Ok((
            auth,
            AuthenticationType::AdminApiAuthWithMerchantId { merchant_id },
        ))
    }
}

#[derive(Debug, Default)]
pub struct AdminApiAuthWithApiKeyFallback {
    pub organization_id: Option<id_type::OrganizationId>,
}

#[cfg(feature = "v1")]
#[async_trait]
impl<A> AuthenticateAndFetch<Option<AuthenticationDataWithOrg>, A>
    for AdminApiAuthWithApiKeyFallback
where
    A: SessionStateInfo + Sync,
{
    async fn authenticate_and_fetch(
        &self,
        request_headers: &HeaderMap,
        state: &A,
    ) -> RouterResult<(Option<AuthenticationDataWithOrg>, AuthenticationType)> {
        let request_api_key =
            get_api_key(request_headers).change_context(errors::ApiErrorResponse::Unauthorized)?;

        let conf = state.conf();

        let admin_api_key = &conf.secrets.get_inner().admin_api_key;

        if request_api_key == admin_api_key.peek() {
            return Ok((None, AuthenticationType::AdminApiKey));
        }
        let Some(fallback_merchant_ids) = conf.fallback_merchant_ids_api_key_auth.as_ref() else {
            return Err(report!(errors::ApiErrorResponse::Unauthorized)).attach_printable(
                "Api Key Authentication Failure: fallback merchant set not configured",
            );
        };

        let api_key = api_keys::PlaintextApiKey::from(request_api_key);
        let hash_key = conf.api_keys.get_inner().get_hash_key()?;
        let hashed_api_key = api_key.keyed_hash(hash_key.peek());

        let stored_api_key = state
            .store()
            .find_api_key_by_hash_optional(hashed_api_key.into())
            .await
            .change_context(errors::ApiErrorResponse::InternalServerError)
            .attach_printable("Failed to retrieve API key")?
            .ok_or(report!(errors::ApiErrorResponse::Unauthorized))
            .attach_printable("Merchant not authenticated")?;

        if stored_api_key
            .expires_at
            .map(|expires_at| expires_at < date_time::now())
            .unwrap_or(false)
        {
            return Err(report!(errors::ApiErrorResponse::Unauthorized))
                .attach_printable("API key has expired");
        }

        let key_store = state
            .store()
            .get_merchant_key_store_by_merchant_id(
                &stored_api_key.merchant_id,
                &state.store().get_master_key().to_vec().into(),
            )
            .await
            .change_context(errors::ApiErrorResponse::Unauthorized)
            .attach_printable("Failed to fetch merchant key store for the merchant id")?;

        let merchant = state
            .store()
            .find_merchant_account_by_merchant_id(&stored_api_key.merchant_id, &key_store)
            .await
            .to_not_found_response(errors::ApiErrorResponse::Unauthorized)?;

        if let Some(ref organization_id) = self.organization_id {
            if organization_id != merchant.get_org_id() {
                return Err(
                    report!(errors::ApiErrorResponse::Unauthorized).attach_printable(
                        "Organization ID from request and merchant account does not match",
                    ),
                );
            }
        }

        if fallback_merchant_ids
            .merchant_ids
            .contains(&stored_api_key.merchant_id)
        {
            return Ok((
                Some(AuthenticationDataWithOrg {
                    organization_id: merchant.organization_id,
                }),
                AuthenticationType::ApiKey {
                    merchant_id: stored_api_key.merchant_id,
                    key_id: stored_api_key.key_id,
                },
            ));
        }
        Err(report!(errors::ApiErrorResponse::Unauthorized)
            .attach_printable("Admin Authentication Failure"))
    }
}

#[derive(Debug, Default)]
pub struct AdminApiAuthWithApiKeyFallbackAndMerchantIdFromRoute(pub id_type::MerchantId);

#[cfg(feature = "v1")]
impl AdminApiAuthWithApiKeyFallbackAndMerchantIdFromRoute {
    async fn fetch_merchant_key_store_and_account<A: SessionStateInfo + Sync>(
        merchant_id: &id_type::MerchantId,
        state: &A,
    ) -> RouterResult<(domain::MerchantKeyStore, domain::MerchantAccount)> {
        let key_store = state
            .store()
            .get_merchant_key_store_by_merchant_id(
                merchant_id,
                &state.store().get_master_key().to_vec().into(),
            )
            .await
            .to_not_found_response(errors::ApiErrorResponse::Unauthorized)?;

        let merchant = state
            .store()
            .find_merchant_account_by_merchant_id(merchant_id, &key_store)
            .await
            .to_not_found_response(errors::ApiErrorResponse::Unauthorized)?;

        Ok((key_store, merchant))
    }
}

#[cfg(feature = "v1")]
#[async_trait]
impl<A> AuthenticateAndFetch<AuthenticationData, A>
    for AdminApiAuthWithApiKeyFallbackAndMerchantIdFromRoute
where
    A: SessionStateInfo + Sync,
{
    async fn authenticate_and_fetch(
        &self,
        request_headers: &HeaderMap,
        state: &A,
    ) -> RouterResult<(AuthenticationData, AuthenticationType)> {
        let merchant_id_from_route: id_type::MerchantId = self.0.clone();
        let request_api_key =
            get_api_key(request_headers).change_context(errors::ApiErrorResponse::Unauthorized)?;
        let conf = state.conf();

        let admin_api_key: &masking::Secret<String> = &conf.secrets.get_inner().admin_api_key;

        if request_api_key == admin_api_key.peek() {
            let (key_store, merchant) =
                Self::fetch_merchant_key_store_and_account(&merchant_id_from_route, state).await?;
            let auth = AuthenticationData {
                merchant_account: merchant,
                platform_account_with_key_store: None,
                key_store,
                profile_id: None,
            };
            return Ok((
                auth,
                AuthenticationType::AdminApiAuthWithMerchantId {
                    merchant_id: merchant_id_from_route.clone(),
                },
            ));
        }
        let Some(fallback_merchant_ids) = conf.fallback_merchant_ids_api_key_auth.as_ref() else {
            return Err(report!(errors::ApiErrorResponse::Unauthorized)).attach_printable(
                "Api Key Authentication Failure: fallback merchant set not configured",
            );
        };

        let api_key = api_keys::PlaintextApiKey::from(request_api_key);
        let hash_key = conf.api_keys.get_inner().get_hash_key()?;
        let hashed_api_key = api_key.keyed_hash(hash_key.peek());

        let stored_api_key = state
            .store()
            .find_api_key_by_hash_optional(hashed_api_key.into())
            .await
            .change_context(errors::ApiErrorResponse::InternalServerError)
            .attach_printable("Failed to retrieve API key")?
            .ok_or(report!(errors::ApiErrorResponse::Unauthorized))
            .attach_printable("Merchant not authenticated")?;

        if stored_api_key
            .expires_at
            .map(|expires_at| expires_at < date_time::now())
            .unwrap_or(false)
        {
            return Err(report!(errors::ApiErrorResponse::Unauthorized))
                .attach_printable("API key has expired");
        }

        if fallback_merchant_ids
            .merchant_ids
            .contains(&stored_api_key.merchant_id)
        {
            let (_, api_key_merchant) =
                Self::fetch_merchant_key_store_and_account(&stored_api_key.merchant_id, state)
                    .await?;
            let (route_key_store, route_merchant) =
                Self::fetch_merchant_key_store_and_account(&merchant_id_from_route, state).await?;
            if api_key_merchant.get_org_id() == route_merchant.get_org_id() {
                let auth = AuthenticationData {
                    merchant_account: route_merchant,
                    platform_account_with_key_store: None,
                    key_store: route_key_store,
                    profile_id: None,
                };
                return Ok((
                    auth.clone(),
                    AuthenticationType::MerchantId {
                        merchant_id: auth.merchant_account.get_id().clone(),
                    },
                ));
            }
        }

        Err(report!(errors::ApiErrorResponse::Unauthorized)
            .attach_printable("Admin Authentication Failure"))
    }
}

/// A helper struct to extract headers from the request
pub(crate) struct HeaderMapStruct<'a> {
    headers: &'a HeaderMap,
}

impl<'a> HeaderMapStruct<'a> {
    pub fn new(headers: &'a HeaderMap) -> Self {
        HeaderMapStruct { headers }
    }

    fn get_mandatory_header_value_by_key(
        &self,
        key: &str,
    ) -> Result<&str, error_stack::Report<errors::ApiErrorResponse>> {
        self.headers
            .get(key)
            .ok_or(errors::ApiErrorResponse::InvalidRequestData {
                message: format!("Missing header key: `{key}`"),
            })
            .attach_printable(format!("Failed to find header key: {key}"))?
            .to_str()
            .change_context(errors::ApiErrorResponse::InvalidDataValue {
                field_name: "`{key}` in headers",
            })
            .attach_printable(format!(
                "Failed to convert header value to string for header key: {key}",
            ))
    }

    /// Get the id type from the header
    /// This can be used to extract lineage ids from the headers
    pub fn get_id_type_from_header<
        T: TryFrom<
            std::borrow::Cow<'static, str>,
            Error = error_stack::Report<errors::ValidationError>,
        >,
    >(
        &self,
        key: &str,
    ) -> RouterResult<T> {
        self.get_mandatory_header_value_by_key(key)
            .map(|val| val.to_owned())
            .and_then(|header_value| {
                T::try_from(std::borrow::Cow::Owned(header_value)).change_context(
                    errors::ApiErrorResponse::InvalidRequestData {
                        message: format!("`{key}` header is invalid"),
                    },
                )
            })
    }
    #[cfg(feature = "v2")]
    pub fn get_organization_id_from_header(&self) -> RouterResult<id_type::OrganizationId> {
        self.get_mandatory_header_value_by_key(headers::X_ORGANIZATION_ID)
            .map(|val| val.to_owned())
            .and_then(|organization_id| {
                id_type::OrganizationId::try_from_string(organization_id).change_context(
                    errors::ApiErrorResponse::InvalidRequestData {
                        message: format!("`{}` header is invalid", headers::X_ORGANIZATION_ID),
                    },
                )
            })
    }

    pub fn get_header_value_by_key(&self, key: &str) -> Option<&str> {
        self.headers.get(key).and_then(|value| value.to_str().ok())
    }

    pub fn get_auth_string_from_header(&self) -> RouterResult<&str> {
        self.headers
            .get(headers::AUTHORIZATION)
            .get_required_value(headers::AUTHORIZATION)?
            .to_str()
            .change_context(errors::ApiErrorResponse::InvalidDataValue {
                field_name: headers::AUTHORIZATION,
            })
            .attach_printable("Failed to convert authorization header to string")
    }

    pub fn get_id_type_from_header_if_present<T>(&self, key: &str) -> RouterResult<Option<T>>
    where
        T: TryFrom<
            std::borrow::Cow<'static, str>,
            Error = error_stack::Report<errors::ValidationError>,
        >,
    {
        self.headers
            .get(key)
            .map(|value| value.to_str())
            .transpose()
            .change_context(errors::ApiErrorResponse::InvalidDataValue {
                field_name: "`{key}` in headers",
            })
            .attach_printable(format!(
                "Failed to convert header value to string for header key: {key}",
            ))?
            .map(|value| {
                T::try_from(std::borrow::Cow::Owned(value.to_owned())).change_context(
                    errors::ApiErrorResponse::InvalidRequestData {
                        message: format!("`{key}` header is invalid"),
                    },
                )
            })
            .transpose()
    }
}

/// Get the merchant-id from `x-merchant-id` header
#[derive(Debug)]
pub struct AdminApiAuthWithMerchantIdFromHeader;

#[cfg(feature = "v1")]
#[async_trait]
impl<A> AuthenticateAndFetch<AuthenticationData, A> for AdminApiAuthWithMerchantIdFromHeader
where
    A: SessionStateInfo + Sync,
{
    async fn authenticate_and_fetch(
        &self,
        request_headers: &HeaderMap,
        state: &A,
    ) -> RouterResult<(AuthenticationData, AuthenticationType)> {
        AdminApiAuth
            .authenticate_and_fetch(request_headers, state)
            .await?;

        let merchant_id = HeaderMapStruct::new(request_headers)
            .get_id_type_from_header::<id_type::MerchantId>(headers::X_MERCHANT_ID)?;

        let key_store = state
            .store()
            .get_merchant_key_store_by_merchant_id(
                &merchant_id,
                &state.store().get_master_key().to_vec().into(),
            )
            .await
            .to_not_found_response(errors::ApiErrorResponse::MerchantAccountNotFound)?;

        let merchant = state
            .store()
            .find_merchant_account_by_merchant_id(&merchant_id, &key_store)
            .await
            .to_not_found_response(errors::ApiErrorResponse::Unauthorized)?;

        let auth = AuthenticationData {
            merchant_account: merchant,
            platform_account_with_key_store: None,
            key_store,
            profile_id: None,
        };
        Ok((
            auth,
            AuthenticationType::AdminApiAuthWithMerchantId { merchant_id },
        ))
    }
}

#[cfg(feature = "v2")]
#[async_trait]
impl<A> AuthenticateAndFetch<AuthenticationData, A> for AdminApiAuthWithMerchantIdFromHeader
where
    A: SessionStateInfo + Sync,
{
    async fn authenticate_and_fetch(
        &self,
        request_headers: &HeaderMap,
        state: &A,
    ) -> RouterResult<(AuthenticationData, AuthenticationType)> {
        if state.conf().platform.enabled {
            throw_error_if_platform_merchant_authentication_required(request_headers)?;
        }

        V2AdminApiAuth
            .authenticate_and_fetch(request_headers, state)
            .await?;

        let merchant_id = HeaderMapStruct::new(request_headers)
            .get_id_type_from_header::<id_type::MerchantId>(headers::X_MERCHANT_ID)?;
        let profile_id =
            get_id_type_by_key_from_headers(headers::X_PROFILE_ID.to_string(), request_headers)?
                .get_required_value(headers::X_PROFILE_ID)?;

        let key_store = state
            .store()
            .get_merchant_key_store_by_merchant_id(
                &merchant_id,
                &state.store().get_master_key().to_vec().into(),
            )
            .await
            .to_not_found_response(errors::ApiErrorResponse::MerchantAccountNotFound)?;
        let profile = state
            .store()
            .find_business_profile_by_merchant_id_profile_id(&key_store, &merchant_id, &profile_id)
            .await
            .to_not_found_response(errors::ApiErrorResponse::Unauthorized)?;
        let merchant = state
            .store()
            .find_merchant_account_by_merchant_id(&merchant_id, &key_store)
            .await
            .to_not_found_response(errors::ApiErrorResponse::Unauthorized)?;

        let auth = AuthenticationData {
            merchant_account: merchant,
            key_store,
            profile,
            platform_account_with_key_store: None,
        };
        Ok((
            auth,
            AuthenticationType::AdminApiAuthWithMerchantId { merchant_id },
        ))
    }
}

#[cfg(feature = "v2")]
#[async_trait]
impl<A> AuthenticateAndFetch<AuthenticationDataWithoutProfile, A>
    for AdminApiAuthWithMerchantIdFromHeader
where
    A: SessionStateInfo + Sync,
{
    async fn authenticate_and_fetch(
        &self,
        request_headers: &HeaderMap,
        state: &A,
    ) -> RouterResult<(AuthenticationDataWithoutProfile, AuthenticationType)> {
        if state.conf().platform.enabled {
            throw_error_if_platform_merchant_authentication_required(request_headers)?;
        }

        V2AdminApiAuth
            .authenticate_and_fetch(request_headers, state)
            .await?;

        let merchant_id = HeaderMapStruct::new(request_headers)
            .get_id_type_from_header::<id_type::MerchantId>(headers::X_MERCHANT_ID)?;

        let key_store = state
            .store()
            .get_merchant_key_store_by_merchant_id(
                &merchant_id,
                &state.store().get_master_key().to_vec().into(),
            )
            .await
            .to_not_found_response(errors::ApiErrorResponse::MerchantAccountNotFound)?;

        let merchant = state
            .store()
            .find_merchant_account_by_merchant_id(&merchant_id, &key_store)
            .await
            .to_not_found_response(errors::ApiErrorResponse::Unauthorized)?;

        let auth = AuthenticationDataWithoutProfile {
            merchant_account: merchant,
            key_store,
        };
        Ok((
            auth,
            AuthenticationType::AdminApiAuthWithMerchantId { merchant_id },
        ))
    }
}

#[derive(Debug)]
pub struct EphemeralKeyAuth;

#[cfg(feature = "v1")]
#[async_trait]
impl<A> AuthenticateAndFetch<AuthenticationData, A> for EphemeralKeyAuth
where
    A: SessionStateInfo + Sync,
{
    async fn authenticate_and_fetch(
        &self,
        request_headers: &HeaderMap,
        state: &A,
    ) -> RouterResult<(AuthenticationData, AuthenticationType)> {
        let api_key =
            get_api_key(request_headers).change_context(errors::ApiErrorResponse::Unauthorized)?;
        let ephemeral_key = state
            .store()
            .get_ephemeral_key(api_key)
            .await
            .change_context(errors::ApiErrorResponse::Unauthorized)?;

        MerchantIdAuth(ephemeral_key.merchant_id)
            .authenticate_and_fetch(request_headers, state)
            .await
    }
}

#[derive(Debug)]
#[cfg(feature = "v1")]
pub struct MerchantIdAuth(pub id_type::MerchantId);

#[cfg(feature = "v1")]
#[async_trait]
impl<A> AuthenticateAndFetch<AuthenticationData, A> for MerchantIdAuth
where
    A: SessionStateInfo + Sync,
{
    async fn authenticate_and_fetch(
        &self,
        request_headers: &HeaderMap,
        state: &A,
    ) -> RouterResult<(AuthenticationData, AuthenticationType)> {
        if state.conf().platform.enabled {
            throw_error_if_platform_merchant_authentication_required(request_headers)?;
        }

        let key_store = state
            .store()
            .get_merchant_key_store_by_merchant_id(
                &self.0,
                &state.store().get_master_key().to_vec().into(),
            )
            .await
            .to_not_found_response(errors::ApiErrorResponse::Unauthorized)?;

        let merchant = state
            .store()
            .find_merchant_account_by_merchant_id(&self.0, &key_store)
            .await
            .to_not_found_response(errors::ApiErrorResponse::Unauthorized)?;

        let auth = AuthenticationData {
            merchant_account: merchant,
            platform_account_with_key_store: None,
            key_store,
            profile_id: None,
        };
        Ok((
            auth.clone(),
            AuthenticationType::MerchantId {
                merchant_id: auth.merchant_account.get_id().clone(),
            },
        ))
    }
}

#[derive(Debug)]
#[cfg(feature = "v2")]
pub struct MerchantIdAuth;

#[cfg(feature = "v2")]
#[async_trait]
impl<A> AuthenticateAndFetch<AuthenticationData, A> for MerchantIdAuth
where
    A: SessionStateInfo + Sync,
{
    async fn authenticate_and_fetch(
        &self,
        request_headers: &HeaderMap,
        state: &A,
    ) -> RouterResult<(AuthenticationData, AuthenticationType)> {
        if state.conf().platform.enabled {
            throw_error_if_platform_merchant_authentication_required(request_headers)?;
        }

        let merchant_id = HeaderMapStruct::new(request_headers)
            .get_id_type_from_header::<id_type::MerchantId>(headers::X_MERCHANT_ID)?;
        let profile_id =
            get_id_type_by_key_from_headers(headers::X_PROFILE_ID.to_string(), request_headers)?
                .get_required_value(headers::X_PROFILE_ID)?;
        let key_store = state
            .store()
            .get_merchant_key_store_by_merchant_id(
                &merchant_id,
                &state.store().get_master_key().to_vec().into(),
            )
            .await
            .to_not_found_response(errors::ApiErrorResponse::Unauthorized)?;

        let profile = state
            .store()
            .find_business_profile_by_merchant_id_profile_id(&key_store, &merchant_id, &profile_id)
            .await
            .to_not_found_response(errors::ApiErrorResponse::Unauthorized)?;
        let merchant = state
            .store()
            .find_merchant_account_by_merchant_id(&merchant_id, &key_store)
            .await
            .to_not_found_response(errors::ApiErrorResponse::Unauthorized)?;

        let auth = AuthenticationData {
            merchant_account: merchant,
            key_store,
            profile,
            platform_account_with_key_store: None,
        };
        Ok((
            auth.clone(),
            AuthenticationType::MerchantId {
                merchant_id: auth.merchant_account.get_id().clone(),
            },
        ))
    }
}

/// InternalMerchantIdProfileIdAuth authentication which first tries to authenticate using `X-Internal-API-Key`,
/// `X-Merchant-Id` and `X-Profile-Id` headers. If any of these headers are missing,
/// it falls back to the provided authentication mechanism.
#[cfg(feature = "v1")]
pub struct InternalMerchantIdProfileIdAuth<F>(pub F);

#[cfg(feature = "v1")]
#[async_trait]
impl<A, F> AuthenticateAndFetch<AuthenticationData, A> for InternalMerchantIdProfileIdAuth<F>
where
    A: SessionStateInfo + Sync + Send,
    F: AuthenticateAndFetch<AuthenticationData, A> + Sync + Send,
{
    async fn authenticate_and_fetch(
        &self,
        request_headers: &HeaderMap,
        state: &A,
    ) -> RouterResult<(AuthenticationData, AuthenticationType)> {
        if !state.conf().internal_merchant_id_profile_id_auth.enabled {
            return self.0.authenticate_and_fetch(request_headers, state).await;
        }
        let merchant_id = HeaderMapStruct::new(request_headers)
            .get_id_type_from_header::<id_type::MerchantId>(headers::X_MERCHANT_ID)
            .ok();
        let internal_api_key = HeaderMapStruct::new(request_headers)
            .get_header_value_by_key(headers::X_INTERNAL_API_KEY)
            .map(|s| s.to_string());
        let profile_id = HeaderMapStruct::new(request_headers)
            .get_id_type_from_header::<id_type::ProfileId>(headers::X_PROFILE_ID)
            .ok();
        if let (Some(internal_api_key), Some(merchant_id), Some(profile_id)) =
            (internal_api_key, merchant_id, profile_id)
        {
            let config = state.conf();
            if internal_api_key
                != *config
                    .internal_merchant_id_profile_id_auth
                    .internal_api_key
                    .peek()
            {
                return Err(errors::ApiErrorResponse::Unauthorized)
                    .attach_printable("Internal API key authentication failed");
            }
            let key_store = state
                .store()
                .get_merchant_key_store_by_merchant_id(
                    &merchant_id,
                    &state.store().get_master_key().to_vec().into(),
                )
                .await
                .to_not_found_response(errors::ApiErrorResponse::Unauthorized)?;
            let _profile = state
                .store()
                .find_business_profile_by_merchant_id_profile_id(
                    &key_store,
                    &merchant_id,
                    &profile_id,
                )
                .await
                .to_not_found_response(errors::ApiErrorResponse::Unauthorized)?;
            let merchant = state
                .store()
                .find_merchant_account_by_merchant_id(&merchant_id, &key_store)
                .await
                .to_not_found_response(errors::ApiErrorResponse::Unauthorized)?;
            let auth = AuthenticationData {
                merchant_account: merchant,
                key_store,
                profile_id: Some(profile_id.clone()),
                platform_account_with_key_store: None,
            };
            Ok((
                auth.clone(),
                AuthenticationType::InternalMerchantIdProfileId {
                    merchant_id,
                    profile_id: Some(profile_id),
                },
            ))
        } else {
            Ok(self
                .0
                .authenticate_and_fetch(request_headers, state)
                .await?)
        }
    }
}

#[derive(Debug)]
#[cfg(feature = "v2")]
pub struct MerchantIdAndProfileIdAuth {
    pub merchant_id: id_type::MerchantId,
    pub profile_id: id_type::ProfileId,
}

#[cfg(feature = "v2")]
#[async_trait]
impl<A> AuthenticateAndFetch<AuthenticationData, A> for MerchantIdAndProfileIdAuth
where
    A: SessionStateInfo + Sync,
{
    async fn authenticate_and_fetch(
        &self,
        request_headers: &HeaderMap,
        state: &A,
    ) -> RouterResult<(AuthenticationData, AuthenticationType)> {
        if state.conf().platform.enabled {
            throw_error_if_platform_merchant_authentication_required(request_headers)?;
        }

        let key_store = state
            .store()
            .get_merchant_key_store_by_merchant_id(
                &self.merchant_id,
                &state.store().get_master_key().to_vec().into(),
            )
            .await
            .to_not_found_response(errors::ApiErrorResponse::Unauthorized)?;

        let profile = state
            .store()
            .find_business_profile_by_merchant_id_profile_id(
                &key_store,
                &self.merchant_id,
                &self.profile_id,
            )
            .await
            .to_not_found_response(errors::ApiErrorResponse::Unauthorized)?;
        let merchant = state
            .store()
            .find_merchant_account_by_merchant_id(&self.merchant_id, &key_store)
            .await
            .to_not_found_response(errors::ApiErrorResponse::Unauthorized)?;

        let auth = AuthenticationData {
            merchant_account: merchant,
            key_store,
            profile,
            platform_account_with_key_store: None,
        };
        Ok((
            auth.clone(),
            AuthenticationType::MerchantId {
                merchant_id: auth.merchant_account.get_id().clone(),
            },
        ))
    }
}

#[derive(Debug)]
#[cfg(feature = "v2")]
pub struct PublishableKeyAndProfileIdAuth {
    pub publishable_key: String,
    pub profile_id: id_type::ProfileId,
}

#[async_trait]
#[cfg(feature = "v2")]
impl<A> AuthenticateAndFetch<AuthenticationData, A> for PublishableKeyAndProfileIdAuth
where
    A: SessionStateInfo + Sync,
{
    async fn authenticate_and_fetch(
        &self,
        _request_headers: &HeaderMap,
        state: &A,
    ) -> RouterResult<(AuthenticationData, AuthenticationType)> {
        let (merchant_account, key_store) = state
            .store()
            .find_merchant_account_by_publishable_key(self.publishable_key.as_str())
            .await
            .map_err(|e| {
                if e.current_context().is_db_not_found() {
                    e.change_context(errors::ApiErrorResponse::Unauthorized)
                } else {
                    e.change_context(errors::ApiErrorResponse::InternalServerError)
                }
            })?;

        let profile = state
            .store()
            .find_business_profile_by_profile_id(&key_store, &self.profile_id)
            .await
            .to_not_found_response(errors::ApiErrorResponse::ProfileNotFound {
                id: self.profile_id.get_string_repr().to_owned(),
            })?;

        let merchant_id = merchant_account.get_id().clone();

        Ok((
            AuthenticationData {
                merchant_account,
                key_store,
                profile,
                platform_account_with_key_store: None,
            },
            AuthenticationType::PublishableKey { merchant_id },
        ))
    }
}

/// Take api-key from `Authorization` header
#[cfg(feature = "v2")]
#[derive(Debug)]
pub struct V2ApiKeyAuth {
    pub is_connected_allowed: bool,
    pub is_platform_allowed: bool,
}

#[cfg(feature = "v2")]
#[async_trait]
impl<A> AuthenticateAndFetch<AuthenticationData, A> for V2ApiKeyAuth
where
    A: SessionStateInfo + Sync,
{
    async fn authenticate_and_fetch(
        &self,
        request_headers: &HeaderMap,
        state: &A,
    ) -> RouterResult<(AuthenticationData, AuthenticationType)> {
        let header_map_struct = HeaderMapStruct::new(request_headers);
        let auth_string = header_map_struct.get_auth_string_from_header()?;

        let api_key = auth_string
            .split(',')
            .find_map(|part| part.trim().strip_prefix("api-key="))
            .ok_or_else(|| {
                report!(errors::ApiErrorResponse::Unauthorized)
                    .attach_printable("Unable to parse api_key")
            })?;
        if api_key.is_empty() {
            return Err(errors::ApiErrorResponse::Unauthorized)
                .attach_printable("API key is empty");
        }

        let profile_id = HeaderMapStruct::new(request_headers)
            .get_id_type_from_header::<id_type::ProfileId>(headers::X_PROFILE_ID)?;

        let api_key = api_keys::PlaintextApiKey::from(api_key);
        let hash_key = {
            let config = state.conf();
            config.api_keys.get_inner().get_hash_key()?
        };
        let hashed_api_key = api_key.keyed_hash(hash_key.peek());

        let stored_api_key = state
            .store()
            .find_api_key_by_hash_optional(hashed_api_key.into())
            .await
            .change_context(errors::ApiErrorResponse::InternalServerError) // If retrieve failed
            .attach_printable("Failed to retrieve API key")?
            .ok_or(report!(errors::ApiErrorResponse::Unauthorized)) // If retrieve returned `None`
            .attach_printable("Merchant not authenticated")?;

        if stored_api_key
            .expires_at
            .map(|expires_at| expires_at < date_time::now())
            .unwrap_or(false)
        {
            return Err(report!(errors::ApiErrorResponse::Unauthorized))
                .attach_printable("API key has expired");
        }

        let key_store = state
            .store()
            .get_merchant_key_store_by_merchant_id(
                &stored_api_key.merchant_id,
                &state.store().get_master_key().to_vec().into(),
            )
            .await
            .change_context(errors::ApiErrorResponse::Unauthorized)
            .attach_printable("Failed to fetch merchant key store for the merchant id")?;

        let initiator_merchant = state
            .store()
            .find_merchant_account_by_merchant_id(&stored_api_key.merchant_id, &key_store)
            .await
            .to_not_found_response(errors::ApiErrorResponse::Unauthorized)?;

<<<<<<< HEAD
=======
        // Get connected merchant account if API call is done by Platform merchant account on behalf of connected merchant account
        let (merchant, platform_merchant_account) = if state.conf().platform.enabled {
            get_platform_merchant_account(state, request_headers, merchant).await?
        } else {
            (merchant, None)
        };

        if platform_merchant_account.is_some() && !self.is_platform_allowed {
            return Err(report!(
                errors::ApiErrorResponse::PlatformAccountAuthNotSupported
            ))
            .attach_printable("Platform not authorized to access the resource");
        }

        let platform_account_with_key_store =
            platform_merchant_account
                .clone()
                .map(|platform_account| PlatformAccountWithKeyStore {
                    account: platform_account,
                    key_store: key_store.clone(),
                });

        let key_store = if platform_merchant_account.is_some() {
            state
                .store()
                .get_merchant_key_store_by_merchant_id(
                    merchant.get_id(),
                    &state.store().get_master_key().to_vec().into(),
                )
                .await
                .change_context(errors::ApiErrorResponse::Unauthorized)
                .attach_printable("Failed to fetch merchant key store for the merchant id")?
        } else {
            key_store
        };

>>>>>>> 27f5dce9
        let profile = state
            .store()
            .find_business_profile_by_profile_id(&key_store, &profile_id)
            .await
            .to_not_found_response(errors::ApiErrorResponse::Unauthorized)?;

        check_merchant_access(
            initiator_merchant.merchant_account_type,
            self.is_connected_allowed,
            self.is_platform_allowed,
        )?;

        let (merchant, key_store, platform_account_with_key_store) =
            resolve_merchant_accounts_and_key_stores(
                state,
                request_headers,
                initiator_merchant.clone(),
                key_store,
                key_manager_state,
            )
            .await?;

        let auth = AuthenticationData {
            merchant_account: merchant,
            platform_account_with_key_store,
            key_store,
            profile,
        };
        Ok((
            auth.clone(),
            AuthenticationType::ApiKey {
                merchant_id: initiator_merchant.get_id().clone(),
                key_id: stored_api_key.key_id,
            },
        ))
    }
}

#[cfg(feature = "v2")]
#[derive(Debug)]
pub struct V2ClientAuth(pub common_utils::types::authentication::ResourceId);

#[cfg(feature = "v2")]
#[async_trait]
impl<A> AuthenticateAndFetch<AuthenticationData, A> for V2ClientAuth
where
    A: SessionStateInfo + Sync,
{
    async fn authenticate_and_fetch(
        &self,
        request_headers: &HeaderMap,
        state: &A,
    ) -> RouterResult<(AuthenticationData, AuthenticationType)> {
        let header_map_struct = HeaderMapStruct::new(request_headers);
        let auth_string = header_map_struct.get_auth_string_from_header()?;

        let publishable_key = auth_string
            .split(',')
            .find_map(|part| part.trim().strip_prefix("publishable-key="))
            .ok_or_else(|| {
                report!(errors::ApiErrorResponse::Unauthorized)
                    .attach_printable("Unable to parse publishable_key")
            })?;

        let client_secret = auth_string
            .split(',')
            .find_map(|part| part.trim().strip_prefix("client-secret="))
            .ok_or_else(|| {
                report!(errors::ApiErrorResponse::Unauthorized)
                    .attach_printable("Unable to parse client_secret")
            })?;

        let key_manager_state: &common_utils::types::keymanager::KeyManagerState =
            &(&state.session_state()).into();

        let db_client_secret: diesel_models::ClientSecretType = state
            .store()
            .get_client_secret(client_secret)
            .await
            .change_context(errors::ApiErrorResponse::Unauthorized)
            .attach_printable("Invalid ephemeral_key")?;

        let profile_id =
            get_id_type_by_key_from_headers(headers::X_PROFILE_ID.to_string(), request_headers)?
                .get_required_value(headers::X_PROFILE_ID)?;

        match (&self.0, &db_client_secret.resource_id) {
            (
                common_utils::types::authentication::ResourceId::Payment(self_id),
                common_utils::types::authentication::ResourceId::Payment(db_id),
            ) => {
                fp_utils::when(self_id != db_id, || {
                    Err::<(), errors::ApiErrorResponse>(errors::ApiErrorResponse::Unauthorized)
                });
            }

            (
                common_utils::types::authentication::ResourceId::Customer(self_id),
                common_utils::types::authentication::ResourceId::Customer(db_id),
            ) => {
                fp_utils::when(self_id != db_id, || {
                    Err::<(), errors::ApiErrorResponse>(errors::ApiErrorResponse::Unauthorized)
                });
            }

            (
                common_utils::types::authentication::ResourceId::PaymentMethodSession(self_id),
                common_utils::types::authentication::ResourceId::PaymentMethodSession(db_id),
            ) => {
                fp_utils::when(self_id != db_id, || {
                    Err::<(), errors::ApiErrorResponse>(errors::ApiErrorResponse::Unauthorized)
                });
            }

            _ => {
                return Err(errors::ApiErrorResponse::Unauthorized.into());
            }
        }

        let (merchant_account, key_store) = state
            .store()
            .find_merchant_account_by_publishable_key(publishable_key)
            .await
            .to_not_found_response(errors::ApiErrorResponse::Unauthorized)?;
        let merchant_id = merchant_account.get_id().clone();

        if db_client_secret.merchant_id != merchant_id {
            return Err(errors::ApiErrorResponse::Unauthorized.into());
        }
        let profile = state
            .store()
            .find_business_profile_by_merchant_id_profile_id(&key_store, &merchant_id, &profile_id)
            .await
            .to_not_found_response(errors::ApiErrorResponse::Unauthorized)?;
        Ok((
            AuthenticationData {
                merchant_account,
                key_store,
                profile,
                platform_account_with_key_store: None,
            },
            AuthenticationType::PublishableKey { merchant_id },
        ))
    }
}

#[cfg(feature = "v2")]
pub fn api_or_client_auth<'a, T, A>(
    api_auth: &'a dyn AuthenticateAndFetch<T, A>,
    client_auth: &'a dyn AuthenticateAndFetch<T, A>,
    headers: &HeaderMap,
) -> &'a dyn AuthenticateAndFetch<T, A>
where
{
    if let Ok(val) = HeaderMapStruct::new(headers).get_auth_string_from_header() {
        if val.trim().starts_with("api-key=") {
            api_auth
        } else {
            client_auth
        }
    } else {
        api_auth
    }
}
#[cfg(feature = "v2")]
pub fn api_or_client_or_jwt_auth<'a, T, A>(
    api_auth: &'a dyn AuthenticateAndFetch<T, A>,
    client_auth: &'a dyn AuthenticateAndFetch<T, A>,
    jwt_auth: &'a dyn AuthenticateAndFetch<T, A>,
    headers: &HeaderMap,
) -> &'a dyn AuthenticateAndFetch<T, A>
where
{
    if let Ok(val) = HeaderMapStruct::new(headers).get_auth_string_from_header() {
        if val.trim().starts_with("api-key=") {
            api_auth
        } else if is_jwt_auth(headers) {
            jwt_auth
        } else {
            client_auth
        }
    } else {
        api_auth
    }
}
#[derive(Debug)]
pub struct PublishableKeyAuth;

#[cfg(feature = "partial-auth")]
impl GetAuthType for PublishableKeyAuth {
    fn get_auth_type(&self) -> detached::PayloadType {
        detached::PayloadType::PublishableKey
    }
}

#[cfg(feature = "partial-auth")]
impl GetMerchantAccessFlags for PublishableKeyAuth {
    fn get_is_connected_allowed(&self) -> bool {
        false // Publishable keys don't support connected merchant operations
    }
    fn get_is_platform_allowed(&self) -> bool {
        false // Publishable keys don't support platform merchant operations
    }
}

#[cfg(feature = "v1")]
#[async_trait]
impl<A> AuthenticateAndFetch<AuthenticationData, A> for PublishableKeyAuth
where
    A: SessionStateInfo + Sync,
{
    async fn authenticate_and_fetch(
        &self,
        request_headers: &HeaderMap,
        state: &A,
    ) -> RouterResult<(AuthenticationData, AuthenticationType)> {
        if state.conf().platform.enabled {
            throw_error_if_platform_merchant_authentication_required(request_headers)?;
        }

        let publishable_key =
            get_api_key(request_headers).change_context(errors::ApiErrorResponse::Unauthorized)?;
        state
            .store()
            .find_merchant_account_by_publishable_key(publishable_key)
            .await
            .to_not_found_response(errors::ApiErrorResponse::Unauthorized)
            .map(|(merchant_account, key_store)| {
                let merchant_id = merchant_account.get_id().clone();
                (
                    AuthenticationData {
                        merchant_account,
                        platform_account_with_key_store: None,
                        key_store,
                        profile_id: None,
                    },
                    AuthenticationType::PublishableKey { merchant_id },
                )
            })
    }
}

#[cfg(feature = "v2")]
#[async_trait]
impl<A> AuthenticateAndFetch<AuthenticationData, A> for PublishableKeyAuth
where
    A: SessionStateInfo + Sync,
{
    async fn authenticate_and_fetch(
        &self,
        request_headers: &HeaderMap,
        state: &A,
    ) -> RouterResult<(AuthenticationData, AuthenticationType)> {
        let publishable_key =
            get_api_key(request_headers).change_context(errors::ApiErrorResponse::Unauthorized)?;
        let profile_id =
            get_id_type_by_key_from_headers(headers::X_PROFILE_ID.to_string(), request_headers)?
                .get_required_value(headers::X_PROFILE_ID)?;

        let (merchant_account, key_store) = state
            .store()
            .find_merchant_account_by_publishable_key(publishable_key)
            .await
            .to_not_found_response(errors::ApiErrorResponse::Unauthorized)?;
        let merchant_id = merchant_account.get_id().clone();
        let profile = state
            .store()
            .find_business_profile_by_merchant_id_profile_id(&key_store, &merchant_id, &profile_id)
            .await
            .to_not_found_response(errors::ApiErrorResponse::Unauthorized)?;
        Ok((
            AuthenticationData {
                merchant_account,
                key_store,
                profile,
                platform_account_with_key_store: None,
            },
            AuthenticationType::PublishableKey { merchant_id },
        ))
    }
}

#[derive(Debug)]
pub(crate) struct JWTAuth {
    pub permission: Permission,
}

#[async_trait]
impl<A> AuthenticateAndFetch<(), A> for JWTAuth
where
    A: SessionStateInfo + Sync,
{
    async fn authenticate_and_fetch(
        &self,
        request_headers: &HeaderMap,
        state: &A,
    ) -> RouterResult<((), AuthenticationType)> {
        let payload = parse_jwt_payload::<A, AuthToken>(request_headers, state).await?;
        if payload.check_in_blacklist(state).await? {
            return Err(errors::ApiErrorResponse::InvalidJwtToken.into());
        }

        authorization::check_tenant(
            payload.tenant_id.clone(),
            &state.session_state().tenant.tenant_id,
        )?;

        let role_info = authorization::get_role_info(state, &payload).await?;
        authorization::check_permission(self.permission, &role_info)?;

        Ok((
            (),
            AuthenticationType::MerchantJwt {
                merchant_id: payload.merchant_id,
                user_id: Some(payload.user_id),
            },
        ))
    }
}

#[cfg(feature = "olap")]
#[async_trait]
impl<A> AuthenticateAndFetch<UserFromToken, A> for JWTAuth
where
    A: SessionStateInfo + Sync,
{
    async fn authenticate_and_fetch(
        &self,
        request_headers: &HeaderMap,
        state: &A,
    ) -> RouterResult<(UserFromToken, AuthenticationType)> {
        let payload = parse_jwt_payload::<A, AuthToken>(request_headers, state).await?;
        if payload.check_in_blacklist(state).await? {
            return Err(errors::ApiErrorResponse::InvalidJwtToken.into());
        }
        authorization::check_tenant(
            payload.tenant_id.clone(),
            &state.session_state().tenant.tenant_id,
        )?;

        let role_info = authorization::get_role_info(state, &payload).await?;
        authorization::check_permission(self.permission, &role_info)?;

        Ok((
            UserFromToken {
                user_id: payload.user_id.clone(),
                merchant_id: payload.merchant_id.clone(),
                org_id: payload.org_id,
                role_id: payload.role_id,
                profile_id: payload.profile_id,
                tenant_id: payload.tenant_id,
            },
            AuthenticationType::MerchantJwt {
                merchant_id: payload.merchant_id,
                user_id: Some(payload.user_id),
            },
        ))
    }
}

#[cfg(feature = "olap")]
#[async_trait]
impl<A> AuthenticateAndFetch<AuthenticationDataWithMultipleProfiles, A> for JWTAuth
where
    A: SessionStateInfo + Sync,
{
    async fn authenticate_and_fetch(
        &self,
        request_headers: &HeaderMap,
        state: &A,
    ) -> RouterResult<(AuthenticationDataWithMultipleProfiles, AuthenticationType)> {
        let payload = parse_jwt_payload::<A, AuthToken>(request_headers, state).await?;
        if payload.check_in_blacklist(state).await? {
            return Err(errors::ApiErrorResponse::InvalidJwtToken.into());
        }
        authorization::check_tenant(
            payload.tenant_id.clone(),
            &state.session_state().tenant.tenant_id,
        )?;

        let role_info = authorization::get_role_info(state, &payload).await?;
        authorization::check_permission(self.permission, &role_info)?;

        let key_store = state
            .store()
            .get_merchant_key_store_by_merchant_id(
                &payload.merchant_id,
                &state.store().get_master_key().to_vec().into(),
            )
            .await
            .change_context(errors::ApiErrorResponse::InvalidJwtToken)
            .attach_printable("Failed to fetch merchant key store for the merchant id")?;

        let merchant = state
            .store()
            .find_merchant_account_by_merchant_id(&payload.merchant_id, &key_store)
            .await
            .change_context(errors::ApiErrorResponse::InvalidJwtToken)?;

        Ok((
            AuthenticationDataWithMultipleProfiles {
                key_store,
                merchant_account: merchant,
                profile_id_list: None,
            },
            AuthenticationType::MerchantJwt {
                merchant_id: payload.merchant_id,
                user_id: Some(payload.user_id),
            },
        ))
    }
}

pub struct JWTAuthOrganizationFromRoute {
    pub organization_id: id_type::OrganizationId,
    pub required_permission: Permission,
}

#[cfg(feature = "v1")]
#[async_trait]
impl<A> AuthenticateAndFetch<Option<AuthenticationDataWithOrg>, A> for JWTAuthOrganizationFromRoute
where
    A: SessionStateInfo + Sync,
{
    async fn authenticate_and_fetch(
        &self,
        request_headers: &HeaderMap,
        state: &A,
    ) -> RouterResult<(Option<AuthenticationDataWithOrg>, AuthenticationType)> {
        let payload = parse_jwt_payload::<A, AuthToken>(request_headers, state).await?;
        if payload.check_in_blacklist(state).await? {
            return Err(errors::ApiErrorResponse::InvalidJwtToken.into());
        }
        authorization::check_tenant(
            payload.tenant_id.clone(),
            &state.session_state().tenant.tenant_id,
        )?;

        let role_info = authorization::get_role_info(state, &payload).await?;
        authorization::check_permission(self.required_permission, &role_info)?;

        // Check if token has access to Organization that has been requested in the route
        if payload.org_id != self.organization_id {
            return Err(report!(errors::ApiErrorResponse::InvalidJwtToken));
        }
        Ok((
            Some(AuthenticationDataWithOrg {
                organization_id: payload.org_id.clone(),
            }),
            AuthenticationType::OrganizationJwt {
                org_id: payload.org_id,
                user_id: payload.user_id,
            },
        ))
    }
}

#[cfg(feature = "v2")]
#[async_trait]
impl<A> AuthenticateAndFetch<(), A> for JWTAuthOrganizationFromRoute
where
    A: SessionStateInfo + Sync,
{
    async fn authenticate_and_fetch(
        &self,
        request_headers: &HeaderMap,
        state: &A,
    ) -> RouterResult<((), AuthenticationType)> {
        let payload = parse_jwt_payload::<A, AuthToken>(request_headers, state).await?;
        if payload.check_in_blacklist(state).await? {
            return Err(errors::ApiErrorResponse::InvalidJwtToken.into());
        }
        authorization::check_tenant(
            payload.tenant_id.clone(),
            &state.session_state().tenant.tenant_id,
        )?;

        let role_info = authorization::get_role_info(state, &payload).await?;
        authorization::check_permission(self.required_permission, &role_info)?;

        // Check if token has access to Organization that has been requested in the route
        if payload.org_id != self.organization_id {
            return Err(report!(errors::ApiErrorResponse::InvalidJwtToken));
        }
        Ok((
            (),
            AuthenticationType::OrganizationJwt {
                org_id: payload.org_id,
                user_id: payload.user_id,
            },
        ))
    }
}

pub struct JWTAuthMerchantFromRoute {
    pub merchant_id: id_type::MerchantId,
    pub required_permission: Permission,
}

pub struct JWTAuthMerchantFromHeader {
    pub required_permission: Permission,
}

#[async_trait]
impl<A> AuthenticateAndFetch<(), A> for JWTAuthMerchantFromHeader
where
    A: SessionStateInfo + Sync,
{
    async fn authenticate_and_fetch(
        &self,
        request_headers: &HeaderMap,
        state: &A,
    ) -> RouterResult<((), AuthenticationType)> {
        let payload = parse_jwt_payload::<A, AuthToken>(request_headers, state).await?;
        if payload.check_in_blacklist(state).await? {
            return Err(errors::ApiErrorResponse::InvalidJwtToken.into());
        }
        authorization::check_tenant(
            payload.tenant_id.clone(),
            &state.session_state().tenant.tenant_id,
        )?;

        let role_info = authorization::get_role_info(state, &payload).await?;
        authorization::check_permission(self.required_permission, &role_info)?;

        let merchant_id_from_header = HeaderMapStruct::new(request_headers)
            .get_id_type_from_header::<id_type::MerchantId>(headers::X_MERCHANT_ID)?;

        // Check if token has access to MerchantId that has been requested through headers
        if payload.merchant_id != merchant_id_from_header {
            return Err(report!(errors::ApiErrorResponse::InvalidJwtToken));
        }
        Ok((
            (),
            AuthenticationType::MerchantJwt {
                merchant_id: payload.merchant_id,
                user_id: Some(payload.user_id),
            },
        ))
    }
}

#[cfg(feature = "v1")]
#[async_trait]
impl<A> AuthenticateAndFetch<AuthenticationData, A> for JWTAuthMerchantFromHeader
where
    A: SessionStateInfo + Sync,
{
    async fn authenticate_and_fetch(
        &self,
        request_headers: &HeaderMap,
        state: &A,
    ) -> RouterResult<(AuthenticationData, AuthenticationType)> {
        let payload = parse_jwt_payload::<A, AuthToken>(request_headers, state).await?;
        if payload.check_in_blacklist(state).await? {
            return Err(errors::ApiErrorResponse::InvalidJwtToken.into());
        }
        authorization::check_tenant(
            payload.tenant_id.clone(),
            &state.session_state().tenant.tenant_id,
        )?;
        let role_info = authorization::get_role_info(state, &payload).await?;
        authorization::check_permission(self.required_permission, &role_info)?;

        let merchant_id_from_header = HeaderMapStruct::new(request_headers)
            .get_id_type_from_header::<id_type::MerchantId>(headers::X_MERCHANT_ID)?;

        // Check if token has access to MerchantId that has been requested through headers
        if payload.merchant_id != merchant_id_from_header {
            return Err(report!(errors::ApiErrorResponse::InvalidJwtToken));
        }

        let key_store = state
            .store()
            .get_merchant_key_store_by_merchant_id(
                &payload.merchant_id,
                &state.store().get_master_key().to_vec().into(),
            )
            .await
            .to_not_found_response(errors::ApiErrorResponse::InvalidJwtToken)
            .attach_printable("Failed to fetch merchant key store for the merchant id")?;

        let merchant = state
            .store()
            .find_merchant_account_by_merchant_id(&payload.merchant_id, &key_store)
            .await
            .to_not_found_response(errors::ApiErrorResponse::InvalidJwtToken)
            .attach_printable("Failed to fetch merchant account for the merchant id")?;

        let auth = AuthenticationData {
            merchant_account: merchant,
            platform_account_with_key_store: None,
            key_store,
            profile_id: Some(payload.profile_id),
        };

        Ok((
            auth,
            AuthenticationType::MerchantJwt {
                merchant_id: payload.merchant_id,
                user_id: Some(payload.user_id),
            },
        ))
    }
}

#[cfg(feature = "v1")]
#[async_trait]
impl<A> AuthenticateAndFetch<Option<AuthenticationDataWithOrg>, A> for JWTAuthMerchantFromHeader
where
    A: SessionStateInfo + Sync,
{
    async fn authenticate_and_fetch(
        &self,
        request_headers: &HeaderMap,
        state: &A,
    ) -> RouterResult<(Option<AuthenticationDataWithOrg>, AuthenticationType)> {
        let payload = parse_jwt_payload::<A, AuthToken>(request_headers, state).await?;
        if payload.check_in_blacklist(state).await? {
            return Err(errors::ApiErrorResponse::InvalidJwtToken.into());
        }
        authorization::check_tenant(
            payload.tenant_id.clone(),
            &state.session_state().tenant.tenant_id,
        )?;
        let role_info = authorization::get_role_info(state, &payload).await?;
        authorization::check_permission(self.required_permission, &role_info)?;

        let merchant_id_from_header = HeaderMapStruct::new(request_headers)
            .get_id_type_from_header::<id_type::MerchantId>(headers::X_MERCHANT_ID)?;

        // Check if token has access to MerchantId that has been requested through headers
        if payload.merchant_id != merchant_id_from_header {
            return Err(report!(errors::ApiErrorResponse::InvalidJwtToken));
        }

        let auth = Some(AuthenticationDataWithOrg {
            organization_id: payload.org_id,
        });

        Ok((
            auth,
            AuthenticationType::MerchantJwt {
                merchant_id: payload.merchant_id,
                user_id: Some(payload.user_id),
            },
        ))
    }
}

#[cfg(feature = "v2")]
#[async_trait]
impl<A> AuthenticateAndFetch<AuthenticationData, A> for JWTAuthMerchantFromHeader
where
    A: SessionStateInfo + Sync,
{
    async fn authenticate_and_fetch(
        &self,
        request_headers: &HeaderMap,
        state: &A,
    ) -> RouterResult<(AuthenticationData, AuthenticationType)> {
        let payload = parse_jwt_payload::<A, AuthToken>(request_headers, state).await?;
        if payload.check_in_blacklist(state).await? {
            return Err(errors::ApiErrorResponse::InvalidJwtToken.into());
        }
        let profile_id =
            get_id_type_by_key_from_headers(headers::X_PROFILE_ID.to_string(), request_headers)?
                .get_required_value(headers::X_PROFILE_ID)?;

        let role_info = authorization::get_role_info(state, &payload).await?;
        authorization::check_permission(self.required_permission, &role_info)?;

        let merchant_id_from_header = HeaderMapStruct::new(request_headers)
            .get_id_type_from_header::<id_type::MerchantId>(headers::X_MERCHANT_ID)?;

        // Check if token has access to MerchantId that has been requested through headers
        if payload.merchant_id != merchant_id_from_header {
            return Err(report!(errors::ApiErrorResponse::InvalidJwtToken));
        }

        let key_store = state
            .store()
            .get_merchant_key_store_by_merchant_id(
                &payload.merchant_id,
                &state.store().get_master_key().to_vec().into(),
            )
            .await
            .to_not_found_response(errors::ApiErrorResponse::InvalidJwtToken)
            .attach_printable("Failed to fetch merchant key store for the merchant id")?;

        let profile = state
            .store()
            .find_business_profile_by_merchant_id_profile_id(
                &key_store,
                &payload.merchant_id,
                &profile_id,
            )
            .await
            .to_not_found_response(errors::ApiErrorResponse::Unauthorized)?;
        let merchant = state
            .store()
            .find_merchant_account_by_merchant_id(&payload.merchant_id, &key_store)
            .await
            .to_not_found_response(errors::ApiErrorResponse::InvalidJwtToken)
            .attach_printable("Failed to fetch merchant account for the merchant id")?;

        let auth = AuthenticationData {
            merchant_account: merchant,
            key_store,
            profile,
            platform_account_with_key_store: None,
        };

        Ok((
            auth,
            AuthenticationType::MerchantJwt {
                merchant_id: payload.merchant_id,
                user_id: Some(payload.user_id),
            },
        ))
    }
}

#[cfg(feature = "v2")]
#[async_trait]
impl<A> AuthenticateAndFetch<AuthenticationDataWithoutProfile, A> for JWTAuthMerchantFromHeader
where
    A: SessionStateInfo + Sync,
{
    async fn authenticate_and_fetch(
        &self,
        request_headers: &HeaderMap,
        state: &A,
    ) -> RouterResult<(AuthenticationDataWithoutProfile, AuthenticationType)> {
        let payload = parse_jwt_payload::<A, AuthToken>(request_headers, state).await?;
        if payload.check_in_blacklist(state).await? {
            return Err(errors::ApiErrorResponse::InvalidJwtToken.into());
        }

        let role_info = authorization::get_role_info(state, &payload).await?;
        authorization::check_permission(self.required_permission, &role_info)?;

        let merchant_id_from_header = HeaderMapStruct::new(request_headers)
            .get_id_type_from_header::<id_type::MerchantId>(headers::X_MERCHANT_ID)?;

        // Check if token has access to MerchantId that has been requested through headers
        if payload.merchant_id != merchant_id_from_header {
            return Err(report!(errors::ApiErrorResponse::InvalidJwtToken));
        }

        let key_store = state
            .store()
            .get_merchant_key_store_by_merchant_id(
                &payload.merchant_id,
                &state.store().get_master_key().to_vec().into(),
            )
            .await
            .to_not_found_response(errors::ApiErrorResponse::InvalidJwtToken)
            .attach_printable("Failed to fetch merchant key store for the merchant id")?;

        let merchant = state
            .store()
            .find_merchant_account_by_merchant_id(&payload.merchant_id, &key_store)
            .await
            .to_not_found_response(errors::ApiErrorResponse::InvalidJwtToken)
            .attach_printable("Failed to fetch merchant account for the merchant id")?;

        let auth = AuthenticationDataWithoutProfile {
            merchant_account: merchant,
            key_store,
        };

        Ok((
            auth,
            AuthenticationType::MerchantJwt {
                merchant_id: payload.merchant_id,
                user_id: Some(payload.user_id),
            },
        ))
    }
}

#[async_trait]
impl<A> AuthenticateAndFetch<(), A> for JWTAuthMerchantFromRoute
where
    A: SessionStateInfo + Sync,
{
    async fn authenticate_and_fetch(
        &self,
        request_headers: &HeaderMap,
        state: &A,
    ) -> RouterResult<((), AuthenticationType)> {
        let payload = parse_jwt_payload::<A, AuthToken>(request_headers, state).await?;
        if payload.check_in_blacklist(state).await? {
            return Err(errors::ApiErrorResponse::InvalidJwtToken.into());
        }
        authorization::check_tenant(
            payload.tenant_id.clone(),
            &state.session_state().tenant.tenant_id,
        )?;

        let role_info = authorization::get_role_info(state, &payload).await?;
        authorization::check_permission(self.required_permission, &role_info)?;

        // Check if token has access to MerchantId that has been requested through query param
        if payload.merchant_id != self.merchant_id {
            return Err(report!(errors::ApiErrorResponse::InvalidJwtToken));
        }
        Ok((
            (),
            AuthenticationType::MerchantJwt {
                merchant_id: payload.merchant_id,
                user_id: Some(payload.user_id),
            },
        ))
    }
}

#[cfg(feature = "v1")]
#[async_trait]
impl<A> AuthenticateAndFetch<AuthenticationData, A> for JWTAuthMerchantFromRoute
where
    A: SessionStateInfo + Sync,
{
    async fn authenticate_and_fetch(
        &self,
        request_headers: &HeaderMap,
        state: &A,
    ) -> RouterResult<(AuthenticationData, AuthenticationType)> {
        let payload = parse_jwt_payload::<A, AuthToken>(request_headers, state).await?;
        if payload.check_in_blacklist(state).await? {
            return Err(errors::ApiErrorResponse::InvalidJwtToken.into());
        }
        authorization::check_tenant(
            payload.tenant_id.clone(),
            &state.session_state().tenant.tenant_id,
        )?;

        if payload.merchant_id != self.merchant_id {
            return Err(report!(errors::ApiErrorResponse::InvalidJwtToken));
        }

        let role_info = authorization::get_role_info(state, &payload).await?;
        authorization::check_permission(self.required_permission, &role_info)?;

        let key_store = state
            .store()
            .get_merchant_key_store_by_merchant_id(
                &payload.merchant_id,
                &state.store().get_master_key().to_vec().into(),
            )
            .await
            .to_not_found_response(errors::ApiErrorResponse::InvalidJwtToken)
            .attach_printable("Failed to fetch merchant key store for the merchant id")?;

        let merchant = state
            .store()
            .find_merchant_account_by_merchant_id(&payload.merchant_id, &key_store)
            .await
            .to_not_found_response(errors::ApiErrorResponse::InvalidJwtToken)
            .attach_printable("Failed to fetch merchant account for the merchant id")?;

        let auth = AuthenticationData {
            merchant_account: merchant,
            platform_account_with_key_store: None,
            key_store,
            profile_id: Some(payload.profile_id),
        };
        Ok((
            auth.clone(),
            AuthenticationType::MerchantJwt {
                merchant_id: auth.merchant_account.get_id().clone(),
                user_id: Some(payload.user_id),
            },
        ))
    }
}

#[cfg(feature = "v2")]
#[async_trait]
impl<A> AuthenticateAndFetch<AuthenticationData, A> for JWTAuthMerchantFromRoute
where
    A: SessionStateInfo + Sync,
{
    async fn authenticate_and_fetch(
        &self,
        request_headers: &HeaderMap,
        state: &A,
    ) -> RouterResult<(AuthenticationData, AuthenticationType)> {
        let payload = parse_jwt_payload::<A, AuthToken>(request_headers, state).await?;
        let profile_id =
            get_id_type_by_key_from_headers(headers::X_PROFILE_ID.to_string(), request_headers)?
                .get_required_value(headers::X_PROFILE_ID)?;
        if payload.check_in_blacklist(state).await? {
            return Err(errors::ApiErrorResponse::InvalidJwtToken.into());
        }

        if payload.merchant_id != self.merchant_id {
            return Err(report!(errors::ApiErrorResponse::InvalidJwtToken));
        }

        let role_info = authorization::get_role_info(state, &payload).await?;
        authorization::check_permission(self.required_permission, &role_info)?;

        let key_store = state
            .store()
            .get_merchant_key_store_by_merchant_id(
                &payload.merchant_id,
                &state.store().get_master_key().to_vec().into(),
            )
            .await
            .to_not_found_response(errors::ApiErrorResponse::InvalidJwtToken)
            .attach_printable("Failed to fetch merchant key store for the merchant id")?;
        let profile = state
            .store()
            .find_business_profile_by_merchant_id_profile_id(
                &key_store,
                &payload.merchant_id,
                &profile_id,
            )
            .await
            .to_not_found_response(errors::ApiErrorResponse::Unauthorized)?;
        let merchant = state
            .store()
            .find_merchant_account_by_merchant_id(&payload.merchant_id, &key_store)
            .await
            .to_not_found_response(errors::ApiErrorResponse::InvalidJwtToken)
            .attach_printable("Failed to fetch merchant account for the merchant id")?;

        let auth = AuthenticationData {
            merchant_account: merchant,
            key_store,
            profile,
            platform_account_with_key_store: None,
        };
        Ok((
            auth.clone(),
            AuthenticationType::MerchantJwt {
                merchant_id: auth.merchant_account.get_id().clone(),
                user_id: Some(payload.user_id),
            },
        ))
    }
}

#[cfg(feature = "v2")]
#[async_trait]
impl<A> AuthenticateAndFetch<AuthenticationDataWithoutProfile, A> for JWTAuthMerchantFromRoute
where
    A: SessionStateInfo + Sync,
{
    async fn authenticate_and_fetch(
        &self,
        request_headers: &HeaderMap,
        state: &A,
    ) -> RouterResult<(AuthenticationDataWithoutProfile, AuthenticationType)> {
        let payload = parse_jwt_payload::<A, AuthToken>(request_headers, state).await?;

        if payload.check_in_blacklist(state).await? {
            return Err(errors::ApiErrorResponse::InvalidJwtToken.into());
        }

        if payload.merchant_id != self.merchant_id {
            return Err(report!(errors::ApiErrorResponse::InvalidJwtToken));
        }

        let role_info = authorization::get_role_info(state, &payload).await?;
        authorization::check_permission(self.required_permission, &role_info)?;

        let key_store = state
            .store()
            .get_merchant_key_store_by_merchant_id(
                &payload.merchant_id,
                &state.store().get_master_key().to_vec().into(),
            )
            .await
            .to_not_found_response(errors::ApiErrorResponse::InvalidJwtToken)
            .attach_printable("Failed to fetch merchant key store for the merchant id")?;

        let merchant = state
            .store()
            .find_merchant_account_by_merchant_id(&payload.merchant_id, &key_store)
            .await
            .to_not_found_response(errors::ApiErrorResponse::InvalidJwtToken)
            .attach_printable("Failed to fetch merchant account for the merchant id")?;

        let auth = AuthenticationDataWithoutProfile {
            merchant_account: merchant,
            key_store,
        };
        Ok((
            auth.clone(),
            AuthenticationType::MerchantJwt {
                merchant_id: auth.merchant_account.get_id().clone(),
                user_id: Some(payload.user_id),
            },
        ))
    }
}

pub struct JWTAuthMerchantAndProfileFromRoute {
    pub merchant_id: id_type::MerchantId,
    pub profile_id: id_type::ProfileId,
    pub required_permission: Permission,
}

#[cfg(feature = "v1")]
#[async_trait]
impl<A> AuthenticateAndFetch<AuthenticationData, A> for JWTAuthMerchantAndProfileFromRoute
where
    A: SessionStateInfo + Sync,
{
    async fn authenticate_and_fetch(
        &self,
        request_headers: &HeaderMap,
        state: &A,
    ) -> RouterResult<(AuthenticationData, AuthenticationType)> {
        let payload = parse_jwt_payload::<A, AuthToken>(request_headers, state).await?;
        if payload.check_in_blacklist(state).await? {
            return Err(errors::ApiErrorResponse::InvalidJwtToken.into());
        }
        authorization::check_tenant(
            payload.tenant_id.clone(),
            &state.session_state().tenant.tenant_id,
        )?;

        if payload.merchant_id != self.merchant_id {
            return Err(report!(errors::ApiErrorResponse::InvalidJwtToken));
        }

        if payload.profile_id != self.profile_id {
            return Err(report!(errors::ApiErrorResponse::InvalidJwtToken));
        }

        let role_info = authorization::get_role_info(state, &payload).await?;
        authorization::check_permission(self.required_permission, &role_info)?;

        let key_store = state
            .store()
            .get_merchant_key_store_by_merchant_id(
                &payload.merchant_id,
                &state.store().get_master_key().to_vec().into(),
            )
            .await
            .to_not_found_response(errors::ApiErrorResponse::InvalidJwtToken)
            .attach_printable("Failed to fetch merchant key store for the merchant id")?;

        let merchant = state
            .store()
            .find_merchant_account_by_merchant_id(&payload.merchant_id, &key_store)
            .await
            .to_not_found_response(errors::ApiErrorResponse::InvalidJwtToken)
            .attach_printable("Failed to fetch merchant account for the merchant id")?;

        let auth = AuthenticationData {
            merchant_account: merchant,
            platform_account_with_key_store: None,
            key_store,
            profile_id: Some(payload.profile_id),
        };
        Ok((
            auth.clone(),
            AuthenticationType::MerchantJwtWithProfileId {
                merchant_id: auth.merchant_account.get_id().clone(),
                profile_id: auth.profile_id.clone(),
                user_id: payload.user_id,
            },
        ))
    }
}

pub struct JWTAuthProfileFromRoute {
    pub profile_id: id_type::ProfileId,
    pub required_permission: Permission,
}

#[cfg(feature = "v1")]
#[async_trait]
impl<A> AuthenticateAndFetch<AuthenticationData, A> for JWTAuthProfileFromRoute
where
    A: SessionStateInfo + Sync,
{
    async fn authenticate_and_fetch(
        &self,
        request_headers: &HeaderMap,
        state: &A,
    ) -> RouterResult<(AuthenticationData, AuthenticationType)> {
        let payload = parse_jwt_payload::<A, AuthToken>(request_headers, state).await?;
        if payload.check_in_blacklist(state).await? {
            return Err(errors::ApiErrorResponse::InvalidJwtToken.into());
        }
        authorization::check_tenant(
            payload.tenant_id.clone(),
            &state.session_state().tenant.tenant_id,
        )?;

        let role_info = authorization::get_role_info(state, &payload).await?;
        authorization::check_permission(self.required_permission, &role_info)?;

        let key_store = state
            .store()
            .get_merchant_key_store_by_merchant_id(
                &payload.merchant_id,
                &state.store().get_master_key().to_vec().into(),
            )
            .await
            .to_not_found_response(errors::ApiErrorResponse::InvalidJwtToken)
            .attach_printable("Failed to fetch merchant key store for the merchant id")?;

        let merchant = state
            .store()
            .find_merchant_account_by_merchant_id(&payload.merchant_id, &key_store)
            .await
            .to_not_found_response(errors::ApiErrorResponse::InvalidJwtToken)
            .attach_printable("Failed to fetch merchant account for the merchant id")?;

        if payload.profile_id != self.profile_id {
            return Err(report!(errors::ApiErrorResponse::InvalidJwtToken));
        } else {
            // if both of them are same then proceed with the profile id present in the request
            let auth = AuthenticationData {
                merchant_account: merchant,
                platform_account_with_key_store: None,
                key_store,
                profile_id: Some(self.profile_id.clone()),
            };
            Ok((
                auth.clone(),
                AuthenticationType::MerchantJwt {
                    merchant_id: auth.merchant_account.get_id().clone(),
                    user_id: Some(payload.user_id),
                },
            ))
        }
    }
}

#[cfg(feature = "v2")]
#[async_trait]
impl<A> AuthenticateAndFetch<AuthenticationData, A> for JWTAuthProfileFromRoute
where
    A: SessionStateInfo + Sync,
{
    async fn authenticate_and_fetch(
        &self,
        request_headers: &HeaderMap,
        state: &A,
    ) -> RouterResult<(AuthenticationData, AuthenticationType)> {
        let payload = parse_jwt_payload::<A, AuthToken>(request_headers, state).await?;
        if payload.check_in_blacklist(state).await? {
            return Err(errors::ApiErrorResponse::InvalidJwtToken.into());
        }
        let profile_id =
            get_id_type_by_key_from_headers(headers::X_PROFILE_ID.to_string(), request_headers)?
                .get_required_value(headers::X_PROFILE_ID)?;

        let role_info = authorization::get_role_info(state, &payload).await?;
        authorization::check_permission(self.required_permission, &role_info)?;

        let key_store = state
            .store()
            .get_merchant_key_store_by_merchant_id(
                &payload.merchant_id,
                &state.store().get_master_key().to_vec().into(),
            )
            .await
            .to_not_found_response(errors::ApiErrorResponse::InvalidJwtToken)
            .attach_printable("Failed to fetch merchant key store for the merchant id")?;

        let profile = state
            .store()
            .find_business_profile_by_merchant_id_profile_id(
                &key_store,
                &payload.merchant_id,
                &profile_id,
            )
            .await
            .to_not_found_response(errors::ApiErrorResponse::Unauthorized)?;
        let merchant = state
            .store()
            .find_merchant_account_by_merchant_id(&payload.merchant_id, &key_store)
            .await
            .to_not_found_response(errors::ApiErrorResponse::InvalidJwtToken)
            .attach_printable("Failed to fetch merchant account for the merchant id")?;

        let auth = AuthenticationData {
            merchant_account: merchant,
            key_store,
            profile,
            platform_account_with_key_store: None,
        };
        Ok((
            auth.clone(),
            AuthenticationType::MerchantJwt {
                merchant_id: auth.merchant_account.get_id().clone(),
                user_id: Some(payload.user_id),
            },
        ))
    }
}

pub async fn parse_jwt_payload<A, T>(headers: &HeaderMap, state: &A) -> RouterResult<T>
where
    T: serde::de::DeserializeOwned,
    A: SessionStateInfo + Sync,
{
    let cookie_token_result =
        get_cookie_from_header(headers).and_then(cookies::get_jwt_from_cookies);
    let auth_header_token_result = get_jwt_from_authorization_header(headers);
    let force_cookie = state.conf().user.force_cookies;

    logger::info!(
        user_agent = ?headers.get(headers::USER_AGENT),
        header_names = ?headers.keys().collect::<Vec<_>>(),
        is_token_equal =
            auth_header_token_result.as_deref().ok() == cookie_token_result.as_deref().ok(),
        cookie_error = ?cookie_token_result.as_ref().err(),
        token_error = ?auth_header_token_result.as_ref().err(),
        force_cookie,
    );

    let final_token = if force_cookie {
        cookie_token_result?
    } else {
        auth_header_token_result?.to_owned()
    };

    decode_jwt(&final_token, state).await
}

#[cfg(feature = "v1")]
#[async_trait]
impl<A> AuthenticateAndFetch<AuthenticationData, A> for JWTAuth
where
    A: SessionStateInfo + Sync,
{
    async fn authenticate_and_fetch(
        &self,
        request_headers: &HeaderMap,
        state: &A,
    ) -> RouterResult<(AuthenticationData, AuthenticationType)> {
        let payload = parse_jwt_payload::<A, AuthToken>(request_headers, state).await?;
        if payload.check_in_blacklist(state).await? {
            return Err(errors::ApiErrorResponse::InvalidJwtToken.into());
        }
        authorization::check_tenant(
            payload.tenant_id.clone(),
            &state.session_state().tenant.tenant_id,
        )?;

        let role_info = authorization::get_role_info(state, &payload).await?;
        authorization::check_permission(self.permission, &role_info)?;

        let key_store = state
            .store()
            .get_merchant_key_store_by_merchant_id(
                &payload.merchant_id,
                &state.store().get_master_key().to_vec().into(),
            )
            .await
            .to_not_found_response(errors::ApiErrorResponse::InvalidJwtToken)
            .attach_printable("Failed to fetch merchant key store for the merchant id")?;

        let merchant = state
            .store()
            .find_merchant_account_by_merchant_id(&payload.merchant_id, &key_store)
            .await
            .to_not_found_response(errors::ApiErrorResponse::InvalidJwtToken)
            .attach_printable("Failed to fetch merchant account for the merchant id")?;
        let merchant_id = merchant.get_id().clone();
        let auth = AuthenticationData {
            merchant_account: merchant,
            platform_account_with_key_store: None,
            key_store,
            profile_id: Some(payload.profile_id),
        };
        Ok((
            auth,
            AuthenticationType::MerchantJwt {
                merchant_id,
                user_id: Some(payload.user_id),
            },
        ))
    }
}

#[cfg(feature = "v2")]
#[async_trait]
impl<A> AuthenticateAndFetch<AuthenticationData, A> for JWTAuth
where
    A: SessionStateInfo + Sync,
{
    async fn authenticate_and_fetch(
        &self,
        request_headers: &HeaderMap,
        state: &A,
    ) -> RouterResult<(AuthenticationData, AuthenticationType)> {
        let payload = parse_jwt_payload::<A, AuthToken>(request_headers, state).await?;
        if payload.check_in_blacklist(state).await? {
            return Err(errors::ApiErrorResponse::InvalidJwtToken.into());
        }
        authorization::check_tenant(
            payload.tenant_id.clone(),
            &state.session_state().tenant.tenant_id,
        )?;

        let profile_id = HeaderMapStruct::new(request_headers)
            .get_id_type_from_header::<id_type::ProfileId>(headers::X_PROFILE_ID)?;

        let role_info = authorization::get_role_info(state, &payload).await?;
        authorization::check_permission(self.permission, &role_info)?;

        let key_store = state
            .store()
            .get_merchant_key_store_by_merchant_id(
                &payload.merchant_id,
                &state.store().get_master_key().to_vec().into(),
            )
            .await
            .to_not_found_response(errors::ApiErrorResponse::InvalidJwtToken)
            .attach_printable("Failed to fetch merchant key store for the merchant id")?;

        let profile = state
            .store()
            .find_business_profile_by_merchant_id_profile_id(
                &key_store,
                &payload.merchant_id,
                &profile_id,
            )
            .await
            .to_not_found_response(errors::ApiErrorResponse::Unauthorized)?;
        let merchant = state
            .store()
            .find_merchant_account_by_merchant_id(&payload.merchant_id, &key_store)
            .await
            .to_not_found_response(errors::ApiErrorResponse::InvalidJwtToken)
            .attach_printable("Failed to fetch merchant account for the merchant id")?;
        let merchant_id = merchant.get_id().clone();
        let auth = AuthenticationData {
            merchant_account: merchant,
            key_store,
            profile,
            platform_account_with_key_store: None,
        };
        Ok((
            auth,
            AuthenticationType::MerchantJwt {
                merchant_id,
                user_id: Some(payload.user_id),
            },
        ))
    }
}

pub type AuthenticationDataWithUserId = (AuthenticationData, String);

#[cfg(feature = "v1")]
#[async_trait]
impl<A> AuthenticateAndFetch<AuthenticationDataWithUserId, A> for JWTAuth
where
    A: SessionStateInfo + Sync,
{
    async fn authenticate_and_fetch(
        &self,
        request_headers: &HeaderMap,
        state: &A,
    ) -> RouterResult<(AuthenticationDataWithUserId, AuthenticationType)> {
        let payload = parse_jwt_payload::<A, AuthToken>(request_headers, state).await?;
        if payload.check_in_blacklist(state).await? {
            return Err(errors::ApiErrorResponse::InvalidJwtToken.into());
        }
        authorization::check_tenant(
            payload.tenant_id.clone(),
            &state.session_state().tenant.tenant_id,
        )?;

        let role_info = authorization::get_role_info(state, &payload).await?;
        authorization::check_permission(self.permission, &role_info)?;

        let key_store = state
            .store()
            .get_merchant_key_store_by_merchant_id(
                &payload.merchant_id,
                &state.store().get_master_key().to_vec().into(),
            )
            .await
            .change_context(errors::ApiErrorResponse::InvalidJwtToken)
            .attach_printable("Failed to fetch merchant key store for the merchant id")?;

        let merchant = state
            .store()
            .find_merchant_account_by_merchant_id(&payload.merchant_id, &key_store)
            .await
            .change_context(errors::ApiErrorResponse::InvalidJwtToken)?;

        let auth = AuthenticationData {
            merchant_account: merchant,
            platform_account_with_key_store: None,
            key_store,
            profile_id: Some(payload.profile_id),
        };
        Ok((
            (auth.clone(), payload.user_id.clone()),
            AuthenticationType::MerchantJwt {
                merchant_id: auth.merchant_account.get_id().clone(),
                user_id: None,
            },
        ))
    }
}

pub struct DashboardNoPermissionAuth;

#[cfg(feature = "olap")]
#[async_trait]
impl<A> AuthenticateAndFetch<UserFromToken, A> for DashboardNoPermissionAuth
where
    A: SessionStateInfo + Sync,
{
    async fn authenticate_and_fetch(
        &self,
        request_headers: &HeaderMap,
        state: &A,
    ) -> RouterResult<(UserFromToken, AuthenticationType)> {
        let payload = parse_jwt_payload::<A, AuthToken>(request_headers, state).await?;
        if payload.check_in_blacklist(state).await? {
            return Err(errors::ApiErrorResponse::InvalidJwtToken.into());
        }

        authorization::check_tenant(
            payload.tenant_id.clone(),
            &state.session_state().tenant.tenant_id,
        )?;

        Ok((
            UserFromToken {
                user_id: payload.user_id.clone(),
                merchant_id: payload.merchant_id.clone(),
                org_id: payload.org_id,
                role_id: payload.role_id,
                profile_id: payload.profile_id,
                tenant_id: payload.tenant_id,
            },
            AuthenticationType::MerchantJwt {
                merchant_id: payload.merchant_id,
                user_id: Some(payload.user_id),
            },
        ))
    }
}

#[cfg(feature = "olap")]
#[async_trait]
impl<A> AuthenticateAndFetch<(), A> for DashboardNoPermissionAuth
where
    A: SessionStateInfo + Sync,
{
    async fn authenticate_and_fetch(
        &self,
        request_headers: &HeaderMap,
        state: &A,
    ) -> RouterResult<((), AuthenticationType)> {
        let payload = parse_jwt_payload::<A, AuthToken>(request_headers, state).await?;
        if payload.check_in_blacklist(state).await? {
            return Err(errors::ApiErrorResponse::InvalidJwtToken.into());
        }
        authorization::check_tenant(
            payload.tenant_id.clone(),
            &state.session_state().tenant.tenant_id,
        )?;

        Ok(((), AuthenticationType::NoAuth))
    }
}

#[cfg(feature = "v1")]
#[async_trait]
impl<A> AuthenticateAndFetch<AuthenticationData, A> for DashboardNoPermissionAuth
where
    A: SessionStateInfo + Sync,
{
    async fn authenticate_and_fetch(
        &self,
        request_headers: &HeaderMap,
        state: &A,
    ) -> RouterResult<(AuthenticationData, AuthenticationType)> {
        let payload = parse_jwt_payload::<A, AuthToken>(request_headers, state).await?;
        authorization::check_tenant(
            payload.tenant_id.clone(),
            &state.session_state().tenant.tenant_id,
        )?;

        let key_store = state
            .store()
            .get_merchant_key_store_by_merchant_id(
                &payload.merchant_id,
                &state.store().get_master_key().to_vec().into(),
            )
            .await
            .change_context(errors::ApiErrorResponse::Unauthorized)
            .attach_printable("Failed to fetch merchant key store for the merchant id")?;

        let merchant = state
            .store()
            .find_merchant_account_by_merchant_id(&payload.merchant_id, &key_store)
            .await
            .to_not_found_response(errors::ApiErrorResponse::Unauthorized)?;

        let auth = AuthenticationData {
            merchant_account: merchant,
            platform_account_with_key_store: None,
            key_store,
            profile_id: Some(payload.profile_id),
        };
        Ok((
            auth.clone(),
            AuthenticationType::MerchantJwt {
                merchant_id: auth.merchant_account.get_id().clone(),
                user_id: Some(payload.user_id),
            },
        ))
    }
}

pub trait ClientSecretFetch {
    fn get_client_secret(&self) -> Option<&String>;
}
#[cfg(feature = "payouts")]
impl ClientSecretFetch for payouts::PayoutCreateRequest {
    fn get_client_secret(&self) -> Option<&String> {
        self.client_secret.as_ref()
    }
}

#[cfg(feature = "v1")]
impl ClientSecretFetch for payments::PaymentsRequest {
    fn get_client_secret(&self) -> Option<&String> {
        self.client_secret.as_ref()
    }
}

#[cfg(feature = "v1")]
impl ClientSecretFetch for payments::PaymentsEligibilityRequest {
    fn get_client_secret(&self) -> Option<&String> {
        self.client_secret
            .as_ref()
            .map(|client_secret| client_secret.peek())
    }
}

#[cfg(feature = "v1")]
impl ClientSecretFetch for api_models::blocklist::ListBlocklistQuery {
    fn get_client_secret(&self) -> Option<&String> {
        self.client_secret.as_ref()
    }
}

#[cfg(feature = "v1")]
impl ClientSecretFetch for payments::PaymentsRetrieveRequest {
    fn get_client_secret(&self) -> Option<&String> {
        self.client_secret.as_ref()
    }
}

#[cfg(feature = "v1")]
impl ClientSecretFetch for PaymentMethodListRequest {
    fn get_client_secret(&self) -> Option<&String> {
        self.client_secret.as_ref()
    }
}

impl ClientSecretFetch for payments::PaymentsPostSessionTokensRequest {
    fn get_client_secret(&self) -> Option<&String> {
        Some(self.client_secret.peek())
    }
}

#[cfg(feature = "v1")]
impl ClientSecretFetch for PaymentMethodCreate {
    fn get_client_secret(&self) -> Option<&String> {
        self.client_secret.as_ref()
    }
}

impl ClientSecretFetch for api_models::cards_info::CardsInfoRequest {
    fn get_client_secret(&self) -> Option<&String> {
        self.client_secret.as_ref()
    }
}

impl ClientSecretFetch for payments::RetrievePaymentLinkRequest {
    fn get_client_secret(&self) -> Option<&String> {
        self.client_secret.as_ref()
    }
}

impl ClientSecretFetch for api_models::pm_auth::LinkTokenCreateRequest {
    fn get_client_secret(&self) -> Option<&String> {
        self.client_secret.as_ref()
    }
}

impl ClientSecretFetch for api_models::pm_auth::ExchangeTokenCreateRequest {
    fn get_client_secret(&self) -> Option<&String> {
        self.client_secret.as_ref()
    }
}

#[cfg(feature = "v1")]
impl ClientSecretFetch for api_models::payment_methods::PaymentMethodUpdate {
    fn get_client_secret(&self) -> Option<&String> {
        self.client_secret.as_ref()
    }
}

#[cfg(feature = "v1")]
impl ClientSecretFetch for api_models::subscription::ConfirmSubscriptionRequest {
    fn get_client_secret(&self) -> Option<&String> {
        self.client_secret.as_ref().map(|s| s.as_string())
    }
}

#[cfg(feature = "v1")]
impl ClientSecretFetch for api_models::subscription::GetPlansQuery {
    fn get_client_secret(&self) -> Option<&String> {
        self.client_secret.as_ref().map(|s| s.as_string())
    }
}

#[cfg(feature = "v1")]
impl ClientSecretFetch for api_models::authentication::AuthenticationEligibilityRequest {
    fn get_client_secret(&self) -> Option<&String> {
        self.client_secret
            .as_ref()
            .map(|client_secret| client_secret.peek())
    }
}

impl ClientSecretFetch for api_models::authentication::AuthenticationAuthenticateRequest {
    fn get_client_secret(&self) -> Option<&String> {
        self.client_secret
            .as_ref()
            .map(|client_secret| client_secret.peek())
    }
}

#[cfg(feature = "v1")]
impl ClientSecretFetch for api_models::authentication::AuthenticationEligibilityCheckRequest {
    fn get_client_secret(&self) -> Option<&String> {
        self.client_secret
            .as_ref()
            .map(|client_secret| client_secret.peek())
    }
}

impl ClientSecretFetch for api_models::authentication::AuthenticationSyncRequest {
    fn get_client_secret(&self) -> Option<&String> {
        self.client_secret
            .as_ref()
            .map(|client_secret| client_secret.peek())
    }
}

impl ClientSecretFetch for api_models::authentication::AuthenticationSessionTokenRequest {
    fn get_client_secret(&self) -> Option<&String> {
        self.client_secret
            .as_ref()
            .map(|client_secret| client_secret.peek())
    }
}

pub fn get_auth_type_and_flow<A: SessionStateInfo + Sync + Send>(
    headers: &HeaderMap,
    api_auth: ApiKeyAuth,
) -> RouterResult<(
    Box<dyn AuthenticateAndFetch<AuthenticationData, A>>,
    api::AuthFlow,
)> {
    let api_key = get_api_key(headers)?;

    if api_key.starts_with("pk_") {
        return Ok((
            Box::new(HeaderAuth(PublishableKeyAuth)),
            api::AuthFlow::Client,
        ));
    }
    Ok((Box::new(HeaderAuth(api_auth)), api::AuthFlow::Merchant))
}

pub fn check_client_secret_and_get_auth<T>(
    headers: &HeaderMap,
    payload: &impl ClientSecretFetch,
    api_auth: ApiKeyAuth,
) -> RouterResult<(
    Box<dyn AuthenticateAndFetch<AuthenticationData, T>>,
    api::AuthFlow,
)>
where
    T: SessionStateInfo + Sync + Send,
    ApiKeyAuth: AuthenticateAndFetch<AuthenticationData, T>,
    PublishableKeyAuth: AuthenticateAndFetch<AuthenticationData, T>,
{
    let api_key = get_api_key(headers)?;
    if api_key.starts_with("pk_") {
        payload
            .get_client_secret()
            .check_value_present("client_secret")
            .map_err(|_| errors::ApiErrorResponse::MissingRequiredField {
                field_name: "client_secret",
            })?;
        return Ok((
            Box::new(HeaderAuth(PublishableKeyAuth)),
            api::AuthFlow::Client,
        ));
    }

    if payload.get_client_secret().is_some() {
        return Err(errors::ApiErrorResponse::InvalidRequestData {
            message: "client_secret is not a valid parameter".to_owned(),
        }
        .into());
    }
    Ok((Box::new(HeaderAuth(api_auth)), api::AuthFlow::Merchant))
}

pub async fn get_ephemeral_or_other_auth<T>(
    headers: &HeaderMap,
    is_merchant_flow: bool,
    payload: Option<&impl ClientSecretFetch>,
    api_auth: ApiKeyAuth,
) -> RouterResult<(
    Box<dyn AuthenticateAndFetch<AuthenticationData, T>>,
    api::AuthFlow,
    bool,
)>
where
    T: SessionStateInfo + Sync + Send,
    ApiKeyAuth: AuthenticateAndFetch<AuthenticationData, T>,
    PublishableKeyAuth: AuthenticateAndFetch<AuthenticationData, T>,
    EphemeralKeyAuth: AuthenticateAndFetch<AuthenticationData, T>,
{
    let api_key = get_api_key(headers)?;

    if api_key.starts_with("epk") {
        Ok((Box::new(EphemeralKeyAuth), api::AuthFlow::Client, true))
    } else if is_merchant_flow {
        Ok((
            Box::new(HeaderAuth(api_auth)),
            api::AuthFlow::Merchant,
            false,
        ))
    } else {
        let payload = payload.get_required_value("ClientSecretFetch")?;
        let (auth, auth_flow) = check_client_secret_and_get_auth(headers, payload, api_auth)?;
        Ok((auth, auth_flow, false))
    }
}

#[cfg(feature = "v1")]
pub fn is_ephemeral_auth<A: SessionStateInfo + Sync + Send>(
    headers: &HeaderMap,
    api_auth: ApiKeyAuth,
) -> RouterResult<Box<dyn AuthenticateAndFetch<AuthenticationData, A>>> {
    let api_key = get_api_key(headers)?;

    if !api_key.starts_with("epk") {
        Ok(Box::new(HeaderAuth(api_auth)))
    } else {
        Ok(Box::new(EphemeralKeyAuth))
    }
}

pub fn is_jwt_auth(headers: &HeaderMap) -> bool {
    let header_map_struct = HeaderMapStruct::new(headers);
    match header_map_struct.get_auth_string_from_header() {
        Ok(auth_str) => auth_str.starts_with("Bearer"),
        Err(_) => get_cookie_from_header(headers)
            .and_then(cookies::get_jwt_from_cookies)
            .is_ok(),
    }
}

pub fn is_internal_api_key_merchant_id_profile_id_auth(
    headers: &HeaderMap,
    internal_api_key_auth: settings::InternalMerchantIdProfileIdAuthSettings,
) -> bool {
    internal_api_key_auth.enabled
        && headers.contains_key(headers::X_INTERNAL_API_KEY)
        && headers.contains_key(headers::X_MERCHANT_ID)
        && headers.contains_key(headers::X_PROFILE_ID)
}

#[cfg(feature = "v1")]
pub fn check_internal_api_key_auth<T>(
    headers: &HeaderMap,
    payload: &impl ClientSecretFetch,
    api_auth: ApiKeyAuth,
    internal_api_key_auth: settings::InternalMerchantIdProfileIdAuthSettings,
) -> RouterResult<(
    Box<dyn AuthenticateAndFetch<AuthenticationData, T>>,
    api::AuthFlow,
)>
where
    T: SessionStateInfo + Sync + Send,
    ApiKeyAuth: AuthenticateAndFetch<AuthenticationData, T>,
{
    if is_internal_api_key_merchant_id_profile_id_auth(headers, internal_api_key_auth) {
        Ok((
            // HeaderAuth(api_auth) will never be called in this case as the internal auth will be checked first
            Box::new(InternalMerchantIdProfileIdAuth(HeaderAuth(api_auth))),
            api::AuthFlow::Merchant,
        ))
    } else {
        check_client_secret_and_get_auth(headers, payload, api_auth)
    }
}

#[cfg(feature = "v1")]
pub fn check_internal_api_key_auth_no_client_secret<T>(
    headers: &HeaderMap,
    api_auth: ApiKeyAuth,
    internal_api_key_auth: settings::InternalMerchantIdProfileIdAuthSettings,
) -> RouterResult<(
    Box<dyn AuthenticateAndFetch<AuthenticationData, T>>,
    api::AuthFlow,
)>
where
    T: SessionStateInfo + Sync + Send,
    ApiKeyAuth: AuthenticateAndFetch<AuthenticationData, T>,
{
    if is_internal_api_key_merchant_id_profile_id_auth(headers, internal_api_key_auth) {
        Ok((
            // HeaderAuth(api_auth) will never be called in this case as the internal auth will be checked first
            Box::new(InternalMerchantIdProfileIdAuth(HeaderAuth(api_auth))),
            api::AuthFlow::Merchant,
        ))
    } else {
        let (auth, auth_flow) = get_auth_type_and_flow(headers, api_auth)?;
        Ok((auth, auth_flow))
    }
}

pub async fn decode_jwt<T>(token: &str, state: &impl SessionStateInfo) -> RouterResult<T>
where
    T: serde::de::DeserializeOwned,
{
    let conf = state.conf();
    let secret = conf.secrets.get_inner().jwt_secret.peek().as_bytes();

    let key = DecodingKey::from_secret(secret);
    decode::<T>(token, &key, &Validation::new(Algorithm::HS256))
        .map(|decoded| decoded.claims)
        .change_context(errors::ApiErrorResponse::InvalidJwtToken)
}

pub fn get_api_key(headers: &HeaderMap) -> RouterResult<&str> {
    get_header_value_by_key("api-key".into(), headers)?.get_required_value("api_key")
}

pub fn get_header_value_by_key(key: String, headers: &HeaderMap) -> RouterResult<Option<&str>> {
    headers
        .get(&key)
        .map(|source_str| {
            source_str
                .to_str()
                .change_context(errors::ApiErrorResponse::InternalServerError)
                .attach_printable(format!(
                    "Failed to convert header value to string for header key: {key}",
                ))
        })
        .transpose()
}
pub fn get_id_type_by_key_from_headers<T: FromStr>(
    key: String,
    headers: &HeaderMap,
) -> RouterResult<Option<T>> {
    get_header_value_by_key(key.clone(), headers)?
        .map(|str_value| T::from_str(str_value))
        .transpose()
        .map_err(|_err| {
            error_stack::report!(errors::ApiErrorResponse::InvalidDataFormat {
                field_name: key,
                expected_format: "Valid Id String".to_string(),
            })
        })
}

pub fn get_jwt_from_authorization_header(headers: &HeaderMap) -> RouterResult<&str> {
    headers
        .get(headers::AUTHORIZATION)
        .get_required_value(headers::AUTHORIZATION)?
        .to_str()
        .change_context(errors::ApiErrorResponse::InternalServerError)
        .attach_printable("Failed to convert JWT token to string")?
        .strip_prefix("Bearer ")
        .ok_or(errors::ApiErrorResponse::InvalidJwtToken.into())
}

pub fn get_cookie_from_header(headers: &HeaderMap) -> RouterResult<&str> {
    let cookie = headers
        .get(cookies::get_cookie_header())
        .ok_or(report!(errors::ApiErrorResponse::CookieNotFound))?;

    cookie
        .to_str()
        .change_context(errors::ApiErrorResponse::InvalidCookie)
}

pub fn strip_jwt_token(token: &str) -> RouterResult<&str> {
    token
        .strip_prefix("Bearer ")
        .ok_or_else(|| errors::ApiErrorResponse::InvalidJwtToken.into())
}

pub fn auth_type<'a, T, A>(
    default_auth: &'a dyn AuthenticateAndFetch<T, A>,
    jwt_auth_type: &'a dyn AuthenticateAndFetch<T, A>,
    headers: &HeaderMap,
) -> &'a dyn AuthenticateAndFetch<T, A>
where
{
    if is_jwt_auth(headers) {
        return jwt_auth_type;
    }
    default_auth
}

#[cfg(feature = "recon")]
#[async_trait]
impl<A> AuthenticateAndFetch<AuthenticationDataWithUser, A> for JWTAuth
where
    A: SessionStateInfo + Sync,
{
    async fn authenticate_and_fetch(
        &self,
        request_headers: &HeaderMap,
        state: &A,
    ) -> RouterResult<(AuthenticationDataWithUser, AuthenticationType)> {
        let payload = parse_jwt_payload::<A, AuthToken>(request_headers, state).await?;
        if payload.check_in_blacklist(state).await? {
            return Err(errors::ApiErrorResponse::InvalidJwtToken.into());
        }
        authorization::check_tenant(
            payload.tenant_id.clone(),
            &state.session_state().tenant.tenant_id,
        )?;
        let role_info = authorization::get_role_info(state, &payload).await?;
        authorization::check_permission(self.permission, &role_info)?;

        let key_store = state
            .store()
            .get_merchant_key_store_by_merchant_id(
                &payload.merchant_id,
                &state.store().get_master_key().to_vec().into(),
            )
            .await
            .to_not_found_response(errors::ApiErrorResponse::InvalidJwtToken)
            .attach_printable("Failed to fetch merchant key store for the merchant id")?;

        let merchant = state
            .store()
            .find_merchant_account_by_merchant_id(&payload.merchant_id, &key_store)
            .await
            .to_not_found_response(errors::ApiErrorResponse::InvalidJwtToken)
            .attach_printable("Failed to fetch merchant account for the merchant id")?;

        let user_id = payload.user_id;

        let user = state
            .session_state()
            .global_store
            .find_user_by_id(&user_id)
            .await
            .to_not_found_response(errors::ApiErrorResponse::InvalidJwtToken)
            .attach_printable("Failed to fetch user for the user id")?;

        let auth = AuthenticationDataWithUser {
            merchant_account: merchant,
            key_store,
            profile_id: payload.profile_id.clone(),
            user,
        };

        let auth_type = AuthenticationType::MerchantJwt {
            merchant_id: auth.merchant_account.get_id().clone(),
            user_id: Some(user_id),
        };

        Ok((auth, auth_type))
    }
}

/// Validates whether the merchant account type is authorized to access the resource
pub fn check_merchant_access(
    merchant_account_type: MerchantAccountType,
    is_connected_allowed: bool,
    is_platform_allowed: bool,
) -> Result<(), error_stack::Report<errors::ApiErrorResponse>> {
    match merchant_account_type {
        MerchantAccountType::Connected => is_connected_allowed.then_some(()).ok_or_else(|| {
            report!(errors::ApiErrorResponse::ConnectedAccountAuthNotSupported)
                .attach_printable("Connected Merchant is not authorized to access the resource")
        }),
        MerchantAccountType::Platform => is_platform_allowed.then_some(()).ok_or_else(|| {
            report!(errors::ApiErrorResponse::PlatformAccountAuthNotSupported)
                .attach_printable("Platform Merchant is not authorized to access the resource")
        }),
        MerchantAccountType::Standard => Ok(()),
    }
}

/// Fetches and validates the connected merchant account and key store for platform operations
async fn get_connected_account_and_key_store<A>(
    state: &A,
    connected_merchant_id: id_type::MerchantId,
    platform_org_id: id_type::OrganizationId,
) -> RouterResult<(domain::MerchantAccount, domain::MerchantKeyStore)>
where
    A: SessionStateInfo + Sync,
{
    let key_store = state
        .store()
        .get_merchant_key_store_by_merchant_id(
            &connected_merchant_id,
            &state.store().get_master_key().to_vec().into(),
        )
        .await
        .to_not_found_response(errors::ApiErrorResponse::InvalidPlatformOperation)
        .attach_printable("Failed to fetch merchant key store for the merchant id")?;

    let connected_merchant_account = state
        .store()
        .find_merchant_account_by_merchant_id(&connected_merchant_id, &key_store)
        .await
        .to_not_found_response(errors::ApiErrorResponse::InvalidPlatformOperation)
        .attach_printable("Failed to fetch merchant account for the merchant id")?;

    (connected_merchant_account.organization_id == platform_org_id)
        .then_some(())
        .ok_or_else(|| {
            report!(errors::ApiErrorResponse::InvalidPlatformOperation)
                .attach_printable("Access for merchant id Unauthorized")
        })?;

    (connected_merchant_account.merchant_account_type == MerchantAccountType::Connected)
        .then_some(())
        .ok_or_else(|| {
            report!(errors::ApiErrorResponse::InvalidPlatformOperation)
                .attach_printable("Connected merchant must be of type `connected`")
        })?;

    Ok((connected_merchant_account, key_store))
}

/// Resolves processor and provider merchant accounts
async fn resolve_merchant_accounts_and_key_stores<A>(
    state: &A,
    request_headers: &HeaderMap,
    merchant_account: domain::MerchantAccount,
    merchant_key_store: domain::MerchantKeyStore,
    key_manager_state: &common_utils::types::keymanager::KeyManagerState,
) -> RouterResult<(
    domain::MerchantAccount,
    domain::MerchantKeyStore,
    Option<PlatformAccountWithKeyStore>,
)>
where
    A: SessionStateInfo + Sync,
{
    let header_map = HeaderMapStruct::new(request_headers);

    let (processor_merchant_account, processor_key_store, platform_account_with_key_store) =
        match merchant_account.merchant_account_type {
            MerchantAccountType::Platform => {
                let connected_merchant_id = header_map
                    .get_id_type_from_header_if_present::<id_type::MerchantId>(
                        headers::X_CONNECTED_MERCHANT_ID,
                    )?;

                // If header present: platform acts on behalf of connected merchant
                // If header absent: platform operates on the platform-connected merchant group
                let (processor_merchant_account, processor_key_store) = match connected_merchant_id
                {
                    Some(connected_merchant_id) => {
                        get_connected_account_and_key_store(
                            state,
                            connected_merchant_id,
                            merchant_account.organization_id.clone(),
                        )
                        .await?
                    }
                    None => (merchant_account.clone(), merchant_key_store.clone()),
                };

                (
                    processor_merchant_account,
                    processor_key_store,
                    Some(PlatformAccountWithKeyStore {
                        account: merchant_account,
                        key_store: merchant_key_store,
                    }),
                )
            }
            MerchantAccountType::Connected => {
                fp_utils::when(
                    header_map
                        .get_id_type_from_header_if_present::<id_type::MerchantId>(
                            headers::X_CONNECTED_MERCHANT_ID,
                        )?
                        .is_some(),
                    || {
                        Err(report!(errors::ApiErrorResponse::InvalidConnectedOperation))
                            .attach_printable(
                                "Connected merchant cannot use X-Connected-Merchant-Id header",
                            )
                    },
                )?;

                let (platform_account, platform_key_store) =
                    get_platform_account_and_key_store(state, &merchant_account, key_manager_state)
                        .await?;

                (
                    merchant_account,
                    merchant_key_store,
                    Some(PlatformAccountWithKeyStore {
                        account: platform_account,
                        key_store: platform_key_store,
                    }),
                )
            }
            MerchantAccountType::Standard => {
                fp_utils::when(
                    header_map
                        .get_id_type_from_header_if_present::<id_type::MerchantId>(
                            headers::X_CONNECTED_MERCHANT_ID,
                        )?
                        .is_some(),
                    || {
                        Err(report!(errors::ApiErrorResponse::InvalidPlatformOperation))
                            .attach_printable(
                                "Standard merchant cannot use X-Connected-Merchant-Id header",
                            )
                    },
                )?;

                (merchant_account, merchant_key_store, None)
            }
        };
    Ok((
        processor_merchant_account,
        processor_key_store,
        platform_account_with_key_store,
    ))
}

/// Fetches the platform merchant account and key store
async fn get_platform_account_and_key_store<A>(
    state: &A,
    merchant_account: &domain::MerchantAccount,
    key_manager_state: &common_utils::types::keymanager::KeyManagerState,
) -> RouterResult<(domain::MerchantAccount, domain::MerchantKeyStore)>
where
    A: SessionStateInfo + Sync,
{
    let organization = state
        .session_state()
        .accounts_store
        .find_organization_by_org_id(merchant_account.get_org_id())
        .await
        .change_context(errors::ApiErrorResponse::InvalidPlatformOperation)
        .attach_printable("Failed to fetch organization for connected merchant")?;

    let platform_merchant_id = organization.platform_merchant_id.ok_or_else(|| {
        report!(errors::ApiErrorResponse::InvalidPlatformOperation)
            .attach_printable("Connected merchant missing platform merchant id")
    })?;

    let platform_key_store = state
        .store()
        .get_merchant_key_store_by_merchant_id(
            key_manager_state,
            &platform_merchant_id,
            &state.store().get_master_key().to_vec().into(),
        )
        .await
        .change_context(errors::ApiErrorResponse::InvalidPlatformOperation)
        .attach_printable("Failed to fetch key store for platform merchant")?;

    let platform_account = state
        .store()
        .find_merchant_account_by_merchant_id(
            key_manager_state,
            &platform_merchant_id,
            &platform_key_store,
        )
        .await
        .to_not_found_response(errors::ApiErrorResponse::InvalidPlatformOperation)?;

    (platform_account.is_platform_account())
        .then_some((platform_account, platform_key_store))
        .ok_or_else(|| {
            report!(errors::ApiErrorResponse::InvalidPlatformOperation)
                .attach_printable("Mapped platform merchant is not a platform account")
        })
}

fn throw_error_if_platform_merchant_authentication_required(
    request_headers: &HeaderMap,
) -> RouterResult<()> {
    HeaderMapStruct::new(request_headers)
        .get_id_type_from_header_if_present::<id_type::MerchantId>(
            headers::X_CONNECTED_MERCHANT_ID,
        )?
        .map_or(Ok(()), |_| {
            Err(errors::ApiErrorResponse::PlatformAccountAuthNotSupported.into())
        })
}

#[cfg(feature = "recon")]
#[async_trait]
impl<A> AuthenticateAndFetch<UserFromTokenWithRoleInfo, A> for JWTAuth
where
    A: SessionStateInfo + Sync,
{
    async fn authenticate_and_fetch(
        &self,
        request_headers: &HeaderMap,
        state: &A,
    ) -> RouterResult<(UserFromTokenWithRoleInfo, AuthenticationType)> {
        let payload = parse_jwt_payload::<A, AuthToken>(request_headers, state).await?;
        if payload.check_in_blacklist(state).await? {
            return Err(errors::ApiErrorResponse::InvalidJwtToken.into());
        }
        authorization::check_tenant(
            payload.tenant_id.clone(),
            &state.session_state().tenant.tenant_id,
        )?;
        let role_info = authorization::get_role_info(state, &payload).await?;
        authorization::check_permission(self.permission, &role_info)?;

        let user = UserFromToken {
            user_id: payload.user_id.clone(),
            merchant_id: payload.merchant_id.clone(),
            org_id: payload.org_id,
            role_id: payload.role_id,
            profile_id: payload.profile_id,
            tenant_id: payload.tenant_id,
        };

        Ok((
            UserFromTokenWithRoleInfo { user, role_info },
            AuthenticationType::MerchantJwt {
                merchant_id: payload.merchant_id,
                user_id: Some(payload.user_id),
            },
        ))
    }
}

#[cfg(feature = "recon")]
#[derive(serde::Serialize, serde::Deserialize)]
pub struct ReconToken {
    pub user_id: String,
    pub merchant_id: id_type::MerchantId,
    pub role_id: String,
    pub exp: u64,
    pub org_id: id_type::OrganizationId,
    pub profile_id: id_type::ProfileId,
    pub tenant_id: Option<id_type::TenantId>,
    #[serde(skip_serializing_if = "Option::is_none")]
    pub acl: Option<String>,
}

#[cfg(all(feature = "olap", feature = "recon"))]
impl ReconToken {
    pub async fn new_token(
        user_id: String,
        merchant_id: id_type::MerchantId,
        settings: &Settings,
        org_id: id_type::OrganizationId,
        profile_id: id_type::ProfileId,
        tenant_id: Option<id_type::TenantId>,
        role_info: authorization::roles::RoleInfo,
    ) -> UserResult<String> {
        let exp_duration = std::time::Duration::from_secs(consts::JWT_TOKEN_TIME_IN_SECS);
        let exp = jwt::generate_exp(exp_duration)?.as_secs();
        let acl = role_info.get_recon_acl();
        let optional_acl_str = serde_json::to_string(&acl)
            .inspect_err(|err| logger::error!("Failed to serialize acl to string: {}", err))
            .change_context(errors::UserErrors::InternalServerError)
            .attach_printable("Failed to serialize acl to string. Using empty ACL")
            .ok();
        let token_payload = Self {
            user_id,
            merchant_id,
            role_id: role_info.get_role_id().to_string(),
            exp,
            org_id,
            profile_id,
            tenant_id,
            acl: optional_acl_str,
        };
        jwt::generate_jwt(&token_payload, settings).await
    }
}
#[derive(serde::Serialize, serde::Deserialize)]
pub struct ExternalToken {
    pub user_id: String,
    pub merchant_id: id_type::MerchantId,
    pub exp: u64,
    pub external_service_type: ExternalServiceType,
}

impl ExternalToken {
    pub async fn new_token(
        user_id: String,
        merchant_id: id_type::MerchantId,
        settings: &Settings,
        external_service_type: ExternalServiceType,
    ) -> UserResult<String> {
        let exp_duration = std::time::Duration::from_secs(consts::JWT_TOKEN_TIME_IN_SECS);
        let exp = jwt::generate_exp(exp_duration)?.as_secs();

        let token_payload = Self {
            user_id,
            merchant_id,
            exp,
            external_service_type,
        };
        jwt::generate_jwt(&token_payload, settings).await
    }

    pub fn check_service_type(
        &self,
        required_service_type: &ExternalServiceType,
    ) -> RouterResult<()> {
        Ok(fp_utils::when(
            &self.external_service_type != required_service_type,
            || {
                Err(errors::ApiErrorResponse::AccessForbidden {
                    resource: required_service_type.to_string(),
                })
            },
        )?)
    }
}<|MERGE_RESOLUTION|>--- conflicted
+++ resolved
@@ -526,45 +526,6 @@
             .await
             .to_not_found_response(errors::ApiErrorResponse::Unauthorized)?;
 
-<<<<<<< HEAD
-=======
-        // Get connected merchant account if API call is done by Platform merchant account on behalf of connected merchant account
-        let (merchant, platform_merchant_account) = if state.conf().platform.enabled {
-            get_platform_merchant_account(state, request_headers, merchant).await?
-        } else {
-            (merchant, None)
-        };
-
-        if platform_merchant_account.is_some() && !self.is_platform_allowed {
-            return Err(report!(
-                errors::ApiErrorResponse::PlatformAccountAuthNotSupported
-            ))
-            .attach_printable("Platform not authorized to access the resource");
-        }
-
-        let platform_account_with_key_store =
-            platform_merchant_account
-                .clone()
-                .map(|platform_account| PlatformAccountWithKeyStore {
-                    account: platform_account,
-                    key_store: key_store.clone(),
-                });
-
-        let key_store = if platform_merchant_account.is_some() {
-            state
-                .store()
-                .get_merchant_key_store_by_merchant_id(
-                    merchant.get_id(),
-                    &state.store().get_master_key().to_vec().into(),
-                )
-                .await
-                .change_context(errors::ApiErrorResponse::Unauthorized)
-                .attach_printable("Failed to fetch merchant key store for the merchant id")?
-        } else {
-            key_store
-        };
-
->>>>>>> 27f5dce9
         let profile = state
             .store()
             .find_business_profile_by_profile_id(&key_store, &profile_id)
@@ -583,7 +544,6 @@
                 request_headers,
                 initiator_merchant.clone(),
                 key_store,
-                key_manager_state,
             )
             .await?;
 
@@ -672,48 +632,11 @@
             .await
             .to_not_found_response(errors::ApiErrorResponse::Unauthorized)?;
 
-<<<<<<< HEAD
         check_merchant_access(
             initiator_merchant.merchant_account_type,
             self.is_connected_allowed,
             self.is_platform_allowed,
         )?;
-=======
-        let (merchant, platform_merchant_account) = if state.conf().platform.enabled {
-            get_platform_merchant_account(state, request_headers, merchant).await?
-        } else {
-            (merchant, None)
-        };
-
-        if platform_merchant_account.is_some() && !self.is_platform_allowed {
-            return Err(report!(
-                errors::ApiErrorResponse::PlatformAccountAuthNotSupported
-            ))
-            .attach_printable("Platform not authorized to access the resource");
-        }
-
-        let platform_account_with_key_store =
-            platform_merchant_account
-                .clone()
-                .map(|platform_account| PlatformAccountWithKeyStore {
-                    account: platform_account,
-                    key_store: key_store.clone(),
-                });
-
-        let key_store = if platform_account_with_key_store.is_some() {
-            state
-                .store()
-                .get_merchant_key_store_by_merchant_id(
-                    merchant.get_id(),
-                    &state.store().get_master_key().to_vec().into(),
-                )
-                .await
-                .change_context(errors::ApiErrorResponse::Unauthorized)
-                .attach_printable("Failed to fetch merchant key store for the merchant id")?
-        } else {
-            key_store
-        };
->>>>>>> 27f5dce9
 
         let (merchant, key_store, platform_account_with_key_store) =
             resolve_merchant_accounts_and_key_stores(
@@ -721,7 +644,6 @@
                 request_headers,
                 initiator_merchant.clone(),
                 key_store,
-                key_manager_state,
             )
             .await?;
         let auth = AuthenticationData {
@@ -1306,7 +1228,6 @@
         .await
         .to_not_found_response(errors::ApiErrorResponse::Unauthorized)?;
 
-<<<<<<< HEAD
     // Validate merchant account type access
     check_merchant_access(
         initiator_merchant.merchant_account_type,
@@ -1320,39 +1241,8 @@
             request_headers,
             initiator_merchant,
             key_store,
-            &(&state.session_state()).into(),
         )
         .await?;
-=======
-    // Get connected merchant account if API call is done by Platform merchant account on behalf of connected merchant account
-    let (merchant, platform_merchant_account) = if state.conf().platform.enabled {
-        get_platform_merchant_account(state, request_headers, merchant).await?
-    } else {
-        (merchant, None)
-    };
-
-    let platform_account_with_key_store =
-        platform_merchant_account
-            .clone()
-            .map(|platform_account| PlatformAccountWithKeyStore {
-                account: platform_account,
-                key_store: key_store.clone(),
-            });
-
-    let key_store = if platform_merchant_account.is_some() {
-        state
-            .store()
-            .get_merchant_key_store_by_merchant_id(
-                merchant.get_id(),
-                &state.store().get_master_key().to_vec().into(),
-            )
-            .await
-            .change_context(errors::ApiErrorResponse::Unauthorized)
-            .attach_printable("Failed to fetch merchant key store for the merchant id")?
-    } else {
-        key_store
-    };
->>>>>>> 27f5dce9
 
     let auth = AuthenticationData {
         merchant_account: merchant,
@@ -2656,45 +2546,6 @@
             .await
             .to_not_found_response(errors::ApiErrorResponse::Unauthorized)?;
 
-<<<<<<< HEAD
-=======
-        // Get connected merchant account if API call is done by Platform merchant account on behalf of connected merchant account
-        let (merchant, platform_merchant_account) = if state.conf().platform.enabled {
-            get_platform_merchant_account(state, request_headers, merchant).await?
-        } else {
-            (merchant, None)
-        };
-
-        if platform_merchant_account.is_some() && !self.is_platform_allowed {
-            return Err(report!(
-                errors::ApiErrorResponse::PlatformAccountAuthNotSupported
-            ))
-            .attach_printable("Platform not authorized to access the resource");
-        }
-
-        let platform_account_with_key_store =
-            platform_merchant_account
-                .clone()
-                .map(|platform_account| PlatformAccountWithKeyStore {
-                    account: platform_account,
-                    key_store: key_store.clone(),
-                });
-
-        let key_store = if platform_merchant_account.is_some() {
-            state
-                .store()
-                .get_merchant_key_store_by_merchant_id(
-                    merchant.get_id(),
-                    &state.store().get_master_key().to_vec().into(),
-                )
-                .await
-                .change_context(errors::ApiErrorResponse::Unauthorized)
-                .attach_printable("Failed to fetch merchant key store for the merchant id")?
-        } else {
-            key_store
-        };
-
->>>>>>> 27f5dce9
         let profile = state
             .store()
             .find_business_profile_by_profile_id(&key_store, &profile_id)
@@ -2713,7 +2564,6 @@
                 request_headers,
                 initiator_merchant.clone(),
                 key_store,
-                key_manager_state,
             )
             .await?;
 
@@ -2766,9 +2616,6 @@
                 report!(errors::ApiErrorResponse::Unauthorized)
                     .attach_printable("Unable to parse client_secret")
             })?;
-
-        let key_manager_state: &common_utils::types::keymanager::KeyManagerState =
-            &(&state.session_state()).into();
 
         let db_client_secret: diesel_models::ClientSecretType = state
             .store()
@@ -4755,7 +4602,6 @@
     request_headers: &HeaderMap,
     merchant_account: domain::MerchantAccount,
     merchant_key_store: domain::MerchantKeyStore,
-    key_manager_state: &common_utils::types::keymanager::KeyManagerState,
 ) -> RouterResult<(
     domain::MerchantAccount,
     domain::MerchantKeyStore,
@@ -4814,8 +4660,7 @@
                 )?;
 
                 let (platform_account, platform_key_store) =
-                    get_platform_account_and_key_store(state, &merchant_account, key_manager_state)
-                        .await?;
+                    get_platform_account_and_key_store(state, &merchant_account).await?;
 
                 (
                     merchant_account,
@@ -4855,7 +4700,6 @@
 async fn get_platform_account_and_key_store<A>(
     state: &A,
     merchant_account: &domain::MerchantAccount,
-    key_manager_state: &common_utils::types::keymanager::KeyManagerState,
 ) -> RouterResult<(domain::MerchantAccount, domain::MerchantKeyStore)>
 where
     A: SessionStateInfo + Sync,
@@ -4876,7 +4720,6 @@
     let platform_key_store = state
         .store()
         .get_merchant_key_store_by_merchant_id(
-            key_manager_state,
             &platform_merchant_id,
             &state.store().get_master_key().to_vec().into(),
         )
@@ -4886,11 +4729,7 @@
 
     let platform_account = state
         .store()
-        .find_merchant_account_by_merchant_id(
-            key_manager_state,
-            &platform_merchant_id,
-            &platform_key_store,
-        )
+        .find_merchant_account_by_merchant_id(&platform_merchant_id, &platform_key_store)
         .await
         .to_not_found_response(errors::ApiErrorResponse::InvalidPlatformOperation)?;
 
