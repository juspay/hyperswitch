--- conflicted
+++ resolved
@@ -3332,7 +3332,6 @@
     }
 }
 
-<<<<<<< HEAD
 async fn get_connected_merchant_account<A>(
     state: &A,
     connected_merchant_id: id_type::MerchantId,
@@ -3415,7 +3414,8 @@
         .map_or(Ok(()), |_| {
             Err(errors::ApiErrorResponse::PlatformAccountAuthNotSupported.into())
         })
-=======
+}
+
 #[cfg(feature = "recon")]
 #[async_trait]
 impl<A> AuthenticateAndFetch<UserFromTokenWithRoleInfo, A> for JWTAuth
@@ -3502,5 +3502,4 @@
         };
         jwt::generate_jwt(&token_payload, settings).await
     }
->>>>>>> 986de77b
 }