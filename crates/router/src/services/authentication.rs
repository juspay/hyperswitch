--- conflicted
+++ resolved
@@ -4,7 +4,7 @@
     payments,
 };
 use async_trait::async_trait;
-use common_enums::enums::TokenPurpose;
+use common_enums::TokenPurpose;
 use common_utils::date_time;
 use error_stack::{report, ResultExt};
 use jsonwebtoken::{decode, Algorithm, DecodingKey, Validation};
@@ -309,42 +309,7 @@
 }
 
 #[derive(Debug)]
-<<<<<<< HEAD
-pub struct UserWithoutMerchantJWTAuth;
-
-#[cfg(feature = "olap")]
-#[async_trait]
-impl<A> AuthenticateAndFetch<UserWithoutMerchantFromToken, A> for UserWithoutMerchantJWTAuth
-where
-    A: AppStateInfo + Sync,
-{
-    async fn authenticate_and_fetch(
-        &self,
-        request_headers: &HeaderMap,
-        state: &A,
-    ) -> RouterResult<(UserWithoutMerchantFromToken, AuthenticationType)> {
-        let payload = parse_jwt_payload::<A, UserAuthToken>(request_headers, state).await?;
-        if payload.check_in_blacklist(state).await? {
-            return Err(errors::ApiErrorResponse::InvalidJwtToken.into());
-        }
-
-        Ok((
-            UserWithoutMerchantFromToken {
-                user_id: payload.user_id.clone(),
-            },
-            AuthenticationType::UserJwt {
-                user_id: payload.user_id,
-            },
-        ))
-    }
-}
-
-#[allow(dead_code)]
-#[derive(Debug)]
 pub(crate) struct SinglePurposeJWTAuth(pub TokenPurpose);
-=======
-pub(crate) struct SinglePurposeJWTAuth(pub Purpose);
->>>>>>> 22cb01ac
 
 #[cfg(feature = "olap")]
 #[async_trait]
