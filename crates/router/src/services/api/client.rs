--- conflicted
+++ resolved
@@ -110,12 +110,12 @@
     }
 }
 
-<<<<<<< HEAD
-pub fn proxy_bypass_urls(key_manager: &KeyManagerConfig, locker: &Locker) -> Vec<String> {
+pub fn proxy_bypass_urls(
+    key_manager: &KeyManagerConfig,
+    locker: &Locker,
+    config_whitelist: &[String],
+) -> Vec<String> {
     let key_manager_host = key_manager.url.to_owned();
-=======
-pub fn proxy_bypass_urls(locker: &Locker, config_whitelist: &[String]) -> Vec<String> {
->>>>>>> 3951ac65
     let locker_host = locker.host.to_owned();
     let locker_host_rs = locker.host_rs.to_owned();
 
@@ -131,17 +131,12 @@
         format!("{locker_host}/card/addCard"),
         format!("{locker_host}/card/getCard"),
         format!("{locker_host}/card/deleteCard"),
-<<<<<<< HEAD
         format!("{key_manager_host}/data/encrypt"),
         format!("{key_manager_host}/data/decrypt"),
         format!("{key_manager_host}/key/create"),
         format!("{key_manager_host}/key/rotate"),
-    ]
-=======
     ];
-
     [&proxy_list, config_whitelist].concat().to_vec()
->>>>>>> 3951ac65
 }
 
 pub trait RequestBuilder: Send + Sync {
