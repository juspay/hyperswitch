use api_models::user::dashboard_metadata::ProdIntent;
use common_utils::errors::CustomResult;
use error_stack::ResultExt;
use external_services::email::{EmailContents, EmailData, EmailError};
use masking::{ExposeInterface, PeekInterface, Secret};

use crate::{configs, consts, routes::AppState};
#[cfg(feature = "olap")]
use crate::{
    core::errors::{UserErrors, UserResult},
    services::jwt,
    types::domain,
};

pub enum EmailBody {
    Verify {
        link: String,
    },
    Reset {
        link: String,
        user_name: String,
    },
    MagicLink {
        link: String,
        user_name: String,
    },
    InviteUser {
        link: String,
        user_name: String,
    },
    AcceptInviteFromEmail {
        link: String,
        user_name: String,
    },
    BizEmailProd {
        user_name: String,
        poc_email: String,
        legal_business_name: String,
        business_location: String,
        business_website: String,
    },
    ReconActivation {
        user_name: String,
    },
    ProFeatureRequest {
        feature_name: String,
        merchant_id: String,
        user_name: String,
        user_email: String,
    },
    ApiKeyExpiryReminder {
        expires_in: u8,
    },
}

pub mod html {
    use crate::services::email::types::EmailBody;

    pub fn get_html_body(email_body: EmailBody) -> String {
        match email_body {
            EmailBody::Verify { link } => {
                format!(include_str!("assets/verify.html"), link = link)
            }
            EmailBody::Reset { link, user_name } => {
                format!(
                    include_str!("assets/reset.html"),
                    link = link,
                    username = user_name
                )
            }
            EmailBody::MagicLink { link, user_name } => {
                format!(
                    include_str!("assets/magic_link.html"),
                    user_name = user_name,
                    link = link
                )
            }
            EmailBody::InviteUser { link, user_name } => {
                format!(
                    include_str!("assets/invite.html"),
                    username = user_name,
                    link = link
                )
            }
            // TODO: Change the linked html for accept invite from email
            EmailBody::AcceptInviteFromEmail { link, user_name } => {
                format!(
                    include_str!("assets/invite.html"),
                    username = user_name,
                    link = link
                )
            }
            EmailBody::ReconActivation { user_name } => {
                format!(
                    include_str!("assets/recon_activation.html"),
                    username = user_name,
                )
            }
            EmailBody::BizEmailProd {
                user_name,
                poc_email,
                legal_business_name,
                business_location,
                business_website,
            } => {
                format!(
                    include_str!("assets/bizemailprod.html"),
                    poc_email = poc_email,
                    legal_business_name = legal_business_name,
                    business_location = business_location,
                    business_website = business_website,
                    username = user_name,
                )
            }
            EmailBody::ProFeatureRequest {
                feature_name,
                merchant_id,
                user_name,
                user_email,
            } => format!(
                "Dear Hyperswitch Support Team,

Dashboard Pro Feature Request,
Feature name  : {feature_name}
Merchant ID   : {merchant_id}
Merchant Name : {user_name}
Email         : {user_email}

(note: This is an auto generated email. Use merchant email for any further communications)",
            ),
            EmailBody::ApiKeyExpiryReminder { expires_in } => format!(
                include_str!("assets/api_key_expiry_reminder.html"),
                expires_in = expires_in,
            ),
        }
    }
}

#[derive(serde::Serialize, serde::Deserialize)]
pub struct EmailToken {
    email: String,
    merchant_id: Option<String>,
    exp: u64,
}

impl EmailToken {
    pub async fn new_token(
        email: domain::UserEmail,
        merchant_id: Option<String>,
        settings: &configs::Settings,
    ) -> CustomResult<String, UserErrors> {
        let expiration_duration = std::time::Duration::from_secs(consts::EMAIL_TOKEN_TIME_IN_SECS);
        let exp = jwt::generate_exp(expiration_duration)?.as_secs();
        let token_payload = Self {
            email: email.get_secret().expose(),
            merchant_id,
            exp,
        };
        jwt::generate_jwt(&token_payload, settings).await
    }

    pub fn get_email(&self) -> &str {
        self.email.as_str()
    }

    pub fn get_merchant_id(&self) -> Option<&str> {
        self.merchant_id.as_deref()
    }
}

pub fn get_link_with_token(
    base_url: impl std::fmt::Display,
    token: impl std::fmt::Display,
    action: impl std::fmt::Display,
) -> String {
    format!("{base_url}/user/{action}?token={token}")
}

pub struct VerifyEmail {
    pub recipient_email: domain::UserEmail,
    pub settings: std::sync::Arc<configs::Settings>,
    pub subject: &'static str,
}

/// Currently only HTML is supported
#[async_trait::async_trait]
impl EmailData for VerifyEmail {
    async fn get_email_data(&self) -> CustomResult<EmailContents, EmailError> {
        let token = EmailToken::new_token(self.recipient_email.clone(), None, &self.settings)
            .await
            .change_context(EmailError::TokenGenerationFailure)?;

        let verify_email_link =
            get_link_with_token(&self.settings.email.base_url, token, "verify_email");

        let body = html::get_html_body(EmailBody::Verify {
            link: verify_email_link,
        });

        Ok(EmailContents {
            subject: self.subject.to_string(),
            body: external_services::email::IntermediateString::new(body),
            recipient: self.recipient_email.clone().into_inner(),
        })
    }
}

pub struct ResetPassword {
    pub recipient_email: domain::UserEmail,
    pub user_name: domain::UserName,
    pub settings: std::sync::Arc<configs::Settings>,
    pub subject: &'static str,
}

#[async_trait::async_trait]
impl EmailData for ResetPassword {
    async fn get_email_data(&self) -> CustomResult<EmailContents, EmailError> {
        let token = EmailToken::new_token(self.recipient_email.clone(), None, &self.settings)
            .await
            .change_context(EmailError::TokenGenerationFailure)?;

        let reset_password_link =
            get_link_with_token(&self.settings.email.base_url, token, "set_password");

        let body = html::get_html_body(EmailBody::Reset {
            link: reset_password_link,
            user_name: self.user_name.clone().get_secret().expose(),
        });

        Ok(EmailContents {
            subject: self.subject.to_string(),
            body: external_services::email::IntermediateString::new(body),
            recipient: self.recipient_email.clone().into_inner(),
        })
    }
}

pub struct MagicLink {
    pub recipient_email: domain::UserEmail,
    pub user_name: domain::UserName,
    pub settings: std::sync::Arc<configs::Settings>,
    pub subject: &'static str,
}

#[async_trait::async_trait]
impl EmailData for MagicLink {
    async fn get_email_data(&self) -> CustomResult<EmailContents, EmailError> {
        let token = EmailToken::new_token(self.recipient_email.clone(), None, &self.settings)
            .await
            .change_context(EmailError::TokenGenerationFailure)?;

        let magic_link_login =
            get_link_with_token(&self.settings.email.base_url, token, "verify_email");

        let body = html::get_html_body(EmailBody::MagicLink {
            link: magic_link_login,
            user_name: self.user_name.clone().get_secret().expose(),
        });

        Ok(EmailContents {
            subject: self.subject.to_string(),
            body: external_services::email::IntermediateString::new(body),
            recipient: self.recipient_email.clone().into_inner(),
        })
    }
}

pub struct InviteUser {
    pub recipient_email: domain::UserEmail,
    pub user_name: domain::UserName,
    pub settings: std::sync::Arc<configs::Settings>,
    pub subject: &'static str,
    pub merchant_id: String,
}

#[async_trait::async_trait]
impl EmailData for InviteUser {
    async fn get_email_data(&self) -> CustomResult<EmailContents, EmailError> {
        let token = EmailToken::new_token(
            self.recipient_email.clone(),
            Some(self.merchant_id.clone()),
            &self.settings,
        )
        .await
        .change_context(EmailError::TokenGenerationFailure)?;

        let invite_user_link =
            get_link_with_token(&self.settings.email.base_url, token, "set_password");

        let body = html::get_html_body(EmailBody::InviteUser {
            link: invite_user_link,
            user_name: self.user_name.clone().get_secret().expose(),
        });

        Ok(EmailContents {
            subject: self.subject.to_string(),
            body: external_services::email::IntermediateString::new(body),
            recipient: self.recipient_email.clone().into_inner(),
        })
    }
}
pub struct InviteRegisteredUser {
    pub recipient_email: domain::UserEmail,
    pub user_name: domain::UserName,
<<<<<<< HEAD
    pub settings: std::sync::Arc<configs::settings::Settings>,
=======
    pub settings: std::sync::Arc<configs::Settings>,
>>>>>>> b74435b6
    pub subject: &'static str,
    pub merchant_id: String,
}

#[async_trait::async_trait]
impl EmailData for InviteRegisteredUser {
    async fn get_email_data(&self) -> CustomResult<EmailContents, EmailError> {
        let token = EmailToken::new_token(
            self.recipient_email.clone(),
            Some(self.merchant_id.clone()),
            &self.settings,
        )
        .await
        .change_context(EmailError::TokenGenerationFailure)?;

        let invite_user_link = get_link_with_token(
            &self.settings.email.base_url,
            token,
            "accept_invite_from_email",
        );
        let body = html::get_html_body(EmailBody::AcceptInviteFromEmail {
            link: invite_user_link,
            user_name: self.user_name.clone().get_secret().expose(),
        });

        Ok(EmailContents {
            subject: self.subject.to_string(),
            body: external_services::email::IntermediateString::new(body),
            recipient: self.recipient_email.clone().into_inner(),
        })
    }
}

pub struct ReconActivation {
    pub recipient_email: domain::UserEmail,
    pub user_name: domain::UserName,
    pub settings: std::sync::Arc<configs::Settings>,
    pub subject: &'static str,
}

#[async_trait::async_trait]
impl EmailData for ReconActivation {
    async fn get_email_data(&self) -> CustomResult<EmailContents, EmailError> {
        let body = html::get_html_body(EmailBody::ReconActivation {
            user_name: self.user_name.clone().get_secret().expose(),
        });

        Ok(EmailContents {
            subject: self.subject.to_string(),
            body: external_services::email::IntermediateString::new(body),
            recipient: self.recipient_email.clone().into_inner(),
        })
    }
}

pub struct BizEmailProd {
    pub recipient_email: domain::UserEmail,
    pub user_name: Secret<String>,
    pub poc_email: Secret<String>,
    pub legal_business_name: String,
    pub business_location: String,
    pub business_website: String,
    pub settings: std::sync::Arc<configs::Settings>,
    pub subject: &'static str,
}

impl BizEmailProd {
    pub fn new(state: &AppState, data: ProdIntent) -> UserResult<Self> {
        Ok(Self {
            recipient_email: (domain::UserEmail::new(
                consts::user::BUSINESS_EMAIL.to_string().into(),
            ))?,
            settings: state.conf.clone(),
            subject: "New Prod Intent",
            user_name: data.poc_name.unwrap_or_default().into(),
            poc_email: data.poc_email.unwrap_or_default().into(),
            legal_business_name: data.legal_business_name.unwrap_or_default(),
            business_location: data
                .business_location
                .unwrap_or(common_enums::CountryAlpha2::AD)
                .to_string(),
            business_website: data.business_website.unwrap_or_default(),
        })
    }
}

#[async_trait::async_trait]
impl EmailData for BizEmailProd {
    async fn get_email_data(&self) -> CustomResult<EmailContents, EmailError> {
        let body = html::get_html_body(EmailBody::BizEmailProd {
            user_name: self.user_name.clone().expose(),
            poc_email: self.poc_email.clone().expose(),
            legal_business_name: self.legal_business_name.clone(),
            business_location: self.business_location.clone(),
            business_website: self.business_website.clone(),
        });

        Ok(EmailContents {
            subject: self.subject.to_string(),
            body: external_services::email::IntermediateString::new(body),
            recipient: self.recipient_email.clone().into_inner(),
        })
    }
}

pub struct ProFeatureRequest {
    pub recipient_email: domain::UserEmail,
    pub feature_name: String,
    pub merchant_id: String,
    pub user_name: domain::UserName,
    pub settings: std::sync::Arc<configs::Settings>,
    pub subject: String,
}

#[async_trait::async_trait]
impl EmailData for ProFeatureRequest {
    async fn get_email_data(&self) -> CustomResult<EmailContents, EmailError> {
        let recipient = self.recipient_email.clone().into_inner();

        let body = html::get_html_body(EmailBody::ProFeatureRequest {
            user_name: self.user_name.clone().get_secret().expose(),
            feature_name: self.feature_name.clone(),
            merchant_id: self.merchant_id.clone(),
            user_email: recipient.peek().to_string(),
        });

        Ok(EmailContents {
            subject: self.subject.clone(),
            body: external_services::email::IntermediateString::new(body),
            recipient,
        })
    }
}

pub struct ApiKeyExpiryReminder {
    pub recipient_email: domain::UserEmail,
    pub subject: &'static str,
    pub expires_in: u8,
}

#[async_trait::async_trait]
impl EmailData for ApiKeyExpiryReminder {
    async fn get_email_data(&self) -> CustomResult<EmailContents, EmailError> {
        let recipient = self.recipient_email.clone().into_inner();

        let body = html::get_html_body(EmailBody::ApiKeyExpiryReminder {
            expires_in: self.expires_in,
        });

        Ok(EmailContents {
            subject: self.subject.to_string(),
            body: external_services::email::IntermediateString::new(body),
            recipient,
        })
    }
}<|MERGE_RESOLUTION|>--- conflicted
+++ resolved
@@ -302,11 +302,7 @@
 pub struct InviteRegisteredUser {
     pub recipient_email: domain::UserEmail,
     pub user_name: domain::UserName,
-<<<<<<< HEAD
-    pub settings: std::sync::Arc<configs::settings::Settings>,
-=======
-    pub settings: std::sync::Arc<configs::Settings>,
->>>>>>> b74435b6
+    pub settings: std::sync::Arc<configs::Settings>,
     pub subject: &'static str,
     pub merchant_id: String,
 }
