use api_models::user::dashboard_metadata::ProdIntent;
use common_enums::EntityType;
use common_utils::{errors::CustomResult, pii, types::theme::EmailThemeConfig};
use error_stack::ResultExt;
use external_services::email::{EmailContents, EmailData, EmailError};
use masking::{ExposeInterface, Secret};

use crate::{configs, consts, routes::SessionState};
#[cfg(feature = "olap")]
use crate::{
    core::errors::{UserErrors, UserResult},
    services::jwt,
    types::domain,
};

pub enum EmailBody {
    Verify {
        link: String,
    },
    Reset {
        link: String,
        user_name: String,
    },
    MagicLink {
        link: String,
        user_name: String,
    },
    InviteUser {
        link: String,
        user_name: String,
    },
    AcceptInviteFromEmail {
        link: String,
        user_name: String,
    },
    BizEmailProd {
        user_name: String,
        poc_email: String,
        legal_business_name: String,
        business_location: String,
        business_website: String,
    },
    ReconActivation {
        user_name: String,
    },
    ProFeatureRequest {
        feature_name: String,
        merchant_id: common_utils::id_type::MerchantId,
        user_name: String,
        user_email: String,
    },
    ApiKeyExpiryReminder {
        expires_in: u8,
        api_key_name: String,
        prefix: String,
    },
    WelcomeToCommunity,
}

pub mod html {
    use crate::services::email::types::EmailBody;

    pub fn get_html_body(email_body: EmailBody) -> String {
        match email_body {
            EmailBody::Verify { link } => {
                format!(include_str!("assets/verify.html"), link = link)
            }
            EmailBody::Reset { link, user_name } => {
                format!(
                    include_str!("assets/reset.html"),
                    link = link,
                    username = user_name
                )
            }
            EmailBody::MagicLink { link, user_name } => {
                format!(
                    include_str!("assets/magic_link.html"),
                    username = user_name,
                    link = link
                )
            }
            EmailBody::InviteUser { link, user_name } => {
                format!(
                    include_str!("assets/invite.html"),
                    username = user_name,
                    link = link
                )
            }
            // TODO: Change the linked html for accept invite from email
            EmailBody::AcceptInviteFromEmail { link, user_name } => {
                format!(
                    include_str!("assets/invite.html"),
                    username = user_name,
                    link = link
                )
            }
            EmailBody::ReconActivation { user_name } => {
                format!(
                    include_str!("assets/recon_activation.html"),
                    username = user_name,
                )
            }
            EmailBody::BizEmailProd {
                user_name,
                poc_email,
                legal_business_name,
                business_location,
                business_website,
            } => {
                format!(
                    include_str!("assets/bizemailprod.html"),
                    poc_email = poc_email,
                    legal_business_name = legal_business_name,
                    business_location = business_location,
                    business_website = business_website,
                    username = user_name,
                )
            }
            EmailBody::ProFeatureRequest {
                feature_name,
                merchant_id,
                user_name,
                user_email,
            } => format!(
                "Dear Hyperswitch Support Team,

Dashboard Pro Feature Request,
Feature name  : {feature_name}
Merchant ID   : {}
Merchant Name : {user_name}
Email         : {user_email}

(note: This is an auto generated email. Use merchant email for any further communications)",
                merchant_id.get_string_repr()
            ),
            EmailBody::ApiKeyExpiryReminder {
                expires_in,
                api_key_name,
                prefix,
            } => format!(
                include_str!("assets/api_key_expiry_reminder.html"),
                api_key_name = api_key_name,
                prefix = prefix,
                expires_in = expires_in,
            ),
            EmailBody::WelcomeToCommunity => {
                include_str!("assets/welcome_to_community.html").to_string()
            }
        }
    }
}

#[derive(serde::Serialize, serde::Deserialize)]
pub struct EmailToken {
    email: String,
    flow: domain::Origin,
    exp: u64,
    entity: Option<Entity>,
}

#[derive(serde::Serialize, serde::Deserialize, Clone)]
pub struct Entity {
    pub entity_id: String,
    pub entity_type: EntityType,
}

impl Entity {
    pub fn get_entity_type(&self) -> EntityType {
        self.entity_type
    }

    pub fn get_entity_id(&self) -> &str {
        &self.entity_id
    }
}

impl EmailToken {
    pub async fn new_token(
        email: domain::UserEmail,
        entity: Option<Entity>,
        flow: domain::Origin,
        settings: &configs::Settings,
    ) -> UserResult<String> {
        let expiration_duration = std::time::Duration::from_secs(consts::EMAIL_TOKEN_TIME_IN_SECS);
        let exp = jwt::generate_exp(expiration_duration)?.as_secs();
        let token_payload = Self {
            email: email.get_secret().expose(),
            flow,
            exp,
            entity,
        };
        jwt::generate_jwt(&token_payload, settings).await
    }

    pub fn get_email(&self) -> UserResult<domain::UserEmail> {
        pii::Email::try_from(self.email.clone())
            .change_context(UserErrors::InternalServerError)
            .and_then(domain::UserEmail::from_pii_email)
    }

    pub fn get_entity(&self) -> Option<&Entity> {
        self.entity.as_ref()
    }

    pub fn get_flow(&self) -> domain::Origin {
        self.flow.clone()
    }
}

pub fn get_link_with_token(
    base_url: impl std::fmt::Display,
    token: impl std::fmt::Display,
    action: impl std::fmt::Display,
    auth_id: &Option<impl std::fmt::Display>,
    theme_id: &Option<impl std::fmt::Display>,
) -> String {
    let mut email_url = format!("{base_url}/user/{action}?token={token}");
    if let Some(auth_id) = auth_id {
        email_url = format!("{email_url}&auth_id={auth_id}");
    }
    if let Some(theme_id) = theme_id {
        email_url = format!("{email_url}&theme_id={theme_id}");
    }

    email_url
}

pub fn get_base_url(state: &SessionState) -> &str {
    if !state.conf.multitenancy.enabled {
        &state.conf.user.base_url
    } else {
        &state.tenant.user.control_center_url
    }
}

pub struct VerifyEmail {
    pub recipient_email: domain::UserEmail,
    pub settings: std::sync::Arc<configs::Settings>,
    pub subject: &'static str,
    pub auth_id: Option<String>,
    pub theme_id: Option<String>,
    pub theme_config: EmailThemeConfig,
}

/// Currently only HTML is supported
#[async_trait::async_trait]
impl EmailData for VerifyEmail {
    async fn get_email_data(&self, base_url: &str) -> CustomResult<EmailContents, EmailError> {
        let token = EmailToken::new_token(
            self.recipient_email.clone(),
            None,
            domain::Origin::VerifyEmail,
            &self.settings,
        )
        .await
        .change_context(EmailError::TokenGenerationFailure)?;

<<<<<<< HEAD
        let verify_email_link = get_link_with_token(base_url, token, "verify_email", &self.auth_id);
=======
        let verify_email_link = get_link_with_token(
            &self.settings.user.base_url,
            token,
            "verify_email",
            &self.auth_id,
            &self.theme_id,
        );
>>>>>>> ed276ecc

        let body = html::get_html_body(EmailBody::Verify {
            link: verify_email_link,
        });

        Ok(EmailContents {
            subject: self.subject.to_string(),
            body: external_services::email::IntermediateString::new(body),
            recipient: self.recipient_email.clone().into_inner(),
        })
    }
}

pub struct ResetPassword {
    pub recipient_email: domain::UserEmail,
    pub user_name: domain::UserName,
    pub settings: std::sync::Arc<configs::Settings>,
    pub subject: &'static str,
    pub auth_id: Option<String>,
    pub theme_id: Option<String>,
    pub theme_config: EmailThemeConfig,
}

#[async_trait::async_trait]
impl EmailData for ResetPassword {
    async fn get_email_data(&self, base_url: &str) -> CustomResult<EmailContents, EmailError> {
        let token = EmailToken::new_token(
            self.recipient_email.clone(),
            None,
            domain::Origin::ResetPassword,
            &self.settings,
        )
        .await
        .change_context(EmailError::TokenGenerationFailure)?;

<<<<<<< HEAD
        let reset_password_link =
            get_link_with_token(base_url, token, "set_password", &self.auth_id);
=======
        let reset_password_link = get_link_with_token(
            &self.settings.user.base_url,
            token,
            "set_password",
            &self.auth_id,
            &self.theme_id,
        );
>>>>>>> ed276ecc

        let body = html::get_html_body(EmailBody::Reset {
            link: reset_password_link,
            user_name: self.user_name.clone().get_secret().expose(),
        });

        Ok(EmailContents {
            subject: self.subject.to_string(),
            body: external_services::email::IntermediateString::new(body),
            recipient: self.recipient_email.clone().into_inner(),
        })
    }
}

pub struct MagicLink {
    pub recipient_email: domain::UserEmail,
    pub user_name: domain::UserName,
    pub settings: std::sync::Arc<configs::Settings>,
    pub subject: &'static str,
    pub auth_id: Option<String>,
    pub theme_id: Option<String>,
    pub theme_config: EmailThemeConfig,
}

#[async_trait::async_trait]
impl EmailData for MagicLink {
    async fn get_email_data(&self, base_url: &str) -> CustomResult<EmailContents, EmailError> {
        let token = EmailToken::new_token(
            self.recipient_email.clone(),
            None,
            domain::Origin::MagicLink,
            &self.settings,
        )
        .await
        .change_context(EmailError::TokenGenerationFailure)?;

<<<<<<< HEAD
        let magic_link_login = get_link_with_token(base_url, token, "verify_email", &self.auth_id);
=======
        let magic_link_login = get_link_with_token(
            &self.settings.user.base_url,
            token,
            "verify_email",
            &self.auth_id,
            &self.theme_id,
        );
>>>>>>> ed276ecc

        let body = html::get_html_body(EmailBody::MagicLink {
            link: magic_link_login,
            user_name: self.user_name.clone().get_secret().expose(),
        });

        Ok(EmailContents {
            subject: self.subject.to_string(),
            body: external_services::email::IntermediateString::new(body),
            recipient: self.recipient_email.clone().into_inner(),
        })
    }
}

pub struct InviteUser {
    pub recipient_email: domain::UserEmail,
    pub user_name: domain::UserName,
    pub settings: std::sync::Arc<configs::Settings>,
    pub subject: &'static str,
    pub entity: Entity,
    pub auth_id: Option<String>,
    pub theme_id: Option<String>,
    pub theme_config: EmailThemeConfig,
}

#[async_trait::async_trait]
impl EmailData for InviteUser {
    async fn get_email_data(&self, base_url: &str) -> CustomResult<EmailContents, EmailError> {
        let token = EmailToken::new_token(
            self.recipient_email.clone(),
            Some(self.entity.clone()),
            domain::Origin::AcceptInvitationFromEmail,
            &self.settings,
        )
        .await
        .change_context(EmailError::TokenGenerationFailure)?;

<<<<<<< HEAD
        let invite_user_link =
            get_link_with_token(base_url, token, "accept_invite_from_email", &self.auth_id);
=======
        let invite_user_link = get_link_with_token(
            &self.settings.user.base_url,
            token,
            "accept_invite_from_email",
            &self.auth_id,
            &self.theme_id,
        );
>>>>>>> ed276ecc
        let body = html::get_html_body(EmailBody::AcceptInviteFromEmail {
            link: invite_user_link,
            user_name: self.user_name.clone().get_secret().expose(),
        });

        Ok(EmailContents {
            subject: self.subject.to_string(),
            body: external_services::email::IntermediateString::new(body),
            recipient: self.recipient_email.clone().into_inner(),
        })
    }
}

pub struct ReconActivation {
    pub recipient_email: domain::UserEmail,
    pub user_name: domain::UserName,
    pub subject: &'static str,
    pub theme_id: Option<String>,
    pub theme_config: EmailThemeConfig,
}

#[async_trait::async_trait]
impl EmailData for ReconActivation {
    async fn get_email_data(&self, _base_url: &str) -> CustomResult<EmailContents, EmailError> {
        let body = html::get_html_body(EmailBody::ReconActivation {
            user_name: self.user_name.clone().get_secret().expose(),
        });

        Ok(EmailContents {
            subject: self.subject.to_string(),
            body: external_services::email::IntermediateString::new(body),
            recipient: self.recipient_email.clone().into_inner(),
        })
    }
}

pub struct BizEmailProd {
    pub recipient_email: domain::UserEmail,
    pub user_name: Secret<String>,
    pub poc_email: Secret<String>,
    pub legal_business_name: String,
    pub business_location: String,
    pub business_website: String,
    pub settings: std::sync::Arc<configs::Settings>,
    pub subject: &'static str,
    pub theme_id: Option<String>,
    pub theme_config: EmailThemeConfig,
}

impl BizEmailProd {
    pub fn new(
        state: &SessionState,
        data: ProdIntent,
        theme_id: Option<String>,
        theme_config: EmailThemeConfig,
    ) -> UserResult<Self> {
        Ok(Self {
            recipient_email: domain::UserEmail::from_pii_email(
                state.conf.email.prod_intent_recipient_email.clone(),
            )?,
            settings: state.conf.clone(),
            subject: consts::user::EMAIL_SUBJECT_NEW_PROD_INTENT,
            user_name: data.poc_name.unwrap_or_default().into(),
            poc_email: data.poc_email.unwrap_or_default().into(),
            legal_business_name: data.legal_business_name.unwrap_or_default(),
            business_location: data
                .business_location
                .unwrap_or(common_enums::CountryAlpha2::AD)
                .to_string(),
            business_website: data.business_website.unwrap_or_default(),
            theme_id,
            theme_config,
        })
    }
}

#[async_trait::async_trait]
impl EmailData for BizEmailProd {
    async fn get_email_data(&self, _base_url: &str) -> CustomResult<EmailContents, EmailError> {
        let body = html::get_html_body(EmailBody::BizEmailProd {
            user_name: self.user_name.clone().expose(),
            poc_email: self.poc_email.clone().expose(),
            legal_business_name: self.legal_business_name.clone(),
            business_location: self.business_location.clone(),
            business_website: self.business_website.clone(),
        });

        Ok(EmailContents {
            subject: self.subject.to_string(),
            body: external_services::email::IntermediateString::new(body),
            recipient: self.recipient_email.clone().into_inner(),
        })
    }
}

pub struct ProFeatureRequest {
    pub recipient_email: domain::UserEmail,
    pub feature_name: String,
    pub merchant_id: common_utils::id_type::MerchantId,
    pub user_name: domain::UserName,
    pub user_email: domain::UserEmail,
    pub subject: String,
    pub theme_id: Option<String>,
    pub theme_config: EmailThemeConfig,
}

#[async_trait::async_trait]
impl EmailData for ProFeatureRequest {
    async fn get_email_data(&self, _base_url: &str) -> CustomResult<EmailContents, EmailError> {
        let recipient = self.recipient_email.clone().into_inner();

        let body = html::get_html_body(EmailBody::ProFeatureRequest {
            user_name: self.user_name.clone().get_secret().expose(),
            feature_name: self.feature_name.clone(),
            merchant_id: self.merchant_id.clone(),
            user_email: self.user_email.clone().get_secret().expose(),
        });

        Ok(EmailContents {
            subject: self.subject.clone(),
            body: external_services::email::IntermediateString::new(body),
            recipient,
        })
    }
}

pub struct ApiKeyExpiryReminder {
    pub recipient_email: domain::UserEmail,
    pub subject: &'static str,
    pub expires_in: u8,
    pub api_key_name: String,
    pub prefix: String,
    pub theme_id: Option<String>,
    pub theme_config: EmailThemeConfig,
}

#[async_trait::async_trait]
impl EmailData for ApiKeyExpiryReminder {
    async fn get_email_data(&self, _base_url: &str) -> CustomResult<EmailContents, EmailError> {
        let recipient = self.recipient_email.clone().into_inner();

        let body = html::get_html_body(EmailBody::ApiKeyExpiryReminder {
            expires_in: self.expires_in,
            api_key_name: self.api_key_name.clone(),
            prefix: self.prefix.clone(),
        });

        Ok(EmailContents {
            subject: self.subject.to_string(),
            body: external_services::email::IntermediateString::new(body),
            recipient,
        })
    }
}

pub struct WelcomeToCommunity {
    pub recipient_email: domain::UserEmail,
    pub subject: &'static str,
}

#[async_trait::async_trait]
impl EmailData for WelcomeToCommunity {
    async fn get_email_data(&self, _base_url: &str) -> CustomResult<EmailContents, EmailError> {
        let body = html::get_html_body(EmailBody::WelcomeToCommunity);

        Ok(EmailContents {
            subject: self.subject.to_string(),
            body: external_services::email::IntermediateString::new(body),
            recipient: self.recipient_email.clone().into_inner(),
        })
    }
}<|MERGE_RESOLUTION|>--- conflicted
+++ resolved
@@ -255,17 +255,13 @@
         .await
         .change_context(EmailError::TokenGenerationFailure)?;
 
-<<<<<<< HEAD
-        let verify_email_link = get_link_with_token(base_url, token, "verify_email", &self.auth_id);
-=======
         let verify_email_link = get_link_with_token(
-            &self.settings.user.base_url,
+            base_url,
             token,
             "verify_email",
             &self.auth_id,
             &self.theme_id,
         );
->>>>>>> ed276ecc
 
         let body = html::get_html_body(EmailBody::Verify {
             link: verify_email_link,
@@ -301,18 +297,13 @@
         .await
         .change_context(EmailError::TokenGenerationFailure)?;
 
-<<<<<<< HEAD
-        let reset_password_link =
-            get_link_with_token(base_url, token, "set_password", &self.auth_id);
-=======
         let reset_password_link = get_link_with_token(
-            &self.settings.user.base_url,
+            base_url,
             token,
             "set_password",
             &self.auth_id,
             &self.theme_id,
         );
->>>>>>> ed276ecc
 
         let body = html::get_html_body(EmailBody::Reset {
             link: reset_password_link,
@@ -349,17 +340,13 @@
         .await
         .change_context(EmailError::TokenGenerationFailure)?;
 
-<<<<<<< HEAD
-        let magic_link_login = get_link_with_token(base_url, token, "verify_email", &self.auth_id);
-=======
         let magic_link_login = get_link_with_token(
-            &self.settings.user.base_url,
+            base_url,
             token,
             "verify_email",
             &self.auth_id,
             &self.theme_id,
         );
->>>>>>> ed276ecc
 
         let body = html::get_html_body(EmailBody::MagicLink {
             link: magic_link_login,
@@ -397,18 +384,13 @@
         .await
         .change_context(EmailError::TokenGenerationFailure)?;
 
-<<<<<<< HEAD
-        let invite_user_link =
-            get_link_with_token(base_url, token, "accept_invite_from_email", &self.auth_id);
-=======
         let invite_user_link = get_link_with_token(
-            &self.settings.user.base_url,
+            base_url,
             token,
             "accept_invite_from_email",
             &self.auth_id,
             &self.theme_id,
         );
->>>>>>> ed276ecc
         let body = html::get_html_body(EmailBody::AcceptInviteFromEmail {
             link: invite_user_link,
             user_name: self.user_name.clone().get_secret().expose(),
