use api_models::user::dashboard_metadata::ProdIntentWithProductType;
use common_enums::EntityType;
use common_utils::{errors::CustomResult, pii, types::theme::EmailThemeConfig};
use error_stack::ResultExt;
use external_services::email::{EmailContents, EmailData, EmailError};
use masking::{ExposeInterface, Secret};

use crate::{configs, consts, routes::SessionState};
#[cfg(feature = "olap")]
use crate::{
    core::errors::{UserErrors, UserResult},
    services::jwt,
    types::domain,
};

pub enum EmailBody {
    Verify {
        link: String,
        entity_name: String,
        entity_logo_url: String,
        primary_color: String,
        background_color: String,
        foreground_color: String,
    },
    Reset {
        link: String,
        user_name: String,
        entity_name: String,
        entity_logo_url: String,
        primary_color: String,
        background_color: String,
        foreground_color: String,
    },
    MagicLink {
        link: String,
        user_name: String,
        entity_name: String,
        entity_logo_url: String,
        primary_color: String,
        background_color: String,
        foreground_color: String,
    },
    InviteUser {
        link: String,
        user_name: String,
        entity_name: String,
        entity_logo_url: String,
        primary_color: String,
        background_color: String,
        foreground_color: String,
    },
    AcceptInviteFromEmail {
        link: String,
        user_name: String,
        entity_name: String,
        entity_logo_url: String,
        primary_color: String,
        background_color: String,
        foreground_color: String,
    },
    BizEmailProd {
        user_name: String,
        poc_email: String,
        legal_business_name: String,
        business_location: String,
        business_website: String,
        product_type: common_enums::MerchantProductType,
    },
    ReconActivation {
        user_name: String,
    },
    ProFeatureRequest {
        feature_name: String,
        merchant_id: common_utils::id_type::MerchantId,
        user_name: String,
        user_email: String,
    },
    ApiKeyExpiryReminder {
        expires_in: u8,
        api_key_name: String,
        prefix: String,
    },
    WelcomeToCommunity,
}

pub mod html {
    use crate::services::email::types::EmailBody;

    pub fn get_html_body(email_body: EmailBody) -> String {
        match email_body {
            EmailBody::Verify {
                link,
                entity_name,
                entity_logo_url,
                primary_color,
                background_color,
                foreground_color,
            } => {
                format!(
                    include_str!("assets/verify.html"),
                    link = link,
                    entity_name = entity_name,
                    entity_logo_url = entity_logo_url,
                    primary_color = primary_color,
                    background_color = background_color,
                    foreground_color = foreground_color
                )
            }
            EmailBody::Reset {
                link,
                user_name,
                entity_name,
                entity_logo_url,
                primary_color,
                background_color,
                foreground_color,
            } => {
                format!(
                    include_str!("assets/reset.html"),
                    link = link,
                    username = user_name,
                    entity_name = entity_name,
                    entity_logo_url = entity_logo_url,
                    primary_color = primary_color,
                    background_color = background_color,
                    foreground_color = foreground_color
                )
            }
            EmailBody::MagicLink {
                link,
                user_name,
                entity_name,
                entity_logo_url,
                primary_color,
                background_color,
                foreground_color,
            } => {
                format!(
                    include_str!("assets/magic_link.html"),
                    username = user_name,
                    link = link,
                    entity_name = entity_name,
                    entity_logo_url = entity_logo_url,
                    primary_color = primary_color,
                    background_color = background_color,
                    foreground_color = foreground_color
                )
            }

            EmailBody::InviteUser {
                link,
                user_name,
                entity_name,
                entity_logo_url,
                primary_color,
                background_color,
                foreground_color,
            } => {
                format!(
                    include_str!("assets/invite.html"),
                    username = user_name,
                    link = link,
                    entity_name = entity_name,
                    entity_logo_url = entity_logo_url,
                    primary_color = primary_color,
                    background_color = background_color,
                    foreground_color = foreground_color
                )
            }
            // TODO: Change the linked html for accept invite from email
            EmailBody::AcceptInviteFromEmail {
                link,
                user_name,
                entity_name,
                entity_logo_url,
                primary_color,
                background_color,
                foreground_color,
            } => {
                format!(
                    include_str!("assets/invite.html"),
                    username = user_name,
                    link = link,
                    entity_name = entity_name,
                    entity_logo_url = entity_logo_url,
                    primary_color = primary_color,
                    background_color = background_color,
                    foreground_color = foreground_color
                )
            }
            EmailBody::ReconActivation { user_name } => {
                format!(
                    include_str!("assets/recon_activation.html"),
                    username = user_name,
                )
            }
            EmailBody::BizEmailProd {
                user_name,
                poc_email,
                legal_business_name,
                business_location,
                business_website,
                product_type,
            } => {
                format!(
                    include_str!("assets/bizemailprod.html"),
                    poc_email = poc_email,
                    legal_business_name = legal_business_name,
                    business_location = business_location,
                    business_website = business_website,
                    username = user_name,
                    product_type = product_type
                )
            }
            EmailBody::ProFeatureRequest {
                feature_name,
                merchant_id,
                user_name,
                user_email,
            } => format!(
                "Dear Hyperswitch Support Team,

Dashboard Pro Feature Request,
Feature name  : {feature_name}
Merchant ID   : {}
Merchant Name : {user_name}
Email         : {user_email}

(note: This is an auto generated email. Use merchant email for any further communications)",
                merchant_id.get_string_repr()
            ),
            EmailBody::ApiKeyExpiryReminder {
                expires_in,
                api_key_name,
                prefix,
            } => format!(
                include_str!("assets/api_key_expiry_reminder.html"),
                api_key_name = api_key_name,
                prefix = prefix,
                expires_in = expires_in,
            ),
            EmailBody::WelcomeToCommunity => {
                include_str!("assets/welcome_to_community.html").to_string()
            }
        }
    }
}

#[derive(serde::Serialize, serde::Deserialize)]
pub struct EmailToken {
    email: String,
    flow: domain::Origin,
    exp: u64,
    entity: Option<Entity>,
}

#[derive(serde::Serialize, serde::Deserialize, Clone)]
pub struct Entity {
    pub entity_id: String,
    pub entity_type: EntityType,
}

impl Entity {
    pub fn get_entity_type(&self) -> EntityType {
        self.entity_type
    }

    pub fn get_entity_id(&self) -> &str {
        &self.entity_id
    }
}

impl EmailToken {
    pub async fn new_token(
        email: domain::UserEmail,
        entity: Option<Entity>,
        flow: domain::Origin,
        settings: &configs::Settings,
    ) -> UserResult<String> {
        let expiration_duration = std::time::Duration::from_secs(consts::EMAIL_TOKEN_TIME_IN_SECS);
        let exp = jwt::generate_exp(expiration_duration)?.as_secs();
        let token_payload = Self {
            email: email.get_secret().expose(),
            flow,
            exp,
            entity,
        };
        jwt::generate_jwt(&token_payload, settings).await
    }

    pub fn get_email(&self) -> UserResult<domain::UserEmail> {
        pii::Email::try_from(self.email.clone())
            .change_context(UserErrors::InternalServerError)
            .and_then(domain::UserEmail::from_pii_email)
    }

    pub fn get_entity(&self) -> Option<&Entity> {
        self.entity.as_ref()
    }

    pub fn get_flow(&self) -> domain::Origin {
        self.flow.clone()
    }
}

pub fn get_link_with_token(
    base_url: impl std::fmt::Display,
    token: impl std::fmt::Display,
    action: impl std::fmt::Display,
    auth_id: &Option<impl std::fmt::Display>,
    theme_id: &Option<impl std::fmt::Display>,
) -> String {
    let mut email_url = format!("{base_url}/user/{action}?token={token}");
    if let Some(auth_id) = auth_id {
        email_url = format!("{email_url}&auth_id={auth_id}");
    }
    if let Some(theme_id) = theme_id {
        email_url = format!("{email_url}&theme_id={theme_id}");
    }

    email_url
}

pub fn get_base_url(state: &SessionState) -> &str {
    if !state.conf.multitenancy.enabled {
        &state.conf.user.base_url
    } else {
        &state.tenant.user.control_center_url
    }
}

pub struct VerifyEmail {
    pub recipient_email: domain::UserEmail,
    pub settings: std::sync::Arc<configs::Settings>,
    pub auth_id: Option<String>,
    pub theme_id: Option<String>,
    pub theme_config: EmailThemeConfig,
}

/// Currently only HTML is supported
#[async_trait::async_trait]
impl EmailData for VerifyEmail {
    async fn get_email_data(&self, base_url: &str) -> CustomResult<EmailContents, EmailError> {
        let token = EmailToken::new_token(
            self.recipient_email.clone(),
            None,
            domain::Origin::VerifyEmail,
            &self.settings,
        )
        .await
        .change_context(EmailError::TokenGenerationFailure)?;

        let verify_email_link = get_link_with_token(
            base_url,
            token,
            "verify_email",
            &self.auth_id,
            &self.theme_id,
        );

        let body = html::get_html_body(EmailBody::Verify {
            link: verify_email_link,
            entity_name: self.theme_config.entity_name.clone(),
            entity_logo_url: self.theme_config.entity_logo_url.clone(),
            primary_color: self.theme_config.primary_color.clone(),
            background_color: self.theme_config.background_color.clone(),
            foreground_color: self.theme_config.foreground_color.clone(),
        });

        Ok(EmailContents {
            subject: format!(
                "Welcome to the {} community!",
                self.theme_config.entity_name
            ),
            body: external_services::email::IntermediateString::new(body),
            recipient: self.recipient_email.clone().into_inner(),
        })
    }
}

pub struct ResetPassword {
    pub recipient_email: domain::UserEmail,
    pub user_name: domain::UserName,
    pub settings: std::sync::Arc<configs::Settings>,
    pub auth_id: Option<String>,
    pub theme_id: Option<String>,
    pub theme_config: EmailThemeConfig,
}

#[async_trait::async_trait]
impl EmailData for ResetPassword {
    async fn get_email_data(&self, base_url: &str) -> CustomResult<EmailContents, EmailError> {
        let token = EmailToken::new_token(
            self.recipient_email.clone(),
            None,
            domain::Origin::ResetPassword,
            &self.settings,
        )
        .await
        .change_context(EmailError::TokenGenerationFailure)?;

        let reset_password_link = get_link_with_token(
            base_url,
            token,
            "set_password",
            &self.auth_id,
            &self.theme_id,
        );

        let body = html::get_html_body(EmailBody::Reset {
            link: reset_password_link,
            user_name: self.user_name.clone().get_secret().expose(),
            entity_name: self.theme_config.entity_name.clone(),
            entity_logo_url: self.theme_config.entity_logo_url.clone(),
            primary_color: self.theme_config.primary_color.clone(),
            background_color: self.theme_config.background_color.clone(),
            foreground_color: self.theme_config.foreground_color.clone(),
        });

        Ok(EmailContents {
            subject: format!(
                "Get back to {} - Reset Your Password Now!",
                self.theme_config.entity_name
            ),
            body: external_services::email::IntermediateString::new(body),
            recipient: self.recipient_email.clone().into_inner(),
        })
    }
}

pub struct MagicLink {
    pub recipient_email: domain::UserEmail,
    pub user_name: domain::UserName,
    pub settings: std::sync::Arc<configs::Settings>,
    pub auth_id: Option<String>,
    pub theme_id: Option<String>,
    pub theme_config: EmailThemeConfig,
}

#[async_trait::async_trait]
impl EmailData for MagicLink {
    async fn get_email_data(&self, base_url: &str) -> CustomResult<EmailContents, EmailError> {
        let token = EmailToken::new_token(
            self.recipient_email.clone(),
            None,
            domain::Origin::MagicLink,
            &self.settings,
        )
        .await
        .change_context(EmailError::TokenGenerationFailure)?;

        let magic_link_login = get_link_with_token(
            base_url,
            token,
            "verify_email",
            &self.auth_id,
            &self.theme_id,
        );

        let body = html::get_html_body(EmailBody::MagicLink {
            link: magic_link_login,
            user_name: self.user_name.clone().get_secret().expose(),
            entity_name: self.theme_config.entity_name.clone(),
            entity_logo_url: self.theme_config.entity_logo_url.clone(),
            primary_color: self.theme_config.primary_color.clone(),
            background_color: self.theme_config.background_color.clone(),
            foreground_color: self.theme_config.foreground_color.clone(),
        });

        Ok(EmailContents {
            subject: format!(
                "Unlock {}: Use Your Magic Link to Sign In",
                self.theme_config.entity_name
            ),
            body: external_services::email::IntermediateString::new(body),
            recipient: self.recipient_email.clone().into_inner(),
        })
    }
}

pub struct InviteUser {
    pub recipient_email: domain::UserEmail,
    pub user_name: domain::UserName,
    pub settings: std::sync::Arc<configs::Settings>,
    pub entity: Entity,
    pub auth_id: Option<String>,
    pub theme_id: Option<String>,
    pub theme_config: EmailThemeConfig,
}

#[async_trait::async_trait]
impl EmailData for InviteUser {
    async fn get_email_data(&self, base_url: &str) -> CustomResult<EmailContents, EmailError> {
        let token = EmailToken::new_token(
            self.recipient_email.clone(),
            Some(self.entity.clone()),
            domain::Origin::AcceptInvitationFromEmail,
            &self.settings,
        )
        .await
        .change_context(EmailError::TokenGenerationFailure)?;

        let invite_user_link = get_link_with_token(
            base_url,
            token,
            "accept_invite_from_email",
            &self.auth_id,
            &self.theme_id,
        );
        let body = html::get_html_body(EmailBody::AcceptInviteFromEmail {
            link: invite_user_link,
            user_name: self.user_name.clone().get_secret().expose(),
            entity_name: self.theme_config.entity_name.clone(),
            entity_logo_url: self.theme_config.entity_logo_url.clone(),
            primary_color: self.theme_config.primary_color.clone(),
            background_color: self.theme_config.background_color.clone(),
            foreground_color: self.theme_config.foreground_color.clone(),
        });

        Ok(EmailContents {
            subject: format!(
                "You have been invited to join {} Community!",
                self.theme_config.entity_name
            ),
            body: external_services::email::IntermediateString::new(body),
            recipient: self.recipient_email.clone().into_inner(),
        })
    }
}

pub struct ReconActivation {
    pub recipient_email: domain::UserEmail,
    pub user_name: domain::UserName,
    pub subject: &'static str,
    pub theme_id: Option<String>,
    pub theme_config: EmailThemeConfig,
}

#[async_trait::async_trait]
impl EmailData for ReconActivation {
    async fn get_email_data(&self, _base_url: &str) -> CustomResult<EmailContents, EmailError> {
        let body = html::get_html_body(EmailBody::ReconActivation {
            user_name: self.user_name.clone().get_secret().expose(),
        });

        Ok(EmailContents {
            subject: self.subject.to_string(),
            body: external_services::email::IntermediateString::new(body),
            recipient: self.recipient_email.clone().into_inner(),
        })
    }
}

pub struct BizEmailProd {
    pub recipient_email: domain::UserEmail,
    pub user_name: Secret<String>,
    pub poc_email: Secret<String>,
    pub legal_business_name: String,
    pub business_location: String,
    pub business_website: String,
    pub settings: std::sync::Arc<configs::Settings>,
    pub theme_id: Option<String>,
    pub theme_config: EmailThemeConfig,
    pub product_type: common_enums::MerchantProductType,
}

impl BizEmailProd {
    pub fn new(
        state: &SessionState,
        data: ProdIntentWithProductType,
        theme_id: Option<String>,
        theme_config: EmailThemeConfig,
    ) -> UserResult<Self> {
        Ok(Self {
            recipient_email: domain::UserEmail::from_pii_email(
                state.conf.email.prod_intent_recipient_email.clone(),
            )?,
            settings: state.conf.clone(),
<<<<<<< HEAD
            subject: consts::user::EMAIL_SUBJECT_NEW_PROD_INTENT,
            user_name: data.0.poc_name.unwrap_or_default().into(),
            poc_email: data.0.poc_email.unwrap_or_default(),
            legal_business_name: data.0.legal_business_name.unwrap_or_default(),
            business_location: data.0
=======
            user_name: data.poc_name.unwrap_or_default().into(),
            poc_email: data.poc_email.unwrap_or_default(),
            legal_business_name: data.legal_business_name.unwrap_or_default(),
            business_location: data
>>>>>>> 617adfa3
                .business_location
                .unwrap_or(common_enums::CountryAlpha2::AD)
                .to_string(),
            business_website: data.0.business_website.unwrap_or_default(),
            theme_id,
            theme_config,
            product_type: data.1,
        })
    }
}

#[async_trait::async_trait]
impl EmailData for BizEmailProd {
    async fn get_email_data(&self, _base_url: &str) -> CustomResult<EmailContents, EmailError> {
        let body = html::get_html_body(EmailBody::BizEmailProd {
            user_name: self.user_name.clone().expose(),
            poc_email: self.poc_email.clone().expose(),
            legal_business_name: self.legal_business_name.clone(),
            business_location: self.business_location.clone(),
            business_website: self.business_website.clone(),
            product_type: self.product_type.clone(),
        });

        Ok(EmailContents {
            subject: "New Prod Intent".to_string(),
            body: external_services::email::IntermediateString::new(body),
            recipient: self.recipient_email.clone().into_inner(),
        })
    }
}

pub struct ProFeatureRequest {
    pub recipient_email: domain::UserEmail,
    pub feature_name: String,
    pub merchant_id: common_utils::id_type::MerchantId,
    pub user_name: domain::UserName,
    pub user_email: domain::UserEmail,
    pub subject: String,
    pub theme_id: Option<String>,
    pub theme_config: EmailThemeConfig,
}

#[async_trait::async_trait]
impl EmailData for ProFeatureRequest {
    async fn get_email_data(&self, _base_url: &str) -> CustomResult<EmailContents, EmailError> {
        let recipient = self.recipient_email.clone().into_inner();

        let body = html::get_html_body(EmailBody::ProFeatureRequest {
            user_name: self.user_name.clone().get_secret().expose(),
            feature_name: self.feature_name.clone(),
            merchant_id: self.merchant_id.clone(),
            user_email: self.user_email.clone().get_secret().expose(),
        });

        Ok(EmailContents {
            subject: self.subject.clone(),
            body: external_services::email::IntermediateString::new(body),
            recipient,
        })
    }
}

pub struct ApiKeyExpiryReminder {
    pub recipient_email: domain::UserEmail,
    pub subject: &'static str,
    pub expires_in: u8,
    pub api_key_name: String,
    pub prefix: String,
    pub theme_id: Option<String>,
    pub theme_config: EmailThemeConfig,
}

#[async_trait::async_trait]
impl EmailData for ApiKeyExpiryReminder {
    async fn get_email_data(&self, _base_url: &str) -> CustomResult<EmailContents, EmailError> {
        let recipient = self.recipient_email.clone().into_inner();

        let body = html::get_html_body(EmailBody::ApiKeyExpiryReminder {
            expires_in: self.expires_in,
            api_key_name: self.api_key_name.clone(),
            prefix: self.prefix.clone(),
        });

        Ok(EmailContents {
            subject: self.subject.to_string(),
            body: external_services::email::IntermediateString::new(body),
            recipient,
        })
    }
}

pub struct WelcomeToCommunity {
    pub recipient_email: domain::UserEmail,
}

#[async_trait::async_trait]
impl EmailData for WelcomeToCommunity {
    async fn get_email_data(&self, _base_url: &str) -> CustomResult<EmailContents, EmailError> {
        let body = html::get_html_body(EmailBody::WelcomeToCommunity);

        Ok(EmailContents {
            subject: "Thank you for signing up on Hyperswitch Dashboard!".to_string(),
            body: external_services::email::IntermediateString::new(body),
            recipient: self.recipient_email.clone().into_inner(),
        })
    }
}<|MERGE_RESOLUTION|>--- conflicted
+++ resolved
@@ -576,18 +576,10 @@
                 state.conf.email.prod_intent_recipient_email.clone(),
             )?,
             settings: state.conf.clone(),
-<<<<<<< HEAD
-            subject: consts::user::EMAIL_SUBJECT_NEW_PROD_INTENT,
             user_name: data.0.poc_name.unwrap_or_default().into(),
             poc_email: data.0.poc_email.unwrap_or_default(),
             legal_business_name: data.0.legal_business_name.unwrap_or_default(),
             business_location: data.0
-=======
-            user_name: data.poc_name.unwrap_or_default().into(),
-            poc_email: data.poc_email.unwrap_or_default(),
-            legal_business_name: data.legal_business_name.unwrap_or_default(),
-            business_location: data
->>>>>>> 617adfa3
                 .business_location
                 .unwrap_or(common_enums::CountryAlpha2::AD)
                 .to_string(),
