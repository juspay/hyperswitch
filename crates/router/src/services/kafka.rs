use std::sync::Arc;

use bigdecimal::ToPrimitive;
use common_utils::errors::CustomResult;
<<<<<<< HEAD
use error_stack::{report, IntoReport, ResultExt};
use events::{EventsError, Message, MessagingInterface};
=======
use error_stack::{report, ResultExt};
>>>>>>> a8437131
use rdkafka::{
    config::FromClientConfig,
    producer::{BaseRecord, DefaultProducerContext, Producer, ThreadedProducer},
};

use crate::events::EventType;
mod dispute;
mod payment_attempt;
mod payment_intent;
mod refund;
use data_models::payments::{payment_attempt::PaymentAttempt, PaymentIntent};
use diesel_models::refund::Refund;
use serde::Serialize;
use time::{OffsetDateTime, PrimitiveDateTime};

use self::{
    dispute::KafkaDispute, payment_attempt::KafkaPaymentAttempt,
    payment_intent::KafkaPaymentIntent, refund::KafkaRefund,
};
use crate::types::storage::Dispute;
// Using message queue result here to avoid confusion with Kafka result provided by library
pub type MQResult<T> = CustomResult<T, KafkaError>;

pub trait KafkaMessage
where
    Self: Serialize + std::fmt::Debug,
{
    fn value(&self) -> MQResult<Vec<u8>> {
        // Add better error logging here
        serde_json::to_vec(&self).change_context(KafkaError::GenericError)
    }

    fn key(&self) -> String;

    fn event_type(&self) -> EventType;

    fn creation_timestamp(&self) -> Option<i64> {
        None
    }
}

#[derive(serde::Serialize, Debug)]
struct KafkaEvent<'a, T: KafkaMessage> {
    #[serde(flatten)]
    event: &'a T,
    sign_flag: i32,
}

impl<'a, T: KafkaMessage> KafkaEvent<'a, T> {
    fn new(event: &'a T) -> Self {
        Self {
            event,
            sign_flag: 1,
        }
    }
    fn old(event: &'a T) -> Self {
        Self {
            event,
            sign_flag: -1,
        }
    }
}

impl<'a, T: KafkaMessage> KafkaMessage for KafkaEvent<'a, T> {
    fn key(&self) -> String {
        self.event.key()
    }

    fn event_type(&self) -> EventType {
        self.event.event_type()
    }

    fn creation_timestamp(&self) -> Option<i64> {
        self.event.creation_timestamp()
    }
}

#[derive(Debug, serde::Deserialize, Clone, Default)]
#[serde(default)]
pub struct KafkaSettings {
    brokers: Vec<String>,
    intent_analytics_topic: String,
    attempt_analytics_topic: String,
    refund_analytics_topic: String,
    api_logs_topic: String,
    connector_logs_topic: String,
    outgoing_webhook_logs_topic: String,
    dispute_analytics_topic: String,
    audit_events_topic: String,
}

impl KafkaSettings {
    pub fn validate(&self) -> Result<(), crate::core::errors::ApplicationError> {
        use common_utils::ext_traits::ConfigExt;

        use crate::core::errors::ApplicationError;

        common_utils::fp_utils::when(self.brokers.is_empty(), || {
            Err(ApplicationError::InvalidConfigurationValueError(
                "Kafka brokers must not be empty".into(),
            ))
        })?;

        common_utils::fp_utils::when(self.intent_analytics_topic.is_default_or_empty(), || {
            Err(ApplicationError::InvalidConfigurationValueError(
                "Kafka Intent Analytics topic must not be empty".into(),
            ))
        })?;

        common_utils::fp_utils::when(self.attempt_analytics_topic.is_default_or_empty(), || {
            Err(ApplicationError::InvalidConfigurationValueError(
                "Kafka Attempt Analytics topic must not be empty".into(),
            ))
        })?;

        common_utils::fp_utils::when(self.refund_analytics_topic.is_default_or_empty(), || {
            Err(ApplicationError::InvalidConfigurationValueError(
                "Kafka Refund Analytics topic must not be empty".into(),
            ))
        })?;

        common_utils::fp_utils::when(self.api_logs_topic.is_default_or_empty(), || {
            Err(ApplicationError::InvalidConfigurationValueError(
                "Kafka API event Analytics topic must not be empty".into(),
            ))
        })?;

        common_utils::fp_utils::when(self.connector_logs_topic.is_default_or_empty(), || {
            Err(ApplicationError::InvalidConfigurationValueError(
                "Kafka Connector Logs topic must not be empty".into(),
            ))
        })?;

        common_utils::fp_utils::when(
            self.outgoing_webhook_logs_topic.is_default_or_empty(),
            || {
                Err(ApplicationError::InvalidConfigurationValueError(
                    "Kafka Outgoing Webhook Logs topic must not be empty".into(),
                ))
            },
        )?;

        common_utils::fp_utils::when(self.dispute_analytics_topic.is_default_or_empty(), || {
            Err(ApplicationError::InvalidConfigurationValueError(
                "Kafka Dispute Logs topic must not be empty".into(),
            ))
        })?;

        common_utils::fp_utils::when(self.audit_events_topic.is_default_or_empty(), || {
            Err(ApplicationError::InvalidConfigurationValueError(
                "Kafka Audit Events topic must not be empty".into(),
            ))
        })?;

        Ok(())
    }
}

#[derive(Clone, Debug)]
pub struct KafkaProducer {
    producer: Arc<RdKafkaProducer>,
    intent_analytics_topic: String,
    attempt_analytics_topic: String,
    refund_analytics_topic: String,
    api_logs_topic: String,
    connector_logs_topic: String,
    outgoing_webhook_logs_topic: String,
    dispute_analytics_topic: String,
    audit_events_topic: String,
}

struct RdKafkaProducer(ThreadedProducer<DefaultProducerContext>);

impl std::fmt::Debug for RdKafkaProducer {
    fn fmt(&self, f: &mut std::fmt::Formatter<'_>) -> std::fmt::Result {
        f.write_str("RdKafkaProducer")
    }
}

#[derive(Debug, Clone, thiserror::Error)]
pub enum KafkaError {
    #[error("Generic Kafka Error")]
    GenericError,
    #[error("Kafka not implemented")]
    NotImplemented,
    #[error("Kafka Initialization Error")]
    InitializationError,
}

#[allow(unused)]
impl KafkaProducer {
    pub async fn create(conf: &KafkaSettings) -> MQResult<Self> {
        Ok(Self {
            producer: Arc::new(RdKafkaProducer(
                ThreadedProducer::from_config(
                    rdkafka::ClientConfig::new().set("bootstrap.servers", conf.brokers.join(",")),
                )
                .change_context(KafkaError::InitializationError)?,
            )),

            intent_analytics_topic: conf.intent_analytics_topic.clone(),
            attempt_analytics_topic: conf.attempt_analytics_topic.clone(),
            refund_analytics_topic: conf.refund_analytics_topic.clone(),
            api_logs_topic: conf.api_logs_topic.clone(),
            connector_logs_topic: conf.connector_logs_topic.clone(),
            outgoing_webhook_logs_topic: conf.outgoing_webhook_logs_topic.clone(),
            dispute_analytics_topic: conf.dispute_analytics_topic.clone(),
            audit_events_topic: conf.audit_events_topic.clone(),
        })
    }

    pub fn log_event<T: KafkaMessage>(&self, event: &T) -> MQResult<()> {
        router_env::logger::debug!("Logging Kafka Event {event:?}");
        let topic = match event.event_type() {
            EventType::PaymentIntent => &self.intent_analytics_topic,
            EventType::PaymentAttempt => &self.attempt_analytics_topic,
            EventType::Refund => &self.refund_analytics_topic,
            EventType::ApiLogs => &self.api_logs_topic,
            EventType::ConnectorApiLogs => &self.connector_logs_topic,
            EventType::OutgoingWebhookLogs => &self.outgoing_webhook_logs_topic,
            EventType::Dispute => &self.dispute_analytics_topic,
            EventType::AuditEvent => &self.audit_events_topic,
        };
        self.producer
            .0
            .send(
                BaseRecord::to(topic)
                    .key(&event.key())
                    .payload(&event.value()?)
                    .timestamp(
                        event
                            .creation_timestamp()
                            .unwrap_or_else(|| OffsetDateTime::now_utc().unix_timestamp()),
                    ),
            )
            .map_err(|(error, record)| report!(error).attach_printable(format!("{record:?}")))
            .change_context(KafkaError::GenericError)
    }

    pub async fn log_payment_attempt(
        &self,
        attempt: &PaymentAttempt,
        old_attempt: Option<PaymentAttempt>,
    ) -> MQResult<()> {
        if let Some(negative_event) = old_attempt {
            self.log_event(&KafkaEvent::old(&KafkaPaymentAttempt::from_storage(
                &negative_event,
            )))
            .attach_printable_lazy(|| {
                format!("Failed to add negative attempt event {negative_event:?}")
            })?;
        };
        self.log_event(&KafkaEvent::new(&KafkaPaymentAttempt::from_storage(
            attempt,
        )))
        .attach_printable_lazy(|| format!("Failed to add positive attempt event {attempt:?}"))
    }

    pub async fn log_payment_attempt_delete(
        &self,
        delete_old_attempt: &PaymentAttempt,
    ) -> MQResult<()> {
        self.log_event(&KafkaEvent::old(&KafkaPaymentAttempt::from_storage(
            delete_old_attempt,
        )))
        .attach_printable_lazy(|| {
            format!("Failed to add negative attempt event {delete_old_attempt:?}")
        })
    }

    pub async fn log_payment_intent(
        &self,
        intent: &PaymentIntent,
        old_intent: Option<PaymentIntent>,
    ) -> MQResult<()> {
        if let Some(negative_event) = old_intent {
            self.log_event(&KafkaEvent::old(&KafkaPaymentIntent::from_storage(
                &negative_event,
            )))
            .attach_printable_lazy(|| {
                format!("Failed to add negative intent event {negative_event:?}")
            })?;
        };
        self.log_event(&KafkaEvent::new(&KafkaPaymentIntent::from_storage(intent)))
            .attach_printable_lazy(|| format!("Failed to add positive intent event {intent:?}"))
    }

    pub async fn log_payment_intent_delete(
        &self,
        delete_old_intent: &PaymentIntent,
    ) -> MQResult<()> {
        self.log_event(&KafkaEvent::old(&KafkaPaymentIntent::from_storage(
            delete_old_intent,
        )))
        .attach_printable_lazy(|| {
            format!("Failed to add negative intent event {delete_old_intent:?}")
        })
    }

    pub async fn log_refund(&self, refund: &Refund, old_refund: Option<Refund>) -> MQResult<()> {
        if let Some(negative_event) = old_refund {
            self.log_event(&KafkaEvent::old(&KafkaRefund::from_storage(
                &negative_event,
            )))
            .attach_printable_lazy(|| {
                format!("Failed to add negative refund event {negative_event:?}")
            })?;
        };
        self.log_event(&KafkaEvent::new(&KafkaRefund::from_storage(refund)))
            .attach_printable_lazy(|| format!("Failed to add positive refund event {refund:?}"))
    }

    pub async fn log_refund_delete(&self, delete_old_refund: &Refund) -> MQResult<()> {
        self.log_event(&KafkaEvent::old(&KafkaRefund::from_storage(
            delete_old_refund,
        )))
        .attach_printable_lazy(|| {
            format!("Failed to add negative refund event {delete_old_refund:?}")
        })
    }

    pub async fn log_dispute(
        &self,
        dispute: &Dispute,
        old_dispute: Option<Dispute>,
    ) -> MQResult<()> {
        if let Some(negative_event) = old_dispute {
            self.log_event(&KafkaEvent::old(&KafkaDispute::from_storage(
                &negative_event,
            )))
            .attach_printable_lazy(|| {
                format!("Failed to add negative dispute event {negative_event:?}")
            })?;
        };
        self.log_event(&KafkaEvent::new(&KafkaDispute::from_storage(dispute)))
            .attach_printable_lazy(|| format!("Failed to add positive dispute event {dispute:?}"))
    }

    pub fn get_topic(&self, event: EventType) -> &str {
        match event {
            EventType::ApiLogs => &self.api_logs_topic,
            EventType::PaymentAttempt => &self.attempt_analytics_topic,
            EventType::PaymentIntent => &self.intent_analytics_topic,
            EventType::Refund => &self.refund_analytics_topic,
            EventType::ConnectorApiLogs => &self.connector_logs_topic,
            EventType::OutgoingWebhookLogs => &self.outgoing_webhook_logs_topic,
            EventType::Dispute => &self.dispute_analytics_topic,
            EventType::AuditEvent => &self.audit_events_topic,
        }
    }
}

impl Drop for RdKafkaProducer {
    fn drop(&mut self) {
        // Flush the producer to send any pending messages
        match self.0.flush(rdkafka::util::Timeout::After(
            std::time::Duration::from_secs(5),
        )) {
            Ok(_) => router_env::logger::info!("Kafka events flush Successful"),
            Err(error) => router_env::logger::error!("Failed to flush Kafka Events {error:?}"),
        }
    }
}

impl MessagingInterface for KafkaProducer {
    type MessageClass = EventType;

    fn send_message<T>(
        &self,
        data: T,
        timestamp: PrimitiveDateTime,
    ) -> error_stack::Result<(), EventsError>
    where
        T: Message<Class = Self::MessageClass> + Serialize,
    {
        let topic = self.get_topic(data.get_message_class());
        let json_data = masking::masked_serialize(&data)
            .and_then(|i| serde_json::to_vec(&i))
            .into_report()
            .change_context(EventsError::SerializationError)?;
        self.producer
            .0
            .send(
                BaseRecord::to(topic)
                    .key(&data.identifier())
                    .payload(&json_data)
                    .timestamp(
                        (timestamp.assume_utc().unix_timestamp_nanos() / 1_000)
                            .to_i64()
                            .unwrap_or_else(|| {
                                // kafka producer accepts milliseconds
                                // try converting nanos to millis if that fails convert seconds to millis
                                timestamp.assume_utc().unix_timestamp() * 1_000
                            }),
                    ),
            )
            .map_err(|(error, record)| report!(error).attach_printable(format!("{record:?}")))
            .change_context(KafkaError::GenericError)
            .change_context(EventsError::PublishError)
    }
}<|MERGE_RESOLUTION|>--- conflicted
+++ resolved
@@ -2,12 +2,8 @@
 
 use bigdecimal::ToPrimitive;
 use common_utils::errors::CustomResult;
-<<<<<<< HEAD
-use error_stack::{report, IntoReport, ResultExt};
+use error_stack::{report, ResultExt};
 use events::{EventsError, Message, MessagingInterface};
-=======
-use error_stack::{report, ResultExt};
->>>>>>> a8437131
 use rdkafka::{
     config::FromClientConfig,
     producer::{BaseRecord, DefaultProducerContext, Producer, ThreadedProducer},
@@ -386,7 +382,6 @@
         let topic = self.get_topic(data.get_message_class());
         let json_data = masking::masked_serialize(&data)
             .and_then(|i| serde_json::to_vec(&i))
-            .into_report()
             .change_context(EventsError::SerializationError)?;
         self.producer
             .0
