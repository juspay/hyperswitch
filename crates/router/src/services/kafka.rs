use std::sync::Arc;

use common_utils::errors::CustomResult;
use error_stack::{report, ResultExt};
use rdkafka::{
    config::FromClientConfig,
    producer::{BaseRecord, DefaultProducerContext, Producer, ThreadedProducer},
};

#[cfg(feature = "payouts")]
pub mod payouts;

use crate::events::EventType;
mod dispute;
mod payment_attempt;
mod payment_intent;
mod payout;
mod refund;
use data_models::payments::{payment_attempt::PaymentAttempt, PaymentIntent};
use diesel_models::refund::Refund;
use serde::Serialize;
use time::OffsetDateTime;

#[cfg(feature = "payouts")]
<<<<<<< HEAD
use self::payouts::KafkaPayouts;
=======
use self::payout::KafkaPayout;
>>>>>>> 167b45ed
use self::{
    dispute::KafkaDispute, payment_attempt::KafkaPaymentAttempt,
    payment_intent::KafkaPaymentIntent, refund::KafkaRefund,
};
use crate::types::storage::Dispute;
#[cfg(feature = "payouts")]
use crate::types::storage::Payouts;

// Using message queue result here to avoid confusion with Kafka result provided by library
pub type MQResult<T> = CustomResult<T, KafkaError>;

pub trait KafkaMessage
where
    Self: Serialize + std::fmt::Debug,
{
    fn value(&self) -> MQResult<Vec<u8>> {
        // Add better error logging here
        serde_json::to_vec(&self).change_context(KafkaError::GenericError)
    }

    fn key(&self) -> String;

    fn event_type(&self) -> EventType;

    fn creation_timestamp(&self) -> Option<i64> {
        None
    }
}

#[derive(serde::Serialize, Debug)]
struct KafkaEvent<'a, T: KafkaMessage> {
    #[serde(flatten)]
    event: &'a T,
    sign_flag: i32,
}

impl<'a, T: KafkaMessage> KafkaEvent<'a, T> {
    fn new(event: &'a T) -> Self {
        Self {
            event,
            sign_flag: 1,
        }
    }
    fn old(event: &'a T) -> Self {
        Self {
            event,
            sign_flag: -1,
        }
    }
}

impl<'a, T: KafkaMessage> KafkaMessage for KafkaEvent<'a, T> {
    fn key(&self) -> String {
        self.event.key()
    }

    fn event_type(&self) -> EventType {
        self.event.event_type()
    }

    fn creation_timestamp(&self) -> Option<i64> {
        self.event.creation_timestamp()
    }
}

#[derive(Debug, serde::Deserialize, Clone, Default)]
#[serde(default)]
pub struct KafkaSettings {
    brokers: Vec<String>,
    intent_analytics_topic: String,
    attempt_analytics_topic: String,
    refund_analytics_topic: String,
    api_logs_topic: String,
    connector_logs_topic: String,
    outgoing_webhook_logs_topic: String,
    dispute_analytics_topic: String,
    audit_events_topic: String,
<<<<<<< HEAD
    payout_events_topic: String,
=======
    payout_analytics_topic: String,
>>>>>>> 167b45ed
}

impl KafkaSettings {
    pub fn validate(&self) -> Result<(), crate::core::errors::ApplicationError> {
        use common_utils::ext_traits::ConfigExt;

        use crate::core::errors::ApplicationError;

        common_utils::fp_utils::when(self.brokers.is_empty(), || {
            Err(ApplicationError::InvalidConfigurationValueError(
                "Kafka brokers must not be empty".into(),
            ))
        })?;

        common_utils::fp_utils::when(self.intent_analytics_topic.is_default_or_empty(), || {
            Err(ApplicationError::InvalidConfigurationValueError(
                "Kafka Intent Analytics topic must not be empty".into(),
            ))
        })?;

        common_utils::fp_utils::when(self.attempt_analytics_topic.is_default_or_empty(), || {
            Err(ApplicationError::InvalidConfigurationValueError(
                "Kafka Attempt Analytics topic must not be empty".into(),
            ))
        })?;

        common_utils::fp_utils::when(self.refund_analytics_topic.is_default_or_empty(), || {
            Err(ApplicationError::InvalidConfigurationValueError(
                "Kafka Refund Analytics topic must not be empty".into(),
            ))
        })?;

        common_utils::fp_utils::when(self.api_logs_topic.is_default_or_empty(), || {
            Err(ApplicationError::InvalidConfigurationValueError(
                "Kafka API event Analytics topic must not be empty".into(),
            ))
        })?;

        common_utils::fp_utils::when(self.connector_logs_topic.is_default_or_empty(), || {
            Err(ApplicationError::InvalidConfigurationValueError(
                "Kafka Connector Logs topic must not be empty".into(),
            ))
        })?;

        common_utils::fp_utils::when(
            self.outgoing_webhook_logs_topic.is_default_or_empty(),
            || {
                Err(ApplicationError::InvalidConfigurationValueError(
                    "Kafka Outgoing Webhook Logs topic must not be empty".into(),
                ))
            },
        )?;

        common_utils::fp_utils::when(self.dispute_analytics_topic.is_default_or_empty(), || {
            Err(ApplicationError::InvalidConfigurationValueError(
                "Kafka Dispute Logs topic must not be empty".into(),
            ))
        })?;

        common_utils::fp_utils::when(self.audit_events_topic.is_default_or_empty(), || {
            Err(ApplicationError::InvalidConfigurationValueError(
                "Kafka Audit Events topic must not be empty".into(),
            ))
        })?;

        common_utils::fp_utils::when(self.payout_analytics_topic.is_default_or_empty(), || {
            Err(ApplicationError::InvalidConfigurationValueError(
                "Kafka Payout Analytics topic must not be empty".into(),
            ))
        })?;

        Ok(())
    }
}

#[derive(Clone, Debug)]
pub struct KafkaProducer {
    producer: Arc<RdKafkaProducer>,
    intent_analytics_topic: String,
    attempt_analytics_topic: String,
    refund_analytics_topic: String,
    api_logs_topic: String,
    connector_logs_topic: String,
    outgoing_webhook_logs_topic: String,
    dispute_analytics_topic: String,
    audit_events_topic: String,
<<<<<<< HEAD
    payout_events_topic: String,
=======
    payout_analytics_topic: String,
>>>>>>> 167b45ed
}

struct RdKafkaProducer(ThreadedProducer<DefaultProducerContext>);

impl std::fmt::Debug for RdKafkaProducer {
    fn fmt(&self, f: &mut std::fmt::Formatter<'_>) -> std::fmt::Result {
        f.write_str("RdKafkaProducer")
    }
}

#[derive(Debug, Clone, thiserror::Error)]
pub enum KafkaError {
    #[error("Generic Kafka Error")]
    GenericError,
    #[error("Kafka not implemented")]
    NotImplemented,
    #[error("Kafka Initialization Error")]
    InitializationError,
}

#[allow(unused)]
impl KafkaProducer {
    pub async fn create(conf: &KafkaSettings) -> MQResult<Self> {
        Ok(Self {
            producer: Arc::new(RdKafkaProducer(
                ThreadedProducer::from_config(
                    rdkafka::ClientConfig::new().set("bootstrap.servers", conf.brokers.join(",")),
                )
                .change_context(KafkaError::InitializationError)?,
            )),

            intent_analytics_topic: conf.intent_analytics_topic.clone(),
            attempt_analytics_topic: conf.attempt_analytics_topic.clone(),
            refund_analytics_topic: conf.refund_analytics_topic.clone(),
            api_logs_topic: conf.api_logs_topic.clone(),
            connector_logs_topic: conf.connector_logs_topic.clone(),
            outgoing_webhook_logs_topic: conf.outgoing_webhook_logs_topic.clone(),
            dispute_analytics_topic: conf.dispute_analytics_topic.clone(),
            audit_events_topic: conf.audit_events_topic.clone(),
<<<<<<< HEAD
            payout_events_topic: conf.payout_events_topic.clone(),
=======
            payout_analytics_topic: conf.payout_analytics_topic.clone(),
>>>>>>> 167b45ed
        })
    }

    pub fn log_event<T: KafkaMessage>(&self, event: &T) -> MQResult<()> {
        router_env::logger::debug!("Logging Kafka Event {event:?}");
        let topic = match event.event_type() {
            EventType::PaymentIntent => &self.intent_analytics_topic,
            EventType::PaymentAttempt => &self.attempt_analytics_topic,
            EventType::Refund => &self.refund_analytics_topic,
            EventType::ApiLogs => &self.api_logs_topic,
            EventType::ConnectorApiLogs => &self.connector_logs_topic,
            EventType::OutgoingWebhookLogs => &self.outgoing_webhook_logs_topic,
            EventType::Dispute => &self.dispute_analytics_topic,
            EventType::AuditEvent => &self.audit_events_topic,
<<<<<<< HEAD
            EventType::Payouts => &self.payout_events_topic,
=======
            EventType::Payout => &self.payout_analytics_topic,
>>>>>>> 167b45ed
        };
        self.producer
            .0
            .send(
                BaseRecord::to(topic)
                    .key(&event.key())
                    .payload(&event.value()?)
                    .timestamp(
                        event
                            .creation_timestamp()
                            .unwrap_or_else(|| OffsetDateTime::now_utc().unix_timestamp()),
                    ),
            )
            .map_err(|(error, record)| report!(error).attach_printable(format!("{record:?}")))
            .change_context(KafkaError::GenericError)
    }

    pub async fn log_payment_attempt(
        &self,
        attempt: &PaymentAttempt,
        old_attempt: Option<PaymentAttempt>,
    ) -> MQResult<()> {
        if let Some(negative_event) = old_attempt {
            self.log_event(&KafkaEvent::old(&KafkaPaymentAttempt::from_storage(
                &negative_event,
            )))
            .attach_printable_lazy(|| {
                format!("Failed to add negative attempt event {negative_event:?}")
            })?;
        };
        self.log_event(&KafkaEvent::new(&KafkaPaymentAttempt::from_storage(
            attempt,
        )))
        .attach_printable_lazy(|| format!("Failed to add positive attempt event {attempt:?}"))
    }

    pub async fn log_payment_attempt_delete(
        &self,
        delete_old_attempt: &PaymentAttempt,
    ) -> MQResult<()> {
        self.log_event(&KafkaEvent::old(&KafkaPaymentAttempt::from_storage(
            delete_old_attempt,
        )))
        .attach_printable_lazy(|| {
            format!("Failed to add negative attempt event {delete_old_attempt:?}")
        })
    }

    pub async fn log_payment_intent(
        &self,
        intent: &PaymentIntent,
        old_intent: Option<PaymentIntent>,
    ) -> MQResult<()> {
        if let Some(negative_event) = old_intent {
            self.log_event(&KafkaEvent::old(&KafkaPaymentIntent::from_storage(
                &negative_event,
            )))
            .attach_printable_lazy(|| {
                format!("Failed to add negative intent event {negative_event:?}")
            })?;
        };
        self.log_event(&KafkaEvent::new(&KafkaPaymentIntent::from_storage(intent)))
            .attach_printable_lazy(|| format!("Failed to add positive intent event {intent:?}"))
    }

    pub async fn log_payment_intent_delete(
        &self,
        delete_old_intent: &PaymentIntent,
    ) -> MQResult<()> {
        self.log_event(&KafkaEvent::old(&KafkaPaymentIntent::from_storage(
            delete_old_intent,
        )))
        .attach_printable_lazy(|| {
            format!("Failed to add negative intent event {delete_old_intent:?}")
        })
    }

    pub async fn log_refund(&self, refund: &Refund, old_refund: Option<Refund>) -> MQResult<()> {
        if let Some(negative_event) = old_refund {
            self.log_event(&KafkaEvent::old(&KafkaRefund::from_storage(
                &negative_event,
            )))
            .attach_printable_lazy(|| {
                format!("Failed to add negative refund event {negative_event:?}")
            })?;
        };
        self.log_event(&KafkaEvent::new(&KafkaRefund::from_storage(refund)))
            .attach_printable_lazy(|| format!("Failed to add positive refund event {refund:?}"))
    }

    pub async fn log_refund_delete(&self, delete_old_refund: &Refund) -> MQResult<()> {
        self.log_event(&KafkaEvent::old(&KafkaRefund::from_storage(
            delete_old_refund,
        )))
        .attach_printable_lazy(|| {
            format!("Failed to add negative refund event {delete_old_refund:?}")
        })
    }

    pub async fn log_dispute(
        &self,
        dispute: &Dispute,
        old_dispute: Option<Dispute>,
    ) -> MQResult<()> {
        if let Some(negative_event) = old_dispute {
            self.log_event(&KafkaEvent::old(&KafkaDispute::from_storage(
                &negative_event,
            )))
            .attach_printable_lazy(|| {
                format!("Failed to add negative dispute event {negative_event:?}")
            })?;
        };
        self.log_event(&KafkaEvent::new(&KafkaDispute::from_storage(dispute)))
            .attach_printable_lazy(|| format!("Failed to add positive dispute event {dispute:?}"))
    }

<<<<<<< HEAD
    pub async fn log_payouts(
        &self,
        payouts: &KafkaPayouts<'_>,
        old_payouts: Option<KafkaPayouts<'_>>,
    ) -> MQResult<()> {
        if let Some(negative_event) = old_payouts {
            self.log_event(&KafkaEvent::old(&negative_event))
                .attach_printable_lazy(|| {
                    format!("Failed to add negative payouts event {negative_event:?}")
                })?;
        };
        self.log_event(&KafkaEvent::new(payouts))
            .attach_printable_lazy(|| format!("Failed to add positive payouts event {payouts:?}"))
=======
    #[cfg(feature = "payouts")]
    pub async fn log_payout(&self, payout: &Payouts, old_payout: Option<Payouts>) -> MQResult<()> {
        if let Some(negative_event) = old_payout {
            self.log_event(&KafkaEvent::old(&KafkaPayout::from_storage(
                &negative_event,
            )))
            .attach_printable_lazy(|| {
                format!("Failed to add negative payout event {negative_event:?}")
            })?;
        };
        self.log_event(&KafkaEvent::new(&KafkaPayout::from_storage(payout)))
            .attach_printable_lazy(|| format!("Failed to add positive payout event {payout:?}"))
    }

    #[cfg(feature = "payouts")]
    pub async fn log_payout_delete(&self, delete_old_payout: &Payouts) -> MQResult<()> {
        self.log_event(&KafkaEvent::old(&KafkaPayout::from_storage(
            delete_old_payout,
        )))
        .attach_printable_lazy(|| {
            format!("Failed to add negative payout event {delete_old_payout:?}")
        })
>>>>>>> 167b45ed
    }

    pub fn get_topic(&self, event: EventType) -> &str {
        match event {
            EventType::ApiLogs => &self.api_logs_topic,
            EventType::PaymentAttempt => &self.attempt_analytics_topic,
            EventType::PaymentIntent => &self.intent_analytics_topic,
            EventType::Refund => &self.refund_analytics_topic,
            EventType::ConnectorApiLogs => &self.connector_logs_topic,
            EventType::OutgoingWebhookLogs => &self.outgoing_webhook_logs_topic,
            EventType::Dispute => &self.dispute_analytics_topic,
            EventType::AuditEvent => &self.audit_events_topic,
<<<<<<< HEAD
            EventType::Payouts => &self.payout_events_topic,
=======
            EventType::Payout => &self.payout_analytics_topic,
>>>>>>> 167b45ed
        }
    }
}

impl Drop for RdKafkaProducer {
    fn drop(&mut self) {
        // Flush the producer to send any pending messages
        match self.0.flush(rdkafka::util::Timeout::After(
            std::time::Duration::from_secs(5),
        )) {
            Ok(_) => router_env::logger::info!("Kafka events flush Successful"),
            Err(error) => router_env::logger::error!("Failed to flush Kafka Events {error:?}"),
        }
    }
}<|MERGE_RESOLUTION|>--- conflicted
+++ resolved
@@ -6,15 +6,12 @@
     config::FromClientConfig,
     producer::{BaseRecord, DefaultProducerContext, Producer, ThreadedProducer},
 };
-
 #[cfg(feature = "payouts")]
-pub mod payouts;
-
+pub mod payout;
 use crate::events::EventType;
 mod dispute;
 mod payment_attempt;
 mod payment_intent;
-mod payout;
 mod refund;
 use data_models::payments::{payment_attempt::PaymentAttempt, PaymentIntent};
 use diesel_models::refund::Refund;
@@ -22,18 +19,12 @@
 use time::OffsetDateTime;
 
 #[cfg(feature = "payouts")]
-<<<<<<< HEAD
-use self::payouts::KafkaPayouts;
-=======
 use self::payout::KafkaPayout;
->>>>>>> 167b45ed
 use self::{
     dispute::KafkaDispute, payment_attempt::KafkaPaymentAttempt,
     payment_intent::KafkaPaymentIntent, refund::KafkaRefund,
 };
 use crate::types::storage::Dispute;
-#[cfg(feature = "payouts")]
-use crate::types::storage::Payouts;
 
 // Using message queue result here to avoid confusion with Kafka result provided by library
 pub type MQResult<T> = CustomResult<T, KafkaError>;
@@ -104,11 +95,8 @@
     outgoing_webhook_logs_topic: String,
     dispute_analytics_topic: String,
     audit_events_topic: String,
-<<<<<<< HEAD
-    payout_events_topic: String,
-=======
+    #[cfg(feature = "payouts")]
     payout_analytics_topic: String,
->>>>>>> 167b45ed
 }
 
 impl KafkaSettings {
@@ -174,6 +162,7 @@
             ))
         })?;
 
+        #[cfg(feature = "payouts")]
         common_utils::fp_utils::when(self.payout_analytics_topic.is_default_or_empty(), || {
             Err(ApplicationError::InvalidConfigurationValueError(
                 "Kafka Payout Analytics topic must not be empty".into(),
@@ -195,11 +184,8 @@
     outgoing_webhook_logs_topic: String,
     dispute_analytics_topic: String,
     audit_events_topic: String,
-<<<<<<< HEAD
-    payout_events_topic: String,
-=======
+    #[cfg(feature = "payouts")]
     payout_analytics_topic: String,
->>>>>>> 167b45ed
 }
 
 struct RdKafkaProducer(ThreadedProducer<DefaultProducerContext>);
@@ -239,11 +225,8 @@
             outgoing_webhook_logs_topic: conf.outgoing_webhook_logs_topic.clone(),
             dispute_analytics_topic: conf.dispute_analytics_topic.clone(),
             audit_events_topic: conf.audit_events_topic.clone(),
-<<<<<<< HEAD
-            payout_events_topic: conf.payout_events_topic.clone(),
-=======
+            #[cfg(feature = "payouts")]
             payout_analytics_topic: conf.payout_analytics_topic.clone(),
->>>>>>> 167b45ed
         })
     }
 
@@ -258,11 +241,8 @@
             EventType::OutgoingWebhookLogs => &self.outgoing_webhook_logs_topic,
             EventType::Dispute => &self.dispute_analytics_topic,
             EventType::AuditEvent => &self.audit_events_topic,
-<<<<<<< HEAD
-            EventType::Payouts => &self.payout_events_topic,
-=======
+            #[cfg(feature = "payouts")]
             EventType::Payout => &self.payout_analytics_topic,
->>>>>>> 167b45ed
         };
         self.producer
             .0
@@ -379,44 +359,28 @@
             .attach_printable_lazy(|| format!("Failed to add positive dispute event {dispute:?}"))
     }
 
-<<<<<<< HEAD
-    pub async fn log_payouts(
-        &self,
-        payouts: &KafkaPayouts<'_>,
-        old_payouts: Option<KafkaPayouts<'_>>,
-    ) -> MQResult<()> {
-        if let Some(negative_event) = old_payouts {
+    #[cfg(feature = "payouts")]
+    pub async fn log_payout(
+        &self,
+        payout: &KafkaPayout<'_>,
+        old_payout: Option<KafkaPayout<'_>>,
+    ) -> MQResult<()> {
+        if let Some(negative_event) = old_payout {
             self.log_event(&KafkaEvent::old(&negative_event))
                 .attach_printable_lazy(|| {
-                    format!("Failed to add negative payouts event {negative_event:?}")
+                    format!("Failed to add negative payout event {negative_event:?}")
                 })?;
         };
-        self.log_event(&KafkaEvent::new(payouts))
-            .attach_printable_lazy(|| format!("Failed to add positive payouts event {payouts:?}"))
-=======
+        self.log_event(&KafkaEvent::new(payout))
+            .attach_printable_lazy(|| format!("Failed to add positive payout event {payout:?}"))
+    }
+
     #[cfg(feature = "payouts")]
-    pub async fn log_payout(&self, payout: &Payouts, old_payout: Option<Payouts>) -> MQResult<()> {
-        if let Some(negative_event) = old_payout {
-            self.log_event(&KafkaEvent::old(&KafkaPayout::from_storage(
-                &negative_event,
-            )))
+    pub async fn log_payout_delete(&self, delete_old_payout: &KafkaPayout<'_>) -> MQResult<()> {
+        self.log_event(&KafkaEvent::old(delete_old_payout))
             .attach_printable_lazy(|| {
-                format!("Failed to add negative payout event {negative_event:?}")
-            })?;
-        };
-        self.log_event(&KafkaEvent::new(&KafkaPayout::from_storage(payout)))
-            .attach_printable_lazy(|| format!("Failed to add positive payout event {payout:?}"))
-    }
-
-    #[cfg(feature = "payouts")]
-    pub async fn log_payout_delete(&self, delete_old_payout: &Payouts) -> MQResult<()> {
-        self.log_event(&KafkaEvent::old(&KafkaPayout::from_storage(
-            delete_old_payout,
-        )))
-        .attach_printable_lazy(|| {
-            format!("Failed to add negative payout event {delete_old_payout:?}")
-        })
->>>>>>> 167b45ed
+                format!("Failed to add negative payout event {delete_old_payout:?}")
+            })
     }
 
     pub fn get_topic(&self, event: EventType) -> &str {
@@ -429,11 +393,8 @@
             EventType::OutgoingWebhookLogs => &self.outgoing_webhook_logs_topic,
             EventType::Dispute => &self.dispute_analytics_topic,
             EventType::AuditEvent => &self.audit_events_topic,
-<<<<<<< HEAD
-            EventType::Payouts => &self.payout_events_topic,
-=======
+            #[cfg(feature = "payouts")]
             EventType::Payout => &self.payout_analytics_topic,
->>>>>>> 167b45ed
         }
     }
 }
