pub mod client;
pub mod request;
use std::{
    collections::{HashMap, HashSet},
    error::Error,
    fmt::Debug,
    future::Future,
    str,
    sync::Arc,
    time::{Duration, Instant},
};

use actix_http::header::HeaderMap;
use actix_web::{
    body, http::header::HeaderValue, web, FromRequest, HttpRequest, HttpResponse, Responder,
    ResponseError,
};
use api_models::enums::{CaptureMethod, PaymentMethodType};
pub use client::{proxy_bypass_urls, ApiClient, MockApiClient, ProxyClient};
pub use common_utils::request::{ContentType, Method, Request, RequestBuilder};
use common_utils::{
    consts::{DEFAULT_TENANT, TENANT_HEADER, X_HS_LATENCY},
    errors::{ErrorSwitch, ReportSwitchExt},
    request::RequestContent,
};
use error_stack::{report, Report, ResultExt};
use hyperswitch_domain_models::router_data_v2::flow_common_types as common_types;
pub use hyperswitch_domain_models::router_response_types::RedirectForm;
pub use hyperswitch_interfaces::{
    api::{
        BoxedConnectorIntegration, CaptureSyncMethod, ConnectorIntegration, ConnectorIntegrationAny,
    },
    connector_integration_v2::{
        BoxedConnectorIntegrationV2, ConnectorIntegrationAnyV2, ConnectorIntegrationV2,
    },
};
use masking::{Maskable, PeekInterface};
use router_env::{instrument, metrics::add_attributes, tracing, tracing_actix_web::RequestId, Tag};
use serde::Serialize;
use serde_json::json;
use tera::{Context, Tera};

use self::request::{HeaderExt, RequestBuilderExt};
<<<<<<< HEAD
pub use super::connector_integration_v2::*;
use super::{
    authentication::AuthenticateAndFetch,
    connector_integration_interface::BoxedConnectorIntegrationInterface,
};
=======
use super::authentication::AuthenticateAndFetch;
>>>>>>> 899bc8f8
use crate::{
    configs::Settings,
    consts,
    core::{
        api_locking,
        errors::{self, CustomResult},
        payments,
    },
    events::{
        api_logs::{ApiEvent, ApiEventMetric, ApiEventsType},
        connector_api_logs::ConnectorEvent,
    },
    logger,
    routes::{
        app::{AppStateInfo, ReqState, SessionStateInfo},
        metrics, AppState, SessionState,
    },
    services::connector_integration_interface::RouterDataConversion,
    types::{
        self,
        api::{self, ConnectorCommon},
        ErrorResponse,
    },
};

<<<<<<< HEAD
pub type BoxedConnectorIntegration<'a, T, Req, Resp> =
    Box<&'a (dyn ConnectorIntegration<T, Req, Resp> + Send + Sync)>;

pub type BoxedPaymentConnectorIntegrationInterface<T, Req, Resp> =
    BoxedConnectorIntegrationInterface<T, common_types::PaymentFlowData, Req, Resp>;
pub type BoxedRefundConnectorIntegrationInterface<T, Req, Resp> =
    BoxedConnectorIntegrationInterface<T, common_types::RefundFlowData, Req, Resp>;
#[cfg(feature = "frm")]
pub type BoxedFrmConnectorIntegrationInterface<T, Req, Resp> =
    BoxedConnectorIntegrationInterface<T, common_types::FrmFlowData, Req, Resp>;
pub type BoxedDisputeConnectorIntegrationInterface<T, Req, Resp> =
    BoxedConnectorIntegrationInterface<T, common_types::DisputesFlowData, Req, Resp>;
pub type BoxedMandateRevokeConnectorIntegrationInterface<T, Req, Resp> =
    BoxedConnectorIntegrationInterface<T, common_types::MandateRevokeFlowData, Req, Resp>;
#[cfg(feature = "payouts")]
pub type BoxedPayoutConnectorIntegrationInterface<T, Req, Resp> =
    BoxedConnectorIntegrationInterface<T, common_types::PayoutFlowData, Req, Resp>;
pub type BoxedWebhookSourceVerificationConnectorIntegrationInterface<T, Req, Resp> =
    BoxedConnectorIntegrationInterface<T, common_types::WebhookSourceVerifyData, Req, Resp>;
pub type BoxedExternalAuthenticationConnectorIntegrationInterface<T, Req, Resp> =
    BoxedConnectorIntegrationInterface<T, common_types::ExternalAuthenticationFlowData, Req, Resp>;
pub type BoxedAccessTokenConnectorIntegrationInterface<T, Req, Resp> =
    BoxedConnectorIntegrationInterface<T, common_types::AccessTokenFlowData, Req, Resp>;
pub type BoxedFilesConnectorIntegrationInterface<T, Req, Resp> =
    BoxedConnectorIntegrationInterface<T, common_types::FilesFlowData, Req, Resp>;

pub trait ConnectorIntegrationAny<T, Req, Resp>: Send + Sync + 'static {
    fn get_connector_integration(&self) -> BoxedConnectorIntegration<'_, T, Req, Resp>;
}

impl<S, T, Req, Resp> ConnectorIntegrationAny<T, Req, Resp> for S
where
    S: ConnectorIntegration<T, Req, Resp> + Send + Sync,
{
    fn get_connector_integration(&self) -> BoxedConnectorIntegration<'_, T, Req, Resp> {
        Box::new(self)
    }
}

=======
>>>>>>> 899bc8f8
pub trait ConnectorValidation: ConnectorCommon {
    fn validate_capture_method(
        &self,
        capture_method: Option<CaptureMethod>,
        _pmt: Option<PaymentMethodType>,
    ) -> CustomResult<(), errors::ConnectorError> {
        let capture_method = capture_method.unwrap_or_default();
        match capture_method {
            CaptureMethod::Automatic => Ok(()),
            CaptureMethod::Manual | CaptureMethod::ManualMultiple | CaptureMethod::Scheduled => {
                Err(errors::ConnectorError::NotSupported {
                    message: capture_method.to_string(),
                    connector: self.id(),
                }
                .into())
            }
        }
    }

    fn validate_mandate_payment(
        &self,
        pm_type: Option<PaymentMethodType>,
        _pm_data: types::domain::payments::PaymentMethodData,
    ) -> CustomResult<(), errors::ConnectorError> {
        let connector = self.id();
        match pm_type {
            Some(pm_type) => Err(errors::ConnectorError::NotSupported {
                message: format!("{} mandate payment", pm_type),
                connector,
            }
            .into()),
            None => Err(errors::ConnectorError::NotSupported {
                message: " mandate payment".to_string(),
                connector,
            }
            .into()),
        }
    }

    fn validate_psync_reference_id(
        &self,
        data: &types::PaymentsSyncRouterData,
    ) -> CustomResult<(), errors::ConnectorError> {
        data.request
            .connector_transaction_id
            .get_connector_transaction_id()
            .change_context(errors::ConnectorError::MissingConnectorTransactionID)
            .map(|_| ())
    }

    fn is_webhook_source_verification_mandatory(&self) -> bool {
        false
    }
}

<<<<<<< HEAD
#[async_trait::async_trait]
pub trait ConnectorIntegration<T, Req, Resp>:
    ConnectorIntegrationAny<T, Req, Resp> + Sync + ConnectorCommon
{
    fn get_headers(
        &self,
        _req: &types::RouterData<T, Req, Resp>,
        _connectors: &Connectors,
    ) -> CustomResult<Vec<(String, Maskable<String>)>, errors::ConnectorError> {
        Ok(vec![])
    }

    fn get_content_type(&self) -> &'static str {
        mime::APPLICATION_JSON.essence_str()
    }

    /// primarily used when creating signature based on request method of payment flow
    fn get_http_method(&self) -> Method {
        Method::Post
    }

    fn get_url(
        &self,
        _req: &types::RouterData<T, Req, Resp>,
        _connectors: &Connectors,
    ) -> CustomResult<String, errors::ConnectorError> {
        Ok(String::new())
    }

    fn get_request_body(
        &self,
        _req: &types::RouterData<T, Req, Resp>,
        _connectors: &Connectors,
    ) -> CustomResult<RequestContent, errors::ConnectorError> {
        Ok(RequestContent::Json(Box::new(json!(r#"{}"#))))
    }

    fn get_request_form_data(
        &self,
        _req: &types::RouterData<T, Req, Resp>,
    ) -> CustomResult<Option<reqwest::multipart::Form>, errors::ConnectorError> {
        Ok(None)
    }

    fn build_request(
        &self,
        req: &types::RouterData<T, Req, Resp>,
        _connectors: &Connectors,
    ) -> CustomResult<Option<Request>, errors::ConnectorError> {
        metrics::UNIMPLEMENTED_FLOW.add(
            &metrics::CONTEXT,
            1,
            &[metrics::request::add_attributes(
                "connector",
                req.connector.clone(),
            )],
        );
        Ok(None)
    }

    fn handle_response(
        &self,
        data: &types::RouterData<T, Req, Resp>,
        event_builder: Option<&mut ConnectorEvent>,
        _res: types::Response,
    ) -> CustomResult<types::RouterData<T, Req, Resp>, errors::ConnectorError>
    where
        T: Clone,
        Req: Clone,
        Resp: Clone,
    {
        event_builder.map(|e| e.set_error(json!({"error": "Not Implemented"})));
        Ok(data.clone())
    }

    fn get_error_response(
        &self,
        res: types::Response,
        event_builder: Option<&mut ConnectorEvent>,
    ) -> CustomResult<ErrorResponse, errors::ConnectorError> {
        event_builder.map(|event| event.set_error(json!({"error": res.response.escape_ascii().to_string(), "status_code": res.status_code})));
        Ok(ErrorResponse::get_not_implemented())
    }

    fn get_5xx_error_response(
        &self,
        res: types::Response,
        event_builder: Option<&mut ConnectorEvent>,
    ) -> CustomResult<ErrorResponse, errors::ConnectorError> {
        event_builder.map(|event| event.set_error(json!({"error": res.response.escape_ascii().to_string(), "status_code": res.status_code})));
        let error_message = match res.status_code {
            500 => "internal_server_error",
            501 => "not_implemented",
            502 => "bad_gateway",
            503 => "service_unavailable",
            504 => "gateway_timeout",
            505 => "http_version_not_supported",
            506 => "variant_also_negotiates",
            507 => "insufficient_storage",
            508 => "loop_detected",
            510 => "not_extended",
            511 => "network_authentication_required",
            _ => "unknown_error",
        };
        Ok(ErrorResponse {
            code: res.status_code.to_string(),
            message: error_message.to_string(),
            reason: String::from_utf8(res.response.to_vec()).ok(),
            status_code: res.status_code,
            attempt_status: None,
            connector_transaction_id: None,
        })
    }

    // whenever capture sync is implemented at the connector side, this method should be overridden
    fn get_multiple_capture_sync_method(
        &self,
    ) -> CustomResult<CaptureSyncMethod, errors::ConnectorError> {
        Err(errors::ConnectorError::NotImplemented("multiple capture sync".into()).into())
    }

    fn get_certificate(
        &self,
        _req: &types::RouterData<T, Req, Resp>,
    ) -> CustomResult<Option<String>, errors::ConnectorError> {
        Ok(None)
    }

    fn get_certificate_key(
        &self,
        _req: &types::RouterData<T, Req, Resp>,
    ) -> CustomResult<Option<String>, errors::ConnectorError> {
        Ok(None)
    }
}

pub enum CaptureSyncMethod {
    Individual,
    Bulk,
}

=======
>>>>>>> 899bc8f8
/// Handle the flow by interacting with connector module
/// `connector_request` is applicable only in case if the `CallConnectorAction` is `Trigger`
/// In other cases, It will be created if required, even if it is not passed
#[instrument(skip_all, fields(connector_name, payment_method))]
pub async fn execute_connector_processing_step<
    'b,
    'a,
    T,
    ResourceCommonData: Clone + RouterDataConversion<T, Req, Resp> + 'static,
    Req: Debug + Clone + 'static,
    Resp: Debug + Clone + 'static,
>(
    state: &'b SessionState,
    connector_integration: BoxedConnectorIntegrationInterface<T, ResourceCommonData, Req, Resp>,
    req: &'b types::RouterData<T, Req, Resp>,
    call_connector_action: payments::CallConnectorAction,
    connector_request: Option<Request>,
) -> CustomResult<types::RouterData<T, Req, Resp>, errors::ConnectorError>
where
    T: Clone + Debug + 'static,
    // BoxedConnectorIntegration<T, Req, Resp>: 'b,
{
    // If needed add an error stack as follows
    // connector_integration.build_request(req).attach_printable("Failed to build request");
    tracing::Span::current().record("connector_name", &req.connector);
    tracing::Span::current().record("payment_method", &req.payment_method.to_string());
    logger::debug!(connector_request=?connector_request);
    let mut router_data = req.clone();
    match call_connector_action {
        payments::CallConnectorAction::HandleResponse(res) => {
            let response = types::Response {
                headers: None,
                response: res.into(),
                status_code: 200,
            };
            connector_integration.handle_response(req, None, response)
        }
        payments::CallConnectorAction::Avoid => Ok(router_data),
        payments::CallConnectorAction::StatusUpdate {
            status,
            error_code,
            error_message,
        } => {
            router_data.status = status;
            let error_response = if error_code.is_some() | error_message.is_some() {
                Some(ErrorResponse {
                    code: error_code.unwrap_or(consts::NO_ERROR_CODE.to_string()),
                    message: error_message.unwrap_or(consts::NO_ERROR_MESSAGE.to_string()),
                    status_code: 200, // This status code is ignored in redirection response it will override with 302 status code.
                    reason: None,
                    attempt_status: None,
                    connector_transaction_id: None,
                })
            } else {
                None
            };
            router_data.response = error_response.map(Err).unwrap_or(router_data.response);
            Ok(router_data)
        }
        payments::CallConnectorAction::Trigger => {
            metrics::CONNECTOR_CALL_COUNT.add(
                &metrics::CONTEXT,
                1,
                &add_attributes([
                    ("connector", req.connector.to_string()),
                    (
                        "flow",
                        std::any::type_name::<T>()
                            .split("::")
                            .last()
                            .unwrap_or_default()
                            .to_string(),
                    ),
                ]),
            );

            let connector_request = match connector_request {
                Some(connector_request) => Some(connector_request),
                None => connector_integration
                    .build_request(req, &state.conf.connectors)
                    .map_err(|error| {
                        if matches!(
                            error.current_context(),
                            &errors::ConnectorError::RequestEncodingFailed
                                | &errors::ConnectorError::RequestEncodingFailedWithReason(_)
                        ) {
                            metrics::REQUEST_BUILD_FAILURE.add(
                                &metrics::CONTEXT,
                                1,
                                &add_attributes([("connector", req.connector.to_string())]),
                            )
                        }
                        error
                    })?,
            };

            match connector_request {
                Some(request) => {
                    let masked_request_body = match &request.body {
                        Some(request) => match request {
                            RequestContent::Json(i)
                            | RequestContent::FormUrlEncoded(i)
                            | RequestContent::Xml(i) => i
                                .masked_serialize()
                                .unwrap_or(json!({ "error": "failed to mask serialize"})),
                            RequestContent::FormData(_) => json!({"request_type": "FORM_DATA"}),
                            RequestContent::RawBytes(_) => json!({"request_type": "RAW_BYTES"}),
                        },
                        None => serde_json::Value::Null,
                    };
                    let request_url = request.url.clone();
                    let request_method = request.method;
                    let current_time = Instant::now();
                    let response =
                        call_connector_api(state, request, "execute_connector_processing_step")
                            .await;
                    let external_latency = current_time.elapsed().as_millis();
                    logger::info!(raw_connector_request=?masked_request_body);
                    let status_code = response
                        .as_ref()
                        .map(|i| {
                            i.as_ref()
                                .map_or_else(|value| value.status_code, |value| value.status_code)
                        })
                        .unwrap_or_default();
                    let mut connector_event = ConnectorEvent::new(
                        req.connector.clone(),
                        std::any::type_name::<T>(),
                        masked_request_body,
                        request_url,
                        request_method,
                        req.payment_id.clone(),
                        req.merchant_id.clone(),
                        state.request_id.as_ref(),
                        external_latency,
                        req.refund_id.clone(),
                        req.dispute_id.clone(),
                        status_code,
                    );

                    match response {
                        Ok(body) => {
                            let response = match body {
                                Ok(body) => {
                                    let connector_http_status_code = Some(body.status_code);
                                    let handle_response_result = connector_integration
                                        .handle_response(req, Some(&mut connector_event), body)
                                        .map_err(|error| {
                                            if error.current_context()
                                            == &errors::ConnectorError::ResponseDeserializationFailed
                                        {
                                            metrics::RESPONSE_DESERIALIZATION_FAILURE.add(
                                                &metrics::CONTEXT,
                                                1,
                                                &add_attributes([(
                                                    "connector",
                                                    req.connector.to_string(),
                                                )]),
                                            )
                                        }
                                            error
                                        });
                                    match handle_response_result {
                                        Ok(mut data) => {
                                            state.event_handler().log_event(&connector_event);
                                            data.connector_http_status_code =
                                                connector_http_status_code;
                                            // Add up multiple external latencies in case of multiple external calls within the same request.
                                            data.external_latency = Some(
                                                data.external_latency
                                                    .map_or(external_latency, |val| {
                                                        val + external_latency
                                                    }),
                                            );
                                            Ok(data)
                                        }
                                        Err(err) => {
                                            connector_event
                                                .set_error(json!({"error": err.to_string()}));

                                            state.event_handler().log_event(&connector_event);
                                            Err(err)
                                        }
                                    }?
                                }
                                Err(body) => {
                                    router_data.connector_http_status_code = Some(body.status_code);
                                    router_data.external_latency = Some(
                                        router_data
                                            .external_latency
                                            .map_or(external_latency, |val| val + external_latency),
                                    );
                                    metrics::CONNECTOR_ERROR_RESPONSE_COUNT.add(
                                        &metrics::CONTEXT,
                                        1,
                                        &add_attributes([("connector", req.connector.clone())]),
                                    );

                                    let error = match body.status_code {
                                        500..=511 => {
                                            let error_res = connector_integration
                                                .get_5xx_error_response(
                                                    body,
                                                    Some(&mut connector_event),
                                                )?;
                                            state.event_handler().log_event(&connector_event);
                                            error_res
                                        }
                                        _ => {
                                            let error_res = connector_integration
                                                .get_error_response(
                                                    body,
                                                    Some(&mut connector_event),
                                                )?;
                                            if let Some(status) = error_res.attempt_status {
                                                router_data.status = status;
                                            };
                                            state.event_handler().log_event(&connector_event);
                                            error_res
                                        }
                                    };

                                    router_data.response = Err(error);

                                    router_data
                                }
                            };
                            Ok(response)
                        }
                        Err(error) => {
                            connector_event.set_error(json!({"error": error.to_string()}));
                            state.event_handler().log_event(&connector_event);
                            if error.current_context().is_upstream_timeout() {
                                let error_response = ErrorResponse {
                                    code: consts::REQUEST_TIMEOUT_ERROR_CODE.to_string(),
                                    message: consts::REQUEST_TIMEOUT_ERROR_MESSAGE.to_string(),
                                    reason: Some(consts::REQUEST_TIMEOUT_ERROR_MESSAGE.to_string()),
                                    status_code: 504,
                                    attempt_status: None,
                                    connector_transaction_id: None,
                                };
                                router_data.response = Err(error_response);
                                router_data.connector_http_status_code = Some(504);
                                router_data.external_latency = Some(
                                    router_data
                                        .external_latency
                                        .map_or(external_latency, |val| val + external_latency),
                                );
                                Ok(router_data)
                            } else {
                                Err(error.change_context(
                                    errors::ConnectorError::ProcessingStepFailed(None),
                                ))
                            }
                        }
                    }
                }
                None => Ok(router_data),
            }
        }
    }
}

#[instrument(skip_all)]
pub async fn call_connector_api(
    state: &SessionState,
    request: Request,
    flow_name: &str,
) -> CustomResult<Result<types::Response, types::Response>, errors::ApiClientError> {
    let current_time = Instant::now();
    let headers = request.headers.clone();
    let url = request.url.clone();
    let response = state
        .api_client
        .send_request(state, request, None, true)
        .await;

    match response.as_ref() {
        Ok(resp) => {
            let status_code = resp.status().as_u16();
            let elapsed_time = current_time.elapsed();
            logger::info!(
                headers=?headers,
                url=?url,
                status_code=?status_code,
                flow=?flow_name,
                elapsed_time=?elapsed_time
            );
        }
        Err(err) => {
            logger::info!(
                call_connector_api_error=?err
            );
        }
    }

    handle_response(response).await
}

#[instrument(skip_all)]
pub async fn send_request(
    state: &SessionState,
    request: Request,
    option_timeout_secs: Option<u64>,
) -> CustomResult<reqwest::Response, errors::ApiClientError> {
    logger::info!(method=?request.method, headers=?request.headers, payload=?request.body, ?request);

    let url = reqwest::Url::parse(&request.url)
        .change_context(errors::ApiClientError::UrlEncodingFailed)?;

    #[cfg(feature = "dummy_connector")]
    let should_bypass_proxy = url
        .as_str()
        .starts_with(&state.conf.connectors.dummyconnector.base_url)
        || proxy_bypass_urls(&state.conf.locker).contains(&url.to_string());
    #[cfg(not(feature = "dummy_connector"))]
    let should_bypass_proxy = proxy_bypass_urls(&state.conf.locker).contains(&url.to_string());
    let client = client::create_client(
        &state.conf.proxy,
        should_bypass_proxy,
        request.certificate,
        request.certificate_key,
    )?;

    let headers = request.headers.construct_header_map()?;
    let metrics_tag = router_env::opentelemetry::KeyValue {
        key: consts::METRICS_HOST_TAG_NAME.into(),
        value: url.host_str().unwrap_or_default().to_string().into(),
    };
    let request = {
        match request.method {
            Method::Get => client.get(url),
            Method::Post => {
                let client = client.post(url);
                match request.body {
                    Some(RequestContent::Json(payload)) => client.json(&payload),
                    Some(RequestContent::FormData(form)) => client.multipart(form),
                    Some(RequestContent::FormUrlEncoded(payload)) => client.form(&payload),
                    Some(RequestContent::Xml(payload)) => {
                        let body = quick_xml::se::to_string(&payload)
                            .change_context(errors::ApiClientError::BodySerializationFailed)?;
                        client.body(body).header("Content-Type", "application/xml")
                    }
                    Some(RequestContent::RawBytes(payload)) => client.body(payload),
                    None => client,
                }
            }
            Method::Put => {
                let client = client.put(url);
                match request.body {
                    Some(RequestContent::Json(payload)) => client.json(&payload),
                    Some(RequestContent::FormData(form)) => client.multipart(form),
                    Some(RequestContent::FormUrlEncoded(payload)) => client.form(&payload),
                    Some(RequestContent::Xml(payload)) => {
                        let body = quick_xml::se::to_string(&payload)
                            .change_context(errors::ApiClientError::BodySerializationFailed)?;
                        client.body(body).header("Content-Type", "application/xml")
                    }
                    Some(RequestContent::RawBytes(payload)) => client.body(payload),
                    None => client,
                }
            }
            Method::Patch => {
                let client = client.patch(url);
                match request.body {
                    Some(RequestContent::Json(payload)) => client.json(&payload),
                    Some(RequestContent::FormData(form)) => client.multipart(form),
                    Some(RequestContent::FormUrlEncoded(payload)) => client.form(&payload),
                    Some(RequestContent::Xml(payload)) => {
                        let body = quick_xml::se::to_string(&payload)
                            .change_context(errors::ApiClientError::BodySerializationFailed)?;
                        client.body(body).header("Content-Type", "application/xml")
                    }
                    Some(RequestContent::RawBytes(payload)) => client.body(payload),
                    None => client,
                }
            }
            Method::Delete => client.delete(url),
        }
        .add_headers(headers)
        .timeout(Duration::from_secs(
            option_timeout_secs.unwrap_or(consts::REQUEST_TIME_OUT),
        ))
    };

    // We cannot clone the request type, because it has Form trait which is not clonable. So we are cloning the request builder here.
    let cloned_send_request = request.try_clone().map(|cloned_request| async {
        cloned_request
            .send()
            .await
            .map_err(|error| match error {
                error if error.is_timeout() => {
                    metrics::REQUEST_BUILD_FAILURE.add(&metrics::CONTEXT, 1, &[]);
                    errors::ApiClientError::RequestTimeoutReceived
                }
                error if is_connection_closed_before_message_could_complete(&error) => {
                    metrics::REQUEST_BUILD_FAILURE.add(&metrics::CONTEXT, 1, &[]);
                    errors::ApiClientError::ConnectionClosedIncompleteMessage
                }
                _ => errors::ApiClientError::RequestNotSent(error.to_string()),
            })
            .attach_printable("Unable to send request to connector")
    });

    let send_request = async {
        request
            .send()
            .await
            .map_err(|error| match error {
                error if error.is_timeout() => {
                    metrics::REQUEST_BUILD_FAILURE.add(&metrics::CONTEXT, 1, &[]);
                    errors::ApiClientError::RequestTimeoutReceived
                }
                error if is_connection_closed_before_message_could_complete(&error) => {
                    metrics::REQUEST_BUILD_FAILURE.add(&metrics::CONTEXT, 1, &[]);
                    errors::ApiClientError::ConnectionClosedIncompleteMessage
                }
                _ => errors::ApiClientError::RequestNotSent(error.to_string()),
            })
            .attach_printable("Unable to send request to connector")
    };

    let response = common_utils::metrics::utils::record_operation_time(
        send_request,
        &metrics::EXTERNAL_REQUEST_TIME,
        &metrics::CONTEXT,
        &[metrics_tag.clone()],
    )
    .await;
    // Retry once if the response is connection closed.
    //
    // This is just due to the racy nature of networking.
    // hyper has a connection pool of idle connections, and it selected one to send your request.
    // Most of the time, hyper will receive the server’s FIN and drop the dead connection from its pool.
    // But occasionally, a connection will be selected from the pool
    // and written to at the same time the server is deciding to close the connection.
    // Since hyper already wrote some of the request,
    // it can’t really retry it automatically on a new connection, since the server may have acted already
    match response {
        Ok(response) => Ok(response),
        Err(error)
            if error.current_context()
                == &errors::ApiClientError::ConnectionClosedIncompleteMessage =>
        {
            metrics::AUTO_RETRY_CONNECTION_CLOSED.add(&metrics::CONTEXT, 1, &[]);
            match cloned_send_request {
                Some(cloned_request) => {
                    logger::info!(
                        "Retrying request due to connection closed before message could complete"
                    );
                    common_utils::metrics::utils::record_operation_time(
                        cloned_request,
                        &metrics::EXTERNAL_REQUEST_TIME,
                        &metrics::CONTEXT,
                        &[metrics_tag],
                    )
                    .await
                }
                None => {
                    logger::info!("Retrying request due to connection closed before message could complete failed as request is not clonable");
                    Err(error)
                }
            }
        }
        err @ Err(_) => err,
    }
}

fn is_connection_closed_before_message_could_complete(error: &reqwest::Error) -> bool {
    let mut source = error.source();
    while let Some(err) = source {
        if let Some(hyper_err) = err.downcast_ref::<hyper::Error>() {
            if hyper_err.is_incomplete_message() {
                return true;
            }
        }
        source = err.source();
    }
    false
}

#[instrument(skip_all)]
async fn handle_response(
    response: CustomResult<reqwest::Response, errors::ApiClientError>,
) -> CustomResult<Result<types::Response, types::Response>, errors::ApiClientError> {
    response
        .map(|response| async {
            logger::info!(?response);
            let status_code = response.status().as_u16();
            let headers = Some(response.headers().to_owned());

            match status_code {
                200..=202 | 302 | 204 => {
                    logger::debug!(response=?response);
                    // If needed add log line
                    // logger:: error!( error_parsing_response=?err);
                    let response = response
                        .bytes()
                        .await
                        .change_context(errors::ApiClientError::ResponseDecodingFailed)
                        .attach_printable("Error while waiting for response")?;
                    Ok(Ok(types::Response {
                        headers,
                        response,
                        status_code,
                    }))
                }

                status_code @ 500..=599 => {
                    let bytes = response.bytes().await.map_err(|error| {
                        report!(error)
                            .change_context(errors::ApiClientError::ResponseDecodingFailed)
                            .attach_printable("Client error response received")
                    })?;
                    // let error = match status_code {
                    //     500 => errors::ApiClientError::InternalServerErrorReceived,
                    //     502 => errors::ApiClientError::BadGatewayReceived,
                    //     503 => errors::ApiClientError::ServiceUnavailableReceived,
                    //     504 => errors::ApiClientError::GatewayTimeoutReceived,
                    //     _ => errors::ApiClientError::UnexpectedServerResponse,
                    // };
                    Ok(Err(types::Response {
                        headers,
                        response: bytes,
                        status_code,
                    }))
                }

                status_code @ 400..=499 => {
                    let bytes = response.bytes().await.map_err(|error| {
                        report!(error)
                            .change_context(errors::ApiClientError::ResponseDecodingFailed)
                            .attach_printable("Client error response received")
                    })?;
                    /* let error = match status_code {
                        400 => errors::ApiClientError::BadRequestReceived(bytes),
                        401 => errors::ApiClientError::UnauthorizedReceived(bytes),
                        403 => errors::ApiClientError::ForbiddenReceived,
                        404 => errors::ApiClientError::NotFoundReceived(bytes),
                        405 => errors::ApiClientError::MethodNotAllowedReceived,
                        408 => errors::ApiClientError::RequestTimeoutReceived,
                        422 => errors::ApiClientError::UnprocessableEntityReceived(bytes),
                        429 => errors::ApiClientError::TooManyRequestsReceived,
                        _ => errors::ApiClientError::UnexpectedServerResponse,
                    };
                    Err(report!(error).attach_printable("Client error response received"))
                        */
                    Ok(Err(types::Response {
                        headers,
                        response: bytes,
                        status_code,
                    }))
                }

                _ => Err(report!(errors::ApiClientError::UnexpectedServerResponse)
                    .attach_printable("Unexpected response from server")),
            }
        })?
        .await
}

#[derive(Debug, Eq, PartialEq)]
pub enum ApplicationResponse<R> {
    Json(R),
    StatusOk,
    TextPlain(String),
    JsonForRedirection(api::RedirectionResponse),
    Form(Box<RedirectionFormData>),
    PaymentLinkForm(Box<PaymentLinkAction>),
    FileData((Vec<u8>, mime::Mime)),
    JsonWithHeaders((R, Vec<(String, Maskable<String>)>)),
}

#[derive(Debug, Eq, PartialEq)]
pub enum PaymentLinkAction {
    PaymentLinkFormData(PaymentLinkFormData),
    PaymentLinkStatus(PaymentLinkStatusData),
}

#[derive(Debug, Eq, PartialEq, Clone, serde::Serialize, serde::Deserialize)]
pub struct PaymentLinkFormData {
    pub js_script: String,
    pub css_script: String,
    pub sdk_url: String,
    pub html_meta_tags: String,
}

#[derive(Debug, Eq, PartialEq, Clone, serde::Serialize, serde::Deserialize)]
pub struct PaymentLinkStatusData {
    pub js_script: String,
    pub css_script: String,
}

#[derive(Debug, Eq, PartialEq)]
pub struct RedirectionFormData {
    pub redirect_form: RedirectForm,
    pub payment_method_data: Option<api::PaymentMethodData>,
    pub amount: String,
    pub currency: String,
}

#[derive(Debug, Eq, PartialEq)]
pub enum PaymentAction {
    PSync,
    CompleteAuthorize,
    PaymentAuthenticateCompleteAuthorize,
}

#[derive(Debug, Eq, PartialEq, Serialize)]
pub struct ApplicationRedirectResponse {
    pub url: String,
}

#[derive(Clone, Copy, PartialEq, Eq)]
pub enum AuthFlow {
    Client,
    Merchant,
}

#[allow(clippy::too_many_arguments)]
#[instrument(
    skip(request, payload, state, func, api_auth, request_state),
    fields(merchant_id)
)]
pub async fn server_wrap_util<'a, 'b, U, T, Q, F, Fut, E, OErr>(
    flow: &'a impl router_env::types::FlowMetric,
    state: web::Data<AppState>,
    incoming_request_header: &HeaderMap,
    mut request_state: ReqState,
    request: &'a HttpRequest,
    payload: T,
    func: F,
    api_auth: &dyn AuthenticateAndFetch<U, SessionState>,
    lock_action: api_locking::LockAction,
) -> CustomResult<ApplicationResponse<Q>, OErr>
where
    F: Fn(SessionState, U, T, ReqState) -> Fut,
    'b: 'a,
    Fut: Future<Output = CustomResult<ApplicationResponse<Q>, E>>,
    Q: Serialize + Debug + 'a + ApiEventMetric,
    T: Debug + Serialize + ApiEventMetric,
    E: ErrorSwitch<OErr> + error_stack::Context,
    OErr: ResponseError + error_stack::Context + Serialize,
    errors::ApiErrorResponse: ErrorSwitch<OErr>,
{
    let request_id = RequestId::extract(request)
        .await
        .attach_printable("Unable to extract request id from request")
        .change_context(errors::ApiErrorResponse::InternalServerError.switch())?;

    request_state.event_context.record_info(request_id);
    request_state
        .event_context
        .record_info(("flow".to_string(), flow.to_string()));
    // request_state.event_context.record_info(request.clone());

    let mut app_state = state.get_ref().clone();

    let start_instant = Instant::now();
    let serialized_request = masking::masked_serialize(&payload)
        .attach_printable("Failed to serialize json request")
        .change_context(errors::ApiErrorResponse::InternalServerError.switch())?;

    let mut event_type = payload.get_api_event_type();
    let tenants: HashSet<_> = state
        .conf
        .multitenancy
        .get_tenant_names()
        .into_iter()
        .collect();
    let tenant_id = if !state.conf.multitenancy.enabled {
        DEFAULT_TENANT.to_string()
    } else {
        incoming_request_header
            .get(TENANT_HEADER)
            .and_then(|value| value.to_str().ok())
            .ok_or_else(|| errors::ApiErrorResponse::MissingTenantId.switch())
            .map(|req_tenant_id| {
                if !tenants.contains(req_tenant_id) {
                    Err(errors::ApiErrorResponse::InvalidTenant {
                        tenant_id: req_tenant_id.to_string(),
                    }
                    .switch())
                } else {
                    Ok(req_tenant_id.to_string())
                }
            })??
    };
    request_state
        .event_context
        .record_info(("tenant_id".to_string(), tenant_id.to_string()));
    // let tenant_id = "public".to_string();
    let mut session_state =
        Arc::new(app_state.clone()).get_session_state(tenant_id.as_str(), || {
            errors::ApiErrorResponse::InvalidTenant {
                tenant_id: tenant_id.clone(),
            }
            .switch()
        })?;
    session_state.add_request_id(request_id);

    // Currently auth failures are not recorded as API events
    let (auth_out, auth_type) = api_auth
        .authenticate_and_fetch(request.headers(), &session_state)
        .await
        .switch()?;

    request_state.event_context.record_info(auth_type.clone());

    let merchant_id = auth_type
        .get_merchant_id()
        .unwrap_or("MERCHANT_ID_NOT_FOUND")
        .to_string();

    app_state.add_merchant_id(Some(merchant_id.clone()));

    app_state.add_flow_name(flow.to_string());

    tracing::Span::current().record("merchant_id", &merchant_id);

    let output = {
        lock_action
            .clone()
            .perform_locking_action(&session_state, merchant_id.to_owned())
            .await
            .switch()?;
        let res = func(session_state.clone(), auth_out, payload, request_state)
            .await
            .switch();
        lock_action
            .free_lock_action(&session_state, merchant_id.to_owned())
            .await
            .switch()?;
        res
    };
    let request_duration = Instant::now()
        .saturating_duration_since(start_instant)
        .as_millis();

    let mut serialized_response = None;
    let mut error = None;
    let mut overhead_latency = None;

    let status_code = match output.as_ref() {
        Ok(res) => {
            if let ApplicationResponse::Json(data) = res {
                serialized_response.replace(
                    masking::masked_serialize(&data)
                        .attach_printable("Failed to serialize json response")
                        .change_context(errors::ApiErrorResponse::InternalServerError.switch())?,
                );
            } else if let ApplicationResponse::JsonWithHeaders((data, headers)) = res {
                serialized_response.replace(
                    masking::masked_serialize(&data)
                        .attach_printable("Failed to serialize json response")
                        .change_context(errors::ApiErrorResponse::InternalServerError.switch())?,
                );

                if let Some((_, value)) = headers.iter().find(|(key, _)| key == X_HS_LATENCY) {
                    if let Ok(external_latency) = value.clone().into_inner().parse::<u128>() {
                        overhead_latency.replace(external_latency);
                    }
                }
            }
            event_type = res.get_api_event_type().or(event_type);

            metrics::request::track_response_status_code(res)
        }
        Err(err) => {
            error.replace(
                serde_json::to_value(err.current_context())
                    .attach_printable("Failed to serialize json response")
                    .change_context(errors::ApiErrorResponse::InternalServerError.switch())
                    .ok()
                    .into(),
            );
            err.current_context().status_code().as_u16().into()
        }
    };

    let api_event = ApiEvent::new(
        Some(merchant_id.clone()),
        flow,
        &request_id,
        request_duration,
        status_code,
        serialized_request,
        serialized_response,
        overhead_latency,
        auth_type,
        error,
        event_type.unwrap_or(ApiEventsType::Miscellaneous),
        request,
        request.method(),
    );
    state.event_handler().log_event(&api_event);

    metrics::request::status_code_metrics(
        status_code.to_string(),
        flow.to_string(),
        merchant_id.to_string(),
    );

    output
}

#[instrument(
    skip(request, state, func, api_auth, payload),
    fields(request_method, request_url_path, status_code)
)]
pub async fn server_wrap<'a, T, U, Q, F, Fut, E>(
    flow: impl router_env::types::FlowMetric,
    state: web::Data<AppState>,
    request: &'a HttpRequest,
    payload: T,
    func: F,
    api_auth: &dyn AuthenticateAndFetch<U, SessionState>,
    lock_action: api_locking::LockAction,
) -> HttpResponse
where
    F: Fn(SessionState, U, T, ReqState) -> Fut,
    Fut: Future<Output = CustomResult<ApplicationResponse<Q>, E>>,
    Q: Serialize + Debug + ApiEventMetric + 'a,
    T: Debug + Serialize + ApiEventMetric,
    ApplicationResponse<Q>: Debug,
    E: ErrorSwitch<api_models::errors::types::ApiErrorResponse> + error_stack::Context,
{
    let req_state = state.get_req_state();
    let request_method = request.method().as_str();
    let url_path = request.path();

    let unmasked_incoming_header_keys = state.conf().unmasked_headers.keys;

    let incoming_request_header = request.headers();

    let incoming_header_to_log: HashMap<String, HeaderValue> =
        incoming_request_header
            .iter()
            .fold(HashMap::new(), |mut acc, (key, value)| {
                let key = key.to_string();
                if unmasked_incoming_header_keys.contains(&key.as_str().to_lowercase()) {
                    acc.insert(key.clone(), value.clone());
                } else {
                    acc.insert(key.clone(), HeaderValue::from_static("**MASKED**"));
                }
                acc
            });

    tracing::Span::current().record("request_method", request_method);
    tracing::Span::current().record("request_url_path", url_path);

    let start_instant = Instant::now();

    logger::info!(
        tag = ?Tag::BeginRequest, payload = ?payload,
    headers = ?incoming_header_to_log);

    let server_wrap_util_res = metrics::request::record_request_time_metric(
        server_wrap_util(
            &flow,
            state.clone(),
            incoming_request_header,
            req_state,
            request,
            payload,
            func,
            api_auth,
            lock_action,
        ),
        &flow,
    )
    .await
    .map(|response| {
        logger::info!(api_response =? response);
        response
    });

    let res = match server_wrap_util_res {
        Ok(ApplicationResponse::Json(response)) => match serde_json::to_string(&response) {
            Ok(res) => http_response_json(res),
            Err(_) => http_response_err(
                r#"{
                    "error": {
                        "message": "Error serializing response from connector"
                    }
                }"#,
            ),
        },
        Ok(ApplicationResponse::StatusOk) => http_response_ok(),
        Ok(ApplicationResponse::TextPlain(text)) => http_response_plaintext(text),
        Ok(ApplicationResponse::FileData((file_data, content_type))) => {
            http_response_file_data(file_data, content_type)
        }
        Ok(ApplicationResponse::JsonForRedirection(response)) => {
            match serde_json::to_string(&response) {
                Ok(res) => http_redirect_response(res, response),
                Err(_) => http_response_err(
                    r#"{
                    "error": {
                        "message": "Error serializing response from connector"
                    }
                }"#,
                ),
            }
        }
        Ok(ApplicationResponse::Form(redirection_data)) => {
            let config = state.conf();
            build_redirection_form(
                &redirection_data.redirect_form,
                redirection_data.payment_method_data,
                redirection_data.amount,
                redirection_data.currency,
                config,
            )
            .respond_to(request)
            .map_into_boxed_body()
        }

        Ok(ApplicationResponse::PaymentLinkForm(boxed_payment_link_data)) => {
            match *boxed_payment_link_data {
                PaymentLinkAction::PaymentLinkFormData(payment_link_data) => {
                    match build_payment_link_html(payment_link_data) {
                        Ok(rendered_html) => http_response_html_data(rendered_html),
                        Err(_) => http_response_err(
                            r#"{
                                "error": {
                                    "message": "Error while rendering payment link html page"
                                }
                            }"#,
                        ),
                    }
                }
                PaymentLinkAction::PaymentLinkStatus(payment_link_data) => {
                    match get_payment_link_status(payment_link_data) {
                        Ok(rendered_html) => http_response_html_data(rendered_html),
                        Err(_) => http_response_err(
                            r#"{
                                "error": {
                                    "message": "Error while rendering payment link status page"
                                }
                            }"#,
                        ),
                    }
                }
            }
        }

        Ok(ApplicationResponse::JsonWithHeaders((response, headers))) => {
            let request_elapsed_time = request.headers().get(X_HS_LATENCY).and_then(|value| {
                if value == "true" {
                    Some(start_instant.elapsed())
                } else {
                    None
                }
            });
            match serde_json::to_string(&response) {
                Ok(res) => http_response_json_with_headers(res, headers, request_elapsed_time),
                Err(_) => http_response_err(
                    r#"{
                        "error": {
                            "message": "Error serializing response from connector"
                        }
                    }"#,
                ),
            }
        }
        Err(error) => log_and_return_error_response(error),
    };

    let response_code = res.status().as_u16();
    tracing::Span::current().record("status_code", response_code);

    let end_instant = Instant::now();
    let request_duration = end_instant.saturating_duration_since(start_instant);
    logger::info!(
        tag = ?Tag::EndRequest,
        time_taken_ms = request_duration.as_millis(),
    );
    res
}

pub fn log_and_return_error_response<T>(error: Report<T>) -> HttpResponse
where
    T: error_stack::Context + Clone + ResponseError,
    Report<T>: EmbedError,
{
    logger::error!(?error);
    HttpResponse::from_error(error.embed().current_context().clone())
}

pub trait EmbedError: Sized {
    fn embed(self) -> Self {
        self
    }
}

impl EmbedError for Report<api_models::errors::types::ApiErrorResponse> {
    fn embed(self) -> Self {
        #[cfg(feature = "detailed_errors")]
        {
            let mut report = self;
            let error_trace = serde_json::to_value(&report).ok().and_then(|inner| {
                serde_json::from_value::<Vec<errors::NestedErrorStack<'_>>>(inner)
                    .ok()
                    .map(Into::<errors::VecLinearErrorStack<'_>>::into)
                    .map(serde_json::to_value)
                    .transpose()
                    .ok()
                    .flatten()
            });

            match report.downcast_mut::<api_models::errors::types::ApiErrorResponse>() {
                None => {}
                Some(inner) => {
                    inner.get_internal_error_mut().stacktrace = error_trace;
                }
            }
            report
        }

        #[cfg(not(feature = "detailed_errors"))]
        self
    }
}

impl EmbedError
    for Report<hyperswitch_domain_models::errors::api_error_response::ApiErrorResponse>
{
}

pub fn http_response_json<T: body::MessageBody + 'static>(response: T) -> HttpResponse {
    HttpResponse::Ok()
        .content_type(mime::APPLICATION_JSON)
        .body(response)
}

pub fn http_server_error_json_response<T: body::MessageBody + 'static>(
    response: T,
) -> HttpResponse {
    HttpResponse::InternalServerError()
        .content_type(mime::APPLICATION_JSON)
        .body(response)
}

pub fn http_response_json_with_headers<T: body::MessageBody + 'static>(
    response: T,
    headers: Vec<(String, Maskable<String>)>,
    request_duration: Option<Duration>,
) -> HttpResponse {
    let mut response_builder = HttpResponse::Ok();
    for (header_name, header_value) in headers {
        let is_sensitive_header = header_value.is_masked();
        let mut header_value = header_value.into_inner();
        if header_name == X_HS_LATENCY {
            if let Some(request_duration) = request_duration {
                if let Ok(external_latency) = header_value.parse::<u128>() {
                    let updated_duration = request_duration.as_millis() - external_latency;
                    header_value = updated_duration.to_string();
                }
            }
        }
        let mut header_value = match HeaderValue::from_str(header_value.as_str()) {
            Ok(header_value) => header_value,
            Err(e) => {
                logger::error!(?e);
                return http_server_error_json_response("Something Went Wrong");
            }
        };

        if is_sensitive_header {
            header_value.set_sensitive(true);
        }
        response_builder.append_header((header_name, header_value));
    }

    response_builder
        .content_type(mime::APPLICATION_JSON)
        .body(response)
}

pub fn http_response_plaintext<T: body::MessageBody + 'static>(res: T) -> HttpResponse {
    HttpResponse::Ok().content_type(mime::TEXT_PLAIN).body(res)
}

pub fn http_response_file_data<T: body::MessageBody + 'static>(
    res: T,
    content_type: mime::Mime,
) -> HttpResponse {
    HttpResponse::Ok().content_type(content_type).body(res)
}

pub fn http_response_html_data<T: body::MessageBody + 'static>(res: T) -> HttpResponse {
    HttpResponse::Ok().content_type(mime::TEXT_HTML).body(res)
}

pub fn http_response_ok() -> HttpResponse {
    HttpResponse::Ok().finish()
}

pub fn http_redirect_response<T: body::MessageBody + 'static>(
    response: T,
    redirection_response: api::RedirectionResponse,
) -> HttpResponse {
    HttpResponse::Ok()
        .content_type(mime::APPLICATION_JSON)
        .append_header((
            "Location",
            redirection_response.return_url_with_query_params,
        ))
        .status(http::StatusCode::FOUND)
        .body(response)
}

pub fn http_response_err<T: body::MessageBody + 'static>(response: T) -> HttpResponse {
    HttpResponse::BadRequest()
        .content_type(mime::APPLICATION_JSON)
        .body(response)
}

pub trait ConnectorRedirectResponse {
    fn get_flow_type(
        &self,
        _query_params: &str,
        _json_payload: Option<serde_json::Value>,
        _action: PaymentAction,
    ) -> CustomResult<payments::CallConnectorAction, errors::ConnectorError> {
        Ok(payments::CallConnectorAction::Avoid)
    }
}

pub trait Authenticate {
    fn get_client_secret(&self) -> Option<&String> {
        None
    }
}

impl Authenticate for api_models::payments::PaymentsRequest {
    fn get_client_secret(&self) -> Option<&String> {
        self.client_secret.as_ref()
    }
}

impl Authenticate for api_models::payment_methods::PaymentMethodListRequest {
    fn get_client_secret(&self) -> Option<&String> {
        self.client_secret.as_ref()
    }
}

impl Authenticate for api_models::payments::PaymentsSessionRequest {
    fn get_client_secret(&self) -> Option<&String> {
        Some(&self.client_secret)
    }
}

impl Authenticate for api_models::payments::PaymentsRetrieveRequest {}
impl Authenticate for api_models::payments::PaymentsCancelRequest {}
impl Authenticate for api_models::payments::PaymentsCaptureRequest {}
impl Authenticate for api_models::payments::PaymentsIncrementalAuthorizationRequest {}
impl Authenticate for api_models::payments::PaymentsStartRequest {}
// impl Authenticate for api_models::payments::PaymentsApproveRequest {}
impl Authenticate for api_models::payments::PaymentsRejectRequest {}

pub fn build_redirection_form(
    form: &RedirectForm,
    payment_method_data: Option<api_models::payments::PaymentMethodData>,
    amount: String,
    currency: String,
    config: Settings,
) -> maud::Markup {
    use maud::PreEscaped;
    let logging_template =
        include_str!("redirection/assets/redirect_error_logs_push.js").to_string();
    match form {
        RedirectForm::Form {
            endpoint,
            method,
            form_fields,
        } => maud::html! {
        (maud::DOCTYPE)
        html {
            meta name="viewport" content="width=device-width, initial-scale=1";
            head {
                style {
                    r##"

                    "##
                }
                (PreEscaped(r##"
                <style>
                    #loader1 {
                        width: 500px,
                    }
                    @media max-width: 600px {
                        #loader1 {
                            width: 200px
                        }
                    }
                </style>
                "##))
            }

            body style="background-color: #ffffff; padding: 20px; font-family: Arial, Helvetica, Sans-Serif;" {

                div id="loader1" class="lottie" style="height: 150px; display: block; position: relative; margin-left: auto; margin-right: auto;" { "" }

                (PreEscaped(r#"<script src="https://cdnjs.cloudflare.com/ajax/libs/bodymovin/5.7.4/lottie.min.js"></script>"#))

                (PreEscaped(r#"
                <script>
                var anime = bodymovin.loadAnimation({
                    container: document.getElementById('loader1'),
                    renderer: 'svg',
                    loop: true,
                    autoplay: true,
                    name: 'hyperswitch loader',
                    animationData: {"v":"4.8.0","meta":{"g":"LottieFiles AE 3.1.1","a":"","k":"","d":"","tc":""},"fr":29.9700012207031,"ip":0,"op":31.0000012626559,"w":400,"h":250,"nm":"loader_shape","ddd":0,"assets":[],"layers":[{"ddd":0,"ind":1,"ty":4,"nm":"circle 2","sr":1,"ks":{"o":{"a":0,"k":100,"ix":11},"r":{"a":0,"k":0,"ix":10},"p":{"a":0,"k":[278.25,202.671,0],"ix":2},"a":{"a":0,"k":[23.72,23.72,0],"ix":1},"s":{"a":0,"k":[100,100,100],"ix":6}},"ao":0,"shapes":[{"ty":"gr","it":[{"ind":0,"ty":"sh","ix":1,"ks":{"a":0,"k":{"i":[[12.935,0],[0,-12.936],[-12.935,0],[0,12.935]],"o":[[-12.952,0],[0,12.935],[12.935,0],[0,-12.936]],"v":[[0,-23.471],[-23.47,0.001],[0,23.471],[23.47,0.001]],"c":true},"ix":2},"nm":"Path 1","mn":"ADBE Vector Shape - Group","hd":false},{"ty":"fl","c":{"a":0,"k":[0,0.427451010311,0.976470648074,1],"ix":4},"o":{"a":1,"k":[{"i":{"x":[0.667],"y":[1]},"o":{"x":[0.333],"y":[0]},"t":10,"s":[10]},{"i":{"x":[0.667],"y":[1]},"o":{"x":[0.333],"y":[0]},"t":19.99,"s":[100]},{"t":29.9800012211104,"s":[10]}],"ix":5},"r":1,"bm":0,"nm":"Fill 1","mn":"ADBE Vector Graphic - Fill","hd":false},{"ty":"tr","p":{"a":0,"k":[23.72,23.721],"ix":2},"a":{"a":0,"k":[0,0],"ix":1},"s":{"a":0,"k":[100,100],"ix":3},"r":{"a":0,"k":0,"ix":6},"o":{"a":0,"k":100,"ix":7},"sk":{"a":0,"k":0,"ix":4},"sa":{"a":0,"k":0,"ix":5},"nm":"Transform"}],"nm":"Group 1","np":2,"cix":2,"bm":0,"ix":1,"mn":"ADBE Vector Group","hd":false}],"ip":0,"op":48.0000019550801,"st":0,"bm":0},{"ddd":0,"ind":2,"ty":4,"nm":"square 2","sr":1,"ks":{"o":{"a":0,"k":100,"ix":11},"r":{"a":0,"k":0,"ix":10},"p":{"a":0,"k":[196.25,201.271,0],"ix":2},"a":{"a":0,"k":[22.028,22.03,0],"ix":1},"s":{"a":0,"k":[100,100,100],"ix":6}},"ao":0,"shapes":[{"ty":"gr","it":[{"ind":0,"ty":"sh","ix":1,"ks":{"a":0,"k":{"i":[[1.914,0],[0,0],[0,-1.914],[0,0],[-1.914,0],[0,0],[0,1.914],[0,0]],"o":[[0,0],[-1.914,0],[0,0],[0,1.914],[0,0],[1.914,0],[0,0],[0,-1.914]],"v":[[18.313,-21.779],[-18.312,-21.779],[-21.779,-18.313],[-21.779,18.314],[-18.312,21.779],[18.313,21.779],[21.779,18.314],[21.779,-18.313]],"c":true},"ix":2},"nm":"Path 1","mn":"ADBE Vector Shape - Group","hd":false},{"ty":"fl","c":{"a":0,"k":[0,0.427451010311,0.976470648074,1],"ix":4},"o":{"a":1,"k":[{"i":{"x":[0.667],"y":[1]},"o":{"x":[0.333],"y":[0]},"t":5,"s":[10]},{"i":{"x":[0.667],"y":[1]},"o":{"x":[0.333],"y":[0]},"t":14.99,"s":[100]},{"t":24.9800010174563,"s":[10]}],"ix":5},"r":1,"bm":0,"nm":"Fill 1","mn":"ADBE Vector Graphic - Fill","hd":false},{"ty":"tr","p":{"a":0,"k":[22.028,22.029],"ix":2},"a":{"a":0,"k":[0,0],"ix":1},"s":{"a":0,"k":[100,100],"ix":3},"r":{"a":0,"k":0,"ix":6},"o":{"a":0,"k":100,"ix":7},"sk":{"a":0,"k":0,"ix":4},"sa":{"a":0,"k":0,"ix":5},"nm":"Transform"}],"nm":"Group 1","np":2,"cix":2,"bm":0,"ix":1,"mn":"ADBE Vector Group","hd":false}],"ip":0,"op":47.0000019143492,"st":0,"bm":0},{"ddd":0,"ind":3,"ty":4,"nm":"Triangle 2","sr":1,"ks":{"o":{"a":0,"k":100,"ix":11},"r":{"a":0,"k":0,"ix":10},"p":{"a":0,"k":[116.25,200.703,0],"ix":2},"a":{"a":0,"k":[27.11,21.243,0],"ix":1},"s":{"a":0,"k":[100,100,100],"ix":6}},"ao":0,"shapes":[{"ty":"gr","it":[{"ind":0,"ty":"sh","ix":1,"ks":{"a":0,"k":{"i":[[0,0],[0.558,-0.879],[0,0],[-1.133,0],[0,0],[0.609,0.947],[0,0]],"o":[[-0.558,-0.879],[0,0],[-0.609,0.947],[0,0],[1.133,0],[0,0],[0,0]],"v":[[1.209,-20.114],[-1.192,-20.114],[-26.251,18.795],[-25.051,20.993],[25.051,20.993],[26.251,18.795],[1.192,-20.114]],"c":true},"ix":2},"nm":"Path 1","mn":"ADBE Vector Shape - Group","hd":false},{"ty":"fl","c":{"a":0,"k":[0,0.427451010311,0.976470648074,1],"ix":4},"o":{"a":1,"k":[{"i":{"x":[0.667],"y":[1]},"o":{"x":[0.333],"y":[0]},"t":0,"s":[10]},{"i":{"x":[0.667],"y":[1]},"o":{"x":[0.333],"y":[0]},"t":9.99,"s":[100]},{"t":19.9800008138021,"s":[10]}],"ix":5},"r":1,"bm":0,"nm":"Fill 1","mn":"ADBE Vector Graphic - Fill","hd":false},{"ty":"tr","p":{"a":0,"k":[27.11,21.243],"ix":2},"a":{"a":0,"k":[0,0],"ix":1},"s":{"a":0,"k":[100,100],"ix":3},"r":{"a":0,"k":0,"ix":6},"o":{"a":0,"k":100,"ix":7},"sk":{"a":0,"k":0,"ix":4},"sa":{"a":0,"k":0,"ix":5},"nm":"Transform"}],"nm":"Group 1","np":2,"cix":2,"bm":0,"ix":1,"mn":"ADBE Vector Group","hd":false}],"ip":0,"op":48.0000019550801,"st":0,"bm":0}],"markers":[]}
                })
                </script>
                "#))

                h3 style="text-align: center;" { "Please wait while we process your payment..." }
                    form action=(PreEscaped(endpoint)) method=(method.to_string()) #payment_form {
                        @for (field, value) in form_fields {
                        input type="hidden" name=(field) value=(value);
                    }
                }

                (PreEscaped(format!("<script type=\"text/javascript\"> {logging_template} var frm = document.getElementById(\"payment_form\"); window.setTimeout(function () {{ frm.submit(); }}, 300); </script>")))

            }
        }
        },
        RedirectForm::Html { html_data } => PreEscaped(format!(
            "{} <script>{}</script>",
            html_data, logging_template
        )),
        RedirectForm::BlueSnap {
            payment_fields_token,
        } => {
            let card_details =
                if let Some(api::PaymentMethodData::Card(ccard)) = payment_method_data {
                    format!(
                        "var saveCardDirectly={{cvv: \"{}\",amount: {},currency: \"{}\"}};",
                        ccard.card_cvc.peek(),
                        amount,
                        currency
                    )
                } else {
                    "".to_string()
                };
            let bluesnap_sdk_url = config.connectors.bluesnap.secondary_base_url;
            maud::html! {
            (maud::DOCTYPE)
            html {
                head {
                    meta name="viewport" content="width=device-width, initial-scale=1";
                    (PreEscaped(format!("<script src=\"{bluesnap_sdk_url}web-sdk/5/bluesnap.js\"></script>")))
                }
                    body style="background-color: #ffffff; padding: 20px; font-family: Arial, Helvetica, Sans-Serif;" {

                        div id="loader1" class="lottie" style="height: 150px; display: block; position: relative; margin-top: 150px; margin-left: auto; margin-right: auto;" { "" }

                        (PreEscaped(r#"<script src="https://cdnjs.cloudflare.com/ajax/libs/bodymovin/5.7.4/lottie.min.js"></script>"#))

                        (PreEscaped(r#"
                        <script>
                        var anime = bodymovin.loadAnimation({
                            container: document.getElementById('loader1'),
                            renderer: 'svg',
                            loop: true,
                            autoplay: true,
                            name: 'hyperswitch loader',
                            animationData: {"v":"4.8.0","meta":{"g":"LottieFiles AE 3.1.1","a":"","k":"","d":"","tc":""},"fr":29.9700012207031,"ip":0,"op":31.0000012626559,"w":400,"h":250,"nm":"loader_shape","ddd":0,"assets":[],"layers":[{"ddd":0,"ind":1,"ty":4,"nm":"circle 2","sr":1,"ks":{"o":{"a":0,"k":100,"ix":11},"r":{"a":0,"k":0,"ix":10},"p":{"a":0,"k":[278.25,202.671,0],"ix":2},"a":{"a":0,"k":[23.72,23.72,0],"ix":1},"s":{"a":0,"k":[100,100,100],"ix":6}},"ao":0,"shapes":[{"ty":"gr","it":[{"ind":0,"ty":"sh","ix":1,"ks":{"a":0,"k":{"i":[[12.935,0],[0,-12.936],[-12.935,0],[0,12.935]],"o":[[-12.952,0],[0,12.935],[12.935,0],[0,-12.936]],"v":[[0,-23.471],[-23.47,0.001],[0,23.471],[23.47,0.001]],"c":true},"ix":2},"nm":"Path 1","mn":"ADBE Vector Shape - Group","hd":false},{"ty":"fl","c":{"a":0,"k":[0,0.427451010311,0.976470648074,1],"ix":4},"o":{"a":1,"k":[{"i":{"x":[0.667],"y":[1]},"o":{"x":[0.333],"y":[0]},"t":10,"s":[10]},{"i":{"x":[0.667],"y":[1]},"o":{"x":[0.333],"y":[0]},"t":19.99,"s":[100]},{"t":29.9800012211104,"s":[10]}],"ix":5},"r":1,"bm":0,"nm":"Fill 1","mn":"ADBE Vector Graphic - Fill","hd":false},{"ty":"tr","p":{"a":0,"k":[23.72,23.721],"ix":2},"a":{"a":0,"k":[0,0],"ix":1},"s":{"a":0,"k":[100,100],"ix":3},"r":{"a":0,"k":0,"ix":6},"o":{"a":0,"k":100,"ix":7},"sk":{"a":0,"k":0,"ix":4},"sa":{"a":0,"k":0,"ix":5},"nm":"Transform"}],"nm":"Group 1","np":2,"cix":2,"bm":0,"ix":1,"mn":"ADBE Vector Group","hd":false}],"ip":0,"op":48.0000019550801,"st":0,"bm":0},{"ddd":0,"ind":2,"ty":4,"nm":"square 2","sr":1,"ks":{"o":{"a":0,"k":100,"ix":11},"r":{"a":0,"k":0,"ix":10},"p":{"a":0,"k":[196.25,201.271,0],"ix":2},"a":{"a":0,"k":[22.028,22.03,0],"ix":1},"s":{"a":0,"k":[100,100,100],"ix":6}},"ao":0,"shapes":[{"ty":"gr","it":[{"ind":0,"ty":"sh","ix":1,"ks":{"a":0,"k":{"i":[[1.914,0],[0,0],[0,-1.914],[0,0],[-1.914,0],[0,0],[0,1.914],[0,0]],"o":[[0,0],[-1.914,0],[0,0],[0,1.914],[0,0],[1.914,0],[0,0],[0,-1.914]],"v":[[18.313,-21.779],[-18.312,-21.779],[-21.779,-18.313],[-21.779,18.314],[-18.312,21.779],[18.313,21.779],[21.779,18.314],[21.779,-18.313]],"c":true},"ix":2},"nm":"Path 1","mn":"ADBE Vector Shape - Group","hd":false},{"ty":"fl","c":{"a":0,"k":[0,0.427451010311,0.976470648074,1],"ix":4},"o":{"a":1,"k":[{"i":{"x":[0.667],"y":[1]},"o":{"x":[0.333],"y":[0]},"t":5,"s":[10]},{"i":{"x":[0.667],"y":[1]},"o":{"x":[0.333],"y":[0]},"t":14.99,"s":[100]},{"t":24.9800010174563,"s":[10]}],"ix":5},"r":1,"bm":0,"nm":"Fill 1","mn":"ADBE Vector Graphic - Fill","hd":false},{"ty":"tr","p":{"a":0,"k":[22.028,22.029],"ix":2},"a":{"a":0,"k":[0,0],"ix":1},"s":{"a":0,"k":[100,100],"ix":3},"r":{"a":0,"k":0,"ix":6},"o":{"a":0,"k":100,"ix":7},"sk":{"a":0,"k":0,"ix":4},"sa":{"a":0,"k":0,"ix":5},"nm":"Transform"}],"nm":"Group 1","np":2,"cix":2,"bm":0,"ix":1,"mn":"ADBE Vector Group","hd":false}],"ip":0,"op":47.0000019143492,"st":0,"bm":0},{"ddd":0,"ind":3,"ty":4,"nm":"Triangle 2","sr":1,"ks":{"o":{"a":0,"k":100,"ix":11},"r":{"a":0,"k":0,"ix":10},"p":{"a":0,"k":[116.25,200.703,0],"ix":2},"a":{"a":0,"k":[27.11,21.243,0],"ix":1},"s":{"a":0,"k":[100,100,100],"ix":6}},"ao":0,"shapes":[{"ty":"gr","it":[{"ind":0,"ty":"sh","ix":1,"ks":{"a":0,"k":{"i":[[0,0],[0.558,-0.879],[0,0],[-1.133,0],[0,0],[0.609,0.947],[0,0]],"o":[[-0.558,-0.879],[0,0],[-0.609,0.947],[0,0],[1.133,0],[0,0],[0,0]],"v":[[1.209,-20.114],[-1.192,-20.114],[-26.251,18.795],[-25.051,20.993],[25.051,20.993],[26.251,18.795],[1.192,-20.114]],"c":true},"ix":2},"nm":"Path 1","mn":"ADBE Vector Shape - Group","hd":false},{"ty":"fl","c":{"a":0,"k":[0,0.427451010311,0.976470648074,1],"ix":4},"o":{"a":1,"k":[{"i":{"x":[0.667],"y":[1]},"o":{"x":[0.333],"y":[0]},"t":0,"s":[10]},{"i":{"x":[0.667],"y":[1]},"o":{"x":[0.333],"y":[0]},"t":9.99,"s":[100]},{"t":19.9800008138021,"s":[10]}],"ix":5},"r":1,"bm":0,"nm":"Fill 1","mn":"ADBE Vector Graphic - Fill","hd":false},{"ty":"tr","p":{"a":0,"k":[27.11,21.243],"ix":2},"a":{"a":0,"k":[0,0],"ix":1},"s":{"a":0,"k":[100,100],"ix":3},"r":{"a":0,"k":0,"ix":6},"o":{"a":0,"k":100,"ix":7},"sk":{"a":0,"k":0,"ix":4},"sa":{"a":0,"k":0,"ix":5},"nm":"Transform"}],"nm":"Group 1","np":2,"cix":2,"bm":0,"ix":1,"mn":"ADBE Vector Group","hd":false}],"ip":0,"op":48.0000019550801,"st":0,"bm":0}],"markers":[]}
                        })
                        </script>
                        "#))

                        h3 style="text-align: center;" { "Please wait while we process your payment..." }
                    }

                (PreEscaped(format!("<script>
                    {logging_template}
                    bluesnap.threeDsPaymentsSetup(\"{payment_fields_token}\",
                    function(sdkResponse) {{
                        // console.log(sdkResponse);
                        var f = document.createElement('form');
                        f.action=window.location.pathname.replace(/payments\\/redirect\\/(\\w+)\\/(\\w+)\\/\\w+/, \"payments/$1/$2/redirect/complete/bluesnap?paymentToken={payment_fields_token}\");
                        f.method='POST';
                        var i=document.createElement('input');
                        i.type='hidden';
                        i.name='authentication_response';
                        i.value=JSON.stringify(sdkResponse);
                        f.appendChild(i);
                        document.body.appendChild(f);
                        f.submit();
                    }});
                    {card_details}
                    bluesnap.threeDsPaymentsSubmitData(saveCardDirectly);
                </script>
                ")))
                }}
        }
        RedirectForm::CybersourceAuthSetup {
            access_token,
            ddc_url,
            reference_id,
        } => {
            maud::html! {
            (maud::DOCTYPE)
            html {
                head {
                    meta name="viewport" content="width=device-width, initial-scale=1";
                }
                    body style="background-color: #ffffff; padding: 20px; font-family: Arial, Helvetica, Sans-Serif;" {

                        div id="loader1" class="lottie" style="height: 150px; display: block; position: relative; margin-top: 150px; margin-left: auto; margin-right: auto;" { "" }

                        (PreEscaped(r#"<script src="https://cdnjs.cloudflare.com/ajax/libs/bodymovin/5.7.4/lottie.min.js"></script>"#))

                        (PreEscaped(r#"
                            <script>
                            var anime = bodymovin.loadAnimation({
                                container: document.getElementById('loader1'),
                                renderer: 'svg',
                                loop: true,
                                autoplay: true,
                                name: 'hyperswitch loader',
                                animationData: {"v":"4.8.0","meta":{"g":"LottieFiles AE 3.1.1","a":"","k":"","d":"","tc":""},"fr":29.9700012207031,"ip":0,"op":31.0000012626559,"w":400,"h":250,"nm":"loader_shape","ddd":0,"assets":[],"layers":[{"ddd":0,"ind":1,"ty":4,"nm":"circle 2","sr":1,"ks":{"o":{"a":0,"k":100,"ix":11},"r":{"a":0,"k":0,"ix":10},"p":{"a":0,"k":[278.25,202.671,0],"ix":2},"a":{"a":0,"k":[23.72,23.72,0],"ix":1},"s":{"a":0,"k":[100,100,100],"ix":6}},"ao":0,"shapes":[{"ty":"gr","it":[{"ind":0,"ty":"sh","ix":1,"ks":{"a":0,"k":{"i":[[12.935,0],[0,-12.936],[-12.935,0],[0,12.935]],"o":[[-12.952,0],[0,12.935],[12.935,0],[0,-12.936]],"v":[[0,-23.471],[-23.47,0.001],[0,23.471],[23.47,0.001]],"c":true},"ix":2},"nm":"Path 1","mn":"ADBE Vector Shape - Group","hd":false},{"ty":"fl","c":{"a":0,"k":[0,0.427451010311,0.976470648074,1],"ix":4},"o":{"a":1,"k":[{"i":{"x":[0.667],"y":[1]},"o":{"x":[0.333],"y":[0]},"t":10,"s":[10]},{"i":{"x":[0.667],"y":[1]},"o":{"x":[0.333],"y":[0]},"t":19.99,"s":[100]},{"t":29.9800012211104,"s":[10]}],"ix":5},"r":1,"bm":0,"nm":"Fill 1","mn":"ADBE Vector Graphic - Fill","hd":false},{"ty":"tr","p":{"a":0,"k":[23.72,23.721],"ix":2},"a":{"a":0,"k":[0,0],"ix":1},"s":{"a":0,"k":[100,100],"ix":3},"r":{"a":0,"k":0,"ix":6},"o":{"a":0,"k":100,"ix":7},"sk":{"a":0,"k":0,"ix":4},"sa":{"a":0,"k":0,"ix":5},"nm":"Transform"}],"nm":"Group 1","np":2,"cix":2,"bm":0,"ix":1,"mn":"ADBE Vector Group","hd":false}],"ip":0,"op":48.0000019550801,"st":0,"bm":0},{"ddd":0,"ind":2,"ty":4,"nm":"square 2","sr":1,"ks":{"o":{"a":0,"k":100,"ix":11},"r":{"a":0,"k":0,"ix":10},"p":{"a":0,"k":[196.25,201.271,0],"ix":2},"a":{"a":0,"k":[22.028,22.03,0],"ix":1},"s":{"a":0,"k":[100,100,100],"ix":6}},"ao":0,"shapes":[{"ty":"gr","it":[{"ind":0,"ty":"sh","ix":1,"ks":{"a":0,"k":{"i":[[1.914,0],[0,0],[0,-1.914],[0,0],[-1.914,0],[0,0],[0,1.914],[0,0]],"o":[[0,0],[-1.914,0],[0,0],[0,1.914],[0,0],[1.914,0],[0,0],[0,-1.914]],"v":[[18.313,-21.779],[-18.312,-21.779],[-21.779,-18.313],[-21.779,18.314],[-18.312,21.779],[18.313,21.779],[21.779,18.314],[21.779,-18.313]],"c":true},"ix":2},"nm":"Path 1","mn":"ADBE Vector Shape - Group","hd":false},{"ty":"fl","c":{"a":0,"k":[0,0.427451010311,0.976470648074,1],"ix":4},"o":{"a":1,"k":[{"i":{"x":[0.667],"y":[1]},"o":{"x":[0.333],"y":[0]},"t":5,"s":[10]},{"i":{"x":[0.667],"y":[1]},"o":{"x":[0.333],"y":[0]},"t":14.99,"s":[100]},{"t":24.9800010174563,"s":[10]}],"ix":5},"r":1,"bm":0,"nm":"Fill 1","mn":"ADBE Vector Graphic - Fill","hd":false},{"ty":"tr","p":{"a":0,"k":[22.028,22.029],"ix":2},"a":{"a":0,"k":[0,0],"ix":1},"s":{"a":0,"k":[100,100],"ix":3},"r":{"a":0,"k":0,"ix":6},"o":{"a":0,"k":100,"ix":7},"sk":{"a":0,"k":0,"ix":4},"sa":{"a":0,"k":0,"ix":5},"nm":"Transform"}],"nm":"Group 1","np":2,"cix":2,"bm":0,"ix":1,"mn":"ADBE Vector Group","hd":false}],"ip":0,"op":47.0000019143492,"st":0,"bm":0},{"ddd":0,"ind":3,"ty":4,"nm":"Triangle 2","sr":1,"ks":{"o":{"a":0,"k":100,"ix":11},"r":{"a":0,"k":0,"ix":10},"p":{"a":0,"k":[116.25,200.703,0],"ix":2},"a":{"a":0,"k":[27.11,21.243,0],"ix":1},"s":{"a":0,"k":[100,100,100],"ix":6}},"ao":0,"shapes":[{"ty":"gr","it":[{"ind":0,"ty":"sh","ix":1,"ks":{"a":0,"k":{"i":[[0,0],[0.558,-0.879],[0,0],[-1.133,0],[0,0],[0.609,0.947],[0,0]],"o":[[-0.558,-0.879],[0,0],[-0.609,0.947],[0,0],[1.133,0],[0,0],[0,0]],"v":[[1.209,-20.114],[-1.192,-20.114],[-26.251,18.795],[-25.051,20.993],[25.051,20.993],[26.251,18.795],[1.192,-20.114]],"c":true},"ix":2},"nm":"Path 1","mn":"ADBE Vector Shape - Group","hd":false},{"ty":"fl","c":{"a":0,"k":[0,0.427451010311,0.976470648074,1],"ix":4},"o":{"a":1,"k":[{"i":{"x":[0.667],"y":[1]},"o":{"x":[0.333],"y":[0]},"t":0,"s":[10]},{"i":{"x":[0.667],"y":[1]},"o":{"x":[0.333],"y":[0]},"t":9.99,"s":[100]},{"t":19.9800008138021,"s":[10]}],"ix":5},"r":1,"bm":0,"nm":"Fill 1","mn":"ADBE Vector Graphic - Fill","hd":false},{"ty":"tr","p":{"a":0,"k":[27.11,21.243],"ix":2},"a":{"a":0,"k":[0,0],"ix":1},"s":{"a":0,"k":[100,100],"ix":3},"r":{"a":0,"k":0,"ix":6},"o":{"a":0,"k":100,"ix":7},"sk":{"a":0,"k":0,"ix":4},"sa":{"a":0,"k":0,"ix":5},"nm":"Transform"}],"nm":"Group 1","np":2,"cix":2,"bm":0,"ix":1,"mn":"ADBE Vector Group","hd":false}],"ip":0,"op":48.0000019550801,"st":0,"bm":0}],"markers":[]}
                            })
                            </script>
                            "#))

                        h3 style="text-align: center;" { "Please wait while we process your payment..." }
                    }

                (PreEscaped(r#"<iframe id="cardinal_collection_iframe" name="collectionIframe" height="10" width="10" style="display: none;"></iframe>"#))
                (PreEscaped(format!("<form id=\"cardinal_collection_form\" method=\"POST\" target=\"collectionIframe\" action=\"{ddc_url}\">
                <input id=\"cardinal_collection_form_input\" type=\"hidden\" name=\"JWT\" value=\"{access_token}\">
              </form>")))
              (PreEscaped(r#"<script>
              window.onload = function() {
              var cardinalCollectionForm = document.querySelector('#cardinal_collection_form'); if(cardinalCollectionForm) cardinalCollectionForm.submit();
              }
              </script>"#))
              (PreEscaped(format!("<script>
                {logging_template}
                window.addEventListener(\"message\", function(event) {{
                    if (event.origin === \"https://centinelapistag.cardinalcommerce.com\" || event.origin === \"https://centinelapi.cardinalcommerce.com\") {{
                      window.location.href = window.location.pathname.replace(/payments\\/redirect\\/(\\w+)\\/(\\w+)\\/\\w+/, \"payments/$1/$2/redirect/complete/cybersource?referenceId={reference_id}\");
                    }}
                  }}, false);
                </script>
                ")))
            }}
        }
        RedirectForm::CybersourceConsumerAuth {
            access_token,
            step_up_url,
        } => {
            maud::html! {
            (maud::DOCTYPE)
            html {
                head {
                    meta name="viewport" content="width=device-width, initial-scale=1";
                }
                    body style="background-color: #ffffff; padding: 20px; font-family: Arial, Helvetica, Sans-Serif;" {

                        div id="loader1" class="lottie" style="height: 150px; display: block; position: relative; margin-top: 150px; margin-left: auto; margin-right: auto;" { "" }

                        (PreEscaped(r#"<script src="https://cdnjs.cloudflare.com/ajax/libs/bodymovin/5.7.4/lottie.min.js"></script>"#))

                        (PreEscaped(r#"
                            <script>
                            var anime = bodymovin.loadAnimation({
                                container: document.getElementById('loader1'),
                                renderer: 'svg',
                                loop: true,
                                autoplay: true,
                                name: 'hyperswitch loader',
                                animationData: {"v":"4.8.0","meta":{"g":"LottieFiles AE 3.1.1","a":"","k":"","d":"","tc":""},"fr":29.9700012207031,"ip":0,"op":31.0000012626559,"w":400,"h":250,"nm":"loader_shape","ddd":0,"assets":[],"layers":[{"ddd":0,"ind":1,"ty":4,"nm":"circle 2","sr":1,"ks":{"o":{"a":0,"k":100,"ix":11},"r":{"a":0,"k":0,"ix":10},"p":{"a":0,"k":[278.25,202.671,0],"ix":2},"a":{"a":0,"k":[23.72,23.72,0],"ix":1},"s":{"a":0,"k":[100,100,100],"ix":6}},"ao":0,"shapes":[{"ty":"gr","it":[{"ind":0,"ty":"sh","ix":1,"ks":{"a":0,"k":{"i":[[12.935,0],[0,-12.936],[-12.935,0],[0,12.935]],"o":[[-12.952,0],[0,12.935],[12.935,0],[0,-12.936]],"v":[[0,-23.471],[-23.47,0.001],[0,23.471],[23.47,0.001]],"c":true},"ix":2},"nm":"Path 1","mn":"ADBE Vector Shape - Group","hd":false},{"ty":"fl","c":{"a":0,"k":[0,0.427451010311,0.976470648074,1],"ix":4},"o":{"a":1,"k":[{"i":{"x":[0.667],"y":[1]},"o":{"x":[0.333],"y":[0]},"t":10,"s":[10]},{"i":{"x":[0.667],"y":[1]},"o":{"x":[0.333],"y":[0]},"t":19.99,"s":[100]},{"t":29.9800012211104,"s":[10]}],"ix":5},"r":1,"bm":0,"nm":"Fill 1","mn":"ADBE Vector Graphic - Fill","hd":false},{"ty":"tr","p":{"a":0,"k":[23.72,23.721],"ix":2},"a":{"a":0,"k":[0,0],"ix":1},"s":{"a":0,"k":[100,100],"ix":3},"r":{"a":0,"k":0,"ix":6},"o":{"a":0,"k":100,"ix":7},"sk":{"a":0,"k":0,"ix":4},"sa":{"a":0,"k":0,"ix":5},"nm":"Transform"}],"nm":"Group 1","np":2,"cix":2,"bm":0,"ix":1,"mn":"ADBE Vector Group","hd":false}],"ip":0,"op":48.0000019550801,"st":0,"bm":0},{"ddd":0,"ind":2,"ty":4,"nm":"square 2","sr":1,"ks":{"o":{"a":0,"k":100,"ix":11},"r":{"a":0,"k":0,"ix":10},"p":{"a":0,"k":[196.25,201.271,0],"ix":2},"a":{"a":0,"k":[22.028,22.03,0],"ix":1},"s":{"a":0,"k":[100,100,100],"ix":6}},"ao":0,"shapes":[{"ty":"gr","it":[{"ind":0,"ty":"sh","ix":1,"ks":{"a":0,"k":{"i":[[1.914,0],[0,0],[0,-1.914],[0,0],[-1.914,0],[0,0],[0,1.914],[0,0]],"o":[[0,0],[-1.914,0],[0,0],[0,1.914],[0,0],[1.914,0],[0,0],[0,-1.914]],"v":[[18.313,-21.779],[-18.312,-21.779],[-21.779,-18.313],[-21.779,18.314],[-18.312,21.779],[18.313,21.779],[21.779,18.314],[21.779,-18.313]],"c":true},"ix":2},"nm":"Path 1","mn":"ADBE Vector Shape - Group","hd":false},{"ty":"fl","c":{"a":0,"k":[0,0.427451010311,0.976470648074,1],"ix":4},"o":{"a":1,"k":[{"i":{"x":[0.667],"y":[1]},"o":{"x":[0.333],"y":[0]},"t":5,"s":[10]},{"i":{"x":[0.667],"y":[1]},"o":{"x":[0.333],"y":[0]},"t":14.99,"s":[100]},{"t":24.9800010174563,"s":[10]}],"ix":5},"r":1,"bm":0,"nm":"Fill 1","mn":"ADBE Vector Graphic - Fill","hd":false},{"ty":"tr","p":{"a":0,"k":[22.028,22.029],"ix":2},"a":{"a":0,"k":[0,0],"ix":1},"s":{"a":0,"k":[100,100],"ix":3},"r":{"a":0,"k":0,"ix":6},"o":{"a":0,"k":100,"ix":7},"sk":{"a":0,"k":0,"ix":4},"sa":{"a":0,"k":0,"ix":5},"nm":"Transform"}],"nm":"Group 1","np":2,"cix":2,"bm":0,"ix":1,"mn":"ADBE Vector Group","hd":false}],"ip":0,"op":47.0000019143492,"st":0,"bm":0},{"ddd":0,"ind":3,"ty":4,"nm":"Triangle 2","sr":1,"ks":{"o":{"a":0,"k":100,"ix":11},"r":{"a":0,"k":0,"ix":10},"p":{"a":0,"k":[116.25,200.703,0],"ix":2},"a":{"a":0,"k":[27.11,21.243,0],"ix":1},"s":{"a":0,"k":[100,100,100],"ix":6}},"ao":0,"shapes":[{"ty":"gr","it":[{"ind":0,"ty":"sh","ix":1,"ks":{"a":0,"k":{"i":[[0,0],[0.558,-0.879],[0,0],[-1.133,0],[0,0],[0.609,0.947],[0,0]],"o":[[-0.558,-0.879],[0,0],[-0.609,0.947],[0,0],[1.133,0],[0,0],[0,0]],"v":[[1.209,-20.114],[-1.192,-20.114],[-26.251,18.795],[-25.051,20.993],[25.051,20.993],[26.251,18.795],[1.192,-20.114]],"c":true},"ix":2},"nm":"Path 1","mn":"ADBE Vector Shape - Group","hd":false},{"ty":"fl","c":{"a":0,"k":[0,0.427451010311,0.976470648074,1],"ix":4},"o":{"a":1,"k":[{"i":{"x":[0.667],"y":[1]},"o":{"x":[0.333],"y":[0]},"t":0,"s":[10]},{"i":{"x":[0.667],"y":[1]},"o":{"x":[0.333],"y":[0]},"t":9.99,"s":[100]},{"t":19.9800008138021,"s":[10]}],"ix":5},"r":1,"bm":0,"nm":"Fill 1","mn":"ADBE Vector Graphic - Fill","hd":false},{"ty":"tr","p":{"a":0,"k":[27.11,21.243],"ix":2},"a":{"a":0,"k":[0,0],"ix":1},"s":{"a":0,"k":[100,100],"ix":3},"r":{"a":0,"k":0,"ix":6},"o":{"a":0,"k":100,"ix":7},"sk":{"a":0,"k":0,"ix":4},"sa":{"a":0,"k":0,"ix":5},"nm":"Transform"}],"nm":"Group 1","np":2,"cix":2,"bm":0,"ix":1,"mn":"ADBE Vector Group","hd":false}],"ip":0,"op":48.0000019550801,"st":0,"bm":0}],"markers":[]}
                            })
                            </script>
                            "#))

                        h3 style="text-align: center;" { "Please wait while we process your payment..." }
                    }

                // This is the iframe recommended by cybersource but the redirection happens inside this iframe once otp
                // is received and we lose control of the redirection on user client browser, so to avoid that we have removed this iframe and directly consumed it.
                // (PreEscaped(r#"<iframe id="step_up_iframe" style="border: none; margin-left: auto; margin-right: auto; display: block" height="800px" width="400px" name="stepUpIframe"></iframe>"#))
                (PreEscaped(format!("<form id=\"step-up-form\" method=\"POST\" action=\"{step_up_url}\">
                <input type=\"hidden\" name=\"JWT\" value=\"{access_token}\">
              </form>")))
              (PreEscaped(format!("<script>
              {logging_template}
              window.onload = function() {{
              var stepUpForm = document.querySelector('#step-up-form'); if(stepUpForm) stepUpForm.submit();
              }}
              </script>")))
            }}
        }
        RedirectForm::Payme => {
            maud::html! {
                (maud::DOCTYPE)
                head {
                    (PreEscaped(r#"<script src="https://cdn.paymeservice.com/hf/v1/hostedfields.js"></script>"#))
                }
                (PreEscaped(format!("<script>
                    {logging_template}
                    var f = document.createElement('form');
                    f.action=window.location.pathname.replace(/payments\\/redirect\\/(\\w+)\\/(\\w+)\\/\\w+/, \"payments/$1/$2/redirect/complete/payme\");
                    f.method='POST';
                    PayMe.clientData()
                    .then((data) => {{
                        var i=document.createElement('input');
                        i.type='hidden';
                        i.name='meta_data';
                        i.value=data.hash;
                        f.appendChild(i);
                        document.body.appendChild(f);
                        f.submit();
                    }})
                    .catch((error) => {{
                        f.submit();
                    }});
            </script>
                ")))
            }
        }
        RedirectForm::Braintree {
            client_token,
            card_token,
            bin,
        } => {
            maud::html! {
            (maud::DOCTYPE)
            html {
                head {
                    meta name="viewport" content="width=device-width, initial-scale=1";
                    (PreEscaped(r#"<script src="https://js.braintreegateway.com/web/3.97.1/js/three-d-secure.js"></script>"#))
                    // (PreEscaped(r#"<script src="https://js.braintreegateway.com/web/3.97.1/js/hosted-fields.js"></script>"#))

                }
                    body style="background-color: #ffffff; padding: 20px; font-family: Arial, Helvetica, Sans-Serif;" {

                        div id="loader1" class="lottie" style="height: 150px; display: block; position: relative; margin-top: 150px; margin-left: auto; margin-right: auto;" { "" }

                        (PreEscaped(r#"<script src="https://cdnjs.cloudflare.com/ajax/libs/bodymovin/5.7.4/lottie.min.js"></script>"#))

                        (PreEscaped(r#"
                            <script>
                            var anime = bodymovin.loadAnimation({
                                container: document.getElementById('loader1'),
                                renderer: 'svg',
                                loop: true,
                                autoplay: true,
                                name: 'hyperswitch loader',
                                animationData: {"v":"4.8.0","meta":{"g":"LottieFiles AE 3.1.1","a":"","k":"","d":"","tc":""},"fr":29.9700012207031,"ip":0,"op":31.0000012626559,"w":400,"h":250,"nm":"loader_shape","ddd":0,"assets":[],"layers":[{"ddd":0,"ind":1,"ty":4,"nm":"circle 2","sr":1,"ks":{"o":{"a":0,"k":100,"ix":11},"r":{"a":0,"k":0,"ix":10},"p":{"a":0,"k":[278.25,202.671,0],"ix":2},"a":{"a":0,"k":[23.72,23.72,0],"ix":1},"s":{"a":0,"k":[100,100,100],"ix":6}},"ao":0,"shapes":[{"ty":"gr","it":[{"ind":0,"ty":"sh","ix":1,"ks":{"a":0,"k":{"i":[[12.935,0],[0,-12.936],[-12.935,0],[0,12.935]],"o":[[-12.952,0],[0,12.935],[12.935,0],[0,-12.936]],"v":[[0,-23.471],[-23.47,0.001],[0,23.471],[23.47,0.001]],"c":true},"ix":2},"nm":"Path 1","mn":"ADBE Vector Shape - Group","hd":false},{"ty":"fl","c":{"a":0,"k":[0,0.427451010311,0.976470648074,1],"ix":4},"o":{"a":1,"k":[{"i":{"x":[0.667],"y":[1]},"o":{"x":[0.333],"y":[0]},"t":10,"s":[10]},{"i":{"x":[0.667],"y":[1]},"o":{"x":[0.333],"y":[0]},"t":19.99,"s":[100]},{"t":29.9800012211104,"s":[10]}],"ix":5},"r":1,"bm":0,"nm":"Fill 1","mn":"ADBE Vector Graphic - Fill","hd":false},{"ty":"tr","p":{"a":0,"k":[23.72,23.721],"ix":2},"a":{"a":0,"k":[0,0],"ix":1},"s":{"a":0,"k":[100,100],"ix":3},"r":{"a":0,"k":0,"ix":6},"o":{"a":0,"k":100,"ix":7},"sk":{"a":0,"k":0,"ix":4},"sa":{"a":0,"k":0,"ix":5},"nm":"Transform"}],"nm":"Group 1","np":2,"cix":2,"bm":0,"ix":1,"mn":"ADBE Vector Group","hd":false}],"ip":0,"op":48.0000019550801,"st":0,"bm":0},{"ddd":0,"ind":2,"ty":4,"nm":"square 2","sr":1,"ks":{"o":{"a":0,"k":100,"ix":11},"r":{"a":0,"k":0,"ix":10},"p":{"a":0,"k":[196.25,201.271,0],"ix":2},"a":{"a":0,"k":[22.028,22.03,0],"ix":1},"s":{"a":0,"k":[100,100,100],"ix":6}},"ao":0,"shapes":[{"ty":"gr","it":[{"ind":0,"ty":"sh","ix":1,"ks":{"a":0,"k":{"i":[[1.914,0],[0,0],[0,-1.914],[0,0],[-1.914,0],[0,0],[0,1.914],[0,0]],"o":[[0,0],[-1.914,0],[0,0],[0,1.914],[0,0],[1.914,0],[0,0],[0,-1.914]],"v":[[18.313,-21.779],[-18.312,-21.779],[-21.779,-18.313],[-21.779,18.314],[-18.312,21.779],[18.313,21.779],[21.779,18.314],[21.779,-18.313]],"c":true},"ix":2},"nm":"Path 1","mn":"ADBE Vector Shape - Group","hd":false},{"ty":"fl","c":{"a":0,"k":[0,0.427451010311,0.976470648074,1],"ix":4},"o":{"a":1,"k":[{"i":{"x":[0.667],"y":[1]},"o":{"x":[0.333],"y":[0]},"t":5,"s":[10]},{"i":{"x":[0.667],"y":[1]},"o":{"x":[0.333],"y":[0]},"t":14.99,"s":[100]},{"t":24.9800010174563,"s":[10]}],"ix":5},"r":1,"bm":0,"nm":"Fill 1","mn":"ADBE Vector Graphic - Fill","hd":false},{"ty":"tr","p":{"a":0,"k":[22.028,22.029],"ix":2},"a":{"a":0,"k":[0,0],"ix":1},"s":{"a":0,"k":[100,100],"ix":3},"r":{"a":0,"k":0,"ix":6},"o":{"a":0,"k":100,"ix":7},"sk":{"a":0,"k":0,"ix":4},"sa":{"a":0,"k":0,"ix":5},"nm":"Transform"}],"nm":"Group 1","np":2,"cix":2,"bm":0,"ix":1,"mn":"ADBE Vector Group","hd":false}],"ip":0,"op":47.0000019143492,"st":0,"bm":0},{"ddd":0,"ind":3,"ty":4,"nm":"Triangle 2","sr":1,"ks":{"o":{"a":0,"k":100,"ix":11},"r":{"a":0,"k":0,"ix":10},"p":{"a":0,"k":[116.25,200.703,0],"ix":2},"a":{"a":0,"k":[27.11,21.243,0],"ix":1},"s":{"a":0,"k":[100,100,100],"ix":6}},"ao":0,"shapes":[{"ty":"gr","it":[{"ind":0,"ty":"sh","ix":1,"ks":{"a":0,"k":{"i":[[0,0],[0.558,-0.879],[0,0],[-1.133,0],[0,0],[0.609,0.947],[0,0]],"o":[[-0.558,-0.879],[0,0],[-0.609,0.947],[0,0],[1.133,0],[0,0],[0,0]],"v":[[1.209,-20.114],[-1.192,-20.114],[-26.251,18.795],[-25.051,20.993],[25.051,20.993],[26.251,18.795],[1.192,-20.114]],"c":true},"ix":2},"nm":"Path 1","mn":"ADBE Vector Shape - Group","hd":false},{"ty":"fl","c":{"a":0,"k":[0,0.427451010311,0.976470648074,1],"ix":4},"o":{"a":1,"k":[{"i":{"x":[0.667],"y":[1]},"o":{"x":[0.333],"y":[0]},"t":0,"s":[10]},{"i":{"x":[0.667],"y":[1]},"o":{"x":[0.333],"y":[0]},"t":9.99,"s":[100]},{"t":19.9800008138021,"s":[10]}],"ix":5},"r":1,"bm":0,"nm":"Fill 1","mn":"ADBE Vector Graphic - Fill","hd":false},{"ty":"tr","p":{"a":0,"k":[27.11,21.243],"ix":2},"a":{"a":0,"k":[0,0],"ix":1},"s":{"a":0,"k":[100,100],"ix":3},"r":{"a":0,"k":0,"ix":6},"o":{"a":0,"k":100,"ix":7},"sk":{"a":0,"k":0,"ix":4},"sa":{"a":0,"k":0,"ix":5},"nm":"Transform"}],"nm":"Group 1","np":2,"cix":2,"bm":0,"ix":1,"mn":"ADBE Vector Group","hd":false}],"ip":0,"op":48.0000019550801,"st":0,"bm":0}],"markers":[]}
                            })
                            </script>
                            "#))

                        h3 style="text-align: center;" { "Please wait while we process your payment..." }
                    }

                (PreEscaped(format!("<script>
                                {logging_template}
                                var my3DSContainer;
                                var clientToken = \"{client_token}\";
                                braintree.threeDSecure.create({{
                                        authorization: clientToken,
                                        version: 2
                                    }}, function(err, threeDs) {{
                                        threeDs.verifyCard({{
                                            amount: \"{amount}\",
                                            nonce: \"{card_token}\",
                                            bin: \"{bin}\",
                                            addFrame: function(err, iframe) {{
                                                my3DSContainer = document.createElement('div');
                                                my3DSContainer.appendChild(iframe);
                                                document.body.appendChild(my3DSContainer);
                                            }},
                                            removeFrame: function() {{
                                                if(my3DSContainer && my3DSContainer.parentNode) {{
                                                    my3DSContainer.parentNode.removeChild(my3DSContainer);
                                                }}
                                            }},
                                            onLookupComplete: function(data, next) {{
                                                // console.log(\"onLookup Complete\", data);
                                                    next();
                                                }}
                                            }},
                                            function(err, payload) {{
                                                if(err) {{
                                                    console.error(err);
                                                    var f = document.createElement('form');
                                                    f.action=window.location.pathname.replace(/payments\\/redirect\\/(\\w+)\\/(\\w+)\\/\\w+/, \"payments/$1/$2/redirect/response/braintree\");
                                                    var i = document.createElement('input');
                                                    i.type = 'hidden';
                                                    f.method='POST';
                                                    i.name = 'authentication_response';
                                                    i.value = JSON.stringify(err);
                                                    f.appendChild(i);
                                                    f.body = JSON.stringify(err);
                                                    document.body.appendChild(f);
                                                    f.submit();
                                                }} else {{
                                                    // console.log(payload);
                                                    var f = document.createElement('form');
                                                    f.action=window.location.pathname.replace(/payments\\/redirect\\/(\\w+)\\/(\\w+)\\/\\w+/, \"payments/$1/$2/redirect/complete/braintree\");
                                                    var i = document.createElement('input');
                                                    i.type = 'hidden';
                                                    f.method='POST';
                                                    i.name = 'authentication_response';
                                                    i.value = JSON.stringify(payload);
                                                    f.appendChild(i);
                                                    f.body = JSON.stringify(payload);
                                                    document.body.appendChild(f);
                                                    f.submit();
                                                    }}
                                                }});
                                        }}); </script>"
                                    )))
                }}
        }
        RedirectForm::Nmi {
            amount,
            currency,
            public_key,
            customer_vault_id,
            order_id,
        } => {
            let public_key_val = public_key.peek();
            maud::html! {
                    (maud::DOCTYPE)
                    head {
                        (PreEscaped(r#"<script src="https://secure.networkmerchants.com/js/v1/Gateway.js"></script>"#))
                    }
                    body style="background-color: #ffffff; padding: 20px; font-family: Arial, Helvetica, Sans-Serif;" {

                        div id="loader-wrapper" {
                            div id="loader1" class="lottie" style="height: 150px; display: block; position: relative; margin-top: 150px; margin-left: auto; margin-right: auto;" { "" }

                        (PreEscaped(r#"<script src="https://cdnjs.cloudflare.com/ajax/libs/bodymovin/5.7.4/lottie.min.js"></script>"#))

                        (PreEscaped(r#"
                            <script>
                            var anime = bodymovin.loadAnimation({
                                container: document.getElementById('loader1'),
                                renderer: 'svg',
                                loop: true,
                                autoplay: true,
                                name: 'hyperswitch loader',
                                animationData: {"v":"4.8.0","meta":{"g":"LottieFiles AE 3.1.1","a":"","k":"","d":"","tc":""},"fr":29.9700012207031,"ip":0,"op":31.0000012626559,"w":400,"h":250,"nm":"loader_shape","ddd":0,"assets":[],"layers":[{"ddd":0,"ind":1,"ty":4,"nm":"circle 2","sr":1,"ks":{"o":{"a":0,"k":100,"ix":11},"r":{"a":0,"k":0,"ix":10},"p":{"a":0,"k":[278.25,202.671,0],"ix":2},"a":{"a":0,"k":[23.72,23.72,0],"ix":1},"s":{"a":0,"k":[100,100,100],"ix":6}},"ao":0,"shapes":[{"ty":"gr","it":[{"ind":0,"ty":"sh","ix":1,"ks":{"a":0,"k":{"i":[[12.935,0],[0,-12.936],[-12.935,0],[0,12.935]],"o":[[-12.952,0],[0,12.935],[12.935,0],[0,-12.936]],"v":[[0,-23.471],[-23.47,0.001],[0,23.471],[23.47,0.001]],"c":true},"ix":2},"nm":"Path 1","mn":"ADBE Vector Shape - Group","hd":false},{"ty":"fl","c":{"a":0,"k":[0,0.427451010311,0.976470648074,1],"ix":4},"o":{"a":1,"k":[{"i":{"x":[0.667],"y":[1]},"o":{"x":[0.333],"y":[0]},"t":10,"s":[10]},{"i":{"x":[0.667],"y":[1]},"o":{"x":[0.333],"y":[0]},"t":19.99,"s":[100]},{"t":29.9800012211104,"s":[10]}],"ix":5},"r":1,"bm":0,"nm":"Fill 1","mn":"ADBE Vector Graphic - Fill","hd":false},{"ty":"tr","p":{"a":0,"k":[23.72,23.721],"ix":2},"a":{"a":0,"k":[0,0],"ix":1},"s":{"a":0,"k":[100,100],"ix":3},"r":{"a":0,"k":0,"ix":6},"o":{"a":0,"k":100,"ix":7},"sk":{"a":0,"k":0,"ix":4},"sa":{"a":0,"k":0,"ix":5},"nm":"Transform"}],"nm":"Group 1","np":2,"cix":2,"bm":0,"ix":1,"mn":"ADBE Vector Group","hd":false}],"ip":0,"op":48.0000019550801,"st":0,"bm":0},{"ddd":0,"ind":2,"ty":4,"nm":"square 2","sr":1,"ks":{"o":{"a":0,"k":100,"ix":11},"r":{"a":0,"k":0,"ix":10},"p":{"a":0,"k":[196.25,201.271,0],"ix":2},"a":{"a":0,"k":[22.028,22.03,0],"ix":1},"s":{"a":0,"k":[100,100,100],"ix":6}},"ao":0,"shapes":[{"ty":"gr","it":[{"ind":0,"ty":"sh","ix":1,"ks":{"a":0,"k":{"i":[[1.914,0],[0,0],[0,-1.914],[0,0],[-1.914,0],[0,0],[0,1.914],[0,0]],"o":[[0,0],[-1.914,0],[0,0],[0,1.914],[0,0],[1.914,0],[0,0],[0,-1.914]],"v":[[18.313,-21.779],[-18.312,-21.779],[-21.779,-18.313],[-21.779,18.314],[-18.312,21.779],[18.313,21.779],[21.779,18.314],[21.779,-18.313]],"c":true},"ix":2},"nm":"Path 1","mn":"ADBE Vector Shape - Group","hd":false},{"ty":"fl","c":{"a":0,"k":[0,0.427451010311,0.976470648074,1],"ix":4},"o":{"a":1,"k":[{"i":{"x":[0.667],"y":[1]},"o":{"x":[0.333],"y":[0]},"t":5,"s":[10]},{"i":{"x":[0.667],"y":[1]},"o":{"x":[0.333],"y":[0]},"t":14.99,"s":[100]},{"t":24.9800010174563,"s":[10]}],"ix":5},"r":1,"bm":0,"nm":"Fill 1","mn":"ADBE Vector Graphic - Fill","hd":false},{"ty":"tr","p":{"a":0,"k":[22.028,22.029],"ix":2},"a":{"a":0,"k":[0,0],"ix":1},"s":{"a":0,"k":[100,100],"ix":3},"r":{"a":0,"k":0,"ix":6},"o":{"a":0,"k":100,"ix":7},"sk":{"a":0,"k":0,"ix":4},"sa":{"a":0,"k":0,"ix":5},"nm":"Transform"}],"nm":"Group 1","np":2,"cix":2,"bm":0,"ix":1,"mn":"ADBE Vector Group","hd":false}],"ip":0,"op":47.0000019143492,"st":0,"bm":0},{"ddd":0,"ind":3,"ty":4,"nm":"Triangle 2","sr":1,"ks":{"o":{"a":0,"k":100,"ix":11},"r":{"a":0,"k":0,"ix":10},"p":{"a":0,"k":[116.25,200.703,0],"ix":2},"a":{"a":0,"k":[27.11,21.243,0],"ix":1},"s":{"a":0,"k":[100,100,100],"ix":6}},"ao":0,"shapes":[{"ty":"gr","it":[{"ind":0,"ty":"sh","ix":1,"ks":{"a":0,"k":{"i":[[0,0],[0.558,-0.879],[0,0],[-1.133,0],[0,0],[0.609,0.947],[0,0]],"o":[[-0.558,-0.879],[0,0],[-0.609,0.947],[0,0],[1.133,0],[0,0],[0,0]],"v":[[1.209,-20.114],[-1.192,-20.114],[-26.251,18.795],[-25.051,20.993],[25.051,20.993],[26.251,18.795],[1.192,-20.114]],"c":true},"ix":2},"nm":"Path 1","mn":"ADBE Vector Shape - Group","hd":false},{"ty":"fl","c":{"a":0,"k":[0,0.427451010311,0.976470648074,1],"ix":4},"o":{"a":1,"k":[{"i":{"x":[0.667],"y":[1]},"o":{"x":[0.333],"y":[0]},"t":0,"s":[10]},{"i":{"x":[0.667],"y":[1]},"o":{"x":[0.333],"y":[0]},"t":9.99,"s":[100]},{"t":19.9800008138021,"s":[10]}],"ix":5},"r":1,"bm":0,"nm":"Fill 1","mn":"ADBE Vector Graphic - Fill","hd":false},{"ty":"tr","p":{"a":0,"k":[27.11,21.243],"ix":2},"a":{"a":0,"k":[0,0],"ix":1},"s":{"a":0,"k":[100,100],"ix":3},"r":{"a":0,"k":0,"ix":6},"o":{"a":0,"k":100,"ix":7},"sk":{"a":0,"k":0,"ix":4},"sa":{"a":0,"k":0,"ix":5},"nm":"Transform"}],"nm":"Group 1","np":2,"cix":2,"bm":0,"ix":1,"mn":"ADBE Vector Group","hd":false}],"ip":0,"op":48.0000019550801,"st":0,"bm":0}],"markers":[]}
                            })
                            </script>
                            "#))

                        h3 style="text-align: center;" { "Please wait while we process your payment..." }
                        }

                        div id="threeds-wrapper" style="display: flex; width: 100%; height: 100vh; align-items: center; justify-content: center;" {""}
                    }
                    (PreEscaped(format!("<script>
                    {logging_template}
                    const gateway = Gateway.create('{public_key_val}');

                    // Initialize the ThreeDSService
                    const threeDS = gateway.get3DSecure();

                    const options = {{
                        customerVaultId: '{customer_vault_id}',
                        currency: '{currency}',
                        amount: '{amount}'
                    }};

                    const threeDSsecureInterface = threeDS.createUI(options);

                    threeDSsecureInterface.on('challenge', function(e) {{
                        document.getElementById('loader-wrapper').style.display = 'none';
                    }});

                    threeDSsecureInterface.on('complete', function(e) {{
                        var responseForm = document.createElement('form');
                        responseForm.action=window.location.pathname.replace(/payments\\/redirect\\/(\\w+)\\/(\\w+)\\/\\w+/, \"payments/$1/$2/redirect/complete/nmi\");
                        responseForm.method='POST';

                        var item1=document.createElement('input');
                        item1.type='hidden';
                        item1.name='cavv';
                        item1.value=e.cavv;
                        responseForm.appendChild(item1);

                        var item2=document.createElement('input');
                        item2.type='hidden';
                        item2.name='xid';
                        item2.value=e.xid;
                        responseForm.appendChild(item2);

                        var item6=document.createElement('input');
                        item6.type='hidden';
                        item6.name='eci';
                        item6.value=e.eci;
                        responseForm.appendChild(item6);

                        var item7=document.createElement('input');
                        item7.type='hidden';
                        item7.name='directoryServerId';
                        item7.value=e.directoryServerId;
                        responseForm.appendChild(item7);

                        var item3=document.createElement('input');
                        item3.type='hidden';
                        item3.name='cardHolderAuth';
                        item3.value=e.cardHolderAuth;
                        responseForm.appendChild(item3);

                        var item4=document.createElement('input');
                        item4.type='hidden';
                        item4.name='threeDsVersion';
                        item4.value=e.threeDsVersion;
                        responseForm.appendChild(item4);

                        var item5=document.createElement('input');
                        item5.type='hidden';
                        item5.name='orderId';
                        item5.value='{order_id}';
                        responseForm.appendChild(item5);

                        var item6=document.createElement('input');
                        item6.type='hidden';
                        item6.name='customerVaultId';
                        item6.value='{customer_vault_id}';
                        responseForm.appendChild(item6);

                        document.body.appendChild(responseForm);
                        responseForm.submit();
                    }});

                    threeDSsecureInterface.on('failure', function(e) {{
                        var responseForm = document.createElement('form');
                        responseForm.action=window.location.pathname.replace(/payments\\/redirect\\/(\\w+)\\/(\\w+)\\/\\w+/, \"payments/$1/$2/redirect/complete/nmi\");
                        responseForm.method='POST';

                        var error_code=document.createElement('input');
                        error_code.type='hidden';
                        error_code.name='code';
                        error_code.value= e.code;
                        responseForm.appendChild(error_code);

                        var error_message=document.createElement('input');
                        error_message.type='hidden';
                        error_message.name='message';
                        error_message.value= e.message;
                        responseForm.appendChild(error_message);

                        document.body.appendChild(responseForm);
                        responseForm.submit();
                    }});

                    threeDSsecureInterface.start('#threeds-wrapper');
            </script>"
            )))
                }
        }
        RedirectForm::Mifinity {
            initialization_token,
        } => {
            maud::html! {
                        (maud::DOCTYPE)
                        head {
                            (PreEscaped(r#"<script src='https://demo.mifinity.com/widgets/sgpg.js?58190a411dc3'></script>"#))
                        }

                        (PreEscaped(format!("<div id='widget-container'></div>
	  <script>
		  var widget = showPaymentIframe('widget-container', {{
			  token: '{initialization_token}',
			  complete: function() {{
				  setTimeout(function() {{
					widget.close();
				  }}, 5000);
			  }}
		   }});
	   </script>")))

            }
        }
    }
}

pub fn build_payment_link_html(
    payment_link_data: PaymentLinkFormData,
) -> CustomResult<String, errors::ApiErrorResponse> {
    let mut tera = Tera::default();

    // Add modification to css template with dynamic data
    let css_template =
        include_str!("../core/payment_link/payment_link_initiate/payment_link.css").to_string();
    let _ = tera.add_raw_template("payment_link_css", &css_template);
    let mut context = Context::new();
    context.insert("css_color_scheme", &payment_link_data.css_script);

    let rendered_css = match tera.render("payment_link_css", &context) {
        Ok(rendered_css) => rendered_css,
        Err(tera_error) => {
            crate::logger::warn!("{tera_error}");
            Err(errors::ApiErrorResponse::InternalServerError)?
        }
    };

    // Add modification to js template with dynamic data
    let js_template =
        include_str!("../core/payment_link/payment_link_initiate/payment_link.js").to_string();

    let _ = tera.add_raw_template("payment_link_js", &js_template);

    context.insert("payment_details_js_script", &payment_link_data.js_script);

    let rendered_js = match tera.render("payment_link_js", &context) {
        Ok(rendered_js) => rendered_js,
        Err(tera_error) => {
            crate::logger::warn!("{tera_error}");
            Err(errors::ApiErrorResponse::InternalServerError)?
        }
    };

    // Modify Html template with rendered js and rendered css files
    let html_template =
        include_str!("../core/payment_link/payment_link_initiate/payment_link.html").to_string();

    let _ = tera.add_raw_template("payment_link", &html_template);

    context.insert("rendered_meta_tag_html", &payment_link_data.html_meta_tags);

    context.insert(
        "preload_link_tags",
        &get_preload_link_html_template(&payment_link_data.sdk_url),
    );

    context.insert(
        "preload_link_tags",
        &get_preload_link_html_template(&payment_link_data.sdk_url),
    );

    context.insert(
        "hyperloader_sdk_link",
        &get_hyper_loader_sdk(&payment_link_data.sdk_url),
    );
    context.insert("rendered_css", &rendered_css);
    context.insert("rendered_js", &rendered_js);

    match tera.render("payment_link", &context) {
        Ok(rendered_html) => Ok(rendered_html),
        Err(tera_error) => {
            crate::logger::warn!("{tera_error}");
            Err(errors::ApiErrorResponse::InternalServerError)?
        }
    }
}

fn get_hyper_loader_sdk(sdk_url: &str) -> String {
    format!("<script src=\"{sdk_url}\" onload=\"initializeSDK()\"></script>")
}

fn get_preload_link_html_template(sdk_url: &str) -> String {
    format!(
        r#"<link rel="preload" href="https://fonts.googleapis.com/css2?family=Montserrat:wght@400;500;600;700;800" as="style">
            <link rel="preload" href="{sdk_url}" as="script">"#,
        sdk_url = sdk_url
    )
}

pub fn get_payment_link_status(
    payment_link_data: PaymentLinkStatusData,
) -> CustomResult<String, errors::ApiErrorResponse> {
    let mut tera = Tera::default();

    // Add modification to css template with dynamic data
    let css_template =
        include_str!("../core/payment_link/payment_link_status/status.css").to_string();
    let _ = tera.add_raw_template("payment_link_css", &css_template);
    let mut context = Context::new();
    context.insert("css_color_scheme", &payment_link_data.css_script);

    let rendered_css = match tera.render("payment_link_css", &context) {
        Ok(rendered_css) => rendered_css,
        Err(tera_error) => {
            crate::logger::warn!("{tera_error}");
            Err(errors::ApiErrorResponse::InternalServerError)?
        }
    };

    // Add modification to js template with dynamic data
    let js_template =
        include_str!("../core/payment_link/payment_link_status/status.js").to_string();
    let _ = tera.add_raw_template("payment_link_js", &js_template);
    context.insert("payment_details_js_script", &payment_link_data.js_script);

    let rendered_js = match tera.render("payment_link_js", &context) {
        Ok(rendered_js) => rendered_js,
        Err(tera_error) => {
            crate::logger::warn!("{tera_error}");
            Err(errors::ApiErrorResponse::InternalServerError)?
        }
    };

    // Modify Html template with rendered js and rendered css files
    let html_template =
        include_str!("../core/payment_link/payment_link_status/status.html").to_string();
    let _ = tera.add_raw_template("payment_link_status", &html_template);

    context.insert("rendered_css", &rendered_css);

    context.insert("rendered_js", &rendered_js);

    match tera.render("payment_link_status", &context) {
        Ok(rendered_html) => Ok(rendered_html),
        Err(tera_error) => {
            crate::logger::warn!("{tera_error}");
            Err(errors::ApiErrorResponse::InternalServerError)?
        }
    }
}

#[cfg(test)]
mod tests {
    #[test]
    fn test_mime_essence() {
        assert_eq!(mime::APPLICATION_JSON.essence_str(), "application/json");
    }
}<|MERGE_RESOLUTION|>--- conflicted
+++ resolved
@@ -41,15 +41,10 @@
 use tera::{Context, Tera};
 
 use self::request::{HeaderExt, RequestBuilderExt};
-<<<<<<< HEAD
-pub use super::connector_integration_v2::*;
 use super::{
     authentication::AuthenticateAndFetch,
     connector_integration_interface::BoxedConnectorIntegrationInterface,
 };
-=======
-use super::authentication::AuthenticateAndFetch;
->>>>>>> 899bc8f8
 use crate::{
     configs::Settings,
     consts,
@@ -75,10 +70,6 @@
     },
 };
 
-<<<<<<< HEAD
-pub type BoxedConnectorIntegration<'a, T, Req, Resp> =
-    Box<&'a (dyn ConnectorIntegration<T, Req, Resp> + Send + Sync)>;
-
 pub type BoxedPaymentConnectorIntegrationInterface<T, Req, Resp> =
     BoxedConnectorIntegrationInterface<T, common_types::PaymentFlowData, Req, Resp>;
 pub type BoxedRefundConnectorIntegrationInterface<T, Req, Resp> =
@@ -102,21 +93,6 @@
 pub type BoxedFilesConnectorIntegrationInterface<T, Req, Resp> =
     BoxedConnectorIntegrationInterface<T, common_types::FilesFlowData, Req, Resp>;
 
-pub trait ConnectorIntegrationAny<T, Req, Resp>: Send + Sync + 'static {
-    fn get_connector_integration(&self) -> BoxedConnectorIntegration<'_, T, Req, Resp>;
-}
-
-impl<S, T, Req, Resp> ConnectorIntegrationAny<T, Req, Resp> for S
-where
-    S: ConnectorIntegration<T, Req, Resp> + Send + Sync,
-{
-    fn get_connector_integration(&self) -> BoxedConnectorIntegration<'_, T, Req, Resp> {
-        Box::new(self)
-    }
-}
-
-=======
->>>>>>> 899bc8f8
 pub trait ConnectorValidation: ConnectorCommon {
     fn validate_capture_method(
         &self,
@@ -172,150 +148,6 @@
     }
 }
 
-<<<<<<< HEAD
-#[async_trait::async_trait]
-pub trait ConnectorIntegration<T, Req, Resp>:
-    ConnectorIntegrationAny<T, Req, Resp> + Sync + ConnectorCommon
-{
-    fn get_headers(
-        &self,
-        _req: &types::RouterData<T, Req, Resp>,
-        _connectors: &Connectors,
-    ) -> CustomResult<Vec<(String, Maskable<String>)>, errors::ConnectorError> {
-        Ok(vec![])
-    }
-
-    fn get_content_type(&self) -> &'static str {
-        mime::APPLICATION_JSON.essence_str()
-    }
-
-    /// primarily used when creating signature based on request method of payment flow
-    fn get_http_method(&self) -> Method {
-        Method::Post
-    }
-
-    fn get_url(
-        &self,
-        _req: &types::RouterData<T, Req, Resp>,
-        _connectors: &Connectors,
-    ) -> CustomResult<String, errors::ConnectorError> {
-        Ok(String::new())
-    }
-
-    fn get_request_body(
-        &self,
-        _req: &types::RouterData<T, Req, Resp>,
-        _connectors: &Connectors,
-    ) -> CustomResult<RequestContent, errors::ConnectorError> {
-        Ok(RequestContent::Json(Box::new(json!(r#"{}"#))))
-    }
-
-    fn get_request_form_data(
-        &self,
-        _req: &types::RouterData<T, Req, Resp>,
-    ) -> CustomResult<Option<reqwest::multipart::Form>, errors::ConnectorError> {
-        Ok(None)
-    }
-
-    fn build_request(
-        &self,
-        req: &types::RouterData<T, Req, Resp>,
-        _connectors: &Connectors,
-    ) -> CustomResult<Option<Request>, errors::ConnectorError> {
-        metrics::UNIMPLEMENTED_FLOW.add(
-            &metrics::CONTEXT,
-            1,
-            &[metrics::request::add_attributes(
-                "connector",
-                req.connector.clone(),
-            )],
-        );
-        Ok(None)
-    }
-
-    fn handle_response(
-        &self,
-        data: &types::RouterData<T, Req, Resp>,
-        event_builder: Option<&mut ConnectorEvent>,
-        _res: types::Response,
-    ) -> CustomResult<types::RouterData<T, Req, Resp>, errors::ConnectorError>
-    where
-        T: Clone,
-        Req: Clone,
-        Resp: Clone,
-    {
-        event_builder.map(|e| e.set_error(json!({"error": "Not Implemented"})));
-        Ok(data.clone())
-    }
-
-    fn get_error_response(
-        &self,
-        res: types::Response,
-        event_builder: Option<&mut ConnectorEvent>,
-    ) -> CustomResult<ErrorResponse, errors::ConnectorError> {
-        event_builder.map(|event| event.set_error(json!({"error": res.response.escape_ascii().to_string(), "status_code": res.status_code})));
-        Ok(ErrorResponse::get_not_implemented())
-    }
-
-    fn get_5xx_error_response(
-        &self,
-        res: types::Response,
-        event_builder: Option<&mut ConnectorEvent>,
-    ) -> CustomResult<ErrorResponse, errors::ConnectorError> {
-        event_builder.map(|event| event.set_error(json!({"error": res.response.escape_ascii().to_string(), "status_code": res.status_code})));
-        let error_message = match res.status_code {
-            500 => "internal_server_error",
-            501 => "not_implemented",
-            502 => "bad_gateway",
-            503 => "service_unavailable",
-            504 => "gateway_timeout",
-            505 => "http_version_not_supported",
-            506 => "variant_also_negotiates",
-            507 => "insufficient_storage",
-            508 => "loop_detected",
-            510 => "not_extended",
-            511 => "network_authentication_required",
-            _ => "unknown_error",
-        };
-        Ok(ErrorResponse {
-            code: res.status_code.to_string(),
-            message: error_message.to_string(),
-            reason: String::from_utf8(res.response.to_vec()).ok(),
-            status_code: res.status_code,
-            attempt_status: None,
-            connector_transaction_id: None,
-        })
-    }
-
-    // whenever capture sync is implemented at the connector side, this method should be overridden
-    fn get_multiple_capture_sync_method(
-        &self,
-    ) -> CustomResult<CaptureSyncMethod, errors::ConnectorError> {
-        Err(errors::ConnectorError::NotImplemented("multiple capture sync".into()).into())
-    }
-
-    fn get_certificate(
-        &self,
-        _req: &types::RouterData<T, Req, Resp>,
-    ) -> CustomResult<Option<String>, errors::ConnectorError> {
-        Ok(None)
-    }
-
-    fn get_certificate_key(
-        &self,
-        _req: &types::RouterData<T, Req, Resp>,
-    ) -> CustomResult<Option<String>, errors::ConnectorError> {
-        Ok(None)
-    }
-}
-
-pub enum CaptureSyncMethod {
-    Individual,
-    Bulk,
-}
-
-=======
->>>>>>> 899bc8f8
 /// Handle the flow by interacting with connector module
 /// `connector_request` is applicable only in case if the `CallConnectorAction` is `Trigger`
 /// In other cases, It will be created if required, even if it is not passed
