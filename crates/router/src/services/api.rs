mod client;
pub(crate) mod request;

use std::{borrow::Cow, collections::HashMap, fmt::Debug, future::Future, str, time::Instant};

use actix_web::{body, HttpRequest, HttpResponse, Responder};
use bytes::Bytes;
use error_stack::{report, IntoReport, Report, ResultExt};
use masking::PeekOptionInterface;
use router_env::{
    tracing::{self, instrument},
    Tag,
};
use serde::Serialize;

use self::request::{ContentType, HeaderExt, RequestBuilderExt};
pub use self::request::{Method, Request, RequestBuilder};
use crate::{
    configs::settings::Connectors,
    core::{
        errors::{
            self, ApiClientErrorExt, CustomResult, RouterResponse, RouterResult, StorageErrorExt,
        },
        payments,
    },
    db::StorageInterface,
    logger, routes,
    routes::AppState,
    types::{
        self, api,
        storage::{self, enums},
        ErrorResponse, Response,
    },
<<<<<<< HEAD
    utils::OptionExt,
=======
    utils::{self, OptionExt},
>>>>>>> dddc9eaf
};

pub type BoxedConnectorIntegration<'a, T, Req, Resp> =
    Box<&'a (dyn ConnectorIntegration<T, Req, Resp> + Send + Sync)>;

pub trait ConnectorIntegrationExt<T, Req, Resp>: Send + Sync + 'static {
    fn get_connector_integration(&self) -> BoxedConnectorIntegration<T, Req, Resp>;
}

impl<S, T, Req, Resp> ConnectorIntegrationExt<T, Req, Resp> for S
where
    S: ConnectorIntegration<T, Req, Resp> + Send + Sync,
{
    fn get_connector_integration(&self) -> BoxedConnectorIntegration<'_, T, Req, Resp> {
        Box::new(self)
    }
}

pub trait ConnectorIntegration<T, Req, Resp>: ConnectorIntegrationExt<T, Req, Resp> {
    fn get_headers(
        &self,
        _req: &types::RouterData<T, Req, Resp>,
    ) -> CustomResult<Vec<(String, String)>, errors::ConnectorError> {
        Ok(vec![])
    }

    fn get_content_type(&self) -> &'static str {
        mime::APPLICATION_JSON.essence_str()
    }

    fn get_url(
        &self,
        _req: &types::RouterData<T, Req, Resp>,
        _connectors: Connectors,
    ) -> CustomResult<String, errors::ConnectorError> {
        Ok(String::new())
    }

    fn get_request_body(
        &self,
        _req: &types::RouterData<T, Req, Resp>,
    ) -> CustomResult<Option<String>, errors::ConnectorError> {
        Ok(None)
    }

    fn build_request(
        &self,
        _req: &types::RouterData<T, Req, Resp>,
        _connectors: Connectors,
    ) -> CustomResult<Option<Request>, errors::ConnectorError> {
        Ok(None)
    }

    fn handle_response(
        &self,
        data: &types::RouterData<T, Req, Resp>,
        _res: Response,
    ) -> CustomResult<types::RouterData<T, Req, Resp>, errors::ConnectorError>
    where
        T: Clone,
        Req: Clone,
        Resp: Clone,
    {
        Ok(data.clone())
    }

    fn get_error_response(
        &self,
        _res: Bytes,
    ) -> CustomResult<ErrorResponse, errors::ConnectorError> {
        Ok(ErrorResponse::get_not_implemented())
    }
}

#[instrument(skip_all)]
pub async fn execute_connector_processing_step<
    'b,
    'a,
    T: 'static,
    Req: Debug + Clone + 'static,
    Resp: Debug + Clone + 'static,
>(
    state: &'b AppState,
    connector_integration: BoxedConnectorIntegration<'a, T, Req, Resp>,
    req: &'b types::RouterData<T, Req, Resp>,
    call_connector_action: payments::CallConnectorAction,
) -> CustomResult<types::RouterData<T, Req, Resp>, errors::ConnectorError>
where
    T: Clone + Debug,
    // BoxedConnectorIntegration<T, Req, Resp>: 'b,
{
    // If needed add an error stack as follows
    // connector_integration.build_request(req).attach_printable("Failed to build request");
    let mut router_data = req.clone();
    match call_connector_action {
        payments::CallConnectorAction::HandleResponse(res) => {
            let response = types::Response {
                response: res.into(),
                status_code: 200,
            };

            connector_integration.handle_response(req, response)
        }
        payments::CallConnectorAction::Avoid => Ok(router_data),
        payments::CallConnectorAction::StatusUpdate(status) => {
            router_data.status = status;
            Ok(router_data)
        }
        payments::CallConnectorAction::Trigger => {
            match connector_integration.build_request(req, state.conf.connectors.clone())? {
                Some(request) => {
                    let response = call_connector_api(state, request).await;
                    match response {
                        Ok(body) => {
                            let response = match body {
                                Ok(body) => connector_integration.handle_response(req, body)?,
                                Err(body) => {
                                    let error =
                                        connector_integration.get_error_response(body.response)?;
                                    router_data.response = Err(error);

                                    router_data
                                }
                            };
                            logger::debug!(?response);
                            Ok(response)
                        }
                        Err(error) => Err(error.to_unsuccessful_processing_step_response()),
                    }
                }
                None => Ok(router_data),
            }
        }
    }
}

#[instrument(skip_all)]
pub(crate) async fn call_connector_api(
    state: &AppState,
    request: Request,
) -> CustomResult<Result<Response, Response>, errors::ApiClientError> {
    let current_time = Instant::now();

    let response = send_request(state, request).await;

    let elapsed_time = current_time.elapsed();
    logger::info!(request_time=?elapsed_time);

    handle_response(response).await
}

#[instrument(skip_all)]
async fn send_request(
    state: &AppState,
    request: Request,
) -> CustomResult<reqwest::Response, errors::ApiClientError> {
    logger::debug!(method=?request.method, headers=?request.headers, payload=?request.payload, ?request);
    let url = &request.url;
    let should_bypass_proxy = client::proxy_bypass_urls(&state.conf.locker).contains(url);
    // TODO propogate error for request timeout
    let client = client::create_client(
        &state.conf.proxy,
        should_bypass_proxy,
        crate::consts::REQUEST_TIME_OUT,
    )?;
    let headers = request.headers.construct_header_map()?;

    match request.method {
        Method::Get => client.get(url).add_headers(headers).send().await,
        Method::Post => {
            let client = client.post(url).add_headers(headers);
            match request.content_type {
                Some(ContentType::Json) => client.json(&request.payload).send(),

                // Currently this is not used remove this if not required
                // If using this then handle the serde_part
                Some(ContentType::FormUrlEncoded) => {
                    let url_encoded_payload = serde_urlencoded::to_string(&request.payload)
                        .into_report()
                        .change_context(errors::ApiClientError::UrlEncodingFailed)
                        .attach_printable_lazy(|| {
                            format!(
                                "Unable to do url encoding on request: {:?}",
                                &request.payload
                            )
                        })?;

                    logger::debug!(?url_encoded_payload);
                    client.body(url_encoded_payload).send()
                }
                None => client
                    .body(request.payload.peek_cloning().unwrap_or_default())
                    .send(),
            }
            .await
        }

        Method::Delete => client.delete(url).add_headers(headers).send().await,
    }
    .into_report()
    .change_context(errors::ApiClientError::RequestNotSent)
    .attach_printable("Unable to send request to connector")
}

#[instrument(skip_all)]
async fn handle_response(
    response: CustomResult<reqwest::Response, errors::ApiClientError>,
) -> CustomResult<Result<Response, Response>, errors::ApiClientError> {
    response
        .map(|response| async {
            logger::info!(?response);
            let status_code = response.status().as_u16();
            match status_code {
                200..=202 => {
                    logger::debug!(response=?response);
                    // If needed add log line
                    // logger:: error!( error_parsing_response=?err);
                    let response = response
                        .bytes()
                        .await
                        .into_report()
                        .change_context(errors::ApiClientError::ResponseDecodingFailed)
                        .attach_printable("Error while waiting for response")?;
                    Ok(Ok(Response {
                        response,
                        status_code,
                    }))
                }

                status_code @ 500..=599 => {
                    let error = match status_code {
                        500 => errors::ApiClientError::InternalServerErrorReceived,
                        502 => errors::ApiClientError::BadGatewayReceived,
                        503 => errors::ApiClientError::ServiceUnavailableReceived,
                        504 => errors::ApiClientError::GatewayTimeoutReceived,
                        _ => errors::ApiClientError::UnexpectedServerResponse,
                    };
                    Err(Report::new(error).attach_printable("Server error response received"))
                }

                status_code @ 400..=499 => {
                    let bytes = response.bytes().await.map_err(|error| {
                        report!(error)
                            .change_context(errors::ApiClientError::ResponseDecodingFailed)
                            .attach_printable("Client error response received")
                    })?;
                    /* let error = match status_code {
                        400 => errors::ApiClientError::BadRequestReceived(bytes),
                        401 => errors::ApiClientError::UnauthorizedReceived(bytes),
                        403 => errors::ApiClientError::ForbiddenReceived,
                        404 => errors::ApiClientError::NotFoundReceived(bytes),
                        405 => errors::ApiClientError::MethodNotAllowedReceived,
                        408 => errors::ApiClientError::RequestTimeoutReceived,
                        422 => errors::ApiClientError::UnprocessableEntityReceived(bytes),
                        429 => errors::ApiClientError::TooManyRequestsReceived,
                        _ => errors::ApiClientError::UnexpectedServerResponse,
                    };
                    Err(report!(error).attach_printable("Client error response received"))
                    */
                    Ok(Err(Response {
                        response: bytes,
                        status_code,
                    }))
                }

                _ => {
                    // FIXME: may need to understand redirects
                    Err(report!(errors::ApiClientError::UnexpectedServerResponse)
                        .attach_printable("Unexpected response from server"))
                }
            }
        })?
        .await
}

#[derive(Debug, Eq, PartialEq)]
pub enum BachResponse<R> {
    Json(R),
    StatusOk,
    TextPlain(String),
    /*
    redirect form not used https://juspay.atlassian.net/browse/ORCA-301
    RedirectResponse(BachRedirectResponse),
    Form(BachRedirectForm),
    */
    JsonForRedirection(api::RedirectionResponse),
    // RedirectResponse(BachRedirectResponse),
    Form(RedirectForm),
}

#[derive(Debug, Eq, PartialEq, Serialize)]
pub struct BachRedirectResponse {
    pub url: String,
}

impl From<&storage::PaymentAttempt> for BachRedirectResponse {
    fn from(payment_attempt: &storage::PaymentAttempt) -> Self {
        Self {
            url: format!(
                "/payments/start/{}/{}/{}",
                &payment_attempt.payment_id, &payment_attempt.merchant_id, &payment_attempt.txn_id
            ),
        }
    }
}

#[derive(Debug, Eq, PartialEq, Clone, serde::Serialize, serde::Deserialize)]
pub struct RedirectForm {
    pub url: String,
    pub method: Method,
    pub form_fields: HashMap<String, String>,
}

impl RedirectForm {
    pub fn new(url: String, method: Method, form_fields: HashMap<String, String>) -> Self {
        Self {
            url,
            method,
            form_fields,
        }
    }
}

#[derive(Clone, Debug)]
pub enum ApiAuthentication<'a> {
    Merchant(MerchantAuthentication<'a>),
    Connector(ConnectorAuthentication<'a>),
}

#[derive(Clone, Debug)]
pub enum MerchantAuthentication<'a> {
    ApiKey,
    MerchantId(Cow<'a, str>),
    AdminApiKey,
    PublishableKey,
}

#[derive(Clone, Debug)]
pub enum ConnectorAuthentication<'a> {
    MerchantId(&'a str),
}

impl<'a> From<MerchantAuthentication<'a>> for ApiAuthentication<'a> {
    fn from(merchant_auth: MerchantAuthentication<'a>) -> Self {
        ApiAuthentication::Merchant(merchant_auth)
    }
}

impl<'a> From<ConnectorAuthentication<'a>> for ApiAuthentication<'a> {
    fn from(connector_auth: ConnectorAuthentication<'a>) -> Self {
        ApiAuthentication::Connector(connector_auth)
    }
}

#[derive(Clone, Copy, PartialEq, Eq)]
pub enum AuthFlow {
    Client,
    Merchant,
}

pub(crate) fn get_auth_flow(auth_type: &MerchantAuthentication) -> AuthFlow {
    match auth_type {
        MerchantAuthentication::ApiKey => AuthFlow::Merchant,
        _ => AuthFlow::Client,
    }
}

pub(crate) fn get_auth_type(request: &HttpRequest) -> RouterResult<MerchantAuthentication> {
    let api_key = get_api_key(request).change_context(errors::ApiErrorResponse::Unauthorized)?;
    if api_key.starts_with("pk_") {
        Ok(MerchantAuthentication::PublishableKey)
    } else {
        Ok(MerchantAuthentication::ApiKey)
    }
}

#[instrument(skip(request, payload, state, func))]
pub(crate) async fn server_wrap_util<'a, 'b, T, Q, F, Fut>(
    state: &'b routes::AppState,
    request: &'a HttpRequest,
    payload: T,
    func: F,
    api_authentication: ApiAuthentication<'a>,
) -> RouterResult<BachResponse<Q>>
where
    F: Fn(&'b routes::AppState, storage::MerchantAccount, T) -> Fut,
    Fut: Future<Output = RouterResponse<Q>>,
    Q: Serialize + Debug + 'a,
    T: std::fmt::Debug,
{
    let merchant_account = match api_authentication {
        ApiAuthentication::Merchant(merchant_auth) => {
            authenticate_merchant(request, &*state.store, merchant_auth).await?
        }
        ApiAuthentication::Connector(connector_auth) => {
            authenticate_connector(request, &*state.store, connector_auth).await?
        }
    };
    logger::debug!(request=?payload);
    func(state, merchant_account, payload).await
}

#[instrument(
    skip(request, payload, state, func),
    fields(request_method, request_url_path)
)]
pub(crate) async fn server_wrap<'a, 'b, A, T, Q, F, Fut>(
    state: &'b routes::AppState,
    request: &'a HttpRequest,
    payload: T,
    func: F,
    api_authentication: A,
) -> HttpResponse
where
    A: Into<ApiAuthentication<'a>> + Debug,
    F: Fn(&'b routes::AppState, storage::MerchantAccount, T) -> Fut,
    Fut: Future<Output = RouterResult<BachResponse<Q>>>,
    Q: Serialize + Debug + 'a,
    T: std::fmt::Debug,
{
    let api_authentication = api_authentication.into();
    let request_method = request.method().as_str();
    let url_path = request.path();
    tracing::Span::current().record("request_method", request_method);
    tracing::Span::current().record("request_url_path", url_path);

    let start_instant = Instant::now();
    logger::info!(tag = ?Tag::BeginRequest);

    let res = match server_wrap_util(state, request, payload, func, api_authentication).await {
        Ok(BachResponse::Json(response)) => match serde_json::to_string(&response) {
            Ok(res) => http_response_json(res),
            Err(_) => http_response_err(
                r#"{
                    "error": {
                        "message": "Error serializing response from connector"
                    }
                }"#,
            ),
        },
        Ok(BachResponse::StatusOk) => http_response_ok(),
        Ok(BachResponse::TextPlain(text)) => http_response_plaintext(text),
        Ok(BachResponse::JsonForRedirection(response)) => match serde_json::to_string(&response) {
            Ok(res) => http_redirect_response(res, response),
            Err(_) => http_response_err(
                r#"{
                    "error": {
                        "message": "Error serializing response from connector"
                    }
                }"#,
            ),
        },
        Ok(BachResponse::Form(response)) => build_redirection_form(&response)
            .respond_to(request)
            .map_into_boxed_body(),

        Err(error) => log_and_return_error_response(error),
    };

    let response_code = res.status().as_u16();
    let end_instant = Instant::now();
    let request_duration = end_instant.saturating_duration_since(start_instant);
    logger::info!(
        tag = ?Tag::EndRequest,
        status_code = response_code,
        time_taken_ms = request_duration.as_millis(),
    );

    res
}

pub(crate) fn log_and_return_error_response<T>(error: Report<T>) -> HttpResponse
where
    T: actix_web::ResponseError + error_stack::Context,
{
    logger::error!(?error);
    error.current_context().error_response()
}

pub async fn authenticate_merchant<'a>(
    request: &HttpRequest,
    store: &dyn StorageInterface,
    merchant_authentication: MerchantAuthentication<'a>,
) -> RouterResult<storage::MerchantAccount> {
    match merchant_authentication {
        MerchantAuthentication::ApiKey => {
            let api_key =
                get_api_key(request).change_context(errors::ApiErrorResponse::Unauthorized)?;
            authenticate_by_api_key(store, api_key).await
        }

        MerchantAuthentication::MerchantId(merchant_id) => {
            store
                .find_merchant_account_by_merchant_id(&merchant_id)
                .await
                .map_err(|error| {
                    // TODO: The BadCredentials error is too specific for api keys, and inappropriate for AdminApiKey/MerchantID
                    // https://juspay.atlassian.net/browse/ORCA-366
                    error.to_not_found_response(errors::ApiErrorResponse::BadCredentials)
                })
        }

        MerchantAuthentication::AdminApiKey => {
            let admin_api_key =
                get_api_key(request).change_context(errors::ApiErrorResponse::Unauthorized)?;
            if admin_api_key != "test_admin" {
                // TODO: The BadCredentials error is too specific for api keys, and inappropriate
                // for AdminApiKey/MerchantID
                Err(report!(errors::ApiErrorResponse::BadCredentials)
                    .attach_printable("Admin Authentication Failure"))?;
            }

            Ok(storage::MerchantAccount {
                id: -1,
                merchant_id: String::from("juspay"),
                merchant_name: None,
                api_key: None,
                merchant_details: None,
                return_url: None,
                webhook_details: None,
                routing_algorithm: None,
                custom_routing_rules: None,
                sub_merchants_enabled: None,
                parent_merchant_id: None,
                enable_payment_response_hash: false,
                payment_response_hash_key: None,
                redirect_to_merchant_with_http_post: false,
                publishable_key: None,
                storage_scheme: enums::MerchantStorageScheme::PostgresOnly,
            })
        }

        MerchantAuthentication::PublishableKey => {
            let api_key =
                get_api_key(request).change_context(errors::ApiErrorResponse::Unauthorized)?;
            authenticate_by_publishable_key(store, api_key).await
        }
    }
}

pub async fn authenticate_connector<'a>(
    _request: &HttpRequest,
    store: &dyn StorageInterface,
    connector_authentication: ConnectorAuthentication<'a>,
) -> RouterResult<storage::MerchantAccount> {
    match connector_authentication {
        ConnectorAuthentication::MerchantId(merchant_id) => store
            .find_merchant_account_by_merchant_id(merchant_id)
            .await
            .map_err(|error| error.to_not_found_response(errors::ApiErrorResponse::BadCredentials)),
    }
}

pub(crate) fn get_auth_type_and_check_client_secret(
    req: &actix_web::HttpRequest,
    payload: types::api::PaymentsRequest,
) -> RouterResult<(types::api::PaymentsRequest, MerchantAuthentication)> {
    let auth_type = get_auth_type(req)?;
    Ok((
        payments::helpers::client_secret_auth(payload, &auth_type)?,
        auth_type,
    ))
}

pub(crate) async fn authenticate_eph_key<'a>(
    req: &'a actix_web::HttpRequest,
    store: &dyn StorageInterface,
    customer_id: String,
) -> RouterResult<MerchantAuthentication<'a>> {
    let api_key = get_api_key(req)?;
    if api_key.starts_with("epk") {
        let ek = store
            .get_ephemeral_key(api_key)
            .await
            .change_context(errors::ApiErrorResponse::BadCredentials)?;
        utils::when(
            ek.customer_id.ne(&customer_id),
            Err(report!(errors::ApiErrorResponse::InvalidEphermeralKey)),
        )?;
        Ok(MerchantAuthentication::MerchantId(Cow::Owned(
            ek.merchant_id,
        )))
    } else {
        Ok(MerchantAuthentication::ApiKey)
    }
}

fn get_api_key(req: &HttpRequest) -> RouterResult<&str> {
    req.headers()
        .get("api-key")
        .get_required_value("api-key")?
        .to_str()
        .into_report()
        .change_context(errors::ApiErrorResponse::InternalServerError)
        .attach_printable("Failed to convert API key to string")
}

pub async fn authenticate_by_api_key(
    store: &dyn StorageInterface,
    api_key: &str,
) -> RouterResult<storage::MerchantAccount> {
    store
        .find_merchant_account_by_api_key(api_key)
        .await
        .change_context(errors::ApiErrorResponse::BadCredentials)
        .attach_printable("Merchant not authenticated")
}

async fn authenticate_by_publishable_key(
    store: &dyn StorageInterface,
    publishable_key: &str,
) -> RouterResult<storage::MerchantAccount> {
    store
        .find_merchant_account_by_publishable_key(publishable_key)
        .await
        .change_context(errors::ApiErrorResponse::BadCredentials)
        .attach_printable("Merchant not authenticated")
}

pub(crate) fn http_response_json<T: body::MessageBody + 'static>(response: T) -> HttpResponse {
    HttpResponse::Ok()
        .content_type("application/json")
        .append_header(("Via", "Juspay_router"))
        .body(response)
}

pub(crate) fn http_response_plaintext<T: body::MessageBody + 'static>(res: T) -> HttpResponse {
    HttpResponse::Ok()
        .content_type("text/plain")
        .append_header(("Via", "Juspay_router"))
        .body(res)
}

pub(crate) fn http_response_ok() -> HttpResponse {
    HttpResponse::Ok().finish()
}

pub(crate) fn http_redirect_response<T: body::MessageBody + 'static>(
    response: T,
    redirection_response: api::RedirectionResponse,
) -> HttpResponse {
    HttpResponse::Ok()
        .content_type("application/json")
        .append_header(("Via", "Juspay_router"))
        .append_header((
            "Location",
            redirection_response.return_url_with_query_params,
        ))
        .status(http::StatusCode::FOUND)
        .body(response)
}

pub(crate) fn http_response_err<T: body::MessageBody + 'static>(response: T) -> HttpResponse {
    HttpResponse::BadRequest()
        .content_type("application/json")
        .append_header(("Via", "Juspay_router"))
        .body(response)
}

pub trait ConnectorRedirectResponse {
    fn get_flow_type(
        &self,
        _query_params: &str,
    ) -> CustomResult<payments::CallConnectorAction, errors::ConnectorError> {
        Ok(payments::CallConnectorAction::Avoid)
    }
}

pub fn build_redirection_form(form: &RedirectForm) -> maud::Markup {
    use maud::PreEscaped;

    maud::html! {
        (maud::DOCTYPE)
        html {
            meta name="viewport" content="width=device-width, initial-scale=1";
            head {
                style { "#loading { -webkit-animation: rotation 2s infinite linear; } @-webkit-keyframes rotation{ from { -webkit-transform: rotate(0deg); } to { -webkit-transform: rotate(359deg); } }" }
            }
            body style="background-color: #ffffff; padding: 20px; font-family: Arial, Helvetica, Sans-Serif;" {
                img #loading
                style="width: 60px;  display: block; position: relative; margin-left: auto; margin-right: auto;"
                src="data:image/png;base64,iVBORw0KGgoAAAANSUhEUgAAAQAAAAEACAMAAABrrFhUAAAAtFBMVEUAAAADXdwBZu8BZu8FVcoDXNoFVcoBZu8BZu8BZu8FVcoFVcoBZu8FVcoFVcoFVcoFVcoBZu8BZu8BZu8FVcoFVcoFVcoBZu8FVcoBZu8FVcoBZu8BZu8FVcoBZu////8CYubv9f3Q4fnB1fIVYM0RcPDA2fsxg/JBjPM0ddShv+tEgNegxvlgn/UhefGCquUkatHf7P1jld6QvPhyn+Hg6vhwqfaAs/exzfSStulTittQlvSYTWgrAAAAHXRSTlMAEO9AQCDvML/f37+AMICfz59gz1CvYI+PUHCvcIV6wIYAAAlnSURBVHja7J0JQiIxEEXTIDuyiQtCkmlAcEMZ19G5/70GRSl10G6kKvlR3w3qd22pdBLlh0L2mY1n1HegkK1Wi8WMIX7pF1Qqe7X2F1Uiyla7W4YgAf4nX9nb34jU1yHb65YM8aEARHm79hVUyFaLhkgpANHYawcsQq7XNcSKAhCNWpBpobBLbv9JAYh8va2CgqxfVwAiHA1yZD2PAOQHmwqeqEXFjk0AoryPnRNzzYwxIgIQwG7QoYonIABRwawKLYp8IQGI8o4CI6qS768qwBeQgMwXF4Ao45TFHpn/eQHCzQUU+64EILZzyjfZojHuBSBqkfJJ1DTGrwA6v1o2xAl+EmBdKr7ioLBlDIIAWteUD6rGoAigyynqAeLnJwHWZi8hGWJ+fkYBdNnlGilXNHACuMwEnYxBFMBZOdg1BlMAnW8reaItAyuA1ntKmkLGIAugG8LVoGUMtgA6/6YaAIc/CcCL4OKgaUIQ4GUiQE5/cgLo+kMiCMN+EgA+FRZKZkYgAuhGTins8rdEAOhi8Gx/MALMFAjCfhIAWgGyPyABZgoEYP/4Ti+AVSAnZ/+tHWgCVAGq/9ycjayN9QsgFZCz/29sZ2hR8pFal6KR4eDU2uUCYPWETSPDuG8fGWhhGiDT3zdMYksCyFKHmn88cWptkgAQ02KhBuCsb9MI4H9CEsnYfxjbRAEwiqFMAbyx1rEAuhyBDACp+rkVQG+rT9AxAhz0rQ8B9D7ICmAcWz8C6E2IBDCJrS8ByhFAAri1lkkA+TSQNfycWp8C6LbnDuBgZNkEkF8Ydvnt71vPAuhtLxWQ0r93AXTbQwCQ/QAC5CPnMwDq/hEE0HVPFWBiLYYAekOlocRuP4wADR9DoInFEUDvu18DTCySACnyYNOp/fZau6XmOANObBL3R9opOafbABObjngwOL86GWoH1F32gGO7GtfHV1MtTc5NCaT+b2UR7rUoFfUBLe/2PxAfn2hBNqQdgNZ/n+f6aqgJZy7QQrH/0Q3E0kHOiQOc2rWRkqDuwgFuLQfnMoGQk+8B/loe4gtNSLtAFqAA/M+AOkXpFUEXJgG+5lwTkiuCnGHjj2VlwJ4My7JbITeWmZiaQ8H5aAYwAYiFwbZkDexbAf4wF8ScXAq8tCL0eRWoiaXAQytEfyqaBntcFfC3lSI+kkyDJagWOEEBgW6wIDMDAs4DeZkmYGRfAq1AWyICJlaYgVAMFJgyYGylOZaJgR5+BnzmQiQGtgwHZ7F1wJFADEQwU7AUXA/5e6EWjwPYd8FMA5u0IRqQA8y4Z98rL4XkABQEbBsEOeRV4DLuNA+LFBBID0BMeTfJmpBzMAcNYY0zBfy2LjnhTAIR9BxE1AXUI9mgaiCrC2yy/Rd3YJOAdIF5J9ANYR3M7wK0HCjh7QWl4JgvC4YYATOGXFkwC7QbvgpXXFmwFWANeKDPNRSpBtcFPTFl6gW76MNwmRigTdJiYOuABX2mMhBoCpgx5BkNh5oCeAbEShXC7AK4eqENlQ1uJbigzyJAK9QcyJMEdlQ1qGkg+4KopqrwW8KinUBNNUH/inI0Hd7m6IPsSmBNRSpBCxBjCDC23sAQ4NB6Y8qwRZwJWQCGOqjCbQR/BPgRwJ5DCDCxafmiAnx7D/gRwKblRwBurr67ABhl0Ni0AApQUaXvLkAx2Kn4jCGGACPrB5TlsL+h6DXHq1TdgMfiA5CpsLc6eAciwIH1xBXHHxKtcDdH7QnI3qA5tX5gOURdCPIvwUf6PL+JBXVW4hXHPOeGSqhXBiRywfOLTDGs0yIvmPK8zrkLf2ZaJAXQ39K98I5LzLljOjSTDezE1IITvT6RUioK68zcgpjtAHUpgIsDBIog/S7fRbo9LT33bMfGqibENHjNd4I+G8blEew1gK5TMiG6wJTxAP1WgC4w4LxRbDeIG2Rec8F5fr4DfonWEmLWGxQinItk03LOe49MMZhbdJ6Ih7yXClbB7pJN5Jj5JcoC6GWi7zLlvlSxhH+ZHr8DNBTRNEHcJseaAfSeIjq4N8oKlAAqgkQG6VJ1eQegPphiAPtSWdYmkCKAaOE8LJDEQDNHAMVAGKXgSOZa2SbC4yKuMiBFANGBeF4lmeshXwSIxAA9r06gzcLfdEE0FAB6YkVoEEbsCz0vQArQsgBsN2xO9P4LI8CXrMcC94kSLcPM33kqxGuB6CK9JWkQORUeiz6xQWMRuNeG5nDeq72jZF9ZIcZ8ThBPxR/ebBoBbmKwDuCDdzcLRoKDS7AESLMw2UpInJ0iJUCt6+7enCYJ1gyEP1rWAcgFpDi4+Y1RAMgBHLkAMT6NEewnB3DmAsThZd9fB0wO4MEFiLPJ5ciP/eQAvlyAGB/e3o5Go9iD/XX1MQXjljPH9ucj3sfX5X+ruNes1Hif35cX4EKzUo5UIlXjlJFL+3VbJROVDAMMAgi8NFlRaegYl/QZ8h9PCSS6xiHO7KcMiJUHHdpfVmnpmSTkBeiT/SKTUIR+8BEn6x/aDcQLArsEemSWuwUADILk+Q/3bihYJbBLuNKE2wpARK6CwL5B6Mn9ilqVrHGDZPkj8v+1QDBrgoT0z78GQKuFCelPrALCrIoYVn/MCYAouEiEkuFPHcAnaRl5LDEYagnyiw4AMhEu///HewJ0NyHs0/BDhn21FltGEpoI9adahrpaj0hagdGr/z/h7JcshiRAfKKFaESKwCyGoxdrX0j7pRUYxYu1H6j9wgpcLpofWPtFFfilnwG2/4UCAQnwYH8ACjwLAG7/TIF5NQxGgCX2Y3ZEcwECsP9JgUAE2H7ffrSV0VwAuP73HaphCFBTYrQy+ALkd9QboMvhowAo8580REVsASj9i7GLLEBdOaCTQRWAwl+WXBFTgMbH4Y9ZDxkF2EsKf8ilAZsA+bZySrSLJQA1v87IlnAESPn5EZ3gV6Cff05hC0GA8obyR+9ft3W7gyAIhXH8iKYIhqJB4vrQ/V9ltWo6ba18Owf+d/D8YArDBkgVoBZpXABzAOxijgcgE6CQy3EAxAmoVOf7AwgLlJpLcA1jfk+wD4CkN/+R4/sAlDQ+fZ/K9OYAQuH/+L4VXfItAQzNuz++BmwbgKqjffiDnGZrA4j2CF7VG6wAUHWerX+WFc0KAKmx3tz8aZE7NwsAUuPn0Y8Q4oKz/wGq0gYwfqig+Y8AQraW7ltnIUN9d2hGAP1wqVQS6PSJxLvkFSB1A6ZmawqL4Md9AAAAAElFTkSuQmCC";

                h3 style="text-align: center;" { "Please wait while we process your payment..." }
                form action=(PreEscaped(&form.url)) method=(form.method.to_string()) #payment_form {
                    @for (field, value) in &form.form_fields {
                        input type="hidden" name=(field) value=(value);
                    }
                }

                (maud::PreEscaped(r#"<script type="text/javascript"> var frm = document.getElementById("payment_form"); window.setTimeout(function () { frm.submit(); }, 500); </script>"#))
            }
        }
    }
}

#[cfg(test)]
mod tests {
    #[test]
    fn test_mime_essence() {
        assert_eq!(mime::APPLICATION_JSON.essence_str(), "application/json");
    }
}<|MERGE_RESOLUTION|>--- conflicted
+++ resolved
@@ -31,11 +31,7 @@
         storage::{self, enums},
         ErrorResponse, Response,
     },
-<<<<<<< HEAD
-    utils::OptionExt,
-=======
     utils::{self, OptionExt},
->>>>>>> dddc9eaf
 };
 
 pub type BoxedConnectorIntegration<'a, T, Req, Resp> =
