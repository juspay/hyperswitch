pub mod client;
pub mod request;
use std::{
    collections::HashMap,
    error::Error,
    fmt::Debug,
    future::Future,
    str,
    time::{Duration, Instant},
};

use actix_web::{body, web, FromRequest, HttpRequest, HttpResponse, Responder, ResponseError};
use api_models::enums::CaptureMethod;
pub use client::{proxy_bypass_urls, ApiClient, MockApiClient, ProxyClient};
use common_enums::Currency;
pub use common_utils::request::{ContentType, Method, Request, RequestBuilder};
use common_utils::{
    consts::X_HS_LATENCY,
    errors::{ErrorSwitch, ReportSwitchExt},
    request::RequestContent,
};
use error_stack::{report, IntoReport, Report, ResultExt};
use masking::{PeekInterface, Secret};
use router_env::{instrument, tracing, tracing_actix_web::RequestId, Tag};
use serde::Serialize;
use serde_json::json;
use tera::{Context, Tera};

use self::request::{HeaderExt, RequestBuilderExt};
use super::authentication::AuthenticateAndFetch;
use crate::{
    configs::settings::{Connectors, Settings},
    consts,
    core::{
        api_locking,
        errors::{self, CustomResult},
        payments,
    },
    events::{
        api_logs::{ApiEvent, ApiEventMetric, ApiEventsType},
        connector_api_logs::ConnectorEvent,
    },
    logger,
    routes::{
        app::AppStateInfo,
        metrics::{self, request as metrics_request},
        AppState,
    },
    types::{
        self,
        api::{self, ConnectorCommon},
        ErrorResponse,
    },
};

pub type BoxedConnectorIntegration<'a, T, Req, Resp> =
    Box<&'a (dyn ConnectorIntegration<T, Req, Resp> + Send + Sync)>;

pub trait ConnectorIntegrationAny<T, Req, Resp>: Send + Sync + 'static {
    fn get_connector_integration(&self) -> BoxedConnectorIntegration<'_, T, Req, Resp>;
}

impl<S, T, Req, Resp> ConnectorIntegrationAny<T, Req, Resp> for S
where
    S: ConnectorIntegration<T, Req, Resp> + Send + Sync,
{
    fn get_connector_integration(&self) -> BoxedConnectorIntegration<'_, T, Req, Resp> {
        Box::new(self)
    }
}

pub trait ConnectorValidation: ConnectorCommon {
    fn validate_capture_method(
        &self,
        capture_method: Option<CaptureMethod>,
    ) -> CustomResult<(), errors::ConnectorError> {
        let capture_method = capture_method.unwrap_or_default();
        match capture_method {
            CaptureMethod::Automatic => Ok(()),
            CaptureMethod::Manual | CaptureMethod::ManualMultiple | CaptureMethod::Scheduled => {
                Err(errors::ConnectorError::NotSupported {
                    message: capture_method.to_string(),
                    connector: self.id(),
                }
                .into())
            }
        }
    }

    fn validate_psync_reference_id(
        &self,
        data: &types::PaymentsSyncRouterData,
    ) -> CustomResult<(), errors::ConnectorError> {
        data.request
            .connector_transaction_id
            .get_connector_transaction_id()
            .change_context(errors::ConnectorError::MissingConnectorTransactionID)
            .map(|_| ())
    }

    fn is_webhook_source_verification_mandatory(&self) -> bool {
        false
    }
}

#[async_trait::async_trait]
pub trait ConnectorIntegration<T, Req, Resp>: ConnectorIntegrationAny<T, Req, Resp> + Sync {
    fn get_headers(
        &self,
        _req: &types::RouterData<T, Req, Resp>,
        _connectors: &Connectors,
    ) -> CustomResult<Vec<(String, request::Maskable<String>)>, errors::ConnectorError> {
        Ok(vec![])
    }

    fn get_content_type(&self) -> &'static str {
        mime::APPLICATION_JSON.essence_str()
    }

    /// primarily used when creating signature based on request method of payment flow
    fn get_http_method(&self) -> Method {
        Method::Post
    }

    fn get_url(
        &self,
        _req: &types::RouterData<T, Req, Resp>,
        _connectors: &Connectors,
    ) -> CustomResult<String, errors::ConnectorError> {
        Ok(String::new())
    }

    fn get_request_body(
        &self,
        _req: &types::RouterData<T, Req, Resp>,
        _connectors: &Connectors,
    ) -> CustomResult<RequestContent, errors::ConnectorError> {
        Ok(RequestContent::Json(Box::new(json!(r#"{}"#))))
    }

    fn get_request_form_data(
        &self,
        _req: &types::RouterData<T, Req, Resp>,
    ) -> CustomResult<Option<reqwest::multipart::Form>, errors::ConnectorError> {
        Ok(None)
    }

    /// This module can be called before executing a payment flow where a pre-task is needed
    /// Eg: Some connectors requires one-time session token before making a payment, we can add the session token creation logic in this block
    async fn execute_pretasks(
        &self,
        _router_data: &mut types::RouterData<T, Req, Resp>,
        _app_state: &AppState,
    ) -> CustomResult<(), errors::ConnectorError> {
        Ok(())
    }

    /// This module can be called after executing a payment flow where a post-task needed
    /// Eg: Some connectors require payment sync to happen immediately after the authorize call to complete the transaction, we can add that logic in this block
    async fn execute_posttasks(
        &self,
        _router_data: &mut types::RouterData<T, Req, Resp>,
        _app_state: &AppState,
    ) -> CustomResult<(), errors::ConnectorError> {
        Ok(())
    }

    fn build_request(
        &self,
        req: &types::RouterData<T, Req, Resp>,
        _connectors: &Connectors,
    ) -> CustomResult<Option<Request>, errors::ConnectorError> {
        metrics::UNIMPLEMENTED_FLOW.add(
            &metrics::CONTEXT,
            1,
            &[metrics::request::add_attributes(
                "connector",
                req.connector.clone(),
            )],
        );
        Ok(None)
    }

    fn handle_response(
        &self,
        data: &types::RouterData<T, Req, Resp>,
        _res: types::Response,
    ) -> CustomResult<types::RouterData<T, Req, Resp>, errors::ConnectorError>
    where
        T: Clone,
        Req: Clone,
        Resp: Clone,
    {
        Ok(data.clone())
    }

    fn get_error_response(
        &self,
        _res: types::Response,
    ) -> CustomResult<ErrorResponse, errors::ConnectorError> {
        Ok(ErrorResponse::get_not_implemented())
    }

    fn get_5xx_error_response(
        &self,
        res: types::Response,
    ) -> CustomResult<ErrorResponse, errors::ConnectorError> {
        let error_message = match res.status_code {
            500 => "internal_server_error",
            501 => "not_implemented",
            502 => "bad_gateway",
            503 => "service_unavailable",
            504 => "gateway_timeout",
            505 => "http_version_not_supported",
            506 => "variant_also_negotiates",
            507 => "insufficient_storage",
            508 => "loop_detected",
            510 => "not_extended",
            511 => "network_authentication_required",
            _ => "unknown_error",
        };
        Ok(ErrorResponse {
            code: res.status_code.to_string(),
            message: error_message.to_string(),
            reason: String::from_utf8(res.response.to_vec()).ok(),
            status_code: res.status_code,
            attempt_status: None,
            connector_transaction_id: None,
        })
    }

    // whenever capture sync is implemented at the connector side, this method should be overridden
    fn get_multiple_capture_sync_method(
        &self,
    ) -> CustomResult<CaptureSyncMethod, errors::ConnectorError> {
        Err(errors::ConnectorError::NotImplemented("multiple capture sync".into()).into())
    }

    fn get_certificate(
        &self,
        _req: &types::RouterData<T, Req, Resp>,
    ) -> CustomResult<Option<String>, errors::ConnectorError> {
        Ok(None)
    }

    fn get_certificate_key(
        &self,
        _req: &types::RouterData<T, Req, Resp>,
    ) -> CustomResult<Option<String>, errors::ConnectorError> {
        Ok(None)
    }
}

pub enum CaptureSyncMethod {
    Individual,
    Bulk,
}

/// Handle the flow by interacting with connector module
/// `connector_request` is applicable only in case if the `CallConnectorAction` is `Trigger`
/// In other cases, It will be created if required, even if it is not passed
#[instrument(skip_all)]
pub async fn execute_connector_processing_step<
    'b,
    'a,
    T: 'static,
    Req: Debug + Clone + 'static,
    Resp: Debug + Clone + 'static,
>(
    state: &'b AppState,
    connector_integration: BoxedConnectorIntegration<'a, T, Req, Resp>,
    req: &'b types::RouterData<T, Req, Resp>,
    call_connector_action: payments::CallConnectorAction,
    connector_request: Option<Request>,
) -> CustomResult<types::RouterData<T, Req, Resp>, errors::ConnectorError>
where
    T: Clone + Debug,
    // BoxedConnectorIntegration<T, Req, Resp>: 'b,
{
    // If needed add an error stack as follows
    // connector_integration.build_request(req).attach_printable("Failed to build request");
    logger::debug!(connector_request=?connector_request);
    let mut router_data = req.clone();
    match call_connector_action {
        payments::CallConnectorAction::HandleResponse(res) => {
            let response = types::Response {
                headers: None,
                response: res.into(),
                status_code: 200,
            };

            connector_integration.handle_response(req, response)
        }
        payments::CallConnectorAction::Avoid => Ok(router_data),
        payments::CallConnectorAction::StatusUpdate {
            status,
            error_code,
            error_message,
        } => {
            router_data.status = status;
            let error_response = if error_code.is_some() | error_message.is_some() {
                Some(ErrorResponse {
                    code: error_code.unwrap_or(consts::NO_ERROR_CODE.to_string()),
                    message: error_message.unwrap_or(consts::NO_ERROR_MESSAGE.to_string()),
                    status_code: 200, // This status code is ignored in redirection response it will override with 302 status code.
                    reason: None,
                    attempt_status: None,
                    connector_transaction_id: None,
                })
            } else {
                None
            };
            router_data.response = error_response.map(Err).unwrap_or(router_data.response);
            Ok(router_data)
        }
        payments::CallConnectorAction::Trigger => {
            metrics::CONNECTOR_CALL_COUNT.add(
                &metrics::CONTEXT,
                1,
                &[
                    metrics::request::add_attributes("connector", req.connector.to_string()),
                    metrics::request::add_attributes(
                        "flow",
                        std::any::type_name::<T>()
                            .split("::")
                            .last()
                            .unwrap_or_default()
                            .to_string(),
                    ),
                ],
            );

            let connector_request = connector_request.or(connector_integration
                .build_request(req, &state.conf.connectors)
                .map_err(|error| {
                    if matches!(
                        error.current_context(),
                        &errors::ConnectorError::RequestEncodingFailed
                            | &errors::ConnectorError::RequestEncodingFailedWithReason(_)
                    ) {
                        metrics::REQUEST_BUILD_FAILURE.add(
                            &metrics::CONTEXT,
                            1,
                            &[metrics::request::add_attributes(
                                "connector",
                                req.connector.to_string(),
                            )],
                        )
                    }
                    error
                })?);

            match connector_request {
                Some(request) => {
                    logger::debug!(connector_request=?request);

                    let masked_request_body = match &request.body {
                        Some(request) => match request {
                            RequestContent::Json(i)
                            | RequestContent::FormUrlEncoded(i)
                            | RequestContent::Xml(i) => i
                                .masked_serialize()
                                .unwrap_or(json!({ "error": "failed to mask serialize"})),
                            RequestContent::FormData(_) => json!({"request_type": "FORM_DATA"}),
                        },
                        None => serde_json::Value::Null,
                    };
                    let request_url = request.url.clone();
                    let request_method = request.method;

                    let current_time = Instant::now();
                    let response = call_connector_api(state, request).await;
                    let external_latency = current_time.elapsed().as_millis();
                    logger::debug!(connector_response=?response);

                    let connector_event = ConnectorEvent::new(
                        req.connector.clone(),
                        std::any::type_name::<T>(),
                        masked_request_body,
                        response
                            .as_ref()
                            .map(|response| {
                                response
                                    .as_ref()
                                    .map_or_else(|value| value, |value| value)
                                    .response
                                    .escape_ascii()
                                    .to_string()
                            })
                            .ok(),
                        request_url,
                        request_method,
                        req.payment_id.clone(),
                        req.merchant_id.clone(),
                        state.request_id.as_ref(),
                        external_latency,
                    );

                    match connector_event.try_into() {
                        Ok(event) => {
                            state.event_handler().log_event(event);
                        }
                        Err(err) => {
                            logger::error!(error=?err, "Error Logging Connector Event");
                        }
                    }

                    match response {
                        Ok(body) => {
                            let response = match body {
                                Ok(body) => {
                                    let connector_http_status_code = Some(body.status_code);
                                    let mut data = connector_integration
                                        .handle_response(req, body)
                                        .map_err(|error| {
                                            if error.current_context()
                                            == &errors::ConnectorError::ResponseDeserializationFailed
                                        {
                                            metrics::RESPONSE_DESERIALIZATION_FAILURE.add(
                                                &metrics::CONTEXT,
                                                1,
                                                &[metrics::request::add_attributes(
                                                    "connector",
                                                    req.connector.to_string(),
                                                )],
                                            )
                                        }
                                            error
                                        })?;
                                    data.connector_http_status_code = connector_http_status_code;
                                    // Add up multiple external latencies in case of multiple external calls within the same request.
                                    data.external_latency = Some(
                                        data.external_latency
                                            .map_or(external_latency, |val| val + external_latency),
                                    );
                                    data
                                }
                                Err(body) => {
                                    router_data.connector_http_status_code = Some(body.status_code);
                                    router_data.external_latency = Some(
                                        router_data
                                            .external_latency
                                            .map_or(external_latency, |val| val + external_latency),
                                    );
                                    metrics::CONNECTOR_ERROR_RESPONSE_COUNT.add(
                                        &metrics::CONTEXT,
                                        1,
                                        &[metrics::request::add_attributes(
                                            "connector",
                                            req.connector.clone(),
                                        )],
                                    );
                                    let error = match body.status_code {
                                        500..=511 => {
                                            connector_integration.get_5xx_error_response(body)?
                                        }
                                        _ => {
                                            let error_res =
                                                connector_integration.get_error_response(body)?;
                                            if let Some(status) = error_res.attempt_status {
                                                router_data.status = status;
                                            };
                                            error_res
                                        }
                                    };

                                    router_data.response = Err(error);

                                    router_data
                                }
                            };
                            Ok(response)
                        }
                        Err(error) => {
                            if error.current_context().is_upstream_timeout() {
                                let error_response = ErrorResponse {
                                    code: consts::REQUEST_TIMEOUT_ERROR_CODE.to_string(),
                                    message: consts::REQUEST_TIMEOUT_ERROR_MESSAGE.to_string(),
                                    reason: Some(consts::REQUEST_TIMEOUT_ERROR_MESSAGE.to_string()),
                                    status_code: 504,
                                    attempt_status: None,
                                    connector_transaction_id: None,
                                };
                                router_data.response = Err(error_response);
                                router_data.connector_http_status_code = Some(504);
                                router_data.external_latency = Some(
                                    router_data
                                        .external_latency
                                        .map_or(external_latency, |val| val + external_latency),
                                );
                                Ok(router_data)
                            } else {
                                Err(error.change_context(
                                    errors::ConnectorError::ProcessingStepFailed(None),
                                ))
                            }
                        }
                    }
                }
                None => Ok(router_data),
            }
        }
    }
}

#[instrument(skip_all)]
pub async fn call_connector_api(
    state: &AppState,
    request: Request,
) -> CustomResult<Result<types::Response, types::Response>, errors::ApiClientError> {
    let current_time = Instant::now();

    let response = state
        .api_client
        .send_request(state, request, None, true)
        .await;

    let elapsed_time = current_time.elapsed();
    logger::info!(request_time=?elapsed_time);

    handle_response(response).await
}

#[instrument(skip_all)]
pub async fn send_request(
    state: &AppState,
    request: Request,
    option_timeout_secs: Option<u64>,
) -> CustomResult<reqwest::Response, errors::ApiClientError> {
    logger::debug!(method=?request.method, headers=?request.headers, payload=?request.body, ?request);

    let url = reqwest::Url::parse(&request.url)
        .into_report()
        .change_context(errors::ApiClientError::UrlEncodingFailed)?;

    #[cfg(feature = "dummy_connector")]
    let should_bypass_proxy = url
        .as_str()
        .starts_with(&state.conf.connectors.dummyconnector.base_url)
        || proxy_bypass_urls(&state.conf.locker).contains(&url.to_string());
    #[cfg(not(feature = "dummy_connector"))]
    let should_bypass_proxy = proxy_bypass_urls(&state.conf.locker).contains(&url.to_string());
    let client = client::create_client(
        &state.conf.proxy,
        should_bypass_proxy,
        request.certificate,
        request.certificate_key,
    )?;

    let headers = request.headers.construct_header_map()?;
    let metrics_tag = router_env::opentelemetry::KeyValue {
        key: consts::METRICS_HOST_TAG_NAME.into(),
        value: url.host_str().unwrap_or_default().to_string().into(),
    };

    let send_request = async {
        match request.method {
            Method::Get => client.get(url),
            Method::Post => {
                let client = client.post(url);
                match request.body {
                    Some(RequestContent::Json(payload)) => client.json(&payload),
                    Some(RequestContent::FormData(form)) => client.multipart(form),
                    Some(RequestContent::FormUrlEncoded(payload)) => client.form(&payload),
                    Some(RequestContent::Xml(payload)) => {
                        let body = quick_xml::se::to_string(&payload)
                            .into_report()
                            .change_context(errors::ApiClientError::BodySerializationFailed)?;
                        client.body(body).header("Content-Type", "application/xml")
                    }
                    None => client,
                }
            }
            Method::Put => {
                let client = client.put(url);
                match request.body {
                    Some(RequestContent::Json(payload)) => client.json(&payload),
                    Some(RequestContent::FormData(form)) => client.multipart(form),
                    Some(RequestContent::FormUrlEncoded(payload)) => client.form(&payload),
                    Some(RequestContent::Xml(payload)) => {
                        let body = quick_xml::se::to_string(&payload)
                            .into_report()
                            .change_context(errors::ApiClientError::BodySerializationFailed)?;
                        client.body(body).header("Content-Type", "application/xml")
                    }
                    None => client,
                }
            }
            Method::Patch => {
                let client = client.patch(url);
                match request.body {
                    Some(RequestContent::Json(payload)) => client.json(&payload),
                    Some(RequestContent::FormData(form)) => client.multipart(form),
                    Some(RequestContent::FormUrlEncoded(payload)) => client.form(&payload),
                    Some(RequestContent::Xml(payload)) => {
                        let body = quick_xml::se::to_string(&payload)
                            .into_report()
                            .change_context(errors::ApiClientError::BodySerializationFailed)?;
                        client.body(body).header("Content-Type", "application/xml")
                    }
                    None => client,
                }
            }
            Method::Delete => client.delete(url),
        }
        .add_headers(headers)
        .timeout(Duration::from_secs(
            option_timeout_secs.unwrap_or(crate::consts::REQUEST_TIME_OUT),
        ))
        .send()
        .await
        .map_err(|error| match error {
            error if error.is_timeout() => {
                metrics::REQUEST_BUILD_FAILURE.add(&metrics::CONTEXT, 1, &[]);
                errors::ApiClientError::RequestTimeoutReceived
            }
            error if is_connection_closed(&error) => {
                metrics::REQUEST_BUILD_FAILURE.add(&metrics::CONTEXT, 1, &[]);
                errors::ApiClientError::ConnectionClosed
            }
            _ => errors::ApiClientError::RequestNotSent(error.to_string()),
        })
        .into_report()
        .attach_printable("Unable to send request to connector")
    };

    metrics_request::record_operation_time(
        send_request,
        &metrics::EXTERNAL_REQUEST_TIME,
        &[metrics_tag],
    )
    .await
}

fn is_connection_closed(error: &reqwest::Error) -> bool {
    let mut source = error.source();
    while let Some(err) = source {
        if let Some(hyper_err) = err.downcast_ref::<hyper::Error>() {
            if hyper_err.is_incomplete_message() {
                return true;
            }
        }
        source = err.source();
    }
    false
}

#[instrument(skip_all)]
async fn handle_response(
    response: CustomResult<reqwest::Response, errors::ApiClientError>,
) -> CustomResult<Result<types::Response, types::Response>, errors::ApiClientError> {
    response
        .map(|response| async {
            logger::info!(?response);
            let status_code = response.status().as_u16();
            let headers = Some(response.headers().to_owned());

            match status_code {
                200..=202 | 302 | 204 => {
                    logger::debug!(response=?response);
                    // If needed add log line
                    // logger:: error!( error_parsing_response=?err);
                    let response = response
                        .bytes()
                        .await
                        .into_report()
                        .change_context(errors::ApiClientError::ResponseDecodingFailed)
                        .attach_printable("Error while waiting for response")?;
                    Ok(Ok(types::Response {
                        headers,
                        response,
                        status_code,
                    }))
                }

                status_code @ 500..=599 => {
                    let bytes = response.bytes().await.map_err(|error| {
                        report!(error)
                            .change_context(errors::ApiClientError::ResponseDecodingFailed)
                            .attach_printable("Client error response received")
                    })?;
                    // let error = match status_code {
                    //     500 => errors::ApiClientError::InternalServerErrorReceived,
                    //     502 => errors::ApiClientError::BadGatewayReceived,
                    //     503 => errors::ApiClientError::ServiceUnavailableReceived,
                    //     504 => errors::ApiClientError::GatewayTimeoutReceived,
                    //     _ => errors::ApiClientError::UnexpectedServerResponse,
                    // };
                    Ok(Err(types::Response {
                        headers,
                        response: bytes,
                        status_code,
                    }))
                }

                status_code @ 400..=499 => {
                    let bytes = response.bytes().await.map_err(|error| {
                        report!(error)
                            .change_context(errors::ApiClientError::ResponseDecodingFailed)
                            .attach_printable("Client error response received")
                    })?;
                    /* let error = match status_code {
                        400 => errors::ApiClientError::BadRequestReceived(bytes),
                        401 => errors::ApiClientError::UnauthorizedReceived(bytes),
                        403 => errors::ApiClientError::ForbiddenReceived,
                        404 => errors::ApiClientError::NotFoundReceived(bytes),
                        405 => errors::ApiClientError::MethodNotAllowedReceived,
                        408 => errors::ApiClientError::RequestTimeoutReceived,
                        422 => errors::ApiClientError::UnprocessableEntityReceived(bytes),
                        429 => errors::ApiClientError::TooManyRequestsReceived,
                        _ => errors::ApiClientError::UnexpectedServerResponse,
                    };
                    Err(report!(error).attach_printable("Client error response received"))
                        */
                    Ok(Err(types::Response {
                        headers,
                        response: bytes,
                        status_code,
                    }))
                }

                _ => Err(report!(errors::ApiClientError::UnexpectedServerResponse)
                    .attach_printable("Unexpected response from server")),
            }
        })?
        .await
}

#[derive(Debug, Eq, PartialEq)]
pub enum ApplicationResponse<R> {
    Json(R),
    StatusOk,
    TextPlain(String),
    JsonForRedirection(api::RedirectionResponse),
    Form(Box<RedirectionFormData>),
    PaymenkLinkForm(Box<PaymentLinkFormData>),
    FileData((Vec<u8>, mime::Mime)),
    JsonWithHeaders((R, Vec<(String, String)>)),
}

#[derive(Debug, Eq, PartialEq, Clone, serde::Serialize, serde::Deserialize)]
pub struct PaymentLinkFormData {
    pub js_script: String,
    pub css_script: String,
    pub sdk_url: String,
}

#[derive(Debug, Eq, PartialEq)]
pub struct RedirectionFormData {
    pub redirect_form: RedirectForm,
    pub payment_method_data: Option<api::PaymentMethodData>,
    pub amount: String,
    pub currency: String,
}

#[derive(Debug, Eq, PartialEq)]
pub enum PaymentAction {
    PSync,
    CompleteAuthorize,
}

#[derive(Debug, Eq, PartialEq, Serialize)]
pub struct ApplicationRedirectResponse {
    pub url: String,
}

#[derive(Debug, Eq, PartialEq, Clone, serde::Serialize, serde::Deserialize)]
pub enum RedirectForm {
    Form {
        endpoint: String,
        method: Method,
        form_fields: HashMap<String, String>,
    },
    Html {
        html_data: String,
    },
    BlueSnap {
        payment_fields_token: String, // payment-field-token
    },
    Payme,
    Braintree {
        client_token: String,
        card_token: String,
        bin: String,
    },
    Nmi {
        amount: String,
        currency: Currency,
        public_key: Secret<String>,
        customer_vault_id: String,
        order_id: String,
    },
}

impl From<(url::Url, Method)> for RedirectForm {
    fn from((mut redirect_url, method): (url::Url, Method)) -> Self {
        let form_fields = std::collections::HashMap::from_iter(
            redirect_url
                .query_pairs()
                .map(|(key, value)| (key.to_string(), value.to_string())),
        );

        // Do not include query params in the endpoint
        redirect_url.set_query(None);

        Self::Form {
            endpoint: redirect_url.to_string(),
            method,
            form_fields,
        }
    }
}

#[derive(Clone, Copy, PartialEq, Eq)]
pub enum AuthFlow {
    Client,
    Merchant,
}

#[instrument(skip(request, payload, state, func, api_auth), fields(merchant_id))]
pub async fn server_wrap_util<'a, 'b, A, U, T, Q, F, Fut, E, OErr>(
    flow: &'a impl router_env::types::FlowMetric,
    state: web::Data<A>,
    request: &'a HttpRequest,
    payload: T,
    func: F,
    api_auth: &dyn AuthenticateAndFetch<U, A>,
    lock_action: api_locking::LockAction,
) -> CustomResult<ApplicationResponse<Q>, OErr>
where
    F: Fn(A, U, T) -> Fut,
    'b: 'a,
    Fut: Future<Output = CustomResult<ApplicationResponse<Q>, E>>,
    Q: Serialize + Debug + 'a + ApiEventMetric,
    T: Debug + Serialize + ApiEventMetric,
    A: AppStateInfo + Clone,
    E: ErrorSwitch<OErr> + error_stack::Context,
    OErr: ResponseError + error_stack::Context + Serialize,
    errors::ApiErrorResponse: ErrorSwitch<OErr>,
{
    let request_id = RequestId::extract(request)
        .await
        .into_report()
        .attach_printable("Unable to extract request id from request")
        .change_context(errors::ApiErrorResponse::InternalServerError.switch())?;

    let mut request_state = state.get_ref().clone();

    request_state.add_request_id(request_id);
    let start_instant = Instant::now();
    let serialized_request = masking::masked_serialize(&payload)
        .into_report()
        .attach_printable("Failed to serialize json request")
        .change_context(errors::ApiErrorResponse::InternalServerError.switch())?;

    let mut event_type = payload.get_api_event_type();

    // Currently auth failures are not recorded as API events
    let (auth_out, auth_type) = api_auth
        .authenticate_and_fetch(request.headers(), &request_state)
        .await
        .switch()?;

    let merchant_id = auth_type
        .get_merchant_id()
        .unwrap_or("MERCHANT_ID_NOT_FOUND")
        .to_string();

    request_state.add_merchant_id(Some(merchant_id.clone()));

    request_state.add_flow_name(flow.to_string());

    tracing::Span::current().record("merchant_id", &merchant_id);

    let output = {
        lock_action
            .clone()
            .perform_locking_action(&request_state, merchant_id.to_owned())
            .await
            .switch()?;
        let res = func(request_state.clone(), auth_out, payload)
            .await
            .switch();
        lock_action
            .free_lock_action(&request_state, merchant_id.to_owned())
            .await
            .switch()?;
        res
    };
    let request_duration = Instant::now()
        .saturating_duration_since(start_instant)
        .as_millis();

    let mut serialized_response = None;
    let mut error = None;
    let mut overhead_latency = None;

    let status_code = match output.as_ref() {
        Ok(res) => {
            if let ApplicationResponse::Json(data) = res {
                serialized_response.replace(
                    masking::masked_serialize(&data)
                        .into_report()
                        .attach_printable("Failed to serialize json response")
                        .change_context(errors::ApiErrorResponse::InternalServerError.switch())?,
                );
            } else if let ApplicationResponse::JsonWithHeaders((data, headers)) = res {
                serialized_response.replace(
                    masking::masked_serialize(&data)
                        .into_report()
                        .attach_printable("Failed to serialize json response")
                        .change_context(errors::ApiErrorResponse::InternalServerError.switch())?,
                );

                if let Some((_, value)) = headers.iter().find(|(key, _)| key == X_HS_LATENCY) {
                    if let Ok(external_latency) = value.parse::<u128>() {
                        overhead_latency.replace(external_latency);
                    }
                }
            }
            event_type = res.get_api_event_type().or(event_type);

            metrics::request::track_response_status_code(res)
        }
        Err(err) => {
            error.replace(
                serde_json::to_value(err.current_context())
                    .into_report()
                    .attach_printable("Failed to serialize json response")
                    .change_context(errors::ApiErrorResponse::InternalServerError.switch())
                    .ok()
                    .into(),
            );
            err.current_context().status_code().as_u16().into()
        }
    };

    let api_event = ApiEvent::new(
        Some(merchant_id.clone()),
        flow,
        &request_id,
        request_duration,
        status_code,
        serialized_request,
        serialized_response,
        overhead_latency,
        auth_type,
        error,
        event_type.unwrap_or(ApiEventsType::Miscellaneous),
        request,
        request.method(),
    );
    match api_event.clone().try_into() {
        Ok(event) => {
            state.event_handler().log_event(event);
        }
        Err(err) => {
            logger::error!(error=?err, event=?api_event, "Error Logging API Event");
        }
    }

    metrics::request::status_code_metrics(status_code, flow.to_string(), merchant_id.to_string());

    output
}

#[instrument(
    skip(request, state, func, api_auth, payload),
    fields(request_method, request_url_path)
)]
pub async fn server_wrap<'a, A, T, U, Q, F, Fut, E>(
    flow: impl router_env::types::FlowMetric,
    state: web::Data<A>,
    request: &'a HttpRequest,
    payload: T,
    func: F,
    api_auth: &dyn AuthenticateAndFetch<U, A>,
    lock_action: api_locking::LockAction,
) -> HttpResponse
where
    F: Fn(A, U, T) -> Fut,
    Fut: Future<Output = CustomResult<ApplicationResponse<Q>, E>>,
    Q: Serialize + Debug + ApiEventMetric + 'a,
    T: Debug + Serialize + ApiEventMetric,
    A: AppStateInfo + Clone,
    ApplicationResponse<Q>: Debug,
    E: ErrorSwitch<api_models::errors::types::ApiErrorResponse> + error_stack::Context,
{
    let request_method = request.method().as_str();
    let url_path = request.path();
    tracing::Span::current().record("request_method", request_method);
    tracing::Span::current().record("request_url_path", url_path);

    let start_instant = Instant::now();
    logger::info!(tag = ?Tag::BeginRequest, payload = ?payload);

    let res = match metrics::request::record_request_time_metric(
        server_wrap_util(
            &flow,
            state.clone(),
            request,
            payload,
            func,
            api_auth,
            lock_action,
        ),
        &flow,
    )
    .await
    .map(|response| {
        logger::info!(api_response =? response);
        response
    }) {
        Ok(ApplicationResponse::Json(response)) => match serde_json::to_string(&response) {
            Ok(res) => http_response_json(res),
            Err(_) => http_response_err(
                r#"{
                    "error": {
                        "message": "Error serializing response from connector"
                    }
                }"#,
            ),
        },
        Ok(ApplicationResponse::StatusOk) => http_response_ok(),
        Ok(ApplicationResponse::TextPlain(text)) => http_response_plaintext(text),
        Ok(ApplicationResponse::FileData((file_data, content_type))) => {
            http_response_file_data(file_data, content_type)
        }
        Ok(ApplicationResponse::JsonForRedirection(response)) => {
            match serde_json::to_string(&response) {
                Ok(res) => http_redirect_response(res, response),
                Err(_) => http_response_err(
                    r#"{
                    "error": {
                        "message": "Error serializing response from connector"
                    }
                }"#,
                ),
            }
        }
        Ok(ApplicationResponse::Form(redirection_data)) => {
            let config = state.conf();
            build_redirection_form(
                &redirection_data.redirect_form,
                redirection_data.payment_method_data,
                redirection_data.amount,
                redirection_data.currency,
                config,
            )
            .respond_to(request)
            .map_into_boxed_body()
        }

        Ok(ApplicationResponse::PaymenkLinkForm(payment_link_data)) => {
            match build_payment_link_html(*payment_link_data) {
                Ok(rendered_html) => http_response_html_data(rendered_html),
                Err(_) => http_response_err(
                    r#"{
                            "error": {
                                "message": "Error while rendering payment link html page"
                            }
                        }"#,
                ),
            }
        }

        Ok(ApplicationResponse::JsonWithHeaders((response, headers))) => {
            let request_elapsed_time = request.headers().get(X_HS_LATENCY).and_then(|value| {
                if value == "true" {
                    Some(start_instant.elapsed())
                } else {
                    None
                }
            });
            match serde_json::to_string(&response) {
                Ok(res) => http_response_json_with_headers(res, headers, request_elapsed_time),
                Err(_) => http_response_err(
                    r#"{
                        "error": {
                            "message": "Error serializing response from connector"
                        }
                    }"#,
                ),
            }
        }
        Err(error) => log_and_return_error_response(error),
    };

    let response_code = res.status().as_u16();
    let end_instant = Instant::now();
    let request_duration = end_instant.saturating_duration_since(start_instant);
    logger::info!(
        tag = ?Tag::EndRequest,
        status_code = response_code,
        time_taken_ms = request_duration.as_millis(),
    );

    res
}

pub fn log_and_return_error_response<T>(error: Report<T>) -> HttpResponse
where
    T: error_stack::Context + Clone + ResponseError,
    Report<T>: EmbedError,
{
    logger::error!(?error);
    HttpResponse::from_error(error.embed().current_context().clone())
}

pub trait EmbedError: Sized {
    fn embed(self) -> Self {
        self
    }
}

impl EmbedError for Report<api_models::errors::types::ApiErrorResponse> {
    fn embed(self) -> Self {
        #[cfg(feature = "detailed_errors")]
        {
            let mut report = self;
            let error_trace = serde_json::to_value(&report).ok().and_then(|inner| {
                serde_json::from_value::<Vec<errors::NestedErrorStack<'_>>>(inner)
                    .ok()
                    .map(Into::<errors::VecLinearErrorStack<'_>>::into)
                    .map(serde_json::to_value)
                    .transpose()
                    .ok()
                    .flatten()
            });

            match report.downcast_mut::<api_models::errors::types::ApiErrorResponse>() {
                None => {}
                Some(inner) => {
                    inner.get_internal_error_mut().stacktrace = error_trace;
                }
            }
            report
        }

        #[cfg(not(feature = "detailed_errors"))]
        self
    }
}

pub fn http_response_json<T: body::MessageBody + 'static>(response: T) -> HttpResponse {
    HttpResponse::Ok()
        .content_type(mime::APPLICATION_JSON)
        .body(response)
}

pub fn http_server_error_json_response<T: body::MessageBody + 'static>(
    response: T,
) -> HttpResponse {
    HttpResponse::InternalServerError()
        .content_type(mime::APPLICATION_JSON)
        .body(response)
}

pub fn http_response_json_with_headers<T: body::MessageBody + 'static>(
    response: T,
    mut headers: Vec<(String, String)>,
    request_duration: Option<Duration>,
) -> HttpResponse {
    let mut response_builder = HttpResponse::Ok();

    for (name, value) in headers.iter_mut() {
        if name == X_HS_LATENCY {
            if let Some(request_duration) = request_duration {
                if let Ok(external_latency) = value.parse::<u128>() {
                    let updated_duration = request_duration.as_millis() - external_latency;
                    *value = updated_duration.to_string();
                }
            }
        }
        response_builder.append_header((name.clone(), value.clone()));
    }

    response_builder
        .content_type(mime::APPLICATION_JSON)
        .body(response)
}

pub fn http_response_plaintext<T: body::MessageBody + 'static>(res: T) -> HttpResponse {
    HttpResponse::Ok().content_type(mime::TEXT_PLAIN).body(res)
}

pub fn http_response_file_data<T: body::MessageBody + 'static>(
    res: T,
    content_type: mime::Mime,
) -> HttpResponse {
    HttpResponse::Ok().content_type(content_type).body(res)
}

pub fn http_response_html_data<T: body::MessageBody + 'static>(res: T) -> HttpResponse {
    HttpResponse::Ok().content_type(mime::TEXT_HTML).body(res)
}

pub fn http_response_ok() -> HttpResponse {
    HttpResponse::Ok().finish()
}

pub fn http_redirect_response<T: body::MessageBody + 'static>(
    response: T,
    redirection_response: api::RedirectionResponse,
) -> HttpResponse {
    HttpResponse::Ok()
        .content_type(mime::APPLICATION_JSON)
        .append_header((
            "Location",
            redirection_response.return_url_with_query_params,
        ))
        .status(http::StatusCode::FOUND)
        .body(response)
}

pub fn http_response_err<T: body::MessageBody + 'static>(response: T) -> HttpResponse {
    HttpResponse::BadRequest()
        .content_type(mime::APPLICATION_JSON)
        .body(response)
}

pub trait ConnectorRedirectResponse {
    fn get_flow_type(
        &self,
        _query_params: &str,
        _json_payload: Option<serde_json::Value>,
        _action: PaymentAction,
    ) -> CustomResult<payments::CallConnectorAction, errors::ConnectorError> {
        Ok(payments::CallConnectorAction::Avoid)
    }
}

pub trait Authenticate {
    fn get_client_secret(&self) -> Option<&String> {
        None
    }
}

impl Authenticate for api_models::payments::PaymentsRequest {
    fn get_client_secret(&self) -> Option<&String> {
        self.client_secret.as_ref()
    }
}

impl Authenticate for api_models::payment_methods::PaymentMethodListRequest {
    fn get_client_secret(&self) -> Option<&String> {
        self.client_secret.as_ref()
    }
}

impl Authenticate for api_models::payments::PaymentsSessionRequest {
    fn get_client_secret(&self) -> Option<&String> {
        Some(&self.client_secret)
    }
}

impl Authenticate for api_models::payments::PaymentsRetrieveRequest {}
impl Authenticate for api_models::payments::PaymentsCancelRequest {}
impl Authenticate for api_models::payments::PaymentsCaptureRequest {}
impl Authenticate for api_models::payments::PaymentsIncrementalAuthorizationRequest {}
impl Authenticate for api_models::payments::PaymentsStartRequest {}
// impl Authenticate for api_models::payments::PaymentsApproveRequest {}
impl Authenticate for api_models::payments::PaymentsRejectRequest {}

pub fn build_redirection_form(
    form: &RedirectForm,
    payment_method_data: Option<api_models::payments::PaymentMethodData>,
    amount: String,
    currency: String,
    config: Settings,
) -> maud::Markup {
    use maud::PreEscaped;

    match form {
        RedirectForm::Form {
            endpoint,
            method,
            form_fields,
        } => maud::html! {
        (maud::DOCTYPE)
        html {
            meta name="viewport" content="width=device-width, initial-scale=1";
            head {
                style {
                    r##"

                    "##
                }
                (PreEscaped(r##"
                <style>
                    #loader1 {
                        width: 500px,
                    }
                    @media max-width: 600px {
                        #loader1 {
                            width: 200px
                        }
                    }
                </style>
                "##))
            }

            body style="background-color: #ffffff; padding: 20px; font-family: Arial, Helvetica, Sans-Serif;" {

                div id="loader1" class="lottie" style="height: 150px; display: block; position: relative; margin-left: auto; margin-right: auto;" { "" }

                (PreEscaped(r#"<script src="https://cdnjs.cloudflare.com/ajax/libs/bodymovin/5.7.4/lottie.min.js"></script>"#))

                (PreEscaped(r#"
                <script>
                var anime = bodymovin.loadAnimation({
                    container: document.getElementById('loader1'),
                    renderer: 'svg',
                    loop: true,
                    autoplay: true,
                    name: 'hyperswitch loader',
                    animationData: {"v":"4.8.0","meta":{"g":"LottieFiles AE 3.1.1","a":"","k":"","d":"","tc":""},"fr":29.9700012207031,"ip":0,"op":31.0000012626559,"w":400,"h":250,"nm":"loader_shape","ddd":0,"assets":[],"layers":[{"ddd":0,"ind":1,"ty":4,"nm":"circle 2","sr":1,"ks":{"o":{"a":0,"k":100,"ix":11},"r":{"a":0,"k":0,"ix":10},"p":{"a":0,"k":[278.25,202.671,0],"ix":2},"a":{"a":0,"k":[23.72,23.72,0],"ix":1},"s":{"a":0,"k":[100,100,100],"ix":6}},"ao":0,"shapes":[{"ty":"gr","it":[{"ind":0,"ty":"sh","ix":1,"ks":{"a":0,"k":{"i":[[12.935,0],[0,-12.936],[-12.935,0],[0,12.935]],"o":[[-12.952,0],[0,12.935],[12.935,0],[0,-12.936]],"v":[[0,-23.471],[-23.47,0.001],[0,23.471],[23.47,0.001]],"c":true},"ix":2},"nm":"Path 1","mn":"ADBE Vector Shape - Group","hd":false},{"ty":"fl","c":{"a":0,"k":[0,0.427451010311,0.976470648074,1],"ix":4},"o":{"a":1,"k":[{"i":{"x":[0.667],"y":[1]},"o":{"x":[0.333],"y":[0]},"t":10,"s":[10]},{"i":{"x":[0.667],"y":[1]},"o":{"x":[0.333],"y":[0]},"t":19.99,"s":[100]},{"t":29.9800012211104,"s":[10]}],"ix":5},"r":1,"bm":0,"nm":"Fill 1","mn":"ADBE Vector Graphic - Fill","hd":false},{"ty":"tr","p":{"a":0,"k":[23.72,23.721],"ix":2},"a":{"a":0,"k":[0,0],"ix":1},"s":{"a":0,"k":[100,100],"ix":3},"r":{"a":0,"k":0,"ix":6},"o":{"a":0,"k":100,"ix":7},"sk":{"a":0,"k":0,"ix":4},"sa":{"a":0,"k":0,"ix":5},"nm":"Transform"}],"nm":"Group 1","np":2,"cix":2,"bm":0,"ix":1,"mn":"ADBE Vector Group","hd":false}],"ip":0,"op":48.0000019550801,"st":0,"bm":0},{"ddd":0,"ind":2,"ty":4,"nm":"square 2","sr":1,"ks":{"o":{"a":0,"k":100,"ix":11},"r":{"a":0,"k":0,"ix":10},"p":{"a":0,"k":[196.25,201.271,0],"ix":2},"a":{"a":0,"k":[22.028,22.03,0],"ix":1},"s":{"a":0,"k":[100,100,100],"ix":6}},"ao":0,"shapes":[{"ty":"gr","it":[{"ind":0,"ty":"sh","ix":1,"ks":{"a":0,"k":{"i":[[1.914,0],[0,0],[0,-1.914],[0,0],[-1.914,0],[0,0],[0,1.914],[0,0]],"o":[[0,0],[-1.914,0],[0,0],[0,1.914],[0,0],[1.914,0],[0,0],[0,-1.914]],"v":[[18.313,-21.779],[-18.312,-21.779],[-21.779,-18.313],[-21.779,18.314],[-18.312,21.779],[18.313,21.779],[21.779,18.314],[21.779,-18.313]],"c":true},"ix":2},"nm":"Path 1","mn":"ADBE Vector Shape - Group","hd":false},{"ty":"fl","c":{"a":0,"k":[0,0.427451010311,0.976470648074,1],"ix":4},"o":{"a":1,"k":[{"i":{"x":[0.667],"y":[1]},"o":{"x":[0.333],"y":[0]},"t":5,"s":[10]},{"i":{"x":[0.667],"y":[1]},"o":{"x":[0.333],"y":[0]},"t":14.99,"s":[100]},{"t":24.9800010174563,"s":[10]}],"ix":5},"r":1,"bm":0,"nm":"Fill 1","mn":"ADBE Vector Graphic - Fill","hd":false},{"ty":"tr","p":{"a":0,"k":[22.028,22.029],"ix":2},"a":{"a":0,"k":[0,0],"ix":1},"s":{"a":0,"k":[100,100],"ix":3},"r":{"a":0,"k":0,"ix":6},"o":{"a":0,"k":100,"ix":7},"sk":{"a":0,"k":0,"ix":4},"sa":{"a":0,"k":0,"ix":5},"nm":"Transform"}],"nm":"Group 1","np":2,"cix":2,"bm":0,"ix":1,"mn":"ADBE Vector Group","hd":false}],"ip":0,"op":47.0000019143492,"st":0,"bm":0},{"ddd":0,"ind":3,"ty":4,"nm":"Triangle 2","sr":1,"ks":{"o":{"a":0,"k":100,"ix":11},"r":{"a":0,"k":0,"ix":10},"p":{"a":0,"k":[116.25,200.703,0],"ix":2},"a":{"a":0,"k":[27.11,21.243,0],"ix":1},"s":{"a":0,"k":[100,100,100],"ix":6}},"ao":0,"shapes":[{"ty":"gr","it":[{"ind":0,"ty":"sh","ix":1,"ks":{"a":0,"k":{"i":[[0,0],[0.558,-0.879],[0,0],[-1.133,0],[0,0],[0.609,0.947],[0,0]],"o":[[-0.558,-0.879],[0,0],[-0.609,0.947],[0,0],[1.133,0],[0,0],[0,0]],"v":[[1.209,-20.114],[-1.192,-20.114],[-26.251,18.795],[-25.051,20.993],[25.051,20.993],[26.251,18.795],[1.192,-20.114]],"c":true},"ix":2},"nm":"Path 1","mn":"ADBE Vector Shape - Group","hd":false},{"ty":"fl","c":{"a":0,"k":[0,0.427451010311,0.976470648074,1],"ix":4},"o":{"a":1,"k":[{"i":{"x":[0.667],"y":[1]},"o":{"x":[0.333],"y":[0]},"t":0,"s":[10]},{"i":{"x":[0.667],"y":[1]},"o":{"x":[0.333],"y":[0]},"t":9.99,"s":[100]},{"t":19.9800008138021,"s":[10]}],"ix":5},"r":1,"bm":0,"nm":"Fill 1","mn":"ADBE Vector Graphic - Fill","hd":false},{"ty":"tr","p":{"a":0,"k":[27.11,21.243],"ix":2},"a":{"a":0,"k":[0,0],"ix":1},"s":{"a":0,"k":[100,100],"ix":3},"r":{"a":0,"k":0,"ix":6},"o":{"a":0,"k":100,"ix":7},"sk":{"a":0,"k":0,"ix":4},"sa":{"a":0,"k":0,"ix":5},"nm":"Transform"}],"nm":"Group 1","np":2,"cix":2,"bm":0,"ix":1,"mn":"ADBE Vector Group","hd":false}],"ip":0,"op":48.0000019550801,"st":0,"bm":0}],"markers":[]}
                })
                </script>
                "#))


                h3 style="text-align: center;" { "Please wait while we process your payment..." }
                    form action=(PreEscaped(endpoint)) method=(method.to_string()) #payment_form {
                        @for (field, value) in form_fields {
                        input type="hidden" name=(field) value=(value);
                    }
                }

                (PreEscaped(r#"<script type="text/javascript"> var frm = document.getElementById("payment_form"); window.setTimeout(function () { frm.submit(); }, 300); </script>"#))
            }
        }
        },
        RedirectForm::Html { html_data } => PreEscaped(html_data.to_string()),
        RedirectForm::BlueSnap {
            payment_fields_token,
        } => {
            let card_details =
                if let Some(api::PaymentMethodData::Card(ccard)) = payment_method_data {
                    format!(
                        "var saveCardDirectly={{cvv: \"{}\",amount: {},currency: \"{}\"}};",
                        ccard.card_cvc.peek(),
                        amount,
                        currency
                    )
                } else {
                    "".to_string()
                };
            let bluesnap_sdk_url = config.connectors.bluesnap.secondary_base_url;
            maud::html! {
            (maud::DOCTYPE)
            html {
                head {
                    meta name="viewport" content="width=device-width, initial-scale=1";
                    (PreEscaped(format!("<script src=\"{bluesnap_sdk_url}web-sdk/5/bluesnap.js\"></script>")))
                }
                    body style="background-color: #ffffff; padding: 20px; font-family: Arial, Helvetica, Sans-Serif;" {

                        div id="loader1" class="lottie" style="height: 150px; display: block; position: relative; margin-top: 150px; margin-left: auto; margin-right: auto;" { "" }

                        (PreEscaped(r#"<script src="https://cdnjs.cloudflare.com/ajax/libs/bodymovin/5.7.4/lottie.min.js"></script>"#))

                        (PreEscaped(r#"
                        <script>
                        var anime = bodymovin.loadAnimation({
                            container: document.getElementById('loader1'),
                            renderer: 'svg',
                            loop: true,
                            autoplay: true,
                            name: 'hyperswitch loader',
                            animationData: {"v":"4.8.0","meta":{"g":"LottieFiles AE 3.1.1","a":"","k":"","d":"","tc":""},"fr":29.9700012207031,"ip":0,"op":31.0000012626559,"w":400,"h":250,"nm":"loader_shape","ddd":0,"assets":[],"layers":[{"ddd":0,"ind":1,"ty":4,"nm":"circle 2","sr":1,"ks":{"o":{"a":0,"k":100,"ix":11},"r":{"a":0,"k":0,"ix":10},"p":{"a":0,"k":[278.25,202.671,0],"ix":2},"a":{"a":0,"k":[23.72,23.72,0],"ix":1},"s":{"a":0,"k":[100,100,100],"ix":6}},"ao":0,"shapes":[{"ty":"gr","it":[{"ind":0,"ty":"sh","ix":1,"ks":{"a":0,"k":{"i":[[12.935,0],[0,-12.936],[-12.935,0],[0,12.935]],"o":[[-12.952,0],[0,12.935],[12.935,0],[0,-12.936]],"v":[[0,-23.471],[-23.47,0.001],[0,23.471],[23.47,0.001]],"c":true},"ix":2},"nm":"Path 1","mn":"ADBE Vector Shape - Group","hd":false},{"ty":"fl","c":{"a":0,"k":[0,0.427451010311,0.976470648074,1],"ix":4},"o":{"a":1,"k":[{"i":{"x":[0.667],"y":[1]},"o":{"x":[0.333],"y":[0]},"t":10,"s":[10]},{"i":{"x":[0.667],"y":[1]},"o":{"x":[0.333],"y":[0]},"t":19.99,"s":[100]},{"t":29.9800012211104,"s":[10]}],"ix":5},"r":1,"bm":0,"nm":"Fill 1","mn":"ADBE Vector Graphic - Fill","hd":false},{"ty":"tr","p":{"a":0,"k":[23.72,23.721],"ix":2},"a":{"a":0,"k":[0,0],"ix":1},"s":{"a":0,"k":[100,100],"ix":3},"r":{"a":0,"k":0,"ix":6},"o":{"a":0,"k":100,"ix":7},"sk":{"a":0,"k":0,"ix":4},"sa":{"a":0,"k":0,"ix":5},"nm":"Transform"}],"nm":"Group 1","np":2,"cix":2,"bm":0,"ix":1,"mn":"ADBE Vector Group","hd":false}],"ip":0,"op":48.0000019550801,"st":0,"bm":0},{"ddd":0,"ind":2,"ty":4,"nm":"square 2","sr":1,"ks":{"o":{"a":0,"k":100,"ix":11},"r":{"a":0,"k":0,"ix":10},"p":{"a":0,"k":[196.25,201.271,0],"ix":2},"a":{"a":0,"k":[22.028,22.03,0],"ix":1},"s":{"a":0,"k":[100,100,100],"ix":6}},"ao":0,"shapes":[{"ty":"gr","it":[{"ind":0,"ty":"sh","ix":1,"ks":{"a":0,"k":{"i":[[1.914,0],[0,0],[0,-1.914],[0,0],[-1.914,0],[0,0],[0,1.914],[0,0]],"o":[[0,0],[-1.914,0],[0,0],[0,1.914],[0,0],[1.914,0],[0,0],[0,-1.914]],"v":[[18.313,-21.779],[-18.312,-21.779],[-21.779,-18.313],[-21.779,18.314],[-18.312,21.779],[18.313,21.779],[21.779,18.314],[21.779,-18.313]],"c":true},"ix":2},"nm":"Path 1","mn":"ADBE Vector Shape - Group","hd":false},{"ty":"fl","c":{"a":0,"k":[0,0.427451010311,0.976470648074,1],"ix":4},"o":{"a":1,"k":[{"i":{"x":[0.667],"y":[1]},"o":{"x":[0.333],"y":[0]},"t":5,"s":[10]},{"i":{"x":[0.667],"y":[1]},"o":{"x":[0.333],"y":[0]},"t":14.99,"s":[100]},{"t":24.9800010174563,"s":[10]}],"ix":5},"r":1,"bm":0,"nm":"Fill 1","mn":"ADBE Vector Graphic - Fill","hd":false},{"ty":"tr","p":{"a":0,"k":[22.028,22.029],"ix":2},"a":{"a":0,"k":[0,0],"ix":1},"s":{"a":0,"k":[100,100],"ix":3},"r":{"a":0,"k":0,"ix":6},"o":{"a":0,"k":100,"ix":7},"sk":{"a":0,"k":0,"ix":4},"sa":{"a":0,"k":0,"ix":5},"nm":"Transform"}],"nm":"Group 1","np":2,"cix":2,"bm":0,"ix":1,"mn":"ADBE Vector Group","hd":false}],"ip":0,"op":47.0000019143492,"st":0,"bm":0},{"ddd":0,"ind":3,"ty":4,"nm":"Triangle 2","sr":1,"ks":{"o":{"a":0,"k":100,"ix":11},"r":{"a":0,"k":0,"ix":10},"p":{"a":0,"k":[116.25,200.703,0],"ix":2},"a":{"a":0,"k":[27.11,21.243,0],"ix":1},"s":{"a":0,"k":[100,100,100],"ix":6}},"ao":0,"shapes":[{"ty":"gr","it":[{"ind":0,"ty":"sh","ix":1,"ks":{"a":0,"k":{"i":[[0,0],[0.558,-0.879],[0,0],[-1.133,0],[0,0],[0.609,0.947],[0,0]],"o":[[-0.558,-0.879],[0,0],[-0.609,0.947],[0,0],[1.133,0],[0,0],[0,0]],"v":[[1.209,-20.114],[-1.192,-20.114],[-26.251,18.795],[-25.051,20.993],[25.051,20.993],[26.251,18.795],[1.192,-20.114]],"c":true},"ix":2},"nm":"Path 1","mn":"ADBE Vector Shape - Group","hd":false},{"ty":"fl","c":{"a":0,"k":[0,0.427451010311,0.976470648074,1],"ix":4},"o":{"a":1,"k":[{"i":{"x":[0.667],"y":[1]},"o":{"x":[0.333],"y":[0]},"t":0,"s":[10]},{"i":{"x":[0.667],"y":[1]},"o":{"x":[0.333],"y":[0]},"t":9.99,"s":[100]},{"t":19.9800008138021,"s":[10]}],"ix":5},"r":1,"bm":0,"nm":"Fill 1","mn":"ADBE Vector Graphic - Fill","hd":false},{"ty":"tr","p":{"a":0,"k":[27.11,21.243],"ix":2},"a":{"a":0,"k":[0,0],"ix":1},"s":{"a":0,"k":[100,100],"ix":3},"r":{"a":0,"k":0,"ix":6},"o":{"a":0,"k":100,"ix":7},"sk":{"a":0,"k":0,"ix":4},"sa":{"a":0,"k":0,"ix":5},"nm":"Transform"}],"nm":"Group 1","np":2,"cix":2,"bm":0,"ix":1,"mn":"ADBE Vector Group","hd":false}],"ip":0,"op":48.0000019550801,"st":0,"bm":0}],"markers":[]}
                        })
                        </script>
                        "#))


                        h3 style="text-align: center;" { "Please wait while we process your payment..." }
                    }

                (PreEscaped(format!("<script>
                    bluesnap.threeDsPaymentsSetup(\"{payment_fields_token}\",
                    function(sdkResponse) {{
                        // console.log(sdkResponse);
                        var f = document.createElement('form');
                        f.action=window.location.pathname.replace(/payments\\/redirect\\/(\\w+)\\/(\\w+)\\/\\w+/, \"payments/$1/$2/redirect/complete/bluesnap?paymentToken={payment_fields_token}\");
                        f.method='POST';
                        var i=document.createElement('input');
                        i.type='hidden';
                        i.name='authentication_response';
                        i.value=JSON.stringify(sdkResponse);
                        f.appendChild(i);
                        document.body.appendChild(f);
                        f.submit();
                    }});
                    {card_details}
                    bluesnap.threeDsPaymentsSubmitData(saveCardDirectly);
                </script>
                ")))
                }}
        }
        RedirectForm::Payme => {
            maud::html! {
                (maud::DOCTYPE)
                head {
                    (PreEscaped(r#"<script src="https://cdn.paymeservice.com/hf/v1/hostedfields.js"></script>"#))
                }
                (PreEscaped("<script>
                    var f = document.createElement('form');
                    f.action=window.location.pathname.replace(/payments\\/redirect\\/(\\w+)\\/(\\w+)\\/\\w+/, \"payments/$1/$2/redirect/complete/payme\");
                    f.method='POST';
                    PayMe.clientData()
                    .then((data) => {{
                        var i=document.createElement('input');
                        i.type='hidden';
                        i.name='meta_data';
                        i.value=data.hash;
                        f.appendChild(i);
                        document.body.appendChild(f);
                        f.submit();
                    }})
                    .catch((error) => {{
                        f.submit();
                    }});
            </script>
                ".to_string()))
            }
        }
        RedirectForm::Braintree {
            client_token,
            card_token,
            bin,
        } => {
            maud::html! {
            (maud::DOCTYPE)
            html {
                head {
                    meta name="viewport" content="width=device-width, initial-scale=1";
                    (PreEscaped(r#"<script src="https://js.braintreegateway.com/web/3.97.1/js/three-d-secure.js"></script>"#))
                    // (PreEscaped(r#"<script src="https://js.braintreegateway.com/web/3.97.1/js/hosted-fields.js"></script>"#))

                }
                    body style="background-color: #ffffff; padding: 20px; font-family: Arial, Helvetica, Sans-Serif;" {

                        div id="loader1" class="lottie" style="height: 150px; display: block; position: relative; margin-top: 150px; margin-left: auto; margin-right: auto;" { "" }

                        (PreEscaped(r#"<script src="https://cdnjs.cloudflare.com/ajax/libs/bodymovin/5.7.4/lottie.min.js"></script>"#))

                        (PreEscaped(r#"
                            <script>
                            var anime = bodymovin.loadAnimation({
                                container: document.getElementById('loader1'),
                                renderer: 'svg',
                                loop: true,
                                autoplay: true,
                                name: 'hyperswitch loader',
                                animationData: {"v":"4.8.0","meta":{"g":"LottieFiles AE 3.1.1","a":"","k":"","d":"","tc":""},"fr":29.9700012207031,"ip":0,"op":31.0000012626559,"w":400,"h":250,"nm":"loader_shape","ddd":0,"assets":[],"layers":[{"ddd":0,"ind":1,"ty":4,"nm":"circle 2","sr":1,"ks":{"o":{"a":0,"k":100,"ix":11},"r":{"a":0,"k":0,"ix":10},"p":{"a":0,"k":[278.25,202.671,0],"ix":2},"a":{"a":0,"k":[23.72,23.72,0],"ix":1},"s":{"a":0,"k":[100,100,100],"ix":6}},"ao":0,"shapes":[{"ty":"gr","it":[{"ind":0,"ty":"sh","ix":1,"ks":{"a":0,"k":{"i":[[12.935,0],[0,-12.936],[-12.935,0],[0,12.935]],"o":[[-12.952,0],[0,12.935],[12.935,0],[0,-12.936]],"v":[[0,-23.471],[-23.47,0.001],[0,23.471],[23.47,0.001]],"c":true},"ix":2},"nm":"Path 1","mn":"ADBE Vector Shape - Group","hd":false},{"ty":"fl","c":{"a":0,"k":[0,0.427451010311,0.976470648074,1],"ix":4},"o":{"a":1,"k":[{"i":{"x":[0.667],"y":[1]},"o":{"x":[0.333],"y":[0]},"t":10,"s":[10]},{"i":{"x":[0.667],"y":[1]},"o":{"x":[0.333],"y":[0]},"t":19.99,"s":[100]},{"t":29.9800012211104,"s":[10]}],"ix":5},"r":1,"bm":0,"nm":"Fill 1","mn":"ADBE Vector Graphic - Fill","hd":false},{"ty":"tr","p":{"a":0,"k":[23.72,23.721],"ix":2},"a":{"a":0,"k":[0,0],"ix":1},"s":{"a":0,"k":[100,100],"ix":3},"r":{"a":0,"k":0,"ix":6},"o":{"a":0,"k":100,"ix":7},"sk":{"a":0,"k":0,"ix":4},"sa":{"a":0,"k":0,"ix":5},"nm":"Transform"}],"nm":"Group 1","np":2,"cix":2,"bm":0,"ix":1,"mn":"ADBE Vector Group","hd":false}],"ip":0,"op":48.0000019550801,"st":0,"bm":0},{"ddd":0,"ind":2,"ty":4,"nm":"square 2","sr":1,"ks":{"o":{"a":0,"k":100,"ix":11},"r":{"a":0,"k":0,"ix":10},"p":{"a":0,"k":[196.25,201.271,0],"ix":2},"a":{"a":0,"k":[22.028,22.03,0],"ix":1},"s":{"a":0,"k":[100,100,100],"ix":6}},"ao":0,"shapes":[{"ty":"gr","it":[{"ind":0,"ty":"sh","ix":1,"ks":{"a":0,"k":{"i":[[1.914,0],[0,0],[0,-1.914],[0,0],[-1.914,0],[0,0],[0,1.914],[0,0]],"o":[[0,0],[-1.914,0],[0,0],[0,1.914],[0,0],[1.914,0],[0,0],[0,-1.914]],"v":[[18.313,-21.779],[-18.312,-21.779],[-21.779,-18.313],[-21.779,18.314],[-18.312,21.779],[18.313,21.779],[21.779,18.314],[21.779,-18.313]],"c":true},"ix":2},"nm":"Path 1","mn":"ADBE Vector Shape - Group","hd":false},{"ty":"fl","c":{"a":0,"k":[0,0.427451010311,0.976470648074,1],"ix":4},"o":{"a":1,"k":[{"i":{"x":[0.667],"y":[1]},"o":{"x":[0.333],"y":[0]},"t":5,"s":[10]},{"i":{"x":[0.667],"y":[1]},"o":{"x":[0.333],"y":[0]},"t":14.99,"s":[100]},{"t":24.9800010174563,"s":[10]}],"ix":5},"r":1,"bm":0,"nm":"Fill 1","mn":"ADBE Vector Graphic - Fill","hd":false},{"ty":"tr","p":{"a":0,"k":[22.028,22.029],"ix":2},"a":{"a":0,"k":[0,0],"ix":1},"s":{"a":0,"k":[100,100],"ix":3},"r":{"a":0,"k":0,"ix":6},"o":{"a":0,"k":100,"ix":7},"sk":{"a":0,"k":0,"ix":4},"sa":{"a":0,"k":0,"ix":5},"nm":"Transform"}],"nm":"Group 1","np":2,"cix":2,"bm":0,"ix":1,"mn":"ADBE Vector Group","hd":false}],"ip":0,"op":47.0000019143492,"st":0,"bm":0},{"ddd":0,"ind":3,"ty":4,"nm":"Triangle 2","sr":1,"ks":{"o":{"a":0,"k":100,"ix":11},"r":{"a":0,"k":0,"ix":10},"p":{"a":0,"k":[116.25,200.703,0],"ix":2},"a":{"a":0,"k":[27.11,21.243,0],"ix":1},"s":{"a":0,"k":[100,100,100],"ix":6}},"ao":0,"shapes":[{"ty":"gr","it":[{"ind":0,"ty":"sh","ix":1,"ks":{"a":0,"k":{"i":[[0,0],[0.558,-0.879],[0,0],[-1.133,0],[0,0],[0.609,0.947],[0,0]],"o":[[-0.558,-0.879],[0,0],[-0.609,0.947],[0,0],[1.133,0],[0,0],[0,0]],"v":[[1.209,-20.114],[-1.192,-20.114],[-26.251,18.795],[-25.051,20.993],[25.051,20.993],[26.251,18.795],[1.192,-20.114]],"c":true},"ix":2},"nm":"Path 1","mn":"ADBE Vector Shape - Group","hd":false},{"ty":"fl","c":{"a":0,"k":[0,0.427451010311,0.976470648074,1],"ix":4},"o":{"a":1,"k":[{"i":{"x":[0.667],"y":[1]},"o":{"x":[0.333],"y":[0]},"t":0,"s":[10]},{"i":{"x":[0.667],"y":[1]},"o":{"x":[0.333],"y":[0]},"t":9.99,"s":[100]},{"t":19.9800008138021,"s":[10]}],"ix":5},"r":1,"bm":0,"nm":"Fill 1","mn":"ADBE Vector Graphic - Fill","hd":false},{"ty":"tr","p":{"a":0,"k":[27.11,21.243],"ix":2},"a":{"a":0,"k":[0,0],"ix":1},"s":{"a":0,"k":[100,100],"ix":3},"r":{"a":0,"k":0,"ix":6},"o":{"a":0,"k":100,"ix":7},"sk":{"a":0,"k":0,"ix":4},"sa":{"a":0,"k":0,"ix":5},"nm":"Transform"}],"nm":"Group 1","np":2,"cix":2,"bm":0,"ix":1,"mn":"ADBE Vector Group","hd":false}],"ip":0,"op":48.0000019550801,"st":0,"bm":0}],"markers":[]}
                            })
                            </script>
                            "#))


                        h3 style="text-align: center;" { "Please wait while we process your payment..." }
                    }

                    (PreEscaped(format!("<script>
                                var my3DSContainer;
                                var clientToken = \"{client_token}\";
                                braintree.threeDSecure.create({{
                                        authorization: clientToken,
                                        version: 2
                                    }}, function(err, threeDs) {{
                                        threeDs.verifyCard({{
                                            amount: \"{amount}\",
                                            nonce: \"{card_token}\",
                                            bin: \"{bin}\",
                                            addFrame: function(err, iframe) {{
                                                my3DSContainer = document.createElement('div');
                                                my3DSContainer.appendChild(iframe);
                                                document.body.appendChild(my3DSContainer);
                                            }},
                                            removeFrame: function() {{
                                                if(my3DSContainer && my3DSContainer.parentNode) {{
                                                    my3DSContainer.parentNode.removeChild(my3DSContainer);
                                                }}
                                            }},
                                            onLookupComplete: function(data, next) {{
                                                // console.log(\"onLookup Complete\", data);
                                                    next();
                                                }}
                                            }},
                                            function(err, payload) {{
                                                if(err) {{
                                                    console.error(err);
                                                    var f = document.createElement('form');
                                                    f.action=window.location.pathname.replace(/payments\\/redirect\\/(\\w+)\\/(\\w+)\\/\\w+/, \"payments/$1/$2/redirect/response/braintree\");
                                                    var i = document.createElement('input');
                                                    i.type = 'hidden';
                                                    f.method='POST';
                                                    i.name = 'authentication_response';
                                                    i.value = JSON.stringify(err);
                                                    f.appendChild(i);
                                                    f.body = JSON.stringify(err);
                                                    document.body.appendChild(f);
                                                    f.submit();
                                                }} else {{
                                                    // console.log(payload);
                                                    var f = document.createElement('form');
                                                    f.action=window.location.pathname.replace(/payments\\/redirect\\/(\\w+)\\/(\\w+)\\/\\w+/, \"payments/$1/$2/redirect/complete/braintree\");
                                                    var i = document.createElement('input');
                                                    i.type = 'hidden';
                                                    f.method='POST';
                                                    i.name = 'authentication_response';
                                                    i.value = JSON.stringify(payload);
                                                    f.appendChild(i);
                                                    f.body = JSON.stringify(payload);
                                                    document.body.appendChild(f);
                                                    f.submit();
                                                    }}
                                                }});
                                        }}); </script>"
                                    )))
                }}
        }
        RedirectForm::Nmi {
            amount,
            currency,
            public_key,
            customer_vault_id,
            order_id,
        } => {
            let public_key_val = public_key.peek();
            maud::html! {
                    (maud::DOCTYPE)
                    head {
                        (PreEscaped(r#"<script src="https://secure.networkmerchants.com/js/v1/Gateway.js"></script>"#))
                    }
                    (PreEscaped(format!("<script>
                    const gateway = Gateway.create('{public_key_val}');

                    // Initialize the ThreeDSService
                    const threeDS = gateway.get3DSecure();
            
                    const options = {{
                        customerVaultId: '{customer_vault_id}',
                        currency: '{currency}',
                        amount: '{amount}'
                    }};

                    var responseForm = document.createElement('form');
                    responseForm.action=window.location.pathname.replace(/payments\\/redirect\\/(\\w+)\\/(\\w+)\\/\\w+/, \"payments/$1/$2/redirect/complete/nmi\");
                    responseForm.method='POST';

                    const threeDSsecureInterface = threeDS.createUI(options);
                    threeDSsecureInterface.start('body');

                    threeDSsecureInterface.on('challenge', function(e) {{
                        console.log('Challenged');
                    }});

                    threeDSsecureInterface.on('complete', function(e) {{

                        var item1=document.createElement('input');
                        item1.type='hidden';
                        item1.name='cavv';
                        item1.value=e.cavv;
                        responseForm.appendChild(item1);

                        var item2=document.createElement('input');
                        item2.type='hidden';
                        item2.name='xid';
                        item2.value=e.xid;
                        responseForm.appendChild(item2);

                        var item3=document.createElement('input');
                        item3.type='hidden';
                        item3.name='cardHolderAuth';
                        item3.value=e.cardHolderAuth;
                        responseForm.appendChild(item3);

                        var item4=document.createElement('input');
                        item4.type='hidden';
                        item4.name='threeDsVersion';
                        item4.value=e.threeDsVersion;
                        responseForm.appendChild(item4);

                        var item5=document.createElement('input');
                        item4.type='hidden';
                        item4.name='orderId';
                        item4.value='{order_id}';
                        responseForm.appendChild(item5);

                        document.body.appendChild(responseForm);
                        responseForm.submit();
                    }});

                    threeDSsecureInterface.on('failure', function(e) {{
                        responseForm.submit();
                    }});

            </script>"
            )))
                }
        }
    }
}

pub fn build_payment_link_html(
    payment_link_data: PaymentLinkFormData,
) -> CustomResult<String, errors::ApiErrorResponse> {
    let html_template = include_str!("../core/payment_link/payment_link.html").to_string();

    let mut tera = Tera::default();

    let _ = tera.add_raw_template("payment_link", &html_template);

    let mut context = Context::new();
    context.insert(
        "hyperloader_sdk_link",
        &get_hyper_loader_sdk(&payment_link_data.sdk_url),
    );
    context.insert("css_color_scheme", &payment_link_data.css_script);
    context.insert("payment_details_js_script", &payment_link_data.js_script);

    match tera.render("payment_link", &context) {
        Ok(rendered_html) => Ok(rendered_html),
        Err(tera_error) => {
            crate::logger::warn!("{tera_error}");
            Err(errors::ApiErrorResponse::InternalServerError)?
        }
    }
}

fn get_hyper_loader_sdk(sdk_url: &str) -> String {
    format!("<script src=\"{sdk_url}\" onload=\"initializeSDK()\"></script>")
<<<<<<< HEAD
=======
}

#[cfg(test)]
mod tests {
    #[test]
    fn test_mime_essence() {
        assert_eq!(mime::APPLICATION_JSON.essence_str(), "application/json");
    }
>>>>>>> ee044a0b
}<|MERGE_RESOLUTION|>--- conflicted
+++ resolved
@@ -1632,8 +1632,6 @@
 
 fn get_hyper_loader_sdk(sdk_url: &str) -> String {
     format!("<script src=\"{sdk_url}\" onload=\"initializeSDK()\"></script>")
-<<<<<<< HEAD
-=======
 }
 
 #[cfg(test)]
@@ -1642,5 +1640,4 @@
     fn test_mime_essence() {
         assert_eq!(mime::APPLICATION_JSON.essence_str(), "application/json");
     }
->>>>>>> ee044a0b
 }