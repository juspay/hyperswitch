pub mod client;
pub mod request;
use std::{
    collections::{HashMap, HashSet},
    error::Error,
    fmt::Debug,
    future::Future,
    str,
    sync::Arc,
    time::{Duration, Instant},
};

use actix_http::header::HeaderMap;
use actix_web::{
    body, http::header::HeaderValue, web, FromRequest, HttpRequest, HttpResponse, Responder,
    ResponseError,
};
use api_models::enums::{CaptureMethod, PaymentMethodType};
pub use client::{proxy_bypass_urls, ApiClient, MockApiClient, ProxyClient};
pub use common_utils::request::{ContentType, Method, Request, RequestBuilder};
use common_utils::{
    consts::X_HS_LATENCY,
    errors::{ErrorSwitch, ReportSwitchExt},
    request::RequestContent,
};
use error_stack::{report, Report, ResultExt};
pub use hyperswitch_domain_models::router_response_types::RedirectForm;
use masking::{Maskable, PeekInterface};
use router_env::{instrument, tracing, tracing_actix_web::RequestId, Tag};
use serde::Serialize;
use serde_json::json;
use tera::{Context, Tera};

use self::request::{HeaderExt, RequestBuilderExt};
use super::authentication::AuthenticateAndFetch;
use crate::{
    configs::{settings::Connectors, Settings},
    consts,
    core::{
        api_locking,
        errors::{self, CustomResult},
        payments,
    },
    events::{
        api_logs::{ApiEvent, ApiEventMetric, ApiEventsType},
        connector_api_logs::ConnectorEvent,
    },
    logger,
    routes::{
<<<<<<< HEAD
        app::{AppStateInfo, ReqState},
        metrics, AppState,
=======
        app::{AppStateInfo, ReqState, SessionStateInfo},
        metrics::{self, request as metrics_request},
        AppState, SessionState,
>>>>>>> 2f12cca7
    },
    types::{
        self,
        api::{self, ConnectorCommon},
        ErrorResponse,
    },
};

pub type BoxedConnectorIntegration<'a, T, Req, Resp> =
    Box<&'a (dyn ConnectorIntegration<T, Req, Resp> + Send + Sync)>;

pub trait ConnectorIntegrationAny<T, Req, Resp>: Send + Sync + 'static {
    fn get_connector_integration(&self) -> BoxedConnectorIntegration<'_, T, Req, Resp>;
}

impl<S, T, Req, Resp> ConnectorIntegrationAny<T, Req, Resp> for S
where
    S: ConnectorIntegration<T, Req, Resp> + Send + Sync,
{
    fn get_connector_integration(&self) -> BoxedConnectorIntegration<'_, T, Req, Resp> {
        Box::new(self)
    }
}

pub trait ConnectorValidation: ConnectorCommon {
    fn validate_capture_method(
        &self,
        capture_method: Option<CaptureMethod>,
        _pmt: Option<PaymentMethodType>,
    ) -> CustomResult<(), errors::ConnectorError> {
        let capture_method = capture_method.unwrap_or_default();
        match capture_method {
            CaptureMethod::Automatic => Ok(()),
            CaptureMethod::Manual | CaptureMethod::ManualMultiple | CaptureMethod::Scheduled => {
                Err(errors::ConnectorError::NotSupported {
                    message: capture_method.to_string(),
                    connector: self.id(),
                }
                .into())
            }
        }
    }

    fn validate_mandate_payment(
        &self,
        pm_type: Option<PaymentMethodType>,
        _pm_data: types::domain::payments::PaymentMethodData,
    ) -> CustomResult<(), errors::ConnectorError> {
        let connector = self.id();
        match pm_type {
            Some(pm_type) => Err(errors::ConnectorError::NotSupported {
                message: format!("{} mandate payment", pm_type),
                connector,
            }
            .into()),
            None => Err(errors::ConnectorError::NotSupported {
                message: " mandate payment".to_string(),
                connector,
            }
            .into()),
        }
    }

    fn validate_psync_reference_id(
        &self,
        data: &types::PaymentsSyncRouterData,
    ) -> CustomResult<(), errors::ConnectorError> {
        data.request
            .connector_transaction_id
            .get_connector_transaction_id()
            .change_context(errors::ConnectorError::MissingConnectorTransactionID)
            .map(|_| ())
    }

    fn is_webhook_source_verification_mandatory(&self) -> bool {
        false
    }
}

#[async_trait::async_trait]
pub trait ConnectorIntegration<T, Req, Resp>: ConnectorIntegrationAny<T, Req, Resp> + Sync {
    fn get_headers(
        &self,
        _req: &types::RouterData<T, Req, Resp>,
        _connectors: &Connectors,
    ) -> CustomResult<Vec<(String, Maskable<String>)>, errors::ConnectorError> {
        Ok(vec![])
    }

    fn get_content_type(&self) -> &'static str {
        mime::APPLICATION_JSON.essence_str()
    }

    /// primarily used when creating signature based on request method of payment flow
    fn get_http_method(&self) -> Method {
        Method::Post
    }

    fn get_url(
        &self,
        _req: &types::RouterData<T, Req, Resp>,
        _connectors: &Connectors,
    ) -> CustomResult<String, errors::ConnectorError> {
        Ok(String::new())
    }

    fn get_request_body(
        &self,
        _req: &types::RouterData<T, Req, Resp>,
        _connectors: &Connectors,
    ) -> CustomResult<RequestContent, errors::ConnectorError> {
        Ok(RequestContent::Json(Box::new(json!(r#"{}"#))))
    }

    fn get_request_form_data(
        &self,
        _req: &types::RouterData<T, Req, Resp>,
    ) -> CustomResult<Option<reqwest::multipart::Form>, errors::ConnectorError> {
        Ok(None)
    }

    fn build_request(
        &self,
        req: &types::RouterData<T, Req, Resp>,
        _connectors: &Connectors,
    ) -> CustomResult<Option<Request>, errors::ConnectorError> {
        metrics::UNIMPLEMENTED_FLOW.add(
            &metrics::CONTEXT,
            1,
            &[metrics::request::add_attributes(
                "connector",
                req.connector.clone(),
            )],
        );
        Ok(None)
    }

    fn handle_response(
        &self,
        data: &types::RouterData<T, Req, Resp>,
        event_builder: Option<&mut ConnectorEvent>,
        _res: types::Response,
    ) -> CustomResult<types::RouterData<T, Req, Resp>, errors::ConnectorError>
    where
        T: Clone,
        Req: Clone,
        Resp: Clone,
    {
        event_builder.map(|e| e.set_error(json!({"error": "Not Implemented"})));
        Ok(data.clone())
    }

    fn get_error_response(
        &self,
        res: types::Response,
        event_builder: Option<&mut ConnectorEvent>,
    ) -> CustomResult<ErrorResponse, errors::ConnectorError> {
        event_builder.map(|event| event.set_error(json!({"error": res.response.escape_ascii().to_string(), "status_code": res.status_code})));
        Ok(ErrorResponse::get_not_implemented())
    }

    fn get_5xx_error_response(
        &self,
        res: types::Response,
        event_builder: Option<&mut ConnectorEvent>,
    ) -> CustomResult<ErrorResponse, errors::ConnectorError> {
        event_builder.map(|event| event.set_error(json!({"error": res.response.escape_ascii().to_string(), "status_code": res.status_code})));
        let error_message = match res.status_code {
            500 => "internal_server_error",
            501 => "not_implemented",
            502 => "bad_gateway",
            503 => "service_unavailable",
            504 => "gateway_timeout",
            505 => "http_version_not_supported",
            506 => "variant_also_negotiates",
            507 => "insufficient_storage",
            508 => "loop_detected",
            510 => "not_extended",
            511 => "network_authentication_required",
            _ => "unknown_error",
        };
        Ok(ErrorResponse {
            code: res.status_code.to_string(),
            message: error_message.to_string(),
            reason: String::from_utf8(res.response.to_vec()).ok(),
            status_code: res.status_code,
            attempt_status: None,
            connector_transaction_id: None,
        })
    }

    // whenever capture sync is implemented at the connector side, this method should be overridden
    fn get_multiple_capture_sync_method(
        &self,
    ) -> CustomResult<CaptureSyncMethod, errors::ConnectorError> {
        Err(errors::ConnectorError::NotImplemented("multiple capture sync".into()).into())
    }

    fn get_certificate(
        &self,
        _req: &types::RouterData<T, Req, Resp>,
    ) -> CustomResult<Option<String>, errors::ConnectorError> {
        Ok(None)
    }

    fn get_certificate_key(
        &self,
        _req: &types::RouterData<T, Req, Resp>,
    ) -> CustomResult<Option<String>, errors::ConnectorError> {
        Ok(None)
    }
}

pub enum CaptureSyncMethod {
    Individual,
    Bulk,
}

/// Handle the flow by interacting with connector module
/// `connector_request` is applicable only in case if the `CallConnectorAction` is `Trigger`
/// In other cases, It will be created if required, even if it is not passed
#[instrument(skip_all, fields(connector_name, payment_method))]
pub async fn execute_connector_processing_step<
    'b,
    'a,
    T,
    Req: Debug + Clone + 'static,
    Resp: Debug + Clone + 'static,
>(
    state: &'b SessionState,
    connector_integration: BoxedConnectorIntegration<'a, T, Req, Resp>,
    req: &'b types::RouterData<T, Req, Resp>,
    call_connector_action: payments::CallConnectorAction,
    connector_request: Option<Request>,
) -> CustomResult<types::RouterData<T, Req, Resp>, errors::ConnectorError>
where
    T: Clone + Debug + 'static,
    // BoxedConnectorIntegration<T, Req, Resp>: 'b,
{
    // If needed add an error stack as follows
    // connector_integration.build_request(req).attach_printable("Failed to build request");
    tracing::Span::current().record("connector_name", &req.connector);
    tracing::Span::current().record("payment_method", &req.payment_method.to_string());
    logger::debug!(connector_request=?connector_request);
    let mut router_data = req.clone();
    match call_connector_action {
        payments::CallConnectorAction::HandleResponse(res) => {
            let response = types::Response {
                headers: None,
                response: res.into(),
                status_code: 200,
            };
            connector_integration.handle_response(req, None, response)
        }
        payments::CallConnectorAction::Avoid => Ok(router_data),
        payments::CallConnectorAction::StatusUpdate {
            status,
            error_code,
            error_message,
        } => {
            router_data.status = status;
            let error_response = if error_code.is_some() | error_message.is_some() {
                Some(ErrorResponse {
                    code: error_code.unwrap_or(consts::NO_ERROR_CODE.to_string()),
                    message: error_message.unwrap_or(consts::NO_ERROR_MESSAGE.to_string()),
                    status_code: 200, // This status code is ignored in redirection response it will override with 302 status code.
                    reason: None,
                    attempt_status: None,
                    connector_transaction_id: None,
                })
            } else {
                None
            };
            router_data.response = error_response.map(Err).unwrap_or(router_data.response);
            Ok(router_data)
        }
        payments::CallConnectorAction::Trigger => {
            metrics::CONNECTOR_CALL_COUNT.add(
                &metrics::CONTEXT,
                1,
                &[
                    metrics::request::add_attributes("connector", req.connector.to_string()),
                    metrics::request::add_attributes(
                        "flow",
                        std::any::type_name::<T>()
                            .split("::")
                            .last()
                            .unwrap_or_default()
                            .to_string(),
                    ),
                ],
            );

            let connector_request = match connector_request {
                Some(connector_request) => Some(connector_request),
                None => connector_integration
                    .build_request(req, &state.conf.connectors)
                    .map_err(|error| {
                        if matches!(
                            error.current_context(),
                            &errors::ConnectorError::RequestEncodingFailed
                                | &errors::ConnectorError::RequestEncodingFailedWithReason(_)
                        ) {
                            metrics::REQUEST_BUILD_FAILURE.add(
                                &metrics::CONTEXT,
                                1,
                                &[metrics::request::add_attributes(
                                    "connector",
                                    req.connector.to_string(),
                                )],
                            )
                        }
                        error
                    })?,
            };

            match connector_request {
                Some(request) => {
                    let masked_request_body = match &request.body {
                        Some(request) => match request {
                            RequestContent::Json(i)
                            | RequestContent::FormUrlEncoded(i)
                            | RequestContent::Xml(i) => i
                                .masked_serialize()
                                .unwrap_or(json!({ "error": "failed to mask serialize"})),
                            RequestContent::FormData(_) => json!({"request_type": "FORM_DATA"}),
                            RequestContent::RawBytes(_) => json!({"request_type": "RAW_BYTES"}),
                        },
                        None => serde_json::Value::Null,
                    };
                    let request_url = request.url.clone();
                    let request_method = request.method;
                    let current_time = Instant::now();
                    let response =
                        call_connector_api(state, request, "execute_connector_processing_step")
                            .await;
                    let external_latency = current_time.elapsed().as_millis();
                    logger::info!(raw_connector_request=?masked_request_body);
                    let status_code = response
                        .as_ref()
                        .map(|i| {
                            i.as_ref()
                                .map_or_else(|value| value.status_code, |value| value.status_code)
                        })
                        .unwrap_or_default();
                    let mut connector_event = ConnectorEvent::new(
                        req.connector.clone(),
                        std::any::type_name::<T>(),
                        masked_request_body,
                        request_url,
                        request_method,
                        req.payment_id.clone(),
                        req.merchant_id.clone(),
                        state.request_id.as_ref(),
                        external_latency,
                        req.refund_id.clone(),
                        req.dispute_id.clone(),
                        status_code,
                    );

                    match response {
                        Ok(body) => {
                            let response = match body {
                                Ok(body) => {
                                    let connector_http_status_code = Some(body.status_code);
                                    let handle_response_result = connector_integration
                                        .handle_response(req, Some(&mut connector_event), body)
                                        .map_err(|error| {
                                            if error.current_context()
                                            == &errors::ConnectorError::ResponseDeserializationFailed
                                        {
                                            metrics::RESPONSE_DESERIALIZATION_FAILURE.add(
                                                &metrics::CONTEXT,
                                                1,
                                                &[metrics::request::add_attributes(
                                                    "connector",
                                                    req.connector.to_string(),
                                                )],
                                            )
                                        }
                                            error
                                        });
                                    match handle_response_result {
                                        Ok(mut data) => {
                                            state.event_handler().log_event(&connector_event);
                                            data.connector_http_status_code =
                                                connector_http_status_code;
                                            // Add up multiple external latencies in case of multiple external calls within the same request.
                                            data.external_latency = Some(
                                                data.external_latency
                                                    .map_or(external_latency, |val| {
                                                        val + external_latency
                                                    }),
                                            );
                                            Ok(data)
                                        }
                                        Err(err) => {
                                            connector_event
                                                .set_error(json!({"error": err.to_string()}));

                                            state.event_handler().log_event(&connector_event);
                                            Err(err)
                                        }
                                    }?
                                }
                                Err(body) => {
                                    router_data.connector_http_status_code = Some(body.status_code);
                                    router_data.external_latency = Some(
                                        router_data
                                            .external_latency
                                            .map_or(external_latency, |val| val + external_latency),
                                    );
                                    metrics::CONNECTOR_ERROR_RESPONSE_COUNT.add(
                                        &metrics::CONTEXT,
                                        1,
                                        &[metrics::request::add_attributes(
                                            "connector",
                                            req.connector.clone(),
                                        )],
                                    );

                                    let error = match body.status_code {
                                        500..=511 => {
                                            let error_res = connector_integration
                                                .get_5xx_error_response(
                                                    body,
                                                    Some(&mut connector_event),
                                                )?;
                                            state.event_handler().log_event(&connector_event);
                                            error_res
                                        }
                                        _ => {
                                            let error_res = connector_integration
                                                .get_error_response(
                                                    body,
                                                    Some(&mut connector_event),
                                                )?;
                                            if let Some(status) = error_res.attempt_status {
                                                router_data.status = status;
                                            };
                                            error_res
                                        }
                                    };

                                    router_data.response = Err(error);

                                    router_data
                                }
                            };
                            Ok(response)
                        }
                        Err(error) => {
                            connector_event.set_error(json!({"error": error.to_string()}));
                            state.event_handler().log_event(&connector_event);
                            if error.current_context().is_upstream_timeout() {
                                let error_response = ErrorResponse {
                                    code: consts::REQUEST_TIMEOUT_ERROR_CODE.to_string(),
                                    message: consts::REQUEST_TIMEOUT_ERROR_MESSAGE.to_string(),
                                    reason: Some(consts::REQUEST_TIMEOUT_ERROR_MESSAGE.to_string()),
                                    status_code: 504,
                                    attempt_status: None,
                                    connector_transaction_id: None,
                                };
                                router_data.response = Err(error_response);
                                router_data.connector_http_status_code = Some(504);
                                router_data.external_latency = Some(
                                    router_data
                                        .external_latency
                                        .map_or(external_latency, |val| val + external_latency),
                                );
                                Ok(router_data)
                            } else {
                                Err(error.change_context(
                                    errors::ConnectorError::ProcessingStepFailed(None),
                                ))
                            }
                        }
                    }
                }
                None => Ok(router_data),
            }
        }
    }
}

#[instrument(skip_all)]
pub async fn call_connector_api(
    state: &SessionState,
    request: Request,
    flow_name: &str,
) -> CustomResult<Result<types::Response, types::Response>, errors::ApiClientError> {
    let current_time = Instant::now();
    let headers = request.headers.clone();
    let url = request.url.clone();
    let response = state
        .api_client
        .send_request(state, request, None, true)
        .await;

    match response.as_ref() {
        Ok(resp) => {
            let status_code = resp.status().as_u16();
            let elapsed_time = current_time.elapsed();
            logger::info!(
                headers=?headers,
                url=?url,
                status_code=?status_code,
                flow=?flow_name,
                elapsed_time=?elapsed_time
            );
        }
        Err(err) => {
            logger::info!(
                call_connector_api_error=?err
            );
        }
    }

    handle_response(response).await
}

#[instrument(skip_all)]
pub async fn send_request(
    state: &SessionState,
    request: Request,
    option_timeout_secs: Option<u64>,
) -> CustomResult<reqwest::Response, errors::ApiClientError> {
    logger::info!(method=?request.method, headers=?request.headers, payload=?request.body, ?request);

    let url = reqwest::Url::parse(&request.url)
        .change_context(errors::ApiClientError::UrlEncodingFailed)?;

    #[cfg(feature = "dummy_connector")]
    let should_bypass_proxy = url
        .as_str()
        .starts_with(&state.conf.connectors.dummyconnector.base_url)
        || proxy_bypass_urls(&state.conf.locker).contains(&url.to_string());
    #[cfg(not(feature = "dummy_connector"))]
    let should_bypass_proxy = proxy_bypass_urls(&state.conf.locker).contains(&url.to_string());
    let client = client::create_client(
        &state.conf.proxy,
        should_bypass_proxy,
        request.certificate,
        request.certificate_key,
    )?;

    let headers = request.headers.construct_header_map()?;
    let metrics_tag = router_env::opentelemetry::KeyValue {
        key: consts::METRICS_HOST_TAG_NAME.into(),
        value: url.host_str().unwrap_or_default().to_string().into(),
    };
    let request = {
        match request.method {
            Method::Get => client.get(url),
            Method::Post => {
                let client = client.post(url);
                match request.body {
                    Some(RequestContent::Json(payload)) => client.json(&payload),
                    Some(RequestContent::FormData(form)) => client.multipart(form),
                    Some(RequestContent::FormUrlEncoded(payload)) => client.form(&payload),
                    Some(RequestContent::Xml(payload)) => {
                        let body = quick_xml::se::to_string(&payload)
                            .change_context(errors::ApiClientError::BodySerializationFailed)?;
                        client.body(body).header("Content-Type", "application/xml")
                    }
                    Some(RequestContent::RawBytes(payload)) => client.body(payload),
                    None => client,
                }
            }
            Method::Put => {
                let client = client.put(url);
                match request.body {
                    Some(RequestContent::Json(payload)) => client.json(&payload),
                    Some(RequestContent::FormData(form)) => client.multipart(form),
                    Some(RequestContent::FormUrlEncoded(payload)) => client.form(&payload),
                    Some(RequestContent::Xml(payload)) => {
                        let body = quick_xml::se::to_string(&payload)
                            .change_context(errors::ApiClientError::BodySerializationFailed)?;
                        client.body(body).header("Content-Type", "application/xml")
                    }
                    Some(RequestContent::RawBytes(payload)) => client.body(payload),
                    None => client,
                }
            }
            Method::Patch => {
                let client = client.patch(url);
                match request.body {
                    Some(RequestContent::Json(payload)) => client.json(&payload),
                    Some(RequestContent::FormData(form)) => client.multipart(form),
                    Some(RequestContent::FormUrlEncoded(payload)) => client.form(&payload),
                    Some(RequestContent::Xml(payload)) => {
                        let body = quick_xml::se::to_string(&payload)
                            .change_context(errors::ApiClientError::BodySerializationFailed)?;
                        client.body(body).header("Content-Type", "application/xml")
                    }
                    Some(RequestContent::RawBytes(payload)) => client.body(payload),
                    None => client,
                }
            }
            Method::Delete => client.delete(url),
        }
        .add_headers(headers)
        .timeout(Duration::from_secs(
            option_timeout_secs.unwrap_or(consts::REQUEST_TIME_OUT),
        ))
    };

    // We cannot clone the request type, because it has Form trait which is not clonable. So we are cloning the request builder here.
    let cloned_send_request = request.try_clone().map(|cloned_request| async {
        cloned_request
            .send()
            .await
            .map_err(|error| match error {
                error if error.is_timeout() => {
                    metrics::REQUEST_BUILD_FAILURE.add(&metrics::CONTEXT, 1, &[]);
                    errors::ApiClientError::RequestTimeoutReceived
                }
                error if is_connection_closed_before_message_could_complete(&error) => {
                    metrics::REQUEST_BUILD_FAILURE.add(&metrics::CONTEXT, 1, &[]);
                    errors::ApiClientError::ConnectionClosedIncompleteMessage
                }
                _ => errors::ApiClientError::RequestNotSent(error.to_string()),
            })
            .attach_printable("Unable to send request to connector")
    });

    let send_request = async {
        request
            .send()
            .await
            .map_err(|error| match error {
                error if error.is_timeout() => {
                    metrics::REQUEST_BUILD_FAILURE.add(&metrics::CONTEXT, 1, &[]);
                    errors::ApiClientError::RequestTimeoutReceived
                }
                error if is_connection_closed_before_message_could_complete(&error) => {
                    metrics::REQUEST_BUILD_FAILURE.add(&metrics::CONTEXT, 1, &[]);
                    errors::ApiClientError::ConnectionClosedIncompleteMessage
                }
                _ => errors::ApiClientError::RequestNotSent(error.to_string()),
            })
            .attach_printable("Unable to send request to connector")
    };

    let response = common_utils::metrics::utils::record_operation_time(
        send_request,
        &metrics::EXTERNAL_REQUEST_TIME,
        &metrics::CONTEXT,
        &[metrics_tag.clone()],
    )
    .await;
    // Retry once if the response is connection closed.
    //
    // This is just due to the racy nature of networking.
    // hyper has a connection pool of idle connections, and it selected one to send your request.
    // Most of the time, hyper will receive the server’s FIN and drop the dead connection from its pool.
    // But occasionally, a connection will be selected from the pool
    // and written to at the same time the server is deciding to close the connection.
    // Since hyper already wrote some of the request,
    // it can’t really retry it automatically on a new connection, since the server may have acted already
    match response {
        Ok(response) => Ok(response),
        Err(error)
            if error.current_context()
                == &errors::ApiClientError::ConnectionClosedIncompleteMessage =>
        {
            metrics::AUTO_RETRY_CONNECTION_CLOSED.add(&metrics::CONTEXT, 1, &[]);
            match cloned_send_request {
                Some(cloned_request) => {
                    logger::info!(
                        "Retrying request due to connection closed before message could complete"
                    );
                    common_utils::metrics::utils::record_operation_time(
                        cloned_request,
                        &metrics::EXTERNAL_REQUEST_TIME,
                        &metrics::CONTEXT,
                        &[metrics_tag],
                    )
                    .await
                }
                None => {
                    logger::info!("Retrying request due to connection closed before message could complete failed as request is not clonable");
                    Err(error)
                }
            }
        }
        err @ Err(_) => err,
    }
}

fn is_connection_closed_before_message_could_complete(error: &reqwest::Error) -> bool {
    let mut source = error.source();
    while let Some(err) = source {
        if let Some(hyper_err) = err.downcast_ref::<hyper::Error>() {
            if hyper_err.is_incomplete_message() {
                return true;
            }
        }
        source = err.source();
    }
    false
}

#[instrument(skip_all)]
async fn handle_response(
    response: CustomResult<reqwest::Response, errors::ApiClientError>,
) -> CustomResult<Result<types::Response, types::Response>, errors::ApiClientError> {
    response
        .map(|response| async {
            logger::info!(?response);
            let status_code = response.status().as_u16();
            let headers = Some(response.headers().to_owned());

            match status_code {
                200..=202 | 302 | 204 => {
                    logger::debug!(response=?response);
                    // If needed add log line
                    // logger:: error!( error_parsing_response=?err);
                    let response = response
                        .bytes()
                        .await
                        .change_context(errors::ApiClientError::ResponseDecodingFailed)
                        .attach_printable("Error while waiting for response")?;
                    Ok(Ok(types::Response {
                        headers,
                        response,
                        status_code,
                    }))
                }

                status_code @ 500..=599 => {
                    let bytes = response.bytes().await.map_err(|error| {
                        report!(error)
                            .change_context(errors::ApiClientError::ResponseDecodingFailed)
                            .attach_printable("Client error response received")
                    })?;
                    // let error = match status_code {
                    //     500 => errors::ApiClientError::InternalServerErrorReceived,
                    //     502 => errors::ApiClientError::BadGatewayReceived,
                    //     503 => errors::ApiClientError::ServiceUnavailableReceived,
                    //     504 => errors::ApiClientError::GatewayTimeoutReceived,
                    //     _ => errors::ApiClientError::UnexpectedServerResponse,
                    // };
                    Ok(Err(types::Response {
                        headers,
                        response: bytes,
                        status_code,
                    }))
                }

                status_code @ 400..=499 => {
                    let bytes = response.bytes().await.map_err(|error| {
                        report!(error)
                            .change_context(errors::ApiClientError::ResponseDecodingFailed)
                            .attach_printable("Client error response received")
                    })?;
                    /* let error = match status_code {
                        400 => errors::ApiClientError::BadRequestReceived(bytes),
                        401 => errors::ApiClientError::UnauthorizedReceived(bytes),
                        403 => errors::ApiClientError::ForbiddenReceived,
                        404 => errors::ApiClientError::NotFoundReceived(bytes),
                        405 => errors::ApiClientError::MethodNotAllowedReceived,
                        408 => errors::ApiClientError::RequestTimeoutReceived,
                        422 => errors::ApiClientError::UnprocessableEntityReceived(bytes),
                        429 => errors::ApiClientError::TooManyRequestsReceived,
                        _ => errors::ApiClientError::UnexpectedServerResponse,
                    };
                    Err(report!(error).attach_printable("Client error response received"))
                        */
                    Ok(Err(types::Response {
                        headers,
                        response: bytes,
                        status_code,
                    }))
                }

                _ => Err(report!(errors::ApiClientError::UnexpectedServerResponse)
                    .attach_printable("Unexpected response from server")),
            }
        })?
        .await
}

#[derive(Debug, Eq, PartialEq)]
pub enum ApplicationResponse<R> {
    Json(R),
    StatusOk,
    TextPlain(String),
    JsonForRedirection(api::RedirectionResponse),
    Form(Box<RedirectionFormData>),
    PaymentLinkForm(Box<PaymentLinkAction>),
    FileData((Vec<u8>, mime::Mime)),
    JsonWithHeaders((R, Vec<(String, Maskable<String>)>)),
}

#[derive(Debug, Eq, PartialEq)]
pub enum PaymentLinkAction {
    PaymentLinkFormData(PaymentLinkFormData),
    PaymentLinkStatus(PaymentLinkStatusData),
}

#[derive(Debug, Eq, PartialEq, Clone, serde::Serialize, serde::Deserialize)]
pub struct PaymentLinkFormData {
    pub js_script: String,
    pub css_script: String,
    pub sdk_url: String,
    pub html_meta_tags: String,
}

#[derive(Debug, Eq, PartialEq, Clone, serde::Serialize, serde::Deserialize)]
pub struct PaymentLinkStatusData {
    pub js_script: String,
    pub css_script: String,
}

#[derive(Debug, Eq, PartialEq)]
pub struct RedirectionFormData {
    pub redirect_form: RedirectForm,
    pub payment_method_data: Option<api::PaymentMethodData>,
    pub amount: String,
    pub currency: String,
}

#[derive(Debug, Eq, PartialEq)]
pub enum PaymentAction {
    PSync,
    CompleteAuthorize,
    PaymentAuthenticateCompleteAuthorize,
}

#[derive(Debug, Eq, PartialEq, Serialize)]
pub struct ApplicationRedirectResponse {
    pub url: String,
}

#[derive(Clone, Copy, PartialEq, Eq)]
pub enum AuthFlow {
    Client,
    Merchant,
}

#[allow(clippy::too_many_arguments)]
#[instrument(
    skip(request, payload, state, func, api_auth, request_state),
    fields(merchant_id)
)]
pub async fn server_wrap_util<'a, 'b, U, T, Q, F, Fut, E, OErr>(
    flow: &'a impl router_env::types::FlowMetric,
    state: web::Data<AppState>,
    incoming_request_header: &HeaderMap,
    mut request_state: ReqState,
    request: &'a HttpRequest,
    payload: T,
    func: F,
    api_auth: &dyn AuthenticateAndFetch<U, SessionState>,
    lock_action: api_locking::LockAction,
) -> CustomResult<ApplicationResponse<Q>, OErr>
where
    F: Fn(SessionState, U, T, ReqState) -> Fut,
    'b: 'a,
    Fut: Future<Output = CustomResult<ApplicationResponse<Q>, E>>,
    Q: Serialize + Debug + 'a + ApiEventMetric,
    T: Debug + Serialize + ApiEventMetric,
    E: ErrorSwitch<OErr> + error_stack::Context,
    OErr: ResponseError + error_stack::Context + Serialize,
    errors::ApiErrorResponse: ErrorSwitch<OErr>,
{
    let request_id = RequestId::extract(request)
        .await
        .attach_printable("Unable to extract request id from request")
        .change_context(errors::ApiErrorResponse::InternalServerError.switch())?;

    request_state.event_context.record_info(request_id);
    request_state
        .event_context
        .record_info(("flow".to_string(), flow.to_string()));
    // request_state.event_context.record_info(request.clone());

    let mut app_state = state.get_ref().clone();

    let start_instant = Instant::now();
    let serialized_request = masking::masked_serialize(&payload)
        .attach_printable("Failed to serialize json request")
        .change_context(errors::ApiErrorResponse::InternalServerError.switch())?;

    let mut event_type = payload.get_api_event_type();
    let tenants: HashSet<_> = state
        .conf
        .multitenancy
        .get_tenant_names()
        .into_iter()
        .collect();
    let tenant_id = if !state.conf.multitenancy.enabled {
        common_utils::consts::DEFAULT_TENANT.to_string()
    } else {
        incoming_request_header
            .get("x-tenant-id")
            .and_then(|value| value.to_str().ok())
            .ok_or_else(|| errors::ApiErrorResponse::MissingTenantId.switch())
            .map(|req_tenant_id| {
                if !tenants.contains(req_tenant_id) {
                    Err(errors::ApiErrorResponse::InvalidTenant {
                        tenant_id: req_tenant_id.to_string(),
                    }
                    .switch())
                } else {
                    Ok(req_tenant_id.to_string())
                }
            })??
    };
    // let tenant_id = "public".to_string();
    let mut session_state =
        Arc::new(app_state.clone()).get_session_state(tenant_id.as_str(), || {
            errors::ApiErrorResponse::InvalidTenant {
                tenant_id: tenant_id.clone(),
            }
            .switch()
        })?;
    session_state.add_request_id(request_id);

    // Currently auth failures are not recorded as API events
    let (auth_out, auth_type) = api_auth
        .authenticate_and_fetch(request.headers(), &session_state)
        .await
        .switch()?;

    request_state.event_context.record_info(auth_type.clone());

    let merchant_id = auth_type
        .get_merchant_id()
        .unwrap_or("MERCHANT_ID_NOT_FOUND")
        .to_string();

    app_state.add_merchant_id(Some(merchant_id.clone()));

    app_state.add_flow_name(flow.to_string());

    tracing::Span::current().record("merchant_id", &merchant_id);

    let output = {
        lock_action
            .clone()
            .perform_locking_action(&session_state, merchant_id.to_owned())
            .await
            .switch()?;
        let res = func(session_state.clone(), auth_out, payload, request_state)
            .await
            .switch();
        lock_action
            .free_lock_action(&session_state, merchant_id.to_owned())
            .await
            .switch()?;
        res
    };
    let request_duration = Instant::now()
        .saturating_duration_since(start_instant)
        .as_millis();

    let mut serialized_response = None;
    let mut error = None;
    let mut overhead_latency = None;

    let status_code = match output.as_ref() {
        Ok(res) => {
            if let ApplicationResponse::Json(data) = res {
                serialized_response.replace(
                    masking::masked_serialize(&data)
                        .attach_printable("Failed to serialize json response")
                        .change_context(errors::ApiErrorResponse::InternalServerError.switch())?,
                );
            } else if let ApplicationResponse::JsonWithHeaders((data, headers)) = res {
                serialized_response.replace(
                    masking::masked_serialize(&data)
                        .attach_printable("Failed to serialize json response")
                        .change_context(errors::ApiErrorResponse::InternalServerError.switch())?,
                );

                if let Some((_, value)) = headers.iter().find(|(key, _)| key == X_HS_LATENCY) {
                    if let Ok(external_latency) = value.clone().into_inner().parse::<u128>() {
                        overhead_latency.replace(external_latency);
                    }
                }
            }
            event_type = res.get_api_event_type().or(event_type);

            metrics::request::track_response_status_code(res)
        }
        Err(err) => {
            error.replace(
                serde_json::to_value(err.current_context())
                    .attach_printable("Failed to serialize json response")
                    .change_context(errors::ApiErrorResponse::InternalServerError.switch())
                    .ok()
                    .into(),
            );
            err.current_context().status_code().as_u16().into()
        }
    };

    let api_event = ApiEvent::new(
        Some(merchant_id.clone()),
        flow,
        &request_id,
        request_duration,
        status_code,
        serialized_request,
        serialized_response,
        overhead_latency,
        auth_type,
        error,
        event_type.unwrap_or(ApiEventsType::Miscellaneous),
        request,
        request.method(),
    );
    state.event_handler().log_event(&api_event);

    metrics::request::status_code_metrics(status_code, flow.to_string(), merchant_id.to_string());

    output
}

#[instrument(
    skip(request, state, func, api_auth, payload),
    fields(request_method, request_url_path, status_code)
)]
pub async fn server_wrap<'a, T, U, Q, F, Fut, E>(
    flow: impl router_env::types::FlowMetric,
    state: web::Data<AppState>,
    request: &'a HttpRequest,
    payload: T,
    func: F,
    api_auth: &dyn AuthenticateAndFetch<U, SessionState>,
    lock_action: api_locking::LockAction,
) -> HttpResponse
where
    F: Fn(SessionState, U, T, ReqState) -> Fut,
    Fut: Future<Output = CustomResult<ApplicationResponse<Q>, E>>,
    Q: Serialize + Debug + ApiEventMetric + 'a,
    T: Debug + Serialize + ApiEventMetric,
    ApplicationResponse<Q>: Debug,
    E: ErrorSwitch<api_models::errors::types::ApiErrorResponse> + error_stack::Context,
{
    let req_state = state.get_req_state();
    let request_method = request.method().as_str();
    let url_path = request.path();

    let unmasked_incoming_header_keys = state.conf().unmasked_headers.keys;

    let incoming_request_header = request.headers();

    let incoming_header_to_log: HashMap<String, HeaderValue> =
        incoming_request_header
            .iter()
            .fold(HashMap::new(), |mut acc, (key, value)| {
                let key = key.to_string();
                if unmasked_incoming_header_keys.contains(&key.as_str().to_lowercase()) {
                    acc.insert(key.clone(), value.clone());
                } else {
                    acc.insert(key.clone(), HeaderValue::from_static("**MASKED**"));
                }
                acc
            });

    tracing::Span::current().record("request_method", request_method);
    tracing::Span::current().record("request_url_path", url_path);

    let start_instant = Instant::now();

    logger::info!(
        tag = ?Tag::BeginRequest, payload = ?payload,
    headers = ?incoming_header_to_log);

    let server_wrap_util_res = metrics::request::record_request_time_metric(
        server_wrap_util(
            &flow,
            state.clone(),
            incoming_request_header,
            req_state,
            request,
            payload,
            func,
            api_auth,
            lock_action,
        ),
        &flow,
    )
    .await
    .map(|response| {
        logger::info!(api_response =? response);
        response
    });

    let res = match server_wrap_util_res {
        Ok(ApplicationResponse::Json(response)) => match serde_json::to_string(&response) {
            Ok(res) => http_response_json(res),
            Err(_) => http_response_err(
                r#"{
                    "error": {
                        "message": "Error serializing response from connector"
                    }
                }"#,
            ),
        },
        Ok(ApplicationResponse::StatusOk) => http_response_ok(),
        Ok(ApplicationResponse::TextPlain(text)) => http_response_plaintext(text),
        Ok(ApplicationResponse::FileData((file_data, content_type))) => {
            http_response_file_data(file_data, content_type)
        }
        Ok(ApplicationResponse::JsonForRedirection(response)) => {
            match serde_json::to_string(&response) {
                Ok(res) => http_redirect_response(res, response),
                Err(_) => http_response_err(
                    r#"{
                    "error": {
                        "message": "Error serializing response from connector"
                    }
                }"#,
                ),
            }
        }
        Ok(ApplicationResponse::Form(redirection_data)) => {
            let config = state.conf();
            build_redirection_form(
                &redirection_data.redirect_form,
                redirection_data.payment_method_data,
                redirection_data.amount,
                redirection_data.currency,
                config,
            )
            .respond_to(request)
            .map_into_boxed_body()
        }

        Ok(ApplicationResponse::PaymentLinkForm(boxed_payment_link_data)) => {
            match *boxed_payment_link_data {
                PaymentLinkAction::PaymentLinkFormData(payment_link_data) => {
                    match build_payment_link_html(payment_link_data) {
                        Ok(rendered_html) => http_response_html_data(rendered_html),
                        Err(_) => http_response_err(
                            r#"{
                                "error": {
                                    "message": "Error while rendering payment link html page"
                                }
                            }"#,
                        ),
                    }
                }
                PaymentLinkAction::PaymentLinkStatus(payment_link_data) => {
                    match get_payment_link_status(payment_link_data) {
                        Ok(rendered_html) => http_response_html_data(rendered_html),
                        Err(_) => http_response_err(
                            r#"{
                                "error": {
                                    "message": "Error while rendering payment link status page"
                                }
                            }"#,
                        ),
                    }
                }
            }
        }

        Ok(ApplicationResponse::JsonWithHeaders((response, headers))) => {
            let request_elapsed_time = request.headers().get(X_HS_LATENCY).and_then(|value| {
                if value == "true" {
                    Some(start_instant.elapsed())
                } else {
                    None
                }
            });
            match serde_json::to_string(&response) {
                Ok(res) => http_response_json_with_headers(res, headers, request_elapsed_time),
                Err(_) => http_response_err(
                    r#"{
                        "error": {
                            "message": "Error serializing response from connector"
                        }
                    }"#,
                ),
            }
        }
        Err(error) => log_and_return_error_response(error),
    };

    let response_code = res.status().as_u16();
    tracing::Span::current().record("status_code", response_code);

    let end_instant = Instant::now();
    let request_duration = end_instant.saturating_duration_since(start_instant);
    logger::info!(
        tag = ?Tag::EndRequest,
        time_taken_ms = request_duration.as_millis(),
    );
    res
}

pub fn log_and_return_error_response<T>(error: Report<T>) -> HttpResponse
where
    T: error_stack::Context + Clone + ResponseError,
    Report<T>: EmbedError,
{
    logger::error!(?error);
    HttpResponse::from_error(error.embed().current_context().clone())
}

pub trait EmbedError: Sized {
    fn embed(self) -> Self {
        self
    }
}

impl EmbedError for Report<api_models::errors::types::ApiErrorResponse> {
    fn embed(self) -> Self {
        #[cfg(feature = "detailed_errors")]
        {
            let mut report = self;
            let error_trace = serde_json::to_value(&report).ok().and_then(|inner| {
                serde_json::from_value::<Vec<errors::NestedErrorStack<'_>>>(inner)
                    .ok()
                    .map(Into::<errors::VecLinearErrorStack<'_>>::into)
                    .map(serde_json::to_value)
                    .transpose()
                    .ok()
                    .flatten()
            });

            match report.downcast_mut::<api_models::errors::types::ApiErrorResponse>() {
                None => {}
                Some(inner) => {
                    inner.get_internal_error_mut().stacktrace = error_trace;
                }
            }
            report
        }

        #[cfg(not(feature = "detailed_errors"))]
        self
    }
}

impl EmbedError
    for Report<hyperswitch_domain_models::errors::api_error_response::ApiErrorResponse>
{
}

pub fn http_response_json<T: body::MessageBody + 'static>(response: T) -> HttpResponse {
    HttpResponse::Ok()
        .content_type(mime::APPLICATION_JSON)
        .body(response)
}

pub fn http_server_error_json_response<T: body::MessageBody + 'static>(
    response: T,
) -> HttpResponse {
    HttpResponse::InternalServerError()
        .content_type(mime::APPLICATION_JSON)
        .body(response)
}

pub fn http_response_json_with_headers<T: body::MessageBody + 'static>(
    response: T,
    headers: Vec<(String, Maskable<String>)>,
    request_duration: Option<Duration>,
) -> HttpResponse {
    let mut response_builder = HttpResponse::Ok();
    for (header_name, header_value) in headers {
        let is_sensitive_header = header_value.is_masked();
        let mut header_value = header_value.into_inner();
        if header_name == X_HS_LATENCY {
            if let Some(request_duration) = request_duration {
                if let Ok(external_latency) = header_value.parse::<u128>() {
                    let updated_duration = request_duration.as_millis() - external_latency;
                    header_value = updated_duration.to_string();
                }
            }
        }
        let mut header_value = match HeaderValue::from_str(header_value.as_str()) {
            Ok(header_value) => header_value,
            Err(e) => {
                logger::error!(?e);
                return http_server_error_json_response("Something Went Wrong");
            }
        };

        if is_sensitive_header {
            header_value.set_sensitive(true);
        }
        response_builder.append_header((header_name, header_value));
    }

    response_builder
        .content_type(mime::APPLICATION_JSON)
        .body(response)
}

pub fn http_response_plaintext<T: body::MessageBody + 'static>(res: T) -> HttpResponse {
    HttpResponse::Ok().content_type(mime::TEXT_PLAIN).body(res)
}

pub fn http_response_file_data<T: body::MessageBody + 'static>(
    res: T,
    content_type: mime::Mime,
) -> HttpResponse {
    HttpResponse::Ok().content_type(content_type).body(res)
}

pub fn http_response_html_data<T: body::MessageBody + 'static>(res: T) -> HttpResponse {
    HttpResponse::Ok().content_type(mime::TEXT_HTML).body(res)
}

pub fn http_response_ok() -> HttpResponse {
    HttpResponse::Ok().finish()
}

pub fn http_redirect_response<T: body::MessageBody + 'static>(
    response: T,
    redirection_response: api::RedirectionResponse,
) -> HttpResponse {
    HttpResponse::Ok()
        .content_type(mime::APPLICATION_JSON)
        .append_header((
            "Location",
            redirection_response.return_url_with_query_params,
        ))
        .status(http::StatusCode::FOUND)
        .body(response)
}

pub fn http_response_err<T: body::MessageBody + 'static>(response: T) -> HttpResponse {
    HttpResponse::BadRequest()
        .content_type(mime::APPLICATION_JSON)
        .body(response)
}

pub trait ConnectorRedirectResponse {
    fn get_flow_type(
        &self,
        _query_params: &str,
        _json_payload: Option<serde_json::Value>,
        _action: PaymentAction,
    ) -> CustomResult<payments::CallConnectorAction, errors::ConnectorError> {
        Ok(payments::CallConnectorAction::Avoid)
    }
}

pub trait Authenticate {
    fn get_client_secret(&self) -> Option<&String> {
        None
    }
}

impl Authenticate for api_models::payments::PaymentsRequest {
    fn get_client_secret(&self) -> Option<&String> {
        self.client_secret.as_ref()
    }
}

impl Authenticate for api_models::payment_methods::PaymentMethodListRequest {
    fn get_client_secret(&self) -> Option<&String> {
        self.client_secret.as_ref()
    }
}

impl Authenticate for api_models::payments::PaymentsSessionRequest {
    fn get_client_secret(&self) -> Option<&String> {
        Some(&self.client_secret)
    }
}

impl Authenticate for api_models::payments::PaymentsRetrieveRequest {}
impl Authenticate for api_models::payments::PaymentsCancelRequest {}
impl Authenticate for api_models::payments::PaymentsCaptureRequest {}
impl Authenticate for api_models::payments::PaymentsIncrementalAuthorizationRequest {}
impl Authenticate for api_models::payments::PaymentsStartRequest {}
// impl Authenticate for api_models::payments::PaymentsApproveRequest {}
impl Authenticate for api_models::payments::PaymentsRejectRequest {}

pub fn build_redirection_form(
    form: &RedirectForm,
    payment_method_data: Option<api_models::payments::PaymentMethodData>,
    amount: String,
    currency: String,
    config: Settings,
) -> maud::Markup {
    use maud::PreEscaped;
    let logging_template =
        include_str!("redirection/assets/redirect_error_logs_push.js").to_string();
    match form {
        RedirectForm::Form {
            endpoint,
            method,
            form_fields,
        } => maud::html! {
        (maud::DOCTYPE)
        html {
            meta name="viewport" content="width=device-width, initial-scale=1";
            head {
                style {
                    r##"

                    "##
                }
                (PreEscaped(r##"
                <style>
                    #loader1 {
                        width: 500px,
                    }
                    @media max-width: 600px {
                        #loader1 {
                            width: 200px
                        }
                    }
                </style>
                "##))
            }

            body style="background-color: #ffffff; padding: 20px; font-family: Arial, Helvetica, Sans-Serif;" {

                div id="loader1" class="lottie" style="height: 150px; display: block; position: relative; margin-left: auto; margin-right: auto;" { "" }

                (PreEscaped(r#"<script src="https://cdnjs.cloudflare.com/ajax/libs/bodymovin/5.7.4/lottie.min.js"></script>"#))

                (PreEscaped(r#"
                <script>
                var anime = bodymovin.loadAnimation({
                    container: document.getElementById('loader1'),
                    renderer: 'svg',
                    loop: true,
                    autoplay: true,
                    name: 'hyperswitch loader',
                    animationData: {"v":"4.8.0","meta":{"g":"LottieFiles AE 3.1.1","a":"","k":"","d":"","tc":""},"fr":29.9700012207031,"ip":0,"op":31.0000012626559,"w":400,"h":250,"nm":"loader_shape","ddd":0,"assets":[],"layers":[{"ddd":0,"ind":1,"ty":4,"nm":"circle 2","sr":1,"ks":{"o":{"a":0,"k":100,"ix":11},"r":{"a":0,"k":0,"ix":10},"p":{"a":0,"k":[278.25,202.671,0],"ix":2},"a":{"a":0,"k":[23.72,23.72,0],"ix":1},"s":{"a":0,"k":[100,100,100],"ix":6}},"ao":0,"shapes":[{"ty":"gr","it":[{"ind":0,"ty":"sh","ix":1,"ks":{"a":0,"k":{"i":[[12.935,0],[0,-12.936],[-12.935,0],[0,12.935]],"o":[[-12.952,0],[0,12.935],[12.935,0],[0,-12.936]],"v":[[0,-23.471],[-23.47,0.001],[0,23.471],[23.47,0.001]],"c":true},"ix":2},"nm":"Path 1","mn":"ADBE Vector Shape - Group","hd":false},{"ty":"fl","c":{"a":0,"k":[0,0.427451010311,0.976470648074,1],"ix":4},"o":{"a":1,"k":[{"i":{"x":[0.667],"y":[1]},"o":{"x":[0.333],"y":[0]},"t":10,"s":[10]},{"i":{"x":[0.667],"y":[1]},"o":{"x":[0.333],"y":[0]},"t":19.99,"s":[100]},{"t":29.9800012211104,"s":[10]}],"ix":5},"r":1,"bm":0,"nm":"Fill 1","mn":"ADBE Vector Graphic - Fill","hd":false},{"ty":"tr","p":{"a":0,"k":[23.72,23.721],"ix":2},"a":{"a":0,"k":[0,0],"ix":1},"s":{"a":0,"k":[100,100],"ix":3},"r":{"a":0,"k":0,"ix":6},"o":{"a":0,"k":100,"ix":7},"sk":{"a":0,"k":0,"ix":4},"sa":{"a":0,"k":0,"ix":5},"nm":"Transform"}],"nm":"Group 1","np":2,"cix":2,"bm":0,"ix":1,"mn":"ADBE Vector Group","hd":false}],"ip":0,"op":48.0000019550801,"st":0,"bm":0},{"ddd":0,"ind":2,"ty":4,"nm":"square 2","sr":1,"ks":{"o":{"a":0,"k":100,"ix":11},"r":{"a":0,"k":0,"ix":10},"p":{"a":0,"k":[196.25,201.271,0],"ix":2},"a":{"a":0,"k":[22.028,22.03,0],"ix":1},"s":{"a":0,"k":[100,100,100],"ix":6}},"ao":0,"shapes":[{"ty":"gr","it":[{"ind":0,"ty":"sh","ix":1,"ks":{"a":0,"k":{"i":[[1.914,0],[0,0],[0,-1.914],[0,0],[-1.914,0],[0,0],[0,1.914],[0,0]],"o":[[0,0],[-1.914,0],[0,0],[0,1.914],[0,0],[1.914,0],[0,0],[0,-1.914]],"v":[[18.313,-21.779],[-18.312,-21.779],[-21.779,-18.313],[-21.779,18.314],[-18.312,21.779],[18.313,21.779],[21.779,18.314],[21.779,-18.313]],"c":true},"ix":2},"nm":"Path 1","mn":"ADBE Vector Shape - Group","hd":false},{"ty":"fl","c":{"a":0,"k":[0,0.427451010311,0.976470648074,1],"ix":4},"o":{"a":1,"k":[{"i":{"x":[0.667],"y":[1]},"o":{"x":[0.333],"y":[0]},"t":5,"s":[10]},{"i":{"x":[0.667],"y":[1]},"o":{"x":[0.333],"y":[0]},"t":14.99,"s":[100]},{"t":24.9800010174563,"s":[10]}],"ix":5},"r":1,"bm":0,"nm":"Fill 1","mn":"ADBE Vector Graphic - Fill","hd":false},{"ty":"tr","p":{"a":0,"k":[22.028,22.029],"ix":2},"a":{"a":0,"k":[0,0],"ix":1},"s":{"a":0,"k":[100,100],"ix":3},"r":{"a":0,"k":0,"ix":6},"o":{"a":0,"k":100,"ix":7},"sk":{"a":0,"k":0,"ix":4},"sa":{"a":0,"k":0,"ix":5},"nm":"Transform"}],"nm":"Group 1","np":2,"cix":2,"bm":0,"ix":1,"mn":"ADBE Vector Group","hd":false}],"ip":0,"op":47.0000019143492,"st":0,"bm":0},{"ddd":0,"ind":3,"ty":4,"nm":"Triangle 2","sr":1,"ks":{"o":{"a":0,"k":100,"ix":11},"r":{"a":0,"k":0,"ix":10},"p":{"a":0,"k":[116.25,200.703,0],"ix":2},"a":{"a":0,"k":[27.11,21.243,0],"ix":1},"s":{"a":0,"k":[100,100,100],"ix":6}},"ao":0,"shapes":[{"ty":"gr","it":[{"ind":0,"ty":"sh","ix":1,"ks":{"a":0,"k":{"i":[[0,0],[0.558,-0.879],[0,0],[-1.133,0],[0,0],[0.609,0.947],[0,0]],"o":[[-0.558,-0.879],[0,0],[-0.609,0.947],[0,0],[1.133,0],[0,0],[0,0]],"v":[[1.209,-20.114],[-1.192,-20.114],[-26.251,18.795],[-25.051,20.993],[25.051,20.993],[26.251,18.795],[1.192,-20.114]],"c":true},"ix":2},"nm":"Path 1","mn":"ADBE Vector Shape - Group","hd":false},{"ty":"fl","c":{"a":0,"k":[0,0.427451010311,0.976470648074,1],"ix":4},"o":{"a":1,"k":[{"i":{"x":[0.667],"y":[1]},"o":{"x":[0.333],"y":[0]},"t":0,"s":[10]},{"i":{"x":[0.667],"y":[1]},"o":{"x":[0.333],"y":[0]},"t":9.99,"s":[100]},{"t":19.9800008138021,"s":[10]}],"ix":5},"r":1,"bm":0,"nm":"Fill 1","mn":"ADBE Vector Graphic - Fill","hd":false},{"ty":"tr","p":{"a":0,"k":[27.11,21.243],"ix":2},"a":{"a":0,"k":[0,0],"ix":1},"s":{"a":0,"k":[100,100],"ix":3},"r":{"a":0,"k":0,"ix":6},"o":{"a":0,"k":100,"ix":7},"sk":{"a":0,"k":0,"ix":4},"sa":{"a":0,"k":0,"ix":5},"nm":"Transform"}],"nm":"Group 1","np":2,"cix":2,"bm":0,"ix":1,"mn":"ADBE Vector Group","hd":false}],"ip":0,"op":48.0000019550801,"st":0,"bm":0}],"markers":[]}
                })
                </script>
                "#))

                h3 style="text-align: center;" { "Please wait while we process your payment..." }
                    form action=(PreEscaped(endpoint)) method=(method.to_string()) #payment_form {
                        @for (field, value) in form_fields {
                        input type="hidden" name=(field) value=(value);
                    }
                }

                (PreEscaped(format!("<script type=\"text/javascript\"> {logging_template} var frm = document.getElementById(\"payment_form\"); window.setTimeout(function () {{ frm.submit(); }}, 300); </script>")))

            }
        }
        },
        RedirectForm::Html { html_data } => PreEscaped(format!(
            "{} <script>{}</script>",
            html_data, logging_template
        )),
        RedirectForm::BlueSnap {
            payment_fields_token,
        } => {
            let card_details =
                if let Some(api::PaymentMethodData::Card(ccard)) = payment_method_data {
                    format!(
                        "var saveCardDirectly={{cvv: \"{}\",amount: {},currency: \"{}\"}};",
                        ccard.card_cvc.peek(),
                        amount,
                        currency
                    )
                } else {
                    "".to_string()
                };
            let bluesnap_sdk_url = config.connectors.bluesnap.secondary_base_url;
            maud::html! {
            (maud::DOCTYPE)
            html {
                head {
                    meta name="viewport" content="width=device-width, initial-scale=1";
                    (PreEscaped(format!("<script src=\"{bluesnap_sdk_url}web-sdk/5/bluesnap.js\"></script>")))
                }
                    body style="background-color: #ffffff; padding: 20px; font-family: Arial, Helvetica, Sans-Serif;" {

                        div id="loader1" class="lottie" style="height: 150px; display: block; position: relative; margin-top: 150px; margin-left: auto; margin-right: auto;" { "" }

                        (PreEscaped(r#"<script src="https://cdnjs.cloudflare.com/ajax/libs/bodymovin/5.7.4/lottie.min.js"></script>"#))

                        (PreEscaped(r#"
                        <script>
                        var anime = bodymovin.loadAnimation({
                            container: document.getElementById('loader1'),
                            renderer: 'svg',
                            loop: true,
                            autoplay: true,
                            name: 'hyperswitch loader',
                            animationData: {"v":"4.8.0","meta":{"g":"LottieFiles AE 3.1.1","a":"","k":"","d":"","tc":""},"fr":29.9700012207031,"ip":0,"op":31.0000012626559,"w":400,"h":250,"nm":"loader_shape","ddd":0,"assets":[],"layers":[{"ddd":0,"ind":1,"ty":4,"nm":"circle 2","sr":1,"ks":{"o":{"a":0,"k":100,"ix":11},"r":{"a":0,"k":0,"ix":10},"p":{"a":0,"k":[278.25,202.671,0],"ix":2},"a":{"a":0,"k":[23.72,23.72,0],"ix":1},"s":{"a":0,"k":[100,100,100],"ix":6}},"ao":0,"shapes":[{"ty":"gr","it":[{"ind":0,"ty":"sh","ix":1,"ks":{"a":0,"k":{"i":[[12.935,0],[0,-12.936],[-12.935,0],[0,12.935]],"o":[[-12.952,0],[0,12.935],[12.935,0],[0,-12.936]],"v":[[0,-23.471],[-23.47,0.001],[0,23.471],[23.47,0.001]],"c":true},"ix":2},"nm":"Path 1","mn":"ADBE Vector Shape - Group","hd":false},{"ty":"fl","c":{"a":0,"k":[0,0.427451010311,0.976470648074,1],"ix":4},"o":{"a":1,"k":[{"i":{"x":[0.667],"y":[1]},"o":{"x":[0.333],"y":[0]},"t":10,"s":[10]},{"i":{"x":[0.667],"y":[1]},"o":{"x":[0.333],"y":[0]},"t":19.99,"s":[100]},{"t":29.9800012211104,"s":[10]}],"ix":5},"r":1,"bm":0,"nm":"Fill 1","mn":"ADBE Vector Graphic - Fill","hd":false},{"ty":"tr","p":{"a":0,"k":[23.72,23.721],"ix":2},"a":{"a":0,"k":[0,0],"ix":1},"s":{"a":0,"k":[100,100],"ix":3},"r":{"a":0,"k":0,"ix":6},"o":{"a":0,"k":100,"ix":7},"sk":{"a":0,"k":0,"ix":4},"sa":{"a":0,"k":0,"ix":5},"nm":"Transform"}],"nm":"Group 1","np":2,"cix":2,"bm":0,"ix":1,"mn":"ADBE Vector Group","hd":false}],"ip":0,"op":48.0000019550801,"st":0,"bm":0},{"ddd":0,"ind":2,"ty":4,"nm":"square 2","sr":1,"ks":{"o":{"a":0,"k":100,"ix":11},"r":{"a":0,"k":0,"ix":10},"p":{"a":0,"k":[196.25,201.271,0],"ix":2},"a":{"a":0,"k":[22.028,22.03,0],"ix":1},"s":{"a":0,"k":[100,100,100],"ix":6}},"ao":0,"shapes":[{"ty":"gr","it":[{"ind":0,"ty":"sh","ix":1,"ks":{"a":0,"k":{"i":[[1.914,0],[0,0],[0,-1.914],[0,0],[-1.914,0],[0,0],[0,1.914],[0,0]],"o":[[0,0],[-1.914,0],[0,0],[0,1.914],[0,0],[1.914,0],[0,0],[0,-1.914]],"v":[[18.313,-21.779],[-18.312,-21.779],[-21.779,-18.313],[-21.779,18.314],[-18.312,21.779],[18.313,21.779],[21.779,18.314],[21.779,-18.313]],"c":true},"ix":2},"nm":"Path 1","mn":"ADBE Vector Shape - Group","hd":false},{"ty":"fl","c":{"a":0,"k":[0,0.427451010311,0.976470648074,1],"ix":4},"o":{"a":1,"k":[{"i":{"x":[0.667],"y":[1]},"o":{"x":[0.333],"y":[0]},"t":5,"s":[10]},{"i":{"x":[0.667],"y":[1]},"o":{"x":[0.333],"y":[0]},"t":14.99,"s":[100]},{"t":24.9800010174563,"s":[10]}],"ix":5},"r":1,"bm":0,"nm":"Fill 1","mn":"ADBE Vector Graphic - Fill","hd":false},{"ty":"tr","p":{"a":0,"k":[22.028,22.029],"ix":2},"a":{"a":0,"k":[0,0],"ix":1},"s":{"a":0,"k":[100,100],"ix":3},"r":{"a":0,"k":0,"ix":6},"o":{"a":0,"k":100,"ix":7},"sk":{"a":0,"k":0,"ix":4},"sa":{"a":0,"k":0,"ix":5},"nm":"Transform"}],"nm":"Group 1","np":2,"cix":2,"bm":0,"ix":1,"mn":"ADBE Vector Group","hd":false}],"ip":0,"op":47.0000019143492,"st":0,"bm":0},{"ddd":0,"ind":3,"ty":4,"nm":"Triangle 2","sr":1,"ks":{"o":{"a":0,"k":100,"ix":11},"r":{"a":0,"k":0,"ix":10},"p":{"a":0,"k":[116.25,200.703,0],"ix":2},"a":{"a":0,"k":[27.11,21.243,0],"ix":1},"s":{"a":0,"k":[100,100,100],"ix":6}},"ao":0,"shapes":[{"ty":"gr","it":[{"ind":0,"ty":"sh","ix":1,"ks":{"a":0,"k":{"i":[[0,0],[0.558,-0.879],[0,0],[-1.133,0],[0,0],[0.609,0.947],[0,0]],"o":[[-0.558,-0.879],[0,0],[-0.609,0.947],[0,0],[1.133,0],[0,0],[0,0]],"v":[[1.209,-20.114],[-1.192,-20.114],[-26.251,18.795],[-25.051,20.993],[25.051,20.993],[26.251,18.795],[1.192,-20.114]],"c":true},"ix":2},"nm":"Path 1","mn":"ADBE Vector Shape - Group","hd":false},{"ty":"fl","c":{"a":0,"k":[0,0.427451010311,0.976470648074,1],"ix":4},"o":{"a":1,"k":[{"i":{"x":[0.667],"y":[1]},"o":{"x":[0.333],"y":[0]},"t":0,"s":[10]},{"i":{"x":[0.667],"y":[1]},"o":{"x":[0.333],"y":[0]},"t":9.99,"s":[100]},{"t":19.9800008138021,"s":[10]}],"ix":5},"r":1,"bm":0,"nm":"Fill 1","mn":"ADBE Vector Graphic - Fill","hd":false},{"ty":"tr","p":{"a":0,"k":[27.11,21.243],"ix":2},"a":{"a":0,"k":[0,0],"ix":1},"s":{"a":0,"k":[100,100],"ix":3},"r":{"a":0,"k":0,"ix":6},"o":{"a":0,"k":100,"ix":7},"sk":{"a":0,"k":0,"ix":4},"sa":{"a":0,"k":0,"ix":5},"nm":"Transform"}],"nm":"Group 1","np":2,"cix":2,"bm":0,"ix":1,"mn":"ADBE Vector Group","hd":false}],"ip":0,"op":48.0000019550801,"st":0,"bm":0}],"markers":[]}
                        })
                        </script>
                        "#))

                        h3 style="text-align: center;" { "Please wait while we process your payment..." }
                    }

                (PreEscaped(format!("<script>
                    {logging_template}
                    bluesnap.threeDsPaymentsSetup(\"{payment_fields_token}\",
                    function(sdkResponse) {{
                        // console.log(sdkResponse);
                        var f = document.createElement('form');
                        f.action=window.location.pathname.replace(/payments\\/redirect\\/(\\w+)\\/(\\w+)\\/\\w+/, \"payments/$1/$2/redirect/complete/bluesnap?paymentToken={payment_fields_token}\");
                        f.method='POST';
                        var i=document.createElement('input');
                        i.type='hidden';
                        i.name='authentication_response';
                        i.value=JSON.stringify(sdkResponse);
                        f.appendChild(i);
                        document.body.appendChild(f);
                        f.submit();
                    }});
                    {card_details}
                    bluesnap.threeDsPaymentsSubmitData(saveCardDirectly);
                </script>
                ")))
                }}
        }
        RedirectForm::CybersourceAuthSetup {
            access_token,
            ddc_url,
            reference_id,
        } => {
            maud::html! {
            (maud::DOCTYPE)
            html {
                head {
                    meta name="viewport" content="width=device-width, initial-scale=1";
                }
                    body style="background-color: #ffffff; padding: 20px; font-family: Arial, Helvetica, Sans-Serif;" {

                        div id="loader1" class="lottie" style="height: 150px; display: block; position: relative; margin-top: 150px; margin-left: auto; margin-right: auto;" { "" }

                        (PreEscaped(r#"<script src="https://cdnjs.cloudflare.com/ajax/libs/bodymovin/5.7.4/lottie.min.js"></script>"#))

                        (PreEscaped(r#"
                            <script>
                            var anime = bodymovin.loadAnimation({
                                container: document.getElementById('loader1'),
                                renderer: 'svg',
                                loop: true,
                                autoplay: true,
                                name: 'hyperswitch loader',
                                animationData: {"v":"4.8.0","meta":{"g":"LottieFiles AE 3.1.1","a":"","k":"","d":"","tc":""},"fr":29.9700012207031,"ip":0,"op":31.0000012626559,"w":400,"h":250,"nm":"loader_shape","ddd":0,"assets":[],"layers":[{"ddd":0,"ind":1,"ty":4,"nm":"circle 2","sr":1,"ks":{"o":{"a":0,"k":100,"ix":11},"r":{"a":0,"k":0,"ix":10},"p":{"a":0,"k":[278.25,202.671,0],"ix":2},"a":{"a":0,"k":[23.72,23.72,0],"ix":1},"s":{"a":0,"k":[100,100,100],"ix":6}},"ao":0,"shapes":[{"ty":"gr","it":[{"ind":0,"ty":"sh","ix":1,"ks":{"a":0,"k":{"i":[[12.935,0],[0,-12.936],[-12.935,0],[0,12.935]],"o":[[-12.952,0],[0,12.935],[12.935,0],[0,-12.936]],"v":[[0,-23.471],[-23.47,0.001],[0,23.471],[23.47,0.001]],"c":true},"ix":2},"nm":"Path 1","mn":"ADBE Vector Shape - Group","hd":false},{"ty":"fl","c":{"a":0,"k":[0,0.427451010311,0.976470648074,1],"ix":4},"o":{"a":1,"k":[{"i":{"x":[0.667],"y":[1]},"o":{"x":[0.333],"y":[0]},"t":10,"s":[10]},{"i":{"x":[0.667],"y":[1]},"o":{"x":[0.333],"y":[0]},"t":19.99,"s":[100]},{"t":29.9800012211104,"s":[10]}],"ix":5},"r":1,"bm":0,"nm":"Fill 1","mn":"ADBE Vector Graphic - Fill","hd":false},{"ty":"tr","p":{"a":0,"k":[23.72,23.721],"ix":2},"a":{"a":0,"k":[0,0],"ix":1},"s":{"a":0,"k":[100,100],"ix":3},"r":{"a":0,"k":0,"ix":6},"o":{"a":0,"k":100,"ix":7},"sk":{"a":0,"k":0,"ix":4},"sa":{"a":0,"k":0,"ix":5},"nm":"Transform"}],"nm":"Group 1","np":2,"cix":2,"bm":0,"ix":1,"mn":"ADBE Vector Group","hd":false}],"ip":0,"op":48.0000019550801,"st":0,"bm":0},{"ddd":0,"ind":2,"ty":4,"nm":"square 2","sr":1,"ks":{"o":{"a":0,"k":100,"ix":11},"r":{"a":0,"k":0,"ix":10},"p":{"a":0,"k":[196.25,201.271,0],"ix":2},"a":{"a":0,"k":[22.028,22.03,0],"ix":1},"s":{"a":0,"k":[100,100,100],"ix":6}},"ao":0,"shapes":[{"ty":"gr","it":[{"ind":0,"ty":"sh","ix":1,"ks":{"a":0,"k":{"i":[[1.914,0],[0,0],[0,-1.914],[0,0],[-1.914,0],[0,0],[0,1.914],[0,0]],"o":[[0,0],[-1.914,0],[0,0],[0,1.914],[0,0],[1.914,0],[0,0],[0,-1.914]],"v":[[18.313,-21.779],[-18.312,-21.779],[-21.779,-18.313],[-21.779,18.314],[-18.312,21.779],[18.313,21.779],[21.779,18.314],[21.779,-18.313]],"c":true},"ix":2},"nm":"Path 1","mn":"ADBE Vector Shape - Group","hd":false},{"ty":"fl","c":{"a":0,"k":[0,0.427451010311,0.976470648074,1],"ix":4},"o":{"a":1,"k":[{"i":{"x":[0.667],"y":[1]},"o":{"x":[0.333],"y":[0]},"t":5,"s":[10]},{"i":{"x":[0.667],"y":[1]},"o":{"x":[0.333],"y":[0]},"t":14.99,"s":[100]},{"t":24.9800010174563,"s":[10]}],"ix":5},"r":1,"bm":0,"nm":"Fill 1","mn":"ADBE Vector Graphic - Fill","hd":false},{"ty":"tr","p":{"a":0,"k":[22.028,22.029],"ix":2},"a":{"a":0,"k":[0,0],"ix":1},"s":{"a":0,"k":[100,100],"ix":3},"r":{"a":0,"k":0,"ix":6},"o":{"a":0,"k":100,"ix":7},"sk":{"a":0,"k":0,"ix":4},"sa":{"a":0,"k":0,"ix":5},"nm":"Transform"}],"nm":"Group 1","np":2,"cix":2,"bm":0,"ix":1,"mn":"ADBE Vector Group","hd":false}],"ip":0,"op":47.0000019143492,"st":0,"bm":0},{"ddd":0,"ind":3,"ty":4,"nm":"Triangle 2","sr":1,"ks":{"o":{"a":0,"k":100,"ix":11},"r":{"a":0,"k":0,"ix":10},"p":{"a":0,"k":[116.25,200.703,0],"ix":2},"a":{"a":0,"k":[27.11,21.243,0],"ix":1},"s":{"a":0,"k":[100,100,100],"ix":6}},"ao":0,"shapes":[{"ty":"gr","it":[{"ind":0,"ty":"sh","ix":1,"ks":{"a":0,"k":{"i":[[0,0],[0.558,-0.879],[0,0],[-1.133,0],[0,0],[0.609,0.947],[0,0]],"o":[[-0.558,-0.879],[0,0],[-0.609,0.947],[0,0],[1.133,0],[0,0],[0,0]],"v":[[1.209,-20.114],[-1.192,-20.114],[-26.251,18.795],[-25.051,20.993],[25.051,20.993],[26.251,18.795],[1.192,-20.114]],"c":true},"ix":2},"nm":"Path 1","mn":"ADBE Vector Shape - Group","hd":false},{"ty":"fl","c":{"a":0,"k":[0,0.427451010311,0.976470648074,1],"ix":4},"o":{"a":1,"k":[{"i":{"x":[0.667],"y":[1]},"o":{"x":[0.333],"y":[0]},"t":0,"s":[10]},{"i":{"x":[0.667],"y":[1]},"o":{"x":[0.333],"y":[0]},"t":9.99,"s":[100]},{"t":19.9800008138021,"s":[10]}],"ix":5},"r":1,"bm":0,"nm":"Fill 1","mn":"ADBE Vector Graphic - Fill","hd":false},{"ty":"tr","p":{"a":0,"k":[27.11,21.243],"ix":2},"a":{"a":0,"k":[0,0],"ix":1},"s":{"a":0,"k":[100,100],"ix":3},"r":{"a":0,"k":0,"ix":6},"o":{"a":0,"k":100,"ix":7},"sk":{"a":0,"k":0,"ix":4},"sa":{"a":0,"k":0,"ix":5},"nm":"Transform"}],"nm":"Group 1","np":2,"cix":2,"bm":0,"ix":1,"mn":"ADBE Vector Group","hd":false}],"ip":0,"op":48.0000019550801,"st":0,"bm":0}],"markers":[]}
                            })
                            </script>
                            "#))

                        h3 style="text-align: center;" { "Please wait while we process your payment..." }
                    }

                (PreEscaped(r#"<iframe id="cardinal_collection_iframe" name="collectionIframe" height="10" width="10" style="display: none;"></iframe>"#))
                (PreEscaped(format!("<form id=\"cardinal_collection_form\" method=\"POST\" target=\"collectionIframe\" action=\"{ddc_url}\">
                <input id=\"cardinal_collection_form_input\" type=\"hidden\" name=\"JWT\" value=\"{access_token}\">
              </form>")))
              (PreEscaped(r#"<script>
              window.onload = function() {
              var cardinalCollectionForm = document.querySelector('#cardinal_collection_form'); if(cardinalCollectionForm) cardinalCollectionForm.submit();
              }
              </script>"#))
              (PreEscaped(format!("<script>
                {logging_template}
                window.addEventListener(\"message\", function(event) {{
                    if (event.origin === \"https://centinelapistag.cardinalcommerce.com\" || event.origin === \"https://centinelapi.cardinalcommerce.com\") {{
                      window.location.href = window.location.pathname.replace(/payments\\/redirect\\/(\\w+)\\/(\\w+)\\/\\w+/, \"payments/$1/$2/redirect/complete/cybersource?referenceId={reference_id}\");
                    }}
                  }}, false);
                </script>
                ")))
            }}
        }
        RedirectForm::CybersourceConsumerAuth {
            access_token,
            step_up_url,
        } => {
            maud::html! {
            (maud::DOCTYPE)
            html {
                head {
                    meta name="viewport" content="width=device-width, initial-scale=1";
                }
                    body style="background-color: #ffffff; padding: 20px; font-family: Arial, Helvetica, Sans-Serif;" {

                        div id="loader1" class="lottie" style="height: 150px; display: block; position: relative; margin-top: 150px; margin-left: auto; margin-right: auto;" { "" }

                        (PreEscaped(r#"<script src="https://cdnjs.cloudflare.com/ajax/libs/bodymovin/5.7.4/lottie.min.js"></script>"#))

                        (PreEscaped(r#"
                            <script>
                            var anime = bodymovin.loadAnimation({
                                container: document.getElementById('loader1'),
                                renderer: 'svg',
                                loop: true,
                                autoplay: true,
                                name: 'hyperswitch loader',
                                animationData: {"v":"4.8.0","meta":{"g":"LottieFiles AE 3.1.1","a":"","k":"","d":"","tc":""},"fr":29.9700012207031,"ip":0,"op":31.0000012626559,"w":400,"h":250,"nm":"loader_shape","ddd":0,"assets":[],"layers":[{"ddd":0,"ind":1,"ty":4,"nm":"circle 2","sr":1,"ks":{"o":{"a":0,"k":100,"ix":11},"r":{"a":0,"k":0,"ix":10},"p":{"a":0,"k":[278.25,202.671,0],"ix":2},"a":{"a":0,"k":[23.72,23.72,0],"ix":1},"s":{"a":0,"k":[100,100,100],"ix":6}},"ao":0,"shapes":[{"ty":"gr","it":[{"ind":0,"ty":"sh","ix":1,"ks":{"a":0,"k":{"i":[[12.935,0],[0,-12.936],[-12.935,0],[0,12.935]],"o":[[-12.952,0],[0,12.935],[12.935,0],[0,-12.936]],"v":[[0,-23.471],[-23.47,0.001],[0,23.471],[23.47,0.001]],"c":true},"ix":2},"nm":"Path 1","mn":"ADBE Vector Shape - Group","hd":false},{"ty":"fl","c":{"a":0,"k":[0,0.427451010311,0.976470648074,1],"ix":4},"o":{"a":1,"k":[{"i":{"x":[0.667],"y":[1]},"o":{"x":[0.333],"y":[0]},"t":10,"s":[10]},{"i":{"x":[0.667],"y":[1]},"o":{"x":[0.333],"y":[0]},"t":19.99,"s":[100]},{"t":29.9800012211104,"s":[10]}],"ix":5},"r":1,"bm":0,"nm":"Fill 1","mn":"ADBE Vector Graphic - Fill","hd":false},{"ty":"tr","p":{"a":0,"k":[23.72,23.721],"ix":2},"a":{"a":0,"k":[0,0],"ix":1},"s":{"a":0,"k":[100,100],"ix":3},"r":{"a":0,"k":0,"ix":6},"o":{"a":0,"k":100,"ix":7},"sk":{"a":0,"k":0,"ix":4},"sa":{"a":0,"k":0,"ix":5},"nm":"Transform"}],"nm":"Group 1","np":2,"cix":2,"bm":0,"ix":1,"mn":"ADBE Vector Group","hd":false}],"ip":0,"op":48.0000019550801,"st":0,"bm":0},{"ddd":0,"ind":2,"ty":4,"nm":"square 2","sr":1,"ks":{"o":{"a":0,"k":100,"ix":11},"r":{"a":0,"k":0,"ix":10},"p":{"a":0,"k":[196.25,201.271,0],"ix":2},"a":{"a":0,"k":[22.028,22.03,0],"ix":1},"s":{"a":0,"k":[100,100,100],"ix":6}},"ao":0,"shapes":[{"ty":"gr","it":[{"ind":0,"ty":"sh","ix":1,"ks":{"a":0,"k":{"i":[[1.914,0],[0,0],[0,-1.914],[0,0],[-1.914,0],[0,0],[0,1.914],[0,0]],"o":[[0,0],[-1.914,0],[0,0],[0,1.914],[0,0],[1.914,0],[0,0],[0,-1.914]],"v":[[18.313,-21.779],[-18.312,-21.779],[-21.779,-18.313],[-21.779,18.314],[-18.312,21.779],[18.313,21.779],[21.779,18.314],[21.779,-18.313]],"c":true},"ix":2},"nm":"Path 1","mn":"ADBE Vector Shape - Group","hd":false},{"ty":"fl","c":{"a":0,"k":[0,0.427451010311,0.976470648074,1],"ix":4},"o":{"a":1,"k":[{"i":{"x":[0.667],"y":[1]},"o":{"x":[0.333],"y":[0]},"t":5,"s":[10]},{"i":{"x":[0.667],"y":[1]},"o":{"x":[0.333],"y":[0]},"t":14.99,"s":[100]},{"t":24.9800010174563,"s":[10]}],"ix":5},"r":1,"bm":0,"nm":"Fill 1","mn":"ADBE Vector Graphic - Fill","hd":false},{"ty":"tr","p":{"a":0,"k":[22.028,22.029],"ix":2},"a":{"a":0,"k":[0,0],"ix":1},"s":{"a":0,"k":[100,100],"ix":3},"r":{"a":0,"k":0,"ix":6},"o":{"a":0,"k":100,"ix":7},"sk":{"a":0,"k":0,"ix":4},"sa":{"a":0,"k":0,"ix":5},"nm":"Transform"}],"nm":"Group 1","np":2,"cix":2,"bm":0,"ix":1,"mn":"ADBE Vector Group","hd":false}],"ip":0,"op":47.0000019143492,"st":0,"bm":0},{"ddd":0,"ind":3,"ty":4,"nm":"Triangle 2","sr":1,"ks":{"o":{"a":0,"k":100,"ix":11},"r":{"a":0,"k":0,"ix":10},"p":{"a":0,"k":[116.25,200.703,0],"ix":2},"a":{"a":0,"k":[27.11,21.243,0],"ix":1},"s":{"a":0,"k":[100,100,100],"ix":6}},"ao":0,"shapes":[{"ty":"gr","it":[{"ind":0,"ty":"sh","ix":1,"ks":{"a":0,"k":{"i":[[0,0],[0.558,-0.879],[0,0],[-1.133,0],[0,0],[0.609,0.947],[0,0]],"o":[[-0.558,-0.879],[0,0],[-0.609,0.947],[0,0],[1.133,0],[0,0],[0,0]],"v":[[1.209,-20.114],[-1.192,-20.114],[-26.251,18.795],[-25.051,20.993],[25.051,20.993],[26.251,18.795],[1.192,-20.114]],"c":true},"ix":2},"nm":"Path 1","mn":"ADBE Vector Shape - Group","hd":false},{"ty":"fl","c":{"a":0,"k":[0,0.427451010311,0.976470648074,1],"ix":4},"o":{"a":1,"k":[{"i":{"x":[0.667],"y":[1]},"o":{"x":[0.333],"y":[0]},"t":0,"s":[10]},{"i":{"x":[0.667],"y":[1]},"o":{"x":[0.333],"y":[0]},"t":9.99,"s":[100]},{"t":19.9800008138021,"s":[10]}],"ix":5},"r":1,"bm":0,"nm":"Fill 1","mn":"ADBE Vector Graphic - Fill","hd":false},{"ty":"tr","p":{"a":0,"k":[27.11,21.243],"ix":2},"a":{"a":0,"k":[0,0],"ix":1},"s":{"a":0,"k":[100,100],"ix":3},"r":{"a":0,"k":0,"ix":6},"o":{"a":0,"k":100,"ix":7},"sk":{"a":0,"k":0,"ix":4},"sa":{"a":0,"k":0,"ix":5},"nm":"Transform"}],"nm":"Group 1","np":2,"cix":2,"bm":0,"ix":1,"mn":"ADBE Vector Group","hd":false}],"ip":0,"op":48.0000019550801,"st":0,"bm":0}],"markers":[]}
                            })
                            </script>
                            "#))

                        h3 style="text-align: center;" { "Please wait while we process your payment..." }
                    }

                // This is the iframe recommended by cybersource but the redirection happens inside this iframe once otp
                // is received and we lose control of the redirection on user client browser, so to avoid that we have removed this iframe and directly consumed it.
                // (PreEscaped(r#"<iframe id="step_up_iframe" style="border: none; margin-left: auto; margin-right: auto; display: block" height="800px" width="400px" name="stepUpIframe"></iframe>"#))
                (PreEscaped(format!("<form id=\"step-up-form\" method=\"POST\" action=\"{step_up_url}\">
                <input type=\"hidden\" name=\"JWT\" value=\"{access_token}\">
              </form>")))
              (PreEscaped(format!("<script>
              {logging_template}
              window.onload = function() {{
              var stepUpForm = document.querySelector('#step-up-form'); if(stepUpForm) stepUpForm.submit();
              }}
              </script>")))
            }}
        }
        RedirectForm::Payme => {
            maud::html! {
                (maud::DOCTYPE)
                head {
                    (PreEscaped(r#"<script src="https://cdn.paymeservice.com/hf/v1/hostedfields.js"></script>"#))
                }
                (PreEscaped(format!("<script>
                    {logging_template}
                    var f = document.createElement('form');
                    f.action=window.location.pathname.replace(/payments\\/redirect\\/(\\w+)\\/(\\w+)\\/\\w+/, \"payments/$1/$2/redirect/complete/payme\");
                    f.method='POST';
                    PayMe.clientData()
                    .then((data) => {{
                        var i=document.createElement('input');
                        i.type='hidden';
                        i.name='meta_data';
                        i.value=data.hash;
                        f.appendChild(i);
                        document.body.appendChild(f);
                        f.submit();
                    }})
                    .catch((error) => {{
                        f.submit();
                    }});
            </script>
                ")))
            }
        }
        RedirectForm::Braintree {
            client_token,
            card_token,
            bin,
        } => {
            maud::html! {
            (maud::DOCTYPE)
            html {
                head {
                    meta name="viewport" content="width=device-width, initial-scale=1";
                    (PreEscaped(r#"<script src="https://js.braintreegateway.com/web/3.97.1/js/three-d-secure.js"></script>"#))
                    // (PreEscaped(r#"<script src="https://js.braintreegateway.com/web/3.97.1/js/hosted-fields.js"></script>"#))

                }
                    body style="background-color: #ffffff; padding: 20px; font-family: Arial, Helvetica, Sans-Serif;" {

                        div id="loader1" class="lottie" style="height: 150px; display: block; position: relative; margin-top: 150px; margin-left: auto; margin-right: auto;" { "" }

                        (PreEscaped(r#"<script src="https://cdnjs.cloudflare.com/ajax/libs/bodymovin/5.7.4/lottie.min.js"></script>"#))

                        (PreEscaped(r#"
                            <script>
                            var anime = bodymovin.loadAnimation({
                                container: document.getElementById('loader1'),
                                renderer: 'svg',
                                loop: true,
                                autoplay: true,
                                name: 'hyperswitch loader',
                                animationData: {"v":"4.8.0","meta":{"g":"LottieFiles AE 3.1.1","a":"","k":"","d":"","tc":""},"fr":29.9700012207031,"ip":0,"op":31.0000012626559,"w":400,"h":250,"nm":"loader_shape","ddd":0,"assets":[],"layers":[{"ddd":0,"ind":1,"ty":4,"nm":"circle 2","sr":1,"ks":{"o":{"a":0,"k":100,"ix":11},"r":{"a":0,"k":0,"ix":10},"p":{"a":0,"k":[278.25,202.671,0],"ix":2},"a":{"a":0,"k":[23.72,23.72,0],"ix":1},"s":{"a":0,"k":[100,100,100],"ix":6}},"ao":0,"shapes":[{"ty":"gr","it":[{"ind":0,"ty":"sh","ix":1,"ks":{"a":0,"k":{"i":[[12.935,0],[0,-12.936],[-12.935,0],[0,12.935]],"o":[[-12.952,0],[0,12.935],[12.935,0],[0,-12.936]],"v":[[0,-23.471],[-23.47,0.001],[0,23.471],[23.47,0.001]],"c":true},"ix":2},"nm":"Path 1","mn":"ADBE Vector Shape - Group","hd":false},{"ty":"fl","c":{"a":0,"k":[0,0.427451010311,0.976470648074,1],"ix":4},"o":{"a":1,"k":[{"i":{"x":[0.667],"y":[1]},"o":{"x":[0.333],"y":[0]},"t":10,"s":[10]},{"i":{"x":[0.667],"y":[1]},"o":{"x":[0.333],"y":[0]},"t":19.99,"s":[100]},{"t":29.9800012211104,"s":[10]}],"ix":5},"r":1,"bm":0,"nm":"Fill 1","mn":"ADBE Vector Graphic - Fill","hd":false},{"ty":"tr","p":{"a":0,"k":[23.72,23.721],"ix":2},"a":{"a":0,"k":[0,0],"ix":1},"s":{"a":0,"k":[100,100],"ix":3},"r":{"a":0,"k":0,"ix":6},"o":{"a":0,"k":100,"ix":7},"sk":{"a":0,"k":0,"ix":4},"sa":{"a":0,"k":0,"ix":5},"nm":"Transform"}],"nm":"Group 1","np":2,"cix":2,"bm":0,"ix":1,"mn":"ADBE Vector Group","hd":false}],"ip":0,"op":48.0000019550801,"st":0,"bm":0},{"ddd":0,"ind":2,"ty":4,"nm":"square 2","sr":1,"ks":{"o":{"a":0,"k":100,"ix":11},"r":{"a":0,"k":0,"ix":10},"p":{"a":0,"k":[196.25,201.271,0],"ix":2},"a":{"a":0,"k":[22.028,22.03,0],"ix":1},"s":{"a":0,"k":[100,100,100],"ix":6}},"ao":0,"shapes":[{"ty":"gr","it":[{"ind":0,"ty":"sh","ix":1,"ks":{"a":0,"k":{"i":[[1.914,0],[0,0],[0,-1.914],[0,0],[-1.914,0],[0,0],[0,1.914],[0,0]],"o":[[0,0],[-1.914,0],[0,0],[0,1.914],[0,0],[1.914,0],[0,0],[0,-1.914]],"v":[[18.313,-21.779],[-18.312,-21.779],[-21.779,-18.313],[-21.779,18.314],[-18.312,21.779],[18.313,21.779],[21.779,18.314],[21.779,-18.313]],"c":true},"ix":2},"nm":"Path 1","mn":"ADBE Vector Shape - Group","hd":false},{"ty":"fl","c":{"a":0,"k":[0,0.427451010311,0.976470648074,1],"ix":4},"o":{"a":1,"k":[{"i":{"x":[0.667],"y":[1]},"o":{"x":[0.333],"y":[0]},"t":5,"s":[10]},{"i":{"x":[0.667],"y":[1]},"o":{"x":[0.333],"y":[0]},"t":14.99,"s":[100]},{"t":24.9800010174563,"s":[10]}],"ix":5},"r":1,"bm":0,"nm":"Fill 1","mn":"ADBE Vector Graphic - Fill","hd":false},{"ty":"tr","p":{"a":0,"k":[22.028,22.029],"ix":2},"a":{"a":0,"k":[0,0],"ix":1},"s":{"a":0,"k":[100,100],"ix":3},"r":{"a":0,"k":0,"ix":6},"o":{"a":0,"k":100,"ix":7},"sk":{"a":0,"k":0,"ix":4},"sa":{"a":0,"k":0,"ix":5},"nm":"Transform"}],"nm":"Group 1","np":2,"cix":2,"bm":0,"ix":1,"mn":"ADBE Vector Group","hd":false}],"ip":0,"op":47.0000019143492,"st":0,"bm":0},{"ddd":0,"ind":3,"ty":4,"nm":"Triangle 2","sr":1,"ks":{"o":{"a":0,"k":100,"ix":11},"r":{"a":0,"k":0,"ix":10},"p":{"a":0,"k":[116.25,200.703,0],"ix":2},"a":{"a":0,"k":[27.11,21.243,0],"ix":1},"s":{"a":0,"k":[100,100,100],"ix":6}},"ao":0,"shapes":[{"ty":"gr","it":[{"ind":0,"ty":"sh","ix":1,"ks":{"a":0,"k":{"i":[[0,0],[0.558,-0.879],[0,0],[-1.133,0],[0,0],[0.609,0.947],[0,0]],"o":[[-0.558,-0.879],[0,0],[-0.609,0.947],[0,0],[1.133,0],[0,0],[0,0]],"v":[[1.209,-20.114],[-1.192,-20.114],[-26.251,18.795],[-25.051,20.993],[25.051,20.993],[26.251,18.795],[1.192,-20.114]],"c":true},"ix":2},"nm":"Path 1","mn":"ADBE Vector Shape - Group","hd":false},{"ty":"fl","c":{"a":0,"k":[0,0.427451010311,0.976470648074,1],"ix":4},"o":{"a":1,"k":[{"i":{"x":[0.667],"y":[1]},"o":{"x":[0.333],"y":[0]},"t":0,"s":[10]},{"i":{"x":[0.667],"y":[1]},"o":{"x":[0.333],"y":[0]},"t":9.99,"s":[100]},{"t":19.9800008138021,"s":[10]}],"ix":5},"r":1,"bm":0,"nm":"Fill 1","mn":"ADBE Vector Graphic - Fill","hd":false},{"ty":"tr","p":{"a":0,"k":[27.11,21.243],"ix":2},"a":{"a":0,"k":[0,0],"ix":1},"s":{"a":0,"k":[100,100],"ix":3},"r":{"a":0,"k":0,"ix":6},"o":{"a":0,"k":100,"ix":7},"sk":{"a":0,"k":0,"ix":4},"sa":{"a":0,"k":0,"ix":5},"nm":"Transform"}],"nm":"Group 1","np":2,"cix":2,"bm":0,"ix":1,"mn":"ADBE Vector Group","hd":false}],"ip":0,"op":48.0000019550801,"st":0,"bm":0}],"markers":[]}
                            })
                            </script>
                            "#))

                        h3 style="text-align: center;" { "Please wait while we process your payment..." }
                    }

                (PreEscaped(format!("<script>
                                {logging_template}
                                var my3DSContainer;
                                var clientToken = \"{client_token}\";
                                braintree.threeDSecure.create({{
                                        authorization: clientToken,
                                        version: 2
                                    }}, function(err, threeDs) {{
                                        threeDs.verifyCard({{
                                            amount: \"{amount}\",
                                            nonce: \"{card_token}\",
                                            bin: \"{bin}\",
                                            addFrame: function(err, iframe) {{
                                                my3DSContainer = document.createElement('div');
                                                my3DSContainer.appendChild(iframe);
                                                document.body.appendChild(my3DSContainer);
                                            }},
                                            removeFrame: function() {{
                                                if(my3DSContainer && my3DSContainer.parentNode) {{
                                                    my3DSContainer.parentNode.removeChild(my3DSContainer);
                                                }}
                                            }},
                                            onLookupComplete: function(data, next) {{
                                                // console.log(\"onLookup Complete\", data);
                                                    next();
                                                }}
                                            }},
                                            function(err, payload) {{
                                                if(err) {{
                                                    console.error(err);
                                                    var f = document.createElement('form');
                                                    f.action=window.location.pathname.replace(/payments\\/redirect\\/(\\w+)\\/(\\w+)\\/\\w+/, \"payments/$1/$2/redirect/response/braintree\");
                                                    var i = document.createElement('input');
                                                    i.type = 'hidden';
                                                    f.method='POST';
                                                    i.name = 'authentication_response';
                                                    i.value = JSON.stringify(err);
                                                    f.appendChild(i);
                                                    f.body = JSON.stringify(err);
                                                    document.body.appendChild(f);
                                                    f.submit();
                                                }} else {{
                                                    // console.log(payload);
                                                    var f = document.createElement('form');
                                                    f.action=window.location.pathname.replace(/payments\\/redirect\\/(\\w+)\\/(\\w+)\\/\\w+/, \"payments/$1/$2/redirect/complete/braintree\");
                                                    var i = document.createElement('input');
                                                    i.type = 'hidden';
                                                    f.method='POST';
                                                    i.name = 'authentication_response';
                                                    i.value = JSON.stringify(payload);
                                                    f.appendChild(i);
                                                    f.body = JSON.stringify(payload);
                                                    document.body.appendChild(f);
                                                    f.submit();
                                                    }}
                                                }});
                                        }}); </script>"
                                    )))
                }}
        }
        RedirectForm::Nmi {
            amount,
            currency,
            public_key,
            customer_vault_id,
            order_id,
        } => {
            let public_key_val = public_key.peek();
            maud::html! {
                    (maud::DOCTYPE)
                    head {
                        (PreEscaped(r#"<script src="https://secure.networkmerchants.com/js/v1/Gateway.js"></script>"#))
                    }
                    body style="background-color: #ffffff; padding: 20px; font-family: Arial, Helvetica, Sans-Serif;" {

                        div id="loader-wrapper" {
                            div id="loader1" class="lottie" style="height: 150px; display: block; position: relative; margin-top: 150px; margin-left: auto; margin-right: auto;" { "" }

                        (PreEscaped(r#"<script src="https://cdnjs.cloudflare.com/ajax/libs/bodymovin/5.7.4/lottie.min.js"></script>"#))

                        (PreEscaped(r#"
                            <script>
                            var anime = bodymovin.loadAnimation({
                                container: document.getElementById('loader1'),
                                renderer: 'svg',
                                loop: true,
                                autoplay: true,
                                name: 'hyperswitch loader',
                                animationData: {"v":"4.8.0","meta":{"g":"LottieFiles AE 3.1.1","a":"","k":"","d":"","tc":""},"fr":29.9700012207031,"ip":0,"op":31.0000012626559,"w":400,"h":250,"nm":"loader_shape","ddd":0,"assets":[],"layers":[{"ddd":0,"ind":1,"ty":4,"nm":"circle 2","sr":1,"ks":{"o":{"a":0,"k":100,"ix":11},"r":{"a":0,"k":0,"ix":10},"p":{"a":0,"k":[278.25,202.671,0],"ix":2},"a":{"a":0,"k":[23.72,23.72,0],"ix":1},"s":{"a":0,"k":[100,100,100],"ix":6}},"ao":0,"shapes":[{"ty":"gr","it":[{"ind":0,"ty":"sh","ix":1,"ks":{"a":0,"k":{"i":[[12.935,0],[0,-12.936],[-12.935,0],[0,12.935]],"o":[[-12.952,0],[0,12.935],[12.935,0],[0,-12.936]],"v":[[0,-23.471],[-23.47,0.001],[0,23.471],[23.47,0.001]],"c":true},"ix":2},"nm":"Path 1","mn":"ADBE Vector Shape - Group","hd":false},{"ty":"fl","c":{"a":0,"k":[0,0.427451010311,0.976470648074,1],"ix":4},"o":{"a":1,"k":[{"i":{"x":[0.667],"y":[1]},"o":{"x":[0.333],"y":[0]},"t":10,"s":[10]},{"i":{"x":[0.667],"y":[1]},"o":{"x":[0.333],"y":[0]},"t":19.99,"s":[100]},{"t":29.9800012211104,"s":[10]}],"ix":5},"r":1,"bm":0,"nm":"Fill 1","mn":"ADBE Vector Graphic - Fill","hd":false},{"ty":"tr","p":{"a":0,"k":[23.72,23.721],"ix":2},"a":{"a":0,"k":[0,0],"ix":1},"s":{"a":0,"k":[100,100],"ix":3},"r":{"a":0,"k":0,"ix":6},"o":{"a":0,"k":100,"ix":7},"sk":{"a":0,"k":0,"ix":4},"sa":{"a":0,"k":0,"ix":5},"nm":"Transform"}],"nm":"Group 1","np":2,"cix":2,"bm":0,"ix":1,"mn":"ADBE Vector Group","hd":false}],"ip":0,"op":48.0000019550801,"st":0,"bm":0},{"ddd":0,"ind":2,"ty":4,"nm":"square 2","sr":1,"ks":{"o":{"a":0,"k":100,"ix":11},"r":{"a":0,"k":0,"ix":10},"p":{"a":0,"k":[196.25,201.271,0],"ix":2},"a":{"a":0,"k":[22.028,22.03,0],"ix":1},"s":{"a":0,"k":[100,100,100],"ix":6}},"ao":0,"shapes":[{"ty":"gr","it":[{"ind":0,"ty":"sh","ix":1,"ks":{"a":0,"k":{"i":[[1.914,0],[0,0],[0,-1.914],[0,0],[-1.914,0],[0,0],[0,1.914],[0,0]],"o":[[0,0],[-1.914,0],[0,0],[0,1.914],[0,0],[1.914,0],[0,0],[0,-1.914]],"v":[[18.313,-21.779],[-18.312,-21.779],[-21.779,-18.313],[-21.779,18.314],[-18.312,21.779],[18.313,21.779],[21.779,18.314],[21.779,-18.313]],"c":true},"ix":2},"nm":"Path 1","mn":"ADBE Vector Shape - Group","hd":false},{"ty":"fl","c":{"a":0,"k":[0,0.427451010311,0.976470648074,1],"ix":4},"o":{"a":1,"k":[{"i":{"x":[0.667],"y":[1]},"o":{"x":[0.333],"y":[0]},"t":5,"s":[10]},{"i":{"x":[0.667],"y":[1]},"o":{"x":[0.333],"y":[0]},"t":14.99,"s":[100]},{"t":24.9800010174563,"s":[10]}],"ix":5},"r":1,"bm":0,"nm":"Fill 1","mn":"ADBE Vector Graphic - Fill","hd":false},{"ty":"tr","p":{"a":0,"k":[22.028,22.029],"ix":2},"a":{"a":0,"k":[0,0],"ix":1},"s":{"a":0,"k":[100,100],"ix":3},"r":{"a":0,"k":0,"ix":6},"o":{"a":0,"k":100,"ix":7},"sk":{"a":0,"k":0,"ix":4},"sa":{"a":0,"k":0,"ix":5},"nm":"Transform"}],"nm":"Group 1","np":2,"cix":2,"bm":0,"ix":1,"mn":"ADBE Vector Group","hd":false}],"ip":0,"op":47.0000019143492,"st":0,"bm":0},{"ddd":0,"ind":3,"ty":4,"nm":"Triangle 2","sr":1,"ks":{"o":{"a":0,"k":100,"ix":11},"r":{"a":0,"k":0,"ix":10},"p":{"a":0,"k":[116.25,200.703,0],"ix":2},"a":{"a":0,"k":[27.11,21.243,0],"ix":1},"s":{"a":0,"k":[100,100,100],"ix":6}},"ao":0,"shapes":[{"ty":"gr","it":[{"ind":0,"ty":"sh","ix":1,"ks":{"a":0,"k":{"i":[[0,0],[0.558,-0.879],[0,0],[-1.133,0],[0,0],[0.609,0.947],[0,0]],"o":[[-0.558,-0.879],[0,0],[-0.609,0.947],[0,0],[1.133,0],[0,0],[0,0]],"v":[[1.209,-20.114],[-1.192,-20.114],[-26.251,18.795],[-25.051,20.993],[25.051,20.993],[26.251,18.795],[1.192,-20.114]],"c":true},"ix":2},"nm":"Path 1","mn":"ADBE Vector Shape - Group","hd":false},{"ty":"fl","c":{"a":0,"k":[0,0.427451010311,0.976470648074,1],"ix":4},"o":{"a":1,"k":[{"i":{"x":[0.667],"y":[1]},"o":{"x":[0.333],"y":[0]},"t":0,"s":[10]},{"i":{"x":[0.667],"y":[1]},"o":{"x":[0.333],"y":[0]},"t":9.99,"s":[100]},{"t":19.9800008138021,"s":[10]}],"ix":5},"r":1,"bm":0,"nm":"Fill 1","mn":"ADBE Vector Graphic - Fill","hd":false},{"ty":"tr","p":{"a":0,"k":[27.11,21.243],"ix":2},"a":{"a":0,"k":[0,0],"ix":1},"s":{"a":0,"k":[100,100],"ix":3},"r":{"a":0,"k":0,"ix":6},"o":{"a":0,"k":100,"ix":7},"sk":{"a":0,"k":0,"ix":4},"sa":{"a":0,"k":0,"ix":5},"nm":"Transform"}],"nm":"Group 1","np":2,"cix":2,"bm":0,"ix":1,"mn":"ADBE Vector Group","hd":false}],"ip":0,"op":48.0000019550801,"st":0,"bm":0}],"markers":[]}
                            })
                            </script>
                            "#))

                        h3 style="text-align: center;" { "Please wait while we process your payment..." }
                        }

                        div id="threeds-wrapper" style="display: flex; width: 100%; height: 100vh; align-items: center; justify-content: center;" {""}
                    }
                    (PreEscaped(format!("<script>
                    {logging_template}
                    const gateway = Gateway.create('{public_key_val}');

                    // Initialize the ThreeDSService
                    const threeDS = gateway.get3DSecure();

                    const options = {{
                        customerVaultId: '{customer_vault_id}',
                        currency: '{currency}',
                        amount: '{amount}'
                    }};

                    const threeDSsecureInterface = threeDS.createUI(options);

                    threeDSsecureInterface.on('challenge', function(e) {{
                        document.getElementById('loader-wrapper').style.display = 'none';
                    }});

                    threeDSsecureInterface.on('complete', function(e) {{
                        var responseForm = document.createElement('form');
                        responseForm.action=window.location.pathname.replace(/payments\\/redirect\\/(\\w+)\\/(\\w+)\\/\\w+/, \"payments/$1/$2/redirect/complete/nmi\");
                        responseForm.method='POST';

                        var item1=document.createElement('input');
                        item1.type='hidden';
                        item1.name='cavv';
                        item1.value=e.cavv;
                        responseForm.appendChild(item1);

                        var item2=document.createElement('input');
                        item2.type='hidden';
                        item2.name='xid';
                        item2.value=e.xid;
                        responseForm.appendChild(item2);

                        var item6=document.createElement('input');
                        item6.type='hidden';
                        item6.name='eci';
                        item6.value=e.eci;
                        responseForm.appendChild(item6);

                        var item7=document.createElement('input');
                        item7.type='hidden';
                        item7.name='directoryServerId';
                        item7.value=e.directoryServerId;
                        responseForm.appendChild(item7);

                        var item3=document.createElement('input');
                        item3.type='hidden';
                        item3.name='cardHolderAuth';
                        item3.value=e.cardHolderAuth;
                        responseForm.appendChild(item3);

                        var item4=document.createElement('input');
                        item4.type='hidden';
                        item4.name='threeDsVersion';
                        item4.value=e.threeDsVersion;
                        responseForm.appendChild(item4);

                        var item5=document.createElement('input');
                        item5.type='hidden';
                        item5.name='orderId';
                        item5.value='{order_id}';
                        responseForm.appendChild(item5);

                        var item6=document.createElement('input');
                        item6.type='hidden';
                        item6.name='customerVaultId';
                        item6.value='{customer_vault_id}';
                        responseForm.appendChild(item6);

                        document.body.appendChild(responseForm);
                        responseForm.submit();
                    }});

                    threeDSsecureInterface.on('failure', function(e) {{
                        var responseForm = document.createElement('form');
                        responseForm.action=window.location.pathname.replace(/payments\\/redirect\\/(\\w+)\\/(\\w+)\\/\\w+/, \"payments/$1/$2/redirect/complete/nmi\");
                        responseForm.method='POST';

                        var error_code=document.createElement('input');
                        error_code.type='hidden';
                        error_code.name='code';
                        error_code.value= e.code;
                        responseForm.appendChild(error_code);

                        var error_message=document.createElement('input');
                        error_message.type='hidden';
                        error_message.name='message';
                        error_message.value= e.message;
                        responseForm.appendChild(error_message);

                        document.body.appendChild(responseForm);
                        responseForm.submit();
                    }});

                    threeDSsecureInterface.start('#threeds-wrapper');
            </script>"
            )))
                }
        }
        RedirectForm::Mifinity {
            initialization_token,
        } => {
            maud::html! {
                        (maud::DOCTYPE)
                        head {
                            (PreEscaped(r#"<script src='https://demo.mifinity.com/widgets/sgpg.js?58190a411dc3'></script>"#))
                        }

                        (PreEscaped(format!("<div id='widget-container'></div>
	  <script>
		  var widget = showPaymentIframe('widget-container', {{
			  token: '{initialization_token}',
			  complete: function() {{
				  setTimeout(function() {{
					widget.close();
				  }}, 5000);
			  }}
		   }});
	   </script>")))

            }
        }
    }
}

pub fn build_payment_link_html(
    payment_link_data: PaymentLinkFormData,
) -> CustomResult<String, errors::ApiErrorResponse> {
    let mut tera = Tera::default();

    // Add modification to css template with dynamic data
    let css_template =
        include_str!("../core/payment_link/payment_link_initiate/payment_link.css").to_string();
    let _ = tera.add_raw_template("payment_link_css", &css_template);
    let mut context = Context::new();
    context.insert("css_color_scheme", &payment_link_data.css_script);

    let rendered_css = match tera.render("payment_link_css", &context) {
        Ok(rendered_css) => rendered_css,
        Err(tera_error) => {
            crate::logger::warn!("{tera_error}");
            Err(errors::ApiErrorResponse::InternalServerError)?
        }
    };

    // Add modification to js template with dynamic data
    let js_template =
        include_str!("../core/payment_link/payment_link_initiate/payment_link.js").to_string();

    let _ = tera.add_raw_template("payment_link_js", &js_template);

    context.insert("payment_details_js_script", &payment_link_data.js_script);

    let rendered_js = match tera.render("payment_link_js", &context) {
        Ok(rendered_js) => rendered_js,
        Err(tera_error) => {
            crate::logger::warn!("{tera_error}");
            Err(errors::ApiErrorResponse::InternalServerError)?
        }
    };

    // Modify Html template with rendered js and rendered css files
    let html_template =
        include_str!("../core/payment_link/payment_link_initiate/payment_link.html").to_string();

    let _ = tera.add_raw_template("payment_link", &html_template);

    context.insert("rendered_meta_tag_html", &payment_link_data.html_meta_tags);

    context.insert(
        "preload_link_tags",
        &get_preload_link_html_template(&payment_link_data.sdk_url),
    );

    context.insert(
        "preload_link_tags",
        &get_preload_link_html_template(&payment_link_data.sdk_url),
    );

    context.insert(
        "hyperloader_sdk_link",
        &get_hyper_loader_sdk(&payment_link_data.sdk_url),
    );
    context.insert("rendered_css", &rendered_css);
    context.insert("rendered_js", &rendered_js);

    match tera.render("payment_link", &context) {
        Ok(rendered_html) => Ok(rendered_html),
        Err(tera_error) => {
            crate::logger::warn!("{tera_error}");
            Err(errors::ApiErrorResponse::InternalServerError)?
        }
    }
}

fn get_hyper_loader_sdk(sdk_url: &str) -> String {
    format!("<script src=\"{sdk_url}\" onload=\"initializeSDK()\"></script>")
}

fn get_preload_link_html_template(sdk_url: &str) -> String {
    format!(
        r#"<link rel="preload" href="https://fonts.googleapis.com/css2?family=Montserrat:wght@400;500;600;700;800" as="style">
            <link rel="preload" href="{sdk_url}" as="script">"#,
        sdk_url = sdk_url
    )
}

pub fn get_payment_link_status(
    payment_link_data: PaymentLinkStatusData,
) -> CustomResult<String, errors::ApiErrorResponse> {
    let mut tera = Tera::default();

    // Add modification to css template with dynamic data
    let css_template =
        include_str!("../core/payment_link/payment_link_status/status.css").to_string();
    let _ = tera.add_raw_template("payment_link_css", &css_template);
    let mut context = Context::new();
    context.insert("css_color_scheme", &payment_link_data.css_script);

    let rendered_css = match tera.render("payment_link_css", &context) {
        Ok(rendered_css) => rendered_css,
        Err(tera_error) => {
            crate::logger::warn!("{tera_error}");
            Err(errors::ApiErrorResponse::InternalServerError)?
        }
    };

    // Add modification to js template with dynamic data
    let js_template =
        include_str!("../core/payment_link/payment_link_status/status.js").to_string();
    let _ = tera.add_raw_template("payment_link_js", &js_template);
    context.insert("payment_details_js_script", &payment_link_data.js_script);

    let rendered_js = match tera.render("payment_link_js", &context) {
        Ok(rendered_js) => rendered_js,
        Err(tera_error) => {
            crate::logger::warn!("{tera_error}");
            Err(errors::ApiErrorResponse::InternalServerError)?
        }
    };

    // Modify Html template with rendered js and rendered css files
    let html_template =
        include_str!("../core/payment_link/payment_link_status/status.html").to_string();
    let _ = tera.add_raw_template("payment_link_status", &html_template);

    context.insert("rendered_css", &rendered_css);

    context.insert("rendered_js", &rendered_js);

    match tera.render("payment_link_status", &context) {
        Ok(rendered_html) => Ok(rendered_html),
        Err(tera_error) => {
            crate::logger::warn!("{tera_error}");
            Err(errors::ApiErrorResponse::InternalServerError)?
        }
    }
}

#[cfg(test)]
mod tests {
    #[test]
    fn test_mime_essence() {
        assert_eq!(mime::APPLICATION_JSON.essence_str(), "application/json");
    }
}<|MERGE_RESOLUTION|>--- conflicted
+++ resolved
@@ -47,14 +47,8 @@
     },
     logger,
     routes::{
-<<<<<<< HEAD
-        app::{AppStateInfo, ReqState},
-        metrics, AppState,
-=======
         app::{AppStateInfo, ReqState, SessionStateInfo},
-        metrics::{self, request as metrics_request},
-        AppState, SessionState,
->>>>>>> 2f12cca7
+        metrics, AppState, SessionState,
     },
     types::{
         self,
