pub mod client;
pub mod generic_link_response;
pub mod request;
use std::{
    collections::{HashMap, HashSet},
    fmt::Debug,
    future::Future,
    str,
    sync::Arc,
    time::{Duration, Instant},
};

use actix_http::header::HeaderMap;
use actix_web::{
    body,
    http::header::{HeaderName, HeaderValue},
    web, FromRequest, HttpRequest, HttpResponse, Responder, ResponseError,
};
pub use client::{ApiClient, MockApiClient, ProxyClient};
pub use common_enums::enums::PaymentAction;
pub use common_utils::request::{ContentType, Method, Request, RequestBuilder};
use common_utils::{
    consts::{DEFAULT_TENANT, TENANT_HEADER, X_HS_LATENCY},
    errors::{ErrorSwitch, ReportSwitchExt},
};
use error_stack::{report, Report, ResultExt};
use hyperswitch_domain_models::router_data_v2::flow_common_types as common_types;
pub use hyperswitch_domain_models::{
    api::{
        ApplicationResponse, GenericExpiredLinkData, GenericLinkFormData, GenericLinkStatusData,
        GenericLinks, PaymentLinkAction, PaymentLinkFormData, PaymentLinkStatusData,
        RedirectionFormData,
    },
    payment_method_data::PaymentMethodData,
    router_response_types::RedirectForm,
};
pub use hyperswitch_interfaces::{
    api::{
        BoxedConnectorIntegration, CaptureSyncMethod, ConnectorIntegration,
        ConnectorIntegrationAny, ConnectorRedirectResponse, ConnectorSpecifications,
        ConnectorValidation,
    },
    api_client::{
        call_connector_api, execute_connector_processing_step, handle_response,
        handle_ucs_response, store_raw_connector_response_if_required,
    },
    connector_integration_v2::{
        BoxedConnectorIntegrationV2, ConnectorIntegrationAnyV2, ConnectorIntegrationV2,
    },
};
<<<<<<< HEAD
use masking::{Maskable, PeekInterface, Secret};
use router_env::{instrument, tracing, RequestId, Tag};
=======
use masking::{Maskable, PeekInterface};
use router_env::{instrument, tracing, tracing_actix_web::RequestId, Tag};
>>>>>>> 175d0f5b
use serde::Serialize;
use tera::{Context, Error as TeraError, Tera};

use super::{
    authentication::AuthenticateAndFetch,
    connector_integration_interface::BoxedConnectorIntegrationInterface,
};
use crate::{
    configs::Settings,
    core::{
        api_locking,
        errors::{self, CustomResult},
    },
    events::api_logs::{ApiEvent, ApiEventMetric, ApiEventsType},
    headers, logger,
    routes::{
        app::{AppStateInfo, ReqState, SessionStateInfo},
        metrics, AppState, SessionState,
    },
    services::generic_link_response::build_generic_link_html,
    types::api,
    utils,
};

pub type BoxedPaymentConnectorIntegrationInterface<T, Req, Resp> =
    BoxedConnectorIntegrationInterface<T, common_types::PaymentFlowData, Req, Resp>;
pub type BoxedRefundConnectorIntegrationInterface<T, Req, Resp> =
    BoxedConnectorIntegrationInterface<T, common_types::RefundFlowData, Req, Resp>;
#[cfg(feature = "frm")]
pub type BoxedFrmConnectorIntegrationInterface<T, Req, Resp> =
    BoxedConnectorIntegrationInterface<T, common_types::FrmFlowData, Req, Resp>;
pub type BoxedDisputeConnectorIntegrationInterface<T, Req, Resp> =
    BoxedConnectorIntegrationInterface<T, common_types::DisputesFlowData, Req, Resp>;
pub type BoxedMandateRevokeConnectorIntegrationInterface<T, Req, Resp> =
    BoxedConnectorIntegrationInterface<T, common_types::MandateRevokeFlowData, Req, Resp>;
#[cfg(feature = "payouts")]
pub type BoxedPayoutConnectorIntegrationInterface<T, Req, Resp> =
    BoxedConnectorIntegrationInterface<T, common_types::PayoutFlowData, Req, Resp>;
pub type BoxedWebhookSourceVerificationConnectorIntegrationInterface<T, Req, Resp> =
    BoxedConnectorIntegrationInterface<T, common_types::WebhookSourceVerifyData, Req, Resp>;
pub type BoxedExternalAuthenticationConnectorIntegrationInterface<T, Req, Resp> =
    BoxedConnectorIntegrationInterface<T, common_types::ExternalAuthenticationFlowData, Req, Resp>;
pub type BoxedAuthenticationTokenConnectorIntegrationInterface<T, Req, Resp> =
    BoxedConnectorIntegrationInterface<T, common_types::AuthenticationTokenFlowData, Req, Resp>;
pub type BoxedAccessTokenConnectorIntegrationInterface<T, Req, Resp> =
    BoxedConnectorIntegrationInterface<T, common_types::AccessTokenFlowData, Req, Resp>;
pub type BoxedFilesConnectorIntegrationInterface<T, Req, Resp> =
    BoxedConnectorIntegrationInterface<T, common_types::FilesFlowData, Req, Resp>;
pub type BoxedRevenueRecoveryRecordBackInterface<T, Req, Res> =
    BoxedConnectorIntegrationInterface<T, common_types::InvoiceRecordBackData, Req, Res>;
pub type BoxedGetSubscriptionPlansInterface<T, Req, Res> =
    BoxedConnectorIntegrationInterface<T, common_types::GetSubscriptionPlansData, Req, Res>;
pub type BoxedGetSubscriptionPlanPricesInterface<T, Req, Res> =
    BoxedConnectorIntegrationInterface<T, common_types::GetSubscriptionPlanPricesData, Req, Res>;
pub type BoxedGetSubscriptionEstimateInterface<T, Req, Res> =
    BoxedConnectorIntegrationInterface<T, common_types::GetSubscriptionEstimateData, Req, Res>;
pub type BoxedBillingConnectorInvoiceSyncIntegrationInterface<T, Req, Res> =
    BoxedConnectorIntegrationInterface<
        T,
        common_types::BillingConnectorInvoiceSyncFlowData,
        Req,
        Res,
    >;

pub type BoxedUnifiedAuthenticationServiceInterface<T, Req, Resp> =
    BoxedConnectorIntegrationInterface<T, common_types::UasFlowData, Req, Resp>;

pub type BoxedBillingConnectorPaymentsSyncIntegrationInterface<T, Req, Res> =
    BoxedConnectorIntegrationInterface<
        T,
        common_types::BillingConnectorPaymentsSyncFlowData,
        Req,
        Res,
    >;
pub type BoxedVaultConnectorIntegrationInterface<T, Req, Res> =
    BoxedConnectorIntegrationInterface<T, common_types::VaultConnectorFlowData, Req, Res>;

pub type BoxedGiftCardBalanceCheckIntegrationInterface<T, Req, Res> =
    BoxedConnectorIntegrationInterface<T, common_types::GiftCardBalanceCheckFlowData, Req, Res>;

pub type BoxedSubscriptionConnectorIntegrationInterface<T, Req, Res> =
    BoxedConnectorIntegrationInterface<T, common_types::SubscriptionCreateData, Req, Res>;

#[derive(Debug, Eq, PartialEq, Serialize)]
pub struct ApplicationRedirectResponse {
    pub url: String,
}

#[derive(Clone, Copy, PartialEq, Eq)]
pub enum AuthFlow {
    Client,
    Merchant,
}

#[allow(clippy::too_many_arguments)]
#[instrument(
    skip(request, payload, state, func, api_auth, incoming_request_header),
    fields(merchant_id)
)]
pub async fn server_wrap_util<'a, 'b, U, T, Q, F, Fut, E, OErr>(
    flow: &'a impl router_env::types::FlowMetric,
    state: web::Data<AppState>,
    incoming_request_header: &HeaderMap,
    request: &'a HttpRequest,
    payload: T,
    func: F,
    api_auth: &dyn AuthenticateAndFetch<U, SessionState>,
    lock_action: api_locking::LockAction,
) -> CustomResult<ApplicationResponse<Q>, OErr>
where
    F: Fn(SessionState, U, T, ReqState) -> Fut,
    'b: 'a,
    Fut: Future<Output = CustomResult<ApplicationResponse<Q>, E>>,
    Q: Serialize + Debug + 'a + ApiEventMetric,
    T: Debug + Serialize + ApiEventMetric,
    E: ErrorSwitch<OErr> + error_stack::Context,
    OErr: ResponseError + error_stack::Context + Serialize,
    errors::ApiErrorResponse: ErrorSwitch<OErr>,
{
    let request_id = RequestId::extract(request)
        .await
        .attach_printable("Unable to extract request id from request")
        .change_context(errors::ApiErrorResponse::InternalServerError.switch())?;

    let mut app_state = state.get_ref().clone();

    let start_instant = Instant::now();
    let serialized_request = masking::masked_serialize(&payload)
        .attach_printable("Failed to serialize json request")
        .change_context(errors::ApiErrorResponse::InternalServerError.switch())?;

    let mut event_type = payload.get_api_event_type();
    let tenant_id = if !state.conf.multitenancy.enabled {
        common_utils::id_type::TenantId::try_from_string(DEFAULT_TENANT.to_owned())
            .attach_printable("Unable to get default tenant id")
            .change_context(errors::ApiErrorResponse::InternalServerError.switch())?
    } else {
        let request_tenant_id = incoming_request_header
            .get(TENANT_HEADER)
            .and_then(|value| value.to_str().ok())
            .ok_or_else(|| errors::ApiErrorResponse::MissingTenantId.switch())
            .and_then(|header_value| {
                common_utils::id_type::TenantId::try_from_string(header_value.to_string()).map_err(
                    |_| {
                        errors::ApiErrorResponse::InvalidRequestData {
                            message: format!("`{}` header is invalid", headers::X_TENANT_ID),
                        }
                        .switch()
                    },
                )
            })?;

        state
            .conf
            .multitenancy
            .get_tenant(&request_tenant_id)
            .map(|tenant| tenant.tenant_id.clone())
            .ok_or(
                errors::ApiErrorResponse::InvalidTenant {
                    tenant_id: request_tenant_id.get_string_repr().to_string(),
                }
                .switch(),
            )?
    };
    let locale = utils::get_locale_from_header(&incoming_request_header.clone());
    let mut session_state =
        Arc::new(app_state.clone()).get_session_state(&tenant_id, Some(locale), || {
            errors::ApiErrorResponse::InvalidTenant {
                tenant_id: tenant_id.get_string_repr().to_string(),
            }
            .switch()
        })?;
    session_state.add_request_id(request_id.clone());
    let mut request_state = session_state.get_req_state();

    request_state.event_context.record_info(request_id.clone());
    request_state
        .event_context
        .record_info(("flow".to_string(), flow.to_string()));

    request_state.event_context.record_info((
        "tenant_id".to_string(),
        tenant_id.get_string_repr().to_string(),
    ));

    // Currently auth failures are not recorded as API events
    let (auth_out, auth_type) = api_auth
        .authenticate_and_fetch(request.headers(), &session_state)
        .await
        .switch()?;

    request_state.event_context.record_info(auth_type.clone());

    let merchant_id = auth_type
        .get_merchant_id()
        .cloned()
        .unwrap_or(common_utils::id_type::MerchantId::get_merchant_id_not_found());

    app_state.add_flow_name(flow.to_string());

    tracing::Span::current().record("merchant_id", merchant_id.get_string_repr().to_owned());

    let output = {
        lock_action
            .clone()
            .perform_locking_action(&session_state, merchant_id.to_owned())
            .await
            .switch()?;
        let res = func(session_state.clone(), auth_out, payload, request_state)
            .await
            .switch();
        lock_action
            .free_lock_action(&session_state, merchant_id.to_owned())
            .await
            .switch()?;
        res
    };
    let request_duration = Instant::now()
        .saturating_duration_since(start_instant)
        .as_millis();

    let mut serialized_response = None;
    let mut error = None;
    let mut overhead_latency = None;

    let status_code = match output.as_ref() {
        Ok(res) => {
            if let ApplicationResponse::Json(data) = res {
                serialized_response.replace(
                    masking::masked_serialize(&data)
                        .attach_printable("Failed to serialize json response")
                        .change_context(errors::ApiErrorResponse::InternalServerError.switch())?,
                );
            } else if let ApplicationResponse::JsonWithHeaders((data, headers)) = res {
                serialized_response.replace(
                    masking::masked_serialize(&data)
                        .attach_printable("Failed to serialize json response")
                        .change_context(errors::ApiErrorResponse::InternalServerError.switch())?,
                );

                if let Some((_, value)) = headers.iter().find(|(key, _)| key == X_HS_LATENCY) {
                    if let Ok(external_latency) = value.clone().into_inner().parse::<u128>() {
                        overhead_latency.replace(external_latency);
                    }
                }
            }
            event_type = res.get_api_event_type().or(event_type);

            metrics::request::track_response_status_code(res)
        }
        Err(err) => {
            error.replace(
                serde_json::to_value(err.current_context())
                    .attach_printable("Failed to serialize json response")
                    .change_context(errors::ApiErrorResponse::InternalServerError.switch())
                    .ok()
                    .into(),
            );
            err.current_context().status_code().as_u16().into()
        }
    };

    let infra = extract_mapped_fields(
        &serialized_request,
        state.enhancement.as_ref(),
        state.infra_components.as_ref(),
    );

    let api_event = ApiEvent::new(
        tenant_id,
        Some(merchant_id.clone()),
        flow,
        &request_id,
        request_duration,
        status_code,
        serialized_request,
        serialized_response,
        overhead_latency,
        auth_type,
        error,
        event_type.unwrap_or(ApiEventsType::Miscellaneous),
        request,
        request.method(),
        infra.clone(),
    );

    state.event_handler().log_event(&api_event);

    output
}

#[instrument(
    skip(request, state, func, api_auth, payload),
    fields(request_method, request_url_path, status_code)
)]
pub async fn server_wrap<'a, T, U, Q, F, Fut, E>(
    flow: impl router_env::types::FlowMetric,
    state: web::Data<AppState>,
    request: &'a HttpRequest,
    payload: T,
    func: F,
    api_auth: &dyn AuthenticateAndFetch<U, SessionState>,
    lock_action: api_locking::LockAction,
) -> HttpResponse
where
    F: Fn(SessionState, U, T, ReqState) -> Fut,
    Fut: Future<Output = CustomResult<ApplicationResponse<Q>, E>>,
    Q: Serialize + Debug + ApiEventMetric + 'a,
    T: Debug + Serialize + ApiEventMetric,
    ApplicationResponse<Q>: Debug,
    E: ErrorSwitch<api_models::errors::types::ApiErrorResponse> + error_stack::Context,
{
    let request_method = request.method().as_str();
    let url_path = request.path();

    let unmasked_incoming_header_keys = state.conf().unmasked_headers.keys;

    let incoming_request_header = request.headers();

    let incoming_header_to_log: HashMap<String, HeaderValue> =
        incoming_request_header
            .iter()
            .fold(HashMap::new(), |mut acc, (key, value)| {
                let key = key.to_string();
                if unmasked_incoming_header_keys.contains(&key.as_str().to_lowercase()) {
                    acc.insert(key.clone(), value.clone());
                } else {
                    acc.insert(key.clone(), HeaderValue::from_static("**MASKED**"));
                }
                acc
            });

    tracing::Span::current().record("request_method", request_method);
    tracing::Span::current().record("request_url_path", url_path);

    let start_instant = Instant::now();

    logger::info!(
        tag = ?Tag::BeginRequest, payload = ?payload,
    headers = ?incoming_header_to_log);

    let server_wrap_util_res = server_wrap_util(
        &flow,
        state.clone(),
        incoming_request_header,
        request,
        payload,
        func,
        api_auth,
        lock_action,
    )
    .await
    .map(|response| {
        logger::info!(api_response =? response);
        response
    });

    let res = match server_wrap_util_res {
        Ok(ApplicationResponse::Json(response)) => match serde_json::to_string(&response) {
            Ok(res) => http_response_json(res),
            Err(_) => http_response_err(
                r#"{
                    "error": {
                        "message": "Error serializing response from connector"
                    }
                }"#,
            ),
        },
        Ok(ApplicationResponse::StatusOk) => http_response_ok(),
        Ok(ApplicationResponse::TextPlain(text)) => http_response_plaintext(text),
        Ok(ApplicationResponse::FileData((file_data, content_type))) => {
            http_response_file_data(file_data, content_type)
        }
        Ok(ApplicationResponse::JsonForRedirection(response)) => {
            match serde_json::to_string(&response) {
                Ok(res) => http_redirect_response(res, response),
                Err(_) => http_response_err(
                    r#"{
                    "error": {
                        "message": "Error serializing response from connector"
                    }
                }"#,
                ),
            }
        }
        Ok(ApplicationResponse::Form(redirection_data)) => {
            let config = state.conf();
            build_redirection_form(
                &redirection_data.redirect_form,
                redirection_data.payment_method_data,
                redirection_data.amount,
                redirection_data.currency,
                config,
            )
            .respond_to(request)
            .map_into_boxed_body()
        }

        Ok(ApplicationResponse::GenericLinkForm(boxed_generic_link_data)) => {
            let link_type = boxed_generic_link_data.data.to_string();
            match build_generic_link_html(
                boxed_generic_link_data.data,
                boxed_generic_link_data.locale,
            ) {
                Ok(rendered_html) => {
                    let headers = if !boxed_generic_link_data.allowed_domains.is_empty() {
                        let domains_str = boxed_generic_link_data
                            .allowed_domains
                            .into_iter()
                            .collect::<Vec<String>>()
                            .join(" ");
                        let csp_header = format!("frame-ancestors 'self' {domains_str};");
                        Some(HashSet::from([("content-security-policy", csp_header)]))
                    } else {
                        None
                    };
                    http_response_html_data(rendered_html, headers)
                }
                Err(_) => http_response_err(format!("Error while rendering {link_type} HTML page")),
            }
        }

        Ok(ApplicationResponse::PaymentLinkForm(boxed_payment_link_data)) => {
            match *boxed_payment_link_data {
                PaymentLinkAction::PaymentLinkFormData(payment_link_data) => {
                    match build_payment_link_html(payment_link_data) {
                        Ok(rendered_html) => http_response_html_data(rendered_html, None),
                        Err(_) => http_response_err(
                            r#"{
                                "error": {
                                    "message": "Error while rendering payment link html page"
                                }
                            }"#,
                        ),
                    }
                }
                PaymentLinkAction::PaymentLinkStatus(payment_link_data) => {
                    match get_payment_link_status(payment_link_data) {
                        Ok(rendered_html) => http_response_html_data(rendered_html, None),
                        Err(_) => http_response_err(
                            r#"{
                                "error": {
                                    "message": "Error while rendering payment link status page"
                                }
                            }"#,
                        ),
                    }
                }
            }
        }

        Ok(ApplicationResponse::JsonWithHeaders((response, headers))) => {
            let request_elapsed_time = request.headers().get(X_HS_LATENCY).and_then(|value| {
                if value == "true" {
                    Some(start_instant.elapsed())
                } else {
                    None
                }
            });
            let proxy_connector_http_status_code = if state
                .conf
                .proxy_status_mapping
                .proxy_connector_http_status_code
            {
                headers
                    .iter()
                    .find(|(key, _)| key == headers::X_CONNECTOR_HTTP_STATUS_CODE)
                    .and_then(|(_, value)| {
                        match value.clone().into_inner().parse::<u16>() {
                            Ok(code) => match http::StatusCode::from_u16(code) {
                                Ok(status_code) => Some(status_code),
                                Err(err) => {
                                    logger::error!(
                                        "Invalid HTTP status code parsed from connector_http_status_code: {:?}",
                                        err
                                    );
                                    None
                                }
                            },
                            Err(err) => {
                                logger::error!(
                                    "Failed to parse connector_http_status_code from header: {:?}",
                                    err
                                );
                                None
                            }
                        }
                    })
            } else {
                None
            };
            match serde_json::to_string(&response) {
                Ok(res) => http_response_json_with_headers(
                    res,
                    headers,
                    request_elapsed_time,
                    proxy_connector_http_status_code,
                ),
                Err(_) => http_response_err(
                    r#"{
                        "error": {
                            "message": "Error serializing response from connector"
                        }
                    }"#,
                ),
            }
        }
        Err(error) => log_and_return_error_response(error),
    };

    let response_code = res.status().as_u16();
    tracing::Span::current().record("status_code", response_code);

    let end_instant = Instant::now();
    let request_duration = end_instant.saturating_duration_since(start_instant);
    logger::info!(
        tag = ?Tag::EndRequest,
        time_taken_ms = request_duration.as_millis(),
    );
    res
}

pub fn log_and_return_error_response<T>(error: Report<T>) -> HttpResponse
where
    T: error_stack::Context + Clone + ResponseError,
    Report<T>: EmbedError,
{
    logger::error!(?error);
    HttpResponse::from_error(error.embed().current_context().clone())
}

pub trait EmbedError: Sized {
    fn embed(self) -> Self {
        self
    }
}

impl EmbedError for Report<api_models::errors::types::ApiErrorResponse> {
    fn embed(self) -> Self {
        #[cfg(feature = "detailed_errors")]
        {
            let mut report = self;
            let error_trace = serde_json::to_value(&report).ok().and_then(|inner| {
                serde_json::from_value::<Vec<errors::NestedErrorStack<'_>>>(inner)
                    .ok()
                    .map(Into::<errors::VecLinearErrorStack<'_>>::into)
                    .map(serde_json::to_value)
                    .transpose()
                    .ok()
                    .flatten()
            });

            match report.downcast_mut::<api_models::errors::types::ApiErrorResponse>() {
                None => {}
                Some(inner) => {
                    inner.get_internal_error_mut().stacktrace = error_trace;
                }
            }
            report
        }

        #[cfg(not(feature = "detailed_errors"))]
        self
    }
}

impl EmbedError
    for Report<hyperswitch_domain_models::errors::api_error_response::ApiErrorResponse>
{
}

pub fn http_response_json<T: body::MessageBody + 'static>(response: T) -> HttpResponse {
    HttpResponse::Ok()
        .content_type(mime::APPLICATION_JSON)
        .body(response)
}

pub fn http_server_error_json_response<T: body::MessageBody + 'static>(
    response: T,
) -> HttpResponse {
    HttpResponse::InternalServerError()
        .content_type(mime::APPLICATION_JSON)
        .body(response)
}

pub fn http_response_json_with_headers<T: body::MessageBody + 'static>(
    response: T,
    headers: Vec<(String, Maskable<String>)>,
    request_duration: Option<Duration>,
    status_code: Option<http::StatusCode>,
) -> HttpResponse {
    let mut response_builder = HttpResponse::build(status_code.unwrap_or(http::StatusCode::OK));
    for (header_name, header_value) in headers {
        let is_sensitive_header = header_value.is_masked();
        let mut header_value = header_value.into_inner();
        if header_name == X_HS_LATENCY {
            if let Some(request_duration) = request_duration {
                if let Ok(external_latency) = header_value.parse::<u128>() {
                    let updated_duration = request_duration.as_millis() - external_latency;
                    header_value = updated_duration.to_string();
                }
            }
        }
        let mut header_value = match HeaderValue::from_str(header_value.as_str()) {
            Ok(header_value) => header_value,
            Err(error) => {
                logger::error!(?error);
                return http_server_error_json_response("Something Went Wrong");
            }
        };

        if is_sensitive_header {
            header_value.set_sensitive(true);
        }
        response_builder.append_header((header_name, header_value));
    }

    response_builder
        .content_type(mime::APPLICATION_JSON)
        .body(response)
}

pub fn http_response_plaintext<T: body::MessageBody + 'static>(res: T) -> HttpResponse {
    HttpResponse::Ok().content_type(mime::TEXT_PLAIN).body(res)
}

pub fn http_response_file_data<T: body::MessageBody + 'static>(
    res: T,
    content_type: mime::Mime,
) -> HttpResponse {
    HttpResponse::Ok().content_type(content_type).body(res)
}

pub fn http_response_html_data<T: body::MessageBody + 'static>(
    res: T,
    optional_headers: Option<HashSet<(&'static str, String)>>,
) -> HttpResponse {
    let mut res_builder = HttpResponse::Ok();
    res_builder.content_type(mime::TEXT_HTML);

    if let Some(headers) = optional_headers {
        for (key, value) in headers {
            if let Ok(header_val) = HeaderValue::try_from(value) {
                res_builder.insert_header((HeaderName::from_static(key), header_val));
            }
        }
    }

    res_builder.body(res)
}

pub fn http_response_ok() -> HttpResponse {
    HttpResponse::Ok().finish()
}

pub fn http_redirect_response<T: body::MessageBody + 'static>(
    response: T,
    redirection_response: api::RedirectionResponse,
) -> HttpResponse {
    HttpResponse::Ok()
        .content_type(mime::APPLICATION_JSON)
        .append_header((
            "Location",
            redirection_response.return_url_with_query_params,
        ))
        .status(http::StatusCode::FOUND)
        .body(response)
}

pub fn http_response_err<T: body::MessageBody + 'static>(response: T) -> HttpResponse {
    HttpResponse::BadRequest()
        .content_type(mime::APPLICATION_JSON)
        .body(response)
}

pub trait Authenticate {
    fn get_client_secret(&self) -> Option<&String> {
        None
    }

    fn should_return_raw_response(&self) -> Option<bool> {
        None
    }
}

#[cfg(feature = "v2")]
impl Authenticate for api_models::payments::PaymentsConfirmIntentRequest {
    fn should_return_raw_response(&self) -> Option<bool> {
        self.return_raw_connector_response
    }
}
#[cfg(feature = "v2")]
impl Authenticate for api_models::payments::ProxyPaymentsRequest {}

#[cfg(feature = "v2")]
impl Authenticate for api_models::payments::ExternalVaultProxyPaymentsRequest {}

#[cfg(feature = "v1")]
impl Authenticate for api_models::payments::PaymentsRequest {
    fn get_client_secret(&self) -> Option<&String> {
        self.client_secret.as_ref()
    }

    fn should_return_raw_response(&self) -> Option<bool> {
        // In v1, this maps to `all_keys_required` to retain backward compatibility.
        // The equivalent field in v2 is `return_raw_connector_response`.
        self.all_keys_required
    }
}

#[cfg(feature = "v1")]
impl Authenticate for api_models::payment_methods::PaymentMethodListRequest {
    fn get_client_secret(&self) -> Option<&String> {
        self.client_secret.as_ref()
    }
}

#[cfg(feature = "v1")]
impl Authenticate for api_models::payments::PaymentsSessionRequest {
    fn get_client_secret(&self) -> Option<&String> {
        Some(&self.client_secret)
    }
}
impl Authenticate for api_models::payments::PaymentsDynamicTaxCalculationRequest {
    fn get_client_secret(&self) -> Option<&String> {
        Some(self.client_secret.peek())
    }
}

impl Authenticate for api_models::payments::PaymentsPostSessionTokensRequest {
    fn get_client_secret(&self) -> Option<&String> {
        Some(self.client_secret.peek())
    }
}

impl Authenticate for api_models::payments::PaymentsUpdateMetadataRequest {}
impl Authenticate for api_models::payments::PaymentsRetrieveRequest {
    #[cfg(feature = "v2")]
    fn should_return_raw_response(&self) -> Option<bool> {
        self.return_raw_connector_response
    }

    #[cfg(feature = "v1")]
    fn should_return_raw_response(&self) -> Option<bool> {
        // In v1, this maps to `all_keys_required` to retain backward compatibility.
        // The equivalent field in v2 is `return_raw_connector_response`.
        self.all_keys_required
    }
}
impl Authenticate for api_models::payments::PaymentsCancelRequest {}
impl Authenticate for api_models::payments::PaymentsCancelPostCaptureRequest {}
impl Authenticate for api_models::payments::PaymentsCaptureRequest {}
impl Authenticate for api_models::payments::PaymentsIncrementalAuthorizationRequest {}
impl Authenticate for api_models::payments::PaymentsExtendAuthorizationRequest {}
impl Authenticate for api_models::payments::PaymentsStartRequest {}
// impl Authenticate for api_models::payments::PaymentsApproveRequest {}
impl Authenticate for api_models::payments::PaymentsRejectRequest {}
// #[cfg(feature = "v2")]
// impl Authenticate for api_models::payments::PaymentsIntentResponse {}

pub fn build_redirection_form(
    form: &RedirectForm,
    payment_method_data: Option<PaymentMethodData>,
    amount: String,
    currency: String,
    config: Settings,
) -> maud::Markup {
    use maud::PreEscaped;
    let logging_template =
        include_str!("redirection/assets/redirect_error_logs_push.js").to_string();
    match form {
        RedirectForm::Form {
            endpoint,
            method,
            form_fields,
        } => maud::html! {
        (maud::DOCTYPE)
        html {
            meta name="viewport" content="width=device-width, initial-scale=1";
            head {
                style {
                    r##"

                    "##
                }
                (PreEscaped(r##"
                <style>
                    #loader1 {
                        width: 500px,
                    }
                    @media (max-width: 600px) {
                        #loader1 {
                            width: 200px
                        }
                    }
                </style>
                "##))
            }

            body style="background-color: #ffffff; padding: 20px; font-family: Arial, Helvetica, Sans-Serif;" {

                div id="loader1" class="lottie" style="height: 150px; display: block; position: relative; margin-left: auto; margin-right: auto;" { "" }

                (PreEscaped(r#"<script src="https://cdnjs.cloudflare.com/ajax/libs/bodymovin/5.7.4/lottie.min.js"></script>"#))

                (PreEscaped(r#"
                <script>
                var anime = bodymovin.loadAnimation({
                    container: document.getElementById('loader1'),
                    renderer: 'svg',
                    loop: true,
                    autoplay: true,
                    name: 'hyperswitch loader',
                    animationData: {"v":"4.8.0","meta":{"g":"LottieFiles AE 3.1.1","a":"","k":"","d":"","tc":""},"fr":29.9700012207031,"ip":0,"op":31.0000012626559,"w":400,"h":250,"nm":"loader_shape","ddd":0,"assets":[],"layers":[{"ddd":0,"ind":1,"ty":4,"nm":"circle 2","sr":1,"ks":{"o":{"a":0,"k":100,"ix":11},"r":{"a":0,"k":0,"ix":10},"p":{"a":0,"k":[278.25,202.671,0],"ix":2},"a":{"a":0,"k":[23.72,23.72,0],"ix":1},"s":{"a":0,"k":[100,100,100],"ix":6}},"ao":0,"shapes":[{"ty":"gr","it":[{"ind":0,"ty":"sh","ix":1,"ks":{"a":0,"k":{"i":[[12.935,0],[0,-12.936],[-12.935,0],[0,12.935]],"o":[[-12.952,0],[0,12.935],[12.935,0],[0,-12.936]],"v":[[0,-23.471],[-23.47,0.001],[0,23.471],[23.47,0.001]],"c":true},"ix":2},"nm":"Path 1","mn":"ADBE Vector Shape - Group","hd":false},{"ty":"fl","c":{"a":0,"k":[0,0.427451010311,0.976470648074,1],"ix":4},"o":{"a":1,"k":[{"i":{"x":[0.667],"y":[1]},"o":{"x":[0.333],"y":[0]},"t":10,"s":[10]},{"i":{"x":[0.667],"y":[1]},"o":{"x":[0.333],"y":[0]},"t":19.99,"s":[100]},{"t":29.9800012211104,"s":[10]}],"ix":5},"r":1,"bm":0,"nm":"Fill 1","mn":"ADBE Vector Graphic - Fill","hd":false},{"ty":"tr","p":{"a":0,"k":[23.72,23.721],"ix":2},"a":{"a":0,"k":[0,0],"ix":1},"s":{"a":0,"k":[100,100],"ix":3},"r":{"a":0,"k":0,"ix":6},"o":{"a":0,"k":100,"ix":7},"sk":{"a":0,"k":0,"ix":4},"sa":{"a":0,"k":0,"ix":5},"nm":"Transform"}],"nm":"Group 1","np":2,"cix":2,"bm":0,"ix":1,"mn":"ADBE Vector Group","hd":false}],"ip":0,"op":48.0000019550801,"st":0,"bm":0},{"ddd":0,"ind":2,"ty":4,"nm":"square 2","sr":1,"ks":{"o":{"a":0,"k":100,"ix":11},"r":{"a":0,"k":0,"ix":10},"p":{"a":0,"k":[196.25,201.271,0],"ix":2},"a":{"a":0,"k":[22.028,22.03,0],"ix":1},"s":{"a":0,"k":[100,100,100],"ix":6}},"ao":0,"shapes":[{"ty":"gr","it":[{"ind":0,"ty":"sh","ix":1,"ks":{"a":0,"k":{"i":[[1.914,0],[0,0],[0,-1.914],[0,0],[-1.914,0],[0,0],[0,1.914],[0,0]],"o":[[0,0],[-1.914,0],[0,0],[0,1.914],[0,0],[1.914,0],[0,0],[0,-1.914]],"v":[[18.313,-21.779],[-18.312,-21.779],[-21.779,-18.313],[-21.779,18.314],[-18.312,21.779],[18.313,21.779],[21.779,18.314],[21.779,-18.313]],"c":true},"ix":2},"nm":"Path 1","mn":"ADBE Vector Shape - Group","hd":false},{"ty":"fl","c":{"a":0,"k":[0,0.427451010311,0.976470648074,1],"ix":4},"o":{"a":1,"k":[{"i":{"x":[0.667],"y":[1]},"o":{"x":[0.333],"y":[0]},"t":5,"s":[10]},{"i":{"x":[0.667],"y":[1]},"o":{"x":[0.333],"y":[0]},"t":14.99,"s":[100]},{"t":24.9800010174563,"s":[10]}],"ix":5},"r":1,"bm":0,"nm":"Fill 1","mn":"ADBE Vector Graphic - Fill","hd":false},{"ty":"tr","p":{"a":0,"k":[22.028,22.029],"ix":2},"a":{"a":0,"k":[0,0],"ix":1},"s":{"a":0,"k":[100,100],"ix":3},"r":{"a":0,"k":0,"ix":6},"o":{"a":0,"k":100,"ix":7},"sk":{"a":0,"k":0,"ix":4},"sa":{"a":0,"k":0,"ix":5},"nm":"Transform"}],"nm":"Group 1","np":2,"cix":2,"bm":0,"ix":1,"mn":"ADBE Vector Group","hd":false}],"ip":0,"op":47.0000019143492,"st":0,"bm":0},{"ddd":0,"ind":3,"ty":4,"nm":"Triangle 2","sr":1,"ks":{"o":{"a":0,"k":100,"ix":11},"r":{"a":0,"k":0,"ix":10},"p":{"a":0,"k":[116.25,200.703,0],"ix":2},"a":{"a":0,"k":[27.11,21.243,0],"ix":1},"s":{"a":0,"k":[100,100,100],"ix":6}},"ao":0,"shapes":[{"ty":"gr","it":[{"ind":0,"ty":"sh","ix":1,"ks":{"a":0,"k":{"i":[[0,0],[0.558,-0.879],[0,0],[-1.133,0],[0,0],[0.609,0.947],[0,0]],"o":[[-0.558,-0.879],[0,0],[-0.609,0.947],[0,0],[1.133,0],[0,0],[0,0]],"v":[[1.209,-20.114],[-1.192,-20.114],[-26.251,18.795],[-25.051,20.993],[25.051,20.993],[26.251,18.795],[1.192,-20.114]],"c":true},"ix":2},"nm":"Path 1","mn":"ADBE Vector Shape - Group","hd":false},{"ty":"fl","c":{"a":0,"k":[0,0.427451010311,0.976470648074,1],"ix":4},"o":{"a":1,"k":[{"i":{"x":[0.667],"y":[1]},"o":{"x":[0.333],"y":[0]},"t":0,"s":[10]},{"i":{"x":[0.667],"y":[1]},"o":{"x":[0.333],"y":[0]},"t":9.99,"s":[100]},{"t":19.9800008138021,"s":[10]}],"ix":5},"r":1,"bm":0,"nm":"Fill 1","mn":"ADBE Vector Graphic - Fill","hd":false},{"ty":"tr","p":{"a":0,"k":[27.11,21.243],"ix":2},"a":{"a":0,"k":[0,0],"ix":1},"s":{"a":0,"k":[100,100],"ix":3},"r":{"a":0,"k":0,"ix":6},"o":{"a":0,"k":100,"ix":7},"sk":{"a":0,"k":0,"ix":4},"sa":{"a":0,"k":0,"ix":5},"nm":"Transform"}],"nm":"Group 1","np":2,"cix":2,"bm":0,"ix":1,"mn":"ADBE Vector Group","hd":false}],"ip":0,"op":48.0000019550801,"st":0,"bm":0}],"markers":[]}
                })
                </script>
                "#))

                h3 style="text-align: center;" { "Please wait while we process your payment..." }
                    form action=(PreEscaped(endpoint)) method=(method.to_string()) #payment_form {
                        @for (field, value) in form_fields {
                        input type="hidden" name=(field) value=(value);
                    }
                }
                (PreEscaped(format!(r#"
                    <script type="text/javascript"> {logging_template}
                    var frm = document.getElementById("payment_form");
                    var formFields = frm.querySelectorAll("input");

                    if (frm.method.toUpperCase() === "GET" && formFields.length === 0) {{
                        window.setTimeout(function () {{
                            window.location.href = frm.action;
                        }}, 300);
                    }} else {{
                        window.setTimeout(function () {{
                            frm.submit();
                        }}, 300);
                    }}
                    </script>
                    "#)))

            }
        }
        },
        RedirectForm::Html { html_data } => {
            PreEscaped(format!("{html_data} <script>{logging_template}</script>"))
        }
        RedirectForm::BarclaycardAuthSetup {
            access_token,
            ddc_url,
            reference_id,
        } => {
            maud::html! {
            (maud::DOCTYPE)
            html {
                head {
                    meta name="viewport" content="width=device-width, initial-scale=1";
                }
                    body style="background-color: #ffffff; padding: 20px; font-family: Arial, Helvetica, Sans-Serif;" {

                        div id="loader1" class="lottie" style="height: 150px; display: block; position: relative; margin-top: 150px; margin-left: auto; margin-right: auto;" { "" }

                        (PreEscaped(r#"<script src="https://cdnjs.cloudflare.com/ajax/libs/bodymovin/5.7.4/lottie.min.js"></script>"#))

                        (PreEscaped(r#"
                            <script>
                            var anime = bodymovin.loadAnimation({
                                container: document.getElementById('loader1'),
                                renderer: 'svg',
                                loop: true,
                                autoplay: true,
                                name: 'hyperswitch loader',
                                animationData: {"v":"4.8.0","meta":{"g":"LottieFiles AE 3.1.1","a":"","k":"","d":"","tc":""},"fr":29.9700012207031,"ip":0,"op":31.0000012626559,"w":400,"h":250,"nm":"loader_shape","ddd":0,"assets":[],"layers":[{"ddd":0,"ind":1,"ty":4,"nm":"circle 2","sr":1,"ks":{"o":{"a":0,"k":100,"ix":11},"r":{"a":0,"k":0,"ix":10},"p":{"a":0,"k":[278.25,202.671,0],"ix":2},"a":{"a":0,"k":[23.72,23.72,0],"ix":1},"s":{"a":0,"k":[100,100,100],"ix":6}},"ao":0,"shapes":[{"ty":"gr","it":[{"ind":0,"ty":"sh","ix":1,"ks":{"a":0,"k":{"i":[[12.935,0],[0,-12.936],[-12.935,0],[0,12.935]],"o":[[-12.952,0],[0,12.935],[12.935,0],[0,-12.936]],"v":[[0,-23.471],[-23.47,0.001],[0,23.471],[23.47,0.001]],"c":true},"ix":2},"nm":"Path 1","mn":"ADBE Vector Shape - Group","hd":false},{"ty":"fl","c":{"a":0,"k":[0,0.427451010311,0.976470648074,1],"ix":4},"o":{"a":1,"k":[{"i":{"x":[0.667],"y":[1]},"o":{"x":[0.333],"y":[0]},"t":10,"s":[10]},{"i":{"x":[0.667],"y":[1]},"o":{"x":[0.333],"y":[0]},"t":19.99,"s":[100]},{"t":29.9800012211104,"s":[10]}],"ix":5},"r":1,"bm":0,"nm":"Fill 1","mn":"ADBE Vector Graphic - Fill","hd":false},{"ty":"tr","p":{"a":0,"k":[23.72,23.721],"ix":2},"a":{"a":0,"k":[0,0],"ix":1},"s":{"a":0,"k":[100,100],"ix":3},"r":{"a":0,"k":0,"ix":6},"o":{"a":0,"k":100,"ix":7},"sk":{"a":0,"k":0,"ix":4},"sa":{"a":0,"k":0,"ix":5},"nm":"Transform"}],"nm":"Group 1","np":2,"cix":2,"bm":0,"ix":1,"mn":"ADBE Vector Group","hd":false}],"ip":0,"op":48.0000019550801,"st":0,"bm":0},{"ddd":0,"ind":2,"ty":4,"nm":"square 2","sr":1,"ks":{"o":{"a":0,"k":100,"ix":11},"r":{"a":0,"k":0,"ix":10},"p":{"a":0,"k":[196.25,201.271,0],"ix":2},"a":{"a":0,"k":[22.028,22.03,0],"ix":1},"s":{"a":0,"k":[100,100,100],"ix":6}},"ao":0,"shapes":[{"ty":"gr","it":[{"ind":0,"ty":"sh","ix":1,"ks":{"a":0,"k":{"i":[[1.914,0],[0,0],[0,-1.914],[0,0],[-1.914,0],[0,0],[0,1.914],[0,0]],"o":[[0,0],[-1.914,0],[0,0],[0,1.914],[0,0],[1.914,0],[0,0],[0,-1.914]],"v":[[18.313,-21.779],[-18.312,-21.779],[-21.779,-18.313],[-21.779,18.314],[-18.312,21.779],[18.313,21.779],[21.779,18.314],[21.779,-18.313]],"c":true},"ix":2},"nm":"Path 1","mn":"ADBE Vector Shape - Group","hd":false},{"ty":"fl","c":{"a":0,"k":[0,0.427451010311,0.976470648074,1],"ix":4},"o":{"a":1,"k":[{"i":{"x":[0.667],"y":[1]},"o":{"x":[0.333],"y":[0]},"t":5,"s":[10]},{"i":{"x":[0.667],"y":[1]},"o":{"x":[0.333],"y":[0]},"t":14.99,"s":[100]},{"t":24.9800010174563,"s":[10]}],"ix":5},"r":1,"bm":0,"nm":"Fill 1","mn":"ADBE Vector Graphic - Fill","hd":false},{"ty":"tr","p":{"a":0,"k":[22.028,22.029],"ix":2},"a":{"a":0,"k":[0,0],"ix":1},"s":{"a":0,"k":[100,100],"ix":3},"r":{"a":0,"k":0,"ix":6},"o":{"a":0,"k":100,"ix":7},"sk":{"a":0,"k":0,"ix":4},"sa":{"a":0,"k":0,"ix":5},"nm":"Transform"}],"nm":"Group 1","np":2,"cix":2,"bm":0,"ix":1,"mn":"ADBE Vector Group","hd":false}],"ip":0,"op":47.0000019143492,"st":0,"bm":0},{"ddd":0,"ind":3,"ty":4,"nm":"Triangle 2","sr":1,"ks":{"o":{"a":0,"k":100,"ix":11},"r":{"a":0,"k":0,"ix":10},"p":{"a":0,"k":[116.25,200.703,0],"ix":2},"a":{"a":0,"k":[27.11,21.243,0],"ix":1},"s":{"a":0,"k":[100,100,100],"ix":6}},"ao":0,"shapes":[{"ty":"gr","it":[{"ind":0,"ty":"sh","ix":1,"ks":{"a":0,"k":{"i":[[0,0],[0.558,-0.879],[0,0],[-1.133,0],[0,0],[0.609,0.947],[0,0]],"o":[[-0.558,-0.879],[0,0],[-0.609,0.947],[0,0],[1.133,0],[0,0],[0,0]],"v":[[1.209,-20.114],[-1.192,-20.114],[-26.251,18.795],[-25.051,20.993],[25.051,20.993],[26.251,18.795],[1.192,-20.114]],"c":true},"ix":2},"nm":"Path 1","mn":"ADBE Vector Shape - Group","hd":false},{"ty":"fl","c":{"a":0,"k":[0,0.427451010311,0.976470648074,1],"ix":4},"o":{"a":1,"k":[{"i":{"x":[0.667],"y":[1]},"o":{"x":[0.333],"y":[0]},"t":0,"s":[10]},{"i":{"x":[0.667],"y":[1]},"o":{"x":[0.333],"y":[0]},"t":9.99,"s":[100]},{"t":19.9800008138021,"s":[10]}],"ix":5},"r":1,"bm":0,"nm":"Fill 1","mn":"ADBE Vector Graphic - Fill","hd":false},{"ty":"tr","p":{"a":0,"k":[27.11,21.243],"ix":2},"a":{"a":0,"k":[0,0],"ix":1},"s":{"a":0,"k":[100,100],"ix":3},"r":{"a":0,"k":0,"ix":6},"o":{"a":0,"k":100,"ix":7},"sk":{"a":0,"k":0,"ix":4},"sa":{"a":0,"k":0,"ix":5},"nm":"Transform"}],"nm":"Group 1","np":2,"cix":2,"bm":0,"ix":1,"mn":"ADBE Vector Group","hd":false}],"ip":0,"op":48.0000019550801,"st":0,"bm":0}],"markers":[]}
                            })
                            </script>
                            "#))

                        h3 style="text-align: center;" { "Please wait while we process your payment..." }
                    }

                (PreEscaped(r#"<iframe id="cardinal_collection_iframe" name="collectionIframe" height="10" width="10" style="display: none;"></iframe>"#))
                (PreEscaped(format!("<form id=\"cardinal_collection_form\" method=\"POST\" target=\"collectionIframe\" action=\"{ddc_url}\">
                <input id=\"cardinal_collection_form_input\" type=\"hidden\" name=\"JWT\" value=\"{access_token}\">
              </form>")))
              (PreEscaped(r#"<script>
              window.onload = function() {
              var cardinalCollectionForm = document.querySelector('#cardinal_collection_form'); if(cardinalCollectionForm) cardinalCollectionForm.submit();
              }
              </script>"#))
              (PreEscaped(format!("<script>
                {logging_template}
                window.addEventListener(\"message\", function(event) {{
                    if (event.origin === \"https://centinelapistag.cardinalcommerce.com\" || event.origin === \"https://centinelapi.cardinalcommerce.com\") {{
                      window.location.href = window.location.pathname.replace(/payments\\/redirect\\/(\\w+)\\/(\\w+)\\/\\w+/, \"payments/$1/$2/redirect/complete/cybersource?referenceId={reference_id}\");
                    }}
                  }}, false);
                </script>
                ")))
            }}
        }
        RedirectForm::BarclaycardConsumerAuth {
            access_token,
            step_up_url,
        } => {
            maud::html! {
            (maud::DOCTYPE)
            html {
                head {
                    meta name="viewport" content="width=device-width, initial-scale=1";
                }
                    body style="background-color: #ffffff; padding: 20px; font-family: Arial, Helvetica, Sans-Serif;" {

                        div id="loader1" class="lottie" style="height: 150px; display: block; position: relative; margin-top: 150px; margin-left: auto; margin-right: auto;" { "" }

                        (PreEscaped(r#"<script src="https://cdnjs.cloudflare.com/ajax/libs/bodymovin/5.7.4/lottie.min.js"></script>"#))

                        (PreEscaped(r#"
                            <script>
                            var anime = bodymovin.loadAnimation({
                                container: document.getElementById('loader1'),
                                renderer: 'svg',
                                loop: true,
                                autoplay: true,
                                name: 'hyperswitch loader',
                                animationData: {"v":"4.8.0","meta":{"g":"LottieFiles AE 3.1.1","a":"","k":"","d":"","tc":""},"fr":29.9700012207031,"ip":0,"op":31.0000012626559,"w":400,"h":250,"nm":"loader_shape","ddd":0,"assets":[],"layers":[{"ddd":0,"ind":1,"ty":4,"nm":"circle 2","sr":1,"ks":{"o":{"a":0,"k":100,"ix":11},"r":{"a":0,"k":0,"ix":10},"p":{"a":0,"k":[278.25,202.671,0],"ix":2},"a":{"a":0,"k":[23.72,23.72,0],"ix":1},"s":{"a":0,"k":[100,100,100],"ix":6}},"ao":0,"shapes":[{"ty":"gr","it":[{"ind":0,"ty":"sh","ix":1,"ks":{"a":0,"k":{"i":[[12.935,0],[0,-12.936],[-12.935,0],[0,12.935]],"o":[[-12.952,0],[0,12.935],[12.935,0],[0,-12.936]],"v":[[0,-23.471],[-23.47,0.001],[0,23.471],[23.47,0.001]],"c":true},"ix":2},"nm":"Path 1","mn":"ADBE Vector Shape - Group","hd":false},{"ty":"fl","c":{"a":0,"k":[0,0.427451010311,0.976470648074,1],"ix":4},"o":{"a":1,"k":[{"i":{"x":[0.667],"y":[1]},"o":{"x":[0.333],"y":[0]},"t":10,"s":[10]},{"i":{"x":[0.667],"y":[1]},"o":{"x":[0.333],"y":[0]},"t":19.99,"s":[100]},{"t":29.9800012211104,"s":[10]}],"ix":5},"r":1,"bm":0,"nm":"Fill 1","mn":"ADBE Vector Graphic - Fill","hd":false},{"ty":"tr","p":{"a":0,"k":[23.72,23.721],"ix":2},"a":{"a":0,"k":[0,0],"ix":1},"s":{"a":0,"k":[100,100],"ix":3},"r":{"a":0,"k":0,"ix":6},"o":{"a":0,"k":100,"ix":7},"sk":{"a":0,"k":0,"ix":4},"sa":{"a":0,"k":0,"ix":5},"nm":"Transform"}],"nm":"Group 1","np":2,"cix":2,"bm":0,"ix":1,"mn":"ADBE Vector Group","hd":false}],"ip":0,"op":48.0000019550801,"st":0,"bm":0},{"ddd":0,"ind":2,"ty":4,"nm":"square 2","sr":1,"ks":{"o":{"a":0,"k":100,"ix":11},"r":{"a":0,"k":0,"ix":10},"p":{"a":0,"k":[196.25,201.271,0],"ix":2},"a":{"a":0,"k":[22.028,22.03,0],"ix":1},"s":{"a":0,"k":[100,100,100],"ix":6}},"ao":0,"shapes":[{"ty":"gr","it":[{"ind":0,"ty":"sh","ix":1,"ks":{"a":0,"k":{"i":[[1.914,0],[0,0],[0,-1.914],[0,0],[-1.914,0],[0,0],[0,1.914],[0,0]],"o":[[0,0],[-1.914,0],[0,0],[0,1.914],[0,0],[1.914,0],[0,0],[0,-1.914]],"v":[[18.313,-21.779],[-18.312,-21.779],[-21.779,-18.313],[-21.779,18.314],[-18.312,21.779],[18.313,21.779],[21.779,18.314],[21.779,-18.313]],"c":true},"ix":2},"nm":"Path 1","mn":"ADBE Vector Shape - Group","hd":false},{"ty":"fl","c":{"a":0,"k":[0,0.427451010311,0.976470648074,1],"ix":4},"o":{"a":1,"k":[{"i":{"x":[0.667],"y":[1]},"o":{"x":[0.333],"y":[0]},"t":5,"s":[10]},{"i":{"x":[0.667],"y":[1]},"o":{"x":[0.333],"y":[0]},"t":14.99,"s":[100]},{"t":24.9800010174563,"s":[10]}],"ix":5},"r":1,"bm":0,"nm":"Fill 1","mn":"ADBE Vector Graphic - Fill","hd":false},{"ty":"tr","p":{"a":0,"k":[22.028,22.029],"ix":2},"a":{"a":0,"k":[0,0],"ix":1},"s":{"a":0,"k":[100,100],"ix":3},"r":{"a":0,"k":0,"ix":6},"o":{"a":0,"k":100,"ix":7},"sk":{"a":0,"k":0,"ix":4},"sa":{"a":0,"k":0,"ix":5},"nm":"Transform"}],"nm":"Group 1","np":2,"cix":2,"bm":0,"ix":1,"mn":"ADBE Vector Group","hd":false}],"ip":0,"op":47.0000019143492,"st":0,"bm":0},{"ddd":0,"ind":3,"ty":4,"nm":"Triangle 2","sr":1,"ks":{"o":{"a":0,"k":100,"ix":11},"r":{"a":0,"k":0,"ix":10},"p":{"a":0,"k":[116.25,200.703,0],"ix":2},"a":{"a":0,"k":[27.11,21.243,0],"ix":1},"s":{"a":0,"k":[100,100,100],"ix":6}},"ao":0,"shapes":[{"ty":"gr","it":[{"ind":0,"ty":"sh","ix":1,"ks":{"a":0,"k":{"i":[[0,0],[0.558,-0.879],[0,0],[-1.133,0],[0,0],[0.609,0.947],[0,0]],"o":[[-0.558,-0.879],[0,0],[-0.609,0.947],[0,0],[1.133,0],[0,0],[0,0]],"v":[[1.209,-20.114],[-1.192,-20.114],[-26.251,18.795],[-25.051,20.993],[25.051,20.993],[26.251,18.795],[1.192,-20.114]],"c":true},"ix":2},"nm":"Path 1","mn":"ADBE Vector Shape - Group","hd":false},{"ty":"fl","c":{"a":0,"k":[0,0.427451010311,0.976470648074,1],"ix":4},"o":{"a":1,"k":[{"i":{"x":[0.667],"y":[1]},"o":{"x":[0.333],"y":[0]},"t":0,"s":[10]},{"i":{"x":[0.667],"y":[1]},"o":{"x":[0.333],"y":[0]},"t":9.99,"s":[100]},{"t":19.9800008138021,"s":[10]}],"ix":5},"r":1,"bm":0,"nm":"Fill 1","mn":"ADBE Vector Graphic - Fill","hd":false},{"ty":"tr","p":{"a":0,"k":[27.11,21.243],"ix":2},"a":{"a":0,"k":[0,0],"ix":1},"s":{"a":0,"k":[100,100],"ix":3},"r":{"a":0,"k":0,"ix":6},"o":{"a":0,"k":100,"ix":7},"sk":{"a":0,"k":0,"ix":4},"sa":{"a":0,"k":0,"ix":5},"nm":"Transform"}],"nm":"Group 1","np":2,"cix":2,"bm":0,"ix":1,"mn":"ADBE Vector Group","hd":false}],"ip":0,"op":48.0000019550801,"st":0,"bm":0}],"markers":[]}
                            })
                            </script>
                            "#))

                        h3 style="text-align: center;" { "Please wait while we process your payment..." }
                    }

                // This is the iframe recommended by cybersource but the redirection happens inside this iframe once otp
                // is received and we lose control of the redirection on user client browser, so to avoid that we have removed this iframe and directly consumed it.
                // (PreEscaped(r#"<iframe id="step_up_iframe" style="border: none; margin-left: auto; margin-right: auto; display: block" height="800px" width="400px" name="stepUpIframe"></iframe>"#))
                (PreEscaped(format!("<form id=\"step-up-form\" method=\"POST\" action=\"{step_up_url}\">
                <input type=\"hidden\" name=\"JWT\" value=\"{access_token}\">
              </form>")))
              (PreEscaped(format!("<script>
              {logging_template}
              window.onload = function() {{
              var stepUpForm = document.querySelector('#step-up-form'); if(stepUpForm) stepUpForm.submit();
              }}
              </script>")))
            }}
        }
        RedirectForm::BlueSnap {
            payment_fields_token,
        } => {
            let card_details = if let Some(PaymentMethodData::Card(ccard)) = payment_method_data {
                format!(
                    "var saveCardDirectly={{cvv: \"{}\",amount: {},currency: \"{}\"}};",
                    ccard.card_cvc.peek(),
                    amount,
                    currency
                )
            } else {
                "".to_string()
            };
            let bluesnap_sdk_url = config.connectors.bluesnap.secondary_base_url;
            maud::html! {
            (maud::DOCTYPE)
            html {
                head {
                    meta name="viewport" content="width=device-width, initial-scale=1";
                    (PreEscaped(format!("<script src=\"{bluesnap_sdk_url}web-sdk/5/bluesnap.js\"></script>")))
                }
                    body style="background-color: #ffffff; padding: 20px; font-family: Arial, Helvetica, Sans-Serif;" {

                        div id="loader1" class="lottie" style="height: 150px; display: block; position: relative; margin-top: 150px; margin-left: auto; margin-right: auto;" { "" }

                        (PreEscaped(r#"<script src="https://cdnjs.cloudflare.com/ajax/libs/bodymovin/5.7.4/lottie.min.js"></script>"#))

                        (PreEscaped(r#"
                        <script>
                        var anime = bodymovin.loadAnimation({
                            container: document.getElementById('loader1'),
                            renderer: 'svg',
                            loop: true,
                            autoplay: true,
                            name: 'hyperswitch loader',
                            animationData: {"v":"4.8.0","meta":{"g":"LottieFiles AE 3.1.1","a":"","k":"","d":"","tc":""},"fr":29.9700012207031,"ip":0,"op":31.0000012626559,"w":400,"h":250,"nm":"loader_shape","ddd":0,"assets":[],"layers":[{"ddd":0,"ind":1,"ty":4,"nm":"circle 2","sr":1,"ks":{"o":{"a":0,"k":100,"ix":11},"r":{"a":0,"k":0,"ix":10},"p":{"a":0,"k":[278.25,202.671,0],"ix":2},"a":{"a":0,"k":[23.72,23.72,0],"ix":1},"s":{"a":0,"k":[100,100,100],"ix":6}},"ao":0,"shapes":[{"ty":"gr","it":[{"ind":0,"ty":"sh","ix":1,"ks":{"a":0,"k":{"i":[[12.935,0],[0,-12.936],[-12.935,0],[0,12.935]],"o":[[-12.952,0],[0,12.935],[12.935,0],[0,-12.936]],"v":[[0,-23.471],[-23.47,0.001],[0,23.471],[23.47,0.001]],"c":true},"ix":2},"nm":"Path 1","mn":"ADBE Vector Shape - Group","hd":false},{"ty":"fl","c":{"a":0,"k":[0,0.427451010311,0.976470648074,1],"ix":4},"o":{"a":1,"k":[{"i":{"x":[0.667],"y":[1]},"o":{"x":[0.333],"y":[0]},"t":10,"s":[10]},{"i":{"x":[0.667],"y":[1]},"o":{"x":[0.333],"y":[0]},"t":19.99,"s":[100]},{"t":29.9800012211104,"s":[10]}],"ix":5},"r":1,"bm":0,"nm":"Fill 1","mn":"ADBE Vector Graphic - Fill","hd":false},{"ty":"tr","p":{"a":0,"k":[23.72,23.721],"ix":2},"a":{"a":0,"k":[0,0],"ix":1},"s":{"a":0,"k":[100,100],"ix":3},"r":{"a":0,"k":0,"ix":6},"o":{"a":0,"k":100,"ix":7},"sk":{"a":0,"k":0,"ix":4},"sa":{"a":0,"k":0,"ix":5},"nm":"Transform"}],"nm":"Group 1","np":2,"cix":2,"bm":0,"ix":1,"mn":"ADBE Vector Group","hd":false}],"ip":0,"op":48.0000019550801,"st":0,"bm":0},{"ddd":0,"ind":2,"ty":4,"nm":"square 2","sr":1,"ks":{"o":{"a":0,"k":100,"ix":11},"r":{"a":0,"k":0,"ix":10},"p":{"a":0,"k":[196.25,201.271,0],"ix":2},"a":{"a":0,"k":[22.028,22.03,0],"ix":1},"s":{"a":0,"k":[100,100,100],"ix":6}},"ao":0,"shapes":[{"ty":"gr","it":[{"ind":0,"ty":"sh","ix":1,"ks":{"a":0,"k":{"i":[[1.914,0],[0,0],[0,-1.914],[0,0],[-1.914,0],[0,0],[0,1.914],[0,0]],"o":[[0,0],[-1.914,0],[0,0],[0,1.914],[0,0],[1.914,0],[0,0],[0,-1.914]],"v":[[18.313,-21.779],[-18.312,-21.779],[-21.779,-18.313],[-21.779,18.314],[-18.312,21.779],[18.313,21.779],[21.779,18.314],[21.779,-18.313]],"c":true},"ix":2},"nm":"Path 1","mn":"ADBE Vector Shape - Group","hd":false},{"ty":"fl","c":{"a":0,"k":[0,0.427451010311,0.976470648074,1],"ix":4},"o":{"a":1,"k":[{"i":{"x":[0.667],"y":[1]},"o":{"x":[0.333],"y":[0]},"t":5,"s":[10]},{"i":{"x":[0.667],"y":[1]},"o":{"x":[0.333],"y":[0]},"t":14.99,"s":[100]},{"t":24.9800010174563,"s":[10]}],"ix":5},"r":1,"bm":0,"nm":"Fill 1","mn":"ADBE Vector Graphic - Fill","hd":false},{"ty":"tr","p":{"a":0,"k":[22.028,22.029],"ix":2},"a":{"a":0,"k":[0,0],"ix":1},"s":{"a":0,"k":[100,100],"ix":3},"r":{"a":0,"k":0,"ix":6},"o":{"a":0,"k":100,"ix":7},"sk":{"a":0,"k":0,"ix":4},"sa":{"a":0,"k":0,"ix":5},"nm":"Transform"}],"nm":"Group 1","np":2,"cix":2,"bm":0,"ix":1,"mn":"ADBE Vector Group","hd":false}],"ip":0,"op":47.0000019143492,"st":0,"bm":0},{"ddd":0,"ind":3,"ty":4,"nm":"Triangle 2","sr":1,"ks":{"o":{"a":0,"k":100,"ix":11},"r":{"a":0,"k":0,"ix":10},"p":{"a":0,"k":[116.25,200.703,0],"ix":2},"a":{"a":0,"k":[27.11,21.243,0],"ix":1},"s":{"a":0,"k":[100,100,100],"ix":6}},"ao":0,"shapes":[{"ty":"gr","it":[{"ind":0,"ty":"sh","ix":1,"ks":{"a":0,"k":{"i":[[0,0],[0.558,-0.879],[0,0],[-1.133,0],[0,0],[0.609,0.947],[0,0]],"o":[[-0.558,-0.879],[0,0],[-0.609,0.947],[0,0],[1.133,0],[0,0],[0,0]],"v":[[1.209,-20.114],[-1.192,-20.114],[-26.251,18.795],[-25.051,20.993],[25.051,20.993],[26.251,18.795],[1.192,-20.114]],"c":true},"ix":2},"nm":"Path 1","mn":"ADBE Vector Shape - Group","hd":false},{"ty":"fl","c":{"a":0,"k":[0,0.427451010311,0.976470648074,1],"ix":4},"o":{"a":1,"k":[{"i":{"x":[0.667],"y":[1]},"o":{"x":[0.333],"y":[0]},"t":0,"s":[10]},{"i":{"x":[0.667],"y":[1]},"o":{"x":[0.333],"y":[0]},"t":9.99,"s":[100]},{"t":19.9800008138021,"s":[10]}],"ix":5},"r":1,"bm":0,"nm":"Fill 1","mn":"ADBE Vector Graphic - Fill","hd":false},{"ty":"tr","p":{"a":0,"k":[27.11,21.243],"ix":2},"a":{"a":0,"k":[0,0],"ix":1},"s":{"a":0,"k":[100,100],"ix":3},"r":{"a":0,"k":0,"ix":6},"o":{"a":0,"k":100,"ix":7},"sk":{"a":0,"k":0,"ix":4},"sa":{"a":0,"k":0,"ix":5},"nm":"Transform"}],"nm":"Group 1","np":2,"cix":2,"bm":0,"ix":1,"mn":"ADBE Vector Group","hd":false}],"ip":0,"op":48.0000019550801,"st":0,"bm":0}],"markers":[]}
                        })
                        </script>
                        "#))

                        h3 style="text-align: center;" { "Please wait while we process your payment..." }
                    }

                (PreEscaped(format!("<script>
                    {logging_template}
                    bluesnap.threeDsPaymentsSetup(\"{payment_fields_token}\",
                    function(sdkResponse) {{
                        // console.log(sdkResponse);
                        var f = document.createElement('form');
                        f.action=window.location.pathname.replace(/payments\\/redirect\\/(\\w+)\\/(\\w+)\\/\\w+/, \"payments/$1/$2/redirect/complete/bluesnap?paymentToken={payment_fields_token}\");
                        f.method='POST';
                        var i=document.createElement('input');
                        i.type='hidden';
                        i.name='authentication_response';
                        i.value=JSON.stringify(sdkResponse);
                        f.appendChild(i);
                        document.body.appendChild(f);
                        f.submit();
                    }});
                    {card_details}
                    bluesnap.threeDsPaymentsSubmitData(saveCardDirectly);
                </script>
                ")))
                }}
        }
        RedirectForm::CybersourceAuthSetup {
            access_token,
            ddc_url,
            reference_id,
        } => {
            maud::html! {
            (maud::DOCTYPE)
            html {
                head {
                    meta name="viewport" content="width=device-width, initial-scale=1";
                }
                    body style="background-color: #ffffff; padding: 20px; font-family: Arial, Helvetica, Sans-Serif;" {

                        div id="loader1" class="lottie" style="height: 150px; display: block; position: relative; margin-top: 150px; margin-left: auto; margin-right: auto;" { "" }

                        (PreEscaped(r#"<script src="https://cdnjs.cloudflare.com/ajax/libs/bodymovin/5.7.4/lottie.min.js"></script>"#))

                        (PreEscaped(r#"
                            <script>
                            var anime = bodymovin.loadAnimation({
                                container: document.getElementById('loader1'),
                                renderer: 'svg',
                                loop: true,
                                autoplay: true,
                                name: 'hyperswitch loader',
                                animationData: {"v":"4.8.0","meta":{"g":"LottieFiles AE 3.1.1","a":"","k":"","d":"","tc":""},"fr":29.9700012207031,"ip":0,"op":31.0000012626559,"w":400,"h":250,"nm":"loader_shape","ddd":0,"assets":[],"layers":[{"ddd":0,"ind":1,"ty":4,"nm":"circle 2","sr":1,"ks":{"o":{"a":0,"k":100,"ix":11},"r":{"a":0,"k":0,"ix":10},"p":{"a":0,"k":[278.25,202.671,0],"ix":2},"a":{"a":0,"k":[23.72,23.72,0],"ix":1},"s":{"a":0,"k":[100,100,100],"ix":6}},"ao":0,"shapes":[{"ty":"gr","it":[{"ind":0,"ty":"sh","ix":1,"ks":{"a":0,"k":{"i":[[12.935,0],[0,-12.936],[-12.935,0],[0,12.935]],"o":[[-12.952,0],[0,12.935],[12.935,0],[0,-12.936]],"v":[[0,-23.471],[-23.47,0.001],[0,23.471],[23.47,0.001]],"c":true},"ix":2},"nm":"Path 1","mn":"ADBE Vector Shape - Group","hd":false},{"ty":"fl","c":{"a":0,"k":[0,0.427451010311,0.976470648074,1],"ix":4},"o":{"a":1,"k":[{"i":{"x":[0.667],"y":[1]},"o":{"x":[0.333],"y":[0]},"t":10,"s":[10]},{"i":{"x":[0.667],"y":[1]},"o":{"x":[0.333],"y":[0]},"t":19.99,"s":[100]},{"t":29.9800012211104,"s":[10]}],"ix":5},"r":1,"bm":0,"nm":"Fill 1","mn":"ADBE Vector Graphic - Fill","hd":false},{"ty":"tr","p":{"a":0,"k":[23.72,23.721],"ix":2},"a":{"a":0,"k":[0,0],"ix":1},"s":{"a":0,"k":[100,100],"ix":3},"r":{"a":0,"k":0,"ix":6},"o":{"a":0,"k":100,"ix":7},"sk":{"a":0,"k":0,"ix":4},"sa":{"a":0,"k":0,"ix":5},"nm":"Transform"}],"nm":"Group 1","np":2,"cix":2,"bm":0,"ix":1,"mn":"ADBE Vector Group","hd":false}],"ip":0,"op":48.0000019550801,"st":0,"bm":0},{"ddd":0,"ind":2,"ty":4,"nm":"square 2","sr":1,"ks":{"o":{"a":0,"k":100,"ix":11},"r":{"a":0,"k":0,"ix":10},"p":{"a":0,"k":[196.25,201.271,0],"ix":2},"a":{"a":0,"k":[22.028,22.03,0],"ix":1},"s":{"a":0,"k":[100,100,100],"ix":6}},"ao":0,"shapes":[{"ty":"gr","it":[{"ind":0,"ty":"sh","ix":1,"ks":{"a":0,"k":{"i":[[1.914,0],[0,0],[0,-1.914],[0,0],[-1.914,0],[0,0],[0,1.914],[0,0]],"o":[[0,0],[-1.914,0],[0,0],[0,1.914],[0,0],[1.914,0],[0,0],[0,-1.914]],"v":[[18.313,-21.779],[-18.312,-21.779],[-21.779,-18.313],[-21.779,18.314],[-18.312,21.779],[18.313,21.779],[21.779,18.314],[21.779,-18.313]],"c":true},"ix":2},"nm":"Path 1","mn":"ADBE Vector Shape - Group","hd":false},{"ty":"fl","c":{"a":0,"k":[0,0.427451010311,0.976470648074,1],"ix":4},"o":{"a":1,"k":[{"i":{"x":[0.667],"y":[1]},"o":{"x":[0.333],"y":[0]},"t":5,"s":[10]},{"i":{"x":[0.667],"y":[1]},"o":{"x":[0.333],"y":[0]},"t":14.99,"s":[100]},{"t":24.9800010174563,"s":[10]}],"ix":5},"r":1,"bm":0,"nm":"Fill 1","mn":"ADBE Vector Graphic - Fill","hd":false},{"ty":"tr","p":{"a":0,"k":[22.028,22.029],"ix":2},"a":{"a":0,"k":[0,0],"ix":1},"s":{"a":0,"k":[100,100],"ix":3},"r":{"a":0,"k":0,"ix":6},"o":{"a":0,"k":100,"ix":7},"sk":{"a":0,"k":0,"ix":4},"sa":{"a":0,"k":0,"ix":5},"nm":"Transform"}],"nm":"Group 1","np":2,"cix":2,"bm":0,"ix":1,"mn":"ADBE Vector Group","hd":false}],"ip":0,"op":47.0000019143492,"st":0,"bm":0},{"ddd":0,"ind":3,"ty":4,"nm":"Triangle 2","sr":1,"ks":{"o":{"a":0,"k":100,"ix":11},"r":{"a":0,"k":0,"ix":10},"p":{"a":0,"k":[116.25,200.703,0],"ix":2},"a":{"a":0,"k":[27.11,21.243,0],"ix":1},"s":{"a":0,"k":[100,100,100],"ix":6}},"ao":0,"shapes":[{"ty":"gr","it":[{"ind":0,"ty":"sh","ix":1,"ks":{"a":0,"k":{"i":[[0,0],[0.558,-0.879],[0,0],[-1.133,0],[0,0],[0.609,0.947],[0,0]],"o":[[-0.558,-0.879],[0,0],[-0.609,0.947],[0,0],[1.133,0],[0,0],[0,0]],"v":[[1.209,-20.114],[-1.192,-20.114],[-26.251,18.795],[-25.051,20.993],[25.051,20.993],[26.251,18.795],[1.192,-20.114]],"c":true},"ix":2},"nm":"Path 1","mn":"ADBE Vector Shape - Group","hd":false},{"ty":"fl","c":{"a":0,"k":[0,0.427451010311,0.976470648074,1],"ix":4},"o":{"a":1,"k":[{"i":{"x":[0.667],"y":[1]},"o":{"x":[0.333],"y":[0]},"t":0,"s":[10]},{"i":{"x":[0.667],"y":[1]},"o":{"x":[0.333],"y":[0]},"t":9.99,"s":[100]},{"t":19.9800008138021,"s":[10]}],"ix":5},"r":1,"bm":0,"nm":"Fill 1","mn":"ADBE Vector Graphic - Fill","hd":false},{"ty":"tr","p":{"a":0,"k":[27.11,21.243],"ix":2},"a":{"a":0,"k":[0,0],"ix":1},"s":{"a":0,"k":[100,100],"ix":3},"r":{"a":0,"k":0,"ix":6},"o":{"a":0,"k":100,"ix":7},"sk":{"a":0,"k":0,"ix":4},"sa":{"a":0,"k":0,"ix":5},"nm":"Transform"}],"nm":"Group 1","np":2,"cix":2,"bm":0,"ix":1,"mn":"ADBE Vector Group","hd":false}],"ip":0,"op":48.0000019550801,"st":0,"bm":0}],"markers":[]}
                            })
                            </script>
                            "#))

                        h3 style="text-align: center;" { "Please wait while we process your payment..." }
                    }

                (PreEscaped(r#"<iframe id="cardinal_collection_iframe" name="collectionIframe" height="10" width="10" style="display: none;"></iframe>"#))
                (PreEscaped(format!("<form id=\"cardinal_collection_form\" method=\"POST\" target=\"collectionIframe\" action=\"{ddc_url}\">
                <input id=\"cardinal_collection_form_input\" type=\"hidden\" name=\"JWT\" value=\"{access_token}\">
              </form>")))
              (PreEscaped(r#"<script>
              window.onload = function() {
              var cardinalCollectionForm = document.querySelector('#cardinal_collection_form'); if(cardinalCollectionForm) cardinalCollectionForm.submit();
              }
              </script>"#))
              (PreEscaped(format!("<script>
                {logging_template}
                window.addEventListener(\"message\", function(event) {{
                    if (event.origin === \"https://centinelapistag.cardinalcommerce.com\" || event.origin === \"https://centinelapi.cardinalcommerce.com\") {{
                      window.location.href = window.location.pathname.replace(/payments\\/redirect\\/(\\w+)\\/(\\w+)\\/\\w+/, \"payments/$1/$2/redirect/complete/cybersource?referenceId={reference_id}\");
                    }}
                  }}, false);
                </script>
                ")))
            }}
        }
        RedirectForm::CybersourceConsumerAuth {
            access_token,
            step_up_url,
        } => {
            maud::html! {
            (maud::DOCTYPE)
            html {
                head {
                    meta name="viewport" content="width=device-width, initial-scale=1";
                }
                    body style="background-color: #ffffff; padding: 20px; font-family: Arial, Helvetica, Sans-Serif;" {

                        div id="loader1" class="lottie" style="height: 150px; display: block; position: relative; margin-top: 150px; margin-left: auto; margin-right: auto;" { "" }

                        (PreEscaped(r#"<script src="https://cdnjs.cloudflare.com/ajax/libs/bodymovin/5.7.4/lottie.min.js"></script>"#))

                        (PreEscaped(r#"
                            <script>
                            var anime = bodymovin.loadAnimation({
                                container: document.getElementById('loader1'),
                                renderer: 'svg',
                                loop: true,
                                autoplay: true,
                                name: 'hyperswitch loader',
                                animationData: {"v":"4.8.0","meta":{"g":"LottieFiles AE 3.1.1","a":"","k":"","d":"","tc":""},"fr":29.9700012207031,"ip":0,"op":31.0000012626559,"w":400,"h":250,"nm":"loader_shape","ddd":0,"assets":[],"layers":[{"ddd":0,"ind":1,"ty":4,"nm":"circle 2","sr":1,"ks":{"o":{"a":0,"k":100,"ix":11},"r":{"a":0,"k":0,"ix":10},"p":{"a":0,"k":[278.25,202.671,0],"ix":2},"a":{"a":0,"k":[23.72,23.72,0],"ix":1},"s":{"a":0,"k":[100,100,100],"ix":6}},"ao":0,"shapes":[{"ty":"gr","it":[{"ind":0,"ty":"sh","ix":1,"ks":{"a":0,"k":{"i":[[12.935,0],[0,-12.936],[-12.935,0],[0,12.935]],"o":[[-12.952,0],[0,12.935],[12.935,0],[0,-12.936]],"v":[[0,-23.471],[-23.47,0.001],[0,23.471],[23.47,0.001]],"c":true},"ix":2},"nm":"Path 1","mn":"ADBE Vector Shape - Group","hd":false},{"ty":"fl","c":{"a":0,"k":[0,0.427451010311,0.976470648074,1],"ix":4},"o":{"a":1,"k":[{"i":{"x":[0.667],"y":[1]},"o":{"x":[0.333],"y":[0]},"t":10,"s":[10]},{"i":{"x":[0.667],"y":[1]},"o":{"x":[0.333],"y":[0]},"t":19.99,"s":[100]},{"t":29.9800012211104,"s":[10]}],"ix":5},"r":1,"bm":0,"nm":"Fill 1","mn":"ADBE Vector Graphic - Fill","hd":false},{"ty":"tr","p":{"a":0,"k":[23.72,23.721],"ix":2},"a":{"a":0,"k":[0,0],"ix":1},"s":{"a":0,"k":[100,100],"ix":3},"r":{"a":0,"k":0,"ix":6},"o":{"a":0,"k":100,"ix":7},"sk":{"a":0,"k":0,"ix":4},"sa":{"a":0,"k":0,"ix":5},"nm":"Transform"}],"nm":"Group 1","np":2,"cix":2,"bm":0,"ix":1,"mn":"ADBE Vector Group","hd":false}],"ip":0,"op":48.0000019550801,"st":0,"bm":0},{"ddd":0,"ind":2,"ty":4,"nm":"square 2","sr":1,"ks":{"o":{"a":0,"k":100,"ix":11},"r":{"a":0,"k":0,"ix":10},"p":{"a":0,"k":[196.25,201.271,0],"ix":2},"a":{"a":0,"k":[22.028,22.03,0],"ix":1},"s":{"a":0,"k":[100,100,100],"ix":6}},"ao":0,"shapes":[{"ty":"gr","it":[{"ind":0,"ty":"sh","ix":1,"ks":{"a":0,"k":{"i":[[1.914,0],[0,0],[0,-1.914],[0,0],[-1.914,0],[0,0],[0,1.914],[0,0]],"o":[[0,0],[-1.914,0],[0,0],[0,1.914],[0,0],[1.914,0],[0,0],[0,-1.914]],"v":[[18.313,-21.779],[-18.312,-21.779],[-21.779,-18.313],[-21.779,18.314],[-18.312,21.779],[18.313,21.779],[21.779,18.314],[21.779,-18.313]],"c":true},"ix":2},"nm":"Path 1","mn":"ADBE Vector Shape - Group","hd":false},{"ty":"fl","c":{"a":0,"k":[0,0.427451010311,0.976470648074,1],"ix":4},"o":{"a":1,"k":[{"i":{"x":[0.667],"y":[1]},"o":{"x":[0.333],"y":[0]},"t":5,"s":[10]},{"i":{"x":[0.667],"y":[1]},"o":{"x":[0.333],"y":[0]},"t":14.99,"s":[100]},{"t":24.9800010174563,"s":[10]}],"ix":5},"r":1,"bm":0,"nm":"Fill 1","mn":"ADBE Vector Graphic - Fill","hd":false},{"ty":"tr","p":{"a":0,"k":[22.028,22.029],"ix":2},"a":{"a":0,"k":[0,0],"ix":1},"s":{"a":0,"k":[100,100],"ix":3},"r":{"a":0,"k":0,"ix":6},"o":{"a":0,"k":100,"ix":7},"sk":{"a":0,"k":0,"ix":4},"sa":{"a":0,"k":0,"ix":5},"nm":"Transform"}],"nm":"Group 1","np":2,"cix":2,"bm":0,"ix":1,"mn":"ADBE Vector Group","hd":false}],"ip":0,"op":47.0000019143492,"st":0,"bm":0},{"ddd":0,"ind":3,"ty":4,"nm":"Triangle 2","sr":1,"ks":{"o":{"a":0,"k":100,"ix":11},"r":{"a":0,"k":0,"ix":10},"p":{"a":0,"k":[116.25,200.703,0],"ix":2},"a":{"a":0,"k":[27.11,21.243,0],"ix":1},"s":{"a":0,"k":[100,100,100],"ix":6}},"ao":0,"shapes":[{"ty":"gr","it":[{"ind":0,"ty":"sh","ix":1,"ks":{"a":0,"k":{"i":[[0,0],[0.558,-0.879],[0,0],[-1.133,0],[0,0],[0.609,0.947],[0,0]],"o":[[-0.558,-0.879],[0,0],[-0.609,0.947],[0,0],[1.133,0],[0,0],[0,0]],"v":[[1.209,-20.114],[-1.192,-20.114],[-26.251,18.795],[-25.051,20.993],[25.051,20.993],[26.251,18.795],[1.192,-20.114]],"c":true},"ix":2},"nm":"Path 1","mn":"ADBE Vector Shape - Group","hd":false},{"ty":"fl","c":{"a":0,"k":[0,0.427451010311,0.976470648074,1],"ix":4},"o":{"a":1,"k":[{"i":{"x":[0.667],"y":[1]},"o":{"x":[0.333],"y":[0]},"t":0,"s":[10]},{"i":{"x":[0.667],"y":[1]},"o":{"x":[0.333],"y":[0]},"t":9.99,"s":[100]},{"t":19.9800008138021,"s":[10]}],"ix":5},"r":1,"bm":0,"nm":"Fill 1","mn":"ADBE Vector Graphic - Fill","hd":false},{"ty":"tr","p":{"a":0,"k":[27.11,21.243],"ix":2},"a":{"a":0,"k":[0,0],"ix":1},"s":{"a":0,"k":[100,100],"ix":3},"r":{"a":0,"k":0,"ix":6},"o":{"a":0,"k":100,"ix":7},"sk":{"a":0,"k":0,"ix":4},"sa":{"a":0,"k":0,"ix":5},"nm":"Transform"}],"nm":"Group 1","np":2,"cix":2,"bm":0,"ix":1,"mn":"ADBE Vector Group","hd":false}],"ip":0,"op":48.0000019550801,"st":0,"bm":0}],"markers":[]}
                            })
                            </script>
                            "#))

                        h3 style="text-align: center;" { "Please wait while we process your payment..." }
                    }

                // This is the iframe recommended by cybersource but the redirection happens inside this iframe once otp
                // is received and we lose control of the redirection on user client browser, so to avoid that we have removed this iframe and directly consumed it.
                // (PreEscaped(r#"<iframe id="step_up_iframe" style="border: none; margin-left: auto; margin-right: auto; display: block" height="800px" width="400px" name="stepUpIframe"></iframe>"#))
                (PreEscaped(format!("<form id=\"step-up-form\" method=\"POST\" action=\"{step_up_url}\">
                <input type=\"hidden\" name=\"JWT\" value=\"{access_token}\">
              </form>")))
              (PreEscaped(format!("<script>
              {logging_template}
              window.onload = function() {{
              var stepUpForm = document.querySelector('#step-up-form'); if(stepUpForm) stepUpForm.submit();
              }}
              </script>")))
            }}
        }
        RedirectForm::DeutschebankThreeDSChallengeFlow { acs_url, creq } => {
            maud::html! {
                (maud::DOCTYPE)
                html {
                    head {
                        meta name="viewport" content="width=device-width, initial-scale=1";
                    }

                    body style="background-color: #ffffff; padding: 20px; font-family: Arial, Helvetica, Sans-Serif;" {
                        div id="loader1" class="lottie" style="height: 150px; display: block; position: relative; margin-top: 150px; margin-left: auto; margin-right: auto;" { "" }

                        (PreEscaped(r#"<script src="https://cdnjs.cloudflare.com/ajax/libs/bodymovin/5.7.4/lottie.min.js"></script>"#))

                        (PreEscaped(r#"
                            <script>
                            var anime = bodymovin.loadAnimation({
                                container: document.getElementById('loader1'),
                                renderer: 'svg',
                                loop: true,
                                autoplay: true,
                                name: 'hyperswitch loader',
                                animationData: {"v":"4.8.0","meta":{"g":"LottieFiles AE 3.1.1","a":"","k":"","d":"","tc":""},"fr":29.9700012207031,"ip":0,"op":31.0000012626559,"w":400,"h":250,"nm":"loader_shape","ddd":0,"assets":[],"layers":[{"ddd":0,"ind":1,"ty":4,"nm":"circle 2","sr":1,"ks":{"o":{"a":0,"k":100,"ix":11},"r":{"a":0,"k":0,"ix":10},"p":{"a":0,"k":[278.25,202.671,0],"ix":2},"a":{"a":0,"k":[23.72,23.72,0],"ix":1},"s":{"a":0,"k":[100,100,100],"ix":6}},"ao":0,"shapes":[{"ty":"gr","it":[{"ind":0,"ty":"sh","ix":1,"ks":{"a":0,"k":{"i":[[12.935,0],[0,-12.936],[-12.935,0],[0,12.935]],"o":[[-12.952,0],[0,12.935],[12.935,0],[0,-12.936]],"v":[[0,-23.471],[-23.47,0.001],[0,23.471],[23.47,0.001]],"c":true},"ix":2},"nm":"Path 1","mn":"ADBE Vector Shape - Group","hd":false},{"ty":"fl","c":{"a":0,"k":[0,0.427451010311,0.976470648074,1],"ix":4},"o":{"a":1,"k":[{"i":{"x":[0.667],"y":[1]},"o":{"x":[0.333],"y":[0]},"t":10,"s":[10]},{"i":{"x":[0.667],"y":[1]},"o":{"x":[0.333],"y":[0]},"t":19.99,"s":[100]},{"t":29.9800012211104,"s":[10]}],"ix":5},"r":1,"bm":0,"nm":"Fill 1","mn":"ADBE Vector Graphic - Fill","hd":false},{"ty":"tr","p":{"a":0,"k":[23.72,23.721],"ix":2},"a":{"a":0,"k":[0,0],"ix":1},"s":{"a":0,"k":[100,100],"ix":3},"r":{"a":0,"k":0,"ix":6},"o":{"a":0,"k":100,"ix":7},"sk":{"a":0,"k":0,"ix":4},"sa":{"a":0,"k":0,"ix":5},"nm":"Transform"}],"nm":"Group 1","np":2,"cix":2,"bm":0,"ix":1,"mn":"ADBE Vector Group","hd":false}],"ip":0,"op":48.0000019550801,"st":0,"bm":0},{"ddd":0,"ind":2,"ty":4,"nm":"square 2","sr":1,"ks":{"o":{"a":0,"k":100,"ix":11},"r":{"a":0,"k":0,"ix":10},"p":{"a":0,"k":[196.25,201.271,0],"ix":2},"a":{"a":0,"k":[22.028,22.03,0],"ix":1},"s":{"a":0,"k":[100,100,100],"ix":6}},"ao":0,"shapes":[{"ty":"gr","it":[{"ind":0,"ty":"sh","ix":1,"ks":{"a":0,"k":{"i":[[1.914,0],[0,0],[0,-1.914],[0,0],[-1.914,0],[0,0],[0,1.914],[0,0]],"o":[[0,0],[-1.914,0],[0,0],[0,1.914],[0,0],[1.914,0],[0,0],[0,-1.914]],"v":[[18.313,-21.779],[-18.312,-21.779],[-21.779,-18.313],[-21.779,18.314],[-18.312,21.779],[18.313,21.779],[21.779,18.314],[21.779,-18.313]],"c":true},"ix":2},"nm":"Path 1","mn":"ADBE Vector Shape - Group","hd":false},{"ty":"fl","c":{"a":0,"k":[0,0.427451010311,0.976470648074,1],"ix":4},"o":{"a":1,"k":[{"i":{"x":[0.667],"y":[1]},"o":{"x":[0.333],"y":[0]},"t":5,"s":[10]},{"i":{"x":[0.667],"y":[1]},"o":{"x":[0.333],"y":[0]},"t":14.99,"s":[100]},{"t":24.9800010174563,"s":[10]}],"ix":5},"r":1,"bm":0,"nm":"Fill 1","mn":"ADBE Vector Graphic - Fill","hd":false},{"ty":"tr","p":{"a":0,"k":[22.028,22.029],"ix":2},"a":{"a":0,"k":[0,0],"ix":1},"s":{"a":0,"k":[100,100],"ix":3},"r":{"a":0,"k":0,"ix":6},"o":{"a":0,"k":100,"ix":7},"sk":{"a":0,"k":0,"ix":4},"sa":{"a":0,"k":0,"ix":5},"nm":"Transform"}],"nm":"Group 1","np":2,"cix":2,"bm":0,"ix":1,"mn":"ADBE Vector Group","hd":false}],"ip":0,"op":47.0000019143492,"st":0,"bm":0},{"ddd":0,"ind":3,"ty":4,"nm":"Triangle 2","sr":1,"ks":{"o":{"a":0,"k":100,"ix":11},"r":{"a":0,"k":0,"ix":10},"p":{"a":0,"k":[116.25,200.703,0],"ix":2},"a":{"a":0,"k":[27.11,21.243,0],"ix":1},"s":{"a":0,"k":[100,100,100],"ix":6}},"ao":0,"shapes":[{"ty":"gr","it":[{"ind":0,"ty":"sh","ix":1,"ks":{"a":0,"k":{"i":[[0,0],[0.558,-0.879],[0,0],[-1.133,0],[0,0],[0.609,0.947],[0,0]],"o":[[-0.558,-0.879],[0,0],[-0.609,0.947],[0,0],[1.133,0],[0,0],[0,0]],"v":[[1.209,-20.114],[-1.192,-20.114],[-26.251,18.795],[-25.051,20.993],[25.051,20.993],[26.251,18.795],[1.192,-20.114]],"c":true},"ix":2},"nm":"Path 1","mn":"ADBE Vector Shape - Group","hd":false},{"ty":"fl","c":{"a":0,"k":[0,0.427451010311,0.976470648074,1],"ix":4},"o":{"a":1,"k":[{"i":{"x":[0.667],"y":[1]},"o":{"x":[0.333],"y":[0]},"t":0,"s":[10]},{"i":{"x":[0.667],"y":[1]},"o":{"x":[0.333],"y":[0]},"t":9.99,"s":[100]},{"t":19.9800008138021,"s":[10]}],"ix":5},"r":1,"bm":0,"nm":"Fill 1","mn":"ADBE Vector Graphic - Fill","hd":false},{"ty":"tr","p":{"a":0,"k":[27.11,21.243],"ix":2},"a":{"a":0,"k":[0,0],"ix":1},"s":{"a":0,"k":[100,100],"ix":3},"r":{"a":0,"k":0,"ix":6},"o":{"a":0,"k":100,"ix":7},"sk":{"a":0,"k":0,"ix":4},"sa":{"a":0,"k":0,"ix":5},"nm":"Transform"}],"nm":"Group 1","np":2,"cix":2,"bm":0,"ix":1,"mn":"ADBE Vector Group","hd":false}],"ip":0,"op":48.0000019550801,"st":0,"bm":0}],"markers":[]}
                            })
                            </script>
                            "#))

                        h3 style="text-align: center;" { "Please wait while we process your payment..." }
                    }
                    (PreEscaped(format!("<form id=\"PaReqForm\" method=\"POST\" action=\"{acs_url}\">
                        <input type=\"hidden\" name=\"creq\" value=\"{creq}\">
                        </form>")))
                    (PreEscaped(format!("<script>
                        {logging_template}
                        window.onload = function() {{
                        var paReqForm = document.querySelector('#PaReqForm'); if(paReqForm) paReqForm.submit();
                        }}
                    </script>")))
                }
            }
        }
        RedirectForm::Payme => {
            maud::html! {
                (maud::DOCTYPE)
                head {
                    (PreEscaped(r#"<script src="https://cdn.paymeservice.com/hf/v1/hostedfields.js"></script>"#))
                }
                (PreEscaped(format!("<script>
                    {logging_template}
                    var f = document.createElement('form');
                    f.action=window.location.pathname.replace(/payments\\/redirect\\/(\\w+)\\/(\\w+)\\/\\w+/, \"payments/$1/$2/redirect/complete/payme\");
                    f.method='POST';
                    PayMe.clientData()
                    .then((data) => {{
                        var i=document.createElement('input');
                        i.type='hidden';
                        i.name='meta_data';
                        i.value=data.hash;
                        f.appendChild(i);
                        document.body.appendChild(f);
                        f.submit();
                    }})
                    .catch((error) => {{
                        f.submit();
                    }});
            </script>
                ")))
            }
        }
        RedirectForm::Braintree {
            client_token,
            card_token,
            bin,
            acs_url,
        } => {
            maud::html! {
            (maud::DOCTYPE)
            html {
                head {
                    meta name="viewport" content="width=device-width, initial-scale=1";
                    (PreEscaped(r#"<script src="https://js.braintreegateway.com/web/3.97.1/js/three-d-secure.js"></script>"#))
                    // (PreEscaped(r#"<script src="https://js.braintreegateway.com/web/3.97.1/js/hosted-fields.js"></script>"#))

                }
                    body style="background-color: #ffffff; padding: 20px; font-family: Arial, Helvetica, Sans-Serif;" {

                        div id="loader1" class="lottie" style="height: 150px; display: block; position: relative; margin-top: 150px; margin-left: auto; margin-right: auto;" { "" }

                        (PreEscaped(r#"<script src="https://cdnjs.cloudflare.com/ajax/libs/bodymovin/5.7.4/lottie.min.js"></script>"#))

                        (PreEscaped(r#"
                            <script>
                            var anime = bodymovin.loadAnimation({
                                container: document.getElementById('loader1'),
                                renderer: 'svg',
                                loop: true,
                                autoplay: true,
                                name: 'hyperswitch loader',
                                animationData: {"v":"4.8.0","meta":{"g":"LottieFiles AE 3.1.1","a":"","k":"","d":"","tc":""},"fr":29.9700012207031,"ip":0,"op":31.0000012626559,"w":400,"h":250,"nm":"loader_shape","ddd":0,"assets":[],"layers":[{"ddd":0,"ind":1,"ty":4,"nm":"circle 2","sr":1,"ks":{"o":{"a":0,"k":100,"ix":11},"r":{"a":0,"k":0,"ix":10},"p":{"a":0,"k":[278.25,202.671,0],"ix":2},"a":{"a":0,"k":[23.72,23.72,0],"ix":1},"s":{"a":0,"k":[100,100,100],"ix":6}},"ao":0,"shapes":[{"ty":"gr","it":[{"ind":0,"ty":"sh","ix":1,"ks":{"a":0,"k":{"i":[[12.935,0],[0,-12.936],[-12.935,0],[0,12.935]],"o":[[-12.952,0],[0,12.935],[12.935,0],[0,-12.936]],"v":[[0,-23.471],[-23.47,0.001],[0,23.471],[23.47,0.001]],"c":true},"ix":2},"nm":"Path 1","mn":"ADBE Vector Shape - Group","hd":false},{"ty":"fl","c":{"a":0,"k":[0,0.427451010311,0.976470648074,1],"ix":4},"o":{"a":1,"k":[{"i":{"x":[0.667],"y":[1]},"o":{"x":[0.333],"y":[0]},"t":10,"s":[10]},{"i":{"x":[0.667],"y":[1]},"o":{"x":[0.333],"y":[0]},"t":19.99,"s":[100]},{"t":29.9800012211104,"s":[10]}],"ix":5},"r":1,"bm":0,"nm":"Fill 1","mn":"ADBE Vector Graphic - Fill","hd":false},{"ty":"tr","p":{"a":0,"k":[23.72,23.721],"ix":2},"a":{"a":0,"k":[0,0],"ix":1},"s":{"a":0,"k":[100,100],"ix":3},"r":{"a":0,"k":0,"ix":6},"o":{"a":0,"k":100,"ix":7},"sk":{"a":0,"k":0,"ix":4},"sa":{"a":0,"k":0,"ix":5},"nm":"Transform"}],"nm":"Group 1","np":2,"cix":2,"bm":0,"ix":1,"mn":"ADBE Vector Group","hd":false}],"ip":0,"op":48.0000019550801,"st":0,"bm":0},{"ddd":0,"ind":2,"ty":4,"nm":"square 2","sr":1,"ks":{"o":{"a":0,"k":100,"ix":11},"r":{"a":0,"k":0,"ix":10},"p":{"a":0,"k":[196.25,201.271,0],"ix":2},"a":{"a":0,"k":[22.028,22.03,0],"ix":1},"s":{"a":0,"k":[100,100,100],"ix":6}},"ao":0,"shapes":[{"ty":"gr","it":[{"ind":0,"ty":"sh","ix":1,"ks":{"a":0,"k":{"i":[[1.914,0],[0,0],[0,-1.914],[0,0],[-1.914,0],[0,0],[0,1.914],[0,0]],"o":[[0,0],[-1.914,0],[0,0],[0,1.914],[0,0],[1.914,0],[0,0],[0,-1.914]],"v":[[18.313,-21.779],[-18.312,-21.779],[-21.779,-18.313],[-21.779,18.314],[-18.312,21.779],[18.313,21.779],[21.779,18.314],[21.779,-18.313]],"c":true},"ix":2},"nm":"Path 1","mn":"ADBE Vector Shape - Group","hd":false},{"ty":"fl","c":{"a":0,"k":[0,0.427451010311,0.976470648074,1],"ix":4},"o":{"a":1,"k":[{"i":{"x":[0.667],"y":[1]},"o":{"x":[0.333],"y":[0]},"t":5,"s":[10]},{"i":{"x":[0.667],"y":[1]},"o":{"x":[0.333],"y":[0]},"t":14.99,"s":[100]},{"t":24.9800010174563,"s":[10]}],"ix":5},"r":1,"bm":0,"nm":"Fill 1","mn":"ADBE Vector Graphic - Fill","hd":false},{"ty":"tr","p":{"a":0,"k":[22.028,22.029],"ix":2},"a":{"a":0,"k":[0,0],"ix":1},"s":{"a":0,"k":[100,100],"ix":3},"r":{"a":0,"k":0,"ix":6},"o":{"a":0,"k":100,"ix":7},"sk":{"a":0,"k":0,"ix":4},"sa":{"a":0,"k":0,"ix":5},"nm":"Transform"}],"nm":"Group 1","np":2,"cix":2,"bm":0,"ix":1,"mn":"ADBE Vector Group","hd":false}],"ip":0,"op":47.0000019143492,"st":0,"bm":0},{"ddd":0,"ind":3,"ty":4,"nm":"Triangle 2","sr":1,"ks":{"o":{"a":0,"k":100,"ix":11},"r":{"a":0,"k":0,"ix":10},"p":{"a":0,"k":[116.25,200.703,0],"ix":2},"a":{"a":0,"k":[27.11,21.243,0],"ix":1},"s":{"a":0,"k":[100,100,100],"ix":6}},"ao":0,"shapes":[{"ty":"gr","it":[{"ind":0,"ty":"sh","ix":1,"ks":{"a":0,"k":{"i":[[0,0],[0.558,-0.879],[0,0],[-1.133,0],[0,0],[0.609,0.947],[0,0]],"o":[[-0.558,-0.879],[0,0],[-0.609,0.947],[0,0],[1.133,0],[0,0],[0,0]],"v":[[1.209,-20.114],[-1.192,-20.114],[-26.251,18.795],[-25.051,20.993],[25.051,20.993],[26.251,18.795],[1.192,-20.114]],"c":true},"ix":2},"nm":"Path 1","mn":"ADBE Vector Shape - Group","hd":false},{"ty":"fl","c":{"a":0,"k":[0,0.427451010311,0.976470648074,1],"ix":4},"o":{"a":1,"k":[{"i":{"x":[0.667],"y":[1]},"o":{"x":[0.333],"y":[0]},"t":0,"s":[10]},{"i":{"x":[0.667],"y":[1]},"o":{"x":[0.333],"y":[0]},"t":9.99,"s":[100]},{"t":19.9800008138021,"s":[10]}],"ix":5},"r":1,"bm":0,"nm":"Fill 1","mn":"ADBE Vector Graphic - Fill","hd":false},{"ty":"tr","p":{"a":0,"k":[27.11,21.243],"ix":2},"a":{"a":0,"k":[0,0],"ix":1},"s":{"a":0,"k":[100,100],"ix":3},"r":{"a":0,"k":0,"ix":6},"o":{"a":0,"k":100,"ix":7},"sk":{"a":0,"k":0,"ix":4},"sa":{"a":0,"k":0,"ix":5},"nm":"Transform"}],"nm":"Group 1","np":2,"cix":2,"bm":0,"ix":1,"mn":"ADBE Vector Group","hd":false}],"ip":0,"op":48.0000019550801,"st":0,"bm":0}],"markers":[]}
                            })
                            </script>
                            "#))

                        h3 style="text-align: center;" { "Please wait while we process your payment..." }
                    }

                (PreEscaped(format!("<script>
                                {logging_template}
                                var my3DSContainer;
                                var clientToken = \"{client_token}\";
                                braintree.threeDSecure.create({{
                                        authorization: clientToken,
                                        version: 2
                                    }}, function(err, threeDs) {{
                                        threeDs.verifyCard({{
                                            amount: \"{amount}\",
                                            nonce: \"{card_token}\",
                                            bin: \"{bin}\",
                                            addFrame: function(err, iframe) {{
                                                my3DSContainer = document.createElement('div');
                                                my3DSContainer.appendChild(iframe);
                                                document.body.appendChild(my3DSContainer);
                                            }},
                                            removeFrame: function() {{
                                                if(my3DSContainer && my3DSContainer.parentNode) {{
                                                    my3DSContainer.parentNode.removeChild(my3DSContainer);
                                                }}
                                            }},
                                            onLookupComplete: function(data, next) {{
                                                // console.log(\"onLookup Complete\", data);
                                                    next();
                                                }}
                                            }},
                                            function(err, payload) {{
                                                if(err) {{
                                                    console.error(err);
                                                    var f = document.createElement('form');
                                                    f.action=window.location.pathname.replace(/payments\\/redirect\\/(\\w+)\\/(\\w+)\\/\\w+/, \"payments/$1/$2/redirect/response/braintree\");
                                                    var i = document.createElement('input');
                                                    i.type = 'hidden';
                                                    f.method='POST';
                                                    i.name = 'authentication_response';
                                                    i.value = JSON.stringify(err);
                                                    f.appendChild(i);
                                                    f.body = JSON.stringify(err);
                                                    document.body.appendChild(f);
                                                    f.submit();
                                                }} else {{
                                                    // console.log(payload);
                                                    var f = document.createElement('form');
                                                    f.action=\"{acs_url}\";
                                                    var i = document.createElement('input');
                                                    i.type = 'hidden';
                                                    f.method='POST';
                                                    i.name = 'authentication_response';
                                                    i.value = JSON.stringify(payload);
                                                    f.appendChild(i);
                                                    f.body = JSON.stringify(payload);
                                                    document.body.appendChild(f);
                                                    f.submit();
                                                    }}
                                                }});
                                        }}); </script>"
                                    )))
                }}
        }
        RedirectForm::Nmi {
            amount,
            currency,
            public_key,
            customer_vault_id,
            order_id,
        } => {
            let public_key_val = public_key.peek();
            maud::html! {
                    (maud::DOCTYPE)
                    head {
                        (PreEscaped(r#"<script src="https://secure.networkmerchants.com/js/v1/Gateway.js"></script>"#))
                    }
                    body style="background-color: #ffffff; padding: 20px; font-family: Arial, Helvetica, Sans-Serif;" {

                        div id="loader-wrapper" {
                            div id="loader1" class="lottie" style="height: 150px; display: block; position: relative; margin-top: 150px; margin-left: auto; margin-right: auto;" { "" }

                        (PreEscaped(r#"<script src="https://cdnjs.cloudflare.com/ajax/libs/bodymovin/5.7.4/lottie.min.js"></script>"#))

                        (PreEscaped(r#"
                            <script>
                            var anime = bodymovin.loadAnimation({
                                container: document.getElementById('loader1'),
                                renderer: 'svg',
                                loop: true,
                                autoplay: true,
                                name: 'hyperswitch loader',
                                animationData: {"v":"4.8.0","meta":{"g":"LottieFiles AE 3.1.1","a":"","k":"","d":"","tc":""},"fr":29.9700012207031,"ip":0,"op":31.0000012626559,"w":400,"h":250,"nm":"loader_shape","ddd":0,"assets":[],"layers":[{"ddd":0,"ind":1,"ty":4,"nm":"circle 2","sr":1,"ks":{"o":{"a":0,"k":100,"ix":11},"r":{"a":0,"k":0,"ix":10},"p":{"a":0,"k":[278.25,202.671,0],"ix":2},"a":{"a":0,"k":[23.72,23.72,0],"ix":1},"s":{"a":0,"k":[100,100,100],"ix":6}},"ao":0,"shapes":[{"ty":"gr","it":[{"ind":0,"ty":"sh","ix":1,"ks":{"a":0,"k":{"i":[[12.935,0],[0,-12.936],[-12.935,0],[0,12.935]],"o":[[-12.952,0],[0,12.935],[12.935,0],[0,-12.936]],"v":[[0,-23.471],[-23.47,0.001],[0,23.471],[23.47,0.001]],"c":true},"ix":2},"nm":"Path 1","mn":"ADBE Vector Shape - Group","hd":false},{"ty":"fl","c":{"a":0,"k":[0,0.427451010311,0.976470648074,1],"ix":4},"o":{"a":1,"k":[{"i":{"x":[0.667],"y":[1]},"o":{"x":[0.333],"y":[0]},"t":10,"s":[10]},{"i":{"x":[0.667],"y":[1]},"o":{"x":[0.333],"y":[0]},"t":19.99,"s":[100]},{"t":29.9800012211104,"s":[10]}],"ix":5},"r":1,"bm":0,"nm":"Fill 1","mn":"ADBE Vector Graphic - Fill","hd":false},{"ty":"tr","p":{"a":0,"k":[23.72,23.721],"ix":2},"a":{"a":0,"k":[0,0],"ix":1},"s":{"a":0,"k":[100,100],"ix":3},"r":{"a":0,"k":0,"ix":6},"o":{"a":0,"k":100,"ix":7},"sk":{"a":0,"k":0,"ix":4},"sa":{"a":0,"k":0,"ix":5},"nm":"Transform"}],"nm":"Group 1","np":2,"cix":2,"bm":0,"ix":1,"mn":"ADBE Vector Group","hd":false}],"ip":0,"op":48.0000019550801,"st":0,"bm":0},{"ddd":0,"ind":2,"ty":4,"nm":"square 2","sr":1,"ks":{"o":{"a":0,"k":100,"ix":11},"r":{"a":0,"k":0,"ix":10},"p":{"a":0,"k":[196.25,201.271,0],"ix":2},"a":{"a":0,"k":[22.028,22.03,0],"ix":1},"s":{"a":0,"k":[100,100,100],"ix":6}},"ao":0,"shapes":[{"ty":"gr","it":[{"ind":0,"ty":"sh","ix":1,"ks":{"a":0,"k":{"i":[[1.914,0],[0,0],[0,-1.914],[0,0],[-1.914,0],[0,0],[0,1.914],[0,0]],"o":[[0,0],[-1.914,0],[0,0],[0,1.914],[0,0],[1.914,0],[0,0],[0,-1.914]],"v":[[18.313,-21.779],[-18.312,-21.779],[-21.779,-18.313],[-21.779,18.314],[-18.312,21.779],[18.313,21.779],[21.779,18.314],[21.779,-18.313]],"c":true},"ix":2},"nm":"Path 1","mn":"ADBE Vector Shape - Group","hd":false},{"ty":"fl","c":{"a":0,"k":[0,0.427451010311,0.976470648074,1],"ix":4},"o":{"a":1,"k":[{"i":{"x":[0.667],"y":[1]},"o":{"x":[0.333],"y":[0]},"t":5,"s":[10]},{"i":{"x":[0.667],"y":[1]},"o":{"x":[0.333],"y":[0]},"t":14.99,"s":[100]},{"t":24.9800010174563,"s":[10]}],"ix":5},"r":1,"bm":0,"nm":"Fill 1","mn":"ADBE Vector Graphic - Fill","hd":false},{"ty":"tr","p":{"a":0,"k":[22.028,22.029],"ix":2},"a":{"a":0,"k":[0,0],"ix":1},"s":{"a":0,"k":[100,100],"ix":3},"r":{"a":0,"k":0,"ix":6},"o":{"a":0,"k":100,"ix":7},"sk":{"a":0,"k":0,"ix":4},"sa":{"a":0,"k":0,"ix":5},"nm":"Transform"}],"nm":"Group 1","np":2,"cix":2,"bm":0,"ix":1,"mn":"ADBE Vector Group","hd":false}],"ip":0,"op":47.0000019143492,"st":0,"bm":0},{"ddd":0,"ind":3,"ty":4,"nm":"Triangle 2","sr":1,"ks":{"o":{"a":0,"k":100,"ix":11},"r":{"a":0,"k":0,"ix":10},"p":{"a":0,"k":[116.25,200.703,0],"ix":2},"a":{"a":0,"k":[27.11,21.243,0],"ix":1},"s":{"a":0,"k":[100,100,100],"ix":6}},"ao":0,"shapes":[{"ty":"gr","it":[{"ind":0,"ty":"sh","ix":1,"ks":{"a":0,"k":{"i":[[0,0],[0.558,-0.879],[0,0],[-1.133,0],[0,0],[0.609,0.947],[0,0]],"o":[[-0.558,-0.879],[0,0],[-0.609,0.947],[0,0],[1.133,0],[0,0],[0,0]],"v":[[1.209,-20.114],[-1.192,-20.114],[-26.251,18.795],[-25.051,20.993],[25.051,20.993],[26.251,18.795],[1.192,-20.114]],"c":true},"ix":2},"nm":"Path 1","mn":"ADBE Vector Shape - Group","hd":false},{"ty":"fl","c":{"a":0,"k":[0,0.427451010311,0.976470648074,1],"ix":4},"o":{"a":1,"k":[{"i":{"x":[0.667],"y":[1]},"o":{"x":[0.333],"y":[0]},"t":0,"s":[10]},{"i":{"x":[0.667],"y":[1]},"o":{"x":[0.333],"y":[0]},"t":9.99,"s":[100]},{"t":19.9800008138021,"s":[10]}],"ix":5},"r":1,"bm":0,"nm":"Fill 1","mn":"ADBE Vector Graphic - Fill","hd":false},{"ty":"tr","p":{"a":0,"k":[27.11,21.243],"ix":2},"a":{"a":0,"k":[0,0],"ix":1},"s":{"a":0,"k":[100,100],"ix":3},"r":{"a":0,"k":0,"ix":6},"o":{"a":0,"k":100,"ix":7},"sk":{"a":0,"k":0,"ix":4},"sa":{"a":0,"k":0,"ix":5},"nm":"Transform"}],"nm":"Group 1","np":2,"cix":2,"bm":0,"ix":1,"mn":"ADBE Vector Group","hd":false}],"ip":0,"op":48.0000019550801,"st":0,"bm":0}],"markers":[]}
                            })
                            </script>
                            "#))

                        h3 style="text-align: center;" { "Please wait while we process your payment..." }
                        }

                        div id="threeds-wrapper" style="display: flex; width: 100%; height: 100vh; align-items: center; justify-content: center;" {""}
                    }
                    (PreEscaped(format!("<script>
                    {logging_template}
                    const gateway = Gateway.create('{public_key_val}');

                    // Initialize the ThreeDSService
                    const threeDS = gateway.get3DSecure();

                    const options = {{
                        customerVaultId: '{customer_vault_id}',
                        currency: '{currency}',
                        amount: '{amount}'
                    }};

                    const threeDSsecureInterface = threeDS.createUI(options);

                    threeDSsecureInterface.on('challenge', function(e) {{
                        document.getElementById('loader-wrapper').style.display = 'none';
                    }});

                    threeDSsecureInterface.on('complete', function(e) {{
                        var responseForm = document.createElement('form');
                        responseForm.action=window.location.pathname.replace(/payments\\/redirect\\/(\\w+)\\/(\\w+)\\/\\w+/, \"payments/$1/$2/redirect/complete/nmi\");
                        responseForm.method='POST';

                        var item1=document.createElement('input');
                        item1.type='hidden';
                        item1.name='cavv';
                        item1.value=e.cavv;
                        responseForm.appendChild(item1);

                        var item2=document.createElement('input');
                        item2.type='hidden';
                        item2.name='xid';
                        item2.value=e.xid;
                        responseForm.appendChild(item2);

                        var item6=document.createElement('input');
                        item6.type='hidden';
                        item6.name='eci';
                        item6.value=e.eci;
                        responseForm.appendChild(item6);

                        var item7=document.createElement('input');
                        item7.type='hidden';
                        item7.name='directoryServerId';
                        item7.value=e.directoryServerId;
                        responseForm.appendChild(item7);

                        var item3=document.createElement('input');
                        item3.type='hidden';
                        item3.name='cardHolderAuth';
                        item3.value=e.cardHolderAuth;
                        responseForm.appendChild(item3);

                        var item4=document.createElement('input');
                        item4.type='hidden';
                        item4.name='threeDsVersion';
                        item4.value=e.threeDsVersion;
                        responseForm.appendChild(item4);

                        var item5=document.createElement('input');
                        item5.type='hidden';
                        item5.name='orderId';
                        item5.value='{order_id}';
                        responseForm.appendChild(item5);

                        var item6=document.createElement('input');
                        item6.type='hidden';
                        item6.name='customerVaultId';
                        item6.value='{customer_vault_id}';
                        responseForm.appendChild(item6);

                        document.body.appendChild(responseForm);
                        responseForm.submit();
                    }});

                    threeDSsecureInterface.on('failure', function(e) {{
                        var responseForm = document.createElement('form');
                        responseForm.action=window.location.pathname.replace(/payments\\/redirect\\/(\\w+)\\/(\\w+)\\/\\w+/, \"payments/$1/$2/redirect/complete/nmi\");
                        responseForm.method='POST';

                        var error_code=document.createElement('input');
                        error_code.type='hidden';
                        error_code.name='code';
                        error_code.value= e.code;
                        responseForm.appendChild(error_code);

                        var error_message=document.createElement('input');
                        error_message.type='hidden';
                        error_message.name='message';
                        error_message.value= e.message;
                        responseForm.appendChild(error_message);

                        document.body.appendChild(responseForm);
                        responseForm.submit();
                    }});

                    threeDSsecureInterface.start('#threeds-wrapper');
            </script>"
            )))
                }
        }
        RedirectForm::Mifinity {
            initialization_token,
        } => {
            let mifinity_base_url = config.connectors.mifinity.base_url;
            maud::html! {
                        (maud::DOCTYPE)
                        head {
                            (PreEscaped(format!(r#"<script src='{mifinity_base_url}widgets/sgpg.js?58190a411dc3'></script>"#)))
                        }

                        (PreEscaped(format!("<div id='widget-container'></div>
	  <script>
		  var widget = showPaymentIframe('widget-container', {{
			  token: '{initialization_token}',
			  complete: function() {{
                var f = document.createElement('form');
                f.action=window.location.pathname.replace(/payments\\/redirect\\/(\\w+)\\/(\\w+)\\/\\w+/, \"payments/$1/$2/redirect/response/mifinity\");
                f.method='GET';
                document.body.appendChild(f);
                f.submit();
			  }}
		   }});
	   </script>")))

            }
        }
        RedirectForm::WorldpayDDCForm {
            endpoint,
            method,
            form_fields,
            collection_id,
        } => maud::html! {
            (maud::DOCTYPE)
            html {
                meta name="viewport" content="width=device-width, initial-scale=1";
                head {
                    (PreEscaped(r##"
                            <style>
                                #loader1 {
                                    width: 500px;
                                }
                                @media (max-width: 600px) {
                                    #loader1 {
                                        width: 200px;
                                    }
                                }
                            </style>
                        "##))
                }

                body style="background-color: #ffffff; padding: 20px; font-family: Arial, Helvetica, Sans-Serif;" {
                    div id="loader1" class="lottie" style="height: 150px; display: block; position: relative; margin-left: auto; margin-right: auto;" { "" }
                    (PreEscaped(r#"<script src="https://cdnjs.cloudflare.com/ajax/libs/bodymovin/5.7.4/lottie.min.js"></script>"#))
                    (PreEscaped(r#"
                        <script>
                            var anime = bodymovin.loadAnimation({
                                container: document.getElementById('loader1'),
                                renderer: 'svg',
                                loop: true,
                                autoplay: true,
                                name: 'hyperswitch loader',
                                animationData: {"v":"4.8.0","meta":{"g":"LottieFiles AE 3.1.1","a":"","k":"","d":"","tc":""},"fr":29.9700012207031,"ip":0,"op":31.0000012626559,"w":400,"h":250,"nm":"loader_shape","ddd":0,"assets":[],"layers":[{"ddd":0,"ind":1,"ty":4,"nm":"circle 2","sr":1,"ks":{"o":{"a":0,"k":100,"ix":11},"r":{"a":0,"k":0,"ix":10},"p":{"a":0,"k":[278.25,202.671,0],"ix":2},"a":{"a":0,"k":[23.72,23.72,0],"ix":1},"s":{"a":0,"k":[100,100,100],"ix":6}},"ao":0,"shapes":[{"ty":"gr","it":[{"ind":0,"ty":"sh","ix":1,"ks":{"a":0,"k":{"i":[[12.935,0],[0,-12.936],[-12.935,0],[0,12.935]],"o":[[-12.952,0],[0,12.935],[12.935,0],[0,-12.936]],"v":[[0,-23.471],[-23.47,0.001],[0,23.471],[23.47,0.001]],"c":true},"ix":2},"nm":"Path 1","mn":"ADBE Vector Shape - Group","hd":false},{"ty":"fl","c":{"a":0,"k":[0,0.427451010311,0.976470648074,1],"ix":4},"o":{"a":1,"k":[{"i":{"x":[0.667],"y":[1]},"o":{"x":[0.333],"y":[0]},"t":10,"s":[10]},{"i":{"x":[0.667],"y":[1]},"o":{"x":[0.333],"y":[0]},"t":19.99,"s":[100]},{"t":29.9800012211104,"s":[10]}],"ix":5},"r":1,"bm":0,"nm":"Fill 1","mn":"ADBE Vector Graphic - Fill","hd":false},{"ty":"tr","p":{"a":0,"k":[23.72,23.721],"ix":2},"a":{"a":0,"k":[0,0],"ix":1},"s":{"a":0,"k":[100,100],"ix":3},"r":{"a":0,"k":0,"ix":6},"o":{"a":0,"k":100,"ix":7},"sk":{"a":0,"k":0,"ix":4},"sa":{"a":0,"k":0,"ix":5},"nm":"Transform"}],"nm":"Group 1","np":2,"cix":2,"bm":0,"ix":1,"mn":"ADBE Vector Group","hd":false}],"ip":0,"op":48.0000019550801,"st":0,"bm":0},{"ddd":0,"ind":2,"ty":4,"nm":"square 2","sr":1,"ks":{"o":{"a":0,"k":100,"ix":11},"r":{"a":0,"k":0,"ix":10},"p":{"a":0,"k":[196.25,201.271,0],"ix":2},"a":{"a":0,"k":[22.028,22.03,0],"ix":1},"s":{"a":0,"k":[100,100,100],"ix":6}},"ao":0,"shapes":[{"ty":"gr","it":[{"ind":0,"ty":"sh","ix":1,"ks":{"a":0,"k":{"i":[[1.914,0],[0,0],[0,-1.914],[0,0],[-1.914,0],[0,0],[0,1.914],[0,0]],"o":[[0,0],[-1.914,0],[0,0],[0,1.914],[0,0],[1.914,0],[0,0],[0,-1.914]],"v":[[18.313,-21.779],[-18.312,-21.779],[-21.779,-18.313],[-21.779,18.314],[-18.312,21.779],[18.313,21.779],[21.779,18.314],[21.779,-18.313]],"c":true},"ix":2},"nm":"Path 1","mn":"ADBE Vector Shape - Group","hd":false},{"ty":"fl","c":{"a":0,"k":[0,0.427451010311,0.976470648074,1],"ix":4},"o":{"a":1,"k":[{"i":{"x":[0.667],"y":[1]},"o":{"x":[0.333],"y":[0]},"t":5,"s":[10]},{"i":{"x":[0.667],"y":[1]},"o":{"x":[0.333],"y":[0]},"t":14.99,"s":[100]},{"t":24.9800010174563,"s":[10]}],"ix":5},"r":1,"bm":0,"nm":"Fill 1","mn":"ADBE Vector Graphic - Fill","hd":false},{"ty":"tr","p":{"a":0,"k":[22.028,22.029],"ix":2},"a":{"a":0,"k":[0,0],"ix":1},"s":{"a":0,"k":[100,100],"ix":3},"r":{"a":0,"k":0,"ix":6},"o":{"a":0,"k":100,"ix":7},"sk":{"a":0,"k":0,"ix":4},"sa":{"a":0,"k":0,"ix":5},"nm":"Transform"}],"nm":"Group 1","np":2,"cix":2,"bm":0,"ix":1,"mn":"ADBE Vector Group","hd":false}],"ip":0,"op":47.0000019143492,"st":0,"bm":0},{"ddd":0,"ind":3,"ty":4,"nm":"Triangle 2","sr":1,"ks":{"o":{"a":0,"k":100,"ix":11},"r":{"a":0,"k":0,"ix":10},"p":{"a":0,"k":[116.25,200.703,0],"ix":2},"a":{"a":0,"k":[27.11,21.243,0],"ix":1},"s":{"a":0,"k":[100,100,100],"ix":6}},"ao":0,"shapes":[{"ty":"gr","it":[{"ind":0,"ty":"sh","ix":1,"ks":{"a":0,"k":{"i":[[0,0],[0.558,-0.879],[0,0],[-1.133,0],[0,0],[0.609,0.947],[0,0]],"o":[[-0.558,-0.879],[0,0],[-0.609,0.947],[0,0],[1.133,0],[0,0],[0,0]],"v":[[1.209,-20.114],[-1.192,-20.114],[-26.251,18.795],[-25.051,20.993],[25.051,20.993],[26.251,18.795],[1.192,-20.114]],"c":true},"ix":2},"nm":"Path 1","mn":"ADBE Vector Shape - Group","hd":false},{"ty":"fl","c":{"a":0,"k":[0,0.427451010311,0.976470648074,1],"ix":4},"o":{"a":1,"k":[{"i":{"x":[0.667],"y":[1]},"o":{"x":[0.333],"y":[0]},"t":0,"s":[10]},{"i":{"x":[0.667],"y":[1]},"o":{"x":[0.333],"y":[0]},"t":9.99,"s":[100]},{"t":19.9800008138021,"s":[10]}],"ix":5},"r":1,"bm":0,"nm":"Fill 1","mn":"ADBE Vector Graphic - Fill","hd":false},{"ty":"tr","p":{"a":0,"k":[27.11,21.243],"ix":2},"a":{"a":0,"k":[0,0],"ix":1},"s":{"a":0,"k":[100,100],"ix":3},"r":{"a":0,"k":0,"ix":6},"o":{"a":0,"k":100,"ix":7},"sk":{"a":0,"k":0,"ix":4},"sa":{"a":0,"k":0,"ix":5},"nm":"Transform"}],"nm":"Group 1","np":2,"cix":2,"bm":0,"ix":1,"mn":"ADBE Vector Group","hd":false}],"ip":0,"op":48.0000019550801,"st":0,"bm":0}],"markers":[]}
                            })
                        </script>
                    "#))
                    h3 style="text-align: center;" { "Please wait while we process your payment..." }

                    script {
                        (PreEscaped(format!(
                            r#"
                                var ddcProcessed = false;
                                var timeoutHandle = null;
                                
                                function submitCollectionReference(collectionReference) {{
                                    if (ddcProcessed) {{
                                        console.log("DDC already processed, ignoring duplicate submission");
                                        return;
                                    }}
                                    ddcProcessed = true;
                                    
                                    if (timeoutHandle) {{
                                        clearTimeout(timeoutHandle);
                                        timeoutHandle = null;
                                    }}
                                    
                                    var redirectPathname = window.location.pathname.replace(/payments\/redirect\/([^\/]+)\/([^\/]+)\/[^\/]+/, "payments/$1/$2/redirect/complete/worldpay");
                                    var redirectUrl = window.location.origin + redirectPathname;
                                    try {{
                                        if (typeof collectionReference === "string" && collectionReference.length > 0) {{
                                            var form = document.createElement("form");
                                            form.action = redirectPathname;
                                            form.method = "GET";
                                            var input = document.createElement("input");
                                            input.type = "hidden";
                                            input.name = "collectionReference";
                                            input.value = collectionReference;
                                            form.appendChild(input);
                                            document.body.appendChild(form);
                                            form.submit();
                                        }} else {{
                                            window.location.replace(redirectUrl);
                                        }}
                                    }} catch (error) {{
                                        console.error("Error submitting DDC:", error);
                                        window.location.replace(redirectUrl);
                                    }}
                                }}
                                var allowedHost = "{}";
                                var collectionField = "{}";
                                window.addEventListener("message", function(event) {{
                                    if (ddcProcessed) {{
                                        console.log("DDC already processed, ignoring message event");
                                        return;
                                    }}
                                    if (event.origin === allowedHost) {{
                                        try {{
                                            var data = JSON.parse(event.data);
                                            if (collectionField.length > 0) {{
                                                var collectionReference = data[collectionField];
                                                return submitCollectionReference(collectionReference);
                                            }} else {{
                                                console.error("Collection field not found in event data (" + collectionField + ")");
                                            }}
                                        }} catch (error) {{
                                            console.error("Error parsing event data: ", error);
                                        }}
                                    }} else {{
                                        console.error("Invalid origin: " + event.origin, "Expected origin: " + allowedHost);
                                    }}

                                    submitCollectionReference("");
                                }});

                                // Timeout after 10 seconds and will submit empty collection reference
                                timeoutHandle = window.setTimeout(function() {{
                                    if (!ddcProcessed) {{
                                        console.log("DDC timeout reached, submitting empty collection reference");
                                        submitCollectionReference("");
                                    }}
                                }}, 10000);
                            "#,
                            endpoint.host_str().map_or(endpoint.as_ref().split('/').take(3).collect::<Vec<&str>>().join("/"), |host| format!("{}://{}", endpoint.scheme(), host)),
                            collection_id.clone().unwrap_or("".to_string())))
                        )
                    }

                    iframe
                        style="display: none;"
                        srcdoc=(
                            maud::html! {
                                (maud::DOCTYPE)
                                html {
                                    body {
                                        form action=(PreEscaped(endpoint.to_string())) method=(method.to_string()) #payment_form {
                                            @for (field, value) in form_fields {
                                                input type="hidden" name=(field) value=(value);
                                            }
                                        }
                                        (PreEscaped(format!(r#"
                                            <script type="text/javascript"> {logging_template}
                                                var form = document.getElementById("payment_form");
                                                var formFields = form.querySelectorAll("input");
                                                window.setTimeout(function () {{
                                                    if (form.method.toUpperCase() === "GET" && formFields.length === 0) {{
                                                        window.location.href = form.action;
                                                    }} else {{
                                                        form.submit();
                                                    }}
                                                }}, 300);
                                            </script>
                                        "#)))
                                    }
                                }
                            }.into_string()
                        )
                        {}
                }
            }
        },
    }
}

fn build_payment_link_template(
    payment_link_data: PaymentLinkFormData,
) -> CustomResult<(Tera, Context), errors::ApiErrorResponse> {
    let mut tera = Tera::default();

    // Add modification to css template with dynamic data
    let css_template =
        include_str!("../core/payment_link/payment_link_initiate/payment_link.css").to_string();
    let _ = tera.add_raw_template("payment_link_css", &css_template);
    let mut context = Context::new();
    context.insert("css_color_scheme", &payment_link_data.css_script);

    let rendered_css = match tera.render("payment_link_css", &context) {
        Ok(rendered_css) => rendered_css,
        Err(tera_error) => {
            crate::logger::warn!("{tera_error}");
            Err(errors::ApiErrorResponse::InternalServerError)?
        }
    };

    // Add modification to js template with dynamic data
    let js_template =
        include_str!("../core/payment_link/payment_link_initiate/payment_link.js").to_string();

    let _ = tera.add_raw_template("payment_link_js", &js_template);

    context.insert("payment_details_js_script", &payment_link_data.js_script);
    let sdk_origin = payment_link_data
        .sdk_url
        .host_str()
        .ok_or_else(|| {
            logger::error!("Host missing for payment link SDK URL");
            report!(errors::ApiErrorResponse::InternalServerError)
        })
        .and_then(|host| {
            if host == "localhost" {
                let port = payment_link_data.sdk_url.port().ok_or_else(|| {
                    logger::error!("Port missing for localhost in SDK URL");
                    report!(errors::ApiErrorResponse::InternalServerError)
                })?;
                Ok(format!(
                    "{}://{}:{}",
                    payment_link_data.sdk_url.scheme(),
                    host,
                    port
                ))
            } else {
                Ok(format!("{}://{}", payment_link_data.sdk_url.scheme(), host))
            }
        })?;
    context.insert("sdk_origin", &sdk_origin);

    let rendered_js = match tera.render("payment_link_js", &context) {
        Ok(rendered_js) => rendered_js,
        Err(tera_error) => {
            crate::logger::warn!("{tera_error}");
            Err(errors::ApiErrorResponse::InternalServerError)?
        }
    };

    // Logging template
    let logging_template =
        include_str!("redirection/assets/redirect_error_logs_push.js").to_string();
    //Locale template
    let locale_template = include_str!("../core/payment_link/locale.js").to_string();

    // Modify Html template with rendered js and rendered css files
    let html_template =
        include_str!("../core/payment_link/payment_link_initiate/payment_link.html").to_string();

    let _ = tera.add_raw_template("payment_link", &html_template);

    context.insert("rendered_meta_tag_html", &payment_link_data.html_meta_tags);

    context.insert(
        "preload_link_tags",
        &get_preload_link_html_template(&payment_link_data.sdk_url),
    );

    context.insert(
        "hyperloader_sdk_link",
        &get_hyper_loader_sdk(&payment_link_data.sdk_url),
    );
    context.insert("locale_template", &locale_template);
    context.insert("rendered_css", &rendered_css);
    context.insert("rendered_js", &rendered_js);

    context.insert("logging_template", &logging_template);

    Ok((tera, context))
}

pub fn build_payment_link_html(
    payment_link_data: PaymentLinkFormData,
) -> CustomResult<String, errors::ApiErrorResponse> {
    let (tera, mut context) = build_payment_link_template(payment_link_data)
        .attach_printable("Failed to build payment link's HTML template")?;
    let payment_link_initiator =
        include_str!("../core/payment_link/payment_link_initiate/payment_link_initiator.js")
            .to_string();
    context.insert("payment_link_initiator", &payment_link_initiator);

    tera.render("payment_link", &context)
        .map_err(|tera_error: TeraError| {
            crate::logger::warn!("{tera_error}");
            report!(errors::ApiErrorResponse::InternalServerError)
        })
        .attach_printable("Error while rendering open payment link's HTML template")
}

pub fn build_secure_payment_link_html(
    payment_link_data: PaymentLinkFormData,
) -> CustomResult<String, errors::ApiErrorResponse> {
    let (tera, mut context) = build_payment_link_template(payment_link_data)
        .attach_printable("Failed to build payment link's HTML template")?;
    let payment_link_initiator =
        include_str!("../core/payment_link/payment_link_initiate/secure_payment_link_initiator.js")
            .to_string();
    context.insert("payment_link_initiator", &payment_link_initiator);

    tera.render("payment_link", &context)
        .map_err(|tera_error: TeraError| {
            crate::logger::warn!("{tera_error}");
            report!(errors::ApiErrorResponse::InternalServerError)
        })
        .attach_printable("Error while rendering secure payment link's HTML template")
}

fn get_hyper_loader_sdk(sdk_url: &url::Url) -> String {
    format!("<script src=\"{sdk_url}\" onload=\"initializeSDK()\"></script>")
}

fn get_preload_link_html_template(sdk_url: &url::Url) -> String {
    format!(
        r#"<link rel="preload" href="https://fonts.googleapis.com/css2?family=Montserrat:wght@400;500;600;700;800" as="style">
            <link rel="preload" href="{sdk_url}" as="script">"#,
    )
}

pub fn get_payment_link_status(
    payment_link_data: PaymentLinkStatusData,
) -> CustomResult<String, errors::ApiErrorResponse> {
    let mut tera = Tera::default();

    // Add modification to css template with dynamic data
    let css_template =
        include_str!("../core/payment_link/payment_link_status/status.css").to_string();
    let _ = tera.add_raw_template("payment_link_css", &css_template);
    let mut context = Context::new();
    context.insert("css_color_scheme", &payment_link_data.css_script);

    let rendered_css = match tera.render("payment_link_css", &context) {
        Ok(rendered_css) => rendered_css,
        Err(tera_error) => {
            crate::logger::warn!("{tera_error}");
            Err(errors::ApiErrorResponse::InternalServerError)?
        }
    };

    //Locale template
    let locale_template = include_str!("../core/payment_link/locale.js");

    // Logging template
    let logging_template =
        include_str!("redirection/assets/redirect_error_logs_push.js").to_string();

    // Add modification to js template with dynamic data
    let js_template =
        include_str!("../core/payment_link/payment_link_status/status.js").to_string();
    let _ = tera.add_raw_template("payment_link_js", &js_template);
    context.insert("payment_details_js_script", &payment_link_data.js_script);

    let rendered_js = match tera.render("payment_link_js", &context) {
        Ok(rendered_js) => rendered_js,
        Err(tera_error) => {
            crate::logger::warn!("{tera_error}");
            Err(errors::ApiErrorResponse::InternalServerError)?
        }
    };

    // Modify Html template with rendered js and rendered css files
    let html_template =
        include_str!("../core/payment_link/payment_link_status/status.html").to_string();
    let _ = tera.add_raw_template("payment_link_status", &html_template);

    context.insert("rendered_css", &rendered_css);
    context.insert("locale_template", &locale_template);

    context.insert("rendered_js", &rendered_js);
    context.insert("logging_template", &logging_template);

    match tera.render("payment_link_status", &context) {
        Ok(rendered_html) => Ok(rendered_html),
        Err(tera_error) => {
            crate::logger::warn!("{tera_error}");
            Err(errors::ApiErrorResponse::InternalServerError)?
        }
    }
}

pub fn extract_mapped_fields(
    value: &serde_json::Value,
    mapping: Option<&HashMap<String, String>>,
    existing_enhancement: Option<&serde_json::Value>,
) -> Option<serde_json::Value> {
    let mapping = mapping?;

    if mapping.is_empty() {
        return existing_enhancement.cloned();
    }

    let mut enhancement = match existing_enhancement {
        Some(existing) if existing.is_object() => existing.clone(),
        _ => serde_json::json!({}),
    };

    for (dot_path, output_key) in mapping {
        if let Some(extracted_value) = extract_field_by_dot_path(value, dot_path) {
            if let Some(obj) = enhancement.as_object_mut() {
                obj.insert(output_key.clone(), extracted_value);
            }
        }
    }

    if enhancement.as_object().is_some_and(|obj| !obj.is_empty()) {
        Some(enhancement)
    } else {
        None
    }
}

pub fn extract_field_by_dot_path(
    value: &serde_json::Value,
    path: &str,
) -> Option<serde_json::Value> {
    let parts: Vec<&str> = path.split('.').collect();
    let mut current = value;

    for part in parts {
        match current {
            serde_json::Value::Object(obj) => {
                current = obj.get(part)?;
            }
            serde_json::Value::Array(arr) => {
                // Try to parse part as array index
                if let Ok(index) = part.parse::<usize>() {
                    current = arr.get(index)?;
                } else {
                    return None;
                }
            }
            _ => return None,
        }
    }

    Some(current.clone())
}

#[cfg(test)]
mod tests {
    #[test]
    fn test_mime_essence() {
        assert_eq!(mime::APPLICATION_JSON.essence_str(), "application/json");
    }
}<|MERGE_RESOLUTION|>--- conflicted
+++ resolved
@@ -48,13 +48,8 @@
         BoxedConnectorIntegrationV2, ConnectorIntegrationAnyV2, ConnectorIntegrationV2,
     },
 };
-<<<<<<< HEAD
 use masking::{Maskable, PeekInterface, Secret};
 use router_env::{instrument, tracing, RequestId, Tag};
-=======
-use masking::{Maskable, PeekInterface};
-use router_env::{instrument, tracing, tracing_actix_web::RequestId, Tag};
->>>>>>> 175d0f5b
 use serde::Serialize;
 use tera::{Context, Error as TeraError, Tera};
 
