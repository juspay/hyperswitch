--- conflicted
+++ resolved
@@ -901,68 +901,6 @@
     pub url: String,
 }
 
-<<<<<<< HEAD
-#[derive(Debug, Eq, PartialEq, Clone, serde::Serialize, serde::Deserialize)]
-pub enum RedirectForm {
-    Form {
-        endpoint: String,
-        method: Method,
-        form_fields: HashMap<String, String>,
-    },
-    Html {
-        html_data: String,
-    },
-    BlueSnap {
-        payment_fields_token: String, // payment-field-token
-    },
-    CybersourceAuthSetup {
-        access_token: String,
-        ddc_url: String,
-        reference_id: String,
-    },
-    CybersourceConsumerAuth {
-        access_token: String,
-        step_up_url: String,
-    },
-    Payme,
-    Braintree {
-        client_token: String,
-        card_token: String,
-        bin: String,
-    },
-    Nmi {
-        amount: String,
-        currency: Currency,
-        public_key: Secret<String>,
-        customer_vault_id: String,
-        order_id: String,
-    },
-    Mifinity {
-        initialization_token: String,
-    },
-}
-
-impl From<(url::Url, Method)> for RedirectForm {
-    fn from((mut redirect_url, method): (url::Url, Method)) -> Self {
-        let form_fields = HashMap::from_iter(
-            redirect_url
-                .query_pairs()
-                .map(|(key, value)| (key.to_string(), value.to_string())),
-        );
-
-        // Do not include query params in the endpoint
-        redirect_url.set_query(None);
-
-        Self::Form {
-            endpoint: redirect_url.to_string(),
-            method,
-            form_fields,
-        }
-    }
-}
-
-=======
->>>>>>> 21a3a2ea
 #[derive(Clone, Copy, PartialEq, Eq)]
 pub enum AuthFlow {
     Client,
