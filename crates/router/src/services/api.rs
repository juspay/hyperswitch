--- conflicted
+++ resolved
@@ -722,102 +722,6 @@
 }
 
 #[derive(Debug, Eq, PartialEq)]
-<<<<<<< HEAD
-pub enum ApplicationResponse<R> {
-    Json(R),
-    StatusOk,
-    TextPlain(String),
-    JsonForRedirection(api::RedirectionResponse),
-    Form(Box<RedirectionFormData>),
-    PaymentLinkForm(Box<PaymentLinkAction>),
-    FileData((Vec<u8>, mime::Mime)),
-    JsonWithHeaders((R, Vec<(String, Maskable<String>)>)),
-    GenericLinkForm(Box<GenericLinks>),
-}
-
-#[derive(Debug, Eq, PartialEq)]
-pub struct GenericLinks {
-    pub allowed_domains: Option<HashSet<String>>,
-    pub data: GenericLinksData,
-}
-
-#[derive(Debug, Eq, PartialEq)]
-pub enum GenericLinksData {
-    ExpiredLink(GenericExpiredLinkData),
-    PaymentMethodCollect(GenericLinkFormData),
-    PayoutLink(GenericLinkFormData),
-    PayoutLinkStatus(GenericLinkStatusData),
-    PaymentMethodCollectStatus(GenericLinkStatusData),
-}
-
-impl Display for GenericLinksData {
-    fn fmt(&self, f: &mut std::fmt::Formatter<'_>) -> std::fmt::Result {
-        write!(
-            f,
-            "{}",
-            match *self {
-                Self::ExpiredLink(_) => "ExpiredLink",
-                Self::PaymentMethodCollect(_) => "PaymentMethodCollect",
-                Self::PayoutLink(_) => "PayoutLink",
-                Self::PayoutLinkStatus(_) => "PayoutLinkStatus",
-                Self::PaymentMethodCollectStatus(_) => "PaymentMethodCollectStatus",
-            }
-        )
-    }
-}
-
-#[derive(Debug, Eq, PartialEq, Clone, serde::Serialize, serde::Deserialize)]
-pub struct GenericLinkFormData {
-    pub js_data: String,
-    pub css_data: String,
-    pub sdk_url: String,
-    pub html_meta_tags: String,
-}
-
-#[derive(Debug, Eq, PartialEq, Clone, serde::Serialize, serde::Deserialize)]
-pub struct GenericExpiredLinkData {
-    pub title: String,
-    pub message: String,
-    pub theme: String,
-}
-
-#[derive(Debug, Eq, PartialEq, Clone, serde::Serialize, serde::Deserialize)]
-pub struct GenericLinkStatusData {
-    pub js_data: String,
-    pub css_data: String,
-}
-
-#[derive(Debug, Eq, PartialEq)]
-pub enum PaymentLinkAction {
-    PaymentLinkFormData(PaymentLinkFormData),
-    PaymentLinkStatus(PaymentLinkStatusData),
-}
-
-#[derive(Debug, Eq, PartialEq, Clone, serde::Serialize, serde::Deserialize)]
-pub struct PaymentLinkFormData {
-    pub js_script: String,
-    pub css_script: String,
-    pub sdk_url: String,
-    pub html_meta_tags: String,
-}
-
-#[derive(Debug, Eq, PartialEq, Clone, serde::Serialize, serde::Deserialize)]
-pub struct PaymentLinkStatusData {
-    pub js_script: String,
-    pub css_script: String,
-}
-
-#[derive(Debug, Eq, PartialEq)]
-pub struct RedirectionFormData {
-    pub redirect_form: RedirectForm,
-    pub payment_method_data: Option<api::PaymentMethodData>,
-    pub amount: String,
-    pub currency: String,
-}
-
-#[derive(Debug, Eq, PartialEq)]
-=======
->>>>>>> 42e26e76
 pub enum PaymentAction {
     PSync,
     CompleteAuthorize,
