--- conflicted
+++ resolved
@@ -265,11 +265,7 @@
 /// Handle the flow by interacting with connector module
 /// `connector_request` is applicable only in case if the `CallConnectorAction` is `Trigger`
 /// In other cases, It will be created if required, even if it is not passed
-<<<<<<< HEAD
-#[instrument(skip_all, fields(connector_name))]
-=======
-#[instrument(skip_all, fields(payment_method))]
->>>>>>> c5343dfc
+#[instrument(skip_all, fields(connector_name, payment_method))]
 pub async fn execute_connector_processing_step<
     'b,
     'a,
@@ -289,11 +285,8 @@
 {
     // If needed add an error stack as follows
     // connector_integration.build_request(req).attach_printable("Failed to build request");
-<<<<<<< HEAD
     tracing::Span::current().record("connector_name", &req.connector);
-=======
     tracing::Span::current().record("payment_method", &req.payment_method.to_string());
->>>>>>> c5343dfc
     logger::debug!(connector_request=?connector_request);
     let mut router_data = req.clone();
     match call_connector_action {
