pub mod client;
pub mod request;
use std::{
    collections::HashMap,
    error::Error,
    fmt::Debug,
    future::Future,
    str,
    time::{Duration, Instant},
};

use actix_web::{body, web, FromRequest, HttpRequest, HttpResponse, Responder, ResponseError};
use api_models::enums::CaptureMethod;
pub use client::{proxy_bypass_urls, ApiClient, MockApiClient, ProxyClient};
use common_enums::Currency;
pub use common_utils::request::{ContentType, Method, Request, RequestBuilder};
use common_utils::{
    consts::X_HS_LATENCY,
    errors::{ErrorSwitch, ReportSwitchExt},
    request::RequestContent,
};
use error_stack::{report, IntoReport, Report, ResultExt};
use masking::{PeekInterface, Secret};
use router_env::{instrument, tracing, tracing_actix_web::RequestId, Tag};
use serde::Serialize;
use serde_json::json;
use tera::{Context, Tera};

use self::request::{HeaderExt, RequestBuilderExt};
use super::authentication::AuthenticateAndFetch;
use crate::{
    configs::settings::{Connectors, Settings},
    consts,
    core::{
        api_locking,
        errors::{self, CustomResult},
        payments,
    },
    events::{
        api_logs::{ApiEvent, ApiEventMetric, ApiEventsType},
        connector_api_logs::ConnectorEvent,
    },
    logger,
    routes::{
        app::AppStateInfo,
        metrics::{self, request as metrics_request},
        AppState,
    },
    types::{
        self,
        api::{self, ConnectorCommon},
        ErrorResponse,
    },
};

pub type BoxedConnectorIntegration<'a, T, Req, Resp> =
    Box<&'a (dyn ConnectorIntegration<T, Req, Resp> + Send + Sync)>;

pub trait ConnectorIntegrationAny<T, Req, Resp>: Send + Sync + 'static {
    fn get_connector_integration(&self) -> BoxedConnectorIntegration<'_, T, Req, Resp>;
}

impl<S, T, Req, Resp> ConnectorIntegrationAny<T, Req, Resp> for S
where
    S: ConnectorIntegration<T, Req, Resp> + Send + Sync,
{
    fn get_connector_integration(&self) -> BoxedConnectorIntegration<'_, T, Req, Resp> {
        Box::new(self)
    }
}

pub trait ConnectorValidation: ConnectorCommon {
    fn validate_capture_method(
        &self,
        capture_method: Option<CaptureMethod>,
    ) -> CustomResult<(), errors::ConnectorError> {
        let capture_method = capture_method.unwrap_or_default();
        match capture_method {
            CaptureMethod::Automatic => Ok(()),
            CaptureMethod::Manual | CaptureMethod::ManualMultiple | CaptureMethod::Scheduled => {
                Err(errors::ConnectorError::NotSupported {
                    message: capture_method.to_string(),
                    connector: self.id(),
                }
                .into())
            }
        }
    }

    fn validate_psync_reference_id(
        &self,
        data: &types::PaymentsSyncRouterData,
    ) -> CustomResult<(), errors::ConnectorError> {
        data.request
            .connector_transaction_id
            .get_connector_transaction_id()
            .change_context(errors::ConnectorError::MissingConnectorTransactionID)
            .map(|_| ())
    }

    fn is_webhook_source_verification_mandatory(&self) -> bool {
        false
    }
}

#[async_trait::async_trait]
pub trait ConnectorIntegration<T, Req, Resp>: ConnectorIntegrationAny<T, Req, Resp> + Sync {
    fn get_headers(
        &self,
        _req: &types::RouterData<T, Req, Resp>,
        _connectors: &Connectors,
    ) -> CustomResult<Vec<(String, request::Maskable<String>)>, errors::ConnectorError> {
        Ok(vec![])
    }

    fn get_content_type(&self) -> &'static str {
        mime::APPLICATION_JSON.essence_str()
    }

    /// primarily used when creating signature based on request method of payment flow
    fn get_http_method(&self) -> Method {
        Method::Post
    }

    fn get_url(
        &self,
        _req: &types::RouterData<T, Req, Resp>,
        _connectors: &Connectors,
    ) -> CustomResult<String, errors::ConnectorError> {
        Ok(String::new())
    }

    fn get_request_body(
        &self,
        _req: &types::RouterData<T, Req, Resp>,
        _connectors: &Connectors,
    ) -> CustomResult<RequestContent, errors::ConnectorError> {
        Ok(RequestContent::Json(Box::new(json!(r#"{}"#))))
    }

    fn get_request_form_data(
        &self,
        _req: &types::RouterData<T, Req, Resp>,
    ) -> CustomResult<Option<reqwest::multipart::Form>, errors::ConnectorError> {
        Ok(None)
    }

    /// This module can be called before executing a payment flow where a pre-task is needed
    /// Eg: Some connectors requires one-time session token before making a payment, we can add the session token creation logic in this block
    async fn execute_pretasks(
        &self,
        _router_data: &mut types::RouterData<T, Req, Resp>,
        _app_state: &AppState,
    ) -> CustomResult<(), errors::ConnectorError> {
        Ok(())
    }

    /// This module can be called after executing a payment flow where a post-task needed
    /// Eg: Some connectors require payment sync to happen immediately after the authorize call to complete the transaction, we can add that logic in this block
    async fn execute_posttasks(
        &self,
        _router_data: &mut types::RouterData<T, Req, Resp>,
        _app_state: &AppState,
    ) -> CustomResult<(), errors::ConnectorError> {
        Ok(())
    }

    fn build_request(
        &self,
        req: &types::RouterData<T, Req, Resp>,
        _connectors: &Connectors,
    ) -> CustomResult<Option<Request>, errors::ConnectorError> {
        metrics::UNIMPLEMENTED_FLOW.add(
            &metrics::CONTEXT,
            1,
            &[metrics::request::add_attributes(
                "connector",
                req.connector.clone(),
            )],
        );
        Ok(None)
    }

    fn handle_response(
        &self,
        data: &types::RouterData<T, Req, Resp>,
        _res: types::Response,
    ) -> CustomResult<types::RouterData<T, Req, Resp>, errors::ConnectorError>
    where
        T: Clone,
        Req: Clone,
        Resp: Clone,
    {
        Ok(data.clone())
    }

    fn get_error_response(
        &self,
        _res: types::Response,
    ) -> CustomResult<ErrorResponse, errors::ConnectorError> {
        Ok(ErrorResponse::get_not_implemented())
    }

    fn get_5xx_error_response(
        &self,
        res: types::Response,
    ) -> CustomResult<ErrorResponse, errors::ConnectorError> {
        let error_message = match res.status_code {
            500 => "internal_server_error",
            501 => "not_implemented",
            502 => "bad_gateway",
            503 => "service_unavailable",
            504 => "gateway_timeout",
            505 => "http_version_not_supported",
            506 => "variant_also_negotiates",
            507 => "insufficient_storage",
            508 => "loop_detected",
            510 => "not_extended",
            511 => "network_authentication_required",
            _ => "unknown_error",
        };
        Ok(ErrorResponse {
            code: res.status_code.to_string(),
            message: error_message.to_string(),
            reason: String::from_utf8(res.response.to_vec()).ok(),
            status_code: res.status_code,
            attempt_status: None,
            connector_transaction_id: None,
        })
    }

    // whenever capture sync is implemented at the connector side, this method should be overridden
    fn get_multiple_capture_sync_method(
        &self,
    ) -> CustomResult<CaptureSyncMethod, errors::ConnectorError> {
        Err(errors::ConnectorError::NotImplemented("multiple capture sync".into()).into())
    }

    fn get_certificate(
        &self,
        _req: &types::RouterData<T, Req, Resp>,
    ) -> CustomResult<Option<String>, errors::ConnectorError> {
        Ok(None)
    }

    fn get_certificate_key(
        &self,
        _req: &types::RouterData<T, Req, Resp>,
    ) -> CustomResult<Option<String>, errors::ConnectorError> {
        Ok(None)
    }
}

pub enum CaptureSyncMethod {
    Individual,
    Bulk,
}

/// Handle the flow by interacting with connector module
/// `connector_request` is applicable only in case if the `CallConnectorAction` is `Trigger`
/// In other cases, It will be created if required, even if it is not passed
#[instrument(skip_all)]
pub async fn execute_connector_processing_step<
    'b,
    'a,
    T: 'static,
    Req: Debug + Clone + 'static,
    Resp: Debug + Clone + 'static,
>(
    state: &'b AppState,
    connector_integration: BoxedConnectorIntegration<'a, T, Req, Resp>,
    req: &'b types::RouterData<T, Req, Resp>,
    call_connector_action: payments::CallConnectorAction,
    connector_request: Option<Request>,
) -> CustomResult<types::RouterData<T, Req, Resp>, errors::ConnectorError>
where
    T: Clone + Debug,
    // BoxedConnectorIntegration<T, Req, Resp>: 'b,
{
    // If needed add an error stack as follows
    // connector_integration.build_request(req).attach_printable("Failed to build request");
    logger::debug!(connector_request=?connector_request);
    let mut router_data = req.clone();
    match call_connector_action {
        payments::CallConnectorAction::HandleResponse(res) => {
            let response = types::Response {
                headers: None,
                response: res.into(),
                status_code: 200,
            };

            connector_integration.handle_response(req, response)
        }
        payments::CallConnectorAction::Avoid => Ok(router_data),
        payments::CallConnectorAction::StatusUpdate {
            status,
            error_code,
            error_message,
        } => {
            router_data.status = status;
            let error_response = if error_code.is_some() | error_message.is_some() {
                Some(ErrorResponse {
                    code: error_code.unwrap_or(consts::NO_ERROR_CODE.to_string()),
                    message: error_message.unwrap_or(consts::NO_ERROR_MESSAGE.to_string()),
                    status_code: 200, // This status code is ignored in redirection response it will override with 302 status code.
                    reason: None,
                    attempt_status: None,
                    connector_transaction_id: None,
                })
            } else {
                None
            };
            router_data.response = error_response.map(Err).unwrap_or(router_data.response);
            Ok(router_data)
        }
        payments::CallConnectorAction::Trigger => {
            metrics::CONNECTOR_CALL_COUNT.add(
                &metrics::CONTEXT,
                1,
                &[
                    metrics::request::add_attributes("connector", req.connector.to_string()),
                    metrics::request::add_attributes(
                        "flow",
                        std::any::type_name::<T>()
                            .split("::")
                            .last()
                            .unwrap_or_default()
                            .to_string(),
                    ),
                ],
            );

            let connector_request = connector_request.or(connector_integration
                .build_request(req, &state.conf.connectors)
                .map_err(|error| {
                    if matches!(
                        error.current_context(),
                        &errors::ConnectorError::RequestEncodingFailed
                            | &errors::ConnectorError::RequestEncodingFailedWithReason(_)
                    ) {
                        metrics::REQUEST_BUILD_FAILURE.add(
                            &metrics::CONTEXT,
                            1,
                            &[metrics::request::add_attributes(
                                "connector",
                                req.connector.to_string(),
                            )],
                        )
                    }
                    error
                })?);

            match connector_request {
                Some(request) => {
                    logger::debug!(connector_request=?request);

                    let masked_request_body = match &request.body {
                        Some(request) => match request {
                            RequestContent::Json(i)
                            | RequestContent::FormUrlEncoded(i)
                            | RequestContent::Xml(i) => i
                                .masked_serialize()
                                .unwrap_or(json!({ "error": "failed to mask serialize"})),
                            RequestContent::FormData(_) => json!({"request_type": "FORM_DATA"}),
                        },
                        None => serde_json::Value::Null,
                    };
                    let request_url = request.url.clone();
                    let request_method = request.method;

                    let current_time = Instant::now();
                    let response = call_connector_api(state, request).await;
                    let external_latency = current_time.elapsed().as_millis();
                    logger::debug!(connector_response=?response);

                    let connector_event = ConnectorEvent::new(
                        req.connector.clone(),
                        std::any::type_name::<T>(),
                        masked_request_body,
                        response
                            .as_ref()
                            .map(|response| {
                                response
                                    .as_ref()
                                    .map_or_else(|value| value, |value| value)
                                    .response
                                    .escape_ascii()
                                    .to_string()
                            })
                            .ok(),
                        request_url,
                        request_method,
                        req.payment_id.clone(),
                        req.merchant_id.clone(),
                        state.request_id.as_ref(),
                        external_latency,
                    );

                    match connector_event.try_into() {
                        Ok(event) => {
                            state.event_handler().log_event(event);
                        }
                        Err(err) => {
                            logger::error!(error=?err, "Error Logging Connector Event");
                        }
                    }

                    match response {
                        Ok(body) => {
                            let response = match body {
                                Ok(body) => {
                                    let connector_http_status_code = Some(body.status_code);
                                    let mut data = connector_integration
                                        .handle_response(req, body)
                                        .map_err(|error| {
                                            if error.current_context()
                                            == &errors::ConnectorError::ResponseDeserializationFailed
                                        {
                                            metrics::RESPONSE_DESERIALIZATION_FAILURE.add(
                                                &metrics::CONTEXT,
                                                1,
                                                &[metrics::request::add_attributes(
                                                    "connector",
                                                    req.connector.to_string(),
                                                )],
                                            )
                                        }
                                            error
                                        })?;
                                    data.connector_http_status_code = connector_http_status_code;
                                    // Add up multiple external latencies in case of multiple external calls within the same request.
                                    data.external_latency = Some(
                                        data.external_latency
                                            .map_or(external_latency, |val| val + external_latency),
                                    );
                                    data
                                }
                                Err(body) => {
                                    router_data.connector_http_status_code = Some(body.status_code);
                                    router_data.external_latency = Some(
                                        router_data
                                            .external_latency
                                            .map_or(external_latency, |val| val + external_latency),
                                    );
                                    metrics::CONNECTOR_ERROR_RESPONSE_COUNT.add(
                                        &metrics::CONTEXT,
                                        1,
                                        &[metrics::request::add_attributes(
                                            "connector",
                                            req.connector.clone(),
                                        )],
                                    );
                                    let error = match body.status_code {
                                        500..=511 => {
                                            connector_integration.get_5xx_error_response(body)?
                                        }
                                        _ => {
                                            let error_res =
                                                connector_integration.get_error_response(body)?;
                                            if let Some(status) = error_res.attempt_status {
                                                router_data.status = status;
                                            };
                                            error_res
                                        }
                                    };

                                    router_data.response = Err(error);

                                    router_data
                                }
                            };
                            Ok(response)
                        }
                        Err(error) => {
                            if error.current_context().is_upstream_timeout() {
                                let error_response = ErrorResponse {
                                    code: consts::REQUEST_TIMEOUT_ERROR_CODE.to_string(),
                                    message: consts::REQUEST_TIMEOUT_ERROR_MESSAGE.to_string(),
                                    reason: Some(consts::REQUEST_TIMEOUT_ERROR_MESSAGE.to_string()),
                                    status_code: 504,
                                    attempt_status: None,
                                    connector_transaction_id: None,
                                };
                                router_data.response = Err(error_response);
                                router_data.connector_http_status_code = Some(504);
                                router_data.external_latency = Some(
                                    router_data
                                        .external_latency
                                        .map_or(external_latency, |val| val + external_latency),
                                );
                                Ok(router_data)
                            } else {
                                Err(error.change_context(
                                    errors::ConnectorError::ProcessingStepFailed(None),
                                ))
                            }
                        }
                    }
                }
                None => Ok(router_data),
            }
        }
    }
}

#[instrument(skip_all)]
pub async fn call_connector_api(
    state: &AppState,
    request: Request,
) -> CustomResult<Result<types::Response, types::Response>, errors::ApiClientError> {
    let current_time = Instant::now();

    let response = state
        .api_client
        .send_request(state, request, None, true)
        .await;

    let elapsed_time = current_time.elapsed();
    logger::info!(request_time=?elapsed_time);

    handle_response(response).await
}

#[instrument(skip_all)]
pub async fn send_request(
    state: &AppState,
    request: Request,
    option_timeout_secs: Option<u64>,
) -> CustomResult<reqwest::Response, errors::ApiClientError> {
    logger::debug!(method=?request.method, headers=?request.headers, payload=?request.body, ?request);

    let url = reqwest::Url::parse(&request.url)
        .into_report()
        .change_context(errors::ApiClientError::UrlEncodingFailed)?;

    #[cfg(feature = "dummy_connector")]
    let should_bypass_proxy = url
        .as_str()
        .starts_with(&state.conf.connectors.dummyconnector.base_url)
        || proxy_bypass_urls(&state.conf.locker).contains(&url.to_string());
    #[cfg(not(feature = "dummy_connector"))]
    let should_bypass_proxy = proxy_bypass_urls(&state.conf.locker).contains(&url.to_string());
    let client = client::create_client(
        &state.conf.proxy,
        should_bypass_proxy,
        request.certificate,
        request.certificate_key,
    )?;

    let headers = request.headers.construct_header_map()?;
    let metrics_tag = router_env::opentelemetry::KeyValue {
        key: consts::METRICS_HOST_TAG_NAME.into(),
        value: url.host_str().unwrap_or_default().to_string().into(),
    };

    let send_request = async {
        match request.method {
            Method::Get => client.get(url),
            Method::Post => {
                let client = client.post(url);
                match request.body {
                    Some(RequestContent::Json(payload)) => client.json(&payload),
                    Some(RequestContent::FormData(form)) => client.multipart(form),
                    Some(RequestContent::FormUrlEncoded(payload)) => client.form(&payload),
                    Some(RequestContent::Xml(payload)) => {
                        let body = quick_xml::se::to_string(&payload)
                            .into_report()
                            .change_context(errors::ApiClientError::BodySerializationFailed)?;
                        client.body(body).header("Content-Type", "application/xml")
                    }
                    None => client,
                }
            }
            Method::Put => {
                let client = client.put(url);
                match request.body {
                    Some(RequestContent::Json(payload)) => client.json(&payload),
                    Some(RequestContent::FormData(form)) => client.multipart(form),
                    Some(RequestContent::FormUrlEncoded(payload)) => client.form(&payload),
                    Some(RequestContent::Xml(payload)) => {
                        let body = quick_xml::se::to_string(&payload)
                            .into_report()
                            .change_context(errors::ApiClientError::BodySerializationFailed)?;
                        client.body(body).header("Content-Type", "application/xml")
                    }
                    None => client,
                }
            }
            Method::Patch => {
                let client = client.patch(url);
                match request.body {
                    Some(RequestContent::Json(payload)) => client.json(&payload),
                    Some(RequestContent::FormData(form)) => client.multipart(form),
                    Some(RequestContent::FormUrlEncoded(payload)) => client.form(&payload),
                    Some(RequestContent::Xml(payload)) => {
                        let body = quick_xml::se::to_string(&payload)
                            .into_report()
                            .change_context(errors::ApiClientError::BodySerializationFailed)?;
                        client.body(body).header("Content-Type", "application/xml")
                    }
                    None => client,
                }
            }
            Method::Delete => client.delete(url),
        }
        .add_headers(headers)
        .timeout(Duration::from_secs(
            option_timeout_secs.unwrap_or(crate::consts::REQUEST_TIME_OUT),
        ))
        .send()
        .await
        .map_err(|error| match error {
            error if error.is_timeout() => {
                metrics::REQUEST_BUILD_FAILURE.add(&metrics::CONTEXT, 1, &[]);
                errors::ApiClientError::RequestTimeoutReceived
            }
            error if is_connection_closed(&error) => {
                metrics::REQUEST_BUILD_FAILURE.add(&metrics::CONTEXT, 1, &[]);
                errors::ApiClientError::ConnectionClosed
            }
            _ => errors::ApiClientError::RequestNotSent(error.to_string()),
        })
        .into_report()
        .attach_printable("Unable to send request to connector")
    };

    metrics_request::record_operation_time(
        send_request,
        &metrics::EXTERNAL_REQUEST_TIME,
        &[metrics_tag],
    )
    .await
}

fn is_connection_closed(error: &reqwest::Error) -> bool {
    let mut source = error.source();
    while let Some(err) = source {
        if let Some(hyper_err) = err.downcast_ref::<hyper::Error>() {
            if hyper_err.is_incomplete_message() {
                return true;
            }
        }
        source = err.source();
    }
    false
}

#[instrument(skip_all)]
async fn handle_response(
    response: CustomResult<reqwest::Response, errors::ApiClientError>,
) -> CustomResult<Result<types::Response, types::Response>, errors::ApiClientError> {
    response
        .map(|response| async {
            logger::info!(?response);
            let status_code = response.status().as_u16();
            let headers = Some(response.headers().to_owned());

            match status_code {
                200..=202 | 302 | 204 => {
                    logger::debug!(response=?response);
                    // If needed add log line
                    // logger:: error!( error_parsing_response=?err);
                    let response = response
                        .bytes()
                        .await
                        .into_report()
                        .change_context(errors::ApiClientError::ResponseDecodingFailed)
                        .attach_printable("Error while waiting for response")?;
                    Ok(Ok(types::Response {
                        headers,
                        response,
                        status_code,
                    }))
                }

                status_code @ 500..=599 => {
                    let bytes = response.bytes().await.map_err(|error| {
                        report!(error)
                            .change_context(errors::ApiClientError::ResponseDecodingFailed)
                            .attach_printable("Client error response received")
                    })?;
                    // let error = match status_code {
                    //     500 => errors::ApiClientError::InternalServerErrorReceived,
                    //     502 => errors::ApiClientError::BadGatewayReceived,
                    //     503 => errors::ApiClientError::ServiceUnavailableReceived,
                    //     504 => errors::ApiClientError::GatewayTimeoutReceived,
                    //     _ => errors::ApiClientError::UnexpectedServerResponse,
                    // };
                    Ok(Err(types::Response {
                        headers,
                        response: bytes,
                        status_code,
                    }))
                }

                status_code @ 400..=499 => {
                    let bytes = response.bytes().await.map_err(|error| {
                        report!(error)
                            .change_context(errors::ApiClientError::ResponseDecodingFailed)
                            .attach_printable("Client error response received")
                    })?;
                    /* let error = match status_code {
                        400 => errors::ApiClientError::BadRequestReceived(bytes),
                        401 => errors::ApiClientError::UnauthorizedReceived(bytes),
                        403 => errors::ApiClientError::ForbiddenReceived,
                        404 => errors::ApiClientError::NotFoundReceived(bytes),
                        405 => errors::ApiClientError::MethodNotAllowedReceived,
                        408 => errors::ApiClientError::RequestTimeoutReceived,
                        422 => errors::ApiClientError::UnprocessableEntityReceived(bytes),
                        429 => errors::ApiClientError::TooManyRequestsReceived,
                        _ => errors::ApiClientError::UnexpectedServerResponse,
                    };
                    Err(report!(error).attach_printable("Client error response received"))
                        */
                    Ok(Err(types::Response {
                        headers,
                        response: bytes,
                        status_code,
                    }))
                }

                _ => Err(report!(errors::ApiClientError::UnexpectedServerResponse)
                    .attach_printable("Unexpected response from server")),
            }
        })?
        .await
}

#[derive(Debug, Eq, PartialEq)]
pub enum ApplicationResponse<R> {
    Json(R),
    StatusOk,
    TextPlain(String),
    JsonForRedirection(api::RedirectionResponse),
    Form(Box<RedirectionFormData>),
    PaymenkLinkForm(Box<PaymentLinkFormData>),
    FileData((Vec<u8>, mime::Mime)),
    JsonWithHeaders((R, Vec<(String, String)>)),
}

#[derive(Debug, Eq, PartialEq, Clone, serde::Serialize, serde::Deserialize)]
pub struct PaymentLinkFormData {
    pub js_script: String,
    pub css_script: String,
    pub sdk_url: String,
}

#[derive(Debug, Eq, PartialEq)]
pub struct RedirectionFormData {
    pub redirect_form: RedirectForm,
    pub payment_method_data: Option<api::PaymentMethodData>,
    pub amount: String,
    pub currency: String,
}

#[derive(Debug, Eq, PartialEq)]
pub enum PaymentAction {
    PSync,
    CompleteAuthorize,
}

#[derive(Debug, Eq, PartialEq, Serialize)]
pub struct ApplicationRedirectResponse {
    pub url: String,
}

#[derive(Debug, Eq, PartialEq, Clone, serde::Serialize, serde::Deserialize)]
pub enum RedirectForm {
    Form {
        endpoint: String,
        method: Method,
        form_fields: HashMap<String, String>,
    },
    Html {
        html_data: String,
    },
    BlueSnap {
        payment_fields_token: String, // payment-field-token
    },
    Payme,
    Braintree {
        client_token: String,
        card_token: String,
        bin: String,
    },
    Nmi {
        amount: String,
        currency: Currency,
        public_key: Secret<String>,
        customer_vault_id: String,
        order_id: String,
    },
}

impl From<(url::Url, Method)> for RedirectForm {
    fn from((mut redirect_url, method): (url::Url, Method)) -> Self {
        let form_fields = std::collections::HashMap::from_iter(
            redirect_url
                .query_pairs()
                .map(|(key, value)| (key.to_string(), value.to_string())),
        );

        // Do not include query params in the endpoint
        redirect_url.set_query(None);

        Self::Form {
            endpoint: redirect_url.to_string(),
            method,
            form_fields,
        }
    }
}

#[derive(Clone, Copy, PartialEq, Eq)]
pub enum AuthFlow {
    Client,
    Merchant,
}

#[instrument(skip(request, payload, state, func, api_auth), fields(merchant_id))]
pub async fn server_wrap_util<'a, 'b, A, U, T, Q, F, Fut, E, OErr>(
    flow: &'a impl router_env::types::FlowMetric,
    state: web::Data<A>,
    request: &'a HttpRequest,
    payload: T,
    func: F,
    api_auth: &dyn AuthenticateAndFetch<U, A>,
    lock_action: api_locking::LockAction,
) -> CustomResult<ApplicationResponse<Q>, OErr>
where
    F: Fn(A, U, T) -> Fut,
    'b: 'a,
    Fut: Future<Output = CustomResult<ApplicationResponse<Q>, E>>,
    Q: Serialize + Debug + 'a + ApiEventMetric,
    T: Debug + Serialize + ApiEventMetric,
    A: AppStateInfo + Clone,
    E: ErrorSwitch<OErr> + error_stack::Context,
    OErr: ResponseError + error_stack::Context + Serialize,
    errors::ApiErrorResponse: ErrorSwitch<OErr>,
{
    let request_id = RequestId::extract(request)
        .await
        .into_report()
        .attach_printable("Unable to extract request id from request")
        .change_context(errors::ApiErrorResponse::InternalServerError.switch())?;

    let mut request_state = state.get_ref().clone();

    request_state.add_request_id(request_id);
    let start_instant = Instant::now();
    let serialized_request = masking::masked_serialize(&payload)
        .into_report()
        .attach_printable("Failed to serialize json request")
        .change_context(errors::ApiErrorResponse::InternalServerError.switch())?;

    let mut event_type = payload.get_api_event_type();

    // Currently auth failures are not recorded as API events
    let (auth_out, auth_type) = api_auth
        .authenticate_and_fetch(request.headers(), &request_state)
        .await
        .switch()?;

    let merchant_id = auth_type
        .get_merchant_id()
        .unwrap_or("MERCHANT_ID_NOT_FOUND")
        .to_string();

    request_state.add_merchant_id(Some(merchant_id.clone()));

    request_state.add_flow_name(flow.to_string());

    tracing::Span::current().record("merchant_id", &merchant_id);

    let output = {
        lock_action
            .clone()
            .perform_locking_action(&request_state, merchant_id.to_owned())
            .await
            .switch()?;
        let res = func(request_state.clone(), auth_out, payload)
            .await
            .switch();
        lock_action
            .free_lock_action(&request_state, merchant_id.to_owned())
            .await
            .switch()?;
        res
    };
    let request_duration = Instant::now()
        .saturating_duration_since(start_instant)
        .as_millis();

    let mut serialized_response = None;
    let mut error = None;
    let mut overhead_latency = None;

    let status_code = match output.as_ref() {
        Ok(res) => {
            if let ApplicationResponse::Json(data) = res {
                serialized_response.replace(
                    masking::masked_serialize(&data)
                        .into_report()
                        .attach_printable("Failed to serialize json response")
                        .change_context(errors::ApiErrorResponse::InternalServerError.switch())?,
                );
            } else if let ApplicationResponse::JsonWithHeaders((data, headers)) = res {
                serialized_response.replace(
                    masking::masked_serialize(&data)
                        .into_report()
                        .attach_printable("Failed to serialize json response")
                        .change_context(errors::ApiErrorResponse::InternalServerError.switch())?,
                );

                if let Some((_, value)) = headers.iter().find(|(key, _)| key == X_HS_LATENCY) {
                    if let Ok(external_latency) = value.parse::<u128>() {
                        overhead_latency.replace(external_latency);
                    }
                }
            }
            event_type = res.get_api_event_type().or(event_type);

            metrics::request::track_response_status_code(res)
        }
        Err(err) => {
            error.replace(
                serde_json::to_value(err.current_context())
                    .into_report()
                    .attach_printable("Failed to serialize json response")
                    .change_context(errors::ApiErrorResponse::InternalServerError.switch())
                    .ok()
                    .into(),
            );
            err.current_context().status_code().as_u16().into()
        }
    };

    let api_event = ApiEvent::new(
        Some(merchant_id.clone()),
        flow,
        &request_id,
        request_duration,
        status_code,
        serialized_request,
        serialized_response,
        overhead_latency,
        auth_type,
        error,
        event_type.unwrap_or(ApiEventsType::Miscellaneous),
        request,
        request.method(),
    );
    match api_event.clone().try_into() {
        Ok(event) => {
            state.event_handler().log_event(event);
        }
        Err(err) => {
            logger::error!(error=?err, event=?api_event, "Error Logging API Event");
        }
    }

    metrics::request::status_code_metrics(status_code, flow.to_string(), merchant_id.to_string());

    output
}

#[instrument(
    skip(request, state, func, api_auth, payload),
    fields(request_method, request_url_path)
)]
pub async fn server_wrap<'a, A, T, U, Q, F, Fut, E>(
    flow: impl router_env::types::FlowMetric,
    state: web::Data<A>,
    request: &'a HttpRequest,
    payload: T,
    func: F,
    api_auth: &dyn AuthenticateAndFetch<U, A>,
    lock_action: api_locking::LockAction,
) -> HttpResponse
where
    F: Fn(A, U, T) -> Fut,
    Fut: Future<Output = CustomResult<ApplicationResponse<Q>, E>>,
    Q: Serialize + Debug + ApiEventMetric + 'a,
    T: Debug + Serialize + ApiEventMetric,
    A: AppStateInfo + Clone,
    ApplicationResponse<Q>: Debug,
    E: ErrorSwitch<api_models::errors::types::ApiErrorResponse> + error_stack::Context,
{
    let request_method = request.method().as_str();
    let url_path = request.path();
    tracing::Span::current().record("request_method", request_method);
    tracing::Span::current().record("request_url_path", url_path);

    let start_instant = Instant::now();
    logger::info!(tag = ?Tag::BeginRequest, payload = ?payload);

    let res = match metrics::request::record_request_time_metric(
        server_wrap_util(
            &flow,
            state.clone(),
            request,
            payload,
            func,
            api_auth,
            lock_action,
        ),
        &flow,
    )
    .await
    .map(|response| {
        logger::info!(api_response =? response);
        response
    }) {
        Ok(ApplicationResponse::Json(response)) => match serde_json::to_string(&response) {
            Ok(res) => http_response_json(res),
            Err(_) => http_response_err(
                r#"{
                    "error": {
                        "message": "Error serializing response from connector"
                    }
                }"#,
            ),
        },
        Ok(ApplicationResponse::StatusOk) => http_response_ok(),
        Ok(ApplicationResponse::TextPlain(text)) => http_response_plaintext(text),
        Ok(ApplicationResponse::FileData((file_data, content_type))) => {
            http_response_file_data(file_data, content_type)
        }
        Ok(ApplicationResponse::JsonForRedirection(response)) => {
            match serde_json::to_string(&response) {
                Ok(res) => http_redirect_response(res, response),
                Err(_) => http_response_err(
                    r#"{
                    "error": {
                        "message": "Error serializing response from connector"
                    }
                }"#,
                ),
            }
        }
        Ok(ApplicationResponse::Form(redirection_data)) => {
            let config = state.conf();
            build_redirection_form(
                &redirection_data.redirect_form,
                redirection_data.payment_method_data,
                redirection_data.amount,
                redirection_data.currency,
                config,
            )
            .respond_to(request)
            .map_into_boxed_body()
        }

        Ok(ApplicationResponse::PaymenkLinkForm(payment_link_data)) => {
            match build_payment_link_html(*payment_link_data) {
                Ok(rendered_html) => http_response_html_data(rendered_html),
                Err(_) => http_response_err(
                    r#"{
                            "error": {
                                "message": "Error while rendering payment link html page"
                            }
                        }"#,
                ),
            }
        }

        Ok(ApplicationResponse::JsonWithHeaders((response, headers))) => {
            let request_elapsed_time = request.headers().get(X_HS_LATENCY).and_then(|value| {
                if value == "true" {
                    Some(start_instant.elapsed())
                } else {
                    None
                }
            });
            match serde_json::to_string(&response) {
                Ok(res) => http_response_json_with_headers(res, headers, request_elapsed_time),
                Err(_) => http_response_err(
                    r#"{
                        "error": {
                            "message": "Error serializing response from connector"
                        }
                    }"#,
                ),
            }
        }
        Err(error) => log_and_return_error_response(error),
    };

    let response_code = res.status().as_u16();
    let end_instant = Instant::now();
    let request_duration = end_instant.saturating_duration_since(start_instant);
    logger::info!(
        tag = ?Tag::EndRequest,
        status_code = response_code,
        time_taken_ms = request_duration.as_millis(),
    );

    res
}

pub fn log_and_return_error_response<T>(error: Report<T>) -> HttpResponse
where
    T: error_stack::Context + Clone + ResponseError,
    Report<T>: EmbedError,
{
    logger::error!(?error);
    HttpResponse::from_error(error.embed().current_context().clone())
}

pub trait EmbedError: Sized {
    fn embed(self) -> Self {
        self
    }
}

impl EmbedError for Report<api_models::errors::types::ApiErrorResponse> {
    fn embed(self) -> Self {
        #[cfg(feature = "detailed_errors")]
        {
            let mut report = self;
            let error_trace = serde_json::to_value(&report).ok().and_then(|inner| {
                serde_json::from_value::<Vec<errors::NestedErrorStack<'_>>>(inner)
                    .ok()
                    .map(Into::<errors::VecLinearErrorStack<'_>>::into)
                    .map(serde_json::to_value)
                    .transpose()
                    .ok()
                    .flatten()
            });

            match report.downcast_mut::<api_models::errors::types::ApiErrorResponse>() {
                None => {}
                Some(inner) => {
                    inner.get_internal_error_mut().stacktrace = error_trace;
                }
            }
            report
        }

        #[cfg(not(feature = "detailed_errors"))]
        self
    }
}

pub fn http_response_json<T: body::MessageBody + 'static>(response: T) -> HttpResponse {
    HttpResponse::Ok()
        .content_type(mime::APPLICATION_JSON)
        .body(response)
}

pub fn http_server_error_json_response<T: body::MessageBody + 'static>(
    response: T,
) -> HttpResponse {
    HttpResponse::InternalServerError()
        .content_type(mime::APPLICATION_JSON)
        .body(response)
}

pub fn http_response_json_with_headers<T: body::MessageBody + 'static>(
    response: T,
    mut headers: Vec<(String, String)>,
    request_duration: Option<Duration>,
) -> HttpResponse {
    let mut response_builder = HttpResponse::Ok();

    for (name, value) in headers.iter_mut() {
        if name == X_HS_LATENCY {
            if let Some(request_duration) = request_duration {
                if let Ok(external_latency) = value.parse::<u128>() {
                    let updated_duration = request_duration.as_millis() - external_latency;
                    *value = updated_duration.to_string();
                }
            }
        }
        response_builder.append_header((name.clone(), value.clone()));
    }

    response_builder
        .content_type(mime::APPLICATION_JSON)
        .body(response)
}

pub fn http_response_plaintext<T: body::MessageBody + 'static>(res: T) -> HttpResponse {
    HttpResponse::Ok().content_type(mime::TEXT_PLAIN).body(res)
}

pub fn http_response_file_data<T: body::MessageBody + 'static>(
    res: T,
    content_type: mime::Mime,
) -> HttpResponse {
    HttpResponse::Ok().content_type(content_type).body(res)
}

pub fn http_response_html_data<T: body::MessageBody + 'static>(res: T) -> HttpResponse {
    HttpResponse::Ok().content_type(mime::TEXT_HTML).body(res)
}

pub fn http_response_ok() -> HttpResponse {
    HttpResponse::Ok().finish()
}

pub fn http_redirect_response<T: body::MessageBody + 'static>(
    response: T,
    redirection_response: api::RedirectionResponse,
) -> HttpResponse {
    HttpResponse::Ok()
        .content_type(mime::APPLICATION_JSON)
        .append_header((
            "Location",
            redirection_response.return_url_with_query_params,
        ))
        .status(http::StatusCode::FOUND)
        .body(response)
}

pub fn http_response_err<T: body::MessageBody + 'static>(response: T) -> HttpResponse {
    HttpResponse::BadRequest()
        .content_type(mime::APPLICATION_JSON)
        .body(response)
}

pub trait ConnectorRedirectResponse {
    fn get_flow_type(
        &self,
        _query_params: &str,
        _json_payload: Option<serde_json::Value>,
        _action: PaymentAction,
    ) -> CustomResult<payments::CallConnectorAction, errors::ConnectorError> {
        Ok(payments::CallConnectorAction::Avoid)
    }
}

pub trait Authenticate {
    fn get_client_secret(&self) -> Option<&String> {
        None
    }
}

impl Authenticate for api_models::payments::PaymentsRequest {
    fn get_client_secret(&self) -> Option<&String> {
        self.client_secret.as_ref()
    }
}

impl Authenticate for api_models::payment_methods::PaymentMethodListRequest {
    fn get_client_secret(&self) -> Option<&String> {
        self.client_secret.as_ref()
    }
}

impl Authenticate for api_models::payments::PaymentsSessionRequest {
    fn get_client_secret(&self) -> Option<&String> {
        Some(&self.client_secret)
    }
}

impl Authenticate for api_models::payments::PaymentsRetrieveRequest {}
impl Authenticate for api_models::payments::PaymentsCancelRequest {}
impl Authenticate for api_models::payments::PaymentsCaptureRequest {}
impl Authenticate for api_models::payments::PaymentsIncrementalAuthorizationRequest {}
impl Authenticate for api_models::payments::PaymentsStartRequest {}
// impl Authenticate for api_models::payments::PaymentsApproveRequest {}
impl Authenticate for api_models::payments::PaymentsRejectRequest {}

pub fn build_redirection_form(
    form: &RedirectForm,
    payment_method_data: Option<api_models::payments::PaymentMethodData>,
    amount: String,
    currency: String,
    config: Settings,
) -> maud::Markup {
    use maud::PreEscaped;

    match form {
        RedirectForm::Form {
            endpoint,
            method,
            form_fields,
        } => maud::html! {
        (maud::DOCTYPE)
        html {
            meta name="viewport" content="width=device-width, initial-scale=1";
            head {
                style {
                    r##"

                    "##
                }
                (PreEscaped(r##"
                <style>
                    #loader1 {
                        width: 500px,
                    }
                    @media max-width: 600px {
                        #loader1 {
                            width: 200px
                        }
                    }
                </style>
                "##))
            }

            body style="background-color: #ffffff; padding: 20px; font-family: Arial, Helvetica, Sans-Serif;" {

                div id="loader1" class="lottie" style="height: 150px; display: block; position: relative; margin-left: auto; margin-right: auto;" { "" }

                (PreEscaped(r#"<script src="https://cdnjs.cloudflare.com/ajax/libs/bodymovin/5.7.4/lottie.min.js"></script>"#))

                (PreEscaped(r#"
                <script>
                var anime = bodymovin.loadAnimation({
                    container: document.getElementById('loader1'),
                    renderer: 'svg',
                    loop: true,
                    autoplay: true,
                    name: 'hyperswitch loader',
                    animationData: {"v":"4.8.0","meta":{"g":"LottieFiles AE 3.1.1","a":"","k":"","d":"","tc":""},"fr":29.9700012207031,"ip":0,"op":31.0000012626559,"w":400,"h":250,"nm":"loader_shape","ddd":0,"assets":[],"layers":[{"ddd":0,"ind":1,"ty":4,"nm":"circle 2","sr":1,"ks":{"o":{"a":0,"k":100,"ix":11},"r":{"a":0,"k":0,"ix":10},"p":{"a":0,"k":[278.25,202.671,0],"ix":2},"a":{"a":0,"k":[23.72,23.72,0],"ix":1},"s":{"a":0,"k":[100,100,100],"ix":6}},"ao":0,"shapes":[{"ty":"gr","it":[{"ind":0,"ty":"sh","ix":1,"ks":{"a":0,"k":{"i":[[12.935,0],[0,-12.936],[-12.935,0],[0,12.935]],"o":[[-12.952,0],[0,12.935],[12.935,0],[0,-12.936]],"v":[[0,-23.471],[-23.47,0.001],[0,23.471],[23.47,0.001]],"c":true},"ix":2},"nm":"Path 1","mn":"ADBE Vector Shape - Group","hd":false},{"ty":"fl","c":{"a":0,"k":[0,0.427451010311,0.976470648074,1],"ix":4},"o":{"a":1,"k":[{"i":{"x":[0.667],"y":[1]},"o":{"x":[0.333],"y":[0]},"t":10,"s":[10]},{"i":{"x":[0.667],"y":[1]},"o":{"x":[0.333],"y":[0]},"t":19.99,"s":[100]},{"t":29.9800012211104,"s":[10]}],"ix":5},"r":1,"bm":0,"nm":"Fill 1","mn":"ADBE Vector Graphic - Fill","hd":false},{"ty":"tr","p":{"a":0,"k":[23.72,23.721],"ix":2},"a":{"a":0,"k":[0,0],"ix":1},"s":{"a":0,"k":[100,100],"ix":3},"r":{"a":0,"k":0,"ix":6},"o":{"a":0,"k":100,"ix":7},"sk":{"a":0,"k":0,"ix":4},"sa":{"a":0,"k":0,"ix":5},"nm":"Transform"}],"nm":"Group 1","np":2,"cix":2,"bm":0,"ix":1,"mn":"ADBE Vector Group","hd":false}],"ip":0,"op":48.0000019550801,"st":0,"bm":0},{"ddd":0,"ind":2,"ty":4,"nm":"square 2","sr":1,"ks":{"o":{"a":0,"k":100,"ix":11},"r":{"a":0,"k":0,"ix":10},"p":{"a":0,"k":[196.25,201.271,0],"ix":2},"a":{"a":0,"k":[22.028,22.03,0],"ix":1},"s":{"a":0,"k":[100,100,100],"ix":6}},"ao":0,"shapes":[{"ty":"gr","it":[{"ind":0,"ty":"sh","ix":1,"ks":{"a":0,"k":{"i":[[1.914,0],[0,0],[0,-1.914],[0,0],[-1.914,0],[0,0],[0,1.914],[0,0]],"o":[[0,0],[-1.914,0],[0,0],[0,1.914],[0,0],[1.914,0],[0,0],[0,-1.914]],"v":[[18.313,-21.779],[-18.312,-21.779],[-21.779,-18.313],[-21.779,18.314],[-18.312,21.779],[18.313,21.779],[21.779,18.314],[21.779,-18.313]],"c":true},"ix":2},"nm":"Path 1","mn":"ADBE Vector Shape - Group","hd":false},{"ty":"fl","c":{"a":0,"k":[0,0.427451010311,0.976470648074,1],"ix":4},"o":{"a":1,"k":[{"i":{"x":[0.667],"y":[1]},"o":{"x":[0.333],"y":[0]},"t":5,"s":[10]},{"i":{"x":[0.667],"y":[1]},"o":{"x":[0.333],"y":[0]},"t":14.99,"s":[100]},{"t":24.9800010174563,"s":[10]}],"ix":5},"r":1,"bm":0,"nm":"Fill 1","mn":"ADBE Vector Graphic - Fill","hd":false},{"ty":"tr","p":{"a":0,"k":[22.028,22.029],"ix":2},"a":{"a":0,"k":[0,0],"ix":1},"s":{"a":0,"k":[100,100],"ix":3},"r":{"a":0,"k":0,"ix":6},"o":{"a":0,"k":100,"ix":7},"sk":{"a":0,"k":0,"ix":4},"sa":{"a":0,"k":0,"ix":5},"nm":"Transform"}],"nm":"Group 1","np":2,"cix":2,"bm":0,"ix":1,"mn":"ADBE Vector Group","hd":false}],"ip":0,"op":47.0000019143492,"st":0,"bm":0},{"ddd":0,"ind":3,"ty":4,"nm":"Triangle 2","sr":1,"ks":{"o":{"a":0,"k":100,"ix":11},"r":{"a":0,"k":0,"ix":10},"p":{"a":0,"k":[116.25,200.703,0],"ix":2},"a":{"a":0,"k":[27.11,21.243,0],"ix":1},"s":{"a":0,"k":[100,100,100],"ix":6}},"ao":0,"shapes":[{"ty":"gr","it":[{"ind":0,"ty":"sh","ix":1,"ks":{"a":0,"k":{"i":[[0,0],[0.558,-0.879],[0,0],[-1.133,0],[0,0],[0.609,0.947],[0,0]],"o":[[-0.558,-0.879],[0,0],[-0.609,0.947],[0,0],[1.133,0],[0,0],[0,0]],"v":[[1.209,-20.114],[-1.192,-20.114],[-26.251,18.795],[-25.051,20.993],[25.051,20.993],[26.251,18.795],[1.192,-20.114]],"c":true},"ix":2},"nm":"Path 1","mn":"ADBE Vector Shape - Group","hd":false},{"ty":"fl","c":{"a":0,"k":[0,0.427451010311,0.976470648074,1],"ix":4},"o":{"a":1,"k":[{"i":{"x":[0.667],"y":[1]},"o":{"x":[0.333],"y":[0]},"t":0,"s":[10]},{"i":{"x":[0.667],"y":[1]},"o":{"x":[0.333],"y":[0]},"t":9.99,"s":[100]},{"t":19.9800008138021,"s":[10]}],"ix":5},"r":1,"bm":0,"nm":"Fill 1","mn":"ADBE Vector Graphic - Fill","hd":false},{"ty":"tr","p":{"a":0,"k":[27.11,21.243],"ix":2},"a":{"a":0,"k":[0,0],"ix":1},"s":{"a":0,"k":[100,100],"ix":3},"r":{"a":0,"k":0,"ix":6},"o":{"a":0,"k":100,"ix":7},"sk":{"a":0,"k":0,"ix":4},"sa":{"a":0,"k":0,"ix":5},"nm":"Transform"}],"nm":"Group 1","np":2,"cix":2,"bm":0,"ix":1,"mn":"ADBE Vector Group","hd":false}],"ip":0,"op":48.0000019550801,"st":0,"bm":0}],"markers":[]}
                })
                </script>
                "#))


                h3 style="text-align: center;" { "Please wait while we process your payment..." }
                    form action=(PreEscaped(endpoint)) method=(method.to_string()) #payment_form {
                        @for (field, value) in form_fields {
                        input type="hidden" name=(field) value=(value);
                    }
                }

                (PreEscaped(r#"<script type="text/javascript"> var frm = document.getElementById("payment_form"); window.setTimeout(function () { frm.submit(); }, 300); </script>"#))
            }
        }
        },
        RedirectForm::Html { html_data } => PreEscaped(html_data.to_string()),
        RedirectForm::BlueSnap {
            payment_fields_token,
        } => {
            let card_details =
                if let Some(api::PaymentMethodData::Card(ccard)) = payment_method_data {
                    format!(
                        "var saveCardDirectly={{cvv: \"{}\",amount: {},currency: \"{}\"}};",
                        ccard.card_cvc.peek(),
                        amount,
                        currency
                    )
                } else {
                    "".to_string()
                };
            let bluesnap_sdk_url = config.connectors.bluesnap.secondary_base_url;
            maud::html! {
            (maud::DOCTYPE)
            html {
                head {
                    meta name="viewport" content="width=device-width, initial-scale=1";
                    (PreEscaped(format!("<script src=\"{bluesnap_sdk_url}web-sdk/5/bluesnap.js\"></script>")))
                }
                    body style="background-color: #ffffff; padding: 20px; font-family: Arial, Helvetica, Sans-Serif;" {

                        div id="loader1" class="lottie" style="height: 150px; display: block; position: relative; margin-top: 150px; margin-left: auto; margin-right: auto;" { "" }

                        (PreEscaped(r#"<script src="https://cdnjs.cloudflare.com/ajax/libs/bodymovin/5.7.4/lottie.min.js"></script>"#))

                        (PreEscaped(r#"
                        <script>
                        var anime = bodymovin.loadAnimation({
                            container: document.getElementById('loader1'),
                            renderer: 'svg',
                            loop: true,
                            autoplay: true,
                            name: 'hyperswitch loader',
                            animationData: {"v":"4.8.0","meta":{"g":"LottieFiles AE 3.1.1","a":"","k":"","d":"","tc":""},"fr":29.9700012207031,"ip":0,"op":31.0000012626559,"w":400,"h":250,"nm":"loader_shape","ddd":0,"assets":[],"layers":[{"ddd":0,"ind":1,"ty":4,"nm":"circle 2","sr":1,"ks":{"o":{"a":0,"k":100,"ix":11},"r":{"a":0,"k":0,"ix":10},"p":{"a":0,"k":[278.25,202.671,0],"ix":2},"a":{"a":0,"k":[23.72,23.72,0],"ix":1},"s":{"a":0,"k":[100,100,100],"ix":6}},"ao":0,"shapes":[{"ty":"gr","it":[{"ind":0,"ty":"sh","ix":1,"ks":{"a":0,"k":{"i":[[12.935,0],[0,-12.936],[-12.935,0],[0,12.935]],"o":[[-12.952,0],[0,12.935],[12.935,0],[0,-12.936]],"v":[[0,-23.471],[-23.47,0.001],[0,23.471],[23.47,0.001]],"c":true},"ix":2},"nm":"Path 1","mn":"ADBE Vector Shape - Group","hd":false},{"ty":"fl","c":{"a":0,"k":[0,0.427451010311,0.976470648074,1],"ix":4},"o":{"a":1,"k":[{"i":{"x":[0.667],"y":[1]},"o":{"x":[0.333],"y":[0]},"t":10,"s":[10]},{"i":{"x":[0.667],"y":[1]},"o":{"x":[0.333],"y":[0]},"t":19.99,"s":[100]},{"t":29.9800012211104,"s":[10]}],"ix":5},"r":1,"bm":0,"nm":"Fill 1","mn":"ADBE Vector Graphic - Fill","hd":false},{"ty":"tr","p":{"a":0,"k":[23.72,23.721],"ix":2},"a":{"a":0,"k":[0,0],"ix":1},"s":{"a":0,"k":[100,100],"ix":3},"r":{"a":0,"k":0,"ix":6},"o":{"a":0,"k":100,"ix":7},"sk":{"a":0,"k":0,"ix":4},"sa":{"a":0,"k":0,"ix":5},"nm":"Transform"}],"nm":"Group 1","np":2,"cix":2,"bm":0,"ix":1,"mn":"ADBE Vector Group","hd":false}],"ip":0,"op":48.0000019550801,"st":0,"bm":0},{"ddd":0,"ind":2,"ty":4,"nm":"square 2","sr":1,"ks":{"o":{"a":0,"k":100,"ix":11},"r":{"a":0,"k":0,"ix":10},"p":{"a":0,"k":[196.25,201.271,0],"ix":2},"a":{"a":0,"k":[22.028,22.03,0],"ix":1},"s":{"a":0,"k":[100,100,100],"ix":6}},"ao":0,"shapes":[{"ty":"gr","it":[{"ind":0,"ty":"sh","ix":1,"ks":{"a":0,"k":{"i":[[1.914,0],[0,0],[0,-1.914],[0,0],[-1.914,0],[0,0],[0,1.914],[0,0]],"o":[[0,0],[-1.914,0],[0,0],[0,1.914],[0,0],[1.914,0],[0,0],[0,-1.914]],"v":[[18.313,-21.779],[-18.312,-21.779],[-21.779,-18.313],[-21.779,18.314],[-18.312,21.779],[18.313,21.779],[21.779,18.314],[21.779,-18.313]],"c":true},"ix":2},"nm":"Path 1","mn":"ADBE Vector Shape - Group","hd":false},{"ty":"fl","c":{"a":0,"k":[0,0.427451010311,0.976470648074,1],"ix":4},"o":{"a":1,"k":[{"i":{"x":[0.667],"y":[1]},"o":{"x":[0.333],"y":[0]},"t":5,"s":[10]},{"i":{"x":[0.667],"y":[1]},"o":{"x":[0.333],"y":[0]},"t":14.99,"s":[100]},{"t":24.9800010174563,"s":[10]}],"ix":5},"r":1,"bm":0,"nm":"Fill 1","mn":"ADBE Vector Graphic - Fill","hd":false},{"ty":"tr","p":{"a":0,"k":[22.028,22.029],"ix":2},"a":{"a":0,"k":[0,0],"ix":1},"s":{"a":0,"k":[100,100],"ix":3},"r":{"a":0,"k":0,"ix":6},"o":{"a":0,"k":100,"ix":7},"sk":{"a":0,"k":0,"ix":4},"sa":{"a":0,"k":0,"ix":5},"nm":"Transform"}],"nm":"Group 1","np":2,"cix":2,"bm":0,"ix":1,"mn":"ADBE Vector Group","hd":false}],"ip":0,"op":47.0000019143492,"st":0,"bm":0},{"ddd":0,"ind":3,"ty":4,"nm":"Triangle 2","sr":1,"ks":{"o":{"a":0,"k":100,"ix":11},"r":{"a":0,"k":0,"ix":10},"p":{"a":0,"k":[116.25,200.703,0],"ix":2},"a":{"a":0,"k":[27.11,21.243,0],"ix":1},"s":{"a":0,"k":[100,100,100],"ix":6}},"ao":0,"shapes":[{"ty":"gr","it":[{"ind":0,"ty":"sh","ix":1,"ks":{"a":0,"k":{"i":[[0,0],[0.558,-0.879],[0,0],[-1.133,0],[0,0],[0.609,0.947],[0,0]],"o":[[-0.558,-0.879],[0,0],[-0.609,0.947],[0,0],[1.133,0],[0,0],[0,0]],"v":[[1.209,-20.114],[-1.192,-20.114],[-26.251,18.795],[-25.051,20.993],[25.051,20.993],[26.251,18.795],[1.192,-20.114]],"c":true},"ix":2},"nm":"Path 1","mn":"ADBE Vector Shape - Group","hd":false},{"ty":"fl","c":{"a":0,"k":[0,0.427451010311,0.976470648074,1],"ix":4},"o":{"a":1,"k":[{"i":{"x":[0.667],"y":[1]},"o":{"x":[0.333],"y":[0]},"t":0,"s":[10]},{"i":{"x":[0.667],"y":[1]},"o":{"x":[0.333],"y":[0]},"t":9.99,"s":[100]},{"t":19.9800008138021,"s":[10]}],"ix":5},"r":1,"bm":0,"nm":"Fill 1","mn":"ADBE Vector Graphic - Fill","hd":false},{"ty":"tr","p":{"a":0,"k":[27.11,21.243],"ix":2},"a":{"a":0,"k":[0,0],"ix":1},"s":{"a":0,"k":[100,100],"ix":3},"r":{"a":0,"k":0,"ix":6},"o":{"a":0,"k":100,"ix":7},"sk":{"a":0,"k":0,"ix":4},"sa":{"a":0,"k":0,"ix":5},"nm":"Transform"}],"nm":"Group 1","np":2,"cix":2,"bm":0,"ix":1,"mn":"ADBE Vector Group","hd":false}],"ip":0,"op":48.0000019550801,"st":0,"bm":0}],"markers":[]}
                        })
                        </script>
                        "#))


                        h3 style="text-align: center;" { "Please wait while we process your payment..." }
                    }

                (PreEscaped(format!("<script>
                    bluesnap.threeDsPaymentsSetup(\"{payment_fields_token}\",
                    function(sdkResponse) {{
                        // console.log(sdkResponse);
                        var f = document.createElement('form');
                        f.action=window.location.pathname.replace(/payments\\/redirect\\/(\\w+)\\/(\\w+)\\/\\w+/, \"payments/$1/$2/redirect/complete/bluesnap?paymentToken={payment_fields_token}\");
                        f.method='POST';
                        var i=document.createElement('input');
                        i.type='hidden';
                        i.name='authentication_response';
                        i.value=JSON.stringify(sdkResponse);
                        f.appendChild(i);
                        document.body.appendChild(f);
                        f.submit();
                    }});
                    {card_details}
                    bluesnap.threeDsPaymentsSubmitData(saveCardDirectly);
                </script>
                ")))
                }}
        }
        RedirectForm::Payme => {
            maud::html! {
                (maud::DOCTYPE)
                head {
                    (PreEscaped(r#"<script src="https://cdn.paymeservice.com/hf/v1/hostedfields.js"></script>"#))
                }
                (PreEscaped("<script>
                    var f = document.createElement('form');
                    f.action=window.location.pathname.replace(/payments\\/redirect\\/(\\w+)\\/(\\w+)\\/\\w+/, \"payments/$1/$2/redirect/complete/payme\");
                    f.method='POST';
                    PayMe.clientData()
                    .then((data) => {{
                        var i=document.createElement('input');
                        i.type='hidden';
                        i.name='meta_data';
                        i.value=data.hash;
                        f.appendChild(i);
                        document.body.appendChild(f);
                        f.submit();
                    }})
                    .catch((error) => {{
                        f.submit();
                    }});
            </script>
                ".to_string()))
            }
        }
        RedirectForm::Braintree {
            client_token,
            card_token,
            bin,
        } => {
            maud::html! {
            (maud::DOCTYPE)
            html {
                head {
                    meta name="viewport" content="width=device-width, initial-scale=1";
                    (PreEscaped(r#"<script src="https://js.braintreegateway.com/web/3.97.1/js/three-d-secure.js"></script>"#))
                    // (PreEscaped(r#"<script src="https://js.braintreegateway.com/web/3.97.1/js/hosted-fields.js"></script>"#))

                }
                    body style="background-color: #ffffff; padding: 20px; font-family: Arial, Helvetica, Sans-Serif;" {

                        div id="loader1" class="lottie" style="height: 150px; display: block; position: relative; margin-top: 150px; margin-left: auto; margin-right: auto;" { "" }

                        (PreEscaped(r#"<script src="https://cdnjs.cloudflare.com/ajax/libs/bodymovin/5.7.4/lottie.min.js"></script>"#))

                        (PreEscaped(r#"
                            <script>
                            var anime = bodymovin.loadAnimation({
                                container: document.getElementById('loader1'),
                                renderer: 'svg',
                                loop: true,
                                autoplay: true,
                                name: 'hyperswitch loader',
                                animationData: {"v":"4.8.0","meta":{"g":"LottieFiles AE 3.1.1","a":"","k":"","d":"","tc":""},"fr":29.9700012207031,"ip":0,"op":31.0000012626559,"w":400,"h":250,"nm":"loader_shape","ddd":0,"assets":[],"layers":[{"ddd":0,"ind":1,"ty":4,"nm":"circle 2","sr":1,"ks":{"o":{"a":0,"k":100,"ix":11},"r":{"a":0,"k":0,"ix":10},"p":{"a":0,"k":[278.25,202.671,0],"ix":2},"a":{"a":0,"k":[23.72,23.72,0],"ix":1},"s":{"a":0,"k":[100,100,100],"ix":6}},"ao":0,"shapes":[{"ty":"gr","it":[{"ind":0,"ty":"sh","ix":1,"ks":{"a":0,"k":{"i":[[12.935,0],[0,-12.936],[-12.935,0],[0,12.935]],"o":[[-12.952,0],[0,12.935],[12.935,0],[0,-12.936]],"v":[[0,-23.471],[-23.47,0.001],[0,23.471],[23.47,0.001]],"c":true},"ix":2},"nm":"Path 1","mn":"ADBE Vector Shape - Group","hd":false},{"ty":"fl","c":{"a":0,"k":[0,0.427451010311,0.976470648074,1],"ix":4},"o":{"a":1,"k":[{"i":{"x":[0.667],"y":[1]},"o":{"x":[0.333],"y":[0]},"t":10,"s":[10]},{"i":{"x":[0.667],"y":[1]},"o":{"x":[0.333],"y":[0]},"t":19.99,"s":[100]},{"t":29.9800012211104,"s":[10]}],"ix":5},"r":1,"bm":0,"nm":"Fill 1","mn":"ADBE Vector Graphic - Fill","hd":false},{"ty":"tr","p":{"a":0,"k":[23.72,23.721],"ix":2},"a":{"a":0,"k":[0,0],"ix":1},"s":{"a":0,"k":[100,100],"ix":3},"r":{"a":0,"k":0,"ix":6},"o":{"a":0,"k":100,"ix":7},"sk":{"a":0,"k":0,"ix":4},"sa":{"a":0,"k":0,"ix":5},"nm":"Transform"}],"nm":"Group 1","np":2,"cix":2,"bm":0,"ix":1,"mn":"ADBE Vector Group","hd":false}],"ip":0,"op":48.0000019550801,"st":0,"bm":0},{"ddd":0,"ind":2,"ty":4,"nm":"square 2","sr":1,"ks":{"o":{"a":0,"k":100,"ix":11},"r":{"a":0,"k":0,"ix":10},"p":{"a":0,"k":[196.25,201.271,0],"ix":2},"a":{"a":0,"k":[22.028,22.03,0],"ix":1},"s":{"a":0,"k":[100,100,100],"ix":6}},"ao":0,"shapes":[{"ty":"gr","it":[{"ind":0,"ty":"sh","ix":1,"ks":{"a":0,"k":{"i":[[1.914,0],[0,0],[0,-1.914],[0,0],[-1.914,0],[0,0],[0,1.914],[0,0]],"o":[[0,0],[-1.914,0],[0,0],[0,1.914],[0,0],[1.914,0],[0,0],[0,-1.914]],"v":[[18.313,-21.779],[-18.312,-21.779],[-21.779,-18.313],[-21.779,18.314],[-18.312,21.779],[18.313,21.779],[21.779,18.314],[21.779,-18.313]],"c":true},"ix":2},"nm":"Path 1","mn":"ADBE Vector Shape - Group","hd":false},{"ty":"fl","c":{"a":0,"k":[0,0.427451010311,0.976470648074,1],"ix":4},"o":{"a":1,"k":[{"i":{"x":[0.667],"y":[1]},"o":{"x":[0.333],"y":[0]},"t":5,"s":[10]},{"i":{"x":[0.667],"y":[1]},"o":{"x":[0.333],"y":[0]},"t":14.99,"s":[100]},{"t":24.9800010174563,"s":[10]}],"ix":5},"r":1,"bm":0,"nm":"Fill 1","mn":"ADBE Vector Graphic - Fill","hd":false},{"ty":"tr","p":{"a":0,"k":[22.028,22.029],"ix":2},"a":{"a":0,"k":[0,0],"ix":1},"s":{"a":0,"k":[100,100],"ix":3},"r":{"a":0,"k":0,"ix":6},"o":{"a":0,"k":100,"ix":7},"sk":{"a":0,"k":0,"ix":4},"sa":{"a":0,"k":0,"ix":5},"nm":"Transform"}],"nm":"Group 1","np":2,"cix":2,"bm":0,"ix":1,"mn":"ADBE Vector Group","hd":false}],"ip":0,"op":47.0000019143492,"st":0,"bm":0},{"ddd":0,"ind":3,"ty":4,"nm":"Triangle 2","sr":1,"ks":{"o":{"a":0,"k":100,"ix":11},"r":{"a":0,"k":0,"ix":10},"p":{"a":0,"k":[116.25,200.703,0],"ix":2},"a":{"a":0,"k":[27.11,21.243,0],"ix":1},"s":{"a":0,"k":[100,100,100],"ix":6}},"ao":0,"shapes":[{"ty":"gr","it":[{"ind":0,"ty":"sh","ix":1,"ks":{"a":0,"k":{"i":[[0,0],[0.558,-0.879],[0,0],[-1.133,0],[0,0],[0.609,0.947],[0,0]],"o":[[-0.558,-0.879],[0,0],[-0.609,0.947],[0,0],[1.133,0],[0,0],[0,0]],"v":[[1.209,-20.114],[-1.192,-20.114],[-26.251,18.795],[-25.051,20.993],[25.051,20.993],[26.251,18.795],[1.192,-20.114]],"c":true},"ix":2},"nm":"Path 1","mn":"ADBE Vector Shape - Group","hd":false},{"ty":"fl","c":{"a":0,"k":[0,0.427451010311,0.976470648074,1],"ix":4},"o":{"a":1,"k":[{"i":{"x":[0.667],"y":[1]},"o":{"x":[0.333],"y":[0]},"t":0,"s":[10]},{"i":{"x":[0.667],"y":[1]},"o":{"x":[0.333],"y":[0]},"t":9.99,"s":[100]},{"t":19.9800008138021,"s":[10]}],"ix":5},"r":1,"bm":0,"nm":"Fill 1","mn":"ADBE Vector Graphic - Fill","hd":false},{"ty":"tr","p":{"a":0,"k":[27.11,21.243],"ix":2},"a":{"a":0,"k":[0,0],"ix":1},"s":{"a":0,"k":[100,100],"ix":3},"r":{"a":0,"k":0,"ix":6},"o":{"a":0,"k":100,"ix":7},"sk":{"a":0,"k":0,"ix":4},"sa":{"a":0,"k":0,"ix":5},"nm":"Transform"}],"nm":"Group 1","np":2,"cix":2,"bm":0,"ix":1,"mn":"ADBE Vector Group","hd":false}],"ip":0,"op":48.0000019550801,"st":0,"bm":0}],"markers":[]}
                            })
                            </script>
                            "#))


                        h3 style="text-align: center;" { "Please wait while we process your payment..." }
                    }

                    (PreEscaped(format!("<script>
                                var my3DSContainer;
                                var clientToken = \"{client_token}\";
                                braintree.threeDSecure.create({{
                                        authorization: clientToken,
                                        version: 2
                                    }}, function(err, threeDs) {{
                                        threeDs.verifyCard({{
                                            amount: \"{amount}\",
                                            nonce: \"{card_token}\",
                                            bin: \"{bin}\",
                                            addFrame: function(err, iframe) {{
                                                my3DSContainer = document.createElement('div');
                                                my3DSContainer.appendChild(iframe);
                                                document.body.appendChild(my3DSContainer);
                                            }},
                                            removeFrame: function() {{
                                                if(my3DSContainer && my3DSContainer.parentNode) {{
                                                    my3DSContainer.parentNode.removeChild(my3DSContainer);
                                                }}
                                            }},
                                            onLookupComplete: function(data, next) {{
                                                // console.log(\"onLookup Complete\", data);
                                                    next();
                                                }}
                                            }},
                                            function(err, payload) {{
                                                if(err) {{
                                                    console.error(err);
                                                    var f = document.createElement('form');
                                                    f.action=window.location.pathname.replace(/payments\\/redirect\\/(\\w+)\\/(\\w+)\\/\\w+/, \"payments/$1/$2/redirect/response/braintree\");
                                                    var i = document.createElement('input');
                                                    i.type = 'hidden';
                                                    f.method='POST';
                                                    i.name = 'authentication_response';
                                                    i.value = JSON.stringify(err);
                                                    f.appendChild(i);
                                                    f.body = JSON.stringify(err);
                                                    document.body.appendChild(f);
                                                    f.submit();
                                                }} else {{
                                                    // console.log(payload);
                                                    var f = document.createElement('form');
                                                    f.action=window.location.pathname.replace(/payments\\/redirect\\/(\\w+)\\/(\\w+)\\/\\w+/, \"payments/$1/$2/redirect/complete/braintree\");
                                                    var i = document.createElement('input');
                                                    i.type = 'hidden';
                                                    f.method='POST';
                                                    i.name = 'authentication_response';
                                                    i.value = JSON.stringify(payload);
                                                    f.appendChild(i);
                                                    f.body = JSON.stringify(payload);
                                                    document.body.appendChild(f);
                                                    f.submit();
                                                    }}
                                                }});
                                        }}); </script>"
                                    )))
                }}
        }
        RedirectForm::Nmi {
            amount,
            currency,
            public_key,
            customer_vault_id,
            order_id,
        } => {
            let public_key_val = public_key.peek();
            maud::html! {
                    (maud::DOCTYPE)
                    head {
                        (PreEscaped(r#"<script src="https://secure.networkmerchants.com/js/v1/Gateway.js"></script>"#))
                    }
                    (PreEscaped(format!("<script>
                    const gateway = Gateway.create('{public_key_val}');

                    // Initialize the ThreeDSService
                    const threeDS = gateway.get3DSecure();
            
                    const options = {{
                        customerVaultId: '{customer_vault_id}',
                        currency: '{currency}',
                        amount: '{amount}'
                    }};

                    var responseForm = document.createElement('form');
                    responseForm.action=window.location.pathname.replace(/payments\\/redirect\\/(\\w+)\\/(\\w+)\\/\\w+/, \"payments/$1/$2/redirect/complete/nmi\");
                    responseForm.method='POST';

                    const threeDSsecureInterface = threeDS.createUI(options);
                    threeDSsecureInterface.start('body');

                    threeDSsecureInterface.on('challenge', function(e) {{
                        console.log('Challenged');
                    }});

                    threeDSsecureInterface.on('complete', function(e) {{

                        var item1=document.createElement('input');
                        item1.type='hidden';
                        item1.name='cavv';
                        item1.value=e.cavv;
                        responseForm.appendChild(item1);

                        var item2=document.createElement('input');
                        item2.type='hidden';
                        item2.name='xid';
                        item2.value=e.xid;
                        responseForm.appendChild(item2);

                        var item3=document.createElement('input');
                        item3.type='hidden';
                        item3.name='cardHolderAuth';
                        item3.value=e.cardHolderAuth;
                        responseForm.appendChild(item3);

                        var item4=document.createElement('input');
                        item4.type='hidden';
                        item4.name='threeDsVersion';
                        item4.value=e.threeDsVersion;
                        responseForm.appendChild(item4);

                        var item5=document.createElement('input');
                        item4.type='hidden';
                        item4.name='orderId';
                        item4.value='{order_id}';
                        responseForm.appendChild(item5);

                        document.body.appendChild(responseForm);
                        responseForm.submit();
                    }});

                    threeDSsecureInterface.on('failure', function(e) {{
                        responseForm.submit();
                    }});

            </script>"
            )))
                }
        }
    }
}

pub fn build_payment_link_html(
    payment_link_data: PaymentLinkFormData,
) -> CustomResult<String, errors::ApiErrorResponse> {
    let html_template = include_str!("../core/payment_link/payment_link.html").to_string();

    let mut tera = Tera::default();

    let _ = tera.add_raw_template("payment_link", &html_template);

    let mut context = Context::new();
    context.insert(
        "hyperloader_sdk_link",
        &get_hyper_loader_sdk(&payment_link_data.sdk_url),
    );
    context.insert("css_color_scheme", &payment_link_data.css_script);
    context.insert("payment_details_js_script", &payment_link_data.js_script);

    match tera.render("payment_link", &context) {
        Ok(rendered_html) => Ok(rendered_html),
        Err(tera_error) => {
            crate::logger::warn!("{tera_error}");
            Err(errors::ApiErrorResponse::InternalServerError)?
        }
    }
}

fn get_hyper_loader_sdk(sdk_url: &str) -> String {
<<<<<<< HEAD
    format!("<script src=\"{sdk_url}\" onload=\"initializeSDK()\"></script>")
=======
    format!("<script src=\"{sdk_url}\"></script>")
}

#[cfg(test)]
mod tests {
    #[test]
    fn test_mime_essence() {
        assert_eq!(mime::APPLICATION_JSON.essence_str(), "application/json");
    }
>>>>>>> d152c3a1
}<|MERGE_RESOLUTION|>--- conflicted
+++ resolved
@@ -1631,10 +1631,7 @@
 }
 
 fn get_hyper_loader_sdk(sdk_url: &str) -> String {
-<<<<<<< HEAD
     format!("<script src=\"{sdk_url}\" onload=\"initializeSDK()\"></script>")
-=======
-    format!("<script src=\"{sdk_url}\"></script>")
 }
 
 #[cfg(test)]
@@ -1643,5 +1640,4 @@
     fn test_mime_essence() {
         assert_eq!(mime::APPLICATION_JSON.essence_str(), "application/json");
     }
->>>>>>> d152c3a1
 }