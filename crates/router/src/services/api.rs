pub mod client;
pub mod generic_link_response;
pub mod request;
use std::{
    collections::{HashMap, HashSet},
    fmt::Debug,
    future::Future,
    str,
    sync::Arc,
    time::{Duration, Instant},
};

use actix_http::header::HeaderMap;
use actix_web::{
    body,
    http::header::{HeaderName, HeaderValue},
    web, FromRequest, HttpRequest, HttpResponse, Responder, ResponseError,
};
pub use client::{ApiClient, MockApiClient, ProxyClient};
pub use common_enums::enums::PaymentAction;
pub use common_utils::request::{ContentType, Method, Request, RequestBuilder};
use common_utils::{
    consts::{DEFAULT_TENANT, TENANT_HEADER, X_HS_LATENCY},
    errors::{ErrorSwitch, ReportSwitchExt},
    request::RequestContent,
};
use error_stack::{report, Report, ResultExt};
use hyperswitch_domain_models::router_data_v2::flow_common_types as common_types;
pub use hyperswitch_domain_models::{
    api::{
        ApplicationResponse, GenericExpiredLinkData, GenericLinkFormData, GenericLinkStatusData,
        GenericLinks, PaymentLinkAction, PaymentLinkFormData, PaymentLinkStatusData,
        RedirectionFormData,
    },
    payment_method_data::PaymentMethodData,
    router_response_types::RedirectForm,
};
pub use hyperswitch_interfaces::{
    api::{
        BoxedConnectorIntegration, CaptureSyncMethod, ConnectorIntegration,
        ConnectorIntegrationAny, ConnectorRedirectResponse, ConnectorSpecifications,
        ConnectorValidation,
    },
    connector_integration_v2::{
        BoxedConnectorIntegrationV2, ConnectorIntegrationAnyV2, ConnectorIntegrationV2,
    },
};
use masking::{Maskable, PeekInterface, Secret};
use router_env::{instrument, tracing, tracing_actix_web::RequestId, Tag};
use serde::Serialize;
use serde_json::json;
use tera::{Context, Error as TeraError, Tera};

use super::{
    authentication::AuthenticateAndFetch,
    connector_integration_interface::BoxedConnectorIntegrationInterface,
};
use crate::{
    configs::Settings,
    consts,
    core::{
        api_locking,
        errors::{self, CustomResult},
        payments, unified_connector_service,
    },
    events::{
        api_logs::{ApiEvent, ApiEventMetric, ApiEventsType},
        connector_api_logs::ConnectorEvent,
    },
    headers, logger,
    routes::{
        app::{AppStateInfo, ReqState, SessionStateInfo},
        metrics, AppState, SessionState,
    },
    services::{
        connector_integration_interface::RouterDataConversion,
        generic_link_response::build_generic_link_html,
    },
    types::{self, api, ErrorResponse},
    utils,
};

pub type BoxedPaymentConnectorIntegrationInterface<T, Req, Resp> =
    BoxedConnectorIntegrationInterface<T, common_types::PaymentFlowData, Req, Resp>;
pub type BoxedRefundConnectorIntegrationInterface<T, Req, Resp> =
    BoxedConnectorIntegrationInterface<T, common_types::RefundFlowData, Req, Resp>;
#[cfg(feature = "frm")]
pub type BoxedFrmConnectorIntegrationInterface<T, Req, Resp> =
    BoxedConnectorIntegrationInterface<T, common_types::FrmFlowData, Req, Resp>;
pub type BoxedDisputeConnectorIntegrationInterface<T, Req, Resp> =
    BoxedConnectorIntegrationInterface<T, common_types::DisputesFlowData, Req, Resp>;
pub type BoxedMandateRevokeConnectorIntegrationInterface<T, Req, Resp> =
    BoxedConnectorIntegrationInterface<T, common_types::MandateRevokeFlowData, Req, Resp>;
#[cfg(feature = "payouts")]
pub type BoxedPayoutConnectorIntegrationInterface<T, Req, Resp> =
    BoxedConnectorIntegrationInterface<T, common_types::PayoutFlowData, Req, Resp>;
pub type BoxedWebhookSourceVerificationConnectorIntegrationInterface<T, Req, Resp> =
    BoxedConnectorIntegrationInterface<T, common_types::WebhookSourceVerifyData, Req, Resp>;
pub type BoxedExternalAuthenticationConnectorIntegrationInterface<T, Req, Resp> =
    BoxedConnectorIntegrationInterface<T, common_types::ExternalAuthenticationFlowData, Req, Resp>;
pub type BoxedAuthenticationTokenConnectorIntegrationInterface<T, Req, Resp> =
    BoxedConnectorIntegrationInterface<T, common_types::AuthenticationTokenFlowData, Req, Resp>;
pub type BoxedAccessTokenConnectorIntegrationInterface<T, Req, Resp> =
    BoxedConnectorIntegrationInterface<T, common_types::AccessTokenFlowData, Req, Resp>;
pub type BoxedFilesConnectorIntegrationInterface<T, Req, Resp> =
    BoxedConnectorIntegrationInterface<T, common_types::FilesFlowData, Req, Resp>;
pub type BoxedRevenueRecoveryRecordBackInterface<T, Req, Res> =
    BoxedConnectorIntegrationInterface<T, common_types::InvoiceRecordBackData, Req, Res>;
pub type BoxedGetSubscriptionPlansInterface<T, Req, Res> =
    BoxedConnectorIntegrationInterface<T, common_types::GetSubscriptionPlansData, Req, Res>;
pub type BoxedGetSubscriptionPlanPricesInterface<T, Req, Res> =
    BoxedConnectorIntegrationInterface<T, common_types::GetSubscriptionPlanPricesData, Req, Res>;
pub type BoxedGetSubscriptionEstimateInterface<T, Req, Res> =
    BoxedConnectorIntegrationInterface<T, common_types::GetSubscriptionEstimateData, Req, Res>;
pub type BoxedBillingConnectorInvoiceSyncIntegrationInterface<T, Req, Res> =
    BoxedConnectorIntegrationInterface<
        T,
        common_types::BillingConnectorInvoiceSyncFlowData,
        Req,
        Res,
    >;

pub type BoxedUnifiedAuthenticationServiceInterface<T, Req, Resp> =
    BoxedConnectorIntegrationInterface<T, common_types::UasFlowData, Req, Resp>;

pub type BoxedBillingConnectorPaymentsSyncIntegrationInterface<T, Req, Res> =
    BoxedConnectorIntegrationInterface<
        T,
        common_types::BillingConnectorPaymentsSyncFlowData,
        Req,
        Res,
    >;
pub type BoxedVaultConnectorIntegrationInterface<T, Req, Res> =
    BoxedConnectorIntegrationInterface<T, common_types::VaultConnectorFlowData, Req, Res>;

pub type BoxedGiftCardBalanceCheckIntegrationInterface<T, Req, Res> =
    BoxedConnectorIntegrationInterface<T, common_types::GiftCardBalanceCheckFlowData, Req, Res>;

/// Handle UCS webhook response processing
fn handle_ucs_response<T, Req, Resp>(
    router_data: types::RouterData<T, Req, Resp>,
    transform_data_bytes: Vec<u8>,
) -> CustomResult<types::RouterData<T, Req, Resp>, errors::ConnectorError>
where
    T: Clone + Debug + 'static,
    Req: Debug + Clone + 'static,
    Resp: Debug + Clone + 'static,
{
    let webhook_transform_data: unified_connector_service::WebhookTransformData =
        serde_json::from_slice(&transform_data_bytes)
            .change_context(errors::ConnectorError::ResponseDeserializationFailed)
            .attach_printable("Failed to deserialize UCS webhook transform data")?;

    let webhook_content = webhook_transform_data
        .webhook_content
        .ok_or(errors::ConnectorError::ResponseDeserializationFailed)
        .attach_printable("UCS webhook transform data missing webhook_content")?;

    let payment_get_response = match webhook_content.content {
        Some(unified_connector_service_client::payments::webhook_response_content::Content::PaymentsResponse(payments_response)) => {
            Ok(payments_response)
        },
        Some(unified_connector_service_client::payments::webhook_response_content::Content::RefundsResponse(_)) => {
            Err(errors::ConnectorError::ProcessingStepFailed(Some("UCS webhook contains refund response but payment processing was expected".to_string().into())).into())
        },
        Some(unified_connector_service_client::payments::webhook_response_content::Content::DisputesResponse(_)) => {
            Err(errors::ConnectorError::ProcessingStepFailed(Some("UCS webhook contains dispute response but payment processing was expected".to_string().into())).into())
        },
        Some(unified_connector_service_client::payments::webhook_response_content::Content::IncompleteTransformation(_)) => {
<<<<<<< HEAD
            Err(errors::ConnectorError::ProcessingStepFailed(Some("UCS webhook contains incomplete response but payment processing was expected".to_string().into())).into())
=======
            Err(errors::ConnectorError::ProcessingStepFailed(Some("UCS webhook contains incomplete transformation but payment processing was expected".to_string().into())).into())
>>>>>>> 68de6ba4
        },
        None => {
            Err(errors::ConnectorError::ResponseDeserializationFailed)
                .attach_printable("UCS webhook content missing payments_response")
        }
    }?;

    let (router_data_response, status_code) =
        unified_connector_service::handle_unified_connector_service_response_for_payment_get(
            payment_get_response.clone(),
        )
        .change_context(errors::ConnectorError::ProcessingStepFailed(None))
        .attach_printable("Failed to process UCS webhook response using PSync handler")?;

    let mut updated_router_data = router_data;
    let router_data_response = router_data_response.map(|(response, status)| {
        updated_router_data.status = status;
        response
    });

    let _ = router_data_response.map_err(|error_response| {
        updated_router_data.response = Err(error_response);
    });
    updated_router_data.raw_connector_response =
        payment_get_response.raw_connector_response.map(Secret::new);
    updated_router_data.connector_http_status_code = Some(status_code);

    Ok(updated_router_data)
}

fn store_raw_connector_response_if_required<T, Req, Resp>(
    return_raw_connector_response: Option<bool>,
    router_data: &mut types::RouterData<T, Req, Resp>,
    body: &types::Response,
) -> CustomResult<(), errors::ConnectorError>
where
    T: Clone + Debug + 'static,
    Req: Debug + Clone + 'static,
    Resp: Debug + Clone + 'static,
{
    if return_raw_connector_response == Some(true) {
        let mut decoded = String::from_utf8(body.response.as_ref().to_vec())
            .change_context(errors::ConnectorError::ResponseDeserializationFailed)?;
        if decoded.starts_with('\u{feff}') {
            decoded = decoded.trim_start_matches('\u{feff}').to_string();
        }
        router_data.raw_connector_response = Some(Secret::new(decoded));
    }
    Ok(())
}

pub type BoxedSubscriptionConnectorIntegrationInterface<T, Req, Res> =
    BoxedConnectorIntegrationInterface<T, common_types::SubscriptionCreateData, Req, Res>;

/// Handle the flow by interacting with connector module
/// `connector_request` is applicable only in case if the `CallConnectorAction` is `Trigger`
/// In other cases, It will be created if required, even if it is not passed
#[instrument(skip_all, fields(connector_name, payment_method))]
pub async fn execute_connector_processing_step<
    'b,
    'a,
    T,
    ResourceCommonData: Clone + RouterDataConversion<T, Req, Resp> + 'static,
    Req: Debug + Clone + 'static,
    Resp: Debug + Clone + 'static,
>(
    state: &'b SessionState,
    connector_integration: BoxedConnectorIntegrationInterface<T, ResourceCommonData, Req, Resp>,
    req: &'b types::RouterData<T, Req, Resp>,
    call_connector_action: payments::CallConnectorAction,
    connector_request: Option<Request>,
    return_raw_connector_response: Option<bool>,
) -> CustomResult<types::RouterData<T, Req, Resp>, errors::ConnectorError>
where
    T: Clone + Debug + 'static,
    // BoxedConnectorIntegration<T, Req, Resp>: 'b,
{
    // If needed add an error stack as follows
    // connector_integration.build_request(req).attach_printable("Failed to build request");
    tracing::Span::current().record("connector_name", &req.connector);
    tracing::Span::current().record("payment_method", req.payment_method.to_string());
    logger::debug!(connector_request=?connector_request);
    let mut router_data = req.clone();
    match call_connector_action {
        payments::CallConnectorAction::HandleResponse(res) => {
            let response = types::Response {
                headers: None,
                response: res.into(),
                status_code: 200,
            };
            connector_integration.handle_response(req, None, response)
        }
        payments::CallConnectorAction::UCSConsumeResponse(transform_data_bytes) => {
            handle_ucs_response(router_data, transform_data_bytes)
        }
        payments::CallConnectorAction::UCSHandleResponse(_) => {
            Err(errors::ConnectorError::ProcessingStepFailed(Some(
                "Should call UCS for second step to process webhook"
                    .to_string()
                    .into(),
            ))
            .into())
        }
        payments::CallConnectorAction::Avoid => Ok(router_data),
        payments::CallConnectorAction::StatusUpdate {
            status,
            error_code,
            error_message,
        } => {
            router_data.status = status;
            let error_response = if error_code.is_some() | error_message.is_some() {
                Some(ErrorResponse {
                    code: error_code.unwrap_or(consts::NO_ERROR_CODE.to_string()),
                    message: error_message.unwrap_or(consts::NO_ERROR_MESSAGE.to_string()),
                    status_code: 200, // This status code is ignored in redirection response it will override with 302 status code.
                    reason: None,
                    attempt_status: None,
                    connector_transaction_id: None,
                    network_advice_code: None,
                    network_decline_code: None,
                    network_error_message: None,
                    connector_metadata: None,
                })
            } else {
                None
            };
            router_data.response = error_response.map(Err).unwrap_or(router_data.response);
            Ok(router_data)
        }
        payments::CallConnectorAction::Trigger => {
            metrics::CONNECTOR_CALL_COUNT.add(
                1,
                router_env::metric_attributes!(
                    ("connector", req.connector.to_string()),
                    (
                        "flow",
                        std::any::type_name::<T>()
                            .split("::")
                            .last()
                            .unwrap_or_default()
                    ),
                ),
            );

            let connector_request = match connector_request {
                Some(connector_request) => Some(connector_request),
                None => connector_integration
                    .build_request(req, &state.conf.connectors)
                    .inspect_err(|error| {
                        if matches!(
                            error.current_context(),
                            &errors::ConnectorError::RequestEncodingFailed
                                | &errors::ConnectorError::RequestEncodingFailedWithReason(_)
                        ) {
                            metrics::REQUEST_BUILD_FAILURE.add(
                                1,
                                router_env::metric_attributes!((
                                    "connector",
                                    req.connector.clone()
                                )),
                            )
                        }
                    })?,
            };

            match connector_request {
                Some(request) => {
                    let masked_request_body = match &request.body {
                        Some(request) => match request {
                            RequestContent::Json(i)
                            | RequestContent::FormUrlEncoded(i)
                            | RequestContent::Xml(i) => i
                                .masked_serialize()
                                .unwrap_or(json!({ "error": "failed to mask serialize"})),
                            RequestContent::FormData(_) => json!({"request_type": "FORM_DATA"}),
                            RequestContent::RawBytes(_) => json!({"request_type": "RAW_BYTES"}),
                        },
                        None => serde_json::Value::Null,
                    };
                    let request_url = request.url.clone();
                    let request_method = request.method;
                    let current_time = Instant::now();
                    let response =
                        call_connector_api(state, request, "execute_connector_processing_step")
                            .await;
                    let external_latency = current_time.elapsed().as_millis();
                    logger::info!(raw_connector_request=?masked_request_body);
                    let status_code = response
                        .as_ref()
                        .map(|i| {
                            i.as_ref()
                                .map_or_else(|value| value.status_code, |value| value.status_code)
                        })
                        .unwrap_or_default();
                    let mut connector_event = ConnectorEvent::new(
                        state.tenant.tenant_id.clone(),
                        req.connector.clone(),
                        std::any::type_name::<T>(),
                        masked_request_body,
                        request_url,
                        request_method,
                        req.payment_id.clone(),
                        req.merchant_id.clone(),
                        state.request_id.as_ref(),
                        external_latency,
                        req.refund_id.clone(),
                        req.dispute_id.clone(),
                        status_code,
                    );

                    match response {
                        Ok(body) => {
                            let response = match body {
                                Ok(body) => {
                                    let connector_http_status_code = Some(body.status_code);
                                    let handle_response_result = connector_integration
                                        .handle_response(req, Some(&mut connector_event), body.clone())
                                        .inspect_err(|error| {
                                            if error.current_context()
                                            == &errors::ConnectorError::ResponseDeserializationFailed
                                        {
                                            metrics::RESPONSE_DESERIALIZATION_FAILURE.add(

                                                1,
                                                router_env::metric_attributes!((
                                                    "connector",
                                                    req.connector.clone(),
                                                )),
                                            )
                                        }
                                        });
                                    match handle_response_result {
                                        Ok(mut data) => {
                                            state.event_handler().log_event(&connector_event);
                                            data.connector_http_status_code =
                                                connector_http_status_code;
                                            // Add up multiple external latencies in case of multiple external calls within the same request.
                                            data.external_latency = Some(
                                                data.external_latency
                                                    .map_or(external_latency, |val| {
                                                        val + external_latency
                                                    }),
                                            );

                                            store_raw_connector_response_if_required(
                                                return_raw_connector_response,
                                                &mut data,
                                                &body,
                                            )?;

                                            Ok(data)
                                        }
                                        Err(err) => {
                                            connector_event
                                                .set_error(json!({"error": err.to_string()}));

                                            state.event_handler().log_event(&connector_event);
                                            Err(err)
                                        }
                                    }?
                                }
                                Err(body) => {
                                    router_data.connector_http_status_code = Some(body.status_code);
                                    router_data.external_latency = Some(
                                        router_data
                                            .external_latency
                                            .map_or(external_latency, |val| val + external_latency),
                                    );
                                    metrics::CONNECTOR_ERROR_RESPONSE_COUNT.add(
                                        1,
                                        router_env::metric_attributes!((
                                            "connector",
                                            req.connector.clone(),
                                        )),
                                    );

                                    store_raw_connector_response_if_required(
                                        return_raw_connector_response,
                                        &mut router_data,
                                        &body,
                                    )?;

                                    let error = match body.status_code {
                                        500..=511 => {
                                            let error_res = connector_integration
                                                .get_5xx_error_response(
                                                    body,
                                                    Some(&mut connector_event),
                                                )?;
                                            state.event_handler().log_event(&connector_event);
                                            error_res
                                        }
                                        _ => {
                                            let error_res = connector_integration
                                                .get_error_response(
                                                    body,
                                                    Some(&mut connector_event),
                                                )?;
                                            if let Some(status) = error_res.attempt_status {
                                                router_data.status = status;
                                            };
                                            state.event_handler().log_event(&connector_event);
                                            error_res
                                        }
                                    };

                                    router_data.response = Err(error);

                                    router_data
                                }
                            };
                            Ok(response)
                        }
                        Err(error) => {
                            connector_event.set_error(json!({"error": error.to_string()}));
                            state.event_handler().log_event(&connector_event);
                            if error.current_context().is_upstream_timeout() {
                                let error_response = ErrorResponse {
                                    code: consts::REQUEST_TIMEOUT_ERROR_CODE.to_string(),
                                    message: consts::REQUEST_TIMEOUT_ERROR_MESSAGE.to_string(),
                                    reason: Some(consts::REQUEST_TIMEOUT_ERROR_MESSAGE.to_string()),
                                    status_code: 504,
                                    attempt_status: None,
                                    connector_transaction_id: None,
                                    network_advice_code: None,
                                    network_decline_code: None,
                                    network_error_message: None,
                                    connector_metadata: None,
                                };
                                router_data.response = Err(error_response);
                                router_data.connector_http_status_code = Some(504);
                                router_data.external_latency = Some(
                                    router_data
                                        .external_latency
                                        .map_or(external_latency, |val| val + external_latency),
                                );
                                Ok(router_data)
                            } else {
                                Err(error.change_context(
                                    errors::ConnectorError::ProcessingStepFailed(None),
                                ))
                            }
                        }
                    }
                }
                None => Ok(router_data),
            }
        }
    }
}

#[instrument(skip_all)]
pub async fn call_connector_api(
    state: &SessionState,
    request: Request,
    flow_name: &str,
) -> CustomResult<Result<types::Response, types::Response>, errors::ApiClientError> {
    let current_time = Instant::now();
    let headers = request.headers.clone();
    let url = request.url.clone();
    let response = state
        .api_client
        .send_request(state, request, None, true)
        .await;

    match response.as_ref() {
        Ok(resp) => {
            let status_code = resp.status().as_u16();
            let elapsed_time = current_time.elapsed();
            logger::info!(
                ?headers,
                url,
                status_code,
                flow=?flow_name,
                ?elapsed_time
            );
        }
        Err(err) => {
            logger::info!(
                call_connector_api_error=?err
            );
        }
    }

    handle_response(response).await
}

#[instrument(skip_all)]
async fn handle_response(
    response: CustomResult<reqwest::Response, errors::ApiClientError>,
) -> CustomResult<Result<types::Response, types::Response>, errors::ApiClientError> {
    response
        .map(|response| async {
            logger::info!(?response);
            let status_code = response.status().as_u16();
            let headers = Some(response.headers().to_owned());
            match status_code {
                200..=202 | 302 | 204 => {
                    // If needed add log line
                    // logger:: error!( error_parsing_response=?err);
                    let response = response
                        .bytes()
                        .await
                        .change_context(errors::ApiClientError::ResponseDecodingFailed)
                        .attach_printable("Error while waiting for response")?;
                    Ok(Ok(types::Response {
                        headers,
                        response,
                        status_code,
                    }))
                }

                status_code @ 500..=599 => {
                    let bytes = response.bytes().await.map_err(|error| {
                        report!(error)
                            .change_context(errors::ApiClientError::ResponseDecodingFailed)
                            .attach_printable("Client error response received")
                    })?;
                    // let error = match status_code {
                    //     500 => errors::ApiClientError::InternalServerErrorReceived,
                    //     502 => errors::ApiClientError::BadGatewayReceived,
                    //     503 => errors::ApiClientError::ServiceUnavailableReceived,
                    //     504 => errors::ApiClientError::GatewayTimeoutReceived,
                    //     _ => errors::ApiClientError::UnexpectedServerResponse,
                    // };
                    Ok(Err(types::Response {
                        headers,
                        response: bytes,
                        status_code,
                    }))
                }

                status_code @ 400..=499 => {
                    let bytes = response.bytes().await.map_err(|error| {
                        report!(error)
                            .change_context(errors::ApiClientError::ResponseDecodingFailed)
                            .attach_printable("Client error response received")
                    })?;
                    /* let error = match status_code {
                        400 => errors::ApiClientError::BadRequestReceived(bytes),
                        401 => errors::ApiClientError::UnauthorizedReceived(bytes),
                        403 => errors::ApiClientError::ForbiddenReceived,
                        404 => errors::ApiClientError::NotFoundReceived(bytes),
                        405 => errors::ApiClientError::MethodNotAllowedReceived,
                        408 => errors::ApiClientError::RequestTimeoutReceived,
                        422 => errors::ApiClientError::UnprocessableEntityReceived(bytes),
                        429 => errors::ApiClientError::TooManyRequestsReceived,
                        _ => errors::ApiClientError::UnexpectedServerResponse,
                    };
                    Err(report!(error).attach_printable("Client error response received"))
                        */
                    Ok(Err(types::Response {
                        headers,
                        response: bytes,
                        status_code,
                    }))
                }

                _ => Err(report!(errors::ApiClientError::UnexpectedServerResponse)
                    .attach_printable("Unexpected response from server")),
            }
        })?
        .await
}

#[derive(Debug, Eq, PartialEq, Serialize)]
pub struct ApplicationRedirectResponse {
    pub url: String,
}

#[derive(Clone, Copy, PartialEq, Eq)]
pub enum AuthFlow {
    Client,
    Merchant,
}

#[allow(clippy::too_many_arguments)]
#[instrument(
    skip(request, payload, state, func, api_auth, incoming_request_header),
    fields(merchant_id)
)]
pub async fn server_wrap_util<'a, 'b, U, T, Q, F, Fut, E, OErr>(
    flow: &'a impl router_env::types::FlowMetric,
    state: web::Data<AppState>,
    incoming_request_header: &HeaderMap,
    request: &'a HttpRequest,
    payload: T,
    func: F,
    api_auth: &dyn AuthenticateAndFetch<U, SessionState>,
    lock_action: api_locking::LockAction,
) -> CustomResult<ApplicationResponse<Q>, OErr>
where
    F: Fn(SessionState, U, T, ReqState) -> Fut,
    'b: 'a,
    Fut: Future<Output = CustomResult<ApplicationResponse<Q>, E>>,
    Q: Serialize + Debug + 'a + ApiEventMetric,
    T: Debug + Serialize + ApiEventMetric,
    E: ErrorSwitch<OErr> + error_stack::Context,
    OErr: ResponseError + error_stack::Context + Serialize,
    errors::ApiErrorResponse: ErrorSwitch<OErr>,
{
    let request_id = RequestId::extract(request)
        .await
        .attach_printable("Unable to extract request id from request")
        .change_context(errors::ApiErrorResponse::InternalServerError.switch())?;

    let mut app_state = state.get_ref().clone();

    let start_instant = Instant::now();
    let serialized_request = masking::masked_serialize(&payload)
        .attach_printable("Failed to serialize json request")
        .change_context(errors::ApiErrorResponse::InternalServerError.switch())?;

    let mut event_type = payload.get_api_event_type();
    let tenant_id = if !state.conf.multitenancy.enabled {
        common_utils::id_type::TenantId::try_from_string(DEFAULT_TENANT.to_owned())
            .attach_printable("Unable to get default tenant id")
            .change_context(errors::ApiErrorResponse::InternalServerError.switch())?
    } else {
        let request_tenant_id = incoming_request_header
            .get(TENANT_HEADER)
            .and_then(|value| value.to_str().ok())
            .ok_or_else(|| errors::ApiErrorResponse::MissingTenantId.switch())
            .and_then(|header_value| {
                common_utils::id_type::TenantId::try_from_string(header_value.to_string()).map_err(
                    |_| {
                        errors::ApiErrorResponse::InvalidRequestData {
                            message: format!("`{}` header is invalid", headers::X_TENANT_ID),
                        }
                        .switch()
                    },
                )
            })?;

        state
            .conf
            .multitenancy
            .get_tenant(&request_tenant_id)
            .map(|tenant| tenant.tenant_id.clone())
            .ok_or(
                errors::ApiErrorResponse::InvalidTenant {
                    tenant_id: request_tenant_id.get_string_repr().to_string(),
                }
                .switch(),
            )?
    };
    let locale = utils::get_locale_from_header(&incoming_request_header.clone());
    let mut session_state =
        Arc::new(app_state.clone()).get_session_state(&tenant_id, Some(locale), || {
            errors::ApiErrorResponse::InvalidTenant {
                tenant_id: tenant_id.get_string_repr().to_string(),
            }
            .switch()
        })?;
    session_state.add_request_id(request_id);
    let mut request_state = session_state.get_req_state();

    request_state.event_context.record_info(request_id);
    request_state
        .event_context
        .record_info(("flow".to_string(), flow.to_string()));

    request_state.event_context.record_info((
        "tenant_id".to_string(),
        tenant_id.get_string_repr().to_string(),
    ));

    // Currently auth failures are not recorded as API events
    let (auth_out, auth_type) = api_auth
        .authenticate_and_fetch(request.headers(), &session_state)
        .await
        .switch()?;

    request_state.event_context.record_info(auth_type.clone());

    let merchant_id = auth_type
        .get_merchant_id()
        .cloned()
        .unwrap_or(common_utils::id_type::MerchantId::get_merchant_id_not_found());

    app_state.add_flow_name(flow.to_string());

    tracing::Span::current().record("merchant_id", merchant_id.get_string_repr().to_owned());

    let output = {
        lock_action
            .clone()
            .perform_locking_action(&session_state, merchant_id.to_owned())
            .await
            .switch()?;
        let res = func(session_state.clone(), auth_out, payload, request_state)
            .await
            .switch();
        lock_action
            .free_lock_action(&session_state, merchant_id.to_owned())
            .await
            .switch()?;
        res
    };
    let request_duration = Instant::now()
        .saturating_duration_since(start_instant)
        .as_millis();

    let mut serialized_response = None;
    let mut error = None;
    let mut overhead_latency = None;

    let status_code = match output.as_ref() {
        Ok(res) => {
            if let ApplicationResponse::Json(data) = res {
                serialized_response.replace(
                    masking::masked_serialize(&data)
                        .attach_printable("Failed to serialize json response")
                        .change_context(errors::ApiErrorResponse::InternalServerError.switch())?,
                );
            } else if let ApplicationResponse::JsonWithHeaders((data, headers)) = res {
                serialized_response.replace(
                    masking::masked_serialize(&data)
                        .attach_printable("Failed to serialize json response")
                        .change_context(errors::ApiErrorResponse::InternalServerError.switch())?,
                );

                if let Some((_, value)) = headers.iter().find(|(key, _)| key == X_HS_LATENCY) {
                    if let Ok(external_latency) = value.clone().into_inner().parse::<u128>() {
                        overhead_latency.replace(external_latency);
                    }
                }
            }
            event_type = res.get_api_event_type().or(event_type);

            metrics::request::track_response_status_code(res)
        }
        Err(err) => {
            error.replace(
                serde_json::to_value(err.current_context())
                    .attach_printable("Failed to serialize json response")
                    .change_context(errors::ApiErrorResponse::InternalServerError.switch())
                    .ok()
                    .into(),
            );
            err.current_context().status_code().as_u16().into()
        }
    };

    let infra = extract_mapped_fields(
        &serialized_request,
        state.enhancement.as_ref(),
        state.infra_components.as_ref(),
    );

    let api_event = ApiEvent::new(
        tenant_id,
        Some(merchant_id.clone()),
        flow,
        &request_id,
        request_duration,
        status_code,
        serialized_request,
        serialized_response,
        overhead_latency,
        auth_type,
        error,
        event_type.unwrap_or(ApiEventsType::Miscellaneous),
        request,
        request.method(),
        infra.clone(),
    );

    state.event_handler().log_event(&api_event);

    output
}

#[instrument(
    skip(request, state, func, api_auth, payload),
    fields(request_method, request_url_path, status_code)
)]
pub async fn server_wrap<'a, T, U, Q, F, Fut, E>(
    flow: impl router_env::types::FlowMetric,
    state: web::Data<AppState>,
    request: &'a HttpRequest,
    payload: T,
    func: F,
    api_auth: &dyn AuthenticateAndFetch<U, SessionState>,
    lock_action: api_locking::LockAction,
) -> HttpResponse
where
    F: Fn(SessionState, U, T, ReqState) -> Fut,
    Fut: Future<Output = CustomResult<ApplicationResponse<Q>, E>>,
    Q: Serialize + Debug + ApiEventMetric + 'a,
    T: Debug + Serialize + ApiEventMetric,
    ApplicationResponse<Q>: Debug,
    E: ErrorSwitch<api_models::errors::types::ApiErrorResponse> + error_stack::Context,
{
    let request_method = request.method().as_str();
    let url_path = request.path();

    let unmasked_incoming_header_keys = state.conf().unmasked_headers.keys;

    let incoming_request_header = request.headers();

    let incoming_header_to_log: HashMap<String, HeaderValue> =
        incoming_request_header
            .iter()
            .fold(HashMap::new(), |mut acc, (key, value)| {
                let key = key.to_string();
                if unmasked_incoming_header_keys.contains(&key.as_str().to_lowercase()) {
                    acc.insert(key.clone(), value.clone());
                } else {
                    acc.insert(key.clone(), HeaderValue::from_static("**MASKED**"));
                }
                acc
            });

    tracing::Span::current().record("request_method", request_method);
    tracing::Span::current().record("request_url_path", url_path);

    let start_instant = Instant::now();

    logger::info!(
        tag = ?Tag::BeginRequest, payload = ?payload,
    headers = ?incoming_header_to_log);

    let server_wrap_util_res = server_wrap_util(
        &flow,
        state.clone(),
        incoming_request_header,
        request,
        payload,
        func,
        api_auth,
        lock_action,
    )
    .await
    .map(|response| {
        logger::info!(api_response =? response);
        response
    });

    let res = match server_wrap_util_res {
        Ok(ApplicationResponse::Json(response)) => match serde_json::to_string(&response) {
            Ok(res) => http_response_json(res),
            Err(_) => http_response_err(
                r#"{
                    "error": {
                        "message": "Error serializing response from connector"
                    }
                }"#,
            ),
        },
        Ok(ApplicationResponse::StatusOk) => http_response_ok(),
        Ok(ApplicationResponse::TextPlain(text)) => http_response_plaintext(text),
        Ok(ApplicationResponse::FileData((file_data, content_type))) => {
            http_response_file_data(file_data, content_type)
        }
        Ok(ApplicationResponse::JsonForRedirection(response)) => {
            match serde_json::to_string(&response) {
                Ok(res) => http_redirect_response(res, response),
                Err(_) => http_response_err(
                    r#"{
                    "error": {
                        "message": "Error serializing response from connector"
                    }
                }"#,
                ),
            }
        }
        Ok(ApplicationResponse::Form(redirection_data)) => {
            let config = state.conf();
            build_redirection_form(
                &redirection_data.redirect_form,
                redirection_data.payment_method_data,
                redirection_data.amount,
                redirection_data.currency,
                config,
            )
            .respond_to(request)
            .map_into_boxed_body()
        }

        Ok(ApplicationResponse::GenericLinkForm(boxed_generic_link_data)) => {
            let link_type = boxed_generic_link_data.data.to_string();
            match build_generic_link_html(
                boxed_generic_link_data.data,
                boxed_generic_link_data.locale,
            ) {
                Ok(rendered_html) => {
                    let headers = if !boxed_generic_link_data.allowed_domains.is_empty() {
                        let domains_str = boxed_generic_link_data
                            .allowed_domains
                            .into_iter()
                            .collect::<Vec<String>>()
                            .join(" ");
                        let csp_header = format!("frame-ancestors 'self' {domains_str};");
                        Some(HashSet::from([("content-security-policy", csp_header)]))
                    } else {
                        None
                    };
                    http_response_html_data(rendered_html, headers)
                }
                Err(_) => http_response_err(format!("Error while rendering {link_type} HTML page")),
            }
        }

        Ok(ApplicationResponse::PaymentLinkForm(boxed_payment_link_data)) => {
            match *boxed_payment_link_data {
                PaymentLinkAction::PaymentLinkFormData(payment_link_data) => {
                    match build_payment_link_html(payment_link_data) {
                        Ok(rendered_html) => http_response_html_data(rendered_html, None),
                        Err(_) => http_response_err(
                            r#"{
                                "error": {
                                    "message": "Error while rendering payment link html page"
                                }
                            }"#,
                        ),
                    }
                }
                PaymentLinkAction::PaymentLinkStatus(payment_link_data) => {
                    match get_payment_link_status(payment_link_data) {
                        Ok(rendered_html) => http_response_html_data(rendered_html, None),
                        Err(_) => http_response_err(
                            r#"{
                                "error": {
                                    "message": "Error while rendering payment link status page"
                                }
                            }"#,
                        ),
                    }
                }
            }
        }

        Ok(ApplicationResponse::JsonWithHeaders((response, headers))) => {
            let request_elapsed_time = request.headers().get(X_HS_LATENCY).and_then(|value| {
                if value == "true" {
                    Some(start_instant.elapsed())
                } else {
                    None
                }
            });
            let proxy_connector_http_status_code = if state
                .conf
                .proxy_status_mapping
                .proxy_connector_http_status_code
            {
                headers
                    .iter()
                    .find(|(key, _)| key == headers::X_CONNECTOR_HTTP_STATUS_CODE)
                    .and_then(|(_, value)| {
                        match value.clone().into_inner().parse::<u16>() {
                            Ok(code) => match http::StatusCode::from_u16(code) {
                                Ok(status_code) => Some(status_code),
                                Err(err) => {
                                    logger::error!(
                                        "Invalid HTTP status code parsed from connector_http_status_code: {:?}",
                                        err
                                    );
                                    None
                                }
                            },
                            Err(err) => {
                                logger::error!(
                                    "Failed to parse connector_http_status_code from header: {:?}",
                                    err
                                );
                                None
                            }
                        }
                    })
            } else {
                None
            };
            match serde_json::to_string(&response) {
                Ok(res) => http_response_json_with_headers(
                    res,
                    headers,
                    request_elapsed_time,
                    proxy_connector_http_status_code,
                ),
                Err(_) => http_response_err(
                    r#"{
                        "error": {
                            "message": "Error serializing response from connector"
                        }
                    }"#,
                ),
            }
        }
        Err(error) => log_and_return_error_response(error),
    };

    let response_code = res.status().as_u16();
    tracing::Span::current().record("status_code", response_code);

    let end_instant = Instant::now();
    let request_duration = end_instant.saturating_duration_since(start_instant);
    logger::info!(
        tag = ?Tag::EndRequest,
        time_taken_ms = request_duration.as_millis(),
    );
    res
}

pub fn log_and_return_error_response<T>(error: Report<T>) -> HttpResponse
where
    T: error_stack::Context + Clone + ResponseError,
    Report<T>: EmbedError,
{
    logger::error!(?error);
    HttpResponse::from_error(error.embed().current_context().clone())
}

pub trait EmbedError: Sized {
    fn embed(self) -> Self {
        self
    }
}

impl EmbedError for Report<api_models::errors::types::ApiErrorResponse> {
    fn embed(self) -> Self {
        #[cfg(feature = "detailed_errors")]
        {
            let mut report = self;
            let error_trace = serde_json::to_value(&report).ok().and_then(|inner| {
                serde_json::from_value::<Vec<errors::NestedErrorStack<'_>>>(inner)
                    .ok()
                    .map(Into::<errors::VecLinearErrorStack<'_>>::into)
                    .map(serde_json::to_value)
                    .transpose()
                    .ok()
                    .flatten()
            });

            match report.downcast_mut::<api_models::errors::types::ApiErrorResponse>() {
                None => {}
                Some(inner) => {
                    inner.get_internal_error_mut().stacktrace = error_trace;
                }
            }
            report
        }

        #[cfg(not(feature = "detailed_errors"))]
        self
    }
}

impl EmbedError
    for Report<hyperswitch_domain_models::errors::api_error_response::ApiErrorResponse>
{
}

pub fn http_response_json<T: body::MessageBody + 'static>(response: T) -> HttpResponse {
    HttpResponse::Ok()
        .content_type(mime::APPLICATION_JSON)
        .body(response)
}

pub fn http_server_error_json_response<T: body::MessageBody + 'static>(
    response: T,
) -> HttpResponse {
    HttpResponse::InternalServerError()
        .content_type(mime::APPLICATION_JSON)
        .body(response)
}

pub fn http_response_json_with_headers<T: body::MessageBody + 'static>(
    response: T,
    headers: Vec<(String, Maskable<String>)>,
    request_duration: Option<Duration>,
    status_code: Option<http::StatusCode>,
) -> HttpResponse {
    let mut response_builder = HttpResponse::build(status_code.unwrap_or(http::StatusCode::OK));
    for (header_name, header_value) in headers {
        let is_sensitive_header = header_value.is_masked();
        let mut header_value = header_value.into_inner();
        if header_name == X_HS_LATENCY {
            if let Some(request_duration) = request_duration {
                if let Ok(external_latency) = header_value.parse::<u128>() {
                    let updated_duration = request_duration.as_millis() - external_latency;
                    header_value = updated_duration.to_string();
                }
            }
        }
        let mut header_value = match HeaderValue::from_str(header_value.as_str()) {
            Ok(header_value) => header_value,
            Err(error) => {
                logger::error!(?error);
                return http_server_error_json_response("Something Went Wrong");
            }
        };

        if is_sensitive_header {
            header_value.set_sensitive(true);
        }
        response_builder.append_header((header_name, header_value));
    }

    response_builder
        .content_type(mime::APPLICATION_JSON)
        .body(response)
}

pub fn http_response_plaintext<T: body::MessageBody + 'static>(res: T) -> HttpResponse {
    HttpResponse::Ok().content_type(mime::TEXT_PLAIN).body(res)
}

pub fn http_response_file_data<T: body::MessageBody + 'static>(
    res: T,
    content_type: mime::Mime,
) -> HttpResponse {
    HttpResponse::Ok().content_type(content_type).body(res)
}

pub fn http_response_html_data<T: body::MessageBody + 'static>(
    res: T,
    optional_headers: Option<HashSet<(&'static str, String)>>,
) -> HttpResponse {
    let mut res_builder = HttpResponse::Ok();
    res_builder.content_type(mime::TEXT_HTML);

    if let Some(headers) = optional_headers {
        for (key, value) in headers {
            if let Ok(header_val) = HeaderValue::try_from(value) {
                res_builder.insert_header((HeaderName::from_static(key), header_val));
            }
        }
    }

    res_builder.body(res)
}

pub fn http_response_ok() -> HttpResponse {
    HttpResponse::Ok().finish()
}

pub fn http_redirect_response<T: body::MessageBody + 'static>(
    response: T,
    redirection_response: api::RedirectionResponse,
) -> HttpResponse {
    HttpResponse::Ok()
        .content_type(mime::APPLICATION_JSON)
        .append_header((
            "Location",
            redirection_response.return_url_with_query_params,
        ))
        .status(http::StatusCode::FOUND)
        .body(response)
}

pub fn http_response_err<T: body::MessageBody + 'static>(response: T) -> HttpResponse {
    HttpResponse::BadRequest()
        .content_type(mime::APPLICATION_JSON)
        .body(response)
}

pub trait Authenticate {
    fn get_client_secret(&self) -> Option<&String> {
        None
    }

    fn should_return_raw_response(&self) -> Option<bool> {
        None
    }
}

#[cfg(feature = "v2")]
impl Authenticate for api_models::payments::PaymentsConfirmIntentRequest {
    fn should_return_raw_response(&self) -> Option<bool> {
        self.return_raw_connector_response
    }
}
#[cfg(feature = "v2")]
impl Authenticate for api_models::payments::ProxyPaymentsRequest {}

#[cfg(feature = "v2")]
impl Authenticate for api_models::payments::ExternalVaultProxyPaymentsRequest {}

#[cfg(feature = "v1")]
impl Authenticate for api_models::payments::PaymentsRequest {
    fn get_client_secret(&self) -> Option<&String> {
        self.client_secret.as_ref()
    }

    fn should_return_raw_response(&self) -> Option<bool> {
        // In v1, this maps to `all_keys_required` to retain backward compatibility.
        // The equivalent field in v2 is `return_raw_connector_response`.
        self.all_keys_required
    }
}

#[cfg(feature = "v1")]
impl Authenticate for api_models::payment_methods::PaymentMethodListRequest {
    fn get_client_secret(&self) -> Option<&String> {
        self.client_secret.as_ref()
    }
}

#[cfg(feature = "v1")]
impl Authenticate for api_models::payments::PaymentsSessionRequest {
    fn get_client_secret(&self) -> Option<&String> {
        Some(&self.client_secret)
    }
}
impl Authenticate for api_models::payments::PaymentsDynamicTaxCalculationRequest {
    fn get_client_secret(&self) -> Option<&String> {
        Some(self.client_secret.peek())
    }
}

impl Authenticate for api_models::payments::PaymentsPostSessionTokensRequest {
    fn get_client_secret(&self) -> Option<&String> {
        Some(self.client_secret.peek())
    }
}

impl Authenticate for api_models::payments::PaymentsUpdateMetadataRequest {}
impl Authenticate for api_models::payments::PaymentsRetrieveRequest {
    #[cfg(feature = "v2")]
    fn should_return_raw_response(&self) -> Option<bool> {
        self.return_raw_connector_response
    }

    #[cfg(feature = "v1")]
    fn should_return_raw_response(&self) -> Option<bool> {
        // In v1, this maps to `all_keys_required` to retain backward compatibility.
        // The equivalent field in v2 is `return_raw_connector_response`.
        self.all_keys_required
    }
}
impl Authenticate for api_models::payments::PaymentsCancelRequest {}
impl Authenticate for api_models::payments::PaymentsCancelPostCaptureRequest {}
impl Authenticate for api_models::payments::PaymentsCaptureRequest {}
impl Authenticate for api_models::payments::PaymentsIncrementalAuthorizationRequest {}
impl Authenticate for api_models::payments::PaymentsStartRequest {}
// impl Authenticate for api_models::payments::PaymentsApproveRequest {}
impl Authenticate for api_models::payments::PaymentsRejectRequest {}
// #[cfg(feature = "v2")]
// impl Authenticate for api_models::payments::PaymentsIntentResponse {}

pub fn build_redirection_form(
    form: &RedirectForm,
    payment_method_data: Option<PaymentMethodData>,
    amount: String,
    currency: String,
    config: Settings,
) -> maud::Markup {
    use maud::PreEscaped;
    let logging_template =
        include_str!("redirection/assets/redirect_error_logs_push.js").to_string();
    match form {
        RedirectForm::Form {
            endpoint,
            method,
            form_fields,
        } => maud::html! {
        (maud::DOCTYPE)
        html {
            meta name="viewport" content="width=device-width, initial-scale=1";
            head {
                style {
                    r##"

                    "##
                }
                (PreEscaped(r##"
                <style>
                    #loader1 {
                        width: 500px,
                    }
                    @media (max-width: 600px) {
                        #loader1 {
                            width: 200px
                        }
                    }
                </style>
                "##))
            }

            body style="background-color: #ffffff; padding: 20px; font-family: Arial, Helvetica, Sans-Serif;" {

                div id="loader1" class="lottie" style="height: 150px; display: block; position: relative; margin-left: auto; margin-right: auto;" { "" }

                (PreEscaped(r#"<script src="https://cdnjs.cloudflare.com/ajax/libs/bodymovin/5.7.4/lottie.min.js"></script>"#))

                (PreEscaped(r#"
                <script>
                var anime = bodymovin.loadAnimation({
                    container: document.getElementById('loader1'),
                    renderer: 'svg',
                    loop: true,
                    autoplay: true,
                    name: 'hyperswitch loader',
                    animationData: {"v":"4.8.0","meta":{"g":"LottieFiles AE 3.1.1","a":"","k":"","d":"","tc":""},"fr":29.9700012207031,"ip":0,"op":31.0000012626559,"w":400,"h":250,"nm":"loader_shape","ddd":0,"assets":[],"layers":[{"ddd":0,"ind":1,"ty":4,"nm":"circle 2","sr":1,"ks":{"o":{"a":0,"k":100,"ix":11},"r":{"a":0,"k":0,"ix":10},"p":{"a":0,"k":[278.25,202.671,0],"ix":2},"a":{"a":0,"k":[23.72,23.72,0],"ix":1},"s":{"a":0,"k":[100,100,100],"ix":6}},"ao":0,"shapes":[{"ty":"gr","it":[{"ind":0,"ty":"sh","ix":1,"ks":{"a":0,"k":{"i":[[12.935,0],[0,-12.936],[-12.935,0],[0,12.935]],"o":[[-12.952,0],[0,12.935],[12.935,0],[0,-12.936]],"v":[[0,-23.471],[-23.47,0.001],[0,23.471],[23.47,0.001]],"c":true},"ix":2},"nm":"Path 1","mn":"ADBE Vector Shape - Group","hd":false},{"ty":"fl","c":{"a":0,"k":[0,0.427451010311,0.976470648074,1],"ix":4},"o":{"a":1,"k":[{"i":{"x":[0.667],"y":[1]},"o":{"x":[0.333],"y":[0]},"t":10,"s":[10]},{"i":{"x":[0.667],"y":[1]},"o":{"x":[0.333],"y":[0]},"t":19.99,"s":[100]},{"t":29.9800012211104,"s":[10]}],"ix":5},"r":1,"bm":0,"nm":"Fill 1","mn":"ADBE Vector Graphic - Fill","hd":false},{"ty":"tr","p":{"a":0,"k":[23.72,23.721],"ix":2},"a":{"a":0,"k":[0,0],"ix":1},"s":{"a":0,"k":[100,100],"ix":3},"r":{"a":0,"k":0,"ix":6},"o":{"a":0,"k":100,"ix":7},"sk":{"a":0,"k":0,"ix":4},"sa":{"a":0,"k":0,"ix":5},"nm":"Transform"}],"nm":"Group 1","np":2,"cix":2,"bm":0,"ix":1,"mn":"ADBE Vector Group","hd":false}],"ip":0,"op":48.0000019550801,"st":0,"bm":0},{"ddd":0,"ind":2,"ty":4,"nm":"square 2","sr":1,"ks":{"o":{"a":0,"k":100,"ix":11},"r":{"a":0,"k":0,"ix":10},"p":{"a":0,"k":[196.25,201.271,0],"ix":2},"a":{"a":0,"k":[22.028,22.03,0],"ix":1},"s":{"a":0,"k":[100,100,100],"ix":6}},"ao":0,"shapes":[{"ty":"gr","it":[{"ind":0,"ty":"sh","ix":1,"ks":{"a":0,"k":{"i":[[1.914,0],[0,0],[0,-1.914],[0,0],[-1.914,0],[0,0],[0,1.914],[0,0]],"o":[[0,0],[-1.914,0],[0,0],[0,1.914],[0,0],[1.914,0],[0,0],[0,-1.914]],"v":[[18.313,-21.779],[-18.312,-21.779],[-21.779,-18.313],[-21.779,18.314],[-18.312,21.779],[18.313,21.779],[21.779,18.314],[21.779,-18.313]],"c":true},"ix":2},"nm":"Path 1","mn":"ADBE Vector Shape - Group","hd":false},{"ty":"fl","c":{"a":0,"k":[0,0.427451010311,0.976470648074,1],"ix":4},"o":{"a":1,"k":[{"i":{"x":[0.667],"y":[1]},"o":{"x":[0.333],"y":[0]},"t":5,"s":[10]},{"i":{"x":[0.667],"y":[1]},"o":{"x":[0.333],"y":[0]},"t":14.99,"s":[100]},{"t":24.9800010174563,"s":[10]}],"ix":5},"r":1,"bm":0,"nm":"Fill 1","mn":"ADBE Vector Graphic - Fill","hd":false},{"ty":"tr","p":{"a":0,"k":[22.028,22.029],"ix":2},"a":{"a":0,"k":[0,0],"ix":1},"s":{"a":0,"k":[100,100],"ix":3},"r":{"a":0,"k":0,"ix":6},"o":{"a":0,"k":100,"ix":7},"sk":{"a":0,"k":0,"ix":4},"sa":{"a":0,"k":0,"ix":5},"nm":"Transform"}],"nm":"Group 1","np":2,"cix":2,"bm":0,"ix":1,"mn":"ADBE Vector Group","hd":false}],"ip":0,"op":47.0000019143492,"st":0,"bm":0},{"ddd":0,"ind":3,"ty":4,"nm":"Triangle 2","sr":1,"ks":{"o":{"a":0,"k":100,"ix":11},"r":{"a":0,"k":0,"ix":10},"p":{"a":0,"k":[116.25,200.703,0],"ix":2},"a":{"a":0,"k":[27.11,21.243,0],"ix":1},"s":{"a":0,"k":[100,100,100],"ix":6}},"ao":0,"shapes":[{"ty":"gr","it":[{"ind":0,"ty":"sh","ix":1,"ks":{"a":0,"k":{"i":[[0,0],[0.558,-0.879],[0,0],[-1.133,0],[0,0],[0.609,0.947],[0,0]],"o":[[-0.558,-0.879],[0,0],[-0.609,0.947],[0,0],[1.133,0],[0,0],[0,0]],"v":[[1.209,-20.114],[-1.192,-20.114],[-26.251,18.795],[-25.051,20.993],[25.051,20.993],[26.251,18.795],[1.192,-20.114]],"c":true},"ix":2},"nm":"Path 1","mn":"ADBE Vector Shape - Group","hd":false},{"ty":"fl","c":{"a":0,"k":[0,0.427451010311,0.976470648074,1],"ix":4},"o":{"a":1,"k":[{"i":{"x":[0.667],"y":[1]},"o":{"x":[0.333],"y":[0]},"t":0,"s":[10]},{"i":{"x":[0.667],"y":[1]},"o":{"x":[0.333],"y":[0]},"t":9.99,"s":[100]},{"t":19.9800008138021,"s":[10]}],"ix":5},"r":1,"bm":0,"nm":"Fill 1","mn":"ADBE Vector Graphic - Fill","hd":false},{"ty":"tr","p":{"a":0,"k":[27.11,21.243],"ix":2},"a":{"a":0,"k":[0,0],"ix":1},"s":{"a":0,"k":[100,100],"ix":3},"r":{"a":0,"k":0,"ix":6},"o":{"a":0,"k":100,"ix":7},"sk":{"a":0,"k":0,"ix":4},"sa":{"a":0,"k":0,"ix":5},"nm":"Transform"}],"nm":"Group 1","np":2,"cix":2,"bm":0,"ix":1,"mn":"ADBE Vector Group","hd":false}],"ip":0,"op":48.0000019550801,"st":0,"bm":0}],"markers":[]}
                })
                </script>
                "#))

                h3 style="text-align: center;" { "Please wait while we process your payment..." }
                    form action=(PreEscaped(endpoint)) method=(method.to_string()) #payment_form {
                        @for (field, value) in form_fields {
                        input type="hidden" name=(field) value=(value);
                    }
                }
                (PreEscaped(format!(r#"
                    <script type="text/javascript"> {logging_template}
                    var frm = document.getElementById("payment_form");
                    var formFields = frm.querySelectorAll("input");

                    if (frm.method.toUpperCase() === "GET" && formFields.length === 0) {{
                        window.setTimeout(function () {{
                            window.location.href = frm.action;
                        }}, 300);
                    }} else {{
                        window.setTimeout(function () {{
                            frm.submit();
                        }}, 300);
                    }}
                    </script>
                    "#)))

            }
        }
        },
        RedirectForm::Html { html_data } => {
            PreEscaped(format!("{html_data} <script>{logging_template}</script>"))
        }
        RedirectForm::BarclaycardAuthSetup {
            access_token,
            ddc_url,
            reference_id,
        } => {
            maud::html! {
            (maud::DOCTYPE)
            html {
                head {
                    meta name="viewport" content="width=device-width, initial-scale=1";
                }
                    body style="background-color: #ffffff; padding: 20px; font-family: Arial, Helvetica, Sans-Serif;" {

                        div id="loader1" class="lottie" style="height: 150px; display: block; position: relative; margin-top: 150px; margin-left: auto; margin-right: auto;" { "" }

                        (PreEscaped(r#"<script src="https://cdnjs.cloudflare.com/ajax/libs/bodymovin/5.7.4/lottie.min.js"></script>"#))

                        (PreEscaped(r#"
                            <script>
                            var anime = bodymovin.loadAnimation({
                                container: document.getElementById('loader1'),
                                renderer: 'svg',
                                loop: true,
                                autoplay: true,
                                name: 'hyperswitch loader',
                                animationData: {"v":"4.8.0","meta":{"g":"LottieFiles AE 3.1.1","a":"","k":"","d":"","tc":""},"fr":29.9700012207031,"ip":0,"op":31.0000012626559,"w":400,"h":250,"nm":"loader_shape","ddd":0,"assets":[],"layers":[{"ddd":0,"ind":1,"ty":4,"nm":"circle 2","sr":1,"ks":{"o":{"a":0,"k":100,"ix":11},"r":{"a":0,"k":0,"ix":10},"p":{"a":0,"k":[278.25,202.671,0],"ix":2},"a":{"a":0,"k":[23.72,23.72,0],"ix":1},"s":{"a":0,"k":[100,100,100],"ix":6}},"ao":0,"shapes":[{"ty":"gr","it":[{"ind":0,"ty":"sh","ix":1,"ks":{"a":0,"k":{"i":[[12.935,0],[0,-12.936],[-12.935,0],[0,12.935]],"o":[[-12.952,0],[0,12.935],[12.935,0],[0,-12.936]],"v":[[0,-23.471],[-23.47,0.001],[0,23.471],[23.47,0.001]],"c":true},"ix":2},"nm":"Path 1","mn":"ADBE Vector Shape - Group","hd":false},{"ty":"fl","c":{"a":0,"k":[0,0.427451010311,0.976470648074,1],"ix":4},"o":{"a":1,"k":[{"i":{"x":[0.667],"y":[1]},"o":{"x":[0.333],"y":[0]},"t":10,"s":[10]},{"i":{"x":[0.667],"y":[1]},"o":{"x":[0.333],"y":[0]},"t":19.99,"s":[100]},{"t":29.9800012211104,"s":[10]}],"ix":5},"r":1,"bm":0,"nm":"Fill 1","mn":"ADBE Vector Graphic - Fill","hd":false},{"ty":"tr","p":{"a":0,"k":[23.72,23.721],"ix":2},"a":{"a":0,"k":[0,0],"ix":1},"s":{"a":0,"k":[100,100],"ix":3},"r":{"a":0,"k":0,"ix":6},"o":{"a":0,"k":100,"ix":7},"sk":{"a":0,"k":0,"ix":4},"sa":{"a":0,"k":0,"ix":5},"nm":"Transform"}],"nm":"Group 1","np":2,"cix":2,"bm":0,"ix":1,"mn":"ADBE Vector Group","hd":false}],"ip":0,"op":48.0000019550801,"st":0,"bm":0},{"ddd":0,"ind":2,"ty":4,"nm":"square 2","sr":1,"ks":{"o":{"a":0,"k":100,"ix":11},"r":{"a":0,"k":0,"ix":10},"p":{"a":0,"k":[196.25,201.271,0],"ix":2},"a":{"a":0,"k":[22.028,22.03,0],"ix":1},"s":{"a":0,"k":[100,100,100],"ix":6}},"ao":0,"shapes":[{"ty":"gr","it":[{"ind":0,"ty":"sh","ix":1,"ks":{"a":0,"k":{"i":[[1.914,0],[0,0],[0,-1.914],[0,0],[-1.914,0],[0,0],[0,1.914],[0,0]],"o":[[0,0],[-1.914,0],[0,0],[0,1.914],[0,0],[1.914,0],[0,0],[0,-1.914]],"v":[[18.313,-21.779],[-18.312,-21.779],[-21.779,-18.313],[-21.779,18.314],[-18.312,21.779],[18.313,21.779],[21.779,18.314],[21.779,-18.313]],"c":true},"ix":2},"nm":"Path 1","mn":"ADBE Vector Shape - Group","hd":false},{"ty":"fl","c":{"a":0,"k":[0,0.427451010311,0.976470648074,1],"ix":4},"o":{"a":1,"k":[{"i":{"x":[0.667],"y":[1]},"o":{"x":[0.333],"y":[0]},"t":5,"s":[10]},{"i":{"x":[0.667],"y":[1]},"o":{"x":[0.333],"y":[0]},"t":14.99,"s":[100]},{"t":24.9800010174563,"s":[10]}],"ix":5},"r":1,"bm":0,"nm":"Fill 1","mn":"ADBE Vector Graphic - Fill","hd":false},{"ty":"tr","p":{"a":0,"k":[22.028,22.029],"ix":2},"a":{"a":0,"k":[0,0],"ix":1},"s":{"a":0,"k":[100,100],"ix":3},"r":{"a":0,"k":0,"ix":6},"o":{"a":0,"k":100,"ix":7},"sk":{"a":0,"k":0,"ix":4},"sa":{"a":0,"k":0,"ix":5},"nm":"Transform"}],"nm":"Group 1","np":2,"cix":2,"bm":0,"ix":1,"mn":"ADBE Vector Group","hd":false}],"ip":0,"op":47.0000019143492,"st":0,"bm":0},{"ddd":0,"ind":3,"ty":4,"nm":"Triangle 2","sr":1,"ks":{"o":{"a":0,"k":100,"ix":11},"r":{"a":0,"k":0,"ix":10},"p":{"a":0,"k":[116.25,200.703,0],"ix":2},"a":{"a":0,"k":[27.11,21.243,0],"ix":1},"s":{"a":0,"k":[100,100,100],"ix":6}},"ao":0,"shapes":[{"ty":"gr","it":[{"ind":0,"ty":"sh","ix":1,"ks":{"a":0,"k":{"i":[[0,0],[0.558,-0.879],[0,0],[-1.133,0],[0,0],[0.609,0.947],[0,0]],"o":[[-0.558,-0.879],[0,0],[-0.609,0.947],[0,0],[1.133,0],[0,0],[0,0]],"v":[[1.209,-20.114],[-1.192,-20.114],[-26.251,18.795],[-25.051,20.993],[25.051,20.993],[26.251,18.795],[1.192,-20.114]],"c":true},"ix":2},"nm":"Path 1","mn":"ADBE Vector Shape - Group","hd":false},{"ty":"fl","c":{"a":0,"k":[0,0.427451010311,0.976470648074,1],"ix":4},"o":{"a":1,"k":[{"i":{"x":[0.667],"y":[1]},"o":{"x":[0.333],"y":[0]},"t":0,"s":[10]},{"i":{"x":[0.667],"y":[1]},"o":{"x":[0.333],"y":[0]},"t":9.99,"s":[100]},{"t":19.9800008138021,"s":[10]}],"ix":5},"r":1,"bm":0,"nm":"Fill 1","mn":"ADBE Vector Graphic - Fill","hd":false},{"ty":"tr","p":{"a":0,"k":[27.11,21.243],"ix":2},"a":{"a":0,"k":[0,0],"ix":1},"s":{"a":0,"k":[100,100],"ix":3},"r":{"a":0,"k":0,"ix":6},"o":{"a":0,"k":100,"ix":7},"sk":{"a":0,"k":0,"ix":4},"sa":{"a":0,"k":0,"ix":5},"nm":"Transform"}],"nm":"Group 1","np":2,"cix":2,"bm":0,"ix":1,"mn":"ADBE Vector Group","hd":false}],"ip":0,"op":48.0000019550801,"st":0,"bm":0}],"markers":[]}
                            })
                            </script>
                            "#))

                        h3 style="text-align: center;" { "Please wait while we process your payment..." }
                    }

                (PreEscaped(r#"<iframe id="cardinal_collection_iframe" name="collectionIframe" height="10" width="10" style="display: none;"></iframe>"#))
                (PreEscaped(format!("<form id=\"cardinal_collection_form\" method=\"POST\" target=\"collectionIframe\" action=\"{ddc_url}\">
                <input id=\"cardinal_collection_form_input\" type=\"hidden\" name=\"JWT\" value=\"{access_token}\">
              </form>")))
              (PreEscaped(r#"<script>
              window.onload = function() {
              var cardinalCollectionForm = document.querySelector('#cardinal_collection_form'); if(cardinalCollectionForm) cardinalCollectionForm.submit();
              }
              </script>"#))
              (PreEscaped(format!("<script>
                {logging_template}
                window.addEventListener(\"message\", function(event) {{
                    if (event.origin === \"https://centinelapistag.cardinalcommerce.com\" || event.origin === \"https://centinelapi.cardinalcommerce.com\") {{
                      window.location.href = window.location.pathname.replace(/payments\\/redirect\\/(\\w+)\\/(\\w+)\\/\\w+/, \"payments/$1/$2/redirect/complete/cybersource?referenceId={reference_id}\");
                    }}
                  }}, false);
                </script>
                ")))
            }}
        }
        RedirectForm::BarclaycardConsumerAuth {
            access_token,
            step_up_url,
        } => {
            maud::html! {
            (maud::DOCTYPE)
            html {
                head {
                    meta name="viewport" content="width=device-width, initial-scale=1";
                }
                    body style="background-color: #ffffff; padding: 20px; font-family: Arial, Helvetica, Sans-Serif;" {

                        div id="loader1" class="lottie" style="height: 150px; display: block; position: relative; margin-top: 150px; margin-left: auto; margin-right: auto;" { "" }

                        (PreEscaped(r#"<script src="https://cdnjs.cloudflare.com/ajax/libs/bodymovin/5.7.4/lottie.min.js"></script>"#))

                        (PreEscaped(r#"
                            <script>
                            var anime = bodymovin.loadAnimation({
                                container: document.getElementById('loader1'),
                                renderer: 'svg',
                                loop: true,
                                autoplay: true,
                                name: 'hyperswitch loader',
                                animationData: {"v":"4.8.0","meta":{"g":"LottieFiles AE 3.1.1","a":"","k":"","d":"","tc":""},"fr":29.9700012207031,"ip":0,"op":31.0000012626559,"w":400,"h":250,"nm":"loader_shape","ddd":0,"assets":[],"layers":[{"ddd":0,"ind":1,"ty":4,"nm":"circle 2","sr":1,"ks":{"o":{"a":0,"k":100,"ix":11},"r":{"a":0,"k":0,"ix":10},"p":{"a":0,"k":[278.25,202.671,0],"ix":2},"a":{"a":0,"k":[23.72,23.72,0],"ix":1},"s":{"a":0,"k":[100,100,100],"ix":6}},"ao":0,"shapes":[{"ty":"gr","it":[{"ind":0,"ty":"sh","ix":1,"ks":{"a":0,"k":{"i":[[12.935,0],[0,-12.936],[-12.935,0],[0,12.935]],"o":[[-12.952,0],[0,12.935],[12.935,0],[0,-12.936]],"v":[[0,-23.471],[-23.47,0.001],[0,23.471],[23.47,0.001]],"c":true},"ix":2},"nm":"Path 1","mn":"ADBE Vector Shape - Group","hd":false},{"ty":"fl","c":{"a":0,"k":[0,0.427451010311,0.976470648074,1],"ix":4},"o":{"a":1,"k":[{"i":{"x":[0.667],"y":[1]},"o":{"x":[0.333],"y":[0]},"t":10,"s":[10]},{"i":{"x":[0.667],"y":[1]},"o":{"x":[0.333],"y":[0]},"t":19.99,"s":[100]},{"t":29.9800012211104,"s":[10]}],"ix":5},"r":1,"bm":0,"nm":"Fill 1","mn":"ADBE Vector Graphic - Fill","hd":false},{"ty":"tr","p":{"a":0,"k":[23.72,23.721],"ix":2},"a":{"a":0,"k":[0,0],"ix":1},"s":{"a":0,"k":[100,100],"ix":3},"r":{"a":0,"k":0,"ix":6},"o":{"a":0,"k":100,"ix":7},"sk":{"a":0,"k":0,"ix":4},"sa":{"a":0,"k":0,"ix":5},"nm":"Transform"}],"nm":"Group 1","np":2,"cix":2,"bm":0,"ix":1,"mn":"ADBE Vector Group","hd":false}],"ip":0,"op":48.0000019550801,"st":0,"bm":0},{"ddd":0,"ind":2,"ty":4,"nm":"square 2","sr":1,"ks":{"o":{"a":0,"k":100,"ix":11},"r":{"a":0,"k":0,"ix":10},"p":{"a":0,"k":[196.25,201.271,0],"ix":2},"a":{"a":0,"k":[22.028,22.03,0],"ix":1},"s":{"a":0,"k":[100,100,100],"ix":6}},"ao":0,"shapes":[{"ty":"gr","it":[{"ind":0,"ty":"sh","ix":1,"ks":{"a":0,"k":{"i":[[1.914,0],[0,0],[0,-1.914],[0,0],[-1.914,0],[0,0],[0,1.914],[0,0]],"o":[[0,0],[-1.914,0],[0,0],[0,1.914],[0,0],[1.914,0],[0,0],[0,-1.914]],"v":[[18.313,-21.779],[-18.312,-21.779],[-21.779,-18.313],[-21.779,18.314],[-18.312,21.779],[18.313,21.779],[21.779,18.314],[21.779,-18.313]],"c":true},"ix":2},"nm":"Path 1","mn":"ADBE Vector Shape - Group","hd":false},{"ty":"fl","c":{"a":0,"k":[0,0.427451010311,0.976470648074,1],"ix":4},"o":{"a":1,"k":[{"i":{"x":[0.667],"y":[1]},"o":{"x":[0.333],"y":[0]},"t":5,"s":[10]},{"i":{"x":[0.667],"y":[1]},"o":{"x":[0.333],"y":[0]},"t":14.99,"s":[100]},{"t":24.9800010174563,"s":[10]}],"ix":5},"r":1,"bm":0,"nm":"Fill 1","mn":"ADBE Vector Graphic - Fill","hd":false},{"ty":"tr","p":{"a":0,"k":[22.028,22.029],"ix":2},"a":{"a":0,"k":[0,0],"ix":1},"s":{"a":0,"k":[100,100],"ix":3},"r":{"a":0,"k":0,"ix":6},"o":{"a":0,"k":100,"ix":7},"sk":{"a":0,"k":0,"ix":4},"sa":{"a":0,"k":0,"ix":5},"nm":"Transform"}],"nm":"Group 1","np":2,"cix":2,"bm":0,"ix":1,"mn":"ADBE Vector Group","hd":false}],"ip":0,"op":47.0000019143492,"st":0,"bm":0},{"ddd":0,"ind":3,"ty":4,"nm":"Triangle 2","sr":1,"ks":{"o":{"a":0,"k":100,"ix":11},"r":{"a":0,"k":0,"ix":10},"p":{"a":0,"k":[116.25,200.703,0],"ix":2},"a":{"a":0,"k":[27.11,21.243,0],"ix":1},"s":{"a":0,"k":[100,100,100],"ix":6}},"ao":0,"shapes":[{"ty":"gr","it":[{"ind":0,"ty":"sh","ix":1,"ks":{"a":0,"k":{"i":[[0,0],[0.558,-0.879],[0,0],[-1.133,0],[0,0],[0.609,0.947],[0,0]],"o":[[-0.558,-0.879],[0,0],[-0.609,0.947],[0,0],[1.133,0],[0,0],[0,0]],"v":[[1.209,-20.114],[-1.192,-20.114],[-26.251,18.795],[-25.051,20.993],[25.051,20.993],[26.251,18.795],[1.192,-20.114]],"c":true},"ix":2},"nm":"Path 1","mn":"ADBE Vector Shape - Group","hd":false},{"ty":"fl","c":{"a":0,"k":[0,0.427451010311,0.976470648074,1],"ix":4},"o":{"a":1,"k":[{"i":{"x":[0.667],"y":[1]},"o":{"x":[0.333],"y":[0]},"t":0,"s":[10]},{"i":{"x":[0.667],"y":[1]},"o":{"x":[0.333],"y":[0]},"t":9.99,"s":[100]},{"t":19.9800008138021,"s":[10]}],"ix":5},"r":1,"bm":0,"nm":"Fill 1","mn":"ADBE Vector Graphic - Fill","hd":false},{"ty":"tr","p":{"a":0,"k":[27.11,21.243],"ix":2},"a":{"a":0,"k":[0,0],"ix":1},"s":{"a":0,"k":[100,100],"ix":3},"r":{"a":0,"k":0,"ix":6},"o":{"a":0,"k":100,"ix":7},"sk":{"a":0,"k":0,"ix":4},"sa":{"a":0,"k":0,"ix":5},"nm":"Transform"}],"nm":"Group 1","np":2,"cix":2,"bm":0,"ix":1,"mn":"ADBE Vector Group","hd":false}],"ip":0,"op":48.0000019550801,"st":0,"bm":0}],"markers":[]}
                            })
                            </script>
                            "#))

                        h3 style="text-align: center;" { "Please wait while we process your payment..." }
                    }

                // This is the iframe recommended by cybersource but the redirection happens inside this iframe once otp
                // is received and we lose control of the redirection on user client browser, so to avoid that we have removed this iframe and directly consumed it.
                // (PreEscaped(r#"<iframe id="step_up_iframe" style="border: none; margin-left: auto; margin-right: auto; display: block" height="800px" width="400px" name="stepUpIframe"></iframe>"#))
                (PreEscaped(format!("<form id=\"step-up-form\" method=\"POST\" action=\"{step_up_url}\">
                <input type=\"hidden\" name=\"JWT\" value=\"{access_token}\">
              </form>")))
              (PreEscaped(format!("<script>
              {logging_template}
              window.onload = function() {{
              var stepUpForm = document.querySelector('#step-up-form'); if(stepUpForm) stepUpForm.submit();
              }}
              </script>")))
            }}
        }
        RedirectForm::BlueSnap {
            payment_fields_token,
        } => {
            let card_details = if let Some(PaymentMethodData::Card(ccard)) = payment_method_data {
                format!(
                    "var saveCardDirectly={{cvv: \"{}\",amount: {},currency: \"{}\"}};",
                    ccard.card_cvc.peek(),
                    amount,
                    currency
                )
            } else {
                "".to_string()
            };
            let bluesnap_sdk_url = config.connectors.bluesnap.secondary_base_url;
            maud::html! {
            (maud::DOCTYPE)
            html {
                head {
                    meta name="viewport" content="width=device-width, initial-scale=1";
                    (PreEscaped(format!("<script src=\"{bluesnap_sdk_url}web-sdk/5/bluesnap.js\"></script>")))
                }
                    body style="background-color: #ffffff; padding: 20px; font-family: Arial, Helvetica, Sans-Serif;" {

                        div id="loader1" class="lottie" style="height: 150px; display: block; position: relative; margin-top: 150px; margin-left: auto; margin-right: auto;" { "" }

                        (PreEscaped(r#"<script src="https://cdnjs.cloudflare.com/ajax/libs/bodymovin/5.7.4/lottie.min.js"></script>"#))

                        (PreEscaped(r#"
                        <script>
                        var anime = bodymovin.loadAnimation({
                            container: document.getElementById('loader1'),
                            renderer: 'svg',
                            loop: true,
                            autoplay: true,
                            name: 'hyperswitch loader',
                            animationData: {"v":"4.8.0","meta":{"g":"LottieFiles AE 3.1.1","a":"","k":"","d":"","tc":""},"fr":29.9700012207031,"ip":0,"op":31.0000012626559,"w":400,"h":250,"nm":"loader_shape","ddd":0,"assets":[],"layers":[{"ddd":0,"ind":1,"ty":4,"nm":"circle 2","sr":1,"ks":{"o":{"a":0,"k":100,"ix":11},"r":{"a":0,"k":0,"ix":10},"p":{"a":0,"k":[278.25,202.671,0],"ix":2},"a":{"a":0,"k":[23.72,23.72,0],"ix":1},"s":{"a":0,"k":[100,100,100],"ix":6}},"ao":0,"shapes":[{"ty":"gr","it":[{"ind":0,"ty":"sh","ix":1,"ks":{"a":0,"k":{"i":[[12.935,0],[0,-12.936],[-12.935,0],[0,12.935]],"o":[[-12.952,0],[0,12.935],[12.935,0],[0,-12.936]],"v":[[0,-23.471],[-23.47,0.001],[0,23.471],[23.47,0.001]],"c":true},"ix":2},"nm":"Path 1","mn":"ADBE Vector Shape - Group","hd":false},{"ty":"fl","c":{"a":0,"k":[0,0.427451010311,0.976470648074,1],"ix":4},"o":{"a":1,"k":[{"i":{"x":[0.667],"y":[1]},"o":{"x":[0.333],"y":[0]},"t":10,"s":[10]},{"i":{"x":[0.667],"y":[1]},"o":{"x":[0.333],"y":[0]},"t":19.99,"s":[100]},{"t":29.9800012211104,"s":[10]}],"ix":5},"r":1,"bm":0,"nm":"Fill 1","mn":"ADBE Vector Graphic - Fill","hd":false},{"ty":"tr","p":{"a":0,"k":[23.72,23.721],"ix":2},"a":{"a":0,"k":[0,0],"ix":1},"s":{"a":0,"k":[100,100],"ix":3},"r":{"a":0,"k":0,"ix":6},"o":{"a":0,"k":100,"ix":7},"sk":{"a":0,"k":0,"ix":4},"sa":{"a":0,"k":0,"ix":5},"nm":"Transform"}],"nm":"Group 1","np":2,"cix":2,"bm":0,"ix":1,"mn":"ADBE Vector Group","hd":false}],"ip":0,"op":48.0000019550801,"st":0,"bm":0},{"ddd":0,"ind":2,"ty":4,"nm":"square 2","sr":1,"ks":{"o":{"a":0,"k":100,"ix":11},"r":{"a":0,"k":0,"ix":10},"p":{"a":0,"k":[196.25,201.271,0],"ix":2},"a":{"a":0,"k":[22.028,22.03,0],"ix":1},"s":{"a":0,"k":[100,100,100],"ix":6}},"ao":0,"shapes":[{"ty":"gr","it":[{"ind":0,"ty":"sh","ix":1,"ks":{"a":0,"k":{"i":[[1.914,0],[0,0],[0,-1.914],[0,0],[-1.914,0],[0,0],[0,1.914],[0,0]],"o":[[0,0],[-1.914,0],[0,0],[0,1.914],[0,0],[1.914,0],[0,0],[0,-1.914]],"v":[[18.313,-21.779],[-18.312,-21.779],[-21.779,-18.313],[-21.779,18.314],[-18.312,21.779],[18.313,21.779],[21.779,18.314],[21.779,-18.313]],"c":true},"ix":2},"nm":"Path 1","mn":"ADBE Vector Shape - Group","hd":false},{"ty":"fl","c":{"a":0,"k":[0,0.427451010311,0.976470648074,1],"ix":4},"o":{"a":1,"k":[{"i":{"x":[0.667],"y":[1]},"o":{"x":[0.333],"y":[0]},"t":5,"s":[10]},{"i":{"x":[0.667],"y":[1]},"o":{"x":[0.333],"y":[0]},"t":14.99,"s":[100]},{"t":24.9800010174563,"s":[10]}],"ix":5},"r":1,"bm":0,"nm":"Fill 1","mn":"ADBE Vector Graphic - Fill","hd":false},{"ty":"tr","p":{"a":0,"k":[22.028,22.029],"ix":2},"a":{"a":0,"k":[0,0],"ix":1},"s":{"a":0,"k":[100,100],"ix":3},"r":{"a":0,"k":0,"ix":6},"o":{"a":0,"k":100,"ix":7},"sk":{"a":0,"k":0,"ix":4},"sa":{"a":0,"k":0,"ix":5},"nm":"Transform"}],"nm":"Group 1","np":2,"cix":2,"bm":0,"ix":1,"mn":"ADBE Vector Group","hd":false}],"ip":0,"op":47.0000019143492,"st":0,"bm":0},{"ddd":0,"ind":3,"ty":4,"nm":"Triangle 2","sr":1,"ks":{"o":{"a":0,"k":100,"ix":11},"r":{"a":0,"k":0,"ix":10},"p":{"a":0,"k":[116.25,200.703,0],"ix":2},"a":{"a":0,"k":[27.11,21.243,0],"ix":1},"s":{"a":0,"k":[100,100,100],"ix":6}},"ao":0,"shapes":[{"ty":"gr","it":[{"ind":0,"ty":"sh","ix":1,"ks":{"a":0,"k":{"i":[[0,0],[0.558,-0.879],[0,0],[-1.133,0],[0,0],[0.609,0.947],[0,0]],"o":[[-0.558,-0.879],[0,0],[-0.609,0.947],[0,0],[1.133,0],[0,0],[0,0]],"v":[[1.209,-20.114],[-1.192,-20.114],[-26.251,18.795],[-25.051,20.993],[25.051,20.993],[26.251,18.795],[1.192,-20.114]],"c":true},"ix":2},"nm":"Path 1","mn":"ADBE Vector Shape - Group","hd":false},{"ty":"fl","c":{"a":0,"k":[0,0.427451010311,0.976470648074,1],"ix":4},"o":{"a":1,"k":[{"i":{"x":[0.667],"y":[1]},"o":{"x":[0.333],"y":[0]},"t":0,"s":[10]},{"i":{"x":[0.667],"y":[1]},"o":{"x":[0.333],"y":[0]},"t":9.99,"s":[100]},{"t":19.9800008138021,"s":[10]}],"ix":5},"r":1,"bm":0,"nm":"Fill 1","mn":"ADBE Vector Graphic - Fill","hd":false},{"ty":"tr","p":{"a":0,"k":[27.11,21.243],"ix":2},"a":{"a":0,"k":[0,0],"ix":1},"s":{"a":0,"k":[100,100],"ix":3},"r":{"a":0,"k":0,"ix":6},"o":{"a":0,"k":100,"ix":7},"sk":{"a":0,"k":0,"ix":4},"sa":{"a":0,"k":0,"ix":5},"nm":"Transform"}],"nm":"Group 1","np":2,"cix":2,"bm":0,"ix":1,"mn":"ADBE Vector Group","hd":false}],"ip":0,"op":48.0000019550801,"st":0,"bm":0}],"markers":[]}
                        })
                        </script>
                        "#))

                        h3 style="text-align: center;" { "Please wait while we process your payment..." }
                    }

                (PreEscaped(format!("<script>
                    {logging_template}
                    bluesnap.threeDsPaymentsSetup(\"{payment_fields_token}\",
                    function(sdkResponse) {{
                        // console.log(sdkResponse);
                        var f = document.createElement('form');
                        f.action=window.location.pathname.replace(/payments\\/redirect\\/(\\w+)\\/(\\w+)\\/\\w+/, \"payments/$1/$2/redirect/complete/bluesnap?paymentToken={payment_fields_token}\");
                        f.method='POST';
                        var i=document.createElement('input');
                        i.type='hidden';
                        i.name='authentication_response';
                        i.value=JSON.stringify(sdkResponse);
                        f.appendChild(i);
                        document.body.appendChild(f);
                        f.submit();
                    }});
                    {card_details}
                    bluesnap.threeDsPaymentsSubmitData(saveCardDirectly);
                </script>
                ")))
                }}
        }
        RedirectForm::CybersourceAuthSetup {
            access_token,
            ddc_url,
            reference_id,
        } => {
            maud::html! {
            (maud::DOCTYPE)
            html {
                head {
                    meta name="viewport" content="width=device-width, initial-scale=1";
                }
                    body style="background-color: #ffffff; padding: 20px; font-family: Arial, Helvetica, Sans-Serif;" {

                        div id="loader1" class="lottie" style="height: 150px; display: block; position: relative; margin-top: 150px; margin-left: auto; margin-right: auto;" { "" }

                        (PreEscaped(r#"<script src="https://cdnjs.cloudflare.com/ajax/libs/bodymovin/5.7.4/lottie.min.js"></script>"#))

                        (PreEscaped(r#"
                            <script>
                            var anime = bodymovin.loadAnimation({
                                container: document.getElementById('loader1'),
                                renderer: 'svg',
                                loop: true,
                                autoplay: true,
                                name: 'hyperswitch loader',
                                animationData: {"v":"4.8.0","meta":{"g":"LottieFiles AE 3.1.1","a":"","k":"","d":"","tc":""},"fr":29.9700012207031,"ip":0,"op":31.0000012626559,"w":400,"h":250,"nm":"loader_shape","ddd":0,"assets":[],"layers":[{"ddd":0,"ind":1,"ty":4,"nm":"circle 2","sr":1,"ks":{"o":{"a":0,"k":100,"ix":11},"r":{"a":0,"k":0,"ix":10},"p":{"a":0,"k":[278.25,202.671,0],"ix":2},"a":{"a":0,"k":[23.72,23.72,0],"ix":1},"s":{"a":0,"k":[100,100,100],"ix":6}},"ao":0,"shapes":[{"ty":"gr","it":[{"ind":0,"ty":"sh","ix":1,"ks":{"a":0,"k":{"i":[[12.935,0],[0,-12.936],[-12.935,0],[0,12.935]],"o":[[-12.952,0],[0,12.935],[12.935,0],[0,-12.936]],"v":[[0,-23.471],[-23.47,0.001],[0,23.471],[23.47,0.001]],"c":true},"ix":2},"nm":"Path 1","mn":"ADBE Vector Shape - Group","hd":false},{"ty":"fl","c":{"a":0,"k":[0,0.427451010311,0.976470648074,1],"ix":4},"o":{"a":1,"k":[{"i":{"x":[0.667],"y":[1]},"o":{"x":[0.333],"y":[0]},"t":10,"s":[10]},{"i":{"x":[0.667],"y":[1]},"o":{"x":[0.333],"y":[0]},"t":19.99,"s":[100]},{"t":29.9800012211104,"s":[10]}],"ix":5},"r":1,"bm":0,"nm":"Fill 1","mn":"ADBE Vector Graphic - Fill","hd":false},{"ty":"tr","p":{"a":0,"k":[23.72,23.721],"ix":2},"a":{"a":0,"k":[0,0],"ix":1},"s":{"a":0,"k":[100,100],"ix":3},"r":{"a":0,"k":0,"ix":6},"o":{"a":0,"k":100,"ix":7},"sk":{"a":0,"k":0,"ix":4},"sa":{"a":0,"k":0,"ix":5},"nm":"Transform"}],"nm":"Group 1","np":2,"cix":2,"bm":0,"ix":1,"mn":"ADBE Vector Group","hd":false}],"ip":0,"op":48.0000019550801,"st":0,"bm":0},{"ddd":0,"ind":2,"ty":4,"nm":"square 2","sr":1,"ks":{"o":{"a":0,"k":100,"ix":11},"r":{"a":0,"k":0,"ix":10},"p":{"a":0,"k":[196.25,201.271,0],"ix":2},"a":{"a":0,"k":[22.028,22.03,0],"ix":1},"s":{"a":0,"k":[100,100,100],"ix":6}},"ao":0,"shapes":[{"ty":"gr","it":[{"ind":0,"ty":"sh","ix":1,"ks":{"a":0,"k":{"i":[[1.914,0],[0,0],[0,-1.914],[0,0],[-1.914,0],[0,0],[0,1.914],[0,0]],"o":[[0,0],[-1.914,0],[0,0],[0,1.914],[0,0],[1.914,0],[0,0],[0,-1.914]],"v":[[18.313,-21.779],[-18.312,-21.779],[-21.779,-18.313],[-21.779,18.314],[-18.312,21.779],[18.313,21.779],[21.779,18.314],[21.779,-18.313]],"c":true},"ix":2},"nm":"Path 1","mn":"ADBE Vector Shape - Group","hd":false},{"ty":"fl","c":{"a":0,"k":[0,0.427451010311,0.976470648074,1],"ix":4},"o":{"a":1,"k":[{"i":{"x":[0.667],"y":[1]},"o":{"x":[0.333],"y":[0]},"t":5,"s":[10]},{"i":{"x":[0.667],"y":[1]},"o":{"x":[0.333],"y":[0]},"t":14.99,"s":[100]},{"t":24.9800010174563,"s":[10]}],"ix":5},"r":1,"bm":0,"nm":"Fill 1","mn":"ADBE Vector Graphic - Fill","hd":false},{"ty":"tr","p":{"a":0,"k":[22.028,22.029],"ix":2},"a":{"a":0,"k":[0,0],"ix":1},"s":{"a":0,"k":[100,100],"ix":3},"r":{"a":0,"k":0,"ix":6},"o":{"a":0,"k":100,"ix":7},"sk":{"a":0,"k":0,"ix":4},"sa":{"a":0,"k":0,"ix":5},"nm":"Transform"}],"nm":"Group 1","np":2,"cix":2,"bm":0,"ix":1,"mn":"ADBE Vector Group","hd":false}],"ip":0,"op":47.0000019143492,"st":0,"bm":0},{"ddd":0,"ind":3,"ty":4,"nm":"Triangle 2","sr":1,"ks":{"o":{"a":0,"k":100,"ix":11},"r":{"a":0,"k":0,"ix":10},"p":{"a":0,"k":[116.25,200.703,0],"ix":2},"a":{"a":0,"k":[27.11,21.243,0],"ix":1},"s":{"a":0,"k":[100,100,100],"ix":6}},"ao":0,"shapes":[{"ty":"gr","it":[{"ind":0,"ty":"sh","ix":1,"ks":{"a":0,"k":{"i":[[0,0],[0.558,-0.879],[0,0],[-1.133,0],[0,0],[0.609,0.947],[0,0]],"o":[[-0.558,-0.879],[0,0],[-0.609,0.947],[0,0],[1.133,0],[0,0],[0,0]],"v":[[1.209,-20.114],[-1.192,-20.114],[-26.251,18.795],[-25.051,20.993],[25.051,20.993],[26.251,18.795],[1.192,-20.114]],"c":true},"ix":2},"nm":"Path 1","mn":"ADBE Vector Shape - Group","hd":false},{"ty":"fl","c":{"a":0,"k":[0,0.427451010311,0.976470648074,1],"ix":4},"o":{"a":1,"k":[{"i":{"x":[0.667],"y":[1]},"o":{"x":[0.333],"y":[0]},"t":0,"s":[10]},{"i":{"x":[0.667],"y":[1]},"o":{"x":[0.333],"y":[0]},"t":9.99,"s":[100]},{"t":19.9800008138021,"s":[10]}],"ix":5},"r":1,"bm":0,"nm":"Fill 1","mn":"ADBE Vector Graphic - Fill","hd":false},{"ty":"tr","p":{"a":0,"k":[27.11,21.243],"ix":2},"a":{"a":0,"k":[0,0],"ix":1},"s":{"a":0,"k":[100,100],"ix":3},"r":{"a":0,"k":0,"ix":6},"o":{"a":0,"k":100,"ix":7},"sk":{"a":0,"k":0,"ix":4},"sa":{"a":0,"k":0,"ix":5},"nm":"Transform"}],"nm":"Group 1","np":2,"cix":2,"bm":0,"ix":1,"mn":"ADBE Vector Group","hd":false}],"ip":0,"op":48.0000019550801,"st":0,"bm":0}],"markers":[]}
                            })
                            </script>
                            "#))

                        h3 style="text-align: center;" { "Please wait while we process your payment..." }
                    }

                (PreEscaped(r#"<iframe id="cardinal_collection_iframe" name="collectionIframe" height="10" width="10" style="display: none;"></iframe>"#))
                (PreEscaped(format!("<form id=\"cardinal_collection_form\" method=\"POST\" target=\"collectionIframe\" action=\"{ddc_url}\">
                <input id=\"cardinal_collection_form_input\" type=\"hidden\" name=\"JWT\" value=\"{access_token}\">
              </form>")))
              (PreEscaped(r#"<script>
              window.onload = function() {
              var cardinalCollectionForm = document.querySelector('#cardinal_collection_form'); if(cardinalCollectionForm) cardinalCollectionForm.submit();
              }
              </script>"#))
              (PreEscaped(format!("<script>
                {logging_template}
                window.addEventListener(\"message\", function(event) {{
                    if (event.origin === \"https://centinelapistag.cardinalcommerce.com\" || event.origin === \"https://centinelapi.cardinalcommerce.com\") {{
                      window.location.href = window.location.pathname.replace(/payments\\/redirect\\/(\\w+)\\/(\\w+)\\/\\w+/, \"payments/$1/$2/redirect/complete/cybersource?referenceId={reference_id}\");
                    }}
                  }}, false);
                </script>
                ")))
            }}
        }
        RedirectForm::CybersourceConsumerAuth {
            access_token,
            step_up_url,
        } => {
            maud::html! {
            (maud::DOCTYPE)
            html {
                head {
                    meta name="viewport" content="width=device-width, initial-scale=1";
                }
                    body style="background-color: #ffffff; padding: 20px; font-family: Arial, Helvetica, Sans-Serif;" {

                        div id="loader1" class="lottie" style="height: 150px; display: block; position: relative; margin-top: 150px; margin-left: auto; margin-right: auto;" { "" }

                        (PreEscaped(r#"<script src="https://cdnjs.cloudflare.com/ajax/libs/bodymovin/5.7.4/lottie.min.js"></script>"#))

                        (PreEscaped(r#"
                            <script>
                            var anime = bodymovin.loadAnimation({
                                container: document.getElementById('loader1'),
                                renderer: 'svg',
                                loop: true,
                                autoplay: true,
                                name: 'hyperswitch loader',
                                animationData: {"v":"4.8.0","meta":{"g":"LottieFiles AE 3.1.1","a":"","k":"","d":"","tc":""},"fr":29.9700012207031,"ip":0,"op":31.0000012626559,"w":400,"h":250,"nm":"loader_shape","ddd":0,"assets":[],"layers":[{"ddd":0,"ind":1,"ty":4,"nm":"circle 2","sr":1,"ks":{"o":{"a":0,"k":100,"ix":11},"r":{"a":0,"k":0,"ix":10},"p":{"a":0,"k":[278.25,202.671,0],"ix":2},"a":{"a":0,"k":[23.72,23.72,0],"ix":1},"s":{"a":0,"k":[100,100,100],"ix":6}},"ao":0,"shapes":[{"ty":"gr","it":[{"ind":0,"ty":"sh","ix":1,"ks":{"a":0,"k":{"i":[[12.935,0],[0,-12.936],[-12.935,0],[0,12.935]],"o":[[-12.952,0],[0,12.935],[12.935,0],[0,-12.936]],"v":[[0,-23.471],[-23.47,0.001],[0,23.471],[23.47,0.001]],"c":true},"ix":2},"nm":"Path 1","mn":"ADBE Vector Shape - Group","hd":false},{"ty":"fl","c":{"a":0,"k":[0,0.427451010311,0.976470648074,1],"ix":4},"o":{"a":1,"k":[{"i":{"x":[0.667],"y":[1]},"o":{"x":[0.333],"y":[0]},"t":10,"s":[10]},{"i":{"x":[0.667],"y":[1]},"o":{"x":[0.333],"y":[0]},"t":19.99,"s":[100]},{"t":29.9800012211104,"s":[10]}],"ix":5},"r":1,"bm":0,"nm":"Fill 1","mn":"ADBE Vector Graphic - Fill","hd":false},{"ty":"tr","p":{"a":0,"k":[23.72,23.721],"ix":2},"a":{"a":0,"k":[0,0],"ix":1},"s":{"a":0,"k":[100,100],"ix":3},"r":{"a":0,"k":0,"ix":6},"o":{"a":0,"k":100,"ix":7},"sk":{"a":0,"k":0,"ix":4},"sa":{"a":0,"k":0,"ix":5},"nm":"Transform"}],"nm":"Group 1","np":2,"cix":2,"bm":0,"ix":1,"mn":"ADBE Vector Group","hd":false}],"ip":0,"op":48.0000019550801,"st":0,"bm":0},{"ddd":0,"ind":2,"ty":4,"nm":"square 2","sr":1,"ks":{"o":{"a":0,"k":100,"ix":11},"r":{"a":0,"k":0,"ix":10},"p":{"a":0,"k":[196.25,201.271,0],"ix":2},"a":{"a":0,"k":[22.028,22.03,0],"ix":1},"s":{"a":0,"k":[100,100,100],"ix":6}},"ao":0,"shapes":[{"ty":"gr","it":[{"ind":0,"ty":"sh","ix":1,"ks":{"a":0,"k":{"i":[[1.914,0],[0,0],[0,-1.914],[0,0],[-1.914,0],[0,0],[0,1.914],[0,0]],"o":[[0,0],[-1.914,0],[0,0],[0,1.914],[0,0],[1.914,0],[0,0],[0,-1.914]],"v":[[18.313,-21.779],[-18.312,-21.779],[-21.779,-18.313],[-21.779,18.314],[-18.312,21.779],[18.313,21.779],[21.779,18.314],[21.779,-18.313]],"c":true},"ix":2},"nm":"Path 1","mn":"ADBE Vector Shape - Group","hd":false},{"ty":"fl","c":{"a":0,"k":[0,0.427451010311,0.976470648074,1],"ix":4},"o":{"a":1,"k":[{"i":{"x":[0.667],"y":[1]},"o":{"x":[0.333],"y":[0]},"t":5,"s":[10]},{"i":{"x":[0.667],"y":[1]},"o":{"x":[0.333],"y":[0]},"t":14.99,"s":[100]},{"t":24.9800010174563,"s":[10]}],"ix":5},"r":1,"bm":0,"nm":"Fill 1","mn":"ADBE Vector Graphic - Fill","hd":false},{"ty":"tr","p":{"a":0,"k":[22.028,22.029],"ix":2},"a":{"a":0,"k":[0,0],"ix":1},"s":{"a":0,"k":[100,100],"ix":3},"r":{"a":0,"k":0,"ix":6},"o":{"a":0,"k":100,"ix":7},"sk":{"a":0,"k":0,"ix":4},"sa":{"a":0,"k":0,"ix":5},"nm":"Transform"}],"nm":"Group 1","np":2,"cix":2,"bm":0,"ix":1,"mn":"ADBE Vector Group","hd":false}],"ip":0,"op":47.0000019143492,"st":0,"bm":0},{"ddd":0,"ind":3,"ty":4,"nm":"Triangle 2","sr":1,"ks":{"o":{"a":0,"k":100,"ix":11},"r":{"a":0,"k":0,"ix":10},"p":{"a":0,"k":[116.25,200.703,0],"ix":2},"a":{"a":0,"k":[27.11,21.243,0],"ix":1},"s":{"a":0,"k":[100,100,100],"ix":6}},"ao":0,"shapes":[{"ty":"gr","it":[{"ind":0,"ty":"sh","ix":1,"ks":{"a":0,"k":{"i":[[0,0],[0.558,-0.879],[0,0],[-1.133,0],[0,0],[0.609,0.947],[0,0]],"o":[[-0.558,-0.879],[0,0],[-0.609,0.947],[0,0],[1.133,0],[0,0],[0,0]],"v":[[1.209,-20.114],[-1.192,-20.114],[-26.251,18.795],[-25.051,20.993],[25.051,20.993],[26.251,18.795],[1.192,-20.114]],"c":true},"ix":2},"nm":"Path 1","mn":"ADBE Vector Shape - Group","hd":false},{"ty":"fl","c":{"a":0,"k":[0,0.427451010311,0.976470648074,1],"ix":4},"o":{"a":1,"k":[{"i":{"x":[0.667],"y":[1]},"o":{"x":[0.333],"y":[0]},"t":0,"s":[10]},{"i":{"x":[0.667],"y":[1]},"o":{"x":[0.333],"y":[0]},"t":9.99,"s":[100]},{"t":19.9800008138021,"s":[10]}],"ix":5},"r":1,"bm":0,"nm":"Fill 1","mn":"ADBE Vector Graphic - Fill","hd":false},{"ty":"tr","p":{"a":0,"k":[27.11,21.243],"ix":2},"a":{"a":0,"k":[0,0],"ix":1},"s":{"a":0,"k":[100,100],"ix":3},"r":{"a":0,"k":0,"ix":6},"o":{"a":0,"k":100,"ix":7},"sk":{"a":0,"k":0,"ix":4},"sa":{"a":0,"k":0,"ix":5},"nm":"Transform"}],"nm":"Group 1","np":2,"cix":2,"bm":0,"ix":1,"mn":"ADBE Vector Group","hd":false}],"ip":0,"op":48.0000019550801,"st":0,"bm":0}],"markers":[]}
                            })
                            </script>
                            "#))

                        h3 style="text-align: center;" { "Please wait while we process your payment..." }
                    }

                // This is the iframe recommended by cybersource but the redirection happens inside this iframe once otp
                // is received and we lose control of the redirection on user client browser, so to avoid that we have removed this iframe and directly consumed it.
                // (PreEscaped(r#"<iframe id="step_up_iframe" style="border: none; margin-left: auto; margin-right: auto; display: block" height="800px" width="400px" name="stepUpIframe"></iframe>"#))
                (PreEscaped(format!("<form id=\"step-up-form\" method=\"POST\" action=\"{step_up_url}\">
                <input type=\"hidden\" name=\"JWT\" value=\"{access_token}\">
              </form>")))
              (PreEscaped(format!("<script>
              {logging_template}
              window.onload = function() {{
              var stepUpForm = document.querySelector('#step-up-form'); if(stepUpForm) stepUpForm.submit();
              }}
              </script>")))
            }}
        }
        RedirectForm::DeutschebankThreeDSChallengeFlow { acs_url, creq } => {
            maud::html! {
                (maud::DOCTYPE)
                html {
                    head {
                        meta name="viewport" content="width=device-width, initial-scale=1";
                    }

                    body style="background-color: #ffffff; padding: 20px; font-family: Arial, Helvetica, Sans-Serif;" {
                        div id="loader1" class="lottie" style="height: 150px; display: block; position: relative; margin-top: 150px; margin-left: auto; margin-right: auto;" { "" }

                        (PreEscaped(r#"<script src="https://cdnjs.cloudflare.com/ajax/libs/bodymovin/5.7.4/lottie.min.js"></script>"#))

                        (PreEscaped(r#"
                            <script>
                            var anime = bodymovin.loadAnimation({
                                container: document.getElementById('loader1'),
                                renderer: 'svg',
                                loop: true,
                                autoplay: true,
                                name: 'hyperswitch loader',
                                animationData: {"v":"4.8.0","meta":{"g":"LottieFiles AE 3.1.1","a":"","k":"","d":"","tc":""},"fr":29.9700012207031,"ip":0,"op":31.0000012626559,"w":400,"h":250,"nm":"loader_shape","ddd":0,"assets":[],"layers":[{"ddd":0,"ind":1,"ty":4,"nm":"circle 2","sr":1,"ks":{"o":{"a":0,"k":100,"ix":11},"r":{"a":0,"k":0,"ix":10},"p":{"a":0,"k":[278.25,202.671,0],"ix":2},"a":{"a":0,"k":[23.72,23.72,0],"ix":1},"s":{"a":0,"k":[100,100,100],"ix":6}},"ao":0,"shapes":[{"ty":"gr","it":[{"ind":0,"ty":"sh","ix":1,"ks":{"a":0,"k":{"i":[[12.935,0],[0,-12.936],[-12.935,0],[0,12.935]],"o":[[-12.952,0],[0,12.935],[12.935,0],[0,-12.936]],"v":[[0,-23.471],[-23.47,0.001],[0,23.471],[23.47,0.001]],"c":true},"ix":2},"nm":"Path 1","mn":"ADBE Vector Shape - Group","hd":false},{"ty":"fl","c":{"a":0,"k":[0,0.427451010311,0.976470648074,1],"ix":4},"o":{"a":1,"k":[{"i":{"x":[0.667],"y":[1]},"o":{"x":[0.333],"y":[0]},"t":10,"s":[10]},{"i":{"x":[0.667],"y":[1]},"o":{"x":[0.333],"y":[0]},"t":19.99,"s":[100]},{"t":29.9800012211104,"s":[10]}],"ix":5},"r":1,"bm":0,"nm":"Fill 1","mn":"ADBE Vector Graphic - Fill","hd":false},{"ty":"tr","p":{"a":0,"k":[23.72,23.721],"ix":2},"a":{"a":0,"k":[0,0],"ix":1},"s":{"a":0,"k":[100,100],"ix":3},"r":{"a":0,"k":0,"ix":6},"o":{"a":0,"k":100,"ix":7},"sk":{"a":0,"k":0,"ix":4},"sa":{"a":0,"k":0,"ix":5},"nm":"Transform"}],"nm":"Group 1","np":2,"cix":2,"bm":0,"ix":1,"mn":"ADBE Vector Group","hd":false}],"ip":0,"op":48.0000019550801,"st":0,"bm":0},{"ddd":0,"ind":2,"ty":4,"nm":"square 2","sr":1,"ks":{"o":{"a":0,"k":100,"ix":11},"r":{"a":0,"k":0,"ix":10},"p":{"a":0,"k":[196.25,201.271,0],"ix":2},"a":{"a":0,"k":[22.028,22.03,0],"ix":1},"s":{"a":0,"k":[100,100,100],"ix":6}},"ao":0,"shapes":[{"ty":"gr","it":[{"ind":0,"ty":"sh","ix":1,"ks":{"a":0,"k":{"i":[[1.914,0],[0,0],[0,-1.914],[0,0],[-1.914,0],[0,0],[0,1.914],[0,0]],"o":[[0,0],[-1.914,0],[0,0],[0,1.914],[0,0],[1.914,0],[0,0],[0,-1.914]],"v":[[18.313,-21.779],[-18.312,-21.779],[-21.779,-18.313],[-21.779,18.314],[-18.312,21.779],[18.313,21.779],[21.779,18.314],[21.779,-18.313]],"c":true},"ix":2},"nm":"Path 1","mn":"ADBE Vector Shape - Group","hd":false},{"ty":"fl","c":{"a":0,"k":[0,0.427451010311,0.976470648074,1],"ix":4},"o":{"a":1,"k":[{"i":{"x":[0.667],"y":[1]},"o":{"x":[0.333],"y":[0]},"t":5,"s":[10]},{"i":{"x":[0.667],"y":[1]},"o":{"x":[0.333],"y":[0]},"t":14.99,"s":[100]},{"t":24.9800010174563,"s":[10]}],"ix":5},"r":1,"bm":0,"nm":"Fill 1","mn":"ADBE Vector Graphic - Fill","hd":false},{"ty":"tr","p":{"a":0,"k":[22.028,22.029],"ix":2},"a":{"a":0,"k":[0,0],"ix":1},"s":{"a":0,"k":[100,100],"ix":3},"r":{"a":0,"k":0,"ix":6},"o":{"a":0,"k":100,"ix":7},"sk":{"a":0,"k":0,"ix":4},"sa":{"a":0,"k":0,"ix":5},"nm":"Transform"}],"nm":"Group 1","np":2,"cix":2,"bm":0,"ix":1,"mn":"ADBE Vector Group","hd":false}],"ip":0,"op":47.0000019143492,"st":0,"bm":0},{"ddd":0,"ind":3,"ty":4,"nm":"Triangle 2","sr":1,"ks":{"o":{"a":0,"k":100,"ix":11},"r":{"a":0,"k":0,"ix":10},"p":{"a":0,"k":[116.25,200.703,0],"ix":2},"a":{"a":0,"k":[27.11,21.243,0],"ix":1},"s":{"a":0,"k":[100,100,100],"ix":6}},"ao":0,"shapes":[{"ty":"gr","it":[{"ind":0,"ty":"sh","ix":1,"ks":{"a":0,"k":{"i":[[0,0],[0.558,-0.879],[0,0],[-1.133,0],[0,0],[0.609,0.947],[0,0]],"o":[[-0.558,-0.879],[0,0],[-0.609,0.947],[0,0],[1.133,0],[0,0],[0,0]],"v":[[1.209,-20.114],[-1.192,-20.114],[-26.251,18.795],[-25.051,20.993],[25.051,20.993],[26.251,18.795],[1.192,-20.114]],"c":true},"ix":2},"nm":"Path 1","mn":"ADBE Vector Shape - Group","hd":false},{"ty":"fl","c":{"a":0,"k":[0,0.427451010311,0.976470648074,1],"ix":4},"o":{"a":1,"k":[{"i":{"x":[0.667],"y":[1]},"o":{"x":[0.333],"y":[0]},"t":0,"s":[10]},{"i":{"x":[0.667],"y":[1]},"o":{"x":[0.333],"y":[0]},"t":9.99,"s":[100]},{"t":19.9800008138021,"s":[10]}],"ix":5},"r":1,"bm":0,"nm":"Fill 1","mn":"ADBE Vector Graphic - Fill","hd":false},{"ty":"tr","p":{"a":0,"k":[27.11,21.243],"ix":2},"a":{"a":0,"k":[0,0],"ix":1},"s":{"a":0,"k":[100,100],"ix":3},"r":{"a":0,"k":0,"ix":6},"o":{"a":0,"k":100,"ix":7},"sk":{"a":0,"k":0,"ix":4},"sa":{"a":0,"k":0,"ix":5},"nm":"Transform"}],"nm":"Group 1","np":2,"cix":2,"bm":0,"ix":1,"mn":"ADBE Vector Group","hd":false}],"ip":0,"op":48.0000019550801,"st":0,"bm":0}],"markers":[]}
                            })
                            </script>
                            "#))

                        h3 style="text-align: center;" { "Please wait while we process your payment..." }
                    }
                    (PreEscaped(format!("<form id=\"PaReqForm\" method=\"POST\" action=\"{acs_url}\">
                        <input type=\"hidden\" name=\"creq\" value=\"{creq}\">
                        </form>")))
                    (PreEscaped(format!("<script>
                        {logging_template}
                        window.onload = function() {{
                        var paReqForm = document.querySelector('#PaReqForm'); if(paReqForm) paReqForm.submit();
                        }}
                    </script>")))
                }
            }
        }
        RedirectForm::Payme => {
            maud::html! {
                (maud::DOCTYPE)
                head {
                    (PreEscaped(r#"<script src="https://cdn.paymeservice.com/hf/v1/hostedfields.js"></script>"#))
                }
                (PreEscaped(format!("<script>
                    {logging_template}
                    var f = document.createElement('form');
                    f.action=window.location.pathname.replace(/payments\\/redirect\\/(\\w+)\\/(\\w+)\\/\\w+/, \"payments/$1/$2/redirect/complete/payme\");
                    f.method='POST';
                    PayMe.clientData()
                    .then((data) => {{
                        var i=document.createElement('input');
                        i.type='hidden';
                        i.name='meta_data';
                        i.value=data.hash;
                        f.appendChild(i);
                        document.body.appendChild(f);
                        f.submit();
                    }})
                    .catch((error) => {{
                        f.submit();
                    }});
            </script>
                ")))
            }
        }
        RedirectForm::Braintree {
            client_token,
            card_token,
            bin,
            acs_url,
        } => {
            maud::html! {
            (maud::DOCTYPE)
            html {
                head {
                    meta name="viewport" content="width=device-width, initial-scale=1";
                    (PreEscaped(r#"<script src="https://js.braintreegateway.com/web/3.97.1/js/three-d-secure.js"></script>"#))
                    // (PreEscaped(r#"<script src="https://js.braintreegateway.com/web/3.97.1/js/hosted-fields.js"></script>"#))

                }
                    body style="background-color: #ffffff; padding: 20px; font-family: Arial, Helvetica, Sans-Serif;" {

                        div id="loader1" class="lottie" style="height: 150px; display: block; position: relative; margin-top: 150px; margin-left: auto; margin-right: auto;" { "" }

                        (PreEscaped(r#"<script src="https://cdnjs.cloudflare.com/ajax/libs/bodymovin/5.7.4/lottie.min.js"></script>"#))

                        (PreEscaped(r#"
                            <script>
                            var anime = bodymovin.loadAnimation({
                                container: document.getElementById('loader1'),
                                renderer: 'svg',
                                loop: true,
                                autoplay: true,
                                name: 'hyperswitch loader',
                                animationData: {"v":"4.8.0","meta":{"g":"LottieFiles AE 3.1.1","a":"","k":"","d":"","tc":""},"fr":29.9700012207031,"ip":0,"op":31.0000012626559,"w":400,"h":250,"nm":"loader_shape","ddd":0,"assets":[],"layers":[{"ddd":0,"ind":1,"ty":4,"nm":"circle 2","sr":1,"ks":{"o":{"a":0,"k":100,"ix":11},"r":{"a":0,"k":0,"ix":10},"p":{"a":0,"k":[278.25,202.671,0],"ix":2},"a":{"a":0,"k":[23.72,23.72,0],"ix":1},"s":{"a":0,"k":[100,100,100],"ix":6}},"ao":0,"shapes":[{"ty":"gr","it":[{"ind":0,"ty":"sh","ix":1,"ks":{"a":0,"k":{"i":[[12.935,0],[0,-12.936],[-12.935,0],[0,12.935]],"o":[[-12.952,0],[0,12.935],[12.935,0],[0,-12.936]],"v":[[0,-23.471],[-23.47,0.001],[0,23.471],[23.47,0.001]],"c":true},"ix":2},"nm":"Path 1","mn":"ADBE Vector Shape - Group","hd":false},{"ty":"fl","c":{"a":0,"k":[0,0.427451010311,0.976470648074,1],"ix":4},"o":{"a":1,"k":[{"i":{"x":[0.667],"y":[1]},"o":{"x":[0.333],"y":[0]},"t":10,"s":[10]},{"i":{"x":[0.667],"y":[1]},"o":{"x":[0.333],"y":[0]},"t":19.99,"s":[100]},{"t":29.9800012211104,"s":[10]}],"ix":5},"r":1,"bm":0,"nm":"Fill 1","mn":"ADBE Vector Graphic - Fill","hd":false},{"ty":"tr","p":{"a":0,"k":[23.72,23.721],"ix":2},"a":{"a":0,"k":[0,0],"ix":1},"s":{"a":0,"k":[100,100],"ix":3},"r":{"a":0,"k":0,"ix":6},"o":{"a":0,"k":100,"ix":7},"sk":{"a":0,"k":0,"ix":4},"sa":{"a":0,"k":0,"ix":5},"nm":"Transform"}],"nm":"Group 1","np":2,"cix":2,"bm":0,"ix":1,"mn":"ADBE Vector Group","hd":false}],"ip":0,"op":48.0000019550801,"st":0,"bm":0},{"ddd":0,"ind":2,"ty":4,"nm":"square 2","sr":1,"ks":{"o":{"a":0,"k":100,"ix":11},"r":{"a":0,"k":0,"ix":10},"p":{"a":0,"k":[196.25,201.271,0],"ix":2},"a":{"a":0,"k":[22.028,22.03,0],"ix":1},"s":{"a":0,"k":[100,100,100],"ix":6}},"ao":0,"shapes":[{"ty":"gr","it":[{"ind":0,"ty":"sh","ix":1,"ks":{"a":0,"k":{"i":[[1.914,0],[0,0],[0,-1.914],[0,0],[-1.914,0],[0,0],[0,1.914],[0,0]],"o":[[0,0],[-1.914,0],[0,0],[0,1.914],[0,0],[1.914,0],[0,0],[0,-1.914]],"v":[[18.313,-21.779],[-18.312,-21.779],[-21.779,-18.313],[-21.779,18.314],[-18.312,21.779],[18.313,21.779],[21.779,18.314],[21.779,-18.313]],"c":true},"ix":2},"nm":"Path 1","mn":"ADBE Vector Shape - Group","hd":false},{"ty":"fl","c":{"a":0,"k":[0,0.427451010311,0.976470648074,1],"ix":4},"o":{"a":1,"k":[{"i":{"x":[0.667],"y":[1]},"o":{"x":[0.333],"y":[0]},"t":5,"s":[10]},{"i":{"x":[0.667],"y":[1]},"o":{"x":[0.333],"y":[0]},"t":14.99,"s":[100]},{"t":24.9800010174563,"s":[10]}],"ix":5},"r":1,"bm":0,"nm":"Fill 1","mn":"ADBE Vector Graphic - Fill","hd":false},{"ty":"tr","p":{"a":0,"k":[22.028,22.029],"ix":2},"a":{"a":0,"k":[0,0],"ix":1},"s":{"a":0,"k":[100,100],"ix":3},"r":{"a":0,"k":0,"ix":6},"o":{"a":0,"k":100,"ix":7},"sk":{"a":0,"k":0,"ix":4},"sa":{"a":0,"k":0,"ix":5},"nm":"Transform"}],"nm":"Group 1","np":2,"cix":2,"bm":0,"ix":1,"mn":"ADBE Vector Group","hd":false}],"ip":0,"op":47.0000019143492,"st":0,"bm":0},{"ddd":0,"ind":3,"ty":4,"nm":"Triangle 2","sr":1,"ks":{"o":{"a":0,"k":100,"ix":11},"r":{"a":0,"k":0,"ix":10},"p":{"a":0,"k":[116.25,200.703,0],"ix":2},"a":{"a":0,"k":[27.11,21.243,0],"ix":1},"s":{"a":0,"k":[100,100,100],"ix":6}},"ao":0,"shapes":[{"ty":"gr","it":[{"ind":0,"ty":"sh","ix":1,"ks":{"a":0,"k":{"i":[[0,0],[0.558,-0.879],[0,0],[-1.133,0],[0,0],[0.609,0.947],[0,0]],"o":[[-0.558,-0.879],[0,0],[-0.609,0.947],[0,0],[1.133,0],[0,0],[0,0]],"v":[[1.209,-20.114],[-1.192,-20.114],[-26.251,18.795],[-25.051,20.993],[25.051,20.993],[26.251,18.795],[1.192,-20.114]],"c":true},"ix":2},"nm":"Path 1","mn":"ADBE Vector Shape - Group","hd":false},{"ty":"fl","c":{"a":0,"k":[0,0.427451010311,0.976470648074,1],"ix":4},"o":{"a":1,"k":[{"i":{"x":[0.667],"y":[1]},"o":{"x":[0.333],"y":[0]},"t":0,"s":[10]},{"i":{"x":[0.667],"y":[1]},"o":{"x":[0.333],"y":[0]},"t":9.99,"s":[100]},{"t":19.9800008138021,"s":[10]}],"ix":5},"r":1,"bm":0,"nm":"Fill 1","mn":"ADBE Vector Graphic - Fill","hd":false},{"ty":"tr","p":{"a":0,"k":[27.11,21.243],"ix":2},"a":{"a":0,"k":[0,0],"ix":1},"s":{"a":0,"k":[100,100],"ix":3},"r":{"a":0,"k":0,"ix":6},"o":{"a":0,"k":100,"ix":7},"sk":{"a":0,"k":0,"ix":4},"sa":{"a":0,"k":0,"ix":5},"nm":"Transform"}],"nm":"Group 1","np":2,"cix":2,"bm":0,"ix":1,"mn":"ADBE Vector Group","hd":false}],"ip":0,"op":48.0000019550801,"st":0,"bm":0}],"markers":[]}
                            })
                            </script>
                            "#))

                        h3 style="text-align: center;" { "Please wait while we process your payment..." }
                    }

                (PreEscaped(format!("<script>
                                {logging_template}
                                var my3DSContainer;
                                var clientToken = \"{client_token}\";
                                braintree.threeDSecure.create({{
                                        authorization: clientToken,
                                        version: 2
                                    }}, function(err, threeDs) {{
                                        threeDs.verifyCard({{
                                            amount: \"{amount}\",
                                            nonce: \"{card_token}\",
                                            bin: \"{bin}\",
                                            addFrame: function(err, iframe) {{
                                                my3DSContainer = document.createElement('div');
                                                my3DSContainer.appendChild(iframe);
                                                document.body.appendChild(my3DSContainer);
                                            }},
                                            removeFrame: function() {{
                                                if(my3DSContainer && my3DSContainer.parentNode) {{
                                                    my3DSContainer.parentNode.removeChild(my3DSContainer);
                                                }}
                                            }},
                                            onLookupComplete: function(data, next) {{
                                                // console.log(\"onLookup Complete\", data);
                                                    next();
                                                }}
                                            }},
                                            function(err, payload) {{
                                                if(err) {{
                                                    console.error(err);
                                                    var f = document.createElement('form');
                                                    f.action=window.location.pathname.replace(/payments\\/redirect\\/(\\w+)\\/(\\w+)\\/\\w+/, \"payments/$1/$2/redirect/response/braintree\");
                                                    var i = document.createElement('input');
                                                    i.type = 'hidden';
                                                    f.method='POST';
                                                    i.name = 'authentication_response';
                                                    i.value = JSON.stringify(err);
                                                    f.appendChild(i);
                                                    f.body = JSON.stringify(err);
                                                    document.body.appendChild(f);
                                                    f.submit();
                                                }} else {{
                                                    // console.log(payload);
                                                    var f = document.createElement('form');
                                                    f.action=\"{acs_url}\";
                                                    var i = document.createElement('input');
                                                    i.type = 'hidden';
                                                    f.method='POST';
                                                    i.name = 'authentication_response';
                                                    i.value = JSON.stringify(payload);
                                                    f.appendChild(i);
                                                    f.body = JSON.stringify(payload);
                                                    document.body.appendChild(f);
                                                    f.submit();
                                                    }}
                                                }});
                                        }}); </script>"
                                    )))
                }}
        }
        RedirectForm::Nmi {
            amount,
            currency,
            public_key,
            customer_vault_id,
            order_id,
        } => {
            let public_key_val = public_key.peek();
            maud::html! {
                    (maud::DOCTYPE)
                    head {
                        (PreEscaped(r#"<script src="https://secure.networkmerchants.com/js/v1/Gateway.js"></script>"#))
                    }
                    body style="background-color: #ffffff; padding: 20px; font-family: Arial, Helvetica, Sans-Serif;" {

                        div id="loader-wrapper" {
                            div id="loader1" class="lottie" style="height: 150px; display: block; position: relative; margin-top: 150px; margin-left: auto; margin-right: auto;" { "" }

                        (PreEscaped(r#"<script src="https://cdnjs.cloudflare.com/ajax/libs/bodymovin/5.7.4/lottie.min.js"></script>"#))

                        (PreEscaped(r#"
                            <script>
                            var anime = bodymovin.loadAnimation({
                                container: document.getElementById('loader1'),
                                renderer: 'svg',
                                loop: true,
                                autoplay: true,
                                name: 'hyperswitch loader',
                                animationData: {"v":"4.8.0","meta":{"g":"LottieFiles AE 3.1.1","a":"","k":"","d":"","tc":""},"fr":29.9700012207031,"ip":0,"op":31.0000012626559,"w":400,"h":250,"nm":"loader_shape","ddd":0,"assets":[],"layers":[{"ddd":0,"ind":1,"ty":4,"nm":"circle 2","sr":1,"ks":{"o":{"a":0,"k":100,"ix":11},"r":{"a":0,"k":0,"ix":10},"p":{"a":0,"k":[278.25,202.671,0],"ix":2},"a":{"a":0,"k":[23.72,23.72,0],"ix":1},"s":{"a":0,"k":[100,100,100],"ix":6}},"ao":0,"shapes":[{"ty":"gr","it":[{"ind":0,"ty":"sh","ix":1,"ks":{"a":0,"k":{"i":[[12.935,0],[0,-12.936],[-12.935,0],[0,12.935]],"o":[[-12.952,0],[0,12.935],[12.935,0],[0,-12.936]],"v":[[0,-23.471],[-23.47,0.001],[0,23.471],[23.47,0.001]],"c":true},"ix":2},"nm":"Path 1","mn":"ADBE Vector Shape - Group","hd":false},{"ty":"fl","c":{"a":0,"k":[0,0.427451010311,0.976470648074,1],"ix":4},"o":{"a":1,"k":[{"i":{"x":[0.667],"y":[1]},"o":{"x":[0.333],"y":[0]},"t":10,"s":[10]},{"i":{"x":[0.667],"y":[1]},"o":{"x":[0.333],"y":[0]},"t":19.99,"s":[100]},{"t":29.9800012211104,"s":[10]}],"ix":5},"r":1,"bm":0,"nm":"Fill 1","mn":"ADBE Vector Graphic - Fill","hd":false},{"ty":"tr","p":{"a":0,"k":[23.72,23.721],"ix":2},"a":{"a":0,"k":[0,0],"ix":1},"s":{"a":0,"k":[100,100],"ix":3},"r":{"a":0,"k":0,"ix":6},"o":{"a":0,"k":100,"ix":7},"sk":{"a":0,"k":0,"ix":4},"sa":{"a":0,"k":0,"ix":5},"nm":"Transform"}],"nm":"Group 1","np":2,"cix":2,"bm":0,"ix":1,"mn":"ADBE Vector Group","hd":false}],"ip":0,"op":48.0000019550801,"st":0,"bm":0},{"ddd":0,"ind":2,"ty":4,"nm":"square 2","sr":1,"ks":{"o":{"a":0,"k":100,"ix":11},"r":{"a":0,"k":0,"ix":10},"p":{"a":0,"k":[196.25,201.271,0],"ix":2},"a":{"a":0,"k":[22.028,22.03,0],"ix":1},"s":{"a":0,"k":[100,100,100],"ix":6}},"ao":0,"shapes":[{"ty":"gr","it":[{"ind":0,"ty":"sh","ix":1,"ks":{"a":0,"k":{"i":[[1.914,0],[0,0],[0,-1.914],[0,0],[-1.914,0],[0,0],[0,1.914],[0,0]],"o":[[0,0],[-1.914,0],[0,0],[0,1.914],[0,0],[1.914,0],[0,0],[0,-1.914]],"v":[[18.313,-21.779],[-18.312,-21.779],[-21.779,-18.313],[-21.779,18.314],[-18.312,21.779],[18.313,21.779],[21.779,18.314],[21.779,-18.313]],"c":true},"ix":2},"nm":"Path 1","mn":"ADBE Vector Shape - Group","hd":false},{"ty":"fl","c":{"a":0,"k":[0,0.427451010311,0.976470648074,1],"ix":4},"o":{"a":1,"k":[{"i":{"x":[0.667],"y":[1]},"o":{"x":[0.333],"y":[0]},"t":5,"s":[10]},{"i":{"x":[0.667],"y":[1]},"o":{"x":[0.333],"y":[0]},"t":14.99,"s":[100]},{"t":24.9800010174563,"s":[10]}],"ix":5},"r":1,"bm":0,"nm":"Fill 1","mn":"ADBE Vector Graphic - Fill","hd":false},{"ty":"tr","p":{"a":0,"k":[22.028,22.029],"ix":2},"a":{"a":0,"k":[0,0],"ix":1},"s":{"a":0,"k":[100,100],"ix":3},"r":{"a":0,"k":0,"ix":6},"o":{"a":0,"k":100,"ix":7},"sk":{"a":0,"k":0,"ix":4},"sa":{"a":0,"k":0,"ix":5},"nm":"Transform"}],"nm":"Group 1","np":2,"cix":2,"bm":0,"ix":1,"mn":"ADBE Vector Group","hd":false}],"ip":0,"op":47.0000019143492,"st":0,"bm":0},{"ddd":0,"ind":3,"ty":4,"nm":"Triangle 2","sr":1,"ks":{"o":{"a":0,"k":100,"ix":11},"r":{"a":0,"k":0,"ix":10},"p":{"a":0,"k":[116.25,200.703,0],"ix":2},"a":{"a":0,"k":[27.11,21.243,0],"ix":1},"s":{"a":0,"k":[100,100,100],"ix":6}},"ao":0,"shapes":[{"ty":"gr","it":[{"ind":0,"ty":"sh","ix":1,"ks":{"a":0,"k":{"i":[[0,0],[0.558,-0.879],[0,0],[-1.133,0],[0,0],[0.609,0.947],[0,0]],"o":[[-0.558,-0.879],[0,0],[-0.609,0.947],[0,0],[1.133,0],[0,0],[0,0]],"v":[[1.209,-20.114],[-1.192,-20.114],[-26.251,18.795],[-25.051,20.993],[25.051,20.993],[26.251,18.795],[1.192,-20.114]],"c":true},"ix":2},"nm":"Path 1","mn":"ADBE Vector Shape - Group","hd":false},{"ty":"fl","c":{"a":0,"k":[0,0.427451010311,0.976470648074,1],"ix":4},"o":{"a":1,"k":[{"i":{"x":[0.667],"y":[1]},"o":{"x":[0.333],"y":[0]},"t":0,"s":[10]},{"i":{"x":[0.667],"y":[1]},"o":{"x":[0.333],"y":[0]},"t":9.99,"s":[100]},{"t":19.9800008138021,"s":[10]}],"ix":5},"r":1,"bm":0,"nm":"Fill 1","mn":"ADBE Vector Graphic - Fill","hd":false},{"ty":"tr","p":{"a":0,"k":[27.11,21.243],"ix":2},"a":{"a":0,"k":[0,0],"ix":1},"s":{"a":0,"k":[100,100],"ix":3},"r":{"a":0,"k":0,"ix":6},"o":{"a":0,"k":100,"ix":7},"sk":{"a":0,"k":0,"ix":4},"sa":{"a":0,"k":0,"ix":5},"nm":"Transform"}],"nm":"Group 1","np":2,"cix":2,"bm":0,"ix":1,"mn":"ADBE Vector Group","hd":false}],"ip":0,"op":48.0000019550801,"st":0,"bm":0}],"markers":[]}
                            })
                            </script>
                            "#))

                        h3 style="text-align: center;" { "Please wait while we process your payment..." }
                        }

                        div id="threeds-wrapper" style="display: flex; width: 100%; height: 100vh; align-items: center; justify-content: center;" {""}
                    }
                    (PreEscaped(format!("<script>
                    {logging_template}
                    const gateway = Gateway.create('{public_key_val}');

                    // Initialize the ThreeDSService
                    const threeDS = gateway.get3DSecure();

                    const options = {{
                        customerVaultId: '{customer_vault_id}',
                        currency: '{currency}',
                        amount: '{amount}'
                    }};

                    const threeDSsecureInterface = threeDS.createUI(options);

                    threeDSsecureInterface.on('challenge', function(e) {{
                        document.getElementById('loader-wrapper').style.display = 'none';
                    }});

                    threeDSsecureInterface.on('complete', function(e) {{
                        var responseForm = document.createElement('form');
                        responseForm.action=window.location.pathname.replace(/payments\\/redirect\\/(\\w+)\\/(\\w+)\\/\\w+/, \"payments/$1/$2/redirect/complete/nmi\");
                        responseForm.method='POST';

                        var item1=document.createElement('input');
                        item1.type='hidden';
                        item1.name='cavv';
                        item1.value=e.cavv;
                        responseForm.appendChild(item1);

                        var item2=document.createElement('input');
                        item2.type='hidden';
                        item2.name='xid';
                        item2.value=e.xid;
                        responseForm.appendChild(item2);

                        var item6=document.createElement('input');
                        item6.type='hidden';
                        item6.name='eci';
                        item6.value=e.eci;
                        responseForm.appendChild(item6);

                        var item7=document.createElement('input');
                        item7.type='hidden';
                        item7.name='directoryServerId';
                        item7.value=e.directoryServerId;
                        responseForm.appendChild(item7);

                        var item3=document.createElement('input');
                        item3.type='hidden';
                        item3.name='cardHolderAuth';
                        item3.value=e.cardHolderAuth;
                        responseForm.appendChild(item3);

                        var item4=document.createElement('input');
                        item4.type='hidden';
                        item4.name='threeDsVersion';
                        item4.value=e.threeDsVersion;
                        responseForm.appendChild(item4);

                        var item5=document.createElement('input');
                        item5.type='hidden';
                        item5.name='orderId';
                        item5.value='{order_id}';
                        responseForm.appendChild(item5);

                        var item6=document.createElement('input');
                        item6.type='hidden';
                        item6.name='customerVaultId';
                        item6.value='{customer_vault_id}';
                        responseForm.appendChild(item6);

                        document.body.appendChild(responseForm);
                        responseForm.submit();
                    }});

                    threeDSsecureInterface.on('failure', function(e) {{
                        var responseForm = document.createElement('form');
                        responseForm.action=window.location.pathname.replace(/payments\\/redirect\\/(\\w+)\\/(\\w+)\\/\\w+/, \"payments/$1/$2/redirect/complete/nmi\");
                        responseForm.method='POST';

                        var error_code=document.createElement('input');
                        error_code.type='hidden';
                        error_code.name='code';
                        error_code.value= e.code;
                        responseForm.appendChild(error_code);

                        var error_message=document.createElement('input');
                        error_message.type='hidden';
                        error_message.name='message';
                        error_message.value= e.message;
                        responseForm.appendChild(error_message);

                        document.body.appendChild(responseForm);
                        responseForm.submit();
                    }});

                    threeDSsecureInterface.start('#threeds-wrapper');
            </script>"
            )))
                }
        }
        RedirectForm::Mifinity {
            initialization_token,
        } => {
            let mifinity_base_url = config.connectors.mifinity.base_url;
            maud::html! {
                        (maud::DOCTYPE)
                        head {
                            (PreEscaped(format!(r#"<script src='{mifinity_base_url}widgets/sgpg.js?58190a411dc3'></script>"#)))
                        }

                        (PreEscaped(format!("<div id='widget-container'></div>
	  <script>
		  var widget = showPaymentIframe('widget-container', {{
			  token: '{initialization_token}',
			  complete: function() {{
                var f = document.createElement('form');
                f.action=window.location.pathname.replace(/payments\\/redirect\\/(\\w+)\\/(\\w+)\\/\\w+/, \"payments/$1/$2/redirect/response/mifinity\");
                f.method='GET';
                document.body.appendChild(f);
                f.submit();
			  }}
		   }});
	   </script>")))

            }
        }
        RedirectForm::WorldpayDDCForm {
            endpoint,
            method,
            form_fields,
            collection_id,
        } => maud::html! {
            (maud::DOCTYPE)
            html {
                meta name="viewport" content="width=device-width, initial-scale=1";
                head {
                    (PreEscaped(r##"
                            <style>
                                #loader1 {
                                    width: 500px;
                                }
                                @media (max-width: 600px) {
                                    #loader1 {
                                        width: 200px;
                                    }
                                }
                            </style>
                        "##))
                }

                body style="background-color: #ffffff; padding: 20px; font-family: Arial, Helvetica, Sans-Serif;" {
                    div id="loader1" class="lottie" style="height: 150px; display: block; position: relative; margin-left: auto; margin-right: auto;" { "" }
                    (PreEscaped(r#"<script src="https://cdnjs.cloudflare.com/ajax/libs/bodymovin/5.7.4/lottie.min.js"></script>"#))
                    (PreEscaped(r#"
                        <script>
                            var anime = bodymovin.loadAnimation({
                                container: document.getElementById('loader1'),
                                renderer: 'svg',
                                loop: true,
                                autoplay: true,
                                name: 'hyperswitch loader',
                                animationData: {"v":"4.8.0","meta":{"g":"LottieFiles AE 3.1.1","a":"","k":"","d":"","tc":""},"fr":29.9700012207031,"ip":0,"op":31.0000012626559,"w":400,"h":250,"nm":"loader_shape","ddd":0,"assets":[],"layers":[{"ddd":0,"ind":1,"ty":4,"nm":"circle 2","sr":1,"ks":{"o":{"a":0,"k":100,"ix":11},"r":{"a":0,"k":0,"ix":10},"p":{"a":0,"k":[278.25,202.671,0],"ix":2},"a":{"a":0,"k":[23.72,23.72,0],"ix":1},"s":{"a":0,"k":[100,100,100],"ix":6}},"ao":0,"shapes":[{"ty":"gr","it":[{"ind":0,"ty":"sh","ix":1,"ks":{"a":0,"k":{"i":[[12.935,0],[0,-12.936],[-12.935,0],[0,12.935]],"o":[[-12.952,0],[0,12.935],[12.935,0],[0,-12.936]],"v":[[0,-23.471],[-23.47,0.001],[0,23.471],[23.47,0.001]],"c":true},"ix":2},"nm":"Path 1","mn":"ADBE Vector Shape - Group","hd":false},{"ty":"fl","c":{"a":0,"k":[0,0.427451010311,0.976470648074,1],"ix":4},"o":{"a":1,"k":[{"i":{"x":[0.667],"y":[1]},"o":{"x":[0.333],"y":[0]},"t":10,"s":[10]},{"i":{"x":[0.667],"y":[1]},"o":{"x":[0.333],"y":[0]},"t":19.99,"s":[100]},{"t":29.9800012211104,"s":[10]}],"ix":5},"r":1,"bm":0,"nm":"Fill 1","mn":"ADBE Vector Graphic - Fill","hd":false},{"ty":"tr","p":{"a":0,"k":[23.72,23.721],"ix":2},"a":{"a":0,"k":[0,0],"ix":1},"s":{"a":0,"k":[100,100],"ix":3},"r":{"a":0,"k":0,"ix":6},"o":{"a":0,"k":100,"ix":7},"sk":{"a":0,"k":0,"ix":4},"sa":{"a":0,"k":0,"ix":5},"nm":"Transform"}],"nm":"Group 1","np":2,"cix":2,"bm":0,"ix":1,"mn":"ADBE Vector Group","hd":false}],"ip":0,"op":48.0000019550801,"st":0,"bm":0},{"ddd":0,"ind":2,"ty":4,"nm":"square 2","sr":1,"ks":{"o":{"a":0,"k":100,"ix":11},"r":{"a":0,"k":0,"ix":10},"p":{"a":0,"k":[196.25,201.271,0],"ix":2},"a":{"a":0,"k":[22.028,22.03,0],"ix":1},"s":{"a":0,"k":[100,100,100],"ix":6}},"ao":0,"shapes":[{"ty":"gr","it":[{"ind":0,"ty":"sh","ix":1,"ks":{"a":0,"k":{"i":[[1.914,0],[0,0],[0,-1.914],[0,0],[-1.914,0],[0,0],[0,1.914],[0,0]],"o":[[0,0],[-1.914,0],[0,0],[0,1.914],[0,0],[1.914,0],[0,0],[0,-1.914]],"v":[[18.313,-21.779],[-18.312,-21.779],[-21.779,-18.313],[-21.779,18.314],[-18.312,21.779],[18.313,21.779],[21.779,18.314],[21.779,-18.313]],"c":true},"ix":2},"nm":"Path 1","mn":"ADBE Vector Shape - Group","hd":false},{"ty":"fl","c":{"a":0,"k":[0,0.427451010311,0.976470648074,1],"ix":4},"o":{"a":1,"k":[{"i":{"x":[0.667],"y":[1]},"o":{"x":[0.333],"y":[0]},"t":5,"s":[10]},{"i":{"x":[0.667],"y":[1]},"o":{"x":[0.333],"y":[0]},"t":14.99,"s":[100]},{"t":24.9800010174563,"s":[10]}],"ix":5},"r":1,"bm":0,"nm":"Fill 1","mn":"ADBE Vector Graphic - Fill","hd":false},{"ty":"tr","p":{"a":0,"k":[22.028,22.029],"ix":2},"a":{"a":0,"k":[0,0],"ix":1},"s":{"a":0,"k":[100,100],"ix":3},"r":{"a":0,"k":0,"ix":6},"o":{"a":0,"k":100,"ix":7},"sk":{"a":0,"k":0,"ix":4},"sa":{"a":0,"k":0,"ix":5},"nm":"Transform"}],"nm":"Group 1","np":2,"cix":2,"bm":0,"ix":1,"mn":"ADBE Vector Group","hd":false}],"ip":0,"op":47.0000019143492,"st":0,"bm":0},{"ddd":0,"ind":3,"ty":4,"nm":"Triangle 2","sr":1,"ks":{"o":{"a":0,"k":100,"ix":11},"r":{"a":0,"k":0,"ix":10},"p":{"a":0,"k":[116.25,200.703,0],"ix":2},"a":{"a":0,"k":[27.11,21.243,0],"ix":1},"s":{"a":0,"k":[100,100,100],"ix":6}},"ao":0,"shapes":[{"ty":"gr","it":[{"ind":0,"ty":"sh","ix":1,"ks":{"a":0,"k":{"i":[[0,0],[0.558,-0.879],[0,0],[-1.133,0],[0,0],[0.609,0.947],[0,0]],"o":[[-0.558,-0.879],[0,0],[-0.609,0.947],[0,0],[1.133,0],[0,0],[0,0]],"v":[[1.209,-20.114],[-1.192,-20.114],[-26.251,18.795],[-25.051,20.993],[25.051,20.993],[26.251,18.795],[1.192,-20.114]],"c":true},"ix":2},"nm":"Path 1","mn":"ADBE Vector Shape - Group","hd":false},{"ty":"fl","c":{"a":0,"k":[0,0.427451010311,0.976470648074,1],"ix":4},"o":{"a":1,"k":[{"i":{"x":[0.667],"y":[1]},"o":{"x":[0.333],"y":[0]},"t":0,"s":[10]},{"i":{"x":[0.667],"y":[1]},"o":{"x":[0.333],"y":[0]},"t":9.99,"s":[100]},{"t":19.9800008138021,"s":[10]}],"ix":5},"r":1,"bm":0,"nm":"Fill 1","mn":"ADBE Vector Graphic - Fill","hd":false},{"ty":"tr","p":{"a":0,"k":[27.11,21.243],"ix":2},"a":{"a":0,"k":[0,0],"ix":1},"s":{"a":0,"k":[100,100],"ix":3},"r":{"a":0,"k":0,"ix":6},"o":{"a":0,"k":100,"ix":7},"sk":{"a":0,"k":0,"ix":4},"sa":{"a":0,"k":0,"ix":5},"nm":"Transform"}],"nm":"Group 1","np":2,"cix":2,"bm":0,"ix":1,"mn":"ADBE Vector Group","hd":false}],"ip":0,"op":48.0000019550801,"st":0,"bm":0}],"markers":[]}
                            })
                        </script>
                    "#))
                    h3 style="text-align: center;" { "Please wait while we process your payment..." }

                    script {
                        (PreEscaped(format!(
                            r#"
                                var ddcProcessed = false;
                                var timeoutHandle = null;
                                
                                function submitCollectionReference(collectionReference) {{
                                    if (ddcProcessed) {{
                                        console.log("DDC already processed, ignoring duplicate submission");
                                        return;
                                    }}
                                    ddcProcessed = true;
                                    
                                    if (timeoutHandle) {{
                                        clearTimeout(timeoutHandle);
                                        timeoutHandle = null;
                                    }}
                                    
                                    var redirectPathname = window.location.pathname.replace(/payments\/redirect\/([^\/]+)\/([^\/]+)\/[^\/]+/, "payments/$1/$2/redirect/complete/worldpay");
                                    var redirectUrl = window.location.origin + redirectPathname;
                                    try {{
                                        if (typeof collectionReference === "string" && collectionReference.length > 0) {{
                                            var form = document.createElement("form");
                                            form.action = redirectPathname;
                                            form.method = "GET";
                                            var input = document.createElement("input");
                                            input.type = "hidden";
                                            input.name = "collectionReference";
                                            input.value = collectionReference;
                                            form.appendChild(input);
                                            document.body.appendChild(form);
                                            form.submit();
                                        }} else {{
                                            window.location.replace(redirectUrl);
                                        }}
                                    }} catch (error) {{
                                        console.error("Error submitting DDC:", error);
                                        window.location.replace(redirectUrl);
                                    }}
                                }}
                                var allowedHost = "{}";
                                var collectionField = "{}";
                                window.addEventListener("message", function(event) {{
                                    if (ddcProcessed) {{
                                        console.log("DDC already processed, ignoring message event");
                                        return;
                                    }}
                                    if (event.origin === allowedHost) {{
                                        try {{
                                            var data = JSON.parse(event.data);
                                            if (collectionField.length > 0) {{
                                                var collectionReference = data[collectionField];
                                                return submitCollectionReference(collectionReference);
                                            }} else {{
                                                console.error("Collection field not found in event data (" + collectionField + ")");
                                            }}
                                        }} catch (error) {{
                                            console.error("Error parsing event data: ", error);
                                        }}
                                    }} else {{
                                        console.error("Invalid origin: " + event.origin, "Expected origin: " + allowedHost);
                                    }}

                                    submitCollectionReference("");
                                }});

                                // Timeout after 10 seconds and will submit empty collection reference
                                timeoutHandle = window.setTimeout(function() {{
                                    if (!ddcProcessed) {{
                                        console.log("DDC timeout reached, submitting empty collection reference");
                                        submitCollectionReference("");
                                    }}
                                }}, 10000);
                            "#,
                            endpoint.host_str().map_or(endpoint.as_ref().split('/').take(3).collect::<Vec<&str>>().join("/"), |host| format!("{}://{}", endpoint.scheme(), host)),
                            collection_id.clone().unwrap_or("".to_string())))
                        )
                    }

                    iframe
                        style="display: none;"
                        srcdoc=(
                            maud::html! {
                                (maud::DOCTYPE)
                                html {
                                    body {
                                        form action=(PreEscaped(endpoint.to_string())) method=(method.to_string()) #payment_form {
                                            @for (field, value) in form_fields {
                                                input type="hidden" name=(field) value=(value);
                                            }
                                        }
                                        (PreEscaped(format!(r#"
                                            <script type="text/javascript"> {logging_template}
                                                var form = document.getElementById("payment_form");
                                                var formFields = form.querySelectorAll("input");
                                                window.setTimeout(function () {{
                                                    if (form.method.toUpperCase() === "GET" && formFields.length === 0) {{
                                                        window.location.href = form.action;
                                                    }} else {{
                                                        form.submit();
                                                    }}
                                                }}, 300);
                                            </script>
                                        "#)))
                                    }
                                }
                            }.into_string()
                        )
                        {}
                }
            }
        },
    }
}

fn build_payment_link_template(
    payment_link_data: PaymentLinkFormData,
) -> CustomResult<(Tera, Context), errors::ApiErrorResponse> {
    let mut tera = Tera::default();

    // Add modification to css template with dynamic data
    let css_template =
        include_str!("../core/payment_link/payment_link_initiate/payment_link.css").to_string();
    let _ = tera.add_raw_template("payment_link_css", &css_template);
    let mut context = Context::new();
    context.insert("css_color_scheme", &payment_link_data.css_script);

    let rendered_css = match tera.render("payment_link_css", &context) {
        Ok(rendered_css) => rendered_css,
        Err(tera_error) => {
            crate::logger::warn!("{tera_error}");
            Err(errors::ApiErrorResponse::InternalServerError)?
        }
    };

    // Add modification to js template with dynamic data
    let js_template =
        include_str!("../core/payment_link/payment_link_initiate/payment_link.js").to_string();

    let _ = tera.add_raw_template("payment_link_js", &js_template);

    context.insert("payment_details_js_script", &payment_link_data.js_script);
    let sdk_origin = payment_link_data
        .sdk_url
        .host_str()
        .ok_or_else(|| {
            logger::error!("Host missing for payment link SDK URL");
            report!(errors::ApiErrorResponse::InternalServerError)
        })
        .and_then(|host| {
            if host == "localhost" {
                let port = payment_link_data.sdk_url.port().ok_or_else(|| {
                    logger::error!("Port missing for localhost in SDK URL");
                    report!(errors::ApiErrorResponse::InternalServerError)
                })?;
                Ok(format!(
                    "{}://{}:{}",
                    payment_link_data.sdk_url.scheme(),
                    host,
                    port
                ))
            } else {
                Ok(format!("{}://{}", payment_link_data.sdk_url.scheme(), host))
            }
        })?;
    context.insert("sdk_origin", &sdk_origin);

    let rendered_js = match tera.render("payment_link_js", &context) {
        Ok(rendered_js) => rendered_js,
        Err(tera_error) => {
            crate::logger::warn!("{tera_error}");
            Err(errors::ApiErrorResponse::InternalServerError)?
        }
    };

    // Logging template
    let logging_template =
        include_str!("redirection/assets/redirect_error_logs_push.js").to_string();
    //Locale template
    let locale_template = include_str!("../core/payment_link/locale.js").to_string();

    // Modify Html template with rendered js and rendered css files
    let html_template =
        include_str!("../core/payment_link/payment_link_initiate/payment_link.html").to_string();

    let _ = tera.add_raw_template("payment_link", &html_template);

    context.insert("rendered_meta_tag_html", &payment_link_data.html_meta_tags);

    context.insert(
        "preload_link_tags",
        &get_preload_link_html_template(&payment_link_data.sdk_url),
    );

    context.insert(
        "hyperloader_sdk_link",
        &get_hyper_loader_sdk(&payment_link_data.sdk_url),
    );
    context.insert("locale_template", &locale_template);
    context.insert("rendered_css", &rendered_css);
    context.insert("rendered_js", &rendered_js);

    context.insert("logging_template", &logging_template);

    Ok((tera, context))
}

pub fn build_payment_link_html(
    payment_link_data: PaymentLinkFormData,
) -> CustomResult<String, errors::ApiErrorResponse> {
    let (tera, mut context) = build_payment_link_template(payment_link_data)
        .attach_printable("Failed to build payment link's HTML template")?;
    let payment_link_initiator =
        include_str!("../core/payment_link/payment_link_initiate/payment_link_initiator.js")
            .to_string();
    context.insert("payment_link_initiator", &payment_link_initiator);

    tera.render("payment_link", &context)
        .map_err(|tera_error: TeraError| {
            crate::logger::warn!("{tera_error}");
            report!(errors::ApiErrorResponse::InternalServerError)
        })
        .attach_printable("Error while rendering open payment link's HTML template")
}

pub fn build_secure_payment_link_html(
    payment_link_data: PaymentLinkFormData,
) -> CustomResult<String, errors::ApiErrorResponse> {
    let (tera, mut context) = build_payment_link_template(payment_link_data)
        .attach_printable("Failed to build payment link's HTML template")?;
    let payment_link_initiator =
        include_str!("../core/payment_link/payment_link_initiate/secure_payment_link_initiator.js")
            .to_string();
    context.insert("payment_link_initiator", &payment_link_initiator);

    tera.render("payment_link", &context)
        .map_err(|tera_error: TeraError| {
            crate::logger::warn!("{tera_error}");
            report!(errors::ApiErrorResponse::InternalServerError)
        })
        .attach_printable("Error while rendering secure payment link's HTML template")
}

fn get_hyper_loader_sdk(sdk_url: &url::Url) -> String {
    format!("<script src=\"{sdk_url}\" onload=\"initializeSDK()\"></script>")
}

fn get_preload_link_html_template(sdk_url: &url::Url) -> String {
    format!(
        r#"<link rel="preload" href="https://fonts.googleapis.com/css2?family=Montserrat:wght@400;500;600;700;800" as="style">
            <link rel="preload" href="{sdk_url}" as="script">"#,
    )
}

pub fn get_payment_link_status(
    payment_link_data: PaymentLinkStatusData,
) -> CustomResult<String, errors::ApiErrorResponse> {
    let mut tera = Tera::default();

    // Add modification to css template with dynamic data
    let css_template =
        include_str!("../core/payment_link/payment_link_status/status.css").to_string();
    let _ = tera.add_raw_template("payment_link_css", &css_template);
    let mut context = Context::new();
    context.insert("css_color_scheme", &payment_link_data.css_script);

    let rendered_css = match tera.render("payment_link_css", &context) {
        Ok(rendered_css) => rendered_css,
        Err(tera_error) => {
            crate::logger::warn!("{tera_error}");
            Err(errors::ApiErrorResponse::InternalServerError)?
        }
    };

    //Locale template
    let locale_template = include_str!("../core/payment_link/locale.js");

    // Logging template
    let logging_template =
        include_str!("redirection/assets/redirect_error_logs_push.js").to_string();

    // Add modification to js template with dynamic data
    let js_template =
        include_str!("../core/payment_link/payment_link_status/status.js").to_string();
    let _ = tera.add_raw_template("payment_link_js", &js_template);
    context.insert("payment_details_js_script", &payment_link_data.js_script);

    let rendered_js = match tera.render("payment_link_js", &context) {
        Ok(rendered_js) => rendered_js,
        Err(tera_error) => {
            crate::logger::warn!("{tera_error}");
            Err(errors::ApiErrorResponse::InternalServerError)?
        }
    };

    // Modify Html template with rendered js and rendered css files
    let html_template =
        include_str!("../core/payment_link/payment_link_status/status.html").to_string();
    let _ = tera.add_raw_template("payment_link_status", &html_template);

    context.insert("rendered_css", &rendered_css);
    context.insert("locale_template", &locale_template);

    context.insert("rendered_js", &rendered_js);
    context.insert("logging_template", &logging_template);

    match tera.render("payment_link_status", &context) {
        Ok(rendered_html) => Ok(rendered_html),
        Err(tera_error) => {
            crate::logger::warn!("{tera_error}");
            Err(errors::ApiErrorResponse::InternalServerError)?
        }
    }
}

pub fn extract_mapped_fields(
    value: &serde_json::Value,
    mapping: Option<&HashMap<String, String>>,
    existing_enhancement: Option<&serde_json::Value>,
) -> Option<serde_json::Value> {
    let mapping = mapping?;

    if mapping.is_empty() {
        return existing_enhancement.cloned();
    }

    let mut enhancement = match existing_enhancement {
        Some(existing) if existing.is_object() => existing.clone(),
        _ => serde_json::json!({}),
    };

    for (dot_path, output_key) in mapping {
        if let Some(extracted_value) = extract_field_by_dot_path(value, dot_path) {
            if let Some(obj) = enhancement.as_object_mut() {
                obj.insert(output_key.clone(), extracted_value);
            }
        }
    }

    if enhancement.as_object().is_some_and(|obj| !obj.is_empty()) {
        Some(enhancement)
    } else {
        None
    }
}

pub fn extract_field_by_dot_path(
    value: &serde_json::Value,
    path: &str,
) -> Option<serde_json::Value> {
    let parts: Vec<&str> = path.split('.').collect();
    let mut current = value;

    for part in parts {
        match current {
            serde_json::Value::Object(obj) => {
                current = obj.get(part)?;
            }
            serde_json::Value::Array(arr) => {
                // Try to parse part as array index
                if let Ok(index) = part.parse::<usize>() {
                    current = arr.get(index)?;
                } else {
                    return None;
                }
            }
            _ => return None,
        }
    }

    Some(current.clone())
}

#[cfg(test)]
mod tests {
    #[test]
    fn test_mime_essence() {
        assert_eq!(mime::APPLICATION_JSON.essence_str(), "application/json");
    }
}<|MERGE_RESOLUTION|>--- conflicted
+++ resolved
@@ -167,11 +167,7 @@
             Err(errors::ConnectorError::ProcessingStepFailed(Some("UCS webhook contains dispute response but payment processing was expected".to_string().into())).into())
         },
         Some(unified_connector_service_client::payments::webhook_response_content::Content::IncompleteTransformation(_)) => {
-<<<<<<< HEAD
             Err(errors::ConnectorError::ProcessingStepFailed(Some("UCS webhook contains incomplete response but payment processing was expected".to_string().into())).into())
-=======
-            Err(errors::ConnectorError::ProcessingStepFailed(Some("UCS webhook contains incomplete transformation but payment processing was expected".to_string().into())).into())
->>>>>>> 68de6ba4
         },
         None => {
             Err(errors::ConnectorError::ResponseDeserializationFailed)
