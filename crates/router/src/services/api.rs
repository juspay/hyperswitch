--- conflicted
+++ resolved
@@ -1659,7 +1659,6 @@
 }
 
 fn get_hyper_loader_sdk(sdk_url: &str) -> String {
-<<<<<<< HEAD
     format!("<script src=\"{sdk_url}\" onload=\"initializeSDK()\"></script>")
 }
 
@@ -1680,8 +1679,7 @@
             crate::logger::warn!("{tera_error}");
             Err(errors::ApiErrorResponse::InternalServerError)?
         }
-=======
-    format!("<script src=\"{sdk_url}\"></script>")
+    }
 }
 
 #[cfg(test)]
@@ -1689,6 +1687,5 @@
     #[test]
     fn test_mime_essence() {
         assert_eq!(mime::APPLICATION_JSON.essence_str(), "application/json");
->>>>>>> f78d02d9
     }
 }