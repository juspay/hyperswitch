--- conflicted
+++ resolved
@@ -834,22 +834,14 @@
         }
         Err(err) => err.current_context().status_code().as_u16().into(),
     };
-<<<<<<< HEAD
-
-=======
->>>>>>> bb86cc2d
+
     let api_event = ApiEvent::new(
         flow,
         &request_id,
         request_duration,
         status_code,
-<<<<<<< HEAD
         serialized_request,
         serialized_response,
-=======
-        req_message,
-        format!("{:?}", output),
->>>>>>> bb86cc2d
     );
     match api_event.clone().try_into() {
         Ok(event) => {
