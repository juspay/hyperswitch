mod client;
pub(crate) mod request;

use std::{
    collections::HashMap,
    fmt::Debug,
    future::Future,
    str,
    time::{Duration, Instant},
};

use actix_web::{body, HttpRequest, HttpResponse, Responder, ResponseError};
use common_utils::errors::ReportSwitchExt;
use error_stack::{report, IntoReport, Report, ResultExt};
use masking::{ExposeOptionInterface, PeekInterface};
use router_env::{instrument, tracing, Tag};
use serde::Serialize;
use serde_json::json;

use self::request::{ContentType, HeaderExt, RequestBuilderExt};
pub use self::request::{Method, Request, RequestBuilder};
use crate::{
    configs::settings::Connectors,
    core::{
        errors::{self, CustomResult},
        payments,
    },
    logger,
    routes::{app::AppStateInfo, metrics, AppState},
    services::authentication as auth,
    types::{self, api, ErrorResponse},
};

pub type BoxedConnectorIntegration<'a, T, Req, Resp> =
    Box<&'a (dyn ConnectorIntegration<T, Req, Resp> + Send + Sync)>;

pub trait ConnectorIntegrationAny<T, Req, Resp>: Send + Sync + 'static {
    fn get_connector_integration(&self) -> BoxedConnectorIntegration<'_, T, Req, Resp>;
}

impl<S, T, Req, Resp> ConnectorIntegrationAny<T, Req, Resp> for S
where
    S: ConnectorIntegration<T, Req, Resp> + Send + Sync,
{
    fn get_connector_integration(&self) -> BoxedConnectorIntegration<'_, T, Req, Resp> {
        Box::new(self)
    }
}

#[async_trait::async_trait]
pub trait ConnectorIntegration<T, Req, Resp>: ConnectorIntegrationAny<T, Req, Resp> + Sync {
    fn get_headers(
        &self,
        _req: &types::RouterData<T, Req, Resp>,
        _connectors: &Connectors,
    ) -> CustomResult<Vec<(String, String)>, errors::ConnectorError> {
        Ok(vec![])
    }

    fn get_content_type(&self) -> &'static str {
        mime::APPLICATION_JSON.essence_str()
    }

    /// primarily used when creating signature based on request method of payment flow
    fn get_http_method(&self) -> Method {
        Method::Post
    }

    fn get_url(
        &self,
        _req: &types::RouterData<T, Req, Resp>,
        _connectors: &Connectors,
    ) -> CustomResult<String, errors::ConnectorError> {
        Ok(String::new())
    }

    fn get_request_body(
        &self,
        _req: &types::RouterData<T, Req, Resp>,
    ) -> CustomResult<Option<String>, errors::ConnectorError> {
        Ok(None)
    }

    fn get_request_form_data(
        &self,
        _req: &types::RouterData<T, Req, Resp>,
    ) -> CustomResult<Option<reqwest::multipart::Form>, errors::ConnectorError> {
        Ok(None)
    }

    /// This module can be called before executing a payment flow where a pre-task is needed
    /// Eg: Some connectors requires one-time session token before making a payment, we can add the session token creation logic in this block
    async fn execute_pretasks(
        &self,
        _router_data: &mut types::RouterData<T, Req, Resp>,
        _app_state: &AppState,
    ) -> CustomResult<(), errors::ConnectorError> {
        Ok(())
    }

    /// This module can be called after executing a payment flow where a post-task needed
    /// Eg: Some connectors require payment sync to happen immediately after the authorize call to complete the transaction, we can add that logic in this block
    async fn execute_posttasks(
        &self,
        _router_data: &mut types::RouterData<T, Req, Resp>,
        _app_state: &AppState,
    ) -> CustomResult<(), errors::ConnectorError> {
        Ok(())
    }

    fn build_request(
        &self,
        req: &types::RouterData<T, Req, Resp>,
        _connectors: &Connectors,
    ) -> CustomResult<Option<Request>, errors::ConnectorError> {
        metrics::UNIMPLEMENTED_FLOW.add(
            &metrics::CONTEXT,
            1,
            &[metrics::request::add_attributes(
                "connector",
                req.connector.clone(),
            )],
        );
        Ok(None)
    }

    fn handle_response(
        &self,
        data: &types::RouterData<T, Req, Resp>,
        _res: types::Response,
    ) -> CustomResult<types::RouterData<T, Req, Resp>, errors::ConnectorError>
    where
        T: Clone,
        Req: Clone,
        Resp: Clone,
    {
        Ok(data.clone())
    }

    fn get_error_response(
        &self,
        _res: types::Response,
    ) -> CustomResult<ErrorResponse, errors::ConnectorError> {
        Ok(ErrorResponse::get_not_implemented())
    }

    fn get_certificate(
        &self,
        _req: &types::RouterData<T, Req, Resp>,
    ) -> CustomResult<Option<String>, errors::ConnectorError> {
        Ok(None)
    }

    fn get_certificate_key(
        &self,
        _req: &types::RouterData<T, Req, Resp>,
    ) -> CustomResult<Option<String>, errors::ConnectorError> {
        Ok(None)
    }
}

#[instrument(skip_all)]
pub async fn execute_connector_processing_step<
    'b,
    'a,
    T: 'static,
    Req: Debug + Clone + 'static,
    Resp: Debug + Clone + 'static,
>(
    state: &'b AppState,
    connector_integration: BoxedConnectorIntegration<'a, T, Req, Resp>,
    req: &'b types::RouterData<T, Req, Resp>,
    call_connector_action: payments::CallConnectorAction,
) -> CustomResult<types::RouterData<T, Req, Resp>, errors::ConnectorError>
where
    T: Clone + Debug,
    // BoxedConnectorIntegration<T, Req, Resp>: 'b,
{
    // If needed add an error stack as follows
    // connector_integration.build_request(req).attach_printable("Failed to build request");
    let mut router_data = req.clone();
    match call_connector_action {
        payments::CallConnectorAction::HandleResponse(res) => {
            let response = types::Response {
                headers: None,
                response: res.into(),
                status_code: 200,
            };

            connector_integration.handle_response(req, response)
        }
        payments::CallConnectorAction::Avoid => Ok(router_data),
        payments::CallConnectorAction::StatusUpdate(status) => {
            router_data.status = status;
            Ok(router_data)
        }
        payments::CallConnectorAction::Trigger => {
            metrics::CONNECTOR_CALL_COUNT.add(
                &metrics::CONTEXT,
                1,
                &[
                    metrics::request::add_attributes("connector", req.connector.to_string()),
                    metrics::request::add_attributes(
                        "flow",
                        std::any::type_name::<T>()
                            .split("::")
                            .last()
                            .unwrap_or_default()
                            .to_string(),
                    ),
                ],
            );
            match connector_integration
                .build_request(req, &state.conf.connectors)
                .map_err(|error| {
                    if matches!(
                        error.current_context(),
                        &errors::ConnectorError::RequestEncodingFailed
                            | &errors::ConnectorError::RequestEncodingFailedWithReason(_)
                    ) {
                        metrics::RESPONSE_DESERIALIZATION_FAILURE.add(
                            &metrics::CONTEXT,
                            1,
                            &[metrics::request::add_attributes(
                                "connector",
                                req.connector.to_string(),
                            )],
                        )
                    }
                    error
                })? {
                Some(request) => {
                    logger::debug!(connector_request=?request);
                    let response = call_connector_api(state, request).await;
                    logger::debug!(connector_response=?response);
                    match response {
                        Ok(body) => {
                            let response = match body {
                                Ok(body) => connector_integration
                                    .handle_response(req, body)
                                    .map_err(|error| {
                                        if error.current_context()
                                        == &errors::ConnectorError::ResponseDeserializationFailed
                                    {
                                        metrics::RESPONSE_DESERIALIZATION_FAILURE.add(
                                            &metrics::CONTEXT,
                                            1,
                                            &[metrics::request::add_attributes(
                                                "connector",
                                                req.connector.to_string(),
                                            )],
                                        )
                                    }
                                        error
                                    })?,
                                Err(body) => {
                                    metrics::CONNECTOR_ERROR_RESPONSE_COUNT.add(
                                        &metrics::CONTEXT,
                                        1,
                                        &[metrics::request::add_attributes(
                                            "connector",
                                            req.connector.clone(),
                                        )],
                                    );
                                    let error = connector_integration.get_error_response(body)?;
                                    router_data.response = Err(error);

                                    router_data
                                }
                            };
                            Ok(response)
                        }
                        Err(error) => Err(error
                            .change_context(errors::ConnectorError::ProcessingStepFailed(None))),
                    }
                }
                None => Ok(router_data),
            }
        }
    }
}

#[instrument(skip_all)]
pub async fn call_connector_api(
    state: &AppState,
    request: Request,
) -> CustomResult<Result<types::Response, types::Response>, errors::ApiClientError> {
    let current_time = Instant::now();

    let response = send_request(state, request, None).await;

    let elapsed_time = current_time.elapsed();
    logger::info!(request_time=?elapsed_time);

    handle_response(response).await
}

#[instrument(skip_all)]
pub async fn send_request(
    state: &AppState,
    request: Request,
    option_timeout_secs: Option<u64>,
) -> CustomResult<reqwest::Response, errors::ApiClientError> {
    logger::debug!(method=?request.method, headers=?request.headers, payload=?request.payload, ?request);
    let url = &request.url;
    #[cfg(feature = "dummy_connector")]
    let should_bypass_proxy = url.starts_with(&state.conf.connectors.dummyconnector.base_url)
        || client::proxy_bypass_urls(&state.conf.locker).contains(url);
    #[cfg(not(feature = "dummy_connector"))]
    let should_bypass_proxy = client::proxy_bypass_urls(&state.conf.locker).contains(url);
    let client = client::create_client(
        &state.conf.proxy,
        should_bypass_proxy,
        request.certificate,
        request.certificate_key,
    )?;
    let headers = request.headers.construct_header_map()?;
    match request.method {
        Method::Get => client.get(url),
        Method::Post => {
            let client = client.post(url);
            match request.content_type {
                Some(ContentType::Json) => client.json(&request.payload),

                Some(ContentType::FormData) => client.multipart(
                    request
                        .form_data
                        .unwrap_or_else(reqwest::multipart::Form::new),
                ),

                // Currently this is not used remove this if not required
                // If using this then handle the serde_part
                Some(ContentType::FormUrlEncoded) => {
                    let payload = match request.payload.clone() {
                        Some(req) => serde_json::from_str(req.peek())
                            .into_report()
                            .change_context(errors::ApiClientError::UrlEncodingFailed)?,
                        _ => json!(r#""#),
                    };
                    let url_encoded_payload = serde_urlencoded::to_string(&payload)
                        .into_report()
                        .change_context(errors::ApiClientError::UrlEncodingFailed)
                        .attach_printable_lazy(|| {
                            format!(
                                "Unable to do url encoding on request: {:?}",
                                &request.payload
                            )
                        })?;

                    logger::debug!(?url_encoded_payload);
                    client.body(url_encoded_payload)
                }
                // If payload needs processing the body cannot have default
                None => client.body(request.payload.expose_option().unwrap_or_default()),
            }
        }

        Method::Put => client
            .put(url)
            .body(request.payload.expose_option().unwrap_or_default()), // If payload needs processing the body cannot have default
        Method::Delete => client.delete(url),
    }
    .add_headers(headers)
    .timeout(Duration::from_secs(
        option_timeout_secs.unwrap_or(crate::consts::REQUEST_TIME_OUT),
    ))
    .send()
    .await
    .map_err(|error| match error {
        error if error.is_timeout() => {
            metrics::REQUEST_BUILD_FAILURE.add(&metrics::CONTEXT, 1, &[]);
            errors::ApiClientError::RequestTimeoutReceived
        }
        _ => errors::ApiClientError::RequestNotSent(error.to_string()),
    })
    .into_report()
    .attach_printable("Unable to send request to connector")
}

#[instrument(skip_all)]
async fn handle_response(
    response: CustomResult<reqwest::Response, errors::ApiClientError>,
) -> CustomResult<Result<types::Response, types::Response>, errors::ApiClientError> {
    response
        .map(|response| async {
            logger::info!(?response);
            let status_code = response.status().as_u16();
            let headers = Some(response.headers().to_owned());
            match status_code {
                200..=202 | 302 | 204 => {
                    logger::debug!(response=?response);
                    // If needed add log line
                    // logger:: error!( error_parsing_response=?err);
                    let response = response
                        .bytes()
                        .await
                        .into_report()
                        .change_context(errors::ApiClientError::ResponseDecodingFailed)
                        .attach_printable("Error while waiting for response")?;
                    Ok(Ok(types::Response {
                        headers,
                        response,
                        status_code,
                    }))
                }

                status_code @ 500..=599 => {
                    let bytes = response.bytes().await.map_err(|error| {
                        report!(error)
                            .change_context(errors::ApiClientError::ResponseDecodingFailed)
                            .attach_printable("Client error response received")
                    })?;
                    // let error = match status_code {
                    //     500 => errors::ApiClientError::InternalServerErrorReceived,
                    //     502 => errors::ApiClientError::BadGatewayReceived,
                    //     503 => errors::ApiClientError::ServiceUnavailableReceived,
                    //     504 => errors::ApiClientError::GatewayTimeoutReceived,
                    //     _ => errors::ApiClientError::UnexpectedServerResponse,
                    // };
                    Ok(Err(types::Response {
                        headers,
                        response: bytes,
                        status_code,
                    }))
                }

                status_code @ 400..=499 => {
                    let bytes = response.bytes().await.map_err(|error| {
                        report!(error)
                            .change_context(errors::ApiClientError::ResponseDecodingFailed)
                            .attach_printable("Client error response received")
                    })?;
                    /* let error = match status_code {
                        400 => errors::ApiClientError::BadRequestReceived(bytes),
                        401 => errors::ApiClientError::UnauthorizedReceived(bytes),
                        403 => errors::ApiClientError::ForbiddenReceived,
                        404 => errors::ApiClientError::NotFoundReceived(bytes),
                        405 => errors::ApiClientError::MethodNotAllowedReceived,
                        408 => errors::ApiClientError::RequestTimeoutReceived,
                        422 => errors::ApiClientError::UnprocessableEntityReceived(bytes),
                        429 => errors::ApiClientError::TooManyRequestsReceived,
                        _ => errors::ApiClientError::UnexpectedServerResponse,
                    };
                    Err(report!(error).attach_printable("Client error response received"))
                        */
                    Ok(Err(types::Response {
                        headers,
                        response: bytes,
                        status_code,
                    }))
                }

                _ => Err(report!(errors::ApiClientError::UnexpectedServerResponse)
                    .attach_printable("Unexpected response from server")),
            }
        })?
        .await
}

#[derive(Debug, Eq, PartialEq)]
pub enum ApplicationResponse<R> {
    ResponseWithCustomHeader(Box<ApplicationResponse<R>>, http::HeaderMap),
    Json(R),
    StatusOk,
    TextPlain(String),
    JsonForRedirection(api::RedirectionResponse),
    Form(Box<RedirectionFormData>),
    FileData((Vec<u8>, mime::Mime)),
}

#[derive(Debug, Eq, PartialEq)]
pub struct RedirectionFormData {
    pub redirect_form: RedirectForm,
    pub payment_method_data: Option<api::PaymentMethodData>,
    pub amount: String,
    pub currency: String,
}

#[derive(Debug, Eq, PartialEq)]
pub enum PaymentAction {
    PSync,
    CompleteAuthorize,
}

#[derive(Debug, Eq, PartialEq, Serialize)]
pub struct ApplicationRedirectResponse {
    pub url: String,
}

#[derive(Debug, Eq, PartialEq, Clone, serde::Serialize, serde::Deserialize)]
pub enum RedirectForm {
    Form {
        endpoint: String,
        method: Method,
        form_fields: HashMap<String, String>,
    },
    Html {
        html_data: String,
    },
    BlueSnap {
        payment_fields_token: String, // payment-field-token
    },
}

impl From<(url::Url, Method)> for RedirectForm {
    fn from((mut redirect_url, method): (url::Url, Method)) -> Self {
        let form_fields = std::collections::HashMap::from_iter(
            redirect_url
                .query_pairs()
                .map(|(key, value)| (key.to_string(), value.to_string())),
        );

        // Do not include query params in the endpoint
        redirect_url.set_query(None);

        Self::Form {
            endpoint: redirect_url.to_string(),
            method,
            form_fields,
        }
    }
}

#[derive(Clone, Copy, PartialEq, Eq)]
pub enum AuthFlow {
    Client,
    Merchant,
}

#[instrument(skip(request, payload, state, func, api_auth))]
pub async fn server_wrap_util<'a, 'b, A, U, T, Q, F, Fut, E, OErr>(
    flow: &'a impl router_env::types::FlowMetric,
    state: &'b A,
    request: &'a HttpRequest,
    payload: T,
    func: F,
    api_auth: &dyn auth::AuthenticateAndFetch<U, A>,
) -> CustomResult<ApplicationResponse<Q>, OErr>
where
    F: Fn(&'b A, U, T) -> Fut,
    'b: 'a,
    Fut: Future<Output = CustomResult<ApplicationResponse<Q>, E>>,
    Q: Serialize + Debug + 'a,
    T: Debug,
    A: AppStateInfo,
    U: auth::AuthInfo,
    CustomResult<ApplicationResponse<Q>, E>: ReportSwitchExt<ApplicationResponse<Q>, OErr>,
    CustomResult<U, errors::ApiErrorResponse>: ReportSwitchExt<U, OErr>,
    OErr: ResponseError + Sync + Send + 'static,
{
    let auth_out = api_auth
        .authenticate_and_fetch(request.headers(), state)
        .await
        .switch()?;
    let metric_merchant_id = auth_out.get_merchant_id().unwrap_or("").to_string();

    let output = func(state, auth_out, payload).await.switch();

    let status_code = match output.as_ref() {
        Ok(res) => metrics::request::track_response_status_code(res),
        Err(err) => err.current_context().status_code().as_u16().into(),
    };

    metrics::request::status_code_metrics(
        status_code,
        flow.to_string(),
        metric_merchant_id.to_string(),
    );

    output
}

#[instrument(
    skip(request, state, func, api_auth, payload),
    fields(request_method, request_url_path)
)]
pub async fn server_wrap<'a, 'b, A, T, U, Q, F, Fut, E>(
    flow: impl router_env::types::FlowMetric,
    state: &'b A,
    request: &'a HttpRequest,
    payload: T,
    func: F,
    api_auth: &dyn auth::AuthenticateAndFetch<U, A>,
) -> HttpResponse
where
    F: Fn(&'b A, U, T) -> Fut,
    Fut: Future<Output = CustomResult<ApplicationResponse<Q>, E>>,
    Q: Serialize + Debug + 'a,
    T: Debug,
    U: auth::AuthInfo,
    A: AppStateInfo,
    CustomResult<ApplicationResponse<Q>, E>:
        ReportSwitchExt<ApplicationResponse<Q>, api_models::errors::types::ApiErrorResponse>,
{
    let request_method = request.method().as_str();
    let url_path = request.path();
    tracing::Span::current().record("request_method", request_method);
    tracing::Span::current().record("request_url_path", url_path);

    let start_instant = Instant::now();
<<<<<<< HEAD
    logger::info!(tag = ?Tag::BeginRequest);
    let res = handle_application_response::<Q>(
        request,
        metrics::request::record_request_time_metric(
            server_wrap_util(state, request, payload, func, api_auth),
            flow,
        )
        .await,
    );

    let response_code = res.status().as_u16();
    let end_instant = Instant::now();
    let request_duration = end_instant.saturating_duration_since(start_instant);
    logger::info!(
        tag = ?Tag::EndRequest,
        status_code = response_code,
        time_taken_ms = request_duration.as_millis(),
    );

    res
}

fn handle_application_response<Q>(
    request: &HttpRequest,
    wrap_response: Result<
        ApplicationResponse<Q>,
        Report<api_models::errors::types::ApiErrorResponse>,
    >,
) -> HttpResponse
where
    Q: Serialize + Debug,
{
    match wrap_response {
        Ok(ApplicationResponse::ResponseWithCustomHeader(response, headers)) => {
            let mut final_response = handle_application_response::<Q>(request, Ok(*response));
            let inner_headers = final_response.headers_mut();
            headers
                .iter()
                .for_each(|(name, value)| inner_headers.append(name.to_owned(), value.to_owned()));
            final_response
        }
=======
    logger::info!(tag = ?Tag::BeginRequest, payload = ?payload);

    let res = match metrics::request::record_request_time_metric(
        server_wrap_util(&flow, state, request, payload, func, api_auth),
        &flow,
    )
    .await
    {
>>>>>>> 28f0d1f5
        Ok(ApplicationResponse::Json(response)) => match serde_json::to_string(&response) {
            Ok(res) => http_response_json(res),
            Err(_) => http_response_err(
                r#"{
                    "error": {
                        "message": "Error serializing response from connector"
                    }
                }"#,
            ),
        },
        Ok(ApplicationResponse::StatusOk) => http_response_ok(),
        Ok(ApplicationResponse::TextPlain(text)) => http_response_plaintext(text),
        Ok(ApplicationResponse::FileData((file_data, content_type))) => {
            http_response_file_data(file_data, content_type)
        }
        Ok(ApplicationResponse::JsonForRedirection(response)) => {
            match serde_json::to_string(&response) {
                Ok(res) => http_redirect_response(res, response),
                Err(_) => http_response_err(
                    r#"{
                    "error": {
                        "message": "Error serializing response from connector"
                    }
                }"#,
                ),
            }
        }
        Ok(ApplicationResponse::Form(redirection_data)) => build_redirection_form(
            &redirection_data.redirect_form,
            redirection_data.payment_method_data,
            redirection_data.amount,
            redirection_data.currency,
        )
        .respond_to(request)
        .map_into_boxed_body(),
        Err(error) => log_and_return_error_response(error),
    }
}

pub fn log_and_return_error_response<T>(error: Report<T>) -> HttpResponse
where
    T: error_stack::Context + Clone + ResponseError,
    Report<T>: EmbedError,
{
    logger::error!(?error);
    HttpResponse::from_error(error.embed().current_context().clone())
}

pub trait EmbedError: Sized {
    fn embed(self) -> Self {
        self
    }
}

impl EmbedError for Report<api_models::errors::types::ApiErrorResponse> {
    fn embed(self) -> Self {
        #[cfg(feature = "detailed_errors")]
        {
            let mut report = self;
            let error_trace = serde_json::to_value(&report).ok().and_then(|inner| {
                serde_json::from_value::<Vec<errors::NestedErrorStack<'_>>>(inner)
                    .ok()
                    .map(Into::<errors::VecLinearErrorStack<'_>>::into)
                    .map(serde_json::to_value)
                    .transpose()
                    .ok()
                    .flatten()
            });

            match report.downcast_mut::<api_models::errors::types::ApiErrorResponse>() {
                None => {}
                Some(inner) => {
                    inner.get_internal_error_mut().stacktrace = error_trace;
                }
            }
            report
        }

        #[cfg(not(feature = "detailed_errors"))]
        self
    }
}

pub fn http_response_json<T: body::MessageBody + 'static>(response: T) -> HttpResponse {
    HttpResponse::Ok()
        .content_type(mime::APPLICATION_JSON)
        .body(response)
}

pub fn http_response_plaintext<T: body::MessageBody + 'static>(res: T) -> HttpResponse {
    HttpResponse::Ok().content_type(mime::TEXT_PLAIN).body(res)
}

pub fn http_response_file_data<T: body::MessageBody + 'static>(
    res: T,
    content_type: mime::Mime,
) -> HttpResponse {
    HttpResponse::Ok().content_type(content_type).body(res)
}

pub fn http_response_ok() -> HttpResponse {
    HttpResponse::Ok().finish()
}

pub fn http_redirect_response<T: body::MessageBody + 'static>(
    response: T,
    redirection_response: api::RedirectionResponse,
) -> HttpResponse {
    HttpResponse::Ok()
        .content_type(mime::APPLICATION_JSON)
        .append_header((
            "Location",
            redirection_response.return_url_with_query_params,
        ))
        .status(http::StatusCode::FOUND)
        .body(response)
}

pub fn http_response_err<T: body::MessageBody + 'static>(response: T) -> HttpResponse {
    HttpResponse::BadRequest()
        .content_type(mime::APPLICATION_JSON)
        .body(response)
}

pub trait ConnectorRedirectResponse {
    fn get_flow_type(
        &self,
        _query_params: &str,
        _json_payload: Option<serde_json::Value>,
        _action: PaymentAction,
    ) -> CustomResult<payments::CallConnectorAction, errors::ConnectorError> {
        Ok(payments::CallConnectorAction::Avoid)
    }
}

pub trait Authenticate {
    fn get_client_secret(&self) -> Option<&String> {
        None
    }
}

impl Authenticate for api_models::payments::PaymentsRequest {
    fn get_client_secret(&self) -> Option<&String> {
        self.client_secret.as_ref()
    }
}

impl Authenticate for api_models::payment_methods::PaymentMethodListRequest {
    fn get_client_secret(&self) -> Option<&String> {
        self.client_secret.as_ref()
    }
}

impl Authenticate for api_models::payments::PaymentsSessionRequest {
    fn get_client_secret(&self) -> Option<&String> {
        Some(&self.client_secret)
    }
}

impl Authenticate for api_models::payments::PaymentsRetrieveRequest {}
impl Authenticate for api_models::payments::PaymentsCancelRequest {}
impl Authenticate for api_models::payments::PaymentsCaptureRequest {}
impl Authenticate for api_models::payments::PaymentsStartRequest {}

pub fn build_redirection_form(
    form: &RedirectForm,
    payment_method_data: Option<api_models::payments::PaymentMethodData>,
    amount: String,
    currency: String,
) -> maud::Markup {
    use maud::PreEscaped;

    match form {
        RedirectForm::Form {
            endpoint,
            method,
            form_fields,
        } => maud::html! {
        (maud::DOCTYPE)
        html {
            meta name="viewport" content="width=device-width, initial-scale=1";
            head {
                style {
                    r##"

                    "##
                }
                (PreEscaped(r##"
                <style>
                    #loader1 {
                        width: 500px,
                    }
                    @media max-width: 600px {
                        #loader1 {
                            width: 200px
                        }
                    }
                </style>
                "##))
            }

            body style="background-color: #ffffff; padding: 20px; font-family: Arial, Helvetica, Sans-Serif;" {

                div id="loader1" class="lottie" style="height: 150px; display: block; position: relative; margin-left: auto; margin-right: auto;" { "" }

                (PreEscaped(r#"<script src="https://cdnjs.cloudflare.com/ajax/libs/bodymovin/5.7.4/lottie.min.js"></script>"#))

                (PreEscaped(r#"
                <script>
                var anime = bodymovin.loadAnimation({
                    container: document.getElementById('loader1'),
                    renderer: 'svg',
                    loop: true,
                    autoplay: true,
                    name: 'hyperswitch loader',
                    animationData: {"v":"4.8.0","meta":{"g":"LottieFiles AE 3.1.1","a":"","k":"","d":"","tc":""},"fr":29.9700012207031,"ip":0,"op":31.0000012626559,"w":400,"h":250,"nm":"loader_shape","ddd":0,"assets":[],"layers":[{"ddd":0,"ind":1,"ty":4,"nm":"circle 2","sr":1,"ks":{"o":{"a":0,"k":100,"ix":11},"r":{"a":0,"k":0,"ix":10},"p":{"a":0,"k":[278.25,202.671,0],"ix":2},"a":{"a":0,"k":[23.72,23.72,0],"ix":1},"s":{"a":0,"k":[100,100,100],"ix":6}},"ao":0,"shapes":[{"ty":"gr","it":[{"ind":0,"ty":"sh","ix":1,"ks":{"a":0,"k":{"i":[[12.935,0],[0,-12.936],[-12.935,0],[0,12.935]],"o":[[-12.952,0],[0,12.935],[12.935,0],[0,-12.936]],"v":[[0,-23.471],[-23.47,0.001],[0,23.471],[23.47,0.001]],"c":true},"ix":2},"nm":"Path 1","mn":"ADBE Vector Shape - Group","hd":false},{"ty":"fl","c":{"a":0,"k":[0,0.427451010311,0.976470648074,1],"ix":4},"o":{"a":1,"k":[{"i":{"x":[0.667],"y":[1]},"o":{"x":[0.333],"y":[0]},"t":10,"s":[10]},{"i":{"x":[0.667],"y":[1]},"o":{"x":[0.333],"y":[0]},"t":19.99,"s":[100]},{"t":29.9800012211104,"s":[10]}],"ix":5},"r":1,"bm":0,"nm":"Fill 1","mn":"ADBE Vector Graphic - Fill","hd":false},{"ty":"tr","p":{"a":0,"k":[23.72,23.721],"ix":2},"a":{"a":0,"k":[0,0],"ix":1},"s":{"a":0,"k":[100,100],"ix":3},"r":{"a":0,"k":0,"ix":6},"o":{"a":0,"k":100,"ix":7},"sk":{"a":0,"k":0,"ix":4},"sa":{"a":0,"k":0,"ix":5},"nm":"Transform"}],"nm":"Group 1","np":2,"cix":2,"bm":0,"ix":1,"mn":"ADBE Vector Group","hd":false}],"ip":0,"op":48.0000019550801,"st":0,"bm":0},{"ddd":0,"ind":2,"ty":4,"nm":"square 2","sr":1,"ks":{"o":{"a":0,"k":100,"ix":11},"r":{"a":0,"k":0,"ix":10},"p":{"a":0,"k":[196.25,201.271,0],"ix":2},"a":{"a":0,"k":[22.028,22.03,0],"ix":1},"s":{"a":0,"k":[100,100,100],"ix":6}},"ao":0,"shapes":[{"ty":"gr","it":[{"ind":0,"ty":"sh","ix":1,"ks":{"a":0,"k":{"i":[[1.914,0],[0,0],[0,-1.914],[0,0],[-1.914,0],[0,0],[0,1.914],[0,0]],"o":[[0,0],[-1.914,0],[0,0],[0,1.914],[0,0],[1.914,0],[0,0],[0,-1.914]],"v":[[18.313,-21.779],[-18.312,-21.779],[-21.779,-18.313],[-21.779,18.314],[-18.312,21.779],[18.313,21.779],[21.779,18.314],[21.779,-18.313]],"c":true},"ix":2},"nm":"Path 1","mn":"ADBE Vector Shape - Group","hd":false},{"ty":"fl","c":{"a":0,"k":[0,0.427451010311,0.976470648074,1],"ix":4},"o":{"a":1,"k":[{"i":{"x":[0.667],"y":[1]},"o":{"x":[0.333],"y":[0]},"t":5,"s":[10]},{"i":{"x":[0.667],"y":[1]},"o":{"x":[0.333],"y":[0]},"t":14.99,"s":[100]},{"t":24.9800010174563,"s":[10]}],"ix":5},"r":1,"bm":0,"nm":"Fill 1","mn":"ADBE Vector Graphic - Fill","hd":false},{"ty":"tr","p":{"a":0,"k":[22.028,22.029],"ix":2},"a":{"a":0,"k":[0,0],"ix":1},"s":{"a":0,"k":[100,100],"ix":3},"r":{"a":0,"k":0,"ix":6},"o":{"a":0,"k":100,"ix":7},"sk":{"a":0,"k":0,"ix":4},"sa":{"a":0,"k":0,"ix":5},"nm":"Transform"}],"nm":"Group 1","np":2,"cix":2,"bm":0,"ix":1,"mn":"ADBE Vector Group","hd":false}],"ip":0,"op":47.0000019143492,"st":0,"bm":0},{"ddd":0,"ind":3,"ty":4,"nm":"Triangle 2","sr":1,"ks":{"o":{"a":0,"k":100,"ix":11},"r":{"a":0,"k":0,"ix":10},"p":{"a":0,"k":[116.25,200.703,0],"ix":2},"a":{"a":0,"k":[27.11,21.243,0],"ix":1},"s":{"a":0,"k":[100,100,100],"ix":6}},"ao":0,"shapes":[{"ty":"gr","it":[{"ind":0,"ty":"sh","ix":1,"ks":{"a":0,"k":{"i":[[0,0],[0.558,-0.879],[0,0],[-1.133,0],[0,0],[0.609,0.947],[0,0]],"o":[[-0.558,-0.879],[0,0],[-0.609,0.947],[0,0],[1.133,0],[0,0],[0,0]],"v":[[1.209,-20.114],[-1.192,-20.114],[-26.251,18.795],[-25.051,20.993],[25.051,20.993],[26.251,18.795],[1.192,-20.114]],"c":true},"ix":2},"nm":"Path 1","mn":"ADBE Vector Shape - Group","hd":false},{"ty":"fl","c":{"a":0,"k":[0,0.427451010311,0.976470648074,1],"ix":4},"o":{"a":1,"k":[{"i":{"x":[0.667],"y":[1]},"o":{"x":[0.333],"y":[0]},"t":0,"s":[10]},{"i":{"x":[0.667],"y":[1]},"o":{"x":[0.333],"y":[0]},"t":9.99,"s":[100]},{"t":19.9800008138021,"s":[10]}],"ix":5},"r":1,"bm":0,"nm":"Fill 1","mn":"ADBE Vector Graphic - Fill","hd":false},{"ty":"tr","p":{"a":0,"k":[27.11,21.243],"ix":2},"a":{"a":0,"k":[0,0],"ix":1},"s":{"a":0,"k":[100,100],"ix":3},"r":{"a":0,"k":0,"ix":6},"o":{"a":0,"k":100,"ix":7},"sk":{"a":0,"k":0,"ix":4},"sa":{"a":0,"k":0,"ix":5},"nm":"Transform"}],"nm":"Group 1","np":2,"cix":2,"bm":0,"ix":1,"mn":"ADBE Vector Group","hd":false}],"ip":0,"op":48.0000019550801,"st":0,"bm":0}],"markers":[]}
                })
                </script>
                "#))


                h3 style="text-align: center;" { "Please wait while we process your payment..." }
                    form action=(PreEscaped(endpoint)) method=(method.to_string()) #payment_form {
                        @for (field, value) in form_fields {
                        input type="hidden" name=(field) value=(value);
                    }
                }

                (PreEscaped(r#"<script type="text/javascript"> var frm = document.getElementById("payment_form"); window.setTimeout(function () { frm.submit(); }, 300); </script>"#))
            }
        }
        },
        RedirectForm::Html { html_data } => PreEscaped(html_data.to_string()),
        RedirectForm::BlueSnap {
            payment_fields_token,
        } => {
            let card_details = if let Some(api::PaymentMethodData::Card(ccard)) =
                payment_method_data
            {
                format!(
                    "var newCard={{ccNumber: \"{}\",cvv: \"{}\",expDate: \"{}/{}\",amount: {},currency: \"{}\"}};",
                    ccard.card_number.peek(),
                    ccard.card_cvc.peek(),
                    ccard.card_exp_month.peek(),
                    ccard.card_exp_year.peek(),
                    amount,
                    currency
                )
            } else {
                "".to_string()
            };
            maud::html! {
            (maud::DOCTYPE)
            html {
                head {
                    meta name="viewport" content="width=device-width, initial-scale=1";
                    (PreEscaped(r#"<script src="https://sandpay.bluesnap.com/web-sdk/5/bluesnap.js"></script>"#))
                }
                    body style="background-color: #ffffff; padding: 20px; font-family: Arial, Helvetica, Sans-Serif;" {

                        div id="loader1" class="lottie" style="height: 150px; display: block; position: relative; margin-top: 150px; margin-left: auto; margin-right: auto;" { "" }

                        (PreEscaped(r#"<script src="https://cdnjs.cloudflare.com/ajax/libs/bodymovin/5.7.4/lottie.min.js"></script>"#))

                        (PreEscaped(r#"
                        <script>
                        var anime = bodymovin.loadAnimation({
                            container: document.getElementById('loader1'),
                            renderer: 'svg',
                            loop: true,
                            autoplay: true,
                            name: 'hyperswitch loader',
                            animationData: {"v":"4.8.0","meta":{"g":"LottieFiles AE 3.1.1","a":"","k":"","d":"","tc":""},"fr":29.9700012207031,"ip":0,"op":31.0000012626559,"w":400,"h":250,"nm":"loader_shape","ddd":0,"assets":[],"layers":[{"ddd":0,"ind":1,"ty":4,"nm":"circle 2","sr":1,"ks":{"o":{"a":0,"k":100,"ix":11},"r":{"a":0,"k":0,"ix":10},"p":{"a":0,"k":[278.25,202.671,0],"ix":2},"a":{"a":0,"k":[23.72,23.72,0],"ix":1},"s":{"a":0,"k":[100,100,100],"ix":6}},"ao":0,"shapes":[{"ty":"gr","it":[{"ind":0,"ty":"sh","ix":1,"ks":{"a":0,"k":{"i":[[12.935,0],[0,-12.936],[-12.935,0],[0,12.935]],"o":[[-12.952,0],[0,12.935],[12.935,0],[0,-12.936]],"v":[[0,-23.471],[-23.47,0.001],[0,23.471],[23.47,0.001]],"c":true},"ix":2},"nm":"Path 1","mn":"ADBE Vector Shape - Group","hd":false},{"ty":"fl","c":{"a":0,"k":[0,0.427451010311,0.976470648074,1],"ix":4},"o":{"a":1,"k":[{"i":{"x":[0.667],"y":[1]},"o":{"x":[0.333],"y":[0]},"t":10,"s":[10]},{"i":{"x":[0.667],"y":[1]},"o":{"x":[0.333],"y":[0]},"t":19.99,"s":[100]},{"t":29.9800012211104,"s":[10]}],"ix":5},"r":1,"bm":0,"nm":"Fill 1","mn":"ADBE Vector Graphic - Fill","hd":false},{"ty":"tr","p":{"a":0,"k":[23.72,23.721],"ix":2},"a":{"a":0,"k":[0,0],"ix":1},"s":{"a":0,"k":[100,100],"ix":3},"r":{"a":0,"k":0,"ix":6},"o":{"a":0,"k":100,"ix":7},"sk":{"a":0,"k":0,"ix":4},"sa":{"a":0,"k":0,"ix":5},"nm":"Transform"}],"nm":"Group 1","np":2,"cix":2,"bm":0,"ix":1,"mn":"ADBE Vector Group","hd":false}],"ip":0,"op":48.0000019550801,"st":0,"bm":0},{"ddd":0,"ind":2,"ty":4,"nm":"square 2","sr":1,"ks":{"o":{"a":0,"k":100,"ix":11},"r":{"a":0,"k":0,"ix":10},"p":{"a":0,"k":[196.25,201.271,0],"ix":2},"a":{"a":0,"k":[22.028,22.03,0],"ix":1},"s":{"a":0,"k":[100,100,100],"ix":6}},"ao":0,"shapes":[{"ty":"gr","it":[{"ind":0,"ty":"sh","ix":1,"ks":{"a":0,"k":{"i":[[1.914,0],[0,0],[0,-1.914],[0,0],[-1.914,0],[0,0],[0,1.914],[0,0]],"o":[[0,0],[-1.914,0],[0,0],[0,1.914],[0,0],[1.914,0],[0,0],[0,-1.914]],"v":[[18.313,-21.779],[-18.312,-21.779],[-21.779,-18.313],[-21.779,18.314],[-18.312,21.779],[18.313,21.779],[21.779,18.314],[21.779,-18.313]],"c":true},"ix":2},"nm":"Path 1","mn":"ADBE Vector Shape - Group","hd":false},{"ty":"fl","c":{"a":0,"k":[0,0.427451010311,0.976470648074,1],"ix":4},"o":{"a":1,"k":[{"i":{"x":[0.667],"y":[1]},"o":{"x":[0.333],"y":[0]},"t":5,"s":[10]},{"i":{"x":[0.667],"y":[1]},"o":{"x":[0.333],"y":[0]},"t":14.99,"s":[100]},{"t":24.9800010174563,"s":[10]}],"ix":5},"r":1,"bm":0,"nm":"Fill 1","mn":"ADBE Vector Graphic - Fill","hd":false},{"ty":"tr","p":{"a":0,"k":[22.028,22.029],"ix":2},"a":{"a":0,"k":[0,0],"ix":1},"s":{"a":0,"k":[100,100],"ix":3},"r":{"a":0,"k":0,"ix":6},"o":{"a":0,"k":100,"ix":7},"sk":{"a":0,"k":0,"ix":4},"sa":{"a":0,"k":0,"ix":5},"nm":"Transform"}],"nm":"Group 1","np":2,"cix":2,"bm":0,"ix":1,"mn":"ADBE Vector Group","hd":false}],"ip":0,"op":47.0000019143492,"st":0,"bm":0},{"ddd":0,"ind":3,"ty":4,"nm":"Triangle 2","sr":1,"ks":{"o":{"a":0,"k":100,"ix":11},"r":{"a":0,"k":0,"ix":10},"p":{"a":0,"k":[116.25,200.703,0],"ix":2},"a":{"a":0,"k":[27.11,21.243,0],"ix":1},"s":{"a":0,"k":[100,100,100],"ix":6}},"ao":0,"shapes":[{"ty":"gr","it":[{"ind":0,"ty":"sh","ix":1,"ks":{"a":0,"k":{"i":[[0,0],[0.558,-0.879],[0,0],[-1.133,0],[0,0],[0.609,0.947],[0,0]],"o":[[-0.558,-0.879],[0,0],[-0.609,0.947],[0,0],[1.133,0],[0,0],[0,0]],"v":[[1.209,-20.114],[-1.192,-20.114],[-26.251,18.795],[-25.051,20.993],[25.051,20.993],[26.251,18.795],[1.192,-20.114]],"c":true},"ix":2},"nm":"Path 1","mn":"ADBE Vector Shape - Group","hd":false},{"ty":"fl","c":{"a":0,"k":[0,0.427451010311,0.976470648074,1],"ix":4},"o":{"a":1,"k":[{"i":{"x":[0.667],"y":[1]},"o":{"x":[0.333],"y":[0]},"t":0,"s":[10]},{"i":{"x":[0.667],"y":[1]},"o":{"x":[0.333],"y":[0]},"t":9.99,"s":[100]},{"t":19.9800008138021,"s":[10]}],"ix":5},"r":1,"bm":0,"nm":"Fill 1","mn":"ADBE Vector Graphic - Fill","hd":false},{"ty":"tr","p":{"a":0,"k":[27.11,21.243],"ix":2},"a":{"a":0,"k":[0,0],"ix":1},"s":{"a":0,"k":[100,100],"ix":3},"r":{"a":0,"k":0,"ix":6},"o":{"a":0,"k":100,"ix":7},"sk":{"a":0,"k":0,"ix":4},"sa":{"a":0,"k":0,"ix":5},"nm":"Transform"}],"nm":"Group 1","np":2,"cix":2,"bm":0,"ix":1,"mn":"ADBE Vector Group","hd":false}],"ip":0,"op":48.0000019550801,"st":0,"bm":0}],"markers":[]}
                        })
                        </script>
                        "#))


                        h3 style="text-align: center;" { "Please wait while we process your payment..." }
                    }

                (PreEscaped(format!("<script>
                    bluesnap.threeDsPaymentsSetup(\"{payment_fields_token}\",
                    function(sdkResponse) {{
                        console.log(sdkResponse);
                        var f = document.createElement('form');
                        f.action=window.location.pathname.replace(/payments\\/redirect\\/(\\w+)\\/(\\w+)\\/\\w+/, \"payments/$1/$2/redirect/complete/bluesnap\");
                        f.method='POST';
                        var i=document.createElement('input');
                        i.type='hidden';
                        i.name='authentication_response';
                        i.value=JSON.stringify(sdkResponse);
                        f.appendChild(i);
                        document.body.appendChild(f);
                        f.submit();
                    }});
                    {card_details}
                    bluesnap.threeDsPaymentsSubmitData(newCard);
                </script>
                ")))
                }}
        }
    }
}

#[cfg(test)]
mod tests {
    #[test]
    fn test_mime_essence() {
        assert_eq!(mime::APPLICATION_JSON.essence_str(), "application/json");
    }
}<|MERGE_RESOLUTION|>--- conflicted
+++ resolved
@@ -598,13 +598,12 @@
     tracing::Span::current().record("request_url_path", url_path);
 
     let start_instant = Instant::now();
-<<<<<<< HEAD
-    logger::info!(tag = ?Tag::BeginRequest);
+    logger::info!(tag = ?Tag::BeginRequest, payload = ?payload);
     let res = handle_application_response::<Q>(
         request,
         metrics::request::record_request_time_metric(
-            server_wrap_util(state, request, payload, func, api_auth),
-            flow,
+            server_wrap_util(&flow, state, request, payload, func, api_auth),
+            &flow,
         )
         .await,
     );
@@ -640,16 +639,6 @@
                 .for_each(|(name, value)| inner_headers.append(name.to_owned(), value.to_owned()));
             final_response
         }
-=======
-    logger::info!(tag = ?Tag::BeginRequest, payload = ?payload);
-
-    let res = match metrics::request::record_request_time_metric(
-        server_wrap_util(&flow, state, request, payload, func, api_auth),
-        &flow,
-    )
-    .await
-    {
->>>>>>> 28f0d1f5
         Ok(ApplicationResponse::Json(response)) => match serde_json::to_string(&response) {
             Ok(res) => http_response_json(res),
             Err(_) => http_response_err(
