pub mod client;
pub mod generic_link_response;
pub mod request;
use std::{
    collections::{HashMap, HashSet},
    fmt::Debug,
    future::Future,
    str,
    sync::Arc,
    time::{Duration, Instant},
};

use actix_http::header::HeaderMap;
use actix_web::{
    body,
    http::header::{HeaderName, HeaderValue},
    web, FromRequest, HttpRequest, HttpResponse, Responder, ResponseError,
};
pub use client::{ApiClient, MockApiClient, ProxyClient};
pub use common_enums::enums::PaymentAction;
pub use common_utils::request::{ContentType, Method, Request, RequestBuilder};
use common_utils::{
    consts::{DEFAULT_TENANT, TENANT_HEADER, X_HS_LATENCY},
    errors::{ErrorSwitch, ReportSwitchExt},
    request::RequestContent,
};
use error_stack::{report, Report, ResultExt};
use hyperswitch_domain_models::router_data_v2::flow_common_types as common_types;
pub use hyperswitch_domain_models::{
    api::{
        ApplicationResponse, GenericExpiredLinkData, GenericLinkFormData, GenericLinkStatusData,
        GenericLinks, PaymentLinkAction, PaymentLinkFormData, PaymentLinkStatusData,
        RedirectionFormData,
    },
    payment_method_data::PaymentMethodData,
    router_response_types::RedirectForm,
};
pub use hyperswitch_interfaces::{
    api::{
        BoxedConnectorIntegration, CaptureSyncMethod, ConnectorIntegration,
        ConnectorIntegrationAny, ConnectorRedirectResponse, ConnectorSpecifications,
        ConnectorValidation,
    },
    connector_integration_v2::{
        BoxedConnectorIntegrationV2, ConnectorIntegrationAnyV2, ConnectorIntegrationV2,
    },
};
use masking::{Maskable, PeekInterface, Secret};
use router_env::{instrument, tracing, tracing_actix_web::RequestId, Tag};
use serde::Serialize;
use serde_json::json;
use tera::{Context, Error as TeraError, Tera};

use super::{
    authentication::AuthenticateAndFetch,
    connector_integration_interface::BoxedConnectorIntegrationInterface,
};
use crate::{
    configs::Settings,
    consts,
    core::{
        api_locking,
        errors::{self, CustomResult},
        payments,
    },
    events::{
        api_logs::{ApiEvent, ApiEventMetric, ApiEventsType},
        connector_api_logs::ConnectorEvent,
    },
    headers, logger,
    routes::{
        app::{AppStateInfo, ReqState, SessionStateInfo},
        metrics, AppState, SessionState,
    },
    services::{
        connector_integration_interface::RouterDataConversion,
        generic_link_response::build_generic_link_html,
    },
    types::{self, api, ErrorResponse},
    utils,
};

pub type BoxedPaymentConnectorIntegrationInterface<T, Req, Resp> =
    BoxedConnectorIntegrationInterface<T, common_types::PaymentFlowData, Req, Resp>;
pub type BoxedRefundConnectorIntegrationInterface<T, Req, Resp> =
    BoxedConnectorIntegrationInterface<T, common_types::RefundFlowData, Req, Resp>;
#[cfg(feature = "frm")]
pub type BoxedFrmConnectorIntegrationInterface<T, Req, Resp> =
    BoxedConnectorIntegrationInterface<T, common_types::FrmFlowData, Req, Resp>;
pub type BoxedDisputeConnectorIntegrationInterface<T, Req, Resp> =
    BoxedConnectorIntegrationInterface<T, common_types::DisputesFlowData, Req, Resp>;
pub type BoxedMandateRevokeConnectorIntegrationInterface<T, Req, Resp> =
    BoxedConnectorIntegrationInterface<T, common_types::MandateRevokeFlowData, Req, Resp>;
#[cfg(feature = "payouts")]
pub type BoxedPayoutConnectorIntegrationInterface<T, Req, Resp> =
    BoxedConnectorIntegrationInterface<T, common_types::PayoutFlowData, Req, Resp>;
pub type BoxedWebhookSourceVerificationConnectorIntegrationInterface<T, Req, Resp> =
    BoxedConnectorIntegrationInterface<T, common_types::WebhookSourceVerifyData, Req, Resp>;
pub type BoxedExternalAuthenticationConnectorIntegrationInterface<T, Req, Resp> =
    BoxedConnectorIntegrationInterface<T, common_types::ExternalAuthenticationFlowData, Req, Resp>;
pub type BoxedAuthenticationTokenConnectorIntegrationInterface<T, Req, Resp> =
    BoxedConnectorIntegrationInterface<T, common_types::AuthenticationTokenFlowData, Req, Resp>;
pub type BoxedAccessTokenConnectorIntegrationInterface<T, Req, Resp> =
    BoxedConnectorIntegrationInterface<T, common_types::AccessTokenFlowData, Req, Resp>;
pub type BoxedFilesConnectorIntegrationInterface<T, Req, Resp> =
    BoxedConnectorIntegrationInterface<T, common_types::FilesFlowData, Req, Resp>;
pub type BoxedRevenueRecoveryRecordBackInterface<T, Req, Res> =
    BoxedConnectorIntegrationInterface<T, common_types::RevenueRecoveryRecordBackData, Req, Res>;
pub type BoxedBillingConnectorInvoiceSyncIntegrationInterface<T, Req, Res> =
    BoxedConnectorIntegrationInterface<
        T,
        common_types::BillingConnectorInvoiceSyncFlowData,
        Req,
        Res,
    >;

pub type BoxedUnifiedAuthenticationServiceInterface<T, Req, Resp> =
    BoxedConnectorIntegrationInterface<T, common_types::UasFlowData, Req, Resp>;

pub type BoxedBillingConnectorPaymentsSyncIntegrationInterface<T, Req, Res> =
    BoxedConnectorIntegrationInterface<
        T,
        common_types::BillingConnectorPaymentsSyncFlowData,
        Req,
        Res,
    >;
pub type BoxedVaultConnectorIntegrationInterface<T, Req, Res> =
    BoxedConnectorIntegrationInterface<T, common_types::VaultConnectorFlowData, Req, Res>;

<<<<<<< HEAD
/// Handle UCS webhook response processing
fn handle_ucs_response<T, Req, Resp>(
    router_data: types::RouterData<T, Req, Resp>,
    transform_data_bytes: Vec<u8>,
) -> CustomResult<types::RouterData<T, Req, Resp>, errors::ConnectorError>
=======
fn store_raw_connector_response_if_required<T, Req, Resp>(
    return_raw_connector_response: Option<bool>,
    router_data: &mut types::RouterData<T, Req, Resp>,
    body: &types::Response,
) -> CustomResult<(), errors::ConnectorError>
>>>>>>> 47f68859
where
    T: Clone + Debug + 'static,
    Req: Debug + Clone + 'static,
    Resp: Debug + Clone + 'static,
{
<<<<<<< HEAD
    let webhook_transform_data: crate::core::unified_connector_service::WebhookTransformData =
        serde_json::from_slice(&transform_data_bytes)
            .change_context(errors::ConnectorError::ResponseDeserializationFailed)
            .attach_printable("Failed to deserialize UCS webhook transform data")?;

    let webhook_content = webhook_transform_data
        .webhook_content
        .ok_or(errors::ConnectorError::ResponseDeserializationFailed)
        .attach_printable("UCS webhook transform data missing webhook_content")?;

    let payment_get_response = match webhook_content.content {
        Some(unified_connector_service_client::payments::webhook_response_content::Content::PaymentsResponse(payments_response)) => {
            payments_response
        },
        Some(unified_connector_service_client::payments::webhook_response_content::Content::RefundsResponse(_)) => {
            return Err(errors::ConnectorError::ProcessingStepFailed(Some("UCS webhook contains refund response but payment processing was expected".to_string().into())).into());
        },
        Some(unified_connector_service_client::payments::webhook_response_content::Content::DisputesResponse(_)) => {
            return Err(errors::ConnectorError::ProcessingStepFailed(Some("UCS webhook contains dispute response but payment processing was expected".to_string().into())).into());
        },
        None => {
            return Err(errors::ConnectorError::ResponseDeserializationFailed)
                .attach_printable("UCS webhook content missing payments_response");
        }
    };

    let (status, router_data_response, status_code) =
        crate::core::unified_connector_service::handle_unified_connector_service_response_for_payment_get(payment_get_response.clone())
            .change_context(errors::ConnectorError::ProcessingStepFailed(None))
            .attach_printable("Failed to process UCS webhook response using PSync handler")?;

    let mut updated_router_data = router_data;
    updated_router_data.status = status;

    match router_data_response {
        Ok(_payments_response_data) => {}
        Err(error_response) => {
            updated_router_data.response = Err(error_response);
        }
    }

    updated_router_data.raw_connector_response =
        payment_get_response.raw_connector_response.map(Secret::new);
    updated_router_data.connector_http_status_code = Some(status_code);

    Ok(updated_router_data)
=======
    if return_raw_connector_response == Some(true) {
        let mut decoded = String::from_utf8(body.response.as_ref().to_vec())
            .change_context(errors::ConnectorError::ResponseDeserializationFailed)?;
        if decoded.starts_with('\u{feff}') {
            decoded = decoded.trim_start_matches('\u{feff}').to_string();
        }
        router_data.raw_connector_response = Some(Secret::new(decoded));
    }
    Ok(())
>>>>>>> 47f68859
}

/// Handle the flow by interacting with connector module
/// `connector_request` is applicable only in case if the `CallConnectorAction` is `Trigger`
/// In other cases, It will be created if required, even if it is not passed
#[instrument(skip_all, fields(connector_name, payment_method))]
pub async fn execute_connector_processing_step<
    'b,
    'a,
    T,
    ResourceCommonData: Clone + RouterDataConversion<T, Req, Resp> + 'static,
    Req: Debug + Clone + 'static,
    Resp: Debug + Clone + 'static,
>(
    state: &'b SessionState,
    connector_integration: BoxedConnectorIntegrationInterface<T, ResourceCommonData, Req, Resp>,
    req: &'b types::RouterData<T, Req, Resp>,
    call_connector_action: payments::CallConnectorAction,
    connector_request: Option<Request>,
    return_raw_connector_response: Option<bool>,
) -> CustomResult<types::RouterData<T, Req, Resp>, errors::ConnectorError>
where
    T: Clone + Debug + 'static,
    // BoxedConnectorIntegration<T, Req, Resp>: 'b,
{
    // If needed add an error stack as follows
    // connector_integration.build_request(req).attach_printable("Failed to build request");
    tracing::Span::current().record("connector_name", &req.connector);
    tracing::Span::current().record("payment_method", req.payment_method.to_string());
    logger::debug!(connector_request=?connector_request);
    let mut router_data = req.clone();
    match call_connector_action {
        payments::CallConnectorAction::HandleResponse(res) => {
            let response = types::Response {
                headers: None,
                response: res.into(),
                status_code: 200,
            };
            connector_integration.handle_response(req, None, response)
        }
        payments::CallConnectorAction::UCSHandleResponse(transform_data_bytes) => {
            handle_ucs_response(router_data, transform_data_bytes)
        }
        payments::CallConnectorAction::Avoid => Ok(router_data),
        payments::CallConnectorAction::StatusUpdate {
            status,
            error_code,
            error_message,
        } => {
            router_data.status = status;
            let error_response = if error_code.is_some() | error_message.is_some() {
                Some(ErrorResponse {
                    code: error_code.unwrap_or(consts::NO_ERROR_CODE.to_string()),
                    message: error_message.unwrap_or(consts::NO_ERROR_MESSAGE.to_string()),
                    status_code: 200, // This status code is ignored in redirection response it will override with 302 status code.
                    reason: None,
                    attempt_status: None,
                    connector_transaction_id: None,
                    network_advice_code: None,
                    network_decline_code: None,
                    network_error_message: None,
                    connector_metadata: None,
                })
            } else {
                None
            };
            router_data.response = error_response.map(Err).unwrap_or(router_data.response);
            Ok(router_data)
        }
        payments::CallConnectorAction::Trigger => {
            metrics::CONNECTOR_CALL_COUNT.add(
                1,
                router_env::metric_attributes!(
                    ("connector", req.connector.to_string()),
                    (
                        "flow",
                        std::any::type_name::<T>()
                            .split("::")
                            .last()
                            .unwrap_or_default()
                    ),
                ),
            );

            let connector_request = match connector_request {
                Some(connector_request) => Some(connector_request),
                None => connector_integration
                    .build_request(req, &state.conf.connectors)
                    .inspect_err(|error| {
                        if matches!(
                            error.current_context(),
                            &errors::ConnectorError::RequestEncodingFailed
                                | &errors::ConnectorError::RequestEncodingFailedWithReason(_)
                        ) {
                            metrics::REQUEST_BUILD_FAILURE.add(
                                1,
                                router_env::metric_attributes!((
                                    "connector",
                                    req.connector.clone()
                                )),
                            )
                        }
                    })?,
            };

            match connector_request {
                Some(request) => {
                    let masked_request_body = match &request.body {
                        Some(request) => match request {
                            RequestContent::Json(i)
                            | RequestContent::FormUrlEncoded(i)
                            | RequestContent::Xml(i) => i
                                .masked_serialize()
                                .unwrap_or(json!({ "error": "failed to mask serialize"})),
                            RequestContent::FormData(_) => json!({"request_type": "FORM_DATA"}),
                            RequestContent::RawBytes(_) => json!({"request_type": "RAW_BYTES"}),
                        },
                        None => serde_json::Value::Null,
                    };
                    let request_url = request.url.clone();
                    let request_method = request.method;
                    let current_time = Instant::now();
                    let response =
                        call_connector_api(state, request, "execute_connector_processing_step")
                            .await;
                    let external_latency = current_time.elapsed().as_millis();
                    logger::info!(raw_connector_request=?masked_request_body);
                    let status_code = response
                        .as_ref()
                        .map(|i| {
                            i.as_ref()
                                .map_or_else(|value| value.status_code, |value| value.status_code)
                        })
                        .unwrap_or_default();
                    let mut connector_event = ConnectorEvent::new(
                        state.tenant.tenant_id.clone(),
                        req.connector.clone(),
                        std::any::type_name::<T>(),
                        masked_request_body,
                        request_url,
                        request_method,
                        req.payment_id.clone(),
                        req.merchant_id.clone(),
                        state.request_id.as_ref(),
                        external_latency,
                        req.refund_id.clone(),
                        req.dispute_id.clone(),
                        status_code,
                    );

                    match response {
                        Ok(body) => {
                            let response = match body {
                                Ok(body) => {
                                    let connector_http_status_code = Some(body.status_code);
                                    let handle_response_result = connector_integration
                                        .handle_response(req, Some(&mut connector_event), body.clone())
                                        .inspect_err(|error| {
                                            if error.current_context()
                                            == &errors::ConnectorError::ResponseDeserializationFailed
                                        {
                                            metrics::RESPONSE_DESERIALIZATION_FAILURE.add(

                                                1,
                                                router_env::metric_attributes!((
                                                    "connector",
                                                    req.connector.clone(),
                                                )),
                                            )
                                        }
                                        });
                                    match handle_response_result {
                                        Ok(mut data) => {
                                            state.event_handler().log_event(&connector_event);
                                            data.connector_http_status_code =
                                                connector_http_status_code;
                                            // Add up multiple external latencies in case of multiple external calls within the same request.
                                            data.external_latency = Some(
                                                data.external_latency
                                                    .map_or(external_latency, |val| {
                                                        val + external_latency
                                                    }),
                                            );

                                            store_raw_connector_response_if_required(
                                                return_raw_connector_response,
                                                &mut data,
                                                &body,
                                            )?;

                                            Ok(data)
                                        }
                                        Err(err) => {
                                            connector_event
                                                .set_error(json!({"error": err.to_string()}));

                                            state.event_handler().log_event(&connector_event);
                                            Err(err)
                                        }
                                    }?
                                }
                                Err(body) => {
                                    router_data.connector_http_status_code = Some(body.status_code);
                                    router_data.external_latency = Some(
                                        router_data
                                            .external_latency
                                            .map_or(external_latency, |val| val + external_latency),
                                    );
                                    metrics::CONNECTOR_ERROR_RESPONSE_COUNT.add(
                                        1,
                                        router_env::metric_attributes!((
                                            "connector",
                                            req.connector.clone(),
                                        )),
                                    );

                                    store_raw_connector_response_if_required(
                                        return_raw_connector_response,
                                        &mut router_data,
                                        &body,
                                    )?;

                                    let error = match body.status_code {
                                        500..=511 => {
                                            let error_res = connector_integration
                                                .get_5xx_error_response(
                                                    body,
                                                    Some(&mut connector_event),
                                                )?;
                                            state.event_handler().log_event(&connector_event);
                                            error_res
                                        }
                                        _ => {
                                            let error_res = connector_integration
                                                .get_error_response(
                                                    body,
                                                    Some(&mut connector_event),
                                                )?;
                                            if let Some(status) = error_res.attempt_status {
                                                router_data.status = status;
                                            };
                                            state.event_handler().log_event(&connector_event);
                                            error_res
                                        }
                                    };

                                    router_data.response = Err(error);

                                    router_data
                                }
                            };
                            Ok(response)
                        }
                        Err(error) => {
                            connector_event.set_error(json!({"error": error.to_string()}));
                            state.event_handler().log_event(&connector_event);
                            if error.current_context().is_upstream_timeout() {
                                let error_response = ErrorResponse {
                                    code: consts::REQUEST_TIMEOUT_ERROR_CODE.to_string(),
                                    message: consts::REQUEST_TIMEOUT_ERROR_MESSAGE.to_string(),
                                    reason: Some(consts::REQUEST_TIMEOUT_ERROR_MESSAGE.to_string()),
                                    status_code: 504,
                                    attempt_status: None,
                                    connector_transaction_id: None,
                                    network_advice_code: None,
                                    network_decline_code: None,
                                    network_error_message: None,
                                    connector_metadata: None,
                                };
                                router_data.response = Err(error_response);
                                router_data.connector_http_status_code = Some(504);
                                router_data.external_latency = Some(
                                    router_data
                                        .external_latency
                                        .map_or(external_latency, |val| val + external_latency),
                                );
                                Ok(router_data)
                            } else {
                                Err(error.change_context(
                                    errors::ConnectorError::ProcessingStepFailed(None),
                                ))
                            }
                        }
                    }
                }
                None => Ok(router_data),
            }
        }
    }
}

#[instrument(skip_all)]
pub async fn call_connector_api(
    state: &SessionState,
    request: Request,
    flow_name: &str,
) -> CustomResult<Result<types::Response, types::Response>, errors::ApiClientError> {
    let current_time = Instant::now();
    let headers = request.headers.clone();
    let url = request.url.clone();
    let response = state
        .api_client
        .send_request(state, request, None, true)
        .await;

    match response.as_ref() {
        Ok(resp) => {
            let status_code = resp.status().as_u16();
            let elapsed_time = current_time.elapsed();
            logger::info!(
                ?headers,
                url,
                status_code,
                flow=?flow_name,
                ?elapsed_time
            );
        }
        Err(err) => {
            logger::info!(
                call_connector_api_error=?err
            );
        }
    }

    handle_response(response).await
}

#[instrument(skip_all)]
async fn handle_response(
    response: CustomResult<reqwest::Response, errors::ApiClientError>,
) -> CustomResult<Result<types::Response, types::Response>, errors::ApiClientError> {
    response
        .map(|response| async {
            logger::info!(?response);
            let status_code = response.status().as_u16();
            let headers = Some(response.headers().to_owned());
            match status_code {
                200..=202 | 302 | 204 => {
                    // If needed add log line
                    // logger:: error!( error_parsing_response=?err);
                    let response = response
                        .bytes()
                        .await
                        .change_context(errors::ApiClientError::ResponseDecodingFailed)
                        .attach_printable("Error while waiting for response")?;
                    Ok(Ok(types::Response {
                        headers,
                        response,
                        status_code,
                    }))
                }

                status_code @ 500..=599 => {
                    let bytes = response.bytes().await.map_err(|error| {
                        report!(error)
                            .change_context(errors::ApiClientError::ResponseDecodingFailed)
                            .attach_printable("Client error response received")
                    })?;
                    // let error = match status_code {
                    //     500 => errors::ApiClientError::InternalServerErrorReceived,
                    //     502 => errors::ApiClientError::BadGatewayReceived,
                    //     503 => errors::ApiClientError::ServiceUnavailableReceived,
                    //     504 => errors::ApiClientError::GatewayTimeoutReceived,
                    //     _ => errors::ApiClientError::UnexpectedServerResponse,
                    // };
                    Ok(Err(types::Response {
                        headers,
                        response: bytes,
                        status_code,
                    }))
                }

                status_code @ 400..=499 => {
                    let bytes = response.bytes().await.map_err(|error| {
                        report!(error)
                            .change_context(errors::ApiClientError::ResponseDecodingFailed)
                            .attach_printable("Client error response received")
                    })?;
                    /* let error = match status_code {
                        400 => errors::ApiClientError::BadRequestReceived(bytes),
                        401 => errors::ApiClientError::UnauthorizedReceived(bytes),
                        403 => errors::ApiClientError::ForbiddenReceived,
                        404 => errors::ApiClientError::NotFoundReceived(bytes),
                        405 => errors::ApiClientError::MethodNotAllowedReceived,
                        408 => errors::ApiClientError::RequestTimeoutReceived,
                        422 => errors::ApiClientError::UnprocessableEntityReceived(bytes),
                        429 => errors::ApiClientError::TooManyRequestsReceived,
                        _ => errors::ApiClientError::UnexpectedServerResponse,
                    };
                    Err(report!(error).attach_printable("Client error response received"))
                        */
                    Ok(Err(types::Response {
                        headers,
                        response: bytes,
                        status_code,
                    }))
                }

                _ => Err(report!(errors::ApiClientError::UnexpectedServerResponse)
                    .attach_printable("Unexpected response from server")),
            }
        })?
        .await
}

#[derive(Debug, Eq, PartialEq, Serialize)]
pub struct ApplicationRedirectResponse {
    pub url: String,
}

#[derive(Clone, Copy, PartialEq, Eq)]
pub enum AuthFlow {
    Client,
    Merchant,
}

#[allow(clippy::too_many_arguments)]
#[instrument(
    skip(request, payload, state, func, api_auth, incoming_request_header),
    fields(merchant_id)
)]
pub async fn server_wrap_util<'a, 'b, U, T, Q, F, Fut, E, OErr>(
    flow: &'a impl router_env::types::FlowMetric,
    state: web::Data<AppState>,
    incoming_request_header: &HeaderMap,
    request: &'a HttpRequest,
    payload: T,
    func: F,
    api_auth: &dyn AuthenticateAndFetch<U, SessionState>,
    lock_action: api_locking::LockAction,
) -> CustomResult<ApplicationResponse<Q>, OErr>
where
    F: Fn(SessionState, U, T, ReqState) -> Fut,
    'b: 'a,
    Fut: Future<Output = CustomResult<ApplicationResponse<Q>, E>>,
    Q: Serialize + Debug + 'a + ApiEventMetric,
    T: Debug + Serialize + ApiEventMetric,
    E: ErrorSwitch<OErr> + error_stack::Context,
    OErr: ResponseError + error_stack::Context + Serialize,
    errors::ApiErrorResponse: ErrorSwitch<OErr>,
{
    let request_id = RequestId::extract(request)
        .await
        .attach_printable("Unable to extract request id from request")
        .change_context(errors::ApiErrorResponse::InternalServerError.switch())?;

    let mut app_state = state.get_ref().clone();

    let start_instant = Instant::now();
    let serialized_request = masking::masked_serialize(&payload)
        .attach_printable("Failed to serialize json request")
        .change_context(errors::ApiErrorResponse::InternalServerError.switch())?;

    let mut event_type = payload.get_api_event_type();
    let tenant_id = if !state.conf.multitenancy.enabled {
        common_utils::id_type::TenantId::try_from_string(DEFAULT_TENANT.to_owned())
            .attach_printable("Unable to get default tenant id")
            .change_context(errors::ApiErrorResponse::InternalServerError.switch())?
    } else {
        let request_tenant_id = incoming_request_header
            .get(TENANT_HEADER)
            .and_then(|value| value.to_str().ok())
            .ok_or_else(|| errors::ApiErrorResponse::MissingTenantId.switch())
            .and_then(|header_value| {
                common_utils::id_type::TenantId::try_from_string(header_value.to_string()).map_err(
                    |_| {
                        errors::ApiErrorResponse::InvalidRequestData {
                            message: format!("`{}` header is invalid", headers::X_TENANT_ID),
                        }
                        .switch()
                    },
                )
            })?;

        state
            .conf
            .multitenancy
            .get_tenant(&request_tenant_id)
            .map(|tenant| tenant.tenant_id.clone())
            .ok_or(
                errors::ApiErrorResponse::InvalidTenant {
                    tenant_id: request_tenant_id.get_string_repr().to_string(),
                }
                .switch(),
            )?
    };
    let locale = utils::get_locale_from_header(&incoming_request_header.clone());
    let mut session_state =
        Arc::new(app_state.clone()).get_session_state(&tenant_id, Some(locale), || {
            errors::ApiErrorResponse::InvalidTenant {
                tenant_id: tenant_id.get_string_repr().to_string(),
            }
            .switch()
        })?;
    session_state.add_request_id(request_id);
    let mut request_state = session_state.get_req_state();

    request_state.event_context.record_info(request_id);
    request_state
        .event_context
        .record_info(("flow".to_string(), flow.to_string()));

    request_state.event_context.record_info((
        "tenant_id".to_string(),
        tenant_id.get_string_repr().to_string(),
    ));

    // Currently auth failures are not recorded as API events
    let (auth_out, auth_type) = api_auth
        .authenticate_and_fetch(request.headers(), &session_state)
        .await
        .switch()?;

    request_state.event_context.record_info(auth_type.clone());

    let merchant_id = auth_type
        .get_merchant_id()
        .cloned()
        .unwrap_or(common_utils::id_type::MerchantId::get_merchant_id_not_found());

    app_state.add_flow_name(flow.to_string());

    tracing::Span::current().record("merchant_id", merchant_id.get_string_repr().to_owned());

    let output = {
        lock_action
            .clone()
            .perform_locking_action(&session_state, merchant_id.to_owned())
            .await
            .switch()?;
        let res = func(session_state.clone(), auth_out, payload, request_state)
            .await
            .switch();
        lock_action
            .free_lock_action(&session_state, merchant_id.to_owned())
            .await
            .switch()?;
        res
    };
    let request_duration = Instant::now()
        .saturating_duration_since(start_instant)
        .as_millis();

    let mut serialized_response = None;
    let mut error = None;
    let mut overhead_latency = None;

    let status_code = match output.as_ref() {
        Ok(res) => {
            if let ApplicationResponse::Json(data) = res {
                serialized_response.replace(
                    masking::masked_serialize(&data)
                        .attach_printable("Failed to serialize json response")
                        .change_context(errors::ApiErrorResponse::InternalServerError.switch())?,
                );
            } else if let ApplicationResponse::JsonWithHeaders((data, headers)) = res {
                serialized_response.replace(
                    masking::masked_serialize(&data)
                        .attach_printable("Failed to serialize json response")
                        .change_context(errors::ApiErrorResponse::InternalServerError.switch())?,
                );

                if let Some((_, value)) = headers.iter().find(|(key, _)| key == X_HS_LATENCY) {
                    if let Ok(external_latency) = value.clone().into_inner().parse::<u128>() {
                        overhead_latency.replace(external_latency);
                    }
                }
            }
            event_type = res.get_api_event_type().or(event_type);

            metrics::request::track_response_status_code(res)
        }
        Err(err) => {
            error.replace(
                serde_json::to_value(err.current_context())
                    .attach_printable("Failed to serialize json response")
                    .change_context(errors::ApiErrorResponse::InternalServerError.switch())
                    .ok()
                    .into(),
            );
            err.current_context().status_code().as_u16().into()
        }
    };

    let infra = extract_mapped_fields(
        &serialized_request,
        state.enhancement.as_ref(),
        state.infra_components.as_ref(),
    );

    let api_event = ApiEvent::new(
        tenant_id,
        Some(merchant_id.clone()),
        flow,
        &request_id,
        request_duration,
        status_code,
        serialized_request,
        serialized_response,
        overhead_latency,
        auth_type,
        error,
        event_type.unwrap_or(ApiEventsType::Miscellaneous),
        request,
        request.method(),
        infra.clone(),
    );

    state.event_handler().log_event(&api_event);

    output
}

#[instrument(
    skip(request, state, func, api_auth, payload),
    fields(request_method, request_url_path, status_code)
)]
pub async fn server_wrap<'a, T, U, Q, F, Fut, E>(
    flow: impl router_env::types::FlowMetric,
    state: web::Data<AppState>,
    request: &'a HttpRequest,
    payload: T,
    func: F,
    api_auth: &dyn AuthenticateAndFetch<U, SessionState>,
    lock_action: api_locking::LockAction,
) -> HttpResponse
where
    F: Fn(SessionState, U, T, ReqState) -> Fut,
    Fut: Future<Output = CustomResult<ApplicationResponse<Q>, E>>,
    Q: Serialize + Debug + ApiEventMetric + 'a,
    T: Debug + Serialize + ApiEventMetric,
    ApplicationResponse<Q>: Debug,
    E: ErrorSwitch<api_models::errors::types::ApiErrorResponse> + error_stack::Context,
{
    let request_method = request.method().as_str();
    let url_path = request.path();

    let unmasked_incoming_header_keys = state.conf().unmasked_headers.keys;

    let incoming_request_header = request.headers();

    let incoming_header_to_log: HashMap<String, HeaderValue> =
        incoming_request_header
            .iter()
            .fold(HashMap::new(), |mut acc, (key, value)| {
                let key = key.to_string();
                if unmasked_incoming_header_keys.contains(&key.as_str().to_lowercase()) {
                    acc.insert(key.clone(), value.clone());
                } else {
                    acc.insert(key.clone(), HeaderValue::from_static("**MASKED**"));
                }
                acc
            });

    tracing::Span::current().record("request_method", request_method);
    tracing::Span::current().record("request_url_path", url_path);

    let start_instant = Instant::now();

    logger::info!(
        tag = ?Tag::BeginRequest, payload = ?payload,
    headers = ?incoming_header_to_log);

    let server_wrap_util_res = server_wrap_util(
        &flow,
        state.clone(),
        incoming_request_header,
        request,
        payload,
        func,
        api_auth,
        lock_action,
    )
    .await
    .map(|response| {
        logger::info!(api_response =? response);
        response
    });

    let res = match server_wrap_util_res {
        Ok(ApplicationResponse::Json(response)) => match serde_json::to_string(&response) {
            Ok(res) => http_response_json(res),
            Err(_) => http_response_err(
                r#"{
                    "error": {
                        "message": "Error serializing response from connector"
                    }
                }"#,
            ),
        },
        Ok(ApplicationResponse::StatusOk) => http_response_ok(),
        Ok(ApplicationResponse::TextPlain(text)) => http_response_plaintext(text),
        Ok(ApplicationResponse::FileData((file_data, content_type))) => {
            http_response_file_data(file_data, content_type)
        }
        Ok(ApplicationResponse::JsonForRedirection(response)) => {
            match serde_json::to_string(&response) {
                Ok(res) => http_redirect_response(res, response),
                Err(_) => http_response_err(
                    r#"{
                    "error": {
                        "message": "Error serializing response from connector"
                    }
                }"#,
                ),
            }
        }
        Ok(ApplicationResponse::Form(redirection_data)) => {
            let config = state.conf();
            build_redirection_form(
                &redirection_data.redirect_form,
                redirection_data.payment_method_data,
                redirection_data.amount,
                redirection_data.currency,
                config,
            )
            .respond_to(request)
            .map_into_boxed_body()
        }

        Ok(ApplicationResponse::GenericLinkForm(boxed_generic_link_data)) => {
            let link_type = boxed_generic_link_data.data.to_string();
            match build_generic_link_html(
                boxed_generic_link_data.data,
                boxed_generic_link_data.locale,
            ) {
                Ok(rendered_html) => {
                    let headers = if !boxed_generic_link_data.allowed_domains.is_empty() {
                        let domains_str = boxed_generic_link_data
                            .allowed_domains
                            .into_iter()
                            .collect::<Vec<String>>()
                            .join(" ");
                        let csp_header = format!("frame-ancestors 'self' {domains_str};");
                        Some(HashSet::from([("content-security-policy", csp_header)]))
                    } else {
                        None
                    };
                    http_response_html_data(rendered_html, headers)
                }
                Err(_) => http_response_err(format!("Error while rendering {link_type} HTML page")),
            }
        }

        Ok(ApplicationResponse::PaymentLinkForm(boxed_payment_link_data)) => {
            match *boxed_payment_link_data {
                PaymentLinkAction::PaymentLinkFormData(payment_link_data) => {
                    match build_payment_link_html(payment_link_data) {
                        Ok(rendered_html) => http_response_html_data(rendered_html, None),
                        Err(_) => http_response_err(
                            r#"{
                                "error": {
                                    "message": "Error while rendering payment link html page"
                                }
                            }"#,
                        ),
                    }
                }
                PaymentLinkAction::PaymentLinkStatus(payment_link_data) => {
                    match get_payment_link_status(payment_link_data) {
                        Ok(rendered_html) => http_response_html_data(rendered_html, None),
                        Err(_) => http_response_err(
                            r#"{
                                "error": {
                                    "message": "Error while rendering payment link status page"
                                }
                            }"#,
                        ),
                    }
                }
            }
        }

        Ok(ApplicationResponse::JsonWithHeaders((response, headers))) => {
            let request_elapsed_time = request.headers().get(X_HS_LATENCY).and_then(|value| {
                if value == "true" {
                    Some(start_instant.elapsed())
                } else {
                    None
                }
            });
            let proxy_connector_http_status_code = if state
                .conf
                .proxy_status_mapping
                .proxy_connector_http_status_code
            {
                headers
                    .iter()
                    .find(|(key, _)| key == headers::X_CONNECTOR_HTTP_STATUS_CODE)
                    .and_then(|(_, value)| {
                        match value.clone().into_inner().parse::<u16>() {
                            Ok(code) => match http::StatusCode::from_u16(code) {
                                Ok(status_code) => Some(status_code),
                                Err(err) => {
                                    logger::error!(
                                        "Invalid HTTP status code parsed from connector_http_status_code: {:?}",
                                        err
                                    );
                                    None
                                }
                            },
                            Err(err) => {
                                logger::error!(
                                    "Failed to parse connector_http_status_code from header: {:?}",
                                    err
                                );
                                None
                            }
                        }
                    })
            } else {
                None
            };
            match serde_json::to_string(&response) {
                Ok(res) => http_response_json_with_headers(
                    res,
                    headers,
                    request_elapsed_time,
                    proxy_connector_http_status_code,
                ),
                Err(_) => http_response_err(
                    r#"{
                        "error": {
                            "message": "Error serializing response from connector"
                        }
                    }"#,
                ),
            }
        }
        Err(error) => log_and_return_error_response(error),
    };

    let response_code = res.status().as_u16();
    tracing::Span::current().record("status_code", response_code);

    let end_instant = Instant::now();
    let request_duration = end_instant.saturating_duration_since(start_instant);
    logger::info!(
        tag = ?Tag::EndRequest,
        time_taken_ms = request_duration.as_millis(),
    );
    res
}

pub fn log_and_return_error_response<T>(error: Report<T>) -> HttpResponse
where
    T: error_stack::Context + Clone + ResponseError,
    Report<T>: EmbedError,
{
    logger::error!(?error);
    HttpResponse::from_error(error.embed().current_context().clone())
}

pub trait EmbedError: Sized {
    fn embed(self) -> Self {
        self
    }
}

impl EmbedError for Report<api_models::errors::types::ApiErrorResponse> {
    fn embed(self) -> Self {
        #[cfg(feature = "detailed_errors")]
        {
            let mut report = self;
            let error_trace = serde_json::to_value(&report).ok().and_then(|inner| {
                serde_json::from_value::<Vec<errors::NestedErrorStack<'_>>>(inner)
                    .ok()
                    .map(Into::<errors::VecLinearErrorStack<'_>>::into)
                    .map(serde_json::to_value)
                    .transpose()
                    .ok()
                    .flatten()
            });

            match report.downcast_mut::<api_models::errors::types::ApiErrorResponse>() {
                None => {}
                Some(inner) => {
                    inner.get_internal_error_mut().stacktrace = error_trace;
                }
            }
            report
        }

        #[cfg(not(feature = "detailed_errors"))]
        self
    }
}

impl EmbedError
    for Report<hyperswitch_domain_models::errors::api_error_response::ApiErrorResponse>
{
}

pub fn http_response_json<T: body::MessageBody + 'static>(response: T) -> HttpResponse {
    HttpResponse::Ok()
        .content_type(mime::APPLICATION_JSON)
        .body(response)
}

pub fn http_server_error_json_response<T: body::MessageBody + 'static>(
    response: T,
) -> HttpResponse {
    HttpResponse::InternalServerError()
        .content_type(mime::APPLICATION_JSON)
        .body(response)
}

pub fn http_response_json_with_headers<T: body::MessageBody + 'static>(
    response: T,
    headers: Vec<(String, Maskable<String>)>,
    request_duration: Option<Duration>,
    status_code: Option<http::StatusCode>,
) -> HttpResponse {
    let mut response_builder = HttpResponse::build(status_code.unwrap_or(http::StatusCode::OK));
    for (header_name, header_value) in headers {
        let is_sensitive_header = header_value.is_masked();
        let mut header_value = header_value.into_inner();
        if header_name == X_HS_LATENCY {
            if let Some(request_duration) = request_duration {
                if let Ok(external_latency) = header_value.parse::<u128>() {
                    let updated_duration = request_duration.as_millis() - external_latency;
                    header_value = updated_duration.to_string();
                }
            }
        }
        let mut header_value = match HeaderValue::from_str(header_value.as_str()) {
            Ok(header_value) => header_value,
            Err(error) => {
                logger::error!(?error);
                return http_server_error_json_response("Something Went Wrong");
            }
        };

        if is_sensitive_header {
            header_value.set_sensitive(true);
        }
        response_builder.append_header((header_name, header_value));
    }

    response_builder
        .content_type(mime::APPLICATION_JSON)
        .body(response)
}

pub fn http_response_plaintext<T: body::MessageBody + 'static>(res: T) -> HttpResponse {
    HttpResponse::Ok().content_type(mime::TEXT_PLAIN).body(res)
}

pub fn http_response_file_data<T: body::MessageBody + 'static>(
    res: T,
    content_type: mime::Mime,
) -> HttpResponse {
    HttpResponse::Ok().content_type(content_type).body(res)
}

pub fn http_response_html_data<T: body::MessageBody + 'static>(
    res: T,
    optional_headers: Option<HashSet<(&'static str, String)>>,
) -> HttpResponse {
    let mut res_builder = HttpResponse::Ok();
    res_builder.content_type(mime::TEXT_HTML);

    if let Some(headers) = optional_headers {
        for (key, value) in headers {
            if let Ok(header_val) = HeaderValue::try_from(value) {
                res_builder.insert_header((HeaderName::from_static(key), header_val));
            }
        }
    }

    res_builder.body(res)
}

pub fn http_response_ok() -> HttpResponse {
    HttpResponse::Ok().finish()
}

pub fn http_redirect_response<T: body::MessageBody + 'static>(
    response: T,
    redirection_response: api::RedirectionResponse,
) -> HttpResponse {
    HttpResponse::Ok()
        .content_type(mime::APPLICATION_JSON)
        .append_header((
            "Location",
            redirection_response.return_url_with_query_params,
        ))
        .status(http::StatusCode::FOUND)
        .body(response)
}

pub fn http_response_err<T: body::MessageBody + 'static>(response: T) -> HttpResponse {
    HttpResponse::BadRequest()
        .content_type(mime::APPLICATION_JSON)
        .body(response)
}

pub trait Authenticate {
    fn get_client_secret(&self) -> Option<&String> {
        None
    }

    fn should_return_raw_response(&self) -> Option<bool> {
        None
    }
}

#[cfg(feature = "v2")]
impl Authenticate for api_models::payments::PaymentsConfirmIntentRequest {
    fn should_return_raw_response(&self) -> Option<bool> {
        self.return_raw_connector_response
    }
}
#[cfg(feature = "v2")]
impl Authenticate for api_models::payments::ProxyPaymentsRequest {}

#[cfg(feature = "v2")]
impl Authenticate for api_models::payments::ExternalVaultProxyPaymentsRequest {}

#[cfg(feature = "v1")]
impl Authenticate for api_models::payments::PaymentsRequest {
    fn get_client_secret(&self) -> Option<&String> {
        self.client_secret.as_ref()
    }

    fn should_return_raw_response(&self) -> Option<bool> {
        // In v1, this maps to `all_keys_required` to retain backward compatibility.
        // The equivalent field in v2 is `return_raw_connector_response`.
        self.all_keys_required
    }
}

#[cfg(feature = "v1")]
impl Authenticate for api_models::payment_methods::PaymentMethodListRequest {
    fn get_client_secret(&self) -> Option<&String> {
        self.client_secret.as_ref()
    }
}

#[cfg(feature = "v1")]
impl Authenticate for api_models::payments::PaymentsSessionRequest {
    fn get_client_secret(&self) -> Option<&String> {
        Some(&self.client_secret)
    }
}
impl Authenticate for api_models::payments::PaymentsDynamicTaxCalculationRequest {
    fn get_client_secret(&self) -> Option<&String> {
        Some(self.client_secret.peek())
    }
}

impl Authenticate for api_models::payments::PaymentsPostSessionTokensRequest {
    fn get_client_secret(&self) -> Option<&String> {
        Some(self.client_secret.peek())
    }
}

impl Authenticate for api_models::payments::PaymentsUpdateMetadataRequest {}
impl Authenticate for api_models::payments::PaymentsRetrieveRequest {
    #[cfg(feature = "v2")]
    fn should_return_raw_response(&self) -> Option<bool> {
        self.return_raw_connector_response
    }

    #[cfg(feature = "v1")]
    fn should_return_raw_response(&self) -> Option<bool> {
        // In v1, this maps to `all_keys_required` to retain backward compatibility.
        // The equivalent field in v2 is `return_raw_connector_response`.
        self.all_keys_required
    }
}
impl Authenticate for api_models::payments::PaymentsCancelRequest {}
impl Authenticate for api_models::payments::PaymentsCancelPostCaptureRequest {}
impl Authenticate for api_models::payments::PaymentsCaptureRequest {}
impl Authenticate for api_models::payments::PaymentsIncrementalAuthorizationRequest {}
impl Authenticate for api_models::payments::PaymentsStartRequest {}
// impl Authenticate for api_models::payments::PaymentsApproveRequest {}
impl Authenticate for api_models::payments::PaymentsRejectRequest {}
// #[cfg(feature = "v2")]
// impl Authenticate for api_models::payments::PaymentsIntentResponse {}

pub fn build_redirection_form(
    form: &RedirectForm,
    payment_method_data: Option<PaymentMethodData>,
    amount: String,
    currency: String,
    config: Settings,
) -> maud::Markup {
    use maud::PreEscaped;
    let logging_template =
        include_str!("redirection/assets/redirect_error_logs_push.js").to_string();
    match form {
        RedirectForm::Form {
            endpoint,
            method,
            form_fields,
        } => maud::html! {
        (maud::DOCTYPE)
        html {
            meta name="viewport" content="width=device-width, initial-scale=1";
            head {
                style {
                    r##"

                    "##
                }
                (PreEscaped(r##"
                <style>
                    #loader1 {
                        width: 500px,
                    }
                    @media (max-width: 600px) {
                        #loader1 {
                            width: 200px
                        }
                    }
                </style>
                "##))
            }

            body style="background-color: #ffffff; padding: 20px; font-family: Arial, Helvetica, Sans-Serif;" {

                div id="loader1" class="lottie" style="height: 150px; display: block; position: relative; margin-left: auto; margin-right: auto;" { "" }

                (PreEscaped(r#"<script src="https://cdnjs.cloudflare.com/ajax/libs/bodymovin/5.7.4/lottie.min.js"></script>"#))

                (PreEscaped(r#"
                <script>
                var anime = bodymovin.loadAnimation({
                    container: document.getElementById('loader1'),
                    renderer: 'svg',
                    loop: true,
                    autoplay: true,
                    name: 'hyperswitch loader',
                    animationData: {"v":"4.8.0","meta":{"g":"LottieFiles AE 3.1.1","a":"","k":"","d":"","tc":""},"fr":29.9700012207031,"ip":0,"op":31.0000012626559,"w":400,"h":250,"nm":"loader_shape","ddd":0,"assets":[],"layers":[{"ddd":0,"ind":1,"ty":4,"nm":"circle 2","sr":1,"ks":{"o":{"a":0,"k":100,"ix":11},"r":{"a":0,"k":0,"ix":10},"p":{"a":0,"k":[278.25,202.671,0],"ix":2},"a":{"a":0,"k":[23.72,23.72,0],"ix":1},"s":{"a":0,"k":[100,100,100],"ix":6}},"ao":0,"shapes":[{"ty":"gr","it":[{"ind":0,"ty":"sh","ix":1,"ks":{"a":0,"k":{"i":[[12.935,0],[0,-12.936],[-12.935,0],[0,12.935]],"o":[[-12.952,0],[0,12.935],[12.935,0],[0,-12.936]],"v":[[0,-23.471],[-23.47,0.001],[0,23.471],[23.47,0.001]],"c":true},"ix":2},"nm":"Path 1","mn":"ADBE Vector Shape - Group","hd":false},{"ty":"fl","c":{"a":0,"k":[0,0.427451010311,0.976470648074,1],"ix":4},"o":{"a":1,"k":[{"i":{"x":[0.667],"y":[1]},"o":{"x":[0.333],"y":[0]},"t":10,"s":[10]},{"i":{"x":[0.667],"y":[1]},"o":{"x":[0.333],"y":[0]},"t":19.99,"s":[100]},{"t":29.9800012211104,"s":[10]}],"ix":5},"r":1,"bm":0,"nm":"Fill 1","mn":"ADBE Vector Graphic - Fill","hd":false},{"ty":"tr","p":{"a":0,"k":[23.72,23.721],"ix":2},"a":{"a":0,"k":[0,0],"ix":1},"s":{"a":0,"k":[100,100],"ix":3},"r":{"a":0,"k":0,"ix":6},"o":{"a":0,"k":100,"ix":7},"sk":{"a":0,"k":0,"ix":4},"sa":{"a":0,"k":0,"ix":5},"nm":"Transform"}],"nm":"Group 1","np":2,"cix":2,"bm":0,"ix":1,"mn":"ADBE Vector Group","hd":false}],"ip":0,"op":48.0000019550801,"st":0,"bm":0},{"ddd":0,"ind":2,"ty":4,"nm":"square 2","sr":1,"ks":{"o":{"a":0,"k":100,"ix":11},"r":{"a":0,"k":0,"ix":10},"p":{"a":0,"k":[196.25,201.271,0],"ix":2},"a":{"a":0,"k":[22.028,22.03,0],"ix":1},"s":{"a":0,"k":[100,100,100],"ix":6}},"ao":0,"shapes":[{"ty":"gr","it":[{"ind":0,"ty":"sh","ix":1,"ks":{"a":0,"k":{"i":[[1.914,0],[0,0],[0,-1.914],[0,0],[-1.914,0],[0,0],[0,1.914],[0,0]],"o":[[0,0],[-1.914,0],[0,0],[0,1.914],[0,0],[1.914,0],[0,0],[0,-1.914]],"v":[[18.313,-21.779],[-18.312,-21.779],[-21.779,-18.313],[-21.779,18.314],[-18.312,21.779],[18.313,21.779],[21.779,18.314],[21.779,-18.313]],"c":true},"ix":2},"nm":"Path 1","mn":"ADBE Vector Shape - Group","hd":false},{"ty":"fl","c":{"a":0,"k":[0,0.427451010311,0.976470648074,1],"ix":4},"o":{"a":1,"k":[{"i":{"x":[0.667],"y":[1]},"o":{"x":[0.333],"y":[0]},"t":5,"s":[10]},{"i":{"x":[0.667],"y":[1]},"o":{"x":[0.333],"y":[0]},"t":14.99,"s":[100]},{"t":24.9800010174563,"s":[10]}],"ix":5},"r":1,"bm":0,"nm":"Fill 1","mn":"ADBE Vector Graphic - Fill","hd":false},{"ty":"tr","p":{"a":0,"k":[22.028,22.029],"ix":2},"a":{"a":0,"k":[0,0],"ix":1},"s":{"a":0,"k":[100,100],"ix":3},"r":{"a":0,"k":0,"ix":6},"o":{"a":0,"k":100,"ix":7},"sk":{"a":0,"k":0,"ix":4},"sa":{"a":0,"k":0,"ix":5},"nm":"Transform"}],"nm":"Group 1","np":2,"cix":2,"bm":0,"ix":1,"mn":"ADBE Vector Group","hd":false}],"ip":0,"op":47.0000019143492,"st":0,"bm":0},{"ddd":0,"ind":3,"ty":4,"nm":"Triangle 2","sr":1,"ks":{"o":{"a":0,"k":100,"ix":11},"r":{"a":0,"k":0,"ix":10},"p":{"a":0,"k":[116.25,200.703,0],"ix":2},"a":{"a":0,"k":[27.11,21.243,0],"ix":1},"s":{"a":0,"k":[100,100,100],"ix":6}},"ao":0,"shapes":[{"ty":"gr","it":[{"ind":0,"ty":"sh","ix":1,"ks":{"a":0,"k":{"i":[[0,0],[0.558,-0.879],[0,0],[-1.133,0],[0,0],[0.609,0.947],[0,0]],"o":[[-0.558,-0.879],[0,0],[-0.609,0.947],[0,0],[1.133,0],[0,0],[0,0]],"v":[[1.209,-20.114],[-1.192,-20.114],[-26.251,18.795],[-25.051,20.993],[25.051,20.993],[26.251,18.795],[1.192,-20.114]],"c":true},"ix":2},"nm":"Path 1","mn":"ADBE Vector Shape - Group","hd":false},{"ty":"fl","c":{"a":0,"k":[0,0.427451010311,0.976470648074,1],"ix":4},"o":{"a":1,"k":[{"i":{"x":[0.667],"y":[1]},"o":{"x":[0.333],"y":[0]},"t":0,"s":[10]},{"i":{"x":[0.667],"y":[1]},"o":{"x":[0.333],"y":[0]},"t":9.99,"s":[100]},{"t":19.9800008138021,"s":[10]}],"ix":5},"r":1,"bm":0,"nm":"Fill 1","mn":"ADBE Vector Graphic - Fill","hd":false},{"ty":"tr","p":{"a":0,"k":[27.11,21.243],"ix":2},"a":{"a":0,"k":[0,0],"ix":1},"s":{"a":0,"k":[100,100],"ix":3},"r":{"a":0,"k":0,"ix":6},"o":{"a":0,"k":100,"ix":7},"sk":{"a":0,"k":0,"ix":4},"sa":{"a":0,"k":0,"ix":5},"nm":"Transform"}],"nm":"Group 1","np":2,"cix":2,"bm":0,"ix":1,"mn":"ADBE Vector Group","hd":false}],"ip":0,"op":48.0000019550801,"st":0,"bm":0}],"markers":[]}
                })
                </script>
                "#))

                h3 style="text-align: center;" { "Please wait while we process your payment..." }
                    form action=(PreEscaped(endpoint)) method=(method.to_string()) #payment_form {
                        @for (field, value) in form_fields {
                        input type="hidden" name=(field) value=(value);
                    }
                }
                (PreEscaped(format!(r#"
                    <script type="text/javascript"> {logging_template}
                    var frm = document.getElementById("payment_form");
                    var formFields = frm.querySelectorAll("input");

                    if (frm.method.toUpperCase() === "GET" && formFields.length === 0) {{
                        window.setTimeout(function () {{
                            window.location.href = frm.action;
                        }}, 300);
                    }} else {{
                        window.setTimeout(function () {{
                            frm.submit();
                        }}, 300);
                    }}
                    </script>
                    "#)))

            }
        }
        },
        RedirectForm::Html { html_data } => {
            PreEscaped(format!("{html_data} <script>{logging_template}</script>"))
        }
        RedirectForm::BarclaycardAuthSetup {
            access_token,
            ddc_url,
            reference_id,
        } => {
            maud::html! {
            (maud::DOCTYPE)
            html {
                head {
                    meta name="viewport" content="width=device-width, initial-scale=1";
                }
                    body style="background-color: #ffffff; padding: 20px; font-family: Arial, Helvetica, Sans-Serif;" {

                        div id="loader1" class="lottie" style="height: 150px; display: block; position: relative; margin-top: 150px; margin-left: auto; margin-right: auto;" { "" }

                        (PreEscaped(r#"<script src="https://cdnjs.cloudflare.com/ajax/libs/bodymovin/5.7.4/lottie.min.js"></script>"#))

                        (PreEscaped(r#"
                            <script>
                            var anime = bodymovin.loadAnimation({
                                container: document.getElementById('loader1'),
                                renderer: 'svg',
                                loop: true,
                                autoplay: true,
                                name: 'hyperswitch loader',
                                animationData: {"v":"4.8.0","meta":{"g":"LottieFiles AE 3.1.1","a":"","k":"","d":"","tc":""},"fr":29.9700012207031,"ip":0,"op":31.0000012626559,"w":400,"h":250,"nm":"loader_shape","ddd":0,"assets":[],"layers":[{"ddd":0,"ind":1,"ty":4,"nm":"circle 2","sr":1,"ks":{"o":{"a":0,"k":100,"ix":11},"r":{"a":0,"k":0,"ix":10},"p":{"a":0,"k":[278.25,202.671,0],"ix":2},"a":{"a":0,"k":[23.72,23.72,0],"ix":1},"s":{"a":0,"k":[100,100,100],"ix":6}},"ao":0,"shapes":[{"ty":"gr","it":[{"ind":0,"ty":"sh","ix":1,"ks":{"a":0,"k":{"i":[[12.935,0],[0,-12.936],[-12.935,0],[0,12.935]],"o":[[-12.952,0],[0,12.935],[12.935,0],[0,-12.936]],"v":[[0,-23.471],[-23.47,0.001],[0,23.471],[23.47,0.001]],"c":true},"ix":2},"nm":"Path 1","mn":"ADBE Vector Shape - Group","hd":false},{"ty":"fl","c":{"a":0,"k":[0,0.427451010311,0.976470648074,1],"ix":4},"o":{"a":1,"k":[{"i":{"x":[0.667],"y":[1]},"o":{"x":[0.333],"y":[0]},"t":10,"s":[10]},{"i":{"x":[0.667],"y":[1]},"o":{"x":[0.333],"y":[0]},"t":19.99,"s":[100]},{"t":29.9800012211104,"s":[10]}],"ix":5},"r":1,"bm":0,"nm":"Fill 1","mn":"ADBE Vector Graphic - Fill","hd":false},{"ty":"tr","p":{"a":0,"k":[23.72,23.721],"ix":2},"a":{"a":0,"k":[0,0],"ix":1},"s":{"a":0,"k":[100,100],"ix":3},"r":{"a":0,"k":0,"ix":6},"o":{"a":0,"k":100,"ix":7},"sk":{"a":0,"k":0,"ix":4},"sa":{"a":0,"k":0,"ix":5},"nm":"Transform"}],"nm":"Group 1","np":2,"cix":2,"bm":0,"ix":1,"mn":"ADBE Vector Group","hd":false}],"ip":0,"op":48.0000019550801,"st":0,"bm":0},{"ddd":0,"ind":2,"ty":4,"nm":"square 2","sr":1,"ks":{"o":{"a":0,"k":100,"ix":11},"r":{"a":0,"k":0,"ix":10},"p":{"a":0,"k":[196.25,201.271,0],"ix":2},"a":{"a":0,"k":[22.028,22.03,0],"ix":1},"s":{"a":0,"k":[100,100,100],"ix":6}},"ao":0,"shapes":[{"ty":"gr","it":[{"ind":0,"ty":"sh","ix":1,"ks":{"a":0,"k":{"i":[[1.914,0],[0,0],[0,-1.914],[0,0],[-1.914,0],[0,0],[0,1.914],[0,0]],"o":[[0,0],[-1.914,0],[0,0],[0,1.914],[0,0],[1.914,0],[0,0],[0,-1.914]],"v":[[18.313,-21.779],[-18.312,-21.779],[-21.779,-18.313],[-21.779,18.314],[-18.312,21.779],[18.313,21.779],[21.779,18.314],[21.779,-18.313]],"c":true},"ix":2},"nm":"Path 1","mn":"ADBE Vector Shape - Group","hd":false},{"ty":"fl","c":{"a":0,"k":[0,0.427451010311,0.976470648074,1],"ix":4},"o":{"a":1,"k":[{"i":{"x":[0.667],"y":[1]},"o":{"x":[0.333],"y":[0]},"t":5,"s":[10]},{"i":{"x":[0.667],"y":[1]},"o":{"x":[0.333],"y":[0]},"t":14.99,"s":[100]},{"t":24.9800010174563,"s":[10]}],"ix":5},"r":1,"bm":0,"nm":"Fill 1","mn":"ADBE Vector Graphic - Fill","hd":false},{"ty":"tr","p":{"a":0,"k":[22.028,22.029],"ix":2},"a":{"a":0,"k":[0,0],"ix":1},"s":{"a":0,"k":[100,100],"ix":3},"r":{"a":0,"k":0,"ix":6},"o":{"a":0,"k":100,"ix":7},"sk":{"a":0,"k":0,"ix":4},"sa":{"a":0,"k":0,"ix":5},"nm":"Transform"}],"nm":"Group 1","np":2,"cix":2,"bm":0,"ix":1,"mn":"ADBE Vector Group","hd":false}],"ip":0,"op":47.0000019143492,"st":0,"bm":0},{"ddd":0,"ind":3,"ty":4,"nm":"Triangle 2","sr":1,"ks":{"o":{"a":0,"k":100,"ix":11},"r":{"a":0,"k":0,"ix":10},"p":{"a":0,"k":[116.25,200.703,0],"ix":2},"a":{"a":0,"k":[27.11,21.243,0],"ix":1},"s":{"a":0,"k":[100,100,100],"ix":6}},"ao":0,"shapes":[{"ty":"gr","it":[{"ind":0,"ty":"sh","ix":1,"ks":{"a":0,"k":{"i":[[0,0],[0.558,-0.879],[0,0],[-1.133,0],[0,0],[0.609,0.947],[0,0]],"o":[[-0.558,-0.879],[0,0],[-0.609,0.947],[0,0],[1.133,0],[0,0],[0,0]],"v":[[1.209,-20.114],[-1.192,-20.114],[-26.251,18.795],[-25.051,20.993],[25.051,20.993],[26.251,18.795],[1.192,-20.114]],"c":true},"ix":2},"nm":"Path 1","mn":"ADBE Vector Shape - Group","hd":false},{"ty":"fl","c":{"a":0,"k":[0,0.427451010311,0.976470648074,1],"ix":4},"o":{"a":1,"k":[{"i":{"x":[0.667],"y":[1]},"o":{"x":[0.333],"y":[0]},"t":0,"s":[10]},{"i":{"x":[0.667],"y":[1]},"o":{"x":[0.333],"y":[0]},"t":9.99,"s":[100]},{"t":19.9800008138021,"s":[10]}],"ix":5},"r":1,"bm":0,"nm":"Fill 1","mn":"ADBE Vector Graphic - Fill","hd":false},{"ty":"tr","p":{"a":0,"k":[27.11,21.243],"ix":2},"a":{"a":0,"k":[0,0],"ix":1},"s":{"a":0,"k":[100,100],"ix":3},"r":{"a":0,"k":0,"ix":6},"o":{"a":0,"k":100,"ix":7},"sk":{"a":0,"k":0,"ix":4},"sa":{"a":0,"k":0,"ix":5},"nm":"Transform"}],"nm":"Group 1","np":2,"cix":2,"bm":0,"ix":1,"mn":"ADBE Vector Group","hd":false}],"ip":0,"op":48.0000019550801,"st":0,"bm":0}],"markers":[]}
                            })
                            </script>
                            "#))

                        h3 style="text-align: center;" { "Please wait while we process your payment..." }
                    }

                (PreEscaped(r#"<iframe id="cardinal_collection_iframe" name="collectionIframe" height="10" width="10" style="display: none;"></iframe>"#))
                (PreEscaped(format!("<form id=\"cardinal_collection_form\" method=\"POST\" target=\"collectionIframe\" action=\"{ddc_url}\">
                <input id=\"cardinal_collection_form_input\" type=\"hidden\" name=\"JWT\" value=\"{access_token}\">
              </form>")))
              (PreEscaped(r#"<script>
              window.onload = function() {
              var cardinalCollectionForm = document.querySelector('#cardinal_collection_form'); if(cardinalCollectionForm) cardinalCollectionForm.submit();
              }
              </script>"#))
              (PreEscaped(format!("<script>
                {logging_template}
                window.addEventListener(\"message\", function(event) {{
                    if (event.origin === \"https://centinelapistag.cardinalcommerce.com\" || event.origin === \"https://centinelapi.cardinalcommerce.com\") {{
                      window.location.href = window.location.pathname.replace(/payments\\/redirect\\/(\\w+)\\/(\\w+)\\/\\w+/, \"payments/$1/$2/redirect/complete/cybersource?referenceId={reference_id}\");
                    }}
                  }}, false);
                </script>
                ")))
            }}
        }
        RedirectForm::BarclaycardConsumerAuth {
            access_token,
            step_up_url,
        } => {
            maud::html! {
            (maud::DOCTYPE)
            html {
                head {
                    meta name="viewport" content="width=device-width, initial-scale=1";
                }
                    body style="background-color: #ffffff; padding: 20px; font-family: Arial, Helvetica, Sans-Serif;" {

                        div id="loader1" class="lottie" style="height: 150px; display: block; position: relative; margin-top: 150px; margin-left: auto; margin-right: auto;" { "" }

                        (PreEscaped(r#"<script src="https://cdnjs.cloudflare.com/ajax/libs/bodymovin/5.7.4/lottie.min.js"></script>"#))

                        (PreEscaped(r#"
                            <script>
                            var anime = bodymovin.loadAnimation({
                                container: document.getElementById('loader1'),
                                renderer: 'svg',
                                loop: true,
                                autoplay: true,
                                name: 'hyperswitch loader',
                                animationData: {"v":"4.8.0","meta":{"g":"LottieFiles AE 3.1.1","a":"","k":"","d":"","tc":""},"fr":29.9700012207031,"ip":0,"op":31.0000012626559,"w":400,"h":250,"nm":"loader_shape","ddd":0,"assets":[],"layers":[{"ddd":0,"ind":1,"ty":4,"nm":"circle 2","sr":1,"ks":{"o":{"a":0,"k":100,"ix":11},"r":{"a":0,"k":0,"ix":10},"p":{"a":0,"k":[278.25,202.671,0],"ix":2},"a":{"a":0,"k":[23.72,23.72,0],"ix":1},"s":{"a":0,"k":[100,100,100],"ix":6}},"ao":0,"shapes":[{"ty":"gr","it":[{"ind":0,"ty":"sh","ix":1,"ks":{"a":0,"k":{"i":[[12.935,0],[0,-12.936],[-12.935,0],[0,12.935]],"o":[[-12.952,0],[0,12.935],[12.935,0],[0,-12.936]],"v":[[0,-23.471],[-23.47,0.001],[0,23.471],[23.47,0.001]],"c":true},"ix":2},"nm":"Path 1","mn":"ADBE Vector Shape - Group","hd":false},{"ty":"fl","c":{"a":0,"k":[0,0.427451010311,0.976470648074,1],"ix":4},"o":{"a":1,"k":[{"i":{"x":[0.667],"y":[1]},"o":{"x":[0.333],"y":[0]},"t":10,"s":[10]},{"i":{"x":[0.667],"y":[1]},"o":{"x":[0.333],"y":[0]},"t":19.99,"s":[100]},{"t":29.9800012211104,"s":[10]}],"ix":5},"r":1,"bm":0,"nm":"Fill 1","mn":"ADBE Vector Graphic - Fill","hd":false},{"ty":"tr","p":{"a":0,"k":[23.72,23.721],"ix":2},"a":{"a":0,"k":[0,0],"ix":1},"s":{"a":0,"k":[100,100],"ix":3},"r":{"a":0,"k":0,"ix":6},"o":{"a":0,"k":100,"ix":7},"sk":{"a":0,"k":0,"ix":4},"sa":{"a":0,"k":0,"ix":5},"nm":"Transform"}],"nm":"Group 1","np":2,"cix":2,"bm":0,"ix":1,"mn":"ADBE Vector Group","hd":false}],"ip":0,"op":48.0000019550801,"st":0,"bm":0},{"ddd":0,"ind":2,"ty":4,"nm":"square 2","sr":1,"ks":{"o":{"a":0,"k":100,"ix":11},"r":{"a":0,"k":0,"ix":10},"p":{"a":0,"k":[196.25,201.271,0],"ix":2},"a":{"a":0,"k":[22.028,22.03,0],"ix":1},"s":{"a":0,"k":[100,100,100],"ix":6}},"ao":0,"shapes":[{"ty":"gr","it":[{"ind":0,"ty":"sh","ix":1,"ks":{"a":0,"k":{"i":[[1.914,0],[0,0],[0,-1.914],[0,0],[-1.914,0],[0,0],[0,1.914],[0,0]],"o":[[0,0],[-1.914,0],[0,0],[0,1.914],[0,0],[1.914,0],[0,0],[0,-1.914]],"v":[[18.313,-21.779],[-18.312,-21.779],[-21.779,-18.313],[-21.779,18.314],[-18.312,21.779],[18.313,21.779],[21.779,18.314],[21.779,-18.313]],"c":true},"ix":2},"nm":"Path 1","mn":"ADBE Vector Shape - Group","hd":false},{"ty":"fl","c":{"a":0,"k":[0,0.427451010311,0.976470648074,1],"ix":4},"o":{"a":1,"k":[{"i":{"x":[0.667],"y":[1]},"o":{"x":[0.333],"y":[0]},"t":5,"s":[10]},{"i":{"x":[0.667],"y":[1]},"o":{"x":[0.333],"y":[0]},"t":14.99,"s":[100]},{"t":24.9800010174563,"s":[10]}],"ix":5},"r":1,"bm":0,"nm":"Fill 1","mn":"ADBE Vector Graphic - Fill","hd":false},{"ty":"tr","p":{"a":0,"k":[22.028,22.029],"ix":2},"a":{"a":0,"k":[0,0],"ix":1},"s":{"a":0,"k":[100,100],"ix":3},"r":{"a":0,"k":0,"ix":6},"o":{"a":0,"k":100,"ix":7},"sk":{"a":0,"k":0,"ix":4},"sa":{"a":0,"k":0,"ix":5},"nm":"Transform"}],"nm":"Group 1","np":2,"cix":2,"bm":0,"ix":1,"mn":"ADBE Vector Group","hd":false}],"ip":0,"op":47.0000019143492,"st":0,"bm":0},{"ddd":0,"ind":3,"ty":4,"nm":"Triangle 2","sr":1,"ks":{"o":{"a":0,"k":100,"ix":11},"r":{"a":0,"k":0,"ix":10},"p":{"a":0,"k":[116.25,200.703,0],"ix":2},"a":{"a":0,"k":[27.11,21.243,0],"ix":1},"s":{"a":0,"k":[100,100,100],"ix":6}},"ao":0,"shapes":[{"ty":"gr","it":[{"ind":0,"ty":"sh","ix":1,"ks":{"a":0,"k":{"i":[[0,0],[0.558,-0.879],[0,0],[-1.133,0],[0,0],[0.609,0.947],[0,0]],"o":[[-0.558,-0.879],[0,0],[-0.609,0.947],[0,0],[1.133,0],[0,0],[0,0]],"v":[[1.209,-20.114],[-1.192,-20.114],[-26.251,18.795],[-25.051,20.993],[25.051,20.993],[26.251,18.795],[1.192,-20.114]],"c":true},"ix":2},"nm":"Path 1","mn":"ADBE Vector Shape - Group","hd":false},{"ty":"fl","c":{"a":0,"k":[0,0.427451010311,0.976470648074,1],"ix":4},"o":{"a":1,"k":[{"i":{"x":[0.667],"y":[1]},"o":{"x":[0.333],"y":[0]},"t":0,"s":[10]},{"i":{"x":[0.667],"y":[1]},"o":{"x":[0.333],"y":[0]},"t":9.99,"s":[100]},{"t":19.9800008138021,"s":[10]}],"ix":5},"r":1,"bm":0,"nm":"Fill 1","mn":"ADBE Vector Graphic - Fill","hd":false},{"ty":"tr","p":{"a":0,"k":[27.11,21.243],"ix":2},"a":{"a":0,"k":[0,0],"ix":1},"s":{"a":0,"k":[100,100],"ix":3},"r":{"a":0,"k":0,"ix":6},"o":{"a":0,"k":100,"ix":7},"sk":{"a":0,"k":0,"ix":4},"sa":{"a":0,"k":0,"ix":5},"nm":"Transform"}],"nm":"Group 1","np":2,"cix":2,"bm":0,"ix":1,"mn":"ADBE Vector Group","hd":false}],"ip":0,"op":48.0000019550801,"st":0,"bm":0}],"markers":[]}
                            })
                            </script>
                            "#))

                        h3 style="text-align: center;" { "Please wait while we process your payment..." }
                    }

                // This is the iframe recommended by cybersource but the redirection happens inside this iframe once otp
                // is received and we lose control of the redirection on user client browser, so to avoid that we have removed this iframe and directly consumed it.
                // (PreEscaped(r#"<iframe id="step_up_iframe" style="border: none; margin-left: auto; margin-right: auto; display: block" height="800px" width="400px" name="stepUpIframe"></iframe>"#))
                (PreEscaped(format!("<form id=\"step-up-form\" method=\"POST\" action=\"{step_up_url}\">
                <input type=\"hidden\" name=\"JWT\" value=\"{access_token}\">
              </form>")))
              (PreEscaped(format!("<script>
              {logging_template}
              window.onload = function() {{
              var stepUpForm = document.querySelector('#step-up-form'); if(stepUpForm) stepUpForm.submit();
              }}
              </script>")))
            }}
        }
        RedirectForm::BlueSnap {
            payment_fields_token,
        } => {
            let card_details = if let Some(PaymentMethodData::Card(ccard)) = payment_method_data {
                format!(
                    "var saveCardDirectly={{cvv: \"{}\",amount: {},currency: \"{}\"}};",
                    ccard.card_cvc.peek(),
                    amount,
                    currency
                )
            } else {
                "".to_string()
            };
            let bluesnap_sdk_url = config.connectors.bluesnap.secondary_base_url;
            maud::html! {
            (maud::DOCTYPE)
            html {
                head {
                    meta name="viewport" content="width=device-width, initial-scale=1";
                    (PreEscaped(format!("<script src=\"{bluesnap_sdk_url}web-sdk/5/bluesnap.js\"></script>")))
                }
                    body style="background-color: #ffffff; padding: 20px; font-family: Arial, Helvetica, Sans-Serif;" {

                        div id="loader1" class="lottie" style="height: 150px; display: block; position: relative; margin-top: 150px; margin-left: auto; margin-right: auto;" { "" }

                        (PreEscaped(r#"<script src="https://cdnjs.cloudflare.com/ajax/libs/bodymovin/5.7.4/lottie.min.js"></script>"#))

                        (PreEscaped(r#"
                        <script>
                        var anime = bodymovin.loadAnimation({
                            container: document.getElementById('loader1'),
                            renderer: 'svg',
                            loop: true,
                            autoplay: true,
                            name: 'hyperswitch loader',
                            animationData: {"v":"4.8.0","meta":{"g":"LottieFiles AE 3.1.1","a":"","k":"","d":"","tc":""},"fr":29.9700012207031,"ip":0,"op":31.0000012626559,"w":400,"h":250,"nm":"loader_shape","ddd":0,"assets":[],"layers":[{"ddd":0,"ind":1,"ty":4,"nm":"circle 2","sr":1,"ks":{"o":{"a":0,"k":100,"ix":11},"r":{"a":0,"k":0,"ix":10},"p":{"a":0,"k":[278.25,202.671,0],"ix":2},"a":{"a":0,"k":[23.72,23.72,0],"ix":1},"s":{"a":0,"k":[100,100,100],"ix":6}},"ao":0,"shapes":[{"ty":"gr","it":[{"ind":0,"ty":"sh","ix":1,"ks":{"a":0,"k":{"i":[[12.935,0],[0,-12.936],[-12.935,0],[0,12.935]],"o":[[-12.952,0],[0,12.935],[12.935,0],[0,-12.936]],"v":[[0,-23.471],[-23.47,0.001],[0,23.471],[23.47,0.001]],"c":true},"ix":2},"nm":"Path 1","mn":"ADBE Vector Shape - Group","hd":false},{"ty":"fl","c":{"a":0,"k":[0,0.427451010311,0.976470648074,1],"ix":4},"o":{"a":1,"k":[{"i":{"x":[0.667],"y":[1]},"o":{"x":[0.333],"y":[0]},"t":10,"s":[10]},{"i":{"x":[0.667],"y":[1]},"o":{"x":[0.333],"y":[0]},"t":19.99,"s":[100]},{"t":29.9800012211104,"s":[10]}],"ix":5},"r":1,"bm":0,"nm":"Fill 1","mn":"ADBE Vector Graphic - Fill","hd":false},{"ty":"tr","p":{"a":0,"k":[23.72,23.721],"ix":2},"a":{"a":0,"k":[0,0],"ix":1},"s":{"a":0,"k":[100,100],"ix":3},"r":{"a":0,"k":0,"ix":6},"o":{"a":0,"k":100,"ix":7},"sk":{"a":0,"k":0,"ix":4},"sa":{"a":0,"k":0,"ix":5},"nm":"Transform"}],"nm":"Group 1","np":2,"cix":2,"bm":0,"ix":1,"mn":"ADBE Vector Group","hd":false}],"ip":0,"op":48.0000019550801,"st":0,"bm":0},{"ddd":0,"ind":2,"ty":4,"nm":"square 2","sr":1,"ks":{"o":{"a":0,"k":100,"ix":11},"r":{"a":0,"k":0,"ix":10},"p":{"a":0,"k":[196.25,201.271,0],"ix":2},"a":{"a":0,"k":[22.028,22.03,0],"ix":1},"s":{"a":0,"k":[100,100,100],"ix":6}},"ao":0,"shapes":[{"ty":"gr","it":[{"ind":0,"ty":"sh","ix":1,"ks":{"a":0,"k":{"i":[[1.914,0],[0,0],[0,-1.914],[0,0],[-1.914,0],[0,0],[0,1.914],[0,0]],"o":[[0,0],[-1.914,0],[0,0],[0,1.914],[0,0],[1.914,0],[0,0],[0,-1.914]],"v":[[18.313,-21.779],[-18.312,-21.779],[-21.779,-18.313],[-21.779,18.314],[-18.312,21.779],[18.313,21.779],[21.779,18.314],[21.779,-18.313]],"c":true},"ix":2},"nm":"Path 1","mn":"ADBE Vector Shape - Group","hd":false},{"ty":"fl","c":{"a":0,"k":[0,0.427451010311,0.976470648074,1],"ix":4},"o":{"a":1,"k":[{"i":{"x":[0.667],"y":[1]},"o":{"x":[0.333],"y":[0]},"t":5,"s":[10]},{"i":{"x":[0.667],"y":[1]},"o":{"x":[0.333],"y":[0]},"t":14.99,"s":[100]},{"t":24.9800010174563,"s":[10]}],"ix":5},"r":1,"bm":0,"nm":"Fill 1","mn":"ADBE Vector Graphic - Fill","hd":false},{"ty":"tr","p":{"a":0,"k":[22.028,22.029],"ix":2},"a":{"a":0,"k":[0,0],"ix":1},"s":{"a":0,"k":[100,100],"ix":3},"r":{"a":0,"k":0,"ix":6},"o":{"a":0,"k":100,"ix":7},"sk":{"a":0,"k":0,"ix":4},"sa":{"a":0,"k":0,"ix":5},"nm":"Transform"}],"nm":"Group 1","np":2,"cix":2,"bm":0,"ix":1,"mn":"ADBE Vector Group","hd":false}],"ip":0,"op":47.0000019143492,"st":0,"bm":0},{"ddd":0,"ind":3,"ty":4,"nm":"Triangle 2","sr":1,"ks":{"o":{"a":0,"k":100,"ix":11},"r":{"a":0,"k":0,"ix":10},"p":{"a":0,"k":[116.25,200.703,0],"ix":2},"a":{"a":0,"k":[27.11,21.243,0],"ix":1},"s":{"a":0,"k":[100,100,100],"ix":6}},"ao":0,"shapes":[{"ty":"gr","it":[{"ind":0,"ty":"sh","ix":1,"ks":{"a":0,"k":{"i":[[0,0],[0.558,-0.879],[0,0],[-1.133,0],[0,0],[0.609,0.947],[0,0]],"o":[[-0.558,-0.879],[0,0],[-0.609,0.947],[0,0],[1.133,0],[0,0],[0,0]],"v":[[1.209,-20.114],[-1.192,-20.114],[-26.251,18.795],[-25.051,20.993],[25.051,20.993],[26.251,18.795],[1.192,-20.114]],"c":true},"ix":2},"nm":"Path 1","mn":"ADBE Vector Shape - Group","hd":false},{"ty":"fl","c":{"a":0,"k":[0,0.427451010311,0.976470648074,1],"ix":4},"o":{"a":1,"k":[{"i":{"x":[0.667],"y":[1]},"o":{"x":[0.333],"y":[0]},"t":0,"s":[10]},{"i":{"x":[0.667],"y":[1]},"o":{"x":[0.333],"y":[0]},"t":9.99,"s":[100]},{"t":19.9800008138021,"s":[10]}],"ix":5},"r":1,"bm":0,"nm":"Fill 1","mn":"ADBE Vector Graphic - Fill","hd":false},{"ty":"tr","p":{"a":0,"k":[27.11,21.243],"ix":2},"a":{"a":0,"k":[0,0],"ix":1},"s":{"a":0,"k":[100,100],"ix":3},"r":{"a":0,"k":0,"ix":6},"o":{"a":0,"k":100,"ix":7},"sk":{"a":0,"k":0,"ix":4},"sa":{"a":0,"k":0,"ix":5},"nm":"Transform"}],"nm":"Group 1","np":2,"cix":2,"bm":0,"ix":1,"mn":"ADBE Vector Group","hd":false}],"ip":0,"op":48.0000019550801,"st":0,"bm":0}],"markers":[]}
                        })
                        </script>
                        "#))

                        h3 style="text-align: center;" { "Please wait while we process your payment..." }
                    }

                (PreEscaped(format!("<script>
                    {logging_template}
                    bluesnap.threeDsPaymentsSetup(\"{payment_fields_token}\",
                    function(sdkResponse) {{
                        // console.log(sdkResponse);
                        var f = document.createElement('form');
                        f.action=window.location.pathname.replace(/payments\\/redirect\\/(\\w+)\\/(\\w+)\\/\\w+/, \"payments/$1/$2/redirect/complete/bluesnap?paymentToken={payment_fields_token}\");
                        f.method='POST';
                        var i=document.createElement('input');
                        i.type='hidden';
                        i.name='authentication_response';
                        i.value=JSON.stringify(sdkResponse);
                        f.appendChild(i);
                        document.body.appendChild(f);
                        f.submit();
                    }});
                    {card_details}
                    bluesnap.threeDsPaymentsSubmitData(saveCardDirectly);
                </script>
                ")))
                }}
        }
        RedirectForm::CybersourceAuthSetup {
            access_token,
            ddc_url,
            reference_id,
        } => {
            maud::html! {
            (maud::DOCTYPE)
            html {
                head {
                    meta name="viewport" content="width=device-width, initial-scale=1";
                }
                    body style="background-color: #ffffff; padding: 20px; font-family: Arial, Helvetica, Sans-Serif;" {

                        div id="loader1" class="lottie" style="height: 150px; display: block; position: relative; margin-top: 150px; margin-left: auto; margin-right: auto;" { "" }

                        (PreEscaped(r#"<script src="https://cdnjs.cloudflare.com/ajax/libs/bodymovin/5.7.4/lottie.min.js"></script>"#))

                        (PreEscaped(r#"
                            <script>
                            var anime = bodymovin.loadAnimation({
                                container: document.getElementById('loader1'),
                                renderer: 'svg',
                                loop: true,
                                autoplay: true,
                                name: 'hyperswitch loader',
                                animationData: {"v":"4.8.0","meta":{"g":"LottieFiles AE 3.1.1","a":"","k":"","d":"","tc":""},"fr":29.9700012207031,"ip":0,"op":31.0000012626559,"w":400,"h":250,"nm":"loader_shape","ddd":0,"assets":[],"layers":[{"ddd":0,"ind":1,"ty":4,"nm":"circle 2","sr":1,"ks":{"o":{"a":0,"k":100,"ix":11},"r":{"a":0,"k":0,"ix":10},"p":{"a":0,"k":[278.25,202.671,0],"ix":2},"a":{"a":0,"k":[23.72,23.72,0],"ix":1},"s":{"a":0,"k":[100,100,100],"ix":6}},"ao":0,"shapes":[{"ty":"gr","it":[{"ind":0,"ty":"sh","ix":1,"ks":{"a":0,"k":{"i":[[12.935,0],[0,-12.936],[-12.935,0],[0,12.935]],"o":[[-12.952,0],[0,12.935],[12.935,0],[0,-12.936]],"v":[[0,-23.471],[-23.47,0.001],[0,23.471],[23.47,0.001]],"c":true},"ix":2},"nm":"Path 1","mn":"ADBE Vector Shape - Group","hd":false},{"ty":"fl","c":{"a":0,"k":[0,0.427451010311,0.976470648074,1],"ix":4},"o":{"a":1,"k":[{"i":{"x":[0.667],"y":[1]},"o":{"x":[0.333],"y":[0]},"t":10,"s":[10]},{"i":{"x":[0.667],"y":[1]},"o":{"x":[0.333],"y":[0]},"t":19.99,"s":[100]},{"t":29.9800012211104,"s":[10]}],"ix":5},"r":1,"bm":0,"nm":"Fill 1","mn":"ADBE Vector Graphic - Fill","hd":false},{"ty":"tr","p":{"a":0,"k":[23.72,23.721],"ix":2},"a":{"a":0,"k":[0,0],"ix":1},"s":{"a":0,"k":[100,100],"ix":3},"r":{"a":0,"k":0,"ix":6},"o":{"a":0,"k":100,"ix":7},"sk":{"a":0,"k":0,"ix":4},"sa":{"a":0,"k":0,"ix":5},"nm":"Transform"}],"nm":"Group 1","np":2,"cix":2,"bm":0,"ix":1,"mn":"ADBE Vector Group","hd":false}],"ip":0,"op":48.0000019550801,"st":0,"bm":0},{"ddd":0,"ind":2,"ty":4,"nm":"square 2","sr":1,"ks":{"o":{"a":0,"k":100,"ix":11},"r":{"a":0,"k":0,"ix":10},"p":{"a":0,"k":[196.25,201.271,0],"ix":2},"a":{"a":0,"k":[22.028,22.03,0],"ix":1},"s":{"a":0,"k":[100,100,100],"ix":6}},"ao":0,"shapes":[{"ty":"gr","it":[{"ind":0,"ty":"sh","ix":1,"ks":{"a":0,"k":{"i":[[1.914,0],[0,0],[0,-1.914],[0,0],[-1.914,0],[0,0],[0,1.914],[0,0]],"o":[[0,0],[-1.914,0],[0,0],[0,1.914],[0,0],[1.914,0],[0,0],[0,-1.914]],"v":[[18.313,-21.779],[-18.312,-21.779],[-21.779,-18.313],[-21.779,18.314],[-18.312,21.779],[18.313,21.779],[21.779,18.314],[21.779,-18.313]],"c":true},"ix":2},"nm":"Path 1","mn":"ADBE Vector Shape - Group","hd":false},{"ty":"fl","c":{"a":0,"k":[0,0.427451010311,0.976470648074,1],"ix":4},"o":{"a":1,"k":[{"i":{"x":[0.667],"y":[1]},"o":{"x":[0.333],"y":[0]},"t":5,"s":[10]},{"i":{"x":[0.667],"y":[1]},"o":{"x":[0.333],"y":[0]},"t":14.99,"s":[100]},{"t":24.9800010174563,"s":[10]}],"ix":5},"r":1,"bm":0,"nm":"Fill 1","mn":"ADBE Vector Graphic - Fill","hd":false},{"ty":"tr","p":{"a":0,"k":[22.028,22.029],"ix":2},"a":{"a":0,"k":[0,0],"ix":1},"s":{"a":0,"k":[100,100],"ix":3},"r":{"a":0,"k":0,"ix":6},"o":{"a":0,"k":100,"ix":7},"sk":{"a":0,"k":0,"ix":4},"sa":{"a":0,"k":0,"ix":5},"nm":"Transform"}],"nm":"Group 1","np":2,"cix":2,"bm":0,"ix":1,"mn":"ADBE Vector Group","hd":false}],"ip":0,"op":47.0000019143492,"st":0,"bm":0},{"ddd":0,"ind":3,"ty":4,"nm":"Triangle 2","sr":1,"ks":{"o":{"a":0,"k":100,"ix":11},"r":{"a":0,"k":0,"ix":10},"p":{"a":0,"k":[116.25,200.703,0],"ix":2},"a":{"a":0,"k":[27.11,21.243,0],"ix":1},"s":{"a":0,"k":[100,100,100],"ix":6}},"ao":0,"shapes":[{"ty":"gr","it":[{"ind":0,"ty":"sh","ix":1,"ks":{"a":0,"k":{"i":[[0,0],[0.558,-0.879],[0,0],[-1.133,0],[0,0],[0.609,0.947],[0,0]],"o":[[-0.558,-0.879],[0,0],[-0.609,0.947],[0,0],[1.133,0],[0,0],[0,0]],"v":[[1.209,-20.114],[-1.192,-20.114],[-26.251,18.795],[-25.051,20.993],[25.051,20.993],[26.251,18.795],[1.192,-20.114]],"c":true},"ix":2},"nm":"Path 1","mn":"ADBE Vector Shape - Group","hd":false},{"ty":"fl","c":{"a":0,"k":[0,0.427451010311,0.976470648074,1],"ix":4},"o":{"a":1,"k":[{"i":{"x":[0.667],"y":[1]},"o":{"x":[0.333],"y":[0]},"t":0,"s":[10]},{"i":{"x":[0.667],"y":[1]},"o":{"x":[0.333],"y":[0]},"t":9.99,"s":[100]},{"t":19.9800008138021,"s":[10]}],"ix":5},"r":1,"bm":0,"nm":"Fill 1","mn":"ADBE Vector Graphic - Fill","hd":false},{"ty":"tr","p":{"a":0,"k":[27.11,21.243],"ix":2},"a":{"a":0,"k":[0,0],"ix":1},"s":{"a":0,"k":[100,100],"ix":3},"r":{"a":0,"k":0,"ix":6},"o":{"a":0,"k":100,"ix":7},"sk":{"a":0,"k":0,"ix":4},"sa":{"a":0,"k":0,"ix":5},"nm":"Transform"}],"nm":"Group 1","np":2,"cix":2,"bm":0,"ix":1,"mn":"ADBE Vector Group","hd":false}],"ip":0,"op":48.0000019550801,"st":0,"bm":0}],"markers":[]}
                            })
                            </script>
                            "#))

                        h3 style="text-align: center;" { "Please wait while we process your payment..." }
                    }

                (PreEscaped(r#"<iframe id="cardinal_collection_iframe" name="collectionIframe" height="10" width="10" style="display: none;"></iframe>"#))
                (PreEscaped(format!("<form id=\"cardinal_collection_form\" method=\"POST\" target=\"collectionIframe\" action=\"{ddc_url}\">
                <input id=\"cardinal_collection_form_input\" type=\"hidden\" name=\"JWT\" value=\"{access_token}\">
              </form>")))
              (PreEscaped(r#"<script>
              window.onload = function() {
              var cardinalCollectionForm = document.querySelector('#cardinal_collection_form'); if(cardinalCollectionForm) cardinalCollectionForm.submit();
              }
              </script>"#))
              (PreEscaped(format!("<script>
                {logging_template}
                window.addEventListener(\"message\", function(event) {{
                    if (event.origin === \"https://centinelapistag.cardinalcommerce.com\" || event.origin === \"https://centinelapi.cardinalcommerce.com\") {{
                      window.location.href = window.location.pathname.replace(/payments\\/redirect\\/(\\w+)\\/(\\w+)\\/\\w+/, \"payments/$1/$2/redirect/complete/cybersource?referenceId={reference_id}\");
                    }}
                  }}, false);
                </script>
                ")))
            }}
        }
        RedirectForm::CybersourceConsumerAuth {
            access_token,
            step_up_url,
        } => {
            maud::html! {
            (maud::DOCTYPE)
            html {
                head {
                    meta name="viewport" content="width=device-width, initial-scale=1";
                }
                    body style="background-color: #ffffff; padding: 20px; font-family: Arial, Helvetica, Sans-Serif;" {

                        div id="loader1" class="lottie" style="height: 150px; display: block; position: relative; margin-top: 150px; margin-left: auto; margin-right: auto;" { "" }

                        (PreEscaped(r#"<script src="https://cdnjs.cloudflare.com/ajax/libs/bodymovin/5.7.4/lottie.min.js"></script>"#))

                        (PreEscaped(r#"
                            <script>
                            var anime = bodymovin.loadAnimation({
                                container: document.getElementById('loader1'),
                                renderer: 'svg',
                                loop: true,
                                autoplay: true,
                                name: 'hyperswitch loader',
                                animationData: {"v":"4.8.0","meta":{"g":"LottieFiles AE 3.1.1","a":"","k":"","d":"","tc":""},"fr":29.9700012207031,"ip":0,"op":31.0000012626559,"w":400,"h":250,"nm":"loader_shape","ddd":0,"assets":[],"layers":[{"ddd":0,"ind":1,"ty":4,"nm":"circle 2","sr":1,"ks":{"o":{"a":0,"k":100,"ix":11},"r":{"a":0,"k":0,"ix":10},"p":{"a":0,"k":[278.25,202.671,0],"ix":2},"a":{"a":0,"k":[23.72,23.72,0],"ix":1},"s":{"a":0,"k":[100,100,100],"ix":6}},"ao":0,"shapes":[{"ty":"gr","it":[{"ind":0,"ty":"sh","ix":1,"ks":{"a":0,"k":{"i":[[12.935,0],[0,-12.936],[-12.935,0],[0,12.935]],"o":[[-12.952,0],[0,12.935],[12.935,0],[0,-12.936]],"v":[[0,-23.471],[-23.47,0.001],[0,23.471],[23.47,0.001]],"c":true},"ix":2},"nm":"Path 1","mn":"ADBE Vector Shape - Group","hd":false},{"ty":"fl","c":{"a":0,"k":[0,0.427451010311,0.976470648074,1],"ix":4},"o":{"a":1,"k":[{"i":{"x":[0.667],"y":[1]},"o":{"x":[0.333],"y":[0]},"t":10,"s":[10]},{"i":{"x":[0.667],"y":[1]},"o":{"x":[0.333],"y":[0]},"t":19.99,"s":[100]},{"t":29.9800012211104,"s":[10]}],"ix":5},"r":1,"bm":0,"nm":"Fill 1","mn":"ADBE Vector Graphic - Fill","hd":false},{"ty":"tr","p":{"a":0,"k":[23.72,23.721],"ix":2},"a":{"a":0,"k":[0,0],"ix":1},"s":{"a":0,"k":[100,100],"ix":3},"r":{"a":0,"k":0,"ix":6},"o":{"a":0,"k":100,"ix":7},"sk":{"a":0,"k":0,"ix":4},"sa":{"a":0,"k":0,"ix":5},"nm":"Transform"}],"nm":"Group 1","np":2,"cix":2,"bm":0,"ix":1,"mn":"ADBE Vector Group","hd":false}],"ip":0,"op":48.0000019550801,"st":0,"bm":0},{"ddd":0,"ind":2,"ty":4,"nm":"square 2","sr":1,"ks":{"o":{"a":0,"k":100,"ix":11},"r":{"a":0,"k":0,"ix":10},"p":{"a":0,"k":[196.25,201.271,0],"ix":2},"a":{"a":0,"k":[22.028,22.03,0],"ix":1},"s":{"a":0,"k":[100,100,100],"ix":6}},"ao":0,"shapes":[{"ty":"gr","it":[{"ind":0,"ty":"sh","ix":1,"ks":{"a":0,"k":{"i":[[1.914,0],[0,0],[0,-1.914],[0,0],[-1.914,0],[0,0],[0,1.914],[0,0]],"o":[[0,0],[-1.914,0],[0,0],[0,1.914],[0,0],[1.914,0],[0,0],[0,-1.914]],"v":[[18.313,-21.779],[-18.312,-21.779],[-21.779,-18.313],[-21.779,18.314],[-18.312,21.779],[18.313,21.779],[21.779,18.314],[21.779,-18.313]],"c":true},"ix":2},"nm":"Path 1","mn":"ADBE Vector Shape - Group","hd":false},{"ty":"fl","c":{"a":0,"k":[0,0.427451010311,0.976470648074,1],"ix":4},"o":{"a":1,"k":[{"i":{"x":[0.667],"y":[1]},"o":{"x":[0.333],"y":[0]},"t":5,"s":[10]},{"i":{"x":[0.667],"y":[1]},"o":{"x":[0.333],"y":[0]},"t":14.99,"s":[100]},{"t":24.9800010174563,"s":[10]}],"ix":5},"r":1,"bm":0,"nm":"Fill 1","mn":"ADBE Vector Graphic - Fill","hd":false},{"ty":"tr","p":{"a":0,"k":[22.028,22.029],"ix":2},"a":{"a":0,"k":[0,0],"ix":1},"s":{"a":0,"k":[100,100],"ix":3},"r":{"a":0,"k":0,"ix":6},"o":{"a":0,"k":100,"ix":7},"sk":{"a":0,"k":0,"ix":4},"sa":{"a":0,"k":0,"ix":5},"nm":"Transform"}],"nm":"Group 1","np":2,"cix":2,"bm":0,"ix":1,"mn":"ADBE Vector Group","hd":false}],"ip":0,"op":47.0000019143492,"st":0,"bm":0},{"ddd":0,"ind":3,"ty":4,"nm":"Triangle 2","sr":1,"ks":{"o":{"a":0,"k":100,"ix":11},"r":{"a":0,"k":0,"ix":10},"p":{"a":0,"k":[116.25,200.703,0],"ix":2},"a":{"a":0,"k":[27.11,21.243,0],"ix":1},"s":{"a":0,"k":[100,100,100],"ix":6}},"ao":0,"shapes":[{"ty":"gr","it":[{"ind":0,"ty":"sh","ix":1,"ks":{"a":0,"k":{"i":[[0,0],[0.558,-0.879],[0,0],[-1.133,0],[0,0],[0.609,0.947],[0,0]],"o":[[-0.558,-0.879],[0,0],[-0.609,0.947],[0,0],[1.133,0],[0,0],[0,0]],"v":[[1.209,-20.114],[-1.192,-20.114],[-26.251,18.795],[-25.051,20.993],[25.051,20.993],[26.251,18.795],[1.192,-20.114]],"c":true},"ix":2},"nm":"Path 1","mn":"ADBE Vector Shape - Group","hd":false},{"ty":"fl","c":{"a":0,"k":[0,0.427451010311,0.976470648074,1],"ix":4},"o":{"a":1,"k":[{"i":{"x":[0.667],"y":[1]},"o":{"x":[0.333],"y":[0]},"t":0,"s":[10]},{"i":{"x":[0.667],"y":[1]},"o":{"x":[0.333],"y":[0]},"t":9.99,"s":[100]},{"t":19.9800008138021,"s":[10]}],"ix":5},"r":1,"bm":0,"nm":"Fill 1","mn":"ADBE Vector Graphic - Fill","hd":false},{"ty":"tr","p":{"a":0,"k":[27.11,21.243],"ix":2},"a":{"a":0,"k":[0,0],"ix":1},"s":{"a":0,"k":[100,100],"ix":3},"r":{"a":0,"k":0,"ix":6},"o":{"a":0,"k":100,"ix":7},"sk":{"a":0,"k":0,"ix":4},"sa":{"a":0,"k":0,"ix":5},"nm":"Transform"}],"nm":"Group 1","np":2,"cix":2,"bm":0,"ix":1,"mn":"ADBE Vector Group","hd":false}],"ip":0,"op":48.0000019550801,"st":0,"bm":0}],"markers":[]}
                            })
                            </script>
                            "#))

                        h3 style="text-align: center;" { "Please wait while we process your payment..." }
                    }

                // This is the iframe recommended by cybersource but the redirection happens inside this iframe once otp
                // is received and we lose control of the redirection on user client browser, so to avoid that we have removed this iframe and directly consumed it.
                // (PreEscaped(r#"<iframe id="step_up_iframe" style="border: none; margin-left: auto; margin-right: auto; display: block" height="800px" width="400px" name="stepUpIframe"></iframe>"#))
                (PreEscaped(format!("<form id=\"step-up-form\" method=\"POST\" action=\"{step_up_url}\">
                <input type=\"hidden\" name=\"JWT\" value=\"{access_token}\">
              </form>")))
              (PreEscaped(format!("<script>
              {logging_template}
              window.onload = function() {{
              var stepUpForm = document.querySelector('#step-up-form'); if(stepUpForm) stepUpForm.submit();
              }}
              </script>")))
            }}
        }
        RedirectForm::DeutschebankThreeDSChallengeFlow { acs_url, creq } => {
            maud::html! {
                (maud::DOCTYPE)
                html {
                    head {
                        meta name="viewport" content="width=device-width, initial-scale=1";
                    }

                    body style="background-color: #ffffff; padding: 20px; font-family: Arial, Helvetica, Sans-Serif;" {
                        div id="loader1" class="lottie" style="height: 150px; display: block; position: relative; margin-top: 150px; margin-left: auto; margin-right: auto;" { "" }

                        (PreEscaped(r#"<script src="https://cdnjs.cloudflare.com/ajax/libs/bodymovin/5.7.4/lottie.min.js"></script>"#))

                        (PreEscaped(r#"
                            <script>
                            var anime = bodymovin.loadAnimation({
                                container: document.getElementById('loader1'),
                                renderer: 'svg',
                                loop: true,
                                autoplay: true,
                                name: 'hyperswitch loader',
                                animationData: {"v":"4.8.0","meta":{"g":"LottieFiles AE 3.1.1","a":"","k":"","d":"","tc":""},"fr":29.9700012207031,"ip":0,"op":31.0000012626559,"w":400,"h":250,"nm":"loader_shape","ddd":0,"assets":[],"layers":[{"ddd":0,"ind":1,"ty":4,"nm":"circle 2","sr":1,"ks":{"o":{"a":0,"k":100,"ix":11},"r":{"a":0,"k":0,"ix":10},"p":{"a":0,"k":[278.25,202.671,0],"ix":2},"a":{"a":0,"k":[23.72,23.72,0],"ix":1},"s":{"a":0,"k":[100,100,100],"ix":6}},"ao":0,"shapes":[{"ty":"gr","it":[{"ind":0,"ty":"sh","ix":1,"ks":{"a":0,"k":{"i":[[12.935,0],[0,-12.936],[-12.935,0],[0,12.935]],"o":[[-12.952,0],[0,12.935],[12.935,0],[0,-12.936]],"v":[[0,-23.471],[-23.47,0.001],[0,23.471],[23.47,0.001]],"c":true},"ix":2},"nm":"Path 1","mn":"ADBE Vector Shape - Group","hd":false},{"ty":"fl","c":{"a":0,"k":[0,0.427451010311,0.976470648074,1],"ix":4},"o":{"a":1,"k":[{"i":{"x":[0.667],"y":[1]},"o":{"x":[0.333],"y":[0]},"t":10,"s":[10]},{"i":{"x":[0.667],"y":[1]},"o":{"x":[0.333],"y":[0]},"t":19.99,"s":[100]},{"t":29.9800012211104,"s":[10]}],"ix":5},"r":1,"bm":0,"nm":"Fill 1","mn":"ADBE Vector Graphic - Fill","hd":false},{"ty":"tr","p":{"a":0,"k":[23.72,23.721],"ix":2},"a":{"a":0,"k":[0,0],"ix":1},"s":{"a":0,"k":[100,100],"ix":3},"r":{"a":0,"k":0,"ix":6},"o":{"a":0,"k":100,"ix":7},"sk":{"a":0,"k":0,"ix":4},"sa":{"a":0,"k":0,"ix":5},"nm":"Transform"}],"nm":"Group 1","np":2,"cix":2,"bm":0,"ix":1,"mn":"ADBE Vector Group","hd":false}],"ip":0,"op":48.0000019550801,"st":0,"bm":0},{"ddd":0,"ind":2,"ty":4,"nm":"square 2","sr":1,"ks":{"o":{"a":0,"k":100,"ix":11},"r":{"a":0,"k":0,"ix":10},"p":{"a":0,"k":[196.25,201.271,0],"ix":2},"a":{"a":0,"k":[22.028,22.03,0],"ix":1},"s":{"a":0,"k":[100,100,100],"ix":6}},"ao":0,"shapes":[{"ty":"gr","it":[{"ind":0,"ty":"sh","ix":1,"ks":{"a":0,"k":{"i":[[1.914,0],[0,0],[0,-1.914],[0,0],[-1.914,0],[0,0],[0,1.914],[0,0]],"o":[[0,0],[-1.914,0],[0,0],[0,1.914],[0,0],[1.914,0],[0,0],[0,-1.914]],"v":[[18.313,-21.779],[-18.312,-21.779],[-21.779,-18.313],[-21.779,18.314],[-18.312,21.779],[18.313,21.779],[21.779,18.314],[21.779,-18.313]],"c":true},"ix":2},"nm":"Path 1","mn":"ADBE Vector Shape - Group","hd":false},{"ty":"fl","c":{"a":0,"k":[0,0.427451010311,0.976470648074,1],"ix":4},"o":{"a":1,"k":[{"i":{"x":[0.667],"y":[1]},"o":{"x":[0.333],"y":[0]},"t":5,"s":[10]},{"i":{"x":[0.667],"y":[1]},"o":{"x":[0.333],"y":[0]},"t":14.99,"s":[100]},{"t":24.9800010174563,"s":[10]}],"ix":5},"r":1,"bm":0,"nm":"Fill 1","mn":"ADBE Vector Graphic - Fill","hd":false},{"ty":"tr","p":{"a":0,"k":[22.028,22.029],"ix":2},"a":{"a":0,"k":[0,0],"ix":1},"s":{"a":0,"k":[100,100],"ix":3},"r":{"a":0,"k":0,"ix":6},"o":{"a":0,"k":100,"ix":7},"sk":{"a":0,"k":0,"ix":4},"sa":{"a":0,"k":0,"ix":5},"nm":"Transform"}],"nm":"Group 1","np":2,"cix":2,"bm":0,"ix":1,"mn":"ADBE Vector Group","hd":false}],"ip":0,"op":47.0000019143492,"st":0,"bm":0},{"ddd":0,"ind":3,"ty":4,"nm":"Triangle 2","sr":1,"ks":{"o":{"a":0,"k":100,"ix":11},"r":{"a":0,"k":0,"ix":10},"p":{"a":0,"k":[116.25,200.703,0],"ix":2},"a":{"a":0,"k":[27.11,21.243,0],"ix":1},"s":{"a":0,"k":[100,100,100],"ix":6}},"ao":0,"shapes":[{"ty":"gr","it":[{"ind":0,"ty":"sh","ix":1,"ks":{"a":0,"k":{"i":[[0,0],[0.558,-0.879],[0,0],[-1.133,0],[0,0],[0.609,0.947],[0,0]],"o":[[-0.558,-0.879],[0,0],[-0.609,0.947],[0,0],[1.133,0],[0,0],[0,0]],"v":[[1.209,-20.114],[-1.192,-20.114],[-26.251,18.795],[-25.051,20.993],[25.051,20.993],[26.251,18.795],[1.192,-20.114]],"c":true},"ix":2},"nm":"Path 1","mn":"ADBE Vector Shape - Group","hd":false},{"ty":"fl","c":{"a":0,"k":[0,0.427451010311,0.976470648074,1],"ix":4},"o":{"a":1,"k":[{"i":{"x":[0.667],"y":[1]},"o":{"x":[0.333],"y":[0]},"t":0,"s":[10]},{"i":{"x":[0.667],"y":[1]},"o":{"x":[0.333],"y":[0]},"t":9.99,"s":[100]},{"t":19.9800008138021,"s":[10]}],"ix":5},"r":1,"bm":0,"nm":"Fill 1","mn":"ADBE Vector Graphic - Fill","hd":false},{"ty":"tr","p":{"a":0,"k":[27.11,21.243],"ix":2},"a":{"a":0,"k":[0,0],"ix":1},"s":{"a":0,"k":[100,100],"ix":3},"r":{"a":0,"k":0,"ix":6},"o":{"a":0,"k":100,"ix":7},"sk":{"a":0,"k":0,"ix":4},"sa":{"a":0,"k":0,"ix":5},"nm":"Transform"}],"nm":"Group 1","np":2,"cix":2,"bm":0,"ix":1,"mn":"ADBE Vector Group","hd":false}],"ip":0,"op":48.0000019550801,"st":0,"bm":0}],"markers":[]}
                            })
                            </script>
                            "#))

                        h3 style="text-align: center;" { "Please wait while we process your payment..." }
                    }
                    (PreEscaped(format!("<form id=\"PaReqForm\" method=\"POST\" action=\"{acs_url}\">
                        <input type=\"hidden\" name=\"creq\" value=\"{creq}\">
                        </form>")))
                    (PreEscaped(format!("<script>
                        {logging_template}
                        window.onload = function() {{
                        var paReqForm = document.querySelector('#PaReqForm'); if(paReqForm) paReqForm.submit();
                        }}
                    </script>")))
                }
            }
        }
        RedirectForm::Payme => {
            maud::html! {
                (maud::DOCTYPE)
                head {
                    (PreEscaped(r#"<script src="https://cdn.paymeservice.com/hf/v1/hostedfields.js"></script>"#))
                }
                (PreEscaped(format!("<script>
                    {logging_template}
                    var f = document.createElement('form');
                    f.action=window.location.pathname.replace(/payments\\/redirect\\/(\\w+)\\/(\\w+)\\/\\w+/, \"payments/$1/$2/redirect/complete/payme\");
                    f.method='POST';
                    PayMe.clientData()
                    .then((data) => {{
                        var i=document.createElement('input');
                        i.type='hidden';
                        i.name='meta_data';
                        i.value=data.hash;
                        f.appendChild(i);
                        document.body.appendChild(f);
                        f.submit();
                    }})
                    .catch((error) => {{
                        f.submit();
                    }});
            </script>
                ")))
            }
        }
        RedirectForm::Braintree {
            client_token,
            card_token,
            bin,
            acs_url,
        } => {
            maud::html! {
            (maud::DOCTYPE)
            html {
                head {
                    meta name="viewport" content="width=device-width, initial-scale=1";
                    (PreEscaped(r#"<script src="https://js.braintreegateway.com/web/3.97.1/js/three-d-secure.js"></script>"#))
                    // (PreEscaped(r#"<script src="https://js.braintreegateway.com/web/3.97.1/js/hosted-fields.js"></script>"#))

                }
                    body style="background-color: #ffffff; padding: 20px; font-family: Arial, Helvetica, Sans-Serif;" {

                        div id="loader1" class="lottie" style="height: 150px; display: block; position: relative; margin-top: 150px; margin-left: auto; margin-right: auto;" { "" }

                        (PreEscaped(r#"<script src="https://cdnjs.cloudflare.com/ajax/libs/bodymovin/5.7.4/lottie.min.js"></script>"#))

                        (PreEscaped(r#"
                            <script>
                            var anime = bodymovin.loadAnimation({
                                container: document.getElementById('loader1'),
                                renderer: 'svg',
                                loop: true,
                                autoplay: true,
                                name: 'hyperswitch loader',
                                animationData: {"v":"4.8.0","meta":{"g":"LottieFiles AE 3.1.1","a":"","k":"","d":"","tc":""},"fr":29.9700012207031,"ip":0,"op":31.0000012626559,"w":400,"h":250,"nm":"loader_shape","ddd":0,"assets":[],"layers":[{"ddd":0,"ind":1,"ty":4,"nm":"circle 2","sr":1,"ks":{"o":{"a":0,"k":100,"ix":11},"r":{"a":0,"k":0,"ix":10},"p":{"a":0,"k":[278.25,202.671,0],"ix":2},"a":{"a":0,"k":[23.72,23.72,0],"ix":1},"s":{"a":0,"k":[100,100,100],"ix":6}},"ao":0,"shapes":[{"ty":"gr","it":[{"ind":0,"ty":"sh","ix":1,"ks":{"a":0,"k":{"i":[[12.935,0],[0,-12.936],[-12.935,0],[0,12.935]],"o":[[-12.952,0],[0,12.935],[12.935,0],[0,-12.936]],"v":[[0,-23.471],[-23.47,0.001],[0,23.471],[23.47,0.001]],"c":true},"ix":2},"nm":"Path 1","mn":"ADBE Vector Shape - Group","hd":false},{"ty":"fl","c":{"a":0,"k":[0,0.427451010311,0.976470648074,1],"ix":4},"o":{"a":1,"k":[{"i":{"x":[0.667],"y":[1]},"o":{"x":[0.333],"y":[0]},"t":10,"s":[10]},{"i":{"x":[0.667],"y":[1]},"o":{"x":[0.333],"y":[0]},"t":19.99,"s":[100]},{"t":29.9800012211104,"s":[10]}],"ix":5},"r":1,"bm":0,"nm":"Fill 1","mn":"ADBE Vector Graphic - Fill","hd":false},{"ty":"tr","p":{"a":0,"k":[23.72,23.721],"ix":2},"a":{"a":0,"k":[0,0],"ix":1},"s":{"a":0,"k":[100,100],"ix":3},"r":{"a":0,"k":0,"ix":6},"o":{"a":0,"k":100,"ix":7},"sk":{"a":0,"k":0,"ix":4},"sa":{"a":0,"k":0,"ix":5},"nm":"Transform"}],"nm":"Group 1","np":2,"cix":2,"bm":0,"ix":1,"mn":"ADBE Vector Group","hd":false}],"ip":0,"op":48.0000019550801,"st":0,"bm":0},{"ddd":0,"ind":2,"ty":4,"nm":"square 2","sr":1,"ks":{"o":{"a":0,"k":100,"ix":11},"r":{"a":0,"k":0,"ix":10},"p":{"a":0,"k":[196.25,201.271,0],"ix":2},"a":{"a":0,"k":[22.028,22.03,0],"ix":1},"s":{"a":0,"k":[100,100,100],"ix":6}},"ao":0,"shapes":[{"ty":"gr","it":[{"ind":0,"ty":"sh","ix":1,"ks":{"a":0,"k":{"i":[[1.914,0],[0,0],[0,-1.914],[0,0],[-1.914,0],[0,0],[0,1.914],[0,0]],"o":[[0,0],[-1.914,0],[0,0],[0,1.914],[0,0],[1.914,0],[0,0],[0,-1.914]],"v":[[18.313,-21.779],[-18.312,-21.779],[-21.779,-18.313],[-21.779,18.314],[-18.312,21.779],[18.313,21.779],[21.779,18.314],[21.779,-18.313]],"c":true},"ix":2},"nm":"Path 1","mn":"ADBE Vector Shape - Group","hd":false},{"ty":"fl","c":{"a":0,"k":[0,0.427451010311,0.976470648074,1],"ix":4},"o":{"a":1,"k":[{"i":{"x":[0.667],"y":[1]},"o":{"x":[0.333],"y":[0]},"t":5,"s":[10]},{"i":{"x":[0.667],"y":[1]},"o":{"x":[0.333],"y":[0]},"t":14.99,"s":[100]},{"t":24.9800010174563,"s":[10]}],"ix":5},"r":1,"bm":0,"nm":"Fill 1","mn":"ADBE Vector Graphic - Fill","hd":false},{"ty":"tr","p":{"a":0,"k":[22.028,22.029],"ix":2},"a":{"a":0,"k":[0,0],"ix":1},"s":{"a":0,"k":[100,100],"ix":3},"r":{"a":0,"k":0,"ix":6},"o":{"a":0,"k":100,"ix":7},"sk":{"a":0,"k":0,"ix":4},"sa":{"a":0,"k":0,"ix":5},"nm":"Transform"}],"nm":"Group 1","np":2,"cix":2,"bm":0,"ix":1,"mn":"ADBE Vector Group","hd":false}],"ip":0,"op":47.0000019143492,"st":0,"bm":0},{"ddd":0,"ind":3,"ty":4,"nm":"Triangle 2","sr":1,"ks":{"o":{"a":0,"k":100,"ix":11},"r":{"a":0,"k":0,"ix":10},"p":{"a":0,"k":[116.25,200.703,0],"ix":2},"a":{"a":0,"k":[27.11,21.243,0],"ix":1},"s":{"a":0,"k":[100,100,100],"ix":6}},"ao":0,"shapes":[{"ty":"gr","it":[{"ind":0,"ty":"sh","ix":1,"ks":{"a":0,"k":{"i":[[0,0],[0.558,-0.879],[0,0],[-1.133,0],[0,0],[0.609,0.947],[0,0]],"o":[[-0.558,-0.879],[0,0],[-0.609,0.947],[0,0],[1.133,0],[0,0],[0,0]],"v":[[1.209,-20.114],[-1.192,-20.114],[-26.251,18.795],[-25.051,20.993],[25.051,20.993],[26.251,18.795],[1.192,-20.114]],"c":true},"ix":2},"nm":"Path 1","mn":"ADBE Vector Shape - Group","hd":false},{"ty":"fl","c":{"a":0,"k":[0,0.427451010311,0.976470648074,1],"ix":4},"o":{"a":1,"k":[{"i":{"x":[0.667],"y":[1]},"o":{"x":[0.333],"y":[0]},"t":0,"s":[10]},{"i":{"x":[0.667],"y":[1]},"o":{"x":[0.333],"y":[0]},"t":9.99,"s":[100]},{"t":19.9800008138021,"s":[10]}],"ix":5},"r":1,"bm":0,"nm":"Fill 1","mn":"ADBE Vector Graphic - Fill","hd":false},{"ty":"tr","p":{"a":0,"k":[27.11,21.243],"ix":2},"a":{"a":0,"k":[0,0],"ix":1},"s":{"a":0,"k":[100,100],"ix":3},"r":{"a":0,"k":0,"ix":6},"o":{"a":0,"k":100,"ix":7},"sk":{"a":0,"k":0,"ix":4},"sa":{"a":0,"k":0,"ix":5},"nm":"Transform"}],"nm":"Group 1","np":2,"cix":2,"bm":0,"ix":1,"mn":"ADBE Vector Group","hd":false}],"ip":0,"op":48.0000019550801,"st":0,"bm":0}],"markers":[]}
                            })
                            </script>
                            "#))

                        h3 style="text-align: center;" { "Please wait while we process your payment..." }
                    }

                (PreEscaped(format!("<script>
                                {logging_template}
                                var my3DSContainer;
                                var clientToken = \"{client_token}\";
                                braintree.threeDSecure.create({{
                                        authorization: clientToken,
                                        version: 2
                                    }}, function(err, threeDs) {{
                                        threeDs.verifyCard({{
                                            amount: \"{amount}\",
                                            nonce: \"{card_token}\",
                                            bin: \"{bin}\",
                                            addFrame: function(err, iframe) {{
                                                my3DSContainer = document.createElement('div');
                                                my3DSContainer.appendChild(iframe);
                                                document.body.appendChild(my3DSContainer);
                                            }},
                                            removeFrame: function() {{
                                                if(my3DSContainer && my3DSContainer.parentNode) {{
                                                    my3DSContainer.parentNode.removeChild(my3DSContainer);
                                                }}
                                            }},
                                            onLookupComplete: function(data, next) {{
                                                // console.log(\"onLookup Complete\", data);
                                                    next();
                                                }}
                                            }},
                                            function(err, payload) {{
                                                if(err) {{
                                                    console.error(err);
                                                    var f = document.createElement('form');
                                                    f.action=window.location.pathname.replace(/payments\\/redirect\\/(\\w+)\\/(\\w+)\\/\\w+/, \"payments/$1/$2/redirect/response/braintree\");
                                                    var i = document.createElement('input');
                                                    i.type = 'hidden';
                                                    f.method='POST';
                                                    i.name = 'authentication_response';
                                                    i.value = JSON.stringify(err);
                                                    f.appendChild(i);
                                                    f.body = JSON.stringify(err);
                                                    document.body.appendChild(f);
                                                    f.submit();
                                                }} else {{
                                                    // console.log(payload);
                                                    var f = document.createElement('form');
                                                    f.action=\"{acs_url}\";
                                                    var i = document.createElement('input');
                                                    i.type = 'hidden';
                                                    f.method='POST';
                                                    i.name = 'authentication_response';
                                                    i.value = JSON.stringify(payload);
                                                    f.appendChild(i);
                                                    f.body = JSON.stringify(payload);
                                                    document.body.appendChild(f);
                                                    f.submit();
                                                    }}
                                                }});
                                        }}); </script>"
                                    )))
                }}
        }
        RedirectForm::Nmi {
            amount,
            currency,
            public_key,
            customer_vault_id,
            order_id,
        } => {
            let public_key_val = public_key.peek();
            maud::html! {
                    (maud::DOCTYPE)
                    head {
                        (PreEscaped(r#"<script src="https://secure.networkmerchants.com/js/v1/Gateway.js"></script>"#))
                    }
                    body style="background-color: #ffffff; padding: 20px; font-family: Arial, Helvetica, Sans-Serif;" {

                        div id="loader-wrapper" {
                            div id="loader1" class="lottie" style="height: 150px; display: block; position: relative; margin-top: 150px; margin-left: auto; margin-right: auto;" { "" }

                        (PreEscaped(r#"<script src="https://cdnjs.cloudflare.com/ajax/libs/bodymovin/5.7.4/lottie.min.js"></script>"#))

                        (PreEscaped(r#"
                            <script>
                            var anime = bodymovin.loadAnimation({
                                container: document.getElementById('loader1'),
                                renderer: 'svg',
                                loop: true,
                                autoplay: true,
                                name: 'hyperswitch loader',
                                animationData: {"v":"4.8.0","meta":{"g":"LottieFiles AE 3.1.1","a":"","k":"","d":"","tc":""},"fr":29.9700012207031,"ip":0,"op":31.0000012626559,"w":400,"h":250,"nm":"loader_shape","ddd":0,"assets":[],"layers":[{"ddd":0,"ind":1,"ty":4,"nm":"circle 2","sr":1,"ks":{"o":{"a":0,"k":100,"ix":11},"r":{"a":0,"k":0,"ix":10},"p":{"a":0,"k":[278.25,202.671,0],"ix":2},"a":{"a":0,"k":[23.72,23.72,0],"ix":1},"s":{"a":0,"k":[100,100,100],"ix":6}},"ao":0,"shapes":[{"ty":"gr","it":[{"ind":0,"ty":"sh","ix":1,"ks":{"a":0,"k":{"i":[[12.935,0],[0,-12.936],[-12.935,0],[0,12.935]],"o":[[-12.952,0],[0,12.935],[12.935,0],[0,-12.936]],"v":[[0,-23.471],[-23.47,0.001],[0,23.471],[23.47,0.001]],"c":true},"ix":2},"nm":"Path 1","mn":"ADBE Vector Shape - Group","hd":false},{"ty":"fl","c":{"a":0,"k":[0,0.427451010311,0.976470648074,1],"ix":4},"o":{"a":1,"k":[{"i":{"x":[0.667],"y":[1]},"o":{"x":[0.333],"y":[0]},"t":10,"s":[10]},{"i":{"x":[0.667],"y":[1]},"o":{"x":[0.333],"y":[0]},"t":19.99,"s":[100]},{"t":29.9800012211104,"s":[10]}],"ix":5},"r":1,"bm":0,"nm":"Fill 1","mn":"ADBE Vector Graphic - Fill","hd":false},{"ty":"tr","p":{"a":0,"k":[23.72,23.721],"ix":2},"a":{"a":0,"k":[0,0],"ix":1},"s":{"a":0,"k":[100,100],"ix":3},"r":{"a":0,"k":0,"ix":6},"o":{"a":0,"k":100,"ix":7},"sk":{"a":0,"k":0,"ix":4},"sa":{"a":0,"k":0,"ix":5},"nm":"Transform"}],"nm":"Group 1","np":2,"cix":2,"bm":0,"ix":1,"mn":"ADBE Vector Group","hd":false}],"ip":0,"op":48.0000019550801,"st":0,"bm":0},{"ddd":0,"ind":2,"ty":4,"nm":"square 2","sr":1,"ks":{"o":{"a":0,"k":100,"ix":11},"r":{"a":0,"k":0,"ix":10},"p":{"a":0,"k":[196.25,201.271,0],"ix":2},"a":{"a":0,"k":[22.028,22.03,0],"ix":1},"s":{"a":0,"k":[100,100,100],"ix":6}},"ao":0,"shapes":[{"ty":"gr","it":[{"ind":0,"ty":"sh","ix":1,"ks":{"a":0,"k":{"i":[[1.914,0],[0,0],[0,-1.914],[0,0],[-1.914,0],[0,0],[0,1.914],[0,0]],"o":[[0,0],[-1.914,0],[0,0],[0,1.914],[0,0],[1.914,0],[0,0],[0,-1.914]],"v":[[18.313,-21.779],[-18.312,-21.779],[-21.779,-18.313],[-21.779,18.314],[-18.312,21.779],[18.313,21.779],[21.779,18.314],[21.779,-18.313]],"c":true},"ix":2},"nm":"Path 1","mn":"ADBE Vector Shape - Group","hd":false},{"ty":"fl","c":{"a":0,"k":[0,0.427451010311,0.976470648074,1],"ix":4},"o":{"a":1,"k":[{"i":{"x":[0.667],"y":[1]},"o":{"x":[0.333],"y":[0]},"t":5,"s":[10]},{"i":{"x":[0.667],"y":[1]},"o":{"x":[0.333],"y":[0]},"t":14.99,"s":[100]},{"t":24.9800010174563,"s":[10]}],"ix":5},"r":1,"bm":0,"nm":"Fill 1","mn":"ADBE Vector Graphic - Fill","hd":false},{"ty":"tr","p":{"a":0,"k":[22.028,22.029],"ix":2},"a":{"a":0,"k":[0,0],"ix":1},"s":{"a":0,"k":[100,100],"ix":3},"r":{"a":0,"k":0,"ix":6},"o":{"a":0,"k":100,"ix":7},"sk":{"a":0,"k":0,"ix":4},"sa":{"a":0,"k":0,"ix":5},"nm":"Transform"}],"nm":"Group 1","np":2,"cix":2,"bm":0,"ix":1,"mn":"ADBE Vector Group","hd":false}],"ip":0,"op":47.0000019143492,"st":0,"bm":0},{"ddd":0,"ind":3,"ty":4,"nm":"Triangle 2","sr":1,"ks":{"o":{"a":0,"k":100,"ix":11},"r":{"a":0,"k":0,"ix":10},"p":{"a":0,"k":[116.25,200.703,0],"ix":2},"a":{"a":0,"k":[27.11,21.243,0],"ix":1},"s":{"a":0,"k":[100,100,100],"ix":6}},"ao":0,"shapes":[{"ty":"gr","it":[{"ind":0,"ty":"sh","ix":1,"ks":{"a":0,"k":{"i":[[0,0],[0.558,-0.879],[0,0],[-1.133,0],[0,0],[0.609,0.947],[0,0]],"o":[[-0.558,-0.879],[0,0],[-0.609,0.947],[0,0],[1.133,0],[0,0],[0,0]],"v":[[1.209,-20.114],[-1.192,-20.114],[-26.251,18.795],[-25.051,20.993],[25.051,20.993],[26.251,18.795],[1.192,-20.114]],"c":true},"ix":2},"nm":"Path 1","mn":"ADBE Vector Shape - Group","hd":false},{"ty":"fl","c":{"a":0,"k":[0,0.427451010311,0.976470648074,1],"ix":4},"o":{"a":1,"k":[{"i":{"x":[0.667],"y":[1]},"o":{"x":[0.333],"y":[0]},"t":0,"s":[10]},{"i":{"x":[0.667],"y":[1]},"o":{"x":[0.333],"y":[0]},"t":9.99,"s":[100]},{"t":19.9800008138021,"s":[10]}],"ix":5},"r":1,"bm":0,"nm":"Fill 1","mn":"ADBE Vector Graphic - Fill","hd":false},{"ty":"tr","p":{"a":0,"k":[27.11,21.243],"ix":2},"a":{"a":0,"k":[0,0],"ix":1},"s":{"a":0,"k":[100,100],"ix":3},"r":{"a":0,"k":0,"ix":6},"o":{"a":0,"k":100,"ix":7},"sk":{"a":0,"k":0,"ix":4},"sa":{"a":0,"k":0,"ix":5},"nm":"Transform"}],"nm":"Group 1","np":2,"cix":2,"bm":0,"ix":1,"mn":"ADBE Vector Group","hd":false}],"ip":0,"op":48.0000019550801,"st":0,"bm":0}],"markers":[]}
                            })
                            </script>
                            "#))

                        h3 style="text-align: center;" { "Please wait while we process your payment..." }
                        }

                        div id="threeds-wrapper" style="display: flex; width: 100%; height: 100vh; align-items: center; justify-content: center;" {""}
                    }
                    (PreEscaped(format!("<script>
                    {logging_template}
                    const gateway = Gateway.create('{public_key_val}');

                    // Initialize the ThreeDSService
                    const threeDS = gateway.get3DSecure();

                    const options = {{
                        customerVaultId: '{customer_vault_id}',
                        currency: '{currency}',
                        amount: '{amount}'
                    }};

                    const threeDSsecureInterface = threeDS.createUI(options);

                    threeDSsecureInterface.on('challenge', function(e) {{
                        document.getElementById('loader-wrapper').style.display = 'none';
                    }});

                    threeDSsecureInterface.on('complete', function(e) {{
                        var responseForm = document.createElement('form');
                        responseForm.action=window.location.pathname.replace(/payments\\/redirect\\/(\\w+)\\/(\\w+)\\/\\w+/, \"payments/$1/$2/redirect/complete/nmi\");
                        responseForm.method='POST';

                        var item1=document.createElement('input');
                        item1.type='hidden';
                        item1.name='cavv';
                        item1.value=e.cavv;
                        responseForm.appendChild(item1);

                        var item2=document.createElement('input');
                        item2.type='hidden';
                        item2.name='xid';
                        item2.value=e.xid;
                        responseForm.appendChild(item2);

                        var item6=document.createElement('input');
                        item6.type='hidden';
                        item6.name='eci';
                        item6.value=e.eci;
                        responseForm.appendChild(item6);

                        var item7=document.createElement('input');
                        item7.type='hidden';
                        item7.name='directoryServerId';
                        item7.value=e.directoryServerId;
                        responseForm.appendChild(item7);

                        var item3=document.createElement('input');
                        item3.type='hidden';
                        item3.name='cardHolderAuth';
                        item3.value=e.cardHolderAuth;
                        responseForm.appendChild(item3);

                        var item4=document.createElement('input');
                        item4.type='hidden';
                        item4.name='threeDsVersion';
                        item4.value=e.threeDsVersion;
                        responseForm.appendChild(item4);

                        var item5=document.createElement('input');
                        item5.type='hidden';
                        item5.name='orderId';
                        item5.value='{order_id}';
                        responseForm.appendChild(item5);

                        var item6=document.createElement('input');
                        item6.type='hidden';
                        item6.name='customerVaultId';
                        item6.value='{customer_vault_id}';
                        responseForm.appendChild(item6);

                        document.body.appendChild(responseForm);
                        responseForm.submit();
                    }});

                    threeDSsecureInterface.on('failure', function(e) {{
                        var responseForm = document.createElement('form');
                        responseForm.action=window.location.pathname.replace(/payments\\/redirect\\/(\\w+)\\/(\\w+)\\/\\w+/, \"payments/$1/$2/redirect/complete/nmi\");
                        responseForm.method='POST';

                        var error_code=document.createElement('input');
                        error_code.type='hidden';
                        error_code.name='code';
                        error_code.value= e.code;
                        responseForm.appendChild(error_code);

                        var error_message=document.createElement('input');
                        error_message.type='hidden';
                        error_message.name='message';
                        error_message.value= e.message;
                        responseForm.appendChild(error_message);

                        document.body.appendChild(responseForm);
                        responseForm.submit();
                    }});

                    threeDSsecureInterface.start('#threeds-wrapper');
            </script>"
            )))
                }
        }
        RedirectForm::Mifinity {
            initialization_token,
        } => {
            let mifinity_base_url = config.connectors.mifinity.base_url;
            maud::html! {
                        (maud::DOCTYPE)
                        head {
                            (PreEscaped(format!(r#"<script src='{mifinity_base_url}widgets/sgpg.js?58190a411dc3'></script>"#)))
                        }

                        (PreEscaped(format!("<div id='widget-container'></div>
	  <script>
		  var widget = showPaymentIframe('widget-container', {{
			  token: '{initialization_token}',
			  complete: function() {{
                var f = document.createElement('form');
                f.action=window.location.pathname.replace(/payments\\/redirect\\/(\\w+)\\/(\\w+)\\/\\w+/, \"payments/$1/$2/redirect/response/mifinity\");
                f.method='GET';
                document.body.appendChild(f);
                f.submit();
			  }}
		   }});
	   </script>")))

            }
        }
        RedirectForm::WorldpayDDCForm {
            endpoint,
            method,
            form_fields,
            collection_id,
        } => maud::html! {
            (maud::DOCTYPE)
            html {
                meta name="viewport" content="width=device-width, initial-scale=1";
                head {
                    (PreEscaped(r##"
                            <style>
                                #loader1 {
                                    width: 500px;
                                }
                                @media (max-width: 600px) {
                                    #loader1 {
                                        width: 200px;
                                    }
                                }
                            </style>
                        "##))
                }

                body style="background-color: #ffffff; padding: 20px; font-family: Arial, Helvetica, Sans-Serif;" {
                    div id="loader1" class="lottie" style="height: 150px; display: block; position: relative; margin-left: auto; margin-right: auto;" { "" }
                    (PreEscaped(r#"<script src="https://cdnjs.cloudflare.com/ajax/libs/bodymovin/5.7.4/lottie.min.js"></script>"#))
                    (PreEscaped(r#"
                        <script>
                            var anime = bodymovin.loadAnimation({
                                container: document.getElementById('loader1'),
                                renderer: 'svg',
                                loop: true,
                                autoplay: true,
                                name: 'hyperswitch loader',
                                animationData: {"v":"4.8.0","meta":{"g":"LottieFiles AE 3.1.1","a":"","k":"","d":"","tc":""},"fr":29.9700012207031,"ip":0,"op":31.0000012626559,"w":400,"h":250,"nm":"loader_shape","ddd":0,"assets":[],"layers":[{"ddd":0,"ind":1,"ty":4,"nm":"circle 2","sr":1,"ks":{"o":{"a":0,"k":100,"ix":11},"r":{"a":0,"k":0,"ix":10},"p":{"a":0,"k":[278.25,202.671,0],"ix":2},"a":{"a":0,"k":[23.72,23.72,0],"ix":1},"s":{"a":0,"k":[100,100,100],"ix":6}},"ao":0,"shapes":[{"ty":"gr","it":[{"ind":0,"ty":"sh","ix":1,"ks":{"a":0,"k":{"i":[[12.935,0],[0,-12.936],[-12.935,0],[0,12.935]],"o":[[-12.952,0],[0,12.935],[12.935,0],[0,-12.936]],"v":[[0,-23.471],[-23.47,0.001],[0,23.471],[23.47,0.001]],"c":true},"ix":2},"nm":"Path 1","mn":"ADBE Vector Shape - Group","hd":false},{"ty":"fl","c":{"a":0,"k":[0,0.427451010311,0.976470648074,1],"ix":4},"o":{"a":1,"k":[{"i":{"x":[0.667],"y":[1]},"o":{"x":[0.333],"y":[0]},"t":10,"s":[10]},{"i":{"x":[0.667],"y":[1]},"o":{"x":[0.333],"y":[0]},"t":19.99,"s":[100]},{"t":29.9800012211104,"s":[10]}],"ix":5},"r":1,"bm":0,"nm":"Fill 1","mn":"ADBE Vector Graphic - Fill","hd":false},{"ty":"tr","p":{"a":0,"k":[23.72,23.721],"ix":2},"a":{"a":0,"k":[0,0],"ix":1},"s":{"a":0,"k":[100,100],"ix":3},"r":{"a":0,"k":0,"ix":6},"o":{"a":0,"k":100,"ix":7},"sk":{"a":0,"k":0,"ix":4},"sa":{"a":0,"k":0,"ix":5},"nm":"Transform"}],"nm":"Group 1","np":2,"cix":2,"bm":0,"ix":1,"mn":"ADBE Vector Group","hd":false}],"ip":0,"op":48.0000019550801,"st":0,"bm":0},{"ddd":0,"ind":2,"ty":4,"nm":"square 2","sr":1,"ks":{"o":{"a":0,"k":100,"ix":11},"r":{"a":0,"k":0,"ix":10},"p":{"a":0,"k":[196.25,201.271,0],"ix":2},"a":{"a":0,"k":[22.028,22.03,0],"ix":1},"s":{"a":0,"k":[100,100,100],"ix":6}},"ao":0,"shapes":[{"ty":"gr","it":[{"ind":0,"ty":"sh","ix":1,"ks":{"a":0,"k":{"i":[[1.914,0],[0,0],[0,-1.914],[0,0],[-1.914,0],[0,0],[0,1.914],[0,0]],"o":[[0,0],[-1.914,0],[0,0],[0,1.914],[0,0],[1.914,0],[0,0],[0,-1.914]],"v":[[18.313,-21.779],[-18.312,-21.779],[-21.779,-18.313],[-21.779,18.314],[-18.312,21.779],[18.313,21.779],[21.779,18.314],[21.779,-18.313]],"c":true},"ix":2},"nm":"Path 1","mn":"ADBE Vector Shape - Group","hd":false},{"ty":"fl","c":{"a":0,"k":[0,0.427451010311,0.976470648074,1],"ix":4},"o":{"a":1,"k":[{"i":{"x":[0.667],"y":[1]},"o":{"x":[0.333],"y":[0]},"t":5,"s":[10]},{"i":{"x":[0.667],"y":[1]},"o":{"x":[0.333],"y":[0]},"t":14.99,"s":[100]},{"t":24.9800010174563,"s":[10]}],"ix":5},"r":1,"bm":0,"nm":"Fill 1","mn":"ADBE Vector Graphic - Fill","hd":false},{"ty":"tr","p":{"a":0,"k":[22.028,22.029],"ix":2},"a":{"a":0,"k":[0,0],"ix":1},"s":{"a":0,"k":[100,100],"ix":3},"r":{"a":0,"k":0,"ix":6},"o":{"a":0,"k":100,"ix":7},"sk":{"a":0,"k":0,"ix":4},"sa":{"a":0,"k":0,"ix":5},"nm":"Transform"}],"nm":"Group 1","np":2,"cix":2,"bm":0,"ix":1,"mn":"ADBE Vector Group","hd":false}],"ip":0,"op":47.0000019143492,"st":0,"bm":0},{"ddd":0,"ind":3,"ty":4,"nm":"Triangle 2","sr":1,"ks":{"o":{"a":0,"k":100,"ix":11},"r":{"a":0,"k":0,"ix":10},"p":{"a":0,"k":[116.25,200.703,0],"ix":2},"a":{"a":0,"k":[27.11,21.243,0],"ix":1},"s":{"a":0,"k":[100,100,100],"ix":6}},"ao":0,"shapes":[{"ty":"gr","it":[{"ind":0,"ty":"sh","ix":1,"ks":{"a":0,"k":{"i":[[0,0],[0.558,-0.879],[0,0],[-1.133,0],[0,0],[0.609,0.947],[0,0]],"o":[[-0.558,-0.879],[0,0],[-0.609,0.947],[0,0],[1.133,0],[0,0],[0,0]],"v":[[1.209,-20.114],[-1.192,-20.114],[-26.251,18.795],[-25.051,20.993],[25.051,20.993],[26.251,18.795],[1.192,-20.114]],"c":true},"ix":2},"nm":"Path 1","mn":"ADBE Vector Shape - Group","hd":false},{"ty":"fl","c":{"a":0,"k":[0,0.427451010311,0.976470648074,1],"ix":4},"o":{"a":1,"k":[{"i":{"x":[0.667],"y":[1]},"o":{"x":[0.333],"y":[0]},"t":0,"s":[10]},{"i":{"x":[0.667],"y":[1]},"o":{"x":[0.333],"y":[0]},"t":9.99,"s":[100]},{"t":19.9800008138021,"s":[10]}],"ix":5},"r":1,"bm":0,"nm":"Fill 1","mn":"ADBE Vector Graphic - Fill","hd":false},{"ty":"tr","p":{"a":0,"k":[27.11,21.243],"ix":2},"a":{"a":0,"k":[0,0],"ix":1},"s":{"a":0,"k":[100,100],"ix":3},"r":{"a":0,"k":0,"ix":6},"o":{"a":0,"k":100,"ix":7},"sk":{"a":0,"k":0,"ix":4},"sa":{"a":0,"k":0,"ix":5},"nm":"Transform"}],"nm":"Group 1","np":2,"cix":2,"bm":0,"ix":1,"mn":"ADBE Vector Group","hd":false}],"ip":0,"op":48.0000019550801,"st":0,"bm":0}],"markers":[]}
                            })
                        </script>
                    "#))
                    h3 style="text-align: center;" { "Please wait while we process your payment..." }

                    script {
                        (PreEscaped(format!(
                            r#"
                                var ddcProcessed = false;
                                var timeoutHandle = null;
                                
                                function submitCollectionReference(collectionReference) {{
                                    if (ddcProcessed) {{
                                        console.log("DDC already processed, ignoring duplicate submission");
                                        return;
                                    }}
                                    ddcProcessed = true;
                                    
                                    if (timeoutHandle) {{
                                        clearTimeout(timeoutHandle);
                                        timeoutHandle = null;
                                    }}
                                    
                                    var redirectPathname = window.location.pathname.replace(/payments\/redirect\/([^\/]+)\/([^\/]+)\/[^\/]+/, "payments/$1/$2/redirect/complete/worldpay");
                                    var redirectUrl = window.location.origin + redirectPathname;
                                    try {{
                                        if (typeof collectionReference === "string" && collectionReference.length > 0) {{
                                            var form = document.createElement("form");
                                            form.action = redirectPathname;
                                            form.method = "GET";
                                            var input = document.createElement("input");
                                            input.type = "hidden";
                                            input.name = "collectionReference";
                                            input.value = collectionReference;
                                            form.appendChild(input);
                                            document.body.appendChild(form);
                                            form.submit();
                                        }} else {{
                                            window.location.replace(redirectUrl);
                                        }}
                                    }} catch (error) {{
                                        console.error("Error submitting DDC:", error);
                                        window.location.replace(redirectUrl);
                                    }}
                                }}
                                var allowedHost = "{}";
                                var collectionField = "{}";
                                window.addEventListener("message", function(event) {{
                                    if (ddcProcessed) {{
                                        console.log("DDC already processed, ignoring message event");
                                        return;
                                    }}
                                    if (event.origin === allowedHost) {{
                                        try {{
                                            var data = JSON.parse(event.data);
                                            if (collectionField.length > 0) {{
                                                var collectionReference = data[collectionField];
                                                return submitCollectionReference(collectionReference);
                                            }} else {{
                                                console.error("Collection field not found in event data (" + collectionField + ")");
                                            }}
                                        }} catch (error) {{
                                            console.error("Error parsing event data: ", error);
                                        }}
                                    }} else {{
                                        console.error("Invalid origin: " + event.origin, "Expected origin: " + allowedHost);
                                    }}

                                    submitCollectionReference("");
                                }});

                                // Timeout after 10 seconds and will submit empty collection reference
                                timeoutHandle = window.setTimeout(function() {{
                                    if (!ddcProcessed) {{
                                        console.log("DDC timeout reached, submitting empty collection reference");
                                        submitCollectionReference("");
                                    }}
                                }}, 10000);
                            "#,
                            endpoint.host_str().map_or(endpoint.as_ref().split('/').take(3).collect::<Vec<&str>>().join("/"), |host| format!("{}://{}", endpoint.scheme(), host)),
                            collection_id.clone().unwrap_or("".to_string())))
                        )
                    }

                    iframe
                        style="display: none;"
                        srcdoc=(
                            maud::html! {
                                (maud::DOCTYPE)
                                html {
                                    body {
                                        form action=(PreEscaped(endpoint.to_string())) method=(method.to_string()) #payment_form {
                                            @for (field, value) in form_fields {
                                                input type="hidden" name=(field) value=(value);
                                            }
                                        }
                                        (PreEscaped(format!(r#"
                                            <script type="text/javascript"> {logging_template}
                                                var form = document.getElementById("payment_form");
                                                var formFields = form.querySelectorAll("input");
                                                window.setTimeout(function () {{
                                                    if (form.method.toUpperCase() === "GET" && formFields.length === 0) {{
                                                        window.location.href = form.action;
                                                    }} else {{
                                                        form.submit();
                                                    }}
                                                }}, 300);
                                            </script>
                                        "#)))
                                    }
                                }
                            }.into_string()
                        )
                        {}
                }
            }
        },
    }
}

fn build_payment_link_template(
    payment_link_data: PaymentLinkFormData,
) -> CustomResult<(Tera, Context), errors::ApiErrorResponse> {
    let mut tera = Tera::default();

    // Add modification to css template with dynamic data
    let css_template =
        include_str!("../core/payment_link/payment_link_initiate/payment_link.css").to_string();
    let _ = tera.add_raw_template("payment_link_css", &css_template);
    let mut context = Context::new();
    context.insert("css_color_scheme", &payment_link_data.css_script);

    let rendered_css = match tera.render("payment_link_css", &context) {
        Ok(rendered_css) => rendered_css,
        Err(tera_error) => {
            crate::logger::warn!("{tera_error}");
            Err(errors::ApiErrorResponse::InternalServerError)?
        }
    };

    // Add modification to js template with dynamic data
    let js_template =
        include_str!("../core/payment_link/payment_link_initiate/payment_link.js").to_string();

    let _ = tera.add_raw_template("payment_link_js", &js_template);

    context.insert("payment_details_js_script", &payment_link_data.js_script);
    let sdk_origin = payment_link_data
        .sdk_url
        .host_str()
        .ok_or_else(|| {
            logger::error!("Host missing for payment link SDK URL");
            report!(errors::ApiErrorResponse::InternalServerError)
        })
        .and_then(|host| {
            if host == "localhost" {
                let port = payment_link_data.sdk_url.port().ok_or_else(|| {
                    logger::error!("Port missing for localhost in SDK URL");
                    report!(errors::ApiErrorResponse::InternalServerError)
                })?;
                Ok(format!(
                    "{}://{}:{}",
                    payment_link_data.sdk_url.scheme(),
                    host,
                    port
                ))
            } else {
                Ok(format!("{}://{}", payment_link_data.sdk_url.scheme(), host))
            }
        })?;
    context.insert("sdk_origin", &sdk_origin);

    let rendered_js = match tera.render("payment_link_js", &context) {
        Ok(rendered_js) => rendered_js,
        Err(tera_error) => {
            crate::logger::warn!("{tera_error}");
            Err(errors::ApiErrorResponse::InternalServerError)?
        }
    };

    // Logging template
    let logging_template =
        include_str!("redirection/assets/redirect_error_logs_push.js").to_string();
    //Locale template
    let locale_template = include_str!("../core/payment_link/locale.js").to_string();

    // Modify Html template with rendered js and rendered css files
    let html_template =
        include_str!("../core/payment_link/payment_link_initiate/payment_link.html").to_string();

    let _ = tera.add_raw_template("payment_link", &html_template);

    context.insert("rendered_meta_tag_html", &payment_link_data.html_meta_tags);

    context.insert(
        "preload_link_tags",
        &get_preload_link_html_template(&payment_link_data.sdk_url),
    );

    context.insert(
        "hyperloader_sdk_link",
        &get_hyper_loader_sdk(&payment_link_data.sdk_url),
    );
    context.insert("locale_template", &locale_template);
    context.insert("rendered_css", &rendered_css);
    context.insert("rendered_js", &rendered_js);

    context.insert("logging_template", &logging_template);

    Ok((tera, context))
}

pub fn build_payment_link_html(
    payment_link_data: PaymentLinkFormData,
) -> CustomResult<String, errors::ApiErrorResponse> {
    let (tera, mut context) = build_payment_link_template(payment_link_data)
        .attach_printable("Failed to build payment link's HTML template")?;
    let payment_link_initiator =
        include_str!("../core/payment_link/payment_link_initiate/payment_link_initiator.js")
            .to_string();
    context.insert("payment_link_initiator", &payment_link_initiator);

    tera.render("payment_link", &context)
        .map_err(|tera_error: TeraError| {
            crate::logger::warn!("{tera_error}");
            report!(errors::ApiErrorResponse::InternalServerError)
        })
        .attach_printable("Error while rendering open payment link's HTML template")
}

pub fn build_secure_payment_link_html(
    payment_link_data: PaymentLinkFormData,
) -> CustomResult<String, errors::ApiErrorResponse> {
    let (tera, mut context) = build_payment_link_template(payment_link_data)
        .attach_printable("Failed to build payment link's HTML template")?;
    let payment_link_initiator =
        include_str!("../core/payment_link/payment_link_initiate/secure_payment_link_initiator.js")
            .to_string();
    context.insert("payment_link_initiator", &payment_link_initiator);

    tera.render("payment_link", &context)
        .map_err(|tera_error: TeraError| {
            crate::logger::warn!("{tera_error}");
            report!(errors::ApiErrorResponse::InternalServerError)
        })
        .attach_printable("Error while rendering secure payment link's HTML template")
}

fn get_hyper_loader_sdk(sdk_url: &url::Url) -> String {
    format!("<script src=\"{sdk_url}\" onload=\"initializeSDK()\"></script>")
}

fn get_preload_link_html_template(sdk_url: &url::Url) -> String {
    format!(
        r#"<link rel="preload" href="https://fonts.googleapis.com/css2?family=Montserrat:wght@400;500;600;700;800" as="style">
            <link rel="preload" href="{sdk_url}" as="script">"#,
    )
}

pub fn get_payment_link_status(
    payment_link_data: PaymentLinkStatusData,
) -> CustomResult<String, errors::ApiErrorResponse> {
    let mut tera = Tera::default();

    // Add modification to css template with dynamic data
    let css_template =
        include_str!("../core/payment_link/payment_link_status/status.css").to_string();
    let _ = tera.add_raw_template("payment_link_css", &css_template);
    let mut context = Context::new();
    context.insert("css_color_scheme", &payment_link_data.css_script);

    let rendered_css = match tera.render("payment_link_css", &context) {
        Ok(rendered_css) => rendered_css,
        Err(tera_error) => {
            crate::logger::warn!("{tera_error}");
            Err(errors::ApiErrorResponse::InternalServerError)?
        }
    };

    //Locale template
    let locale_template = include_str!("../core/payment_link/locale.js");

    // Logging template
    let logging_template =
        include_str!("redirection/assets/redirect_error_logs_push.js").to_string();

    // Add modification to js template with dynamic data
    let js_template =
        include_str!("../core/payment_link/payment_link_status/status.js").to_string();
    let _ = tera.add_raw_template("payment_link_js", &js_template);
    context.insert("payment_details_js_script", &payment_link_data.js_script);

    let rendered_js = match tera.render("payment_link_js", &context) {
        Ok(rendered_js) => rendered_js,
        Err(tera_error) => {
            crate::logger::warn!("{tera_error}");
            Err(errors::ApiErrorResponse::InternalServerError)?
        }
    };

    // Modify Html template with rendered js and rendered css files
    let html_template =
        include_str!("../core/payment_link/payment_link_status/status.html").to_string();
    let _ = tera.add_raw_template("payment_link_status", &html_template);

    context.insert("rendered_css", &rendered_css);
    context.insert("locale_template", &locale_template);

    context.insert("rendered_js", &rendered_js);
    context.insert("logging_template", &logging_template);

    match tera.render("payment_link_status", &context) {
        Ok(rendered_html) => Ok(rendered_html),
        Err(tera_error) => {
            crate::logger::warn!("{tera_error}");
            Err(errors::ApiErrorResponse::InternalServerError)?
        }
    }
}

pub fn extract_mapped_fields(
    value: &serde_json::Value,
    mapping: Option<&HashMap<String, String>>,
    existing_enhancement: Option<&serde_json::Value>,
) -> Option<serde_json::Value> {
    let mapping = mapping?;

    if mapping.is_empty() {
        return existing_enhancement.cloned();
    }

    let mut enhancement = match existing_enhancement {
        Some(existing) if existing.is_object() => existing.clone(),
        _ => serde_json::json!({}),
    };

    for (dot_path, output_key) in mapping {
        if let Some(extracted_value) = extract_field_by_dot_path(value, dot_path) {
            if let Some(obj) = enhancement.as_object_mut() {
                obj.insert(output_key.clone(), extracted_value);
            }
        }
    }

    if enhancement.as_object().is_some_and(|obj| !obj.is_empty()) {
        Some(enhancement)
    } else {
        None
    }
}

pub fn extract_field_by_dot_path(
    value: &serde_json::Value,
    path: &str,
) -> Option<serde_json::Value> {
    let parts: Vec<&str> = path.split('.').collect();
    let mut current = value;

    for part in parts {
        match current {
            serde_json::Value::Object(obj) => {
                current = obj.get(part)?;
            }
            serde_json::Value::Array(arr) => {
                // Try to parse part as array index
                if let Ok(index) = part.parse::<usize>() {
                    current = arr.get(index)?;
                } else {
                    return None;
                }
            }
            _ => return None,
        }
    }

    Some(current.clone())
}

#[cfg(test)]
mod tests {
    #[test]
    fn test_mime_essence() {
        assert_eq!(mime::APPLICATION_JSON.essence_str(), "application/json");
    }
}<|MERGE_RESOLUTION|>--- conflicted
+++ resolved
@@ -127,25 +127,16 @@
 pub type BoxedVaultConnectorIntegrationInterface<T, Req, Res> =
     BoxedConnectorIntegrationInterface<T, common_types::VaultConnectorFlowData, Req, Res>;
 
-<<<<<<< HEAD
 /// Handle UCS webhook response processing
 fn handle_ucs_response<T, Req, Resp>(
     router_data: types::RouterData<T, Req, Resp>,
     transform_data_bytes: Vec<u8>,
 ) -> CustomResult<types::RouterData<T, Req, Resp>, errors::ConnectorError>
-=======
-fn store_raw_connector_response_if_required<T, Req, Resp>(
-    return_raw_connector_response: Option<bool>,
-    router_data: &mut types::RouterData<T, Req, Resp>,
-    body: &types::Response,
-) -> CustomResult<(), errors::ConnectorError>
->>>>>>> 47f68859
 where
     T: Clone + Debug + 'static,
     Req: Debug + Clone + 'static,
     Resp: Debug + Clone + 'static,
 {
-<<<<<<< HEAD
     let webhook_transform_data: crate::core::unified_connector_service::WebhookTransformData =
         serde_json::from_slice(&transform_data_bytes)
             .change_context(errors::ConnectorError::ResponseDeserializationFailed)
@@ -192,7 +183,18 @@
     updated_router_data.connector_http_status_code = Some(status_code);
 
     Ok(updated_router_data)
-=======
+}
+
+fn store_raw_connector_response_if_required<T, Req, Resp>(
+    return_raw_connector_response: Option<bool>,
+    router_data: &mut types::RouterData<T, Req, Resp>,
+    body: &types::Response,
+) -> CustomResult<(), errors::ConnectorError>
+where
+    T: Clone + Debug + 'static,
+    Req: Debug + Clone + 'static,
+    Resp: Debug + Clone + 'static,
+{
     if return_raw_connector_response == Some(true) {
         let mut decoded = String::from_utf8(body.response.as_ref().to_vec())
             .change_context(errors::ConnectorError::ResponseDeserializationFailed)?;
@@ -202,7 +204,6 @@
         router_data.raw_connector_response = Some(Secret::new(decoded));
     }
     Ok(())
->>>>>>> 47f68859
 }
 
 /// Handle the flow by interacting with connector module
