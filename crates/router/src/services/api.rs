--- conflicted
+++ resolved
@@ -105,13 +105,9 @@
 pub type BoxedFilesConnectorIntegrationInterface<T, Req, Resp> =
     BoxedConnectorIntegrationInterface<T, common_types::FilesFlowData, Req, Resp>;
 pub type BoxedRevenueRecoveryRecordBackInterface<T, Req, Res> =
-<<<<<<< HEAD
-    BoxedConnectorIntegrationInterface<T, common_types::RevenueRecoveryRecordBackData, Req, Res>;
+    BoxedConnectorIntegrationInterface<T, common_types::InvoiceRecordBackData, Req, Res>;
 pub type BoxedGetSubscriptionPlanPricesInterface<T, Req, Res> =
     BoxedConnectorIntegrationInterface<T, common_types::GetSubscriptionPlanPricesData, Req, Res>;
-=======
-    BoxedConnectorIntegrationInterface<T, common_types::InvoiceRecordBackData, Req, Res>;
->>>>>>> d6e925fd
 pub type BoxedBillingConnectorInvoiceSyncIntegrationInterface<T, Req, Res> =
     BoxedConnectorIntegrationInterface<
         T,
