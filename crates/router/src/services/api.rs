mod client;
pub(crate) mod request;

use std::{collections::HashMap, fmt::Debug, future::Future, str, time::Instant};

use actix_web::{body, HttpRequest, HttpResponse, Responder};
use bytes::Bytes;
use error_stack::{report, IntoReport, Report, ResultExt};
use masking::ExposeOptionInterface;
use router_env::{instrument, tracing, Tag};
use serde::Serialize;

use self::request::{ContentType, HeaderExt, RequestBuilderExt};
pub use self::request::{Method, Request, RequestBuilder};
use crate::{
    configs::settings::Connectors,
    core::{
        errors::{self, CustomResult, RouterResponse, RouterResult},
        payments,
    },
    db::StorageInterface,
    logger,
    routes::AppState,
    services::authentication as auth,
    types::{
        self, api,
        storage::{self},
        ErrorResponse,
    },
};

pub type BoxedConnectorIntegration<'a, T, Req, Resp> =
    Box<&'a (dyn ConnectorIntegration<T, Req, Resp> + Send + Sync)>;

pub trait ConnectorIntegrationAny<T, Req, Resp>: Send + Sync + 'static {
    fn get_connector_integration(&self) -> BoxedConnectorIntegration<'_, T, Req, Resp>;
}

impl<S, T, Req, Resp> ConnectorIntegrationAny<T, Req, Resp> for S
where
    S: ConnectorIntegration<T, Req, Resp> + Send + Sync,
{
    fn get_connector_integration(&self) -> BoxedConnectorIntegration<'_, T, Req, Resp> {
        Box::new(self)
    }
}

pub trait ConnectorIntegration<T, Req, Resp>: ConnectorIntegrationAny<T, Req, Resp> {
    fn get_headers(
        &self,
        _req: &types::RouterData<T, Req, Resp>,
        _connectors: &Connectors,
    ) -> CustomResult<Vec<(String, String)>, errors::ConnectorError> {
        Ok(vec![])
    }

    fn get_content_type(&self) -> &'static str {
        mime::APPLICATION_JSON.essence_str()
    }

    fn get_url(
        &self,
        _req: &types::RouterData<T, Req, Resp>,
        _connectors: &Connectors,
    ) -> CustomResult<String, errors::ConnectorError> {
        Ok(String::new())
    }

    fn get_request_body(
        &self,
        _req: &types::RouterData<T, Req, Resp>,
    ) -> CustomResult<Option<String>, errors::ConnectorError> {
        Ok(None)
    }

    fn build_request(
        &self,
        _req: &types::RouterData<T, Req, Resp>,
        _connectors: &Connectors,
    ) -> CustomResult<Option<Request>, errors::ConnectorError> {
        Ok(None)
    }

    fn handle_response(
        &self,
        data: &types::RouterData<T, Req, Resp>,
        _res: types::Response,
    ) -> CustomResult<types::RouterData<T, Req, Resp>, errors::ConnectorError>
    where
        T: Clone,
        Req: Clone,
        Resp: Clone,
    {
        Ok(data.clone())
    }

    fn get_error_response(
        &self,
        _res: Bytes,
    ) -> CustomResult<ErrorResponse, errors::ConnectorError> {
        Ok(ErrorResponse::get_not_implemented())
    }

    fn get_certificate(
        &self,
        _req: &types::RouterData<T, Req, Resp>,
    ) -> CustomResult<Option<String>, errors::ConnectorError> {
        Ok(None)
    }

    fn get_certificate_key(
        &self,
        _req: &types::RouterData<T, Req, Resp>,
    ) -> CustomResult<Option<String>, errors::ConnectorError> {
        Ok(None)
    }
}

#[instrument(skip_all)]
pub async fn execute_connector_processing_step<
    'b,
    'a,
    T: 'static,
    Req: Debug + Clone + 'static,
    Resp: Debug + Clone + 'static,
>(
    state: &'b AppState,
    connector_integration: BoxedConnectorIntegration<'a, T, Req, Resp>,
    req: &'b types::RouterData<T, Req, Resp>,
    call_connector_action: payments::CallConnectorAction,
) -> CustomResult<types::RouterData<T, Req, Resp>, errors::ConnectorError>
where
    T: Clone + Debug,
    // BoxedConnectorIntegration<T, Req, Resp>: 'b,
{
    // If needed add an error stack as follows
    // connector_integration.build_request(req).attach_printable("Failed to build request");
    let mut router_data = req.clone();
    match call_connector_action {
        payments::CallConnectorAction::HandleResponse(res) => {
            let response = types::Response {
                response: res.into(),
                status_code: 200,
            };

            connector_integration.handle_response(req, response)
        }
        payments::CallConnectorAction::Avoid => Ok(router_data),
        payments::CallConnectorAction::StatusUpdate(status) => {
            router_data.status = status;
            Ok(router_data)
        }
        payments::CallConnectorAction::Trigger => {
            match connector_integration.build_request(req, &state.conf.connectors)? {
                Some(request) => {
                    let response = call_connector_api(state, request).await;
                    match response {
                        Ok(body) => {
                            let response = match body {
                                Ok(body) => connector_integration.handle_response(req, body)?,
                                Err(body) => {
                                    let error =
                                        connector_integration.get_error_response(body.response)?;
                                    router_data.response = Err(error);

                                    router_data
                                }
                            };
                            logger::debug!(?response);
                            Ok(response)
                        }
                        Err(error) => Err(error
                            .change_context(errors::ConnectorError::ProcessingStepFailed(None))),
                    }
                }
                None => Ok(router_data),
            }
        }
    }
}

#[instrument(skip_all)]
pub async fn call_connector_api(
    state: &AppState,
    request: Request,
) -> CustomResult<Result<types::Response, types::Response>, errors::ApiClientError> {
    let current_time = Instant::now();

    let response = send_request(state, request).await;

    let elapsed_time = current_time.elapsed();
    logger::info!(request_time=?elapsed_time);

    handle_response(response).await
}

#[instrument(skip_all)]
async fn send_request(
    state: &AppState,
    request: Request,
) -> CustomResult<reqwest::Response, errors::ApiClientError> {
    logger::debug!(method=?request.method, headers=?request.headers, payload=?request.payload, ?request);
    let url = &request.url;
    let should_bypass_proxy = client::proxy_bypass_urls(&state.conf.locker).contains(url);
    let client = client::create_client(
        &state.conf.proxy,
        should_bypass_proxy,
        crate::consts::REQUEST_TIME_OUT,
        request.certificate,
        request.certificate_key,
    )?;
    let headers = request.headers.construct_header_map()?;
    match request.method {
        Method::Get => client.get(url).add_headers(headers).send().await,
        Method::Post => {
            let client = client.post(url).add_headers(headers);
            match request.content_type {
                Some(ContentType::Json) => client.json(&request.payload).send(),

                // Currently this is not used remove this if not required
                // If using this then handle the serde_part
                Some(ContentType::FormUrlEncoded) => {
                    let url_encoded_payload = serde_urlencoded::to_string(&request.payload)
                        .into_report()
                        .change_context(errors::ApiClientError::UrlEncodingFailed)
                        .attach_printable_lazy(|| {
                            format!(
                                "Unable to do url encoding on request: {:?}",
                                &request.payload
                            )
                        })?;

                    logger::debug!(?url_encoded_payload);
                    client.body(url_encoded_payload).send()
                }
                None => client
                    .body(request.payload.expose_option().unwrap_or_default())
                    .send(),
            }
            .await
        }

        Method::Put => client.put(url).add_headers(headers).send().await,
        Method::Delete => client.delete(url).add_headers(headers).send().await,
    }
    .map_err(|error| match error {
        error if error.is_timeout() => errors::ApiClientError::RequestTimeoutReceived,
        _ => errors::ApiClientError::RequestNotSent(error.to_string()),
    })
    .into_report()
    .attach_printable("Unable to send request to connector")
}

#[instrument(skip_all)]
async fn handle_response(
    response: CustomResult<reqwest::Response, errors::ApiClientError>,
) -> CustomResult<Result<types::Response, types::Response>, errors::ApiClientError> {
    response
        .map(|response| async {
            logger::info!(?response);
            let status_code = response.status().as_u16();
            match status_code {
                200..=202 => {
                    logger::debug!(response=?response);
                    // If needed add log line
                    // logger:: error!( error_parsing_response=?err);
                    let response = response
                        .bytes()
                        .await
                        .into_report()
                        .change_context(errors::ApiClientError::ResponseDecodingFailed)
                        .attach_printable("Error while waiting for response")?;
                    Ok(Ok(types::Response {
                        response,
                        status_code,
                    }))
                }

                status_code @ 500..=599 => {
                    let error = match status_code {
                        500 => errors::ApiClientError::InternalServerErrorReceived,
                        502 => errors::ApiClientError::BadGatewayReceived,
                        503 => errors::ApiClientError::ServiceUnavailableReceived,
                        504 => errors::ApiClientError::GatewayTimeoutReceived,
                        _ => errors::ApiClientError::UnexpectedServerResponse,
                    };
                    Err(Report::new(error).attach_printable("Server error response received"))
                }

                status_code @ 400..=499 => {
                    let bytes = response.bytes().await.map_err(|error| {
                        report!(error)
                            .change_context(errors::ApiClientError::ResponseDecodingFailed)
                            .attach_printable("Client error response received")
                    })?;
                    /* let error = match status_code {
                        400 => errors::ApiClientError::BadRequestReceived(bytes),
                        401 => errors::ApiClientError::UnauthorizedReceived(bytes),
                        403 => errors::ApiClientError::ForbiddenReceived,
                        404 => errors::ApiClientError::NotFoundReceived(bytes),
                        405 => errors::ApiClientError::MethodNotAllowedReceived,
                        408 => errors::ApiClientError::RequestTimeoutReceived,
                        422 => errors::ApiClientError::UnprocessableEntityReceived(bytes),
                        429 => errors::ApiClientError::TooManyRequestsReceived,
                        _ => errors::ApiClientError::UnexpectedServerResponse,
                    };
                    Err(report!(error).attach_printable("Client error response received"))
                        */
                    Ok(Err(types::Response {
                        response: bytes,
                        status_code,
                    }))
                }

                _ => Err(report!(errors::ApiClientError::UnexpectedServerResponse)
                    .attach_printable("Unexpected response from server")),
            }
        })?
        .await
}

#[derive(Debug, Eq, PartialEq)]
pub enum ApplicationResponse<R> {
    Json(R),
    StatusOk,
    TextPlain(String),
    JsonForRedirection(api::RedirectionResponse),
    Form(RedirectForm),
}

#[derive(Debug, Eq, PartialEq, Serialize)]
pub struct ApplicationRedirectResponse {
    pub url: String,
}

impl From<&storage::PaymentAttempt> for ApplicationRedirectResponse {
    fn from(payment_attempt: &storage::PaymentAttempt) -> Self {
        Self {
            url: format!(
                "/payments/start/{}/{}/{}",
                &payment_attempt.payment_id,
                &payment_attempt.merchant_id,
                &payment_attempt.attempt_id
            ),
        }
    }
}

#[derive(Debug, Eq, PartialEq, Clone, serde::Serialize, serde::Deserialize)]
pub struct RedirectForm {
    pub url: String,
    pub method: Method,
    pub form_fields: HashMap<String, String>,
}

impl RedirectForm {
    pub fn new(url: String, method: Method, form_fields: HashMap<String, String>) -> Self {
        Self {
            url,
            method,
            form_fields,
        }
    }
}

#[derive(Clone, Copy, PartialEq, Eq)]
pub enum AuthFlow {
    Client,
    Merchant,
}

#[instrument(skip(request, payload, state, func, api_auth))]
pub async fn server_wrap_util<'a, 'b, U, T, Q, F, Fut>(
    state: &'b AppState,
    request: &'a HttpRequest,
    payload: T,
    func: F,
<<<<<<< HEAD
    api_authentication: ApiAuthentication<'a>,
) -> RouterResult<ApplicationResponse<Q>>
=======
    api_auth: &dyn auth::AuthenticateAndFetch<U>,
) -> RouterResult<BachResponse<Q>>
>>>>>>> 59573efe
where
    F: Fn(&'b AppState, U, T) -> Fut,
    Fut: Future<Output = RouterResponse<Q>>,
    Q: Serialize + Debug + 'a,
    T: Debug,
{
    let auth_out = api_auth
        .authenticate_and_fetch(request.headers(), state)
        .await?;
    func(state, auth_out, payload).await
}

#[instrument(
    skip(request, payload, state, func, api_auth),
    fields(request_method, request_url_path)
)]
pub async fn server_wrap<'a, 'b, T, U, Q, F, Fut>(
    state: &'b AppState,
    request: &'a HttpRequest,
    payload: T,
    func: F,
    api_auth: &dyn auth::AuthenticateAndFetch<U>,
) -> HttpResponse
where
<<<<<<< HEAD
    A: Into<ApiAuthentication<'a>> + Debug,
    F: Fn(&'b AppState, storage::MerchantAccount, T) -> Fut,
    Fut: Future<Output = RouterResult<ApplicationResponse<Q>>>,
=======
    F: Fn(&'b AppState, U, T) -> Fut,
    Fut: Future<Output = RouterResult<BachResponse<Q>>>,
>>>>>>> 59573efe
    Q: Serialize + Debug + 'a,
    T: Debug,
{
    let request_method = request.method().as_str();
    let url_path = request.path();
    tracing::Span::current().record("request_method", request_method);
    tracing::Span::current().record("request_url_path", url_path);

    let start_instant = Instant::now();
    logger::info!(tag = ?Tag::BeginRequest);

<<<<<<< HEAD
    let res = match server_wrap_util(state, request, payload, func, api_authentication).await {
        Ok(ApplicationResponse::Json(response)) => match serde_json::to_string(&response) {
=======
    let res = match server_wrap_util(state, request, payload, func, api_auth).await {
        Ok(BachResponse::Json(response)) => match serde_json::to_string(&response) {
>>>>>>> 59573efe
            Ok(res) => http_response_json(res),
            Err(_) => http_response_err(
                r#"{
                    "error": {
                        "message": "Error serializing response from connector"
                    }
                }"#,
            ),
        },
        Ok(ApplicationResponse::StatusOk) => http_response_ok(),
        Ok(ApplicationResponse::TextPlain(text)) => http_response_plaintext(text),
        Ok(ApplicationResponse::JsonForRedirection(response)) => {
            match serde_json::to_string(&response) {
                Ok(res) => http_redirect_response(res, response),
                Err(_) => http_response_err(
                    r#"{
                    "error": {
                        "message": "Error serializing response from connector"
                    }
                }"#,
                ),
            }
        }
        Ok(ApplicationResponse::Form(response)) => build_redirection_form(&response)
            .respond_to(request)
            .map_into_boxed_body(),

        Err(error) => log_and_return_error_response(error),
    };

    let response_code = res.status().as_u16();
    let end_instant = Instant::now();
    let request_duration = end_instant.saturating_duration_since(start_instant);
    logger::info!(
        tag = ?Tag::EndRequest,
        status_code = response_code,
        time_taken_ms = request_duration.as_millis(),
    );

    res
}

pub fn log_and_return_error_response<T>(error: Report<T>) -> HttpResponse
where
    T: actix_web::ResponseError + error_stack::Context,
{
    logger::error!(?error);
    error.current_context().error_response()
}

pub async fn authenticate_by_api_key(
    store: &dyn StorageInterface,
    api_key: &str,
) -> RouterResult<storage::MerchantAccount> {
    store
        .find_merchant_account_by_api_key(api_key)
        .await
        .change_context(errors::ApiErrorResponse::Unauthorized)
        .attach_printable("Merchant not authenticated")
}

pub fn http_response_json<T: body::MessageBody + 'static>(response: T) -> HttpResponse {
    HttpResponse::Ok()
        .content_type("application/json")
        .append_header(("Via", "Juspay_router"))
        .body(response)
}

pub fn http_response_plaintext<T: body::MessageBody + 'static>(res: T) -> HttpResponse {
    HttpResponse::Ok()
        .content_type("text/plain")
        .append_header(("Via", "Juspay_router"))
        .body(res)
}

pub fn http_response_ok() -> HttpResponse {
    HttpResponse::Ok().finish()
}

pub fn http_redirect_response<T: body::MessageBody + 'static>(
    response: T,
    redirection_response: api::RedirectionResponse,
) -> HttpResponse {
    HttpResponse::Ok()
        .content_type("application/json")
        .append_header(("Via", "Juspay_router"))
        .append_header((
            "Location",
            redirection_response.return_url_with_query_params,
        ))
        .status(http::StatusCode::FOUND)
        .body(response)
}

pub fn http_response_err<T: body::MessageBody + 'static>(response: T) -> HttpResponse {
    HttpResponse::BadRequest()
        .content_type("application/json")
        .append_header(("Via", "Juspay_router"))
        .body(response)
}

pub trait ConnectorRedirectResponse {
    fn get_flow_type(
        &self,
        _query_params: &str,
    ) -> CustomResult<payments::CallConnectorAction, errors::ConnectorError> {
        Ok(payments::CallConnectorAction::Avoid)
    }
}

pub trait Authenticate {
    fn get_client_secret(&self) -> Option<&String>;
}

impl Authenticate for api_models::payments::PaymentsRequest {
    fn get_client_secret(&self) -> Option<&String> {
        self.client_secret.as_ref()
    }
}

impl Authenticate for api_models::payment_methods::ListPaymentMethodRequest {
    fn get_client_secret(&self) -> Option<&String> {
        self.client_secret.as_ref()
    }
}

pub fn build_redirection_form(form: &RedirectForm) -> maud::Markup {
    use maud::PreEscaped;

    maud::html! {
        (maud::DOCTYPE)
        html {
            meta name="viewport" content="width=device-width, initial-scale=1";
            head {
                style { "#loading { -webkit-animation: rotation 2s infinite linear; } @-webkit-keyframes rotation{ from { -webkit-transform: rotate(0deg); } to { -webkit-transform: rotate(359deg); } }" }
            }
            body style="background-color: #ffffff; padding: 20px; font-family: Arial, Helvetica, Sans-Serif;" {
                img #loading
                style="width: 60px;  display: block; position: relative; margin-left: auto; margin-right: auto;"
                src="data:image/png;base64,iVBORw0KGgoAAAANSUhEUgAAAQAAAAEACAMAAABrrFhUAAAAtFBMVEUAAAADXdwBZu8BZu8FVcoDXNoFVcoBZu8BZu8BZu8FVcoFVcoBZu8FVcoFVcoFVcoFVcoBZu8BZu8BZu8FVcoFVcoFVcoBZu8FVcoBZu8FVcoBZu8BZu8FVcoBZu////8CYubv9f3Q4fnB1fIVYM0RcPDA2fsxg/JBjPM0ddShv+tEgNegxvlgn/UhefGCquUkatHf7P1jld6QvPhyn+Hg6vhwqfaAs/exzfSStulTittQlvSYTWgrAAAAHXRSTlMAEO9AQCDvML/f37+AMICfz59gz1CvYI+PUHCvcIV6wIYAAAlnSURBVHja7J0JQiIxEEXTIDuyiQtCkmlAcEMZ19G5/70GRSl10G6kKvlR3w3qd22pdBLlh0L2mY1n1HegkK1Wi8WMIX7pF1Qqe7X2F1Uiyla7W4YgAf4nX9nb34jU1yHb65YM8aEARHm79hVUyFaLhkgpANHYawcsQq7XNcSKAhCNWpBpobBLbv9JAYh8va2CgqxfVwAiHA1yZD2PAOQHmwqeqEXFjk0AoryPnRNzzYwxIgIQwG7QoYonIABRwawKLYp8IQGI8o4CI6qS768qwBeQgMwXF4Ao45TFHpn/eQHCzQUU+64EILZzyjfZojHuBSBqkfJJ1DTGrwA6v1o2xAl+EmBdKr7ioLBlDIIAWteUD6rGoAigyynqAeLnJwHWZi8hGWJ+fkYBdNnlGilXNHACuMwEnYxBFMBZOdg1BlMAnW8reaItAyuA1ntKmkLGIAugG8LVoGUMtgA6/6YaAIc/CcCL4OKgaUIQ4GUiQE5/cgLo+kMiCMN+EgA+FRZKZkYgAuhGTins8rdEAOhi8Gx/MALMFAjCfhIAWgGyPyABZgoEYP/4Ti+AVSAnZ/+tHWgCVAGq/9ycjayN9QsgFZCz/29sZ2hR8pFal6KR4eDU2uUCYPWETSPDuG8fGWhhGiDT3zdMYksCyFKHmn88cWptkgAQ02KhBuCsb9MI4H9CEsnYfxjbRAEwiqFMAbyx1rEAuhyBDACp+rkVQG+rT9AxAhz0rQ8B9D7ICmAcWz8C6E2IBDCJrS8ByhFAAri1lkkA+TSQNfycWp8C6LbnDuBgZNkEkF8Ydvnt71vPAuhtLxWQ0r93AXTbQwCQ/QAC5CPnMwDq/hEE0HVPFWBiLYYAekOlocRuP4wADR9DoInFEUDvu18DTCySACnyYNOp/fZau6XmOANObBL3R9opOafbABObjngwOL86GWoH1F32gGO7GtfHV1MtTc5NCaT+b2UR7rUoFfUBLe/2PxAfn2hBNqQdgNZ/n+f6aqgJZy7QQrH/0Q3E0kHOiQOc2rWRkqDuwgFuLQfnMoGQk+8B/loe4gtNSLtAFqAA/M+AOkXpFUEXJgG+5lwTkiuCnGHjj2VlwJ4My7JbITeWmZiaQ8H5aAYwAYiFwbZkDexbAf4wF8ScXAq8tCL0eRWoiaXAQytEfyqaBntcFfC3lSI+kkyDJagWOEEBgW6wIDMDAs4DeZkmYGRfAq1AWyICJlaYgVAMFJgyYGylOZaJgR5+BnzmQiQGtgwHZ7F1wJFADEQwU7AUXA/5e6EWjwPYd8FMA5u0IRqQA8y4Z98rL4XkABQEbBsEOeRV4DLuNA+LFBBID0BMeTfJmpBzMAcNYY0zBfy2LjnhTAIR9BxE1AXUI9mgaiCrC2yy/Rd3YJOAdIF5J9ANYR3M7wK0HCjh7QWl4JgvC4YYATOGXFkwC7QbvgpXXFmwFWANeKDPNRSpBtcFPTFl6gW76MNwmRigTdJiYOuABX2mMhBoCpgx5BkNh5oCeAbEShXC7AK4eqENlQ1uJbigzyJAK9QcyJMEdlQ1qGkg+4KopqrwW8KinUBNNUH/inI0Hd7m6IPsSmBNRSpBCxBjCDC23sAQ4NB6Y8qwRZwJWQCGOqjCbQR/BPgRwJ5DCDCxafmiAnx7D/gRwKblRwBurr67ABhl0Ni0AApQUaXvLkAx2Kn4jCGGACPrB5TlsL+h6DXHq1TdgMfiA5CpsLc6eAciwIH1xBXHHxKtcDdH7QnI3qA5tX5gOURdCPIvwUf6PL+JBXVW4hXHPOeGSqhXBiRywfOLTDGs0yIvmPK8zrkLf2ZaJAXQ39K98I5LzLljOjSTDezE1IITvT6RUioK68zcgpjtAHUpgIsDBIog/S7fRbo9LT33bMfGqibENHjNd4I+G8blEew1gK5TMiG6wJTxAP1WgC4w4LxRbDeIG2Rec8F5fr4DfonWEmLWGxQinItk03LOe49MMZhbdJ6Ih7yXClbB7pJN5Jj5JcoC6GWi7zLlvlSxhH+ZHr8DNBTRNEHcJseaAfSeIjq4N8oKlAAqgkQG6VJ1eQegPphiAPtSWdYmkCKAaOE8LJDEQDNHAMVAGKXgSOZa2SbC4yKuMiBFANGBeF4lmeshXwSIxAA9r06gzcLfdEE0FAB6YkVoEEbsCz0vQArQsgBsN2xO9P4LI8CXrMcC94kSLcPM33kqxGuB6CK9JWkQORUeiz6xQWMRuNeG5nDeq72jZF9ZIcZ8ThBPxR/ebBoBbmKwDuCDdzcLRoKDS7AESLMw2UpInJ0iJUCt6+7enCYJ1gyEP1rWAcgFpDi4+Y1RAMgBHLkAMT6NEewnB3DmAsThZd9fB0wO4MEFiLPJ5ciP/eQAvlyAGB/e3o5Go9iD/XX1MQXjljPH9ucj3sfX5X+ruNes1Hif35cX4EKzUo5UIlXjlJFL+3VbJROVDAMMAgi8NFlRaegYl/QZ8h9PCSS6xiHO7KcMiJUHHdpfVmnpmSTkBeiT/SKTUIR+8BEn6x/aDcQLArsEemSWuwUADILk+Q/3bihYJbBLuNKE2wpARK6CwL5B6Mn9ilqVrHGDZPkj8v+1QDBrgoT0z78GQKuFCelPrALCrIoYVn/MCYAouEiEkuFPHcAnaRl5LDEYagnyiw4AMhEu///HewJ0NyHs0/BDhn21FltGEpoI9adahrpaj0hagdGr/z/h7JcshiRAfKKFaESKwCyGoxdrX0j7pRUYxYu1H6j9wgpcLpofWPtFFfilnwG2/4UCAQnwYH8ACjwLAG7/TIF5NQxGgCX2Y3ZEcwECsP9JgUAE2H7ffrSV0VwAuP73HaphCFBTYrQy+ALkd9QboMvhowAo8580REVsASj9i7GLLEBdOaCTQRWAwl+WXBFTgMbH4Y9ZDxkF2EsKf8ilAZsA+bZySrSLJQA1v87IlnAESPn5EZ3gV6Cff05hC0GA8obyR+9ft3W7gyAIhXH8iKYIhqJB4vrQ/V9ltWo6ba18Owf+d/D8YArDBkgVoBZpXABzAOxijgcgE6CQy3EAxAmoVOf7AwgLlJpLcA1jfk+wD4CkN/+R4/sAlDQ+fZ/K9OYAQuH/+L4VXfItAQzNuz++BmwbgKqjffiDnGZrA4j2CF7VG6wAUHWerX+WFc0KAKmx3tz8aZE7NwsAUuPn0Y8Q4oKz/wGq0gYwfqig+Y8AQraW7ltnIUN9d2hGAP1wqVQS6PSJxLvkFSB1A6ZmawqL4Md9AAAAAElFTkSuQmCC";

                h3 style="text-align: center;" { "Please wait while we process your payment..." }
                form action=(PreEscaped(&form.url)) method=(form.method.to_string()) #payment_form {
                    @for (field, value) in &form.form_fields {
                        input type="hidden" name=(field) value=(value);
                    }
                }

                (PreEscaped(r#"<script type="text/javascript"> var frm = document.getElementById("payment_form"); window.setTimeout(function () { frm.submit(); }, 500); </script>"#))
            }
        }
    }
}

#[cfg(test)]
mod tests {
    #[test]
    fn test_mime_essence() {
        assert_eq!(mime::APPLICATION_JSON.essence_str(), "application/json");
    }
}<|MERGE_RESOLUTION|>--- conflicted
+++ resolved
@@ -375,13 +375,8 @@
     request: &'a HttpRequest,
     payload: T,
     func: F,
-<<<<<<< HEAD
-    api_authentication: ApiAuthentication<'a>,
+    api_auth: &dyn auth::AuthenticateAndFetch<U>,
 ) -> RouterResult<ApplicationResponse<Q>>
-=======
-    api_auth: &dyn auth::AuthenticateAndFetch<U>,
-) -> RouterResult<BachResponse<Q>>
->>>>>>> 59573efe
 where
     F: Fn(&'b AppState, U, T) -> Fut,
     Fut: Future<Output = RouterResponse<Q>>,
@@ -406,14 +401,8 @@
     api_auth: &dyn auth::AuthenticateAndFetch<U>,
 ) -> HttpResponse
 where
-<<<<<<< HEAD
-    A: Into<ApiAuthentication<'a>> + Debug,
-    F: Fn(&'b AppState, storage::MerchantAccount, T) -> Fut,
+    F: Fn(&'b AppState, U, T) -> Fut,
     Fut: Future<Output = RouterResult<ApplicationResponse<Q>>>,
-=======
-    F: Fn(&'b AppState, U, T) -> Fut,
-    Fut: Future<Output = RouterResult<BachResponse<Q>>>,
->>>>>>> 59573efe
     Q: Serialize + Debug + 'a,
     T: Debug,
 {
@@ -425,13 +414,8 @@
     let start_instant = Instant::now();
     logger::info!(tag = ?Tag::BeginRequest);
 
-<<<<<<< HEAD
-    let res = match server_wrap_util(state, request, payload, func, api_authentication).await {
+    let res = match server_wrap_util(state, request, payload, func, api_auth).await {
         Ok(ApplicationResponse::Json(response)) => match serde_json::to_string(&response) {
-=======
-    let res = match server_wrap_util(state, request, payload, func, api_auth).await {
-        Ok(BachResponse::Json(response)) => match serde_json::to_string(&response) {
->>>>>>> 59573efe
             Ok(res) => http_response_json(res),
             Err(_) => http_response_err(
                 r#"{
