pub mod client;
pub mod generic_link_response;
pub mod request;
use std::{
    collections::{HashMap, HashSet},
    fmt::Debug,
    future::Future,
    str,
    sync::Arc,
    time::{Duration, Instant},
};

use actix_http::header::HeaderMap;
use actix_web::{
    body,
    http::header::{HeaderName, HeaderValue},
    web, FromRequest, HttpRequest, HttpResponse, Responder, ResponseError,
};
pub use client::{ApiClient, MockApiClient, ProxyClient};
pub use common_enums::enums::PaymentAction;
pub use common_utils::request::{ContentType, Method, Request, RequestBuilder};
use common_utils::{
    consts::{DEFAULT_TENANT, TENANT_HEADER, X_HS_LATENCY},
    errors::{ErrorSwitch, ReportSwitchExt},
    request::RequestContent,
};
use error_stack::{report, Report, ResultExt};
use hyperswitch_domain_models::router_data_v2::flow_common_types as common_types;
pub use hyperswitch_domain_models::{
    api::{
        ApplicationResponse, GenericExpiredLinkData, GenericLinkFormData, GenericLinkStatusData,
        GenericLinks, PaymentLinkAction, PaymentLinkFormData, PaymentLinkStatusData,
        RedirectionFormData,
    },
    payment_method_data::PaymentMethodData,
    router_response_types::RedirectForm,
};
pub use hyperswitch_interfaces::{
    api::{
        BoxedConnectorIntegration, CaptureSyncMethod, ConnectorIntegration,
        ConnectorIntegrationAny, ConnectorRedirectResponse, ConnectorSpecifications,
        ConnectorValidation,
    },
    connector_integration_v2::{
        BoxedConnectorIntegrationV2, ConnectorIntegrationAnyV2, ConnectorIntegrationV2,
    },
};
use masking::{Maskable, PeekInterface, Secret};
use router_env::{instrument, tracing, tracing_actix_web::RequestId, Tag};
use serde::Serialize;
use serde_json::json;
use tera::{Context, Error as TeraError, Tera};

use super::{
    authentication::AuthenticateAndFetch,
    connector_integration_interface::BoxedConnectorIntegrationInterface,
};
use crate::{
    configs::Settings,
    consts,
    core::{
        api_locking,
        errors::{self, CustomResult},
        payments, unified_connector_service,
    },
    events::{
        api_logs::{ApiEvent, ApiEventMetric, ApiEventsType},
        connector_api_logs::ConnectorEvent,
    },
    headers, logger,
    routes::{
        app::{AppStateInfo, ReqState, SessionStateInfo},
        metrics, AppState, SessionState,
    },
    services::{
        connector_integration_interface::RouterDataConversion,
        generic_link_response::build_generic_link_html,
    },
    types::{self, api, ErrorResponse},
    utils,
};

pub type BoxedPaymentConnectorIntegrationInterface<T, Req, Resp> =
    BoxedConnectorIntegrationInterface<T, common_types::PaymentFlowData, Req, Resp>;
pub type BoxedRefundConnectorIntegrationInterface<T, Req, Resp> =
    BoxedConnectorIntegrationInterface<T, common_types::RefundFlowData, Req, Resp>;
#[cfg(feature = "frm")]
pub type BoxedFrmConnectorIntegrationInterface<T, Req, Resp> =
    BoxedConnectorIntegrationInterface<T, common_types::FrmFlowData, Req, Resp>;
pub type BoxedDisputeConnectorIntegrationInterface<T, Req, Resp> =
    BoxedConnectorIntegrationInterface<T, common_types::DisputesFlowData, Req, Resp>;
pub type BoxedMandateRevokeConnectorIntegrationInterface<T, Req, Resp> =
    BoxedConnectorIntegrationInterface<T, common_types::MandateRevokeFlowData, Req, Resp>;
#[cfg(feature = "payouts")]
pub type BoxedPayoutConnectorIntegrationInterface<T, Req, Resp> =
    BoxedConnectorIntegrationInterface<T, common_types::PayoutFlowData, Req, Resp>;
pub type BoxedWebhookSourceVerificationConnectorIntegrationInterface<T, Req, Resp> =
    BoxedConnectorIntegrationInterface<T, common_types::WebhookSourceVerifyData, Req, Resp>;
pub type BoxedExternalAuthenticationConnectorIntegrationInterface<T, Req, Resp> =
    BoxedConnectorIntegrationInterface<T, common_types::ExternalAuthenticationFlowData, Req, Resp>;
pub type BoxedAuthenticationTokenConnectorIntegrationInterface<T, Req, Resp> =
    BoxedConnectorIntegrationInterface<T, common_types::AuthenticationTokenFlowData, Req, Resp>;
pub type BoxedAccessTokenConnectorIntegrationInterface<T, Req, Resp> =
    BoxedConnectorIntegrationInterface<T, common_types::AccessTokenFlowData, Req, Resp>;
pub type BoxedFilesConnectorIntegrationInterface<T, Req, Resp> =
    BoxedConnectorIntegrationInterface<T, common_types::FilesFlowData, Req, Resp>;
pub type BoxedRevenueRecoveryRecordBackInterface<T, Req, Res> =
    BoxedConnectorIntegrationInterface<T, common_types::InvoiceRecordBackData, Req, Res>;
<<<<<<< HEAD
pub type BoxedGetSubscriptionPlanPricesInterface<T, Req, Res> =
    BoxedConnectorIntegrationInterface<T, common_types::GetSubscriptionPlanPricesData, Req, Res>;
=======
pub type BoxedGetSubscriptionPlansInterface<T, Req, Res> =
    BoxedConnectorIntegrationInterface<T, common_types::GetSubscriptionPlansData, Req, Res>;
>>>>>>> 21316596
pub type BoxedBillingConnectorInvoiceSyncIntegrationInterface<T, Req, Res> =
    BoxedConnectorIntegrationInterface<
        T,
        common_types::BillingConnectorInvoiceSyncFlowData,
        Req,
        Res,
    >;

pub type BoxedUnifiedAuthenticationServiceInterface<T, Req, Resp> =
    BoxedConnectorIntegrationInterface<T, common_types::UasFlowData, Req, Resp>;

pub type BoxedBillingConnectorPaymentsSyncIntegrationInterface<T, Req, Res> =
    BoxedConnectorIntegrationInterface<
        T,
        common_types::BillingConnectorPaymentsSyncFlowData,
        Req,
        Res,
    >;
pub type BoxedVaultConnectorIntegrationInterface<T, Req, Res> =
    BoxedConnectorIntegrationInterface<T, common_types::VaultConnectorFlowData, Req, Res>;

pub type BoxedGiftCardBalanceCheckIntegrationInterface<T, Req, Res> =
    BoxedConnectorIntegrationInterface<T, common_types::GiftCardBalanceCheckFlowData, Req, Res>;

/// Handle UCS webhook response processing
fn handle_ucs_response<T, Req, Resp>(
    router_data: types::RouterData<T, Req, Resp>,
    transform_data_bytes: Vec<u8>,
) -> CustomResult<types::RouterData<T, Req, Resp>, errors::ConnectorError>
where
    T: Clone + Debug + 'static,
    Req: Debug + Clone + 'static,
    Resp: Debug + Clone + 'static,
{
    let webhook_transform_data: unified_connector_service::WebhookTransformData =
        serde_json::from_slice(&transform_data_bytes)
            .change_context(errors::ConnectorError::ResponseDeserializationFailed)
            .attach_printable("Failed to deserialize UCS webhook transform data")?;

    let webhook_content = webhook_transform_data
        .webhook_content
        .ok_or(errors::ConnectorError::ResponseDeserializationFailed)
        .attach_printable("UCS webhook transform data missing webhook_content")?;

    let payment_get_response = match webhook_content.content {
        Some(unified_connector_service_client::payments::webhook_response_content::Content::PaymentsResponse(payments_response)) => {
            Ok(payments_response)
        },
        Some(unified_connector_service_client::payments::webhook_response_content::Content::RefundsResponse(_)) => {
            Err(errors::ConnectorError::ProcessingStepFailed(Some("UCS webhook contains refund response but payment processing was expected".to_string().into())).into())
        },
        Some(unified_connector_service_client::payments::webhook_response_content::Content::DisputesResponse(_)) => {
            Err(errors::ConnectorError::ProcessingStepFailed(Some("UCS webhook contains dispute response but payment processing was expected".to_string().into())).into())
        },
        None => {
            Err(errors::ConnectorError::ResponseDeserializationFailed)
                .attach_printable("UCS webhook content missing payments_response")
        }
    }?;

    let (status, router_data_response, status_code) =
        unified_connector_service::handle_unified_connector_service_response_for_payment_get(
            payment_get_response.clone(),
        )
        .change_context(errors::ConnectorError::ProcessingStepFailed(None))
        .attach_printable("Failed to process UCS webhook response using PSync handler")?;

    let mut updated_router_data = router_data;
    updated_router_data.status = status;

    let _ = router_data_response.map_err(|error_response| {
        updated_router_data.response = Err(error_response);
    });
    updated_router_data.raw_connector_response =
        payment_get_response.raw_connector_response.map(Secret::new);
    updated_router_data.connector_http_status_code = Some(status_code);

    Ok(updated_router_data)
}

fn store_raw_connector_response_if_required<T, Req, Resp>(
    return_raw_connector_response: Option<bool>,
    router_data: &mut types::RouterData<T, Req, Resp>,
    body: &types::Response,
) -> CustomResult<(), errors::ConnectorError>
where
    T: Clone + Debug + 'static,
    Req: Debug + Clone + 'static,
    Resp: Debug + Clone + 'static,
{
    if return_raw_connector_response == Some(true) {
        let mut decoded = String::from_utf8(body.response.as_ref().to_vec())
            .change_context(errors::ConnectorError::ResponseDeserializationFailed)?;
        if decoded.starts_with('\u{feff}') {
            decoded = decoded.trim_start_matches('\u{feff}').to_string();
        }
        router_data.raw_connector_response = Some(Secret::new(decoded));
    }
    Ok(())
}

/// Handle the flow by interacting with connector module
/// `connector_request` is applicable only in case if the `CallConnectorAction` is `Trigger`
/// In other cases, It will be created if required, even if it is not passed
#[instrument(skip_all, fields(connector_name, payment_method))]
pub async fn execute_connector_processing_step<
    'b,
    'a,
    T,
    ResourceCommonData: Clone + RouterDataConversion<T, Req, Resp> + 'static,
    Req: Debug + Clone + 'static,
    Resp: Debug + Clone + 'static,
>(
    state: &'b SessionState,
    connector_integration: BoxedConnectorIntegrationInterface<T, ResourceCommonData, Req, Resp>,
    req: &'b types::RouterData<T, Req, Resp>,
    call_connector_action: payments::CallConnectorAction,
    connector_request: Option<Request>,
    return_raw_connector_response: Option<bool>,
) -> CustomResult<types::RouterData<T, Req, Resp>, errors::ConnectorError>
where
    T: Clone + Debug + 'static,
    // BoxedConnectorIntegration<T, Req, Resp>: 'b,
{
    // If needed add an error stack as follows
    // connector_integration.build_request(req).attach_printable("Failed to build request");
    tracing::Span::current().record("connector_name", &req.connector);
    tracing::Span::current().record("payment_method", req.payment_method.to_string());
    logger::debug!(connector_request=?connector_request);
    let mut router_data = req.clone();
    match call_connector_action {
        payments::CallConnectorAction::HandleResponse(res) => {
            let response = types::Response {
                headers: None,
                response: res.into(),
                status_code: 200,
            };
            connector_integration.handle_response(req, None, response)
        }
        payments::CallConnectorAction::UCSHandleResponse(transform_data_bytes) => {
            handle_ucs_response(router_data, transform_data_bytes)
        }
        payments::CallConnectorAction::Avoid => Ok(router_data),
        payments::CallConnectorAction::StatusUpdate {
            status,
            error_code,
            error_message,
        } => {
            router_data.status = status;
            let error_response = if error_code.is_some() | error_message.is_some() {
                Some(ErrorResponse {
                    code: error_code.unwrap_or(consts::NO_ERROR_CODE.to_string()),
                    message: error_message.unwrap_or(consts::NO_ERROR_MESSAGE.to_string()),
                    status_code: 200, // This status code is ignored in redirection response it will override with 302 status code.
                    reason: None,
                    attempt_status: None,
                    connector_transaction_id: None,
                    network_advice_code: None,
                    network_decline_code: None,
                    network_error_message: None,
                    connector_metadata: None,
                })
            } else {
                None
            };
            router_data.response = error_response.map(Err).unwrap_or(router_data.response);
            Ok(router_data)
        }
        payments::CallConnectorAction::Trigger => {
            metrics::CONNECTOR_CALL_COUNT.add(
                1,
                router_env::metric_attributes!(
                    ("connector", req.connector.to_string()),
                    (
                        "flow",
                        std::any::type_name::<T>()
                            .split("::")
                            .last()
                            .unwrap_or_default()
                    ),
                ),
            );

            let connector_request = match connector_request {
                Some(connector_request) => Some(connector_request),
                None => connector_integration
                    .build_request(req, &state.conf.connectors)
                    .inspect_err(|error| {
                        if matches!(
                            error.current_context(),
                            &errors::ConnectorError::RequestEncodingFailed
                                | &errors::ConnectorError::RequestEncodingFailedWithReason(_)
                        ) {
                            metrics::REQUEST_BUILD_FAILURE.add(
                                1,
                                router_env::metric_attributes!((
                                    "connector",
                                    req.connector.clone()
                                )),
                            )
                        }
                    })?,
            };

            match connector_request {
                Some(request) => {
                    let masked_request_body = match &request.body {
                        Some(request) => match request {
                            RequestContent::Json(i)
                            | RequestContent::FormUrlEncoded(i)
                            | RequestContent::Xml(i) => i
                                .masked_serialize()
                                .unwrap_or(json!({ "error": "failed to mask serialize"})),
                            RequestContent::FormData(_) => json!({"request_type": "FORM_DATA"}),
                            RequestContent::RawBytes(_) => json!({"request_type": "RAW_BYTES"}),
                        },
                        None => serde_json::Value::Null,
                    };
                    let request_url = request.url.clone();
                    let request_method = request.method;
                    let current_time = Instant::now();
                    let response =
                        call_connector_api(state, request, "execute_connector_processing_step")
                            .await;
                    let external_latency = current_time.elapsed().as_millis();
                    logger::info!(raw_connector_request=?masked_request_body);
                    let status_code = response
                        .as_ref()
                        .map(|i| {
                            i.as_ref()
                                .map_or_else(|value| value.status_code, |value| value.status_code)
                        })
                        .unwrap_or_default();
                    let mut connector_event = ConnectorEvent::new(
                        state.tenant.tenant_id.clone(),
                        req.connector.clone(),
                        std::any::type_name::<T>(),
                        masked_request_body,
                        request_url,
                        request_method,
                        req.payment_id.clone(),
                        req.merchant_id.clone(),
                        state.request_id.as_ref(),
                        external_latency,
                        req.refund_id.clone(),
                        req.dispute_id.clone(),
                        status_code,
                    );

                    match response {
                        Ok(body) => {
                            let response = match body {
                                Ok(body) => {
                                    let connector_http_status_code = Some(body.status_code);
                                    let handle_response_result = connector_integration
                                        .handle_response(req, Some(&mut connector_event), body.clone())
                                        .inspect_err(|error| {
                                            if error.current_context()
                                            == &errors::ConnectorError::ResponseDeserializationFailed
                                        {
                                            metrics::RESPONSE_DESERIALIZATION_FAILURE.add(

                                                1,
                                                router_env::metric_attributes!((
                                                    "connector",
                                                    req.connector.clone(),
                                                )),
                                            )
                                        }
                                        });
                                    match handle_response_result {
                                        Ok(mut data) => {
                                            state.event_handler().log_event(&connector_event);
                                            data.connector_http_status_code =
                                                connector_http_status_code;
                                            // Add up multiple external latencies in case of multiple external calls within the same request.
                                            data.external_latency = Some(
                                                data.external_latency
                                                    .map_or(external_latency, |val| {
                                                        val + external_latency
                                                    }),
                                            );

                                            store_raw_connector_response_if_required(
                                                return_raw_connector_response,
                                                &mut data,
                                                &body,
                                            )?;

                                            Ok(data)
                                        }
                                        Err(err) => {
                                            connector_event
                                                .set_error(json!({"error": err.to_string()}));

                                            state.event_handler().log_event(&connector_event);
                                            Err(err)
                                        }
                                    }?
                                }
                                Err(body) => {
                                    router_data.connector_http_status_code = Some(body.status_code);
                                    router_data.external_latency = Some(
                                        router_data
                                            .external_latency
                                            .map_or(external_latency, |val| val + external_latency),
                                    );
                                    metrics::CONNECTOR_ERROR_RESPONSE_COUNT.add(
                                        1,
                                        router_env::metric_attributes!((
                                            "connector",
                                            req.connector.clone(),
                                        )),
                                    );

                                    store_raw_connector_response_if_required(
                                        return_raw_connector_response,
                                        &mut router_data,
                                        &body,
                                    )?;

                                    let error = match body.status_code {
                                        500..=511 => {
                                            let error_res = connector_integration
                                                .get_5xx_error_response(
                                                    body,
                                                    Some(&mut connector_event),
                                                )?;
                                            state.event_handler().log_event(&connector_event);
                                            error_res
                                        }
                                        _ => {
                                            let error_res = connector_integration
                                                .get_error_response(
                                                    body,
                                                    Some(&mut connector_event),
                                                )?;
                                            if let Some(status) = error_res.attempt_status {
                                                router_data.status = status;
                                            };
                                            state.event_handler().log_event(&connector_event);
                                            error_res
                                        }
                                    };

                                    router_data.response = Err(error);

                                    router_data
                                }
                            };
                            Ok(response)
                        }
                        Err(error) => {
                            connector_event.set_error(json!({"error": error.to_string()}));
                            state.event_handler().log_event(&connector_event);
                            if error.current_context().is_upstream_timeout() {
                                let error_response = ErrorResponse {
                                    code: consts::REQUEST_TIMEOUT_ERROR_CODE.to_string(),
                                    message: consts::REQUEST_TIMEOUT_ERROR_MESSAGE.to_string(),
                                    reason: Some(consts::REQUEST_TIMEOUT_ERROR_MESSAGE.to_string()),
                                    status_code: 504,
                                    attempt_status: None,
                                    connector_transaction_id: None,
                                    network_advice_code: None,
                                    network_decline_code: None,
                                    network_error_message: None,
                                    connector_metadata: None,
                                };
                                router_data.response = Err(error_response);
                                router_data.connector_http_status_code = Some(504);
                                router_data.external_latency = Some(
                                    router_data
                                        .external_latency
                                        .map_or(external_latency, |val| val + external_latency),
                                );
                                Ok(router_data)
                            } else {
                                Err(error.change_context(
                                    errors::ConnectorError::ProcessingStepFailed(None),
                                ))
                            }
                        }
                    }
                }
                None => Ok(router_data),
            }
        }
    }
}

#[instrument(skip_all)]
pub async fn call_connector_api(
    state: &SessionState,
    request: Request,
    flow_name: &str,
) -> CustomResult<Result<types::Response, types::Response>, errors::ApiClientError> {
    let current_time = Instant::now();
    let headers = request.headers.clone();
    let url = request.url.clone();
    let response = state
        .api_client
        .send_request(state, request, None, true)
        .await;

    match response.as_ref() {
        Ok(resp) => {
            let status_code = resp.status().as_u16();
            let elapsed_time = current_time.elapsed();
            logger::info!(
                ?headers,
                url,
                status_code,
                flow=?flow_name,
                ?elapsed_time
            );
        }
        Err(err) => {
            logger::info!(
                call_connector_api_error=?err
            );
        }
    }

    handle_response(response).await
}

#[instrument(skip_all)]
async fn handle_response(
    response: CustomResult<reqwest::Response, errors::ApiClientError>,
) -> CustomResult<Result<types::Response, types::Response>, errors::ApiClientError> {
    response
        .map(|response| async {
            logger::info!(?response);
            let status_code = response.status().as_u16();
            let headers = Some(response.headers().to_owned());
            match status_code {
                200..=202 | 302 | 204 => {
                    // If needed add log line
                    // logger:: error!( error_parsing_response=?err);
                    let response = response
                        .bytes()
                        .await
                        .change_context(errors::ApiClientError::ResponseDecodingFailed)
                        .attach_printable("Error while waiting for response")?;
                    Ok(Ok(types::Response {
                        headers,
                        response,
                        status_code,
                    }))
                }

                status_code @ 500..=599 => {
                    let bytes = response.bytes().await.map_err(|error| {
                        report!(error)
                            .change_context(errors::ApiClientError::ResponseDecodingFailed)
                            .attach_printable("Client error response received")
                    })?;
                    // let error = match status_code {
                    //     500 => errors::ApiClientError::InternalServerErrorReceived,
                    //     502 => errors::ApiClientError::BadGatewayReceived,
                    //     503 => errors::ApiClientError::ServiceUnavailableReceived,
                    //     504 => errors::ApiClientError::GatewayTimeoutReceived,
                    //     _ => errors::ApiClientError::UnexpectedServerResponse,
                    // };
                    Ok(Err(types::Response {
                        headers,
                        response: bytes,
                        status_code,
                    }))
                }

                status_code @ 400..=499 => {
                    let bytes = response.bytes().await.map_err(|error| {
                        report!(error)
                            .change_context(errors::ApiClientError::ResponseDecodingFailed)
                            .attach_printable("Client error response received")
                    })?;
                    /* let error = match status_code {
                        400 => errors::ApiClientError::BadRequestReceived(bytes),
                        401 => errors::ApiClientError::UnauthorizedReceived(bytes),
                        403 => errors::ApiClientError::ForbiddenReceived,
                        404 => errors::ApiClientError::NotFoundReceived(bytes),
                        405 => errors::ApiClientError::MethodNotAllowedReceived,
                        408 => errors::ApiClientError::RequestTimeoutReceived,
                        422 => errors::ApiClientError::UnprocessableEntityReceived(bytes),
                        429 => errors::ApiClientError::TooManyRequestsReceived,
                        _ => errors::ApiClientError::UnexpectedServerResponse,
                    };
                    Err(report!(error).attach_printable("Client error response received"))
                        */
                    Ok(Err(types::Response {
                        headers,
                        response: bytes,
                        status_code,
                    }))
                }

                _ => Err(report!(errors::ApiClientError::UnexpectedServerResponse)
                    .attach_printable("Unexpected response from server")),
            }
        })?
        .await
}

#[derive(Debug, Eq, PartialEq, Serialize)]
pub struct ApplicationRedirectResponse {
    pub url: String,
}

#[derive(Clone, Copy, PartialEq, Eq)]
pub enum AuthFlow {
    Client,
    Merchant,
}

#[allow(clippy::too_many_arguments)]
#[instrument(
    skip(request, payload, state, func, api_auth, incoming_request_header),
    fields(merchant_id)
)]
pub async fn server_wrap_util<'a, 'b, U, T, Q, F, Fut, E, OErr>(
    flow: &'a impl router_env::types::FlowMetric,
    state: web::Data<AppState>,
    incoming_request_header: &HeaderMap,
    request: &'a HttpRequest,
    payload: T,
    func: F,
    api_auth: &dyn AuthenticateAndFetch<U, SessionState>,
    lock_action: api_locking::LockAction,
) -> CustomResult<ApplicationResponse<Q>, OErr>
where
    F: Fn(SessionState, U, T, ReqState) -> Fut,
    'b: 'a,
    Fut: Future<Output = CustomResult<ApplicationResponse<Q>, E>>,
    Q: Serialize + Debug + 'a + ApiEventMetric,
    T: Debug + Serialize + ApiEventMetric,
    E: ErrorSwitch<OErr> + error_stack::Context,
    OErr: ResponseError + error_stack::Context + Serialize,
    errors::ApiErrorResponse: ErrorSwitch<OErr>,
{
    let request_id = RequestId::extract(request)
        .await
        .attach_printable("Unable to extract request id from request")
        .change_context(errors::ApiErrorResponse::InternalServerError.switch())?;

    let mut app_state = state.get_ref().clone();

    let start_instant = Instant::now();
    let serialized_request = masking::masked_serialize(&payload)
        .attach_printable("Failed to serialize json request")
        .change_context(errors::ApiErrorResponse::InternalServerError.switch())?;

    let mut event_type = payload.get_api_event_type();
    let tenant_id = if !state.conf.multitenancy.enabled {
        common_utils::id_type::TenantId::try_from_string(DEFAULT_TENANT.to_owned())
            .attach_printable("Unable to get default tenant id")
            .change_context(errors::ApiErrorResponse::InternalServerError.switch())?
    } else {
        let request_tenant_id = incoming_request_header
            .get(TENANT_HEADER)
            .and_then(|value| value.to_str().ok())
            .ok_or_else(|| errors::ApiErrorResponse::MissingTenantId.switch())
            .and_then(|header_value| {
                common_utils::id_type::TenantId::try_from_string(header_value.to_string()).map_err(
                    |_| {
                        errors::ApiErrorResponse::InvalidRequestData {
                            message: format!("`{}` header is invalid", headers::X_TENANT_ID),
                        }
                        .switch()
                    },
                )
            })?;

        state
            .conf
            .multitenancy
            .get_tenant(&request_tenant_id)
            .map(|tenant| tenant.tenant_id.clone())
            .ok_or(
                errors::ApiErrorResponse::InvalidTenant {
                    tenant_id: request_tenant_id.get_string_repr().to_string(),
                }
                .switch(),
            )?
    };
    let locale = utils::get_locale_from_header(&incoming_request_header.clone());
    let mut session_state =
        Arc::new(app_state.clone()).get_session_state(&tenant_id, Some(locale), || {
            errors::ApiErrorResponse::InvalidTenant {
                tenant_id: tenant_id.get_string_repr().to_string(),
            }
            .switch()
        })?;
    session_state.add_request_id(request_id);
    let mut request_state = session_state.get_req_state();

    request_state.event_context.record_info(request_id);
    request_state
        .event_context
        .record_info(("flow".to_string(), flow.to_string()));

    request_state.event_context.record_info((
        "tenant_id".to_string(),
        tenant_id.get_string_repr().to_string(),
    ));

    // Currently auth failures are not recorded as API events
    let (auth_out, auth_type) = api_auth
        .authenticate_and_fetch(request.headers(), &session_state)
        .await
        .switch()?;

    request_state.event_context.record_info(auth_type.clone());

    let merchant_id = auth_type
        .get_merchant_id()
        .cloned()
        .unwrap_or(common_utils::id_type::MerchantId::get_merchant_id_not_found());

    app_state.add_flow_name(flow.to_string());

    tracing::Span::current().record("merchant_id", merchant_id.get_string_repr().to_owned());

    let output = {
        lock_action
            .clone()
            .perform_locking_action(&session_state, merchant_id.to_owned())
            .await
            .switch()?;
        let res = func(session_state.clone(), auth_out, payload, request_state)
            .await
            .switch();
        lock_action
            .free_lock_action(&session_state, merchant_id.to_owned())
            .await
            .switch()?;
        res
    };
    let request_duration = Instant::now()
        .saturating_duration_since(start_instant)
        .as_millis();

    let mut serialized_response = None;
    let mut error = None;
    let mut overhead_latency = None;

    let status_code = match output.as_ref() {
        Ok(res) => {
            if let ApplicationResponse::Json(data) = res {
                serialized_response.replace(
                    masking::masked_serialize(&data)
                        .attach_printable("Failed to serialize json response")
                        .change_context(errors::ApiErrorResponse::InternalServerError.switch())?,
                );
            } else if let ApplicationResponse::JsonWithHeaders((data, headers)) = res {
                serialized_response.replace(
                    masking::masked_serialize(&data)
                        .attach_printable("Failed to serialize json response")
                        .change_context(errors::ApiErrorResponse::InternalServerError.switch())?,
                );

                if let Some((_, value)) = headers.iter().find(|(key, _)| key == X_HS_LATENCY) {
                    if let Ok(external_latency) = value.clone().into_inner().parse::<u128>() {
                        overhead_latency.replace(external_latency);
                    }
                }
            }
            event_type = res.get_api_event_type().or(event_type);

            metrics::request::track_response_status_code(res)
        }
        Err(err) => {
            error.replace(
                serde_json::to_value(err.current_context())
                    .attach_printable("Failed to serialize json response")
                    .change_context(errors::ApiErrorResponse::InternalServerError.switch())
                    .ok()
                    .into(),
            );
            err.current_context().status_code().as_u16().into()
        }
    };

    let infra = extract_mapped_fields(
        &serialized_request,
        state.enhancement.as_ref(),
        state.infra_components.as_ref(),
    );

    let api_event = ApiEvent::new(
        tenant_id,
        Some(merchant_id.clone()),
        flow,
        &request_id,
        request_duration,
        status_code,
        serialized_request,
        serialized_response,
        overhead_latency,
        auth_type,
        error,
        event_type.unwrap_or(ApiEventsType::Miscellaneous),
        request,
        request.method(),
        infra.clone(),
    );

    state.event_handler().log_event(&api_event);

    output
}

#[instrument(
    skip(request, state, func, api_auth, payload),
    fields(request_method, request_url_path, status_code)
)]
pub async fn server_wrap<'a, T, U, Q, F, Fut, E>(
    flow: impl router_env::types::FlowMetric,
    state: web::Data<AppState>,
    request: &'a HttpRequest,
    payload: T,
    func: F,
    api_auth: &dyn AuthenticateAndFetch<U, SessionState>,
    lock_action: api_locking::LockAction,
) -> HttpResponse
where
    F: Fn(SessionState, U, T, ReqState) -> Fut,
    Fut: Future<Output = CustomResult<ApplicationResponse<Q>, E>>,
    Q: Serialize + Debug + ApiEventMetric + 'a,
    T: Debug + Serialize + ApiEventMetric,
    ApplicationResponse<Q>: Debug,
    E: ErrorSwitch<api_models::errors::types::ApiErrorResponse> + error_stack::Context,
{
    let request_method = request.method().as_str();
    let url_path = request.path();

    let unmasked_incoming_header_keys = state.conf().unmasked_headers.keys;

    let incoming_request_header = request.headers();

    let incoming_header_to_log: HashMap<String, HeaderValue> =
        incoming_request_header
            .iter()
            .fold(HashMap::new(), |mut acc, (key, value)| {
                let key = key.to_string();
                if unmasked_incoming_header_keys.contains(&key.as_str().to_lowercase()) {
                    acc.insert(key.clone(), value.clone());
                } else {
                    acc.insert(key.clone(), HeaderValue::from_static("**MASKED**"));
                }
                acc
            });

    tracing::Span::current().record("request_method", request_method);
    tracing::Span::current().record("request_url_path", url_path);

    let start_instant = Instant::now();

    logger::info!(
        tag = ?Tag::BeginRequest, payload = ?payload,
    headers = ?incoming_header_to_log);

    let server_wrap_util_res = server_wrap_util(
        &flow,
        state.clone(),
        incoming_request_header,
        request,
        payload,
        func,
        api_auth,
        lock_action,
    )
    .await
    .map(|response| {
        logger::info!(api_response =? response);
        response
    });

    let res = match server_wrap_util_res {
        Ok(ApplicationResponse::Json(response)) => match serde_json::to_string(&response) {
            Ok(res) => http_response_json(res),
            Err(_) => http_response_err(
                r#"{
                    "error": {
                        "message": "Error serializing response from connector"
                    }
                }"#,
            ),
        },
        Ok(ApplicationResponse::StatusOk) => http_response_ok(),
        Ok(ApplicationResponse::TextPlain(text)) => http_response_plaintext(text),
        Ok(ApplicationResponse::FileData((file_data, content_type))) => {
            http_response_file_data(file_data, content_type)
        }
        Ok(ApplicationResponse::JsonForRedirection(response)) => {
            match serde_json::to_string(&response) {
                Ok(res) => http_redirect_response(res, response),
                Err(_) => http_response_err(
                    r#"{
                    "error": {
                        "message": "Error serializing response from connector"
                    }
                }"#,
                ),
            }
        }
        Ok(ApplicationResponse::Form(redirection_data)) => {
            let config = state.conf();
            build_redirection_form(
                &redirection_data.redirect_form,
                redirection_data.payment_method_data,
                redirection_data.amount,
                redirection_data.currency,
                config,
            )
            .respond_to(request)
            .map_into_boxed_body()
        }

        Ok(ApplicationResponse::GenericLinkForm(boxed_generic_link_data)) => {
            let link_type = boxed_generic_link_data.data.to_string();
            match build_generic_link_html(
                boxed_generic_link_data.data,
                boxed_generic_link_data.locale,
            ) {
                Ok(rendered_html) => {
                    let headers = if !boxed_generic_link_data.allowed_domains.is_empty() {
                        let domains_str = boxed_generic_link_data
                            .allowed_domains
                            .into_iter()
                            .collect::<Vec<String>>()
                            .join(" ");
                        let csp_header = format!("frame-ancestors 'self' {domains_str};");
                        Some(HashSet::from([("content-security-policy", csp_header)]))
                    } else {
                        None
                    };
                    http_response_html_data(rendered_html, headers)
                }
                Err(_) => http_response_err(format!("Error while rendering {link_type} HTML page")),
            }
        }

        Ok(ApplicationResponse::PaymentLinkForm(boxed_payment_link_data)) => {
            match *boxed_payment_link_data {
                PaymentLinkAction::PaymentLinkFormData(payment_link_data) => {
                    match build_payment_link_html(payment_link_data) {
                        Ok(rendered_html) => http_response_html_data(rendered_html, None),
                        Err(_) => http_response_err(
                            r#"{
                                "error": {
                                    "message": "Error while rendering payment link html page"
                                }
                            }"#,
                        ),
                    }
                }
                PaymentLinkAction::PaymentLinkStatus(payment_link_data) => {
                    match get_payment_link_status(payment_link_data) {
                        Ok(rendered_html) => http_response_html_data(rendered_html, None),
                        Err(_) => http_response_err(
                            r#"{
                                "error": {
                                    "message": "Error while rendering payment link status page"
                                }
                            }"#,
                        ),
                    }
                }
            }
        }

        Ok(ApplicationResponse::JsonWithHeaders((response, headers))) => {
            let request_elapsed_time = request.headers().get(X_HS_LATENCY).and_then(|value| {
                if value == "true" {
                    Some(start_instant.elapsed())
                } else {
                    None
                }
            });
            let proxy_connector_http_status_code = if state
                .conf
                .proxy_status_mapping
                .proxy_connector_http_status_code
            {
                headers
                    .iter()
                    .find(|(key, _)| key == headers::X_CONNECTOR_HTTP_STATUS_CODE)
                    .and_then(|(_, value)| {
                        match value.clone().into_inner().parse::<u16>() {
                            Ok(code) => match http::StatusCode::from_u16(code) {
                                Ok(status_code) => Some(status_code),
                                Err(err) => {
                                    logger::error!(
                                        "Invalid HTTP status code parsed from connector_http_status_code: {:?}",
                                        err
                                    );
                                    None
                                }
                            },
                            Err(err) => {
                                logger::error!(
                                    "Failed to parse connector_http_status_code from header: {:?}",
                                    err
                                );
                                None
                            }
                        }
                    })
            } else {
                None
            };
            match serde_json::to_string(&response) {
                Ok(res) => http_response_json_with_headers(
                    res,
                    headers,
                    request_elapsed_time,
                    proxy_connector_http_status_code,
                ),
                Err(_) => http_response_err(
                    r#"{
                        "error": {
                            "message": "Error serializing response from connector"
                        }
                    }"#,
                ),
            }
        }
        Err(error) => log_and_return_error_response(error),
    };

    let response_code = res.status().as_u16();
    tracing::Span::current().record("status_code", response_code);

    let end_instant = Instant::now();
    let request_duration = end_instant.saturating_duration_since(start_instant);
    logger::info!(
        tag = ?Tag::EndRequest,
        time_taken_ms = request_duration.as_millis(),
    );
    res
}

pub fn log_and_return_error_response<T>(error: Report<T>) -> HttpResponse
where
    T: error_stack::Context + Clone + ResponseError,
    Report<T>: EmbedError,
{
    logger::error!(?error);
    HttpResponse::from_error(error.embed().current_context().clone())
}

pub trait EmbedError: Sized {
    fn embed(self) -> Self {
        self
    }
}

impl EmbedError for Report<api_models::errors::types::ApiErrorResponse> {
    fn embed(self) -> Self {
        #[cfg(feature = "detailed_errors")]
        {
            let mut report = self;
            let error_trace = serde_json::to_value(&report).ok().and_then(|inner| {
                serde_json::from_value::<Vec<errors::NestedErrorStack<'_>>>(inner)
                    .ok()
                    .map(Into::<errors::VecLinearErrorStack<'_>>::into)
                    .map(serde_json::to_value)
                    .transpose()
                    .ok()
                    .flatten()
            });

            match report.downcast_mut::<api_models::errors::types::ApiErrorResponse>() {
                None => {}
                Some(inner) => {
                    inner.get_internal_error_mut().stacktrace = error_trace;
                }
            }
            report
        }

        #[cfg(not(feature = "detailed_errors"))]
        self
    }
}

impl EmbedError
    for Report<hyperswitch_domain_models::errors::api_error_response::ApiErrorResponse>
{
}

pub fn http_response_json<T: body::MessageBody + 'static>(response: T) -> HttpResponse {
    HttpResponse::Ok()
        .content_type(mime::APPLICATION_JSON)
        .body(response)
}

pub fn http_server_error_json_response<T: body::MessageBody + 'static>(
    response: T,
) -> HttpResponse {
    HttpResponse::InternalServerError()
        .content_type(mime::APPLICATION_JSON)
        .body(response)
}

pub fn http_response_json_with_headers<T: body::MessageBody + 'static>(
    response: T,
    headers: Vec<(String, Maskable<String>)>,
    request_duration: Option<Duration>,
    status_code: Option<http::StatusCode>,
) -> HttpResponse {
    let mut response_builder = HttpResponse::build(status_code.unwrap_or(http::StatusCode::OK));
    for (header_name, header_value) in headers {
        let is_sensitive_header = header_value.is_masked();
        let mut header_value = header_value.into_inner();
        if header_name == X_HS_LATENCY {
            if let Some(request_duration) = request_duration {
                if let Ok(external_latency) = header_value.parse::<u128>() {
                    let updated_duration = request_duration.as_millis() - external_latency;
                    header_value = updated_duration.to_string();
                }
            }
        }
        let mut header_value = match HeaderValue::from_str(header_value.as_str()) {
            Ok(header_value) => header_value,
            Err(error) => {
                logger::error!(?error);
                return http_server_error_json_response("Something Went Wrong");
            }
        };

        if is_sensitive_header {
            header_value.set_sensitive(true);
        }
        response_builder.append_header((header_name, header_value));
    }

    response_builder
        .content_type(mime::APPLICATION_JSON)
        .body(response)
}

pub fn http_response_plaintext<T: body::MessageBody + 'static>(res: T) -> HttpResponse {
    HttpResponse::Ok().content_type(mime::TEXT_PLAIN).body(res)
}

pub fn http_response_file_data<T: body::MessageBody + 'static>(
    res: T,
    content_type: mime::Mime,
) -> HttpResponse {
    HttpResponse::Ok().content_type(content_type).body(res)
}

pub fn http_response_html_data<T: body::MessageBody + 'static>(
    res: T,
    optional_headers: Option<HashSet<(&'static str, String)>>,
) -> HttpResponse {
    let mut res_builder = HttpResponse::Ok();
    res_builder.content_type(mime::TEXT_HTML);

    if let Some(headers) = optional_headers {
        for (key, value) in headers {
            if let Ok(header_val) = HeaderValue::try_from(value) {
                res_builder.insert_header((HeaderName::from_static(key), header_val));
            }
        }
    }

    res_builder.body(res)
}

pub fn http_response_ok() -> HttpResponse {
    HttpResponse::Ok().finish()
}

pub fn http_redirect_response<T: body::MessageBody + 'static>(
    response: T,
    redirection_response: api::RedirectionResponse,
) -> HttpResponse {
    HttpResponse::Ok()
        .content_type(mime::APPLICATION_JSON)
        .append_header((
            "Location",
            redirection_response.return_url_with_query_params,
        ))
        .status(http::StatusCode::FOUND)
        .body(response)
}

pub fn http_response_err<T: body::MessageBody + 'static>(response: T) -> HttpResponse {
    HttpResponse::BadRequest()
        .content_type(mime::APPLICATION_JSON)
        .body(response)
}

pub trait Authenticate {
    fn get_client_secret(&self) -> Option<&String> {
        None
    }

    fn should_return_raw_response(&self) -> Option<bool> {
        None
    }
}

#[cfg(feature = "v2")]
impl Authenticate for api_models::payments::PaymentsConfirmIntentRequest {
    fn should_return_raw_response(&self) -> Option<bool> {
        self.return_raw_connector_response
    }
}
#[cfg(feature = "v2")]
impl Authenticate for api_models::payments::ProxyPaymentsRequest {}

#[cfg(feature = "v2")]
impl Authenticate for api_models::payments::ExternalVaultProxyPaymentsRequest {}

#[cfg(feature = "v1")]
impl Authenticate for api_models::payments::PaymentsRequest {
    fn get_client_secret(&self) -> Option<&String> {
        self.client_secret.as_ref()
    }

    fn should_return_raw_response(&self) -> Option<bool> {
        // In v1, this maps to `all_keys_required` to retain backward compatibility.
        // The equivalent field in v2 is `return_raw_connector_response`.
        self.all_keys_required
    }
}

#[cfg(feature = "v1")]
impl Authenticate for api_models::payment_methods::PaymentMethodListRequest {
    fn get_client_secret(&self) -> Option<&String> {
        self.client_secret.as_ref()
    }
}

#[cfg(feature = "v1")]
impl Authenticate for api_models::payments::PaymentsSessionRequest {
    fn get_client_secret(&self) -> Option<&String> {
        Some(&self.client_secret)
    }
}
impl Authenticate for api_models::payments::PaymentsDynamicTaxCalculationRequest {
    fn get_client_secret(&self) -> Option<&String> {
        Some(self.client_secret.peek())
    }
}

impl Authenticate for api_models::payments::PaymentsPostSessionTokensRequest {
    fn get_client_secret(&self) -> Option<&String> {
        Some(self.client_secret.peek())
    }
}

impl Authenticate for api_models::payments::PaymentsUpdateMetadataRequest {}
impl Authenticate for api_models::payments::PaymentsRetrieveRequest {
    #[cfg(feature = "v2")]
    fn should_return_raw_response(&self) -> Option<bool> {
        self.return_raw_connector_response
    }

    #[cfg(feature = "v1")]
    fn should_return_raw_response(&self) -> Option<bool> {
        // In v1, this maps to `all_keys_required` to retain backward compatibility.
        // The equivalent field in v2 is `return_raw_connector_response`.
        self.all_keys_required
    }
}
impl Authenticate for api_models::payments::PaymentsCancelRequest {}
impl Authenticate for api_models::payments::PaymentsCancelPostCaptureRequest {}
impl Authenticate for api_models::payments::PaymentsCaptureRequest {}
impl Authenticate for api_models::payments::PaymentsIncrementalAuthorizationRequest {}
impl Authenticate for api_models::payments::PaymentsStartRequest {}
// impl Authenticate for api_models::payments::PaymentsApproveRequest {}
impl Authenticate for api_models::payments::PaymentsRejectRequest {}
// #[cfg(feature = "v2")]
// impl Authenticate for api_models::payments::PaymentsIntentResponse {}

pub fn build_redirection_form(
    form: &RedirectForm,
    payment_method_data: Option<PaymentMethodData>,
    amount: String,
    currency: String,
    config: Settings,
) -> maud::Markup {
    use maud::PreEscaped;
    let logging_template =
        include_str!("redirection/assets/redirect_error_logs_push.js").to_string();
    match form {
        RedirectForm::Form {
            endpoint,
            method,
            form_fields,
        } => maud::html! {
        (maud::DOCTYPE)
        html {
            meta name="viewport" content="width=device-width, initial-scale=1";
            head {
                style {
                    r##"

                    "##
                }
                (PreEscaped(r##"
                <style>
                    #loader1 {
                        width: 500px,
                    }
                    @media (max-width: 600px) {
                        #loader1 {
                            width: 200px
                        }
                    }
                </style>
                "##))
            }

            body style="background-color: #ffffff; padding: 20px; font-family: Arial, Helvetica, Sans-Serif;" {

                div id="loader1" class="lottie" style="height: 150px; display: block; position: relative; margin-left: auto; margin-right: auto;" { "" }

                (PreEscaped(r#"<script src="https://cdnjs.cloudflare.com/ajax/libs/bodymovin/5.7.4/lottie.min.js"></script>"#))

                (PreEscaped(r#"
                <script>
                var anime = bodymovin.loadAnimation({
                    container: document.getElementById('loader1'),
                    renderer: 'svg',
                    loop: true,
                    autoplay: true,
                    name: 'hyperswitch loader',
                    animationData: {"v":"4.8.0","meta":{"g":"LottieFiles AE 3.1.1","a":"","k":"","d":"","tc":""},"fr":29.9700012207031,"ip":0,"op":31.0000012626559,"w":400,"h":250,"nm":"loader_shape","ddd":0,"assets":[],"layers":[{"ddd":0,"ind":1,"ty":4,"nm":"circle 2","sr":1,"ks":{"o":{"a":0,"k":100,"ix":11},"r":{"a":0,"k":0,"ix":10},"p":{"a":0,"k":[278.25,202.671,0],"ix":2},"a":{"a":0,"k":[23.72,23.72,0],"ix":1},"s":{"a":0,"k":[100,100,100],"ix":6}},"ao":0,"shapes":[{"ty":"gr","it":[{"ind":0,"ty":"sh","ix":1,"ks":{"a":0,"k":{"i":[[12.935,0],[0,-12.936],[-12.935,0],[0,12.935]],"o":[[-12.952,0],[0,12.935],[12.935,0],[0,-12.936]],"v":[[0,-23.471],[-23.47,0.001],[0,23.471],[23.47,0.001]],"c":true},"ix":2},"nm":"Path 1","mn":"ADBE Vector Shape - Group","hd":false},{"ty":"fl","c":{"a":0,"k":[0,0.427451010311,0.976470648074,1],"ix":4},"o":{"a":1,"k":[{"i":{"x":[0.667],"y":[1]},"o":{"x":[0.333],"y":[0]},"t":10,"s":[10]},{"i":{"x":[0.667],"y":[1]},"o":{"x":[0.333],"y":[0]},"t":19.99,"s":[100]},{"t":29.9800012211104,"s":[10]}],"ix":5},"r":1,"bm":0,"nm":"Fill 1","mn":"ADBE Vector Graphic - Fill","hd":false},{"ty":"tr","p":{"a":0,"k":[23.72,23.721],"ix":2},"a":{"a":0,"k":[0,0],"ix":1},"s":{"a":0,"k":[100,100],"ix":3},"r":{"a":0,"k":0,"ix":6},"o":{"a":0,"k":100,"ix":7},"sk":{"a":0,"k":0,"ix":4},"sa":{"a":0,"k":0,"ix":5},"nm":"Transform"}],"nm":"Group 1","np":2,"cix":2,"bm":0,"ix":1,"mn":"ADBE Vector Group","hd":false}],"ip":0,"op":48.0000019550801,"st":0,"bm":0},{"ddd":0,"ind":2,"ty":4,"nm":"square 2","sr":1,"ks":{"o":{"a":0,"k":100,"ix":11},"r":{"a":0,"k":0,"ix":10},"p":{"a":0,"k":[196.25,201.271,0],"ix":2},"a":{"a":0,"k":[22.028,22.03,0],"ix":1},"s":{"a":0,"k":[100,100,100],"ix":6}},"ao":0,"shapes":[{"ty":"gr","it":[{"ind":0,"ty":"sh","ix":1,"ks":{"a":0,"k":{"i":[[1.914,0],[0,0],[0,-1.914],[0,0],[-1.914,0],[0,0],[0,1.914],[0,0]],"o":[[0,0],[-1.914,0],[0,0],[0,1.914],[0,0],[1.914,0],[0,0],[0,-1.914]],"v":[[18.313,-21.779],[-18.312,-21.779],[-21.779,-18.313],[-21.779,18.314],[-18.312,21.779],[18.313,21.779],[21.779,18.314],[21.779,-18.313]],"c":true},"ix":2},"nm":"Path 1","mn":"ADBE Vector Shape - Group","hd":false},{"ty":"fl","c":{"a":0,"k":[0,0.427451010311,0.976470648074,1],"ix":4},"o":{"a":1,"k":[{"i":{"x":[0.667],"y":[1]},"o":{"x":[0.333],"y":[0]},"t":5,"s":[10]},{"i":{"x":[0.667],"y":[1]},"o":{"x":[0.333],"y":[0]},"t":14.99,"s":[100]},{"t":24.9800010174563,"s":[10]}],"ix":5},"r":1,"bm":0,"nm":"Fill 1","mn":"ADBE Vector Graphic - Fill","hd":false},{"ty":"tr","p":{"a":0,"k":[22.028,22.029],"ix":2},"a":{"a":0,"k":[0,0],"ix":1},"s":{"a":0,"k":[100,100],"ix":3},"r":{"a":0,"k":0,"ix":6},"o":{"a":0,"k":100,"ix":7},"sk":{"a":0,"k":0,"ix":4},"sa":{"a":0,"k":0,"ix":5},"nm":"Transform"}],"nm":"Group 1","np":2,"cix":2,"bm":0,"ix":1,"mn":"ADBE Vector Group","hd":false}],"ip":0,"op":47.0000019143492,"st":0,"bm":0},{"ddd":0,"ind":3,"ty":4,"nm":"Triangle 2","sr":1,"ks":{"o":{"a":0,"k":100,"ix":11},"r":{"a":0,"k":0,"ix":10},"p":{"a":0,"k":[116.25,200.703,0],"ix":2},"a":{"a":0,"k":[27.11,21.243,0],"ix":1},"s":{"a":0,"k":[100,100,100],"ix":6}},"ao":0,"shapes":[{"ty":"gr","it":[{"ind":0,"ty":"sh","ix":1,"ks":{"a":0,"k":{"i":[[0,0],[0.558,-0.879],[0,0],[-1.133,0],[0,0],[0.609,0.947],[0,0]],"o":[[-0.558,-0.879],[0,0],[-0.609,0.947],[0,0],[1.133,0],[0,0],[0,0]],"v":[[1.209,-20.114],[-1.192,-20.114],[-26.251,18.795],[-25.051,20.993],[25.051,20.993],[26.251,18.795],[1.192,-20.114]],"c":true},"ix":2},"nm":"Path 1","mn":"ADBE Vector Shape - Group","hd":false},{"ty":"fl","c":{"a":0,"k":[0,0.427451010311,0.976470648074,1],"ix":4},"o":{"a":1,"k":[{"i":{"x":[0.667],"y":[1]},"o":{"x":[0.333],"y":[0]},"t":0,"s":[10]},{"i":{"x":[0.667],"y":[1]},"o":{"x":[0.333],"y":[0]},"t":9.99,"s":[100]},{"t":19.9800008138021,"s":[10]}],"ix":5},"r":1,"bm":0,"nm":"Fill 1","mn":"ADBE Vector Graphic - Fill","hd":false},{"ty":"tr","p":{"a":0,"k":[27.11,21.243],"ix":2},"a":{"a":0,"k":[0,0],"ix":1},"s":{"a":0,"k":[100,100],"ix":3},"r":{"a":0,"k":0,"ix":6},"o":{"a":0,"k":100,"ix":7},"sk":{"a":0,"k":0,"ix":4},"sa":{"a":0,"k":0,"ix":5},"nm":"Transform"}],"nm":"Group 1","np":2,"cix":2,"bm":0,"ix":1,"mn":"ADBE Vector Group","hd":false}],"ip":0,"op":48.0000019550801,"st":0,"bm":0}],"markers":[]}
                })
                </script>
                "#))

                h3 style="text-align: center;" { "Please wait while we process your payment..." }
                    form action=(PreEscaped(endpoint)) method=(method.to_string()) #payment_form {
                        @for (field, value) in form_fields {
                        input type="hidden" name=(field) value=(value);
                    }
                }
                (PreEscaped(format!(r#"
                    <script type="text/javascript"> {logging_template}
                    var frm = document.getElementById("payment_form");
                    var formFields = frm.querySelectorAll("input");

                    if (frm.method.toUpperCase() === "GET" && formFields.length === 0) {{
                        window.setTimeout(function () {{
                            window.location.href = frm.action;
                        }}, 300);
                    }} else {{
                        window.setTimeout(function () {{
                            frm.submit();
                        }}, 300);
                    }}
                    </script>
                    "#)))

            }
        }
        },
        RedirectForm::Html { html_data } => {
            PreEscaped(format!("{html_data} <script>{logging_template}</script>"))
        }
        RedirectForm::BarclaycardAuthSetup {
            access_token,
            ddc_url,
            reference_id,
        } => {
            maud::html! {
            (maud::DOCTYPE)
            html {
                head {
                    meta name="viewport" content="width=device-width, initial-scale=1";
                }
                    body style="background-color: #ffffff; padding: 20px; font-family: Arial, Helvetica, Sans-Serif;" {

                        div id="loader1" class="lottie" style="height: 150px; display: block; position: relative; margin-top: 150px; margin-left: auto; margin-right: auto;" { "" }

                        (PreEscaped(r#"<script src="https://cdnjs.cloudflare.com/ajax/libs/bodymovin/5.7.4/lottie.min.js"></script>"#))

                        (PreEscaped(r#"
                            <script>
                            var anime = bodymovin.loadAnimation({
                                container: document.getElementById('loader1'),
                                renderer: 'svg',
                                loop: true,
                                autoplay: true,
                                name: 'hyperswitch loader',
                                animationData: {"v":"4.8.0","meta":{"g":"LottieFiles AE 3.1.1","a":"","k":"","d":"","tc":""},"fr":29.9700012207031,"ip":0,"op":31.0000012626559,"w":400,"h":250,"nm":"loader_shape","ddd":0,"assets":[],"layers":[{"ddd":0,"ind":1,"ty":4,"nm":"circle 2","sr":1,"ks":{"o":{"a":0,"k":100,"ix":11},"r":{"a":0,"k":0,"ix":10},"p":{"a":0,"k":[278.25,202.671,0],"ix":2},"a":{"a":0,"k":[23.72,23.72,0],"ix":1},"s":{"a":0,"k":[100,100,100],"ix":6}},"ao":0,"shapes":[{"ty":"gr","it":[{"ind":0,"ty":"sh","ix":1,"ks":{"a":0,"k":{"i":[[12.935,0],[0,-12.936],[-12.935,0],[0,12.935]],"o":[[-12.952,0],[0,12.935],[12.935,0],[0,-12.936]],"v":[[0,-23.471],[-23.47,0.001],[0,23.471],[23.47,0.001]],"c":true},"ix":2},"nm":"Path 1","mn":"ADBE Vector Shape - Group","hd":false},{"ty":"fl","c":{"a":0,"k":[0,0.427451010311,0.976470648074,1],"ix":4},"o":{"a":1,"k":[{"i":{"x":[0.667],"y":[1]},"o":{"x":[0.333],"y":[0]},"t":10,"s":[10]},{"i":{"x":[0.667],"y":[1]},"o":{"x":[0.333],"y":[0]},"t":19.99,"s":[100]},{"t":29.9800012211104,"s":[10]}],"ix":5},"r":1,"bm":0,"nm":"Fill 1","mn":"ADBE Vector Graphic - Fill","hd":false},{"ty":"tr","p":{"a":0,"k":[23.72,23.721],"ix":2},"a":{"a":0,"k":[0,0],"ix":1},"s":{"a":0,"k":[100,100],"ix":3},"r":{"a":0,"k":0,"ix":6},"o":{"a":0,"k":100,"ix":7},"sk":{"a":0,"k":0,"ix":4},"sa":{"a":0,"k":0,"ix":5},"nm":"Transform"}],"nm":"Group 1","np":2,"cix":2,"bm":0,"ix":1,"mn":"ADBE Vector Group","hd":false}],"ip":0,"op":48.0000019550801,"st":0,"bm":0},{"ddd":0,"ind":2,"ty":4,"nm":"square 2","sr":1,"ks":{"o":{"a":0,"k":100,"ix":11},"r":{"a":0,"k":0,"ix":10},"p":{"a":0,"k":[196.25,201.271,0],"ix":2},"a":{"a":0,"k":[22.028,22.03,0],"ix":1},"s":{"a":0,"k":[100,100,100],"ix":6}},"ao":0,"shapes":[{"ty":"gr","it":[{"ind":0,"ty":"sh","ix":1,"ks":{"a":0,"k":{"i":[[1.914,0],[0,0],[0,-1.914],[0,0],[-1.914,0],[0,0],[0,1.914],[0,0]],"o":[[0,0],[-1.914,0],[0,0],[0,1.914],[0,0],[1.914,0],[0,0],[0,-1.914]],"v":[[18.313,-21.779],[-18.312,-21.779],[-21.779,-18.313],[-21.779,18.314],[-18.312,21.779],[18.313,21.779],[21.779,18.314],[21.779,-18.313]],"c":true},"ix":2},"nm":"Path 1","mn":"ADBE Vector Shape - Group","hd":false},{"ty":"fl","c":{"a":0,"k":[0,0.427451010311,0.976470648074,1],"ix":4},"o":{"a":1,"k":[{"i":{"x":[0.667],"y":[1]},"o":{"x":[0.333],"y":[0]},"t":5,"s":[10]},{"i":{"x":[0.667],"y":[1]},"o":{"x":[0.333],"y":[0]},"t":14.99,"s":[100]},{"t":24.9800010174563,"s":[10]}],"ix":5},"r":1,"bm":0,"nm":"Fill 1","mn":"ADBE Vector Graphic - Fill","hd":false},{"ty":"tr","p":{"a":0,"k":[22.028,22.029],"ix":2},"a":{"a":0,"k":[0,0],"ix":1},"s":{"a":0,"k":[100,100],"ix":3},"r":{"a":0,"k":0,"ix":6},"o":{"a":0,"k":100,"ix":7},"sk":{"a":0,"k":0,"ix":4},"sa":{"a":0,"k":0,"ix":5},"nm":"Transform"}],"nm":"Group 1","np":2,"cix":2,"bm":0,"ix":1,"mn":"ADBE Vector Group","hd":false}],"ip":0,"op":47.0000019143492,"st":0,"bm":0},{"ddd":0,"ind":3,"ty":4,"nm":"Triangle 2","sr":1,"ks":{"o":{"a":0,"k":100,"ix":11},"r":{"a":0,"k":0,"ix":10},"p":{"a":0,"k":[116.25,200.703,0],"ix":2},"a":{"a":0,"k":[27.11,21.243,0],"ix":1},"s":{"a":0,"k":[100,100,100],"ix":6}},"ao":0,"shapes":[{"ty":"gr","it":[{"ind":0,"ty":"sh","ix":1,"ks":{"a":0,"k":{"i":[[0,0],[0.558,-0.879],[0,0],[-1.133,0],[0,0],[0.609,0.947],[0,0]],"o":[[-0.558,-0.879],[0,0],[-0.609,0.947],[0,0],[1.133,0],[0,0],[0,0]],"v":[[1.209,-20.114],[-1.192,-20.114],[-26.251,18.795],[-25.051,20.993],[25.051,20.993],[26.251,18.795],[1.192,-20.114]],"c":true},"ix":2},"nm":"Path 1","mn":"ADBE Vector Shape - Group","hd":false},{"ty":"fl","c":{"a":0,"k":[0,0.427451010311,0.976470648074,1],"ix":4},"o":{"a":1,"k":[{"i":{"x":[0.667],"y":[1]},"o":{"x":[0.333],"y":[0]},"t":0,"s":[10]},{"i":{"x":[0.667],"y":[1]},"o":{"x":[0.333],"y":[0]},"t":9.99,"s":[100]},{"t":19.9800008138021,"s":[10]}],"ix":5},"r":1,"bm":0,"nm":"Fill 1","mn":"ADBE Vector Graphic - Fill","hd":false},{"ty":"tr","p":{"a":0,"k":[27.11,21.243],"ix":2},"a":{"a":0,"k":[0,0],"ix":1},"s":{"a":0,"k":[100,100],"ix":3},"r":{"a":0,"k":0,"ix":6},"o":{"a":0,"k":100,"ix":7},"sk":{"a":0,"k":0,"ix":4},"sa":{"a":0,"k":0,"ix":5},"nm":"Transform"}],"nm":"Group 1","np":2,"cix":2,"bm":0,"ix":1,"mn":"ADBE Vector Group","hd":false}],"ip":0,"op":48.0000019550801,"st":0,"bm":0}],"markers":[]}
                            })
                            </script>
                            "#))

                        h3 style="text-align: center;" { "Please wait while we process your payment..." }
                    }

                (PreEscaped(r#"<iframe id="cardinal_collection_iframe" name="collectionIframe" height="10" width="10" style="display: none;"></iframe>"#))
                (PreEscaped(format!("<form id=\"cardinal_collection_form\" method=\"POST\" target=\"collectionIframe\" action=\"{ddc_url}\">
                <input id=\"cardinal_collection_form_input\" type=\"hidden\" name=\"JWT\" value=\"{access_token}\">
              </form>")))
              (PreEscaped(r#"<script>
              window.onload = function() {
              var cardinalCollectionForm = document.querySelector('#cardinal_collection_form'); if(cardinalCollectionForm) cardinalCollectionForm.submit();
              }
              </script>"#))
              (PreEscaped(format!("<script>
                {logging_template}
                window.addEventListener(\"message\", function(event) {{
                    if (event.origin === \"https://centinelapistag.cardinalcommerce.com\" || event.origin === \"https://centinelapi.cardinalcommerce.com\") {{
                      window.location.href = window.location.pathname.replace(/payments\\/redirect\\/(\\w+)\\/(\\w+)\\/\\w+/, \"payments/$1/$2/redirect/complete/cybersource?referenceId={reference_id}\");
                    }}
                  }}, false);
                </script>
                ")))
            }}
        }
        RedirectForm::BarclaycardConsumerAuth {
            access_token,
            step_up_url,
        } => {
            maud::html! {
            (maud::DOCTYPE)
            html {
                head {
                    meta name="viewport" content="width=device-width, initial-scale=1";
                }
                    body style="background-color: #ffffff; padding: 20px; font-family: Arial, Helvetica, Sans-Serif;" {

                        div id="loader1" class="lottie" style="height: 150px; display: block; position: relative; margin-top: 150px; margin-left: auto; margin-right: auto;" { "" }

                        (PreEscaped(r#"<script src="https://cdnjs.cloudflare.com/ajax/libs/bodymovin/5.7.4/lottie.min.js"></script>"#))

                        (PreEscaped(r#"
                            <script>
                            var anime = bodymovin.loadAnimation({
                                container: document.getElementById('loader1'),
                                renderer: 'svg',
                                loop: true,
                                autoplay: true,
                                name: 'hyperswitch loader',
                                animationData: {"v":"4.8.0","meta":{"g":"LottieFiles AE 3.1.1","a":"","k":"","d":"","tc":""},"fr":29.9700012207031,"ip":0,"op":31.0000012626559,"w":400,"h":250,"nm":"loader_shape","ddd":0,"assets":[],"layers":[{"ddd":0,"ind":1,"ty":4,"nm":"circle 2","sr":1,"ks":{"o":{"a":0,"k":100,"ix":11},"r":{"a":0,"k":0,"ix":10},"p":{"a":0,"k":[278.25,202.671,0],"ix":2},"a":{"a":0,"k":[23.72,23.72,0],"ix":1},"s":{"a":0,"k":[100,100,100],"ix":6}},"ao":0,"shapes":[{"ty":"gr","it":[{"ind":0,"ty":"sh","ix":1,"ks":{"a":0,"k":{"i":[[12.935,0],[0,-12.936],[-12.935,0],[0,12.935]],"o":[[-12.952,0],[0,12.935],[12.935,0],[0,-12.936]],"v":[[0,-23.471],[-23.47,0.001],[0,23.471],[23.47,0.001]],"c":true},"ix":2},"nm":"Path 1","mn":"ADBE Vector Shape - Group","hd":false},{"ty":"fl","c":{"a":0,"k":[0,0.427451010311,0.976470648074,1],"ix":4},"o":{"a":1,"k":[{"i":{"x":[0.667],"y":[1]},"o":{"x":[0.333],"y":[0]},"t":10,"s":[10]},{"i":{"x":[0.667],"y":[1]},"o":{"x":[0.333],"y":[0]},"t":19.99,"s":[100]},{"t":29.9800012211104,"s":[10]}],"ix":5},"r":1,"bm":0,"nm":"Fill 1","mn":"ADBE Vector Graphic - Fill","hd":false},{"ty":"tr","p":{"a":0,"k":[23.72,23.721],"ix":2},"a":{"a":0,"k":[0,0],"ix":1},"s":{"a":0,"k":[100,100],"ix":3},"r":{"a":0,"k":0,"ix":6},"o":{"a":0,"k":100,"ix":7},"sk":{"a":0,"k":0,"ix":4},"sa":{"a":0,"k":0,"ix":5},"nm":"Transform"}],"nm":"Group 1","np":2,"cix":2,"bm":0,"ix":1,"mn":"ADBE Vector Group","hd":false}],"ip":0,"op":48.0000019550801,"st":0,"bm":0},{"ddd":0,"ind":2,"ty":4,"nm":"square 2","sr":1,"ks":{"o":{"a":0,"k":100,"ix":11},"r":{"a":0,"k":0,"ix":10},"p":{"a":0,"k":[196.25,201.271,0],"ix":2},"a":{"a":0,"k":[22.028,22.03,0],"ix":1},"s":{"a":0,"k":[100,100,100],"ix":6}},"ao":0,"shapes":[{"ty":"gr","it":[{"ind":0,"ty":"sh","ix":1,"ks":{"a":0,"k":{"i":[[1.914,0],[0,0],[0,-1.914],[0,0],[-1.914,0],[0,0],[0,1.914],[0,0]],"o":[[0,0],[-1.914,0],[0,0],[0,1.914],[0,0],[1.914,0],[0,0],[0,-1.914]],"v":[[18.313,-21.779],[-18.312,-21.779],[-21.779,-18.313],[-21.779,18.314],[-18.312,21.779],[18.313,21.779],[21.779,18.314],[21.779,-18.313]],"c":true},"ix":2},"nm":"Path 1","mn":"ADBE Vector Shape - Group","hd":false},{"ty":"fl","c":{"a":0,"k":[0,0.427451010311,0.976470648074,1],"ix":4},"o":{"a":1,"k":[{"i":{"x":[0.667],"y":[1]},"o":{"x":[0.333],"y":[0]},"t":5,"s":[10]},{"i":{"x":[0.667],"y":[1]},"o":{"x":[0.333],"y":[0]},"t":14.99,"s":[100]},{"t":24.9800010174563,"s":[10]}],"ix":5},"r":1,"bm":0,"nm":"Fill 1","mn":"ADBE Vector Graphic - Fill","hd":false},{"ty":"tr","p":{"a":0,"k":[22.028,22.029],"ix":2},"a":{"a":0,"k":[0,0],"ix":1},"s":{"a":0,"k":[100,100],"ix":3},"r":{"a":0,"k":0,"ix":6},"o":{"a":0,"k":100,"ix":7},"sk":{"a":0,"k":0,"ix":4},"sa":{"a":0,"k":0,"ix":5},"nm":"Transform"}],"nm":"Group 1","np":2,"cix":2,"bm":0,"ix":1,"mn":"ADBE Vector Group","hd":false}],"ip":0,"op":47.0000019143492,"st":0,"bm":0},{"ddd":0,"ind":3,"ty":4,"nm":"Triangle 2","sr":1,"ks":{"o":{"a":0,"k":100,"ix":11},"r":{"a":0,"k":0,"ix":10},"p":{"a":0,"k":[116.25,200.703,0],"ix":2},"a":{"a":0,"k":[27.11,21.243,0],"ix":1},"s":{"a":0,"k":[100,100,100],"ix":6}},"ao":0,"shapes":[{"ty":"gr","it":[{"ind":0,"ty":"sh","ix":1,"ks":{"a":0,"k":{"i":[[0,0],[0.558,-0.879],[0,0],[-1.133,0],[0,0],[0.609,0.947],[0,0]],"o":[[-0.558,-0.879],[0,0],[-0.609,0.947],[0,0],[1.133,0],[0,0],[0,0]],"v":[[1.209,-20.114],[-1.192,-20.114],[-26.251,18.795],[-25.051,20.993],[25.051,20.993],[26.251,18.795],[1.192,-20.114]],"c":true},"ix":2},"nm":"Path 1","mn":"ADBE Vector Shape - Group","hd":false},{"ty":"fl","c":{"a":0,"k":[0,0.427451010311,0.976470648074,1],"ix":4},"o":{"a":1,"k":[{"i":{"x":[0.667],"y":[1]},"o":{"x":[0.333],"y":[0]},"t":0,"s":[10]},{"i":{"x":[0.667],"y":[1]},"o":{"x":[0.333],"y":[0]},"t":9.99,"s":[100]},{"t":19.9800008138021,"s":[10]}],"ix":5},"r":1,"bm":0,"nm":"Fill 1","mn":"ADBE Vector Graphic - Fill","hd":false},{"ty":"tr","p":{"a":0,"k":[27.11,21.243],"ix":2},"a":{"a":0,"k":[0,0],"ix":1},"s":{"a":0,"k":[100,100],"ix":3},"r":{"a":0,"k":0,"ix":6},"o":{"a":0,"k":100,"ix":7},"sk":{"a":0,"k":0,"ix":4},"sa":{"a":0,"k":0,"ix":5},"nm":"Transform"}],"nm":"Group 1","np":2,"cix":2,"bm":0,"ix":1,"mn":"ADBE Vector Group","hd":false}],"ip":0,"op":48.0000019550801,"st":0,"bm":0}],"markers":[]}
                            })
                            </script>
                            "#))

                        h3 style="text-align: center;" { "Please wait while we process your payment..." }
                    }

                // This is the iframe recommended by cybersource but the redirection happens inside this iframe once otp
                // is received and we lose control of the redirection on user client browser, so to avoid that we have removed this iframe and directly consumed it.
                // (PreEscaped(r#"<iframe id="step_up_iframe" style="border: none; margin-left: auto; margin-right: auto; display: block" height="800px" width="400px" name="stepUpIframe"></iframe>"#))
                (PreEscaped(format!("<form id=\"step-up-form\" method=\"POST\" action=\"{step_up_url}\">
                <input type=\"hidden\" name=\"JWT\" value=\"{access_token}\">
              </form>")))
              (PreEscaped(format!("<script>
              {logging_template}
              window.onload = function() {{
              var stepUpForm = document.querySelector('#step-up-form'); if(stepUpForm) stepUpForm.submit();
              }}
              </script>")))
            }}
        }
        RedirectForm::BlueSnap {
            payment_fields_token,
        } => {
            let card_details = if let Some(PaymentMethodData::Card(ccard)) = payment_method_data {
                format!(
                    "var saveCardDirectly={{cvv: \"{}\",amount: {},currency: \"{}\"}};",
                    ccard.card_cvc.peek(),
                    amount,
                    currency
                )
            } else {
                "".to_string()
            };
            let bluesnap_sdk_url = config.connectors.bluesnap.secondary_base_url;
            maud::html! {
            (maud::DOCTYPE)
            html {
                head {
                    meta name="viewport" content="width=device-width, initial-scale=1";
                    (PreEscaped(format!("<script src=\"{bluesnap_sdk_url}web-sdk/5/bluesnap.js\"></script>")))
                }
                    body style="background-color: #ffffff; padding: 20px; font-family: Arial, Helvetica, Sans-Serif;" {

                        div id="loader1" class="lottie" style="height: 150px; display: block; position: relative; margin-top: 150px; margin-left: auto; margin-right: auto;" { "" }

                        (PreEscaped(r#"<script src="https://cdnjs.cloudflare.com/ajax/libs/bodymovin/5.7.4/lottie.min.js"></script>"#))

                        (PreEscaped(r#"
                        <script>
                        var anime = bodymovin.loadAnimation({
                            container: document.getElementById('loader1'),
                            renderer: 'svg',
                            loop: true,
                            autoplay: true,
                            name: 'hyperswitch loader',
                            animationData: {"v":"4.8.0","meta":{"g":"LottieFiles AE 3.1.1","a":"","k":"","d":"","tc":""},"fr":29.9700012207031,"ip":0,"op":31.0000012626559,"w":400,"h":250,"nm":"loader_shape","ddd":0,"assets":[],"layers":[{"ddd":0,"ind":1,"ty":4,"nm":"circle 2","sr":1,"ks":{"o":{"a":0,"k":100,"ix":11},"r":{"a":0,"k":0,"ix":10},"p":{"a":0,"k":[278.25,202.671,0],"ix":2},"a":{"a":0,"k":[23.72,23.72,0],"ix":1},"s":{"a":0,"k":[100,100,100],"ix":6}},"ao":0,"shapes":[{"ty":"gr","it":[{"ind":0,"ty":"sh","ix":1,"ks":{"a":0,"k":{"i":[[12.935,0],[0,-12.936],[-12.935,0],[0,12.935]],"o":[[-12.952,0],[0,12.935],[12.935,0],[0,-12.936]],"v":[[0,-23.471],[-23.47,0.001],[0,23.471],[23.47,0.001]],"c":true},"ix":2},"nm":"Path 1","mn":"ADBE Vector Shape - Group","hd":false},{"ty":"fl","c":{"a":0,"k":[0,0.427451010311,0.976470648074,1],"ix":4},"o":{"a":1,"k":[{"i":{"x":[0.667],"y":[1]},"o":{"x":[0.333],"y":[0]},"t":10,"s":[10]},{"i":{"x":[0.667],"y":[1]},"o":{"x":[0.333],"y":[0]},"t":19.99,"s":[100]},{"t":29.9800012211104,"s":[10]}],"ix":5},"r":1,"bm":0,"nm":"Fill 1","mn":"ADBE Vector Graphic - Fill","hd":false},{"ty":"tr","p":{"a":0,"k":[23.72,23.721],"ix":2},"a":{"a":0,"k":[0,0],"ix":1},"s":{"a":0,"k":[100,100],"ix":3},"r":{"a":0,"k":0,"ix":6},"o":{"a":0,"k":100,"ix":7},"sk":{"a":0,"k":0,"ix":4},"sa":{"a":0,"k":0,"ix":5},"nm":"Transform"}],"nm":"Group 1","np":2,"cix":2,"bm":0,"ix":1,"mn":"ADBE Vector Group","hd":false}],"ip":0,"op":48.0000019550801,"st":0,"bm":0},{"ddd":0,"ind":2,"ty":4,"nm":"square 2","sr":1,"ks":{"o":{"a":0,"k":100,"ix":11},"r":{"a":0,"k":0,"ix":10},"p":{"a":0,"k":[196.25,201.271,0],"ix":2},"a":{"a":0,"k":[22.028,22.03,0],"ix":1},"s":{"a":0,"k":[100,100,100],"ix":6}},"ao":0,"shapes":[{"ty":"gr","it":[{"ind":0,"ty":"sh","ix":1,"ks":{"a":0,"k":{"i":[[1.914,0],[0,0],[0,-1.914],[0,0],[-1.914,0],[0,0],[0,1.914],[0,0]],"o":[[0,0],[-1.914,0],[0,0],[0,1.914],[0,0],[1.914,0],[0,0],[0,-1.914]],"v":[[18.313,-21.779],[-18.312,-21.779],[-21.779,-18.313],[-21.779,18.314],[-18.312,21.779],[18.313,21.779],[21.779,18.314],[21.779,-18.313]],"c":true},"ix":2},"nm":"Path 1","mn":"ADBE Vector Shape - Group","hd":false},{"ty":"fl","c":{"a":0,"k":[0,0.427451010311,0.976470648074,1],"ix":4},"o":{"a":1,"k":[{"i":{"x":[0.667],"y":[1]},"o":{"x":[0.333],"y":[0]},"t":5,"s":[10]},{"i":{"x":[0.667],"y":[1]},"o":{"x":[0.333],"y":[0]},"t":14.99,"s":[100]},{"t":24.9800010174563,"s":[10]}],"ix":5},"r":1,"bm":0,"nm":"Fill 1","mn":"ADBE Vector Graphic - Fill","hd":false},{"ty":"tr","p":{"a":0,"k":[22.028,22.029],"ix":2},"a":{"a":0,"k":[0,0],"ix":1},"s":{"a":0,"k":[100,100],"ix":3},"r":{"a":0,"k":0,"ix":6},"o":{"a":0,"k":100,"ix":7},"sk":{"a":0,"k":0,"ix":4},"sa":{"a":0,"k":0,"ix":5},"nm":"Transform"}],"nm":"Group 1","np":2,"cix":2,"bm":0,"ix":1,"mn":"ADBE Vector Group","hd":false}],"ip":0,"op":47.0000019143492,"st":0,"bm":0},{"ddd":0,"ind":3,"ty":4,"nm":"Triangle 2","sr":1,"ks":{"o":{"a":0,"k":100,"ix":11},"r":{"a":0,"k":0,"ix":10},"p":{"a":0,"k":[116.25,200.703,0],"ix":2},"a":{"a":0,"k":[27.11,21.243,0],"ix":1},"s":{"a":0,"k":[100,100,100],"ix":6}},"ao":0,"shapes":[{"ty":"gr","it":[{"ind":0,"ty":"sh","ix":1,"ks":{"a":0,"k":{"i":[[0,0],[0.558,-0.879],[0,0],[-1.133,0],[0,0],[0.609,0.947],[0,0]],"o":[[-0.558,-0.879],[0,0],[-0.609,0.947],[0,0],[1.133,0],[0,0],[0,0]],"v":[[1.209,-20.114],[-1.192,-20.114],[-26.251,18.795],[-25.051,20.993],[25.051,20.993],[26.251,18.795],[1.192,-20.114]],"c":true},"ix":2},"nm":"Path 1","mn":"ADBE Vector Shape - Group","hd":false},{"ty":"fl","c":{"a":0,"k":[0,0.427451010311,0.976470648074,1],"ix":4},"o":{"a":1,"k":[{"i":{"x":[0.667],"y":[1]},"o":{"x":[0.333],"y":[0]},"t":0,"s":[10]},{"i":{"x":[0.667],"y":[1]},"o":{"x":[0.333],"y":[0]},"t":9.99,"s":[100]},{"t":19.9800008138021,"s":[10]}],"ix":5},"r":1,"bm":0,"nm":"Fill 1","mn":"ADBE Vector Graphic - Fill","hd":false},{"ty":"tr","p":{"a":0,"k":[27.11,21.243],"ix":2},"a":{"a":0,"k":[0,0],"ix":1},"s":{"a":0,"k":[100,100],"ix":3},"r":{"a":0,"k":0,"ix":6},"o":{"a":0,"k":100,"ix":7},"sk":{"a":0,"k":0,"ix":4},"sa":{"a":0,"k":0,"ix":5},"nm":"Transform"}],"nm":"Group 1","np":2,"cix":2,"bm":0,"ix":1,"mn":"ADBE Vector Group","hd":false}],"ip":0,"op":48.0000019550801,"st":0,"bm":0}],"markers":[]}
                        })
                        </script>
                        "#))

                        h3 style="text-align: center;" { "Please wait while we process your payment..." }
                    }

                (PreEscaped(format!("<script>
                    {logging_template}
                    bluesnap.threeDsPaymentsSetup(\"{payment_fields_token}\",
                    function(sdkResponse) {{
                        // console.log(sdkResponse);
                        var f = document.createElement('form');
                        f.action=window.location.pathname.replace(/payments\\/redirect\\/(\\w+)\\/(\\w+)\\/\\w+/, \"payments/$1/$2/redirect/complete/bluesnap?paymentToken={payment_fields_token}\");
                        f.method='POST';
                        var i=document.createElement('input');
                        i.type='hidden';
                        i.name='authentication_response';
                        i.value=JSON.stringify(sdkResponse);
                        f.appendChild(i);
                        document.body.appendChild(f);
                        f.submit();
                    }});
                    {card_details}
                    bluesnap.threeDsPaymentsSubmitData(saveCardDirectly);
                </script>
                ")))
                }}
        }
        RedirectForm::CybersourceAuthSetup {
            access_token,
            ddc_url,
            reference_id,
        } => {
            maud::html! {
            (maud::DOCTYPE)
            html {
                head {
                    meta name="viewport" content="width=device-width, initial-scale=1";
                }
                    body style="background-color: #ffffff; padding: 20px; font-family: Arial, Helvetica, Sans-Serif;" {

                        div id="loader1" class="lottie" style="height: 150px; display: block; position: relative; margin-top: 150px; margin-left: auto; margin-right: auto;" { "" }

                        (PreEscaped(r#"<script src="https://cdnjs.cloudflare.com/ajax/libs/bodymovin/5.7.4/lottie.min.js"></script>"#))

                        (PreEscaped(r#"
                            <script>
                            var anime = bodymovin.loadAnimation({
                                container: document.getElementById('loader1'),
                                renderer: 'svg',
                                loop: true,
                                autoplay: true,
                                name: 'hyperswitch loader',
                                animationData: {"v":"4.8.0","meta":{"g":"LottieFiles AE 3.1.1","a":"","k":"","d":"","tc":""},"fr":29.9700012207031,"ip":0,"op":31.0000012626559,"w":400,"h":250,"nm":"loader_shape","ddd":0,"assets":[],"layers":[{"ddd":0,"ind":1,"ty":4,"nm":"circle 2","sr":1,"ks":{"o":{"a":0,"k":100,"ix":11},"r":{"a":0,"k":0,"ix":10},"p":{"a":0,"k":[278.25,202.671,0],"ix":2},"a":{"a":0,"k":[23.72,23.72,0],"ix":1},"s":{"a":0,"k":[100,100,100],"ix":6}},"ao":0,"shapes":[{"ty":"gr","it":[{"ind":0,"ty":"sh","ix":1,"ks":{"a":0,"k":{"i":[[12.935,0],[0,-12.936],[-12.935,0],[0,12.935]],"o":[[-12.952,0],[0,12.935],[12.935,0],[0,-12.936]],"v":[[0,-23.471],[-23.47,0.001],[0,23.471],[23.47,0.001]],"c":true},"ix":2},"nm":"Path 1","mn":"ADBE Vector Shape - Group","hd":false},{"ty":"fl","c":{"a":0,"k":[0,0.427451010311,0.976470648074,1],"ix":4},"o":{"a":1,"k":[{"i":{"x":[0.667],"y":[1]},"o":{"x":[0.333],"y":[0]},"t":10,"s":[10]},{"i":{"x":[0.667],"y":[1]},"o":{"x":[0.333],"y":[0]},"t":19.99,"s":[100]},{"t":29.9800012211104,"s":[10]}],"ix":5},"r":1,"bm":0,"nm":"Fill 1","mn":"ADBE Vector Graphic - Fill","hd":false},{"ty":"tr","p":{"a":0,"k":[23.72,23.721],"ix":2},"a":{"a":0,"k":[0,0],"ix":1},"s":{"a":0,"k":[100,100],"ix":3},"r":{"a":0,"k":0,"ix":6},"o":{"a":0,"k":100,"ix":7},"sk":{"a":0,"k":0,"ix":4},"sa":{"a":0,"k":0,"ix":5},"nm":"Transform"}],"nm":"Group 1","np":2,"cix":2,"bm":0,"ix":1,"mn":"ADBE Vector Group","hd":false}],"ip":0,"op":48.0000019550801,"st":0,"bm":0},{"ddd":0,"ind":2,"ty":4,"nm":"square 2","sr":1,"ks":{"o":{"a":0,"k":100,"ix":11},"r":{"a":0,"k":0,"ix":10},"p":{"a":0,"k":[196.25,201.271,0],"ix":2},"a":{"a":0,"k":[22.028,22.03,0],"ix":1},"s":{"a":0,"k":[100,100,100],"ix":6}},"ao":0,"shapes":[{"ty":"gr","it":[{"ind":0,"ty":"sh","ix":1,"ks":{"a":0,"k":{"i":[[1.914,0],[0,0],[0,-1.914],[0,0],[-1.914,0],[0,0],[0,1.914],[0,0]],"o":[[0,0],[-1.914,0],[0,0],[0,1.914],[0,0],[1.914,0],[0,0],[0,-1.914]],"v":[[18.313,-21.779],[-18.312,-21.779],[-21.779,-18.313],[-21.779,18.314],[-18.312,21.779],[18.313,21.779],[21.779,18.314],[21.779,-18.313]],"c":true},"ix":2},"nm":"Path 1","mn":"ADBE Vector Shape - Group","hd":false},{"ty":"fl","c":{"a":0,"k":[0,0.427451010311,0.976470648074,1],"ix":4},"o":{"a":1,"k":[{"i":{"x":[0.667],"y":[1]},"o":{"x":[0.333],"y":[0]},"t":5,"s":[10]},{"i":{"x":[0.667],"y":[1]},"o":{"x":[0.333],"y":[0]},"t":14.99,"s":[100]},{"t":24.9800010174563,"s":[10]}],"ix":5},"r":1,"bm":0,"nm":"Fill 1","mn":"ADBE Vector Graphic - Fill","hd":false},{"ty":"tr","p":{"a":0,"k":[22.028,22.029],"ix":2},"a":{"a":0,"k":[0,0],"ix":1},"s":{"a":0,"k":[100,100],"ix":3},"r":{"a":0,"k":0,"ix":6},"o":{"a":0,"k":100,"ix":7},"sk":{"a":0,"k":0,"ix":4},"sa":{"a":0,"k":0,"ix":5},"nm":"Transform"}],"nm":"Group 1","np":2,"cix":2,"bm":0,"ix":1,"mn":"ADBE Vector Group","hd":false}],"ip":0,"op":47.0000019143492,"st":0,"bm":0},{"ddd":0,"ind":3,"ty":4,"nm":"Triangle 2","sr":1,"ks":{"o":{"a":0,"k":100,"ix":11},"r":{"a":0,"k":0,"ix":10},"p":{"a":0,"k":[116.25,200.703,0],"ix":2},"a":{"a":0,"k":[27.11,21.243,0],"ix":1},"s":{"a":0,"k":[100,100,100],"ix":6}},"ao":0,"shapes":[{"ty":"gr","it":[{"ind":0,"ty":"sh","ix":1,"ks":{"a":0,"k":{"i":[[0,0],[0.558,-0.879],[0,0],[-1.133,0],[0,0],[0.609,0.947],[0,0]],"o":[[-0.558,-0.879],[0,0],[-0.609,0.947],[0,0],[1.133,0],[0,0],[0,0]],"v":[[1.209,-20.114],[-1.192,-20.114],[-26.251,18.795],[-25.051,20.993],[25.051,20.993],[26.251,18.795],[1.192,-20.114]],"c":true},"ix":2},"nm":"Path 1","mn":"ADBE Vector Shape - Group","hd":false},{"ty":"fl","c":{"a":0,"k":[0,0.427451010311,0.976470648074,1],"ix":4},"o":{"a":1,"k":[{"i":{"x":[0.667],"y":[1]},"o":{"x":[0.333],"y":[0]},"t":0,"s":[10]},{"i":{"x":[0.667],"y":[1]},"o":{"x":[0.333],"y":[0]},"t":9.99,"s":[100]},{"t":19.9800008138021,"s":[10]}],"ix":5},"r":1,"bm":0,"nm":"Fill 1","mn":"ADBE Vector Graphic - Fill","hd":false},{"ty":"tr","p":{"a":0,"k":[27.11,21.243],"ix":2},"a":{"a":0,"k":[0,0],"ix":1},"s":{"a":0,"k":[100,100],"ix":3},"r":{"a":0,"k":0,"ix":6},"o":{"a":0,"k":100,"ix":7},"sk":{"a":0,"k":0,"ix":4},"sa":{"a":0,"k":0,"ix":5},"nm":"Transform"}],"nm":"Group 1","np":2,"cix":2,"bm":0,"ix":1,"mn":"ADBE Vector Group","hd":false}],"ip":0,"op":48.0000019550801,"st":0,"bm":0}],"markers":[]}
                            })
                            </script>
                            "#))

                        h3 style="text-align: center;" { "Please wait while we process your payment..." }
                    }

                (PreEscaped(r#"<iframe id="cardinal_collection_iframe" name="collectionIframe" height="10" width="10" style="display: none;"></iframe>"#))
                (PreEscaped(format!("<form id=\"cardinal_collection_form\" method=\"POST\" target=\"collectionIframe\" action=\"{ddc_url}\">
                <input id=\"cardinal_collection_form_input\" type=\"hidden\" name=\"JWT\" value=\"{access_token}\">
              </form>")))
              (PreEscaped(r#"<script>
              window.onload = function() {
              var cardinalCollectionForm = document.querySelector('#cardinal_collection_form'); if(cardinalCollectionForm) cardinalCollectionForm.submit();
              }
              </script>"#))
              (PreEscaped(format!("<script>
                {logging_template}
                window.addEventListener(\"message\", function(event) {{
                    if (event.origin === \"https://centinelapistag.cardinalcommerce.com\" || event.origin === \"https://centinelapi.cardinalcommerce.com\") {{
                      window.location.href = window.location.pathname.replace(/payments\\/redirect\\/(\\w+)\\/(\\w+)\\/\\w+/, \"payments/$1/$2/redirect/complete/cybersource?referenceId={reference_id}\");
                    }}
                  }}, false);
                </script>
                ")))
            }}
        }
        RedirectForm::CybersourceConsumerAuth {
            access_token,
            step_up_url,
        } => {
            maud::html! {
            (maud::DOCTYPE)
            html {
                head {
                    meta name="viewport" content="width=device-width, initial-scale=1";
                }
                    body style="background-color: #ffffff; padding: 20px; font-family: Arial, Helvetica, Sans-Serif;" {

                        div id="loader1" class="lottie" style="height: 150px; display: block; position: relative; margin-top: 150px; margin-left: auto; margin-right: auto;" { "" }

                        (PreEscaped(r#"<script src="https://cdnjs.cloudflare.com/ajax/libs/bodymovin/5.7.4/lottie.min.js"></script>"#))

                        (PreEscaped(r#"
                            <script>
                            var anime = bodymovin.loadAnimation({
                                container: document.getElementById('loader1'),
                                renderer: 'svg',
                                loop: true,
                                autoplay: true,
                                name: 'hyperswitch loader',
                                animationData: {"v":"4.8.0","meta":{"g":"LottieFiles AE 3.1.1","a":"","k":"","d":"","tc":""},"fr":29.9700012207031,"ip":0,"op":31.0000012626559,"w":400,"h":250,"nm":"loader_shape","ddd":0,"assets":[],"layers":[{"ddd":0,"ind":1,"ty":4,"nm":"circle 2","sr":1,"ks":{"o":{"a":0,"k":100,"ix":11},"r":{"a":0,"k":0,"ix":10},"p":{"a":0,"k":[278.25,202.671,0],"ix":2},"a":{"a":0,"k":[23.72,23.72,0],"ix":1},"s":{"a":0,"k":[100,100,100],"ix":6}},"ao":0,"shapes":[{"ty":"gr","it":[{"ind":0,"ty":"sh","ix":1,"ks":{"a":0,"k":{"i":[[12.935,0],[0,-12.936],[-12.935,0],[0,12.935]],"o":[[-12.952,0],[0,12.935],[12.935,0],[0,-12.936]],"v":[[0,-23.471],[-23.47,0.001],[0,23.471],[23.47,0.001]],"c":true},"ix":2},"nm":"Path 1","mn":"ADBE Vector Shape - Group","hd":false},{"ty":"fl","c":{"a":0,"k":[0,0.427451010311,0.976470648074,1],"ix":4},"o":{"a":1,"k":[{"i":{"x":[0.667],"y":[1]},"o":{"x":[0.333],"y":[0]},"t":10,"s":[10]},{"i":{"x":[0.667],"y":[1]},"o":{"x":[0.333],"y":[0]},"t":19.99,"s":[100]},{"t":29.9800012211104,"s":[10]}],"ix":5},"r":1,"bm":0,"nm":"Fill 1","mn":"ADBE Vector Graphic - Fill","hd":false},{"ty":"tr","p":{"a":0,"k":[23.72,23.721],"ix":2},"a":{"a":0,"k":[0,0],"ix":1},"s":{"a":0,"k":[100,100],"ix":3},"r":{"a":0,"k":0,"ix":6},"o":{"a":0,"k":100,"ix":7},"sk":{"a":0,"k":0,"ix":4},"sa":{"a":0,"k":0,"ix":5},"nm":"Transform"}],"nm":"Group 1","np":2,"cix":2,"bm":0,"ix":1,"mn":"ADBE Vector Group","hd":false}],"ip":0,"op":48.0000019550801,"st":0,"bm":0},{"ddd":0,"ind":2,"ty":4,"nm":"square 2","sr":1,"ks":{"o":{"a":0,"k":100,"ix":11},"r":{"a":0,"k":0,"ix":10},"p":{"a":0,"k":[196.25,201.271,0],"ix":2},"a":{"a":0,"k":[22.028,22.03,0],"ix":1},"s":{"a":0,"k":[100,100,100],"ix":6}},"ao":0,"shapes":[{"ty":"gr","it":[{"ind":0,"ty":"sh","ix":1,"ks":{"a":0,"k":{"i":[[1.914,0],[0,0],[0,-1.914],[0,0],[-1.914,0],[0,0],[0,1.914],[0,0]],"o":[[0,0],[-1.914,0],[0,0],[0,1.914],[0,0],[1.914,0],[0,0],[0,-1.914]],"v":[[18.313,-21.779],[-18.312,-21.779],[-21.779,-18.313],[-21.779,18.314],[-18.312,21.779],[18.313,21.779],[21.779,18.314],[21.779,-18.313]],"c":true},"ix":2},"nm":"Path 1","mn":"ADBE Vector Shape - Group","hd":false},{"ty":"fl","c":{"a":0,"k":[0,0.427451010311,0.976470648074,1],"ix":4},"o":{"a":1,"k":[{"i":{"x":[0.667],"y":[1]},"o":{"x":[0.333],"y":[0]},"t":5,"s":[10]},{"i":{"x":[0.667],"y":[1]},"o":{"x":[0.333],"y":[0]},"t":14.99,"s":[100]},{"t":24.9800010174563,"s":[10]}],"ix":5},"r":1,"bm":0,"nm":"Fill 1","mn":"ADBE Vector Graphic - Fill","hd":false},{"ty":"tr","p":{"a":0,"k":[22.028,22.029],"ix":2},"a":{"a":0,"k":[0,0],"ix":1},"s":{"a":0,"k":[100,100],"ix":3},"r":{"a":0,"k":0,"ix":6},"o":{"a":0,"k":100,"ix":7},"sk":{"a":0,"k":0,"ix":4},"sa":{"a":0,"k":0,"ix":5},"nm":"Transform"}],"nm":"Group 1","np":2,"cix":2,"bm":0,"ix":1,"mn":"ADBE Vector Group","hd":false}],"ip":0,"op":47.0000019143492,"st":0,"bm":0},{"ddd":0,"ind":3,"ty":4,"nm":"Triangle 2","sr":1,"ks":{"o":{"a":0,"k":100,"ix":11},"r":{"a":0,"k":0,"ix":10},"p":{"a":0,"k":[116.25,200.703,0],"ix":2},"a":{"a":0,"k":[27.11,21.243,0],"ix":1},"s":{"a":0,"k":[100,100,100],"ix":6}},"ao":0,"shapes":[{"ty":"gr","it":[{"ind":0,"ty":"sh","ix":1,"ks":{"a":0,"k":{"i":[[0,0],[0.558,-0.879],[0,0],[-1.133,0],[0,0],[0.609,0.947],[0,0]],"o":[[-0.558,-0.879],[0,0],[-0.609,0.947],[0,0],[1.133,0],[0,0],[0,0]],"v":[[1.209,-20.114],[-1.192,-20.114],[-26.251,18.795],[-25.051,20.993],[25.051,20.993],[26.251,18.795],[1.192,-20.114]],"c":true},"ix":2},"nm":"Path 1","mn":"ADBE Vector Shape - Group","hd":false},{"ty":"fl","c":{"a":0,"k":[0,0.427451010311,0.976470648074,1],"ix":4},"o":{"a":1,"k":[{"i":{"x":[0.667],"y":[1]},"o":{"x":[0.333],"y":[0]},"t":0,"s":[10]},{"i":{"x":[0.667],"y":[1]},"o":{"x":[0.333],"y":[0]},"t":9.99,"s":[100]},{"t":19.9800008138021,"s":[10]}],"ix":5},"r":1,"bm":0,"nm":"Fill 1","mn":"ADBE Vector Graphic - Fill","hd":false},{"ty":"tr","p":{"a":0,"k":[27.11,21.243],"ix":2},"a":{"a":0,"k":[0,0],"ix":1},"s":{"a":0,"k":[100,100],"ix":3},"r":{"a":0,"k":0,"ix":6},"o":{"a":0,"k":100,"ix":7},"sk":{"a":0,"k":0,"ix":4},"sa":{"a":0,"k":0,"ix":5},"nm":"Transform"}],"nm":"Group 1","np":2,"cix":2,"bm":0,"ix":1,"mn":"ADBE Vector Group","hd":false}],"ip":0,"op":48.0000019550801,"st":0,"bm":0}],"markers":[]}
                            })
                            </script>
                            "#))

                        h3 style="text-align: center;" { "Please wait while we process your payment..." }
                    }

                // This is the iframe recommended by cybersource but the redirection happens inside this iframe once otp
                // is received and we lose control of the redirection on user client browser, so to avoid that we have removed this iframe and directly consumed it.
                // (PreEscaped(r#"<iframe id="step_up_iframe" style="border: none; margin-left: auto; margin-right: auto; display: block" height="800px" width="400px" name="stepUpIframe"></iframe>"#))
                (PreEscaped(format!("<form id=\"step-up-form\" method=\"POST\" action=\"{step_up_url}\">
                <input type=\"hidden\" name=\"JWT\" value=\"{access_token}\">
              </form>")))
              (PreEscaped(format!("<script>
              {logging_template}
              window.onload = function() {{
              var stepUpForm = document.querySelector('#step-up-form'); if(stepUpForm) stepUpForm.submit();
              }}
              </script>")))
            }}
        }
        RedirectForm::DeutschebankThreeDSChallengeFlow { acs_url, creq } => {
            maud::html! {
                (maud::DOCTYPE)
                html {
                    head {
                        meta name="viewport" content="width=device-width, initial-scale=1";
                    }

                    body style="background-color: #ffffff; padding: 20px; font-family: Arial, Helvetica, Sans-Serif;" {
                        div id="loader1" class="lottie" style="height: 150px; display: block; position: relative; margin-top: 150px; margin-left: auto; margin-right: auto;" { "" }

                        (PreEscaped(r#"<script src="https://cdnjs.cloudflare.com/ajax/libs/bodymovin/5.7.4/lottie.min.js"></script>"#))

                        (PreEscaped(r#"
                            <script>
                            var anime = bodymovin.loadAnimation({
                                container: document.getElementById('loader1'),
                                renderer: 'svg',
                                loop: true,
                                autoplay: true,
                                name: 'hyperswitch loader',
                                animationData: {"v":"4.8.0","meta":{"g":"LottieFiles AE 3.1.1","a":"","k":"","d":"","tc":""},"fr":29.9700012207031,"ip":0,"op":31.0000012626559,"w":400,"h":250,"nm":"loader_shape","ddd":0,"assets":[],"layers":[{"ddd":0,"ind":1,"ty":4,"nm":"circle 2","sr":1,"ks":{"o":{"a":0,"k":100,"ix":11},"r":{"a":0,"k":0,"ix":10},"p":{"a":0,"k":[278.25,202.671,0],"ix":2},"a":{"a":0,"k":[23.72,23.72,0],"ix":1},"s":{"a":0,"k":[100,100,100],"ix":6}},"ao":0,"shapes":[{"ty":"gr","it":[{"ind":0,"ty":"sh","ix":1,"ks":{"a":0,"k":{"i":[[12.935,0],[0,-12.936],[-12.935,0],[0,12.935]],"o":[[-12.952,0],[0,12.935],[12.935,0],[0,-12.936]],"v":[[0,-23.471],[-23.47,0.001],[0,23.471],[23.47,0.001]],"c":true},"ix":2},"nm":"Path 1","mn":"ADBE Vector Shape - Group","hd":false},{"ty":"fl","c":{"a":0,"k":[0,0.427451010311,0.976470648074,1],"ix":4},"o":{"a":1,"k":[{"i":{"x":[0.667],"y":[1]},"o":{"x":[0.333],"y":[0]},"t":10,"s":[10]},{"i":{"x":[0.667],"y":[1]},"o":{"x":[0.333],"y":[0]},"t":19.99,"s":[100]},{"t":29.9800012211104,"s":[10]}],"ix":5},"r":1,"bm":0,"nm":"Fill 1","mn":"ADBE Vector Graphic - Fill","hd":false},{"ty":"tr","p":{"a":0,"k":[23.72,23.721],"ix":2},"a":{"a":0,"k":[0,0],"ix":1},"s":{"a":0,"k":[100,100],"ix":3},"r":{"a":0,"k":0,"ix":6},"o":{"a":0,"k":100,"ix":7},"sk":{"a":0,"k":0,"ix":4},"sa":{"a":0,"k":0,"ix":5},"nm":"Transform"}],"nm":"Group 1","np":2,"cix":2,"bm":0,"ix":1,"mn":"ADBE Vector Group","hd":false}],"ip":0,"op":48.0000019550801,"st":0,"bm":0},{"ddd":0,"ind":2,"ty":4,"nm":"square 2","sr":1,"ks":{"o":{"a":0,"k":100,"ix":11},"r":{"a":0,"k":0,"ix":10},"p":{"a":0,"k":[196.25,201.271,0],"ix":2},"a":{"a":0,"k":[22.028,22.03,0],"ix":1},"s":{"a":0,"k":[100,100,100],"ix":6}},"ao":0,"shapes":[{"ty":"gr","it":[{"ind":0,"ty":"sh","ix":1,"ks":{"a":0,"k":{"i":[[1.914,0],[0,0],[0,-1.914],[0,0],[-1.914,0],[0,0],[0,1.914],[0,0]],"o":[[0,0],[-1.914,0],[0,0],[0,1.914],[0,0],[1.914,0],[0,0],[0,-1.914]],"v":[[18.313,-21.779],[-18.312,-21.779],[-21.779,-18.313],[-21.779,18.314],[-18.312,21.779],[18.313,21.779],[21.779,18.314],[21.779,-18.313]],"c":true},"ix":2},"nm":"Path 1","mn":"ADBE Vector Shape - Group","hd":false},{"ty":"fl","c":{"a":0,"k":[0,0.427451010311,0.976470648074,1],"ix":4},"o":{"a":1,"k":[{"i":{"x":[0.667],"y":[1]},"o":{"x":[0.333],"y":[0]},"t":5,"s":[10]},{"i":{"x":[0.667],"y":[1]},"o":{"x":[0.333],"y":[0]},"t":14.99,"s":[100]},{"t":24.9800010174563,"s":[10]}],"ix":5},"r":1,"bm":0,"nm":"Fill 1","mn":"ADBE Vector Graphic - Fill","hd":false},{"ty":"tr","p":{"a":0,"k":[22.028,22.029],"ix":2},"a":{"a":0,"k":[0,0],"ix":1},"s":{"a":0,"k":[100,100],"ix":3},"r":{"a":0,"k":0,"ix":6},"o":{"a":0,"k":100,"ix":7},"sk":{"a":0,"k":0,"ix":4},"sa":{"a":0,"k":0,"ix":5},"nm":"Transform"}],"nm":"Group 1","np":2,"cix":2,"bm":0,"ix":1,"mn":"ADBE Vector Group","hd":false}],"ip":0,"op":47.0000019143492,"st":0,"bm":0},{"ddd":0,"ind":3,"ty":4,"nm":"Triangle 2","sr":1,"ks":{"o":{"a":0,"k":100,"ix":11},"r":{"a":0,"k":0,"ix":10},"p":{"a":0,"k":[116.25,200.703,0],"ix":2},"a":{"a":0,"k":[27.11,21.243,0],"ix":1},"s":{"a":0,"k":[100,100,100],"ix":6}},"ao":0,"shapes":[{"ty":"gr","it":[{"ind":0,"ty":"sh","ix":1,"ks":{"a":0,"k":{"i":[[0,0],[0.558,-0.879],[0,0],[-1.133,0],[0,0],[0.609,0.947],[0,0]],"o":[[-0.558,-0.879],[0,0],[-0.609,0.947],[0,0],[1.133,0],[0,0],[0,0]],"v":[[1.209,-20.114],[-1.192,-20.114],[-26.251,18.795],[-25.051,20.993],[25.051,20.993],[26.251,18.795],[1.192,-20.114]],"c":true},"ix":2},"nm":"Path 1","mn":"ADBE Vector Shape - Group","hd":false},{"ty":"fl","c":{"a":0,"k":[0,0.427451010311,0.976470648074,1],"ix":4},"o":{"a":1,"k":[{"i":{"x":[0.667],"y":[1]},"o":{"x":[0.333],"y":[0]},"t":0,"s":[10]},{"i":{"x":[0.667],"y":[1]},"o":{"x":[0.333],"y":[0]},"t":9.99,"s":[100]},{"t":19.9800008138021,"s":[10]}],"ix":5},"r":1,"bm":0,"nm":"Fill 1","mn":"ADBE Vector Graphic - Fill","hd":false},{"ty":"tr","p":{"a":0,"k":[27.11,21.243],"ix":2},"a":{"a":0,"k":[0,0],"ix":1},"s":{"a":0,"k":[100,100],"ix":3},"r":{"a":0,"k":0,"ix":6},"o":{"a":0,"k":100,"ix":7},"sk":{"a":0,"k":0,"ix":4},"sa":{"a":0,"k":0,"ix":5},"nm":"Transform"}],"nm":"Group 1","np":2,"cix":2,"bm":0,"ix":1,"mn":"ADBE Vector Group","hd":false}],"ip":0,"op":48.0000019550801,"st":0,"bm":0}],"markers":[]}
                            })
                            </script>
                            "#))

                        h3 style="text-align: center;" { "Please wait while we process your payment..." }
                    }
                    (PreEscaped(format!("<form id=\"PaReqForm\" method=\"POST\" action=\"{acs_url}\">
                        <input type=\"hidden\" name=\"creq\" value=\"{creq}\">
                        </form>")))
                    (PreEscaped(format!("<script>
                        {logging_template}
                        window.onload = function() {{
                        var paReqForm = document.querySelector('#PaReqForm'); if(paReqForm) paReqForm.submit();
                        }}
                    </script>")))
                }
            }
        }
        RedirectForm::Payme => {
            maud::html! {
                (maud::DOCTYPE)
                head {
                    (PreEscaped(r#"<script src="https://cdn.paymeservice.com/hf/v1/hostedfields.js"></script>"#))
                }
                (PreEscaped(format!("<script>
                    {logging_template}
                    var f = document.createElement('form');
                    f.action=window.location.pathname.replace(/payments\\/redirect\\/(\\w+)\\/(\\w+)\\/\\w+/, \"payments/$1/$2/redirect/complete/payme\");
                    f.method='POST';
                    PayMe.clientData()
                    .then((data) => {{
                        var i=document.createElement('input');
                        i.type='hidden';
                        i.name='meta_data';
                        i.value=data.hash;
                        f.appendChild(i);
                        document.body.appendChild(f);
                        f.submit();
                    }})
                    .catch((error) => {{
                        f.submit();
                    }});
            </script>
                ")))
            }
        }
        RedirectForm::Braintree {
            client_token,
            card_token,
            bin,
            acs_url,
        } => {
            maud::html! {
            (maud::DOCTYPE)
            html {
                head {
                    meta name="viewport" content="width=device-width, initial-scale=1";
                    (PreEscaped(r#"<script src="https://js.braintreegateway.com/web/3.97.1/js/three-d-secure.js"></script>"#))
                    // (PreEscaped(r#"<script src="https://js.braintreegateway.com/web/3.97.1/js/hosted-fields.js"></script>"#))

                }
                    body style="background-color: #ffffff; padding: 20px; font-family: Arial, Helvetica, Sans-Serif;" {

                        div id="loader1" class="lottie" style="height: 150px; display: block; position: relative; margin-top: 150px; margin-left: auto; margin-right: auto;" { "" }

                        (PreEscaped(r#"<script src="https://cdnjs.cloudflare.com/ajax/libs/bodymovin/5.7.4/lottie.min.js"></script>"#))

                        (PreEscaped(r#"
                            <script>
                            var anime = bodymovin.loadAnimation({
                                container: document.getElementById('loader1'),
                                renderer: 'svg',
                                loop: true,
                                autoplay: true,
                                name: 'hyperswitch loader',
                                animationData: {"v":"4.8.0","meta":{"g":"LottieFiles AE 3.1.1","a":"","k":"","d":"","tc":""},"fr":29.9700012207031,"ip":0,"op":31.0000012626559,"w":400,"h":250,"nm":"loader_shape","ddd":0,"assets":[],"layers":[{"ddd":0,"ind":1,"ty":4,"nm":"circle 2","sr":1,"ks":{"o":{"a":0,"k":100,"ix":11},"r":{"a":0,"k":0,"ix":10},"p":{"a":0,"k":[278.25,202.671,0],"ix":2},"a":{"a":0,"k":[23.72,23.72,0],"ix":1},"s":{"a":0,"k":[100,100,100],"ix":6}},"ao":0,"shapes":[{"ty":"gr","it":[{"ind":0,"ty":"sh","ix":1,"ks":{"a":0,"k":{"i":[[12.935,0],[0,-12.936],[-12.935,0],[0,12.935]],"o":[[-12.952,0],[0,12.935],[12.935,0],[0,-12.936]],"v":[[0,-23.471],[-23.47,0.001],[0,23.471],[23.47,0.001]],"c":true},"ix":2},"nm":"Path 1","mn":"ADBE Vector Shape - Group","hd":false},{"ty":"fl","c":{"a":0,"k":[0,0.427451010311,0.976470648074,1],"ix":4},"o":{"a":1,"k":[{"i":{"x":[0.667],"y":[1]},"o":{"x":[0.333],"y":[0]},"t":10,"s":[10]},{"i":{"x":[0.667],"y":[1]},"o":{"x":[0.333],"y":[0]},"t":19.99,"s":[100]},{"t":29.9800012211104,"s":[10]}],"ix":5},"r":1,"bm":0,"nm":"Fill 1","mn":"ADBE Vector Graphic - Fill","hd":false},{"ty":"tr","p":{"a":0,"k":[23.72,23.721],"ix":2},"a":{"a":0,"k":[0,0],"ix":1},"s":{"a":0,"k":[100,100],"ix":3},"r":{"a":0,"k":0,"ix":6},"o":{"a":0,"k":100,"ix":7},"sk":{"a":0,"k":0,"ix":4},"sa":{"a":0,"k":0,"ix":5},"nm":"Transform"}],"nm":"Group 1","np":2,"cix":2,"bm":0,"ix":1,"mn":"ADBE Vector Group","hd":false}],"ip":0,"op":48.0000019550801,"st":0,"bm":0},{"ddd":0,"ind":2,"ty":4,"nm":"square 2","sr":1,"ks":{"o":{"a":0,"k":100,"ix":11},"r":{"a":0,"k":0,"ix":10},"p":{"a":0,"k":[196.25,201.271,0],"ix":2},"a":{"a":0,"k":[22.028,22.03,0],"ix":1},"s":{"a":0,"k":[100,100,100],"ix":6}},"ao":0,"shapes":[{"ty":"gr","it":[{"ind":0,"ty":"sh","ix":1,"ks":{"a":0,"k":{"i":[[1.914,0],[0,0],[0,-1.914],[0,0],[-1.914,0],[0,0],[0,1.914],[0,0]],"o":[[0,0],[-1.914,0],[0,0],[0,1.914],[0,0],[1.914,0],[0,0],[0,-1.914]],"v":[[18.313,-21.779],[-18.312,-21.779],[-21.779,-18.313],[-21.779,18.314],[-18.312,21.779],[18.313,21.779],[21.779,18.314],[21.779,-18.313]],"c":true},"ix":2},"nm":"Path 1","mn":"ADBE Vector Shape - Group","hd":false},{"ty":"fl","c":{"a":0,"k":[0,0.427451010311,0.976470648074,1],"ix":4},"o":{"a":1,"k":[{"i":{"x":[0.667],"y":[1]},"o":{"x":[0.333],"y":[0]},"t":5,"s":[10]},{"i":{"x":[0.667],"y":[1]},"o":{"x":[0.333],"y":[0]},"t":14.99,"s":[100]},{"t":24.9800010174563,"s":[10]}],"ix":5},"r":1,"bm":0,"nm":"Fill 1","mn":"ADBE Vector Graphic - Fill","hd":false},{"ty":"tr","p":{"a":0,"k":[22.028,22.029],"ix":2},"a":{"a":0,"k":[0,0],"ix":1},"s":{"a":0,"k":[100,100],"ix":3},"r":{"a":0,"k":0,"ix":6},"o":{"a":0,"k":100,"ix":7},"sk":{"a":0,"k":0,"ix":4},"sa":{"a":0,"k":0,"ix":5},"nm":"Transform"}],"nm":"Group 1","np":2,"cix":2,"bm":0,"ix":1,"mn":"ADBE Vector Group","hd":false}],"ip":0,"op":47.0000019143492,"st":0,"bm":0},{"ddd":0,"ind":3,"ty":4,"nm":"Triangle 2","sr":1,"ks":{"o":{"a":0,"k":100,"ix":11},"r":{"a":0,"k":0,"ix":10},"p":{"a":0,"k":[116.25,200.703,0],"ix":2},"a":{"a":0,"k":[27.11,21.243,0],"ix":1},"s":{"a":0,"k":[100,100,100],"ix":6}},"ao":0,"shapes":[{"ty":"gr","it":[{"ind":0,"ty":"sh","ix":1,"ks":{"a":0,"k":{"i":[[0,0],[0.558,-0.879],[0,0],[-1.133,0],[0,0],[0.609,0.947],[0,0]],"o":[[-0.558,-0.879],[0,0],[-0.609,0.947],[0,0],[1.133,0],[0,0],[0,0]],"v":[[1.209,-20.114],[-1.192,-20.114],[-26.251,18.795],[-25.051,20.993],[25.051,20.993],[26.251,18.795],[1.192,-20.114]],"c":true},"ix":2},"nm":"Path 1","mn":"ADBE Vector Shape - Group","hd":false},{"ty":"fl","c":{"a":0,"k":[0,0.427451010311,0.976470648074,1],"ix":4},"o":{"a":1,"k":[{"i":{"x":[0.667],"y":[1]},"o":{"x":[0.333],"y":[0]},"t":0,"s":[10]},{"i":{"x":[0.667],"y":[1]},"o":{"x":[0.333],"y":[0]},"t":9.99,"s":[100]},{"t":19.9800008138021,"s":[10]}],"ix":5},"r":1,"bm":0,"nm":"Fill 1","mn":"ADBE Vector Graphic - Fill","hd":false},{"ty":"tr","p":{"a":0,"k":[27.11,21.243],"ix":2},"a":{"a":0,"k":[0,0],"ix":1},"s":{"a":0,"k":[100,100],"ix":3},"r":{"a":0,"k":0,"ix":6},"o":{"a":0,"k":100,"ix":7},"sk":{"a":0,"k":0,"ix":4},"sa":{"a":0,"k":0,"ix":5},"nm":"Transform"}],"nm":"Group 1","np":2,"cix":2,"bm":0,"ix":1,"mn":"ADBE Vector Group","hd":false}],"ip":0,"op":48.0000019550801,"st":0,"bm":0}],"markers":[]}
                            })
                            </script>
                            "#))

                        h3 style="text-align: center;" { "Please wait while we process your payment..." }
                    }

                (PreEscaped(format!("<script>
                                {logging_template}
                                var my3DSContainer;
                                var clientToken = \"{client_token}\";
                                braintree.threeDSecure.create({{
                                        authorization: clientToken,
                                        version: 2
                                    }}, function(err, threeDs) {{
                                        threeDs.verifyCard({{
                                            amount: \"{amount}\",
                                            nonce: \"{card_token}\",
                                            bin: \"{bin}\",
                                            addFrame: function(err, iframe) {{
                                                my3DSContainer = document.createElement('div');
                                                my3DSContainer.appendChild(iframe);
                                                document.body.appendChild(my3DSContainer);
                                            }},
                                            removeFrame: function() {{
                                                if(my3DSContainer && my3DSContainer.parentNode) {{
                                                    my3DSContainer.parentNode.removeChild(my3DSContainer);
                                                }}
                                            }},
                                            onLookupComplete: function(data, next) {{
                                                // console.log(\"onLookup Complete\", data);
                                                    next();
                                                }}
                                            }},
                                            function(err, payload) {{
                                                if(err) {{
                                                    console.error(err);
                                                    var f = document.createElement('form');
                                                    f.action=window.location.pathname.replace(/payments\\/redirect\\/(\\w+)\\/(\\w+)\\/\\w+/, \"payments/$1/$2/redirect/response/braintree\");
                                                    var i = document.createElement('input');
                                                    i.type = 'hidden';
                                                    f.method='POST';
                                                    i.name = 'authentication_response';
                                                    i.value = JSON.stringify(err);
                                                    f.appendChild(i);
                                                    f.body = JSON.stringify(err);
                                                    document.body.appendChild(f);
                                                    f.submit();
                                                }} else {{
                                                    // console.log(payload);
                                                    var f = document.createElement('form');
                                                    f.action=\"{acs_url}\";
                                                    var i = document.createElement('input');
                                                    i.type = 'hidden';
                                                    f.method='POST';
                                                    i.name = 'authentication_response';
                                                    i.value = JSON.stringify(payload);
                                                    f.appendChild(i);
                                                    f.body = JSON.stringify(payload);
                                                    document.body.appendChild(f);
                                                    f.submit();
                                                    }}
                                                }});
                                        }}); </script>"
                                    )))
                }}
        }
        RedirectForm::Nmi {
            amount,
            currency,
            public_key,
            customer_vault_id,
            order_id,
        } => {
            let public_key_val = public_key.peek();
            maud::html! {
                    (maud::DOCTYPE)
                    head {
                        (PreEscaped(r#"<script src="https://secure.networkmerchants.com/js/v1/Gateway.js"></script>"#))
                    }
                    body style="background-color: #ffffff; padding: 20px; font-family: Arial, Helvetica, Sans-Serif;" {

                        div id="loader-wrapper" {
                            div id="loader1" class="lottie" style="height: 150px; display: block; position: relative; margin-top: 150px; margin-left: auto; margin-right: auto;" { "" }

                        (PreEscaped(r#"<script src="https://cdnjs.cloudflare.com/ajax/libs/bodymovin/5.7.4/lottie.min.js"></script>"#))

                        (PreEscaped(r#"
                            <script>
                            var anime = bodymovin.loadAnimation({
                                container: document.getElementById('loader1'),
                                renderer: 'svg',
                                loop: true,
                                autoplay: true,
                                name: 'hyperswitch loader',
                                animationData: {"v":"4.8.0","meta":{"g":"LottieFiles AE 3.1.1","a":"","k":"","d":"","tc":""},"fr":29.9700012207031,"ip":0,"op":31.0000012626559,"w":400,"h":250,"nm":"loader_shape","ddd":0,"assets":[],"layers":[{"ddd":0,"ind":1,"ty":4,"nm":"circle 2","sr":1,"ks":{"o":{"a":0,"k":100,"ix":11},"r":{"a":0,"k":0,"ix":10},"p":{"a":0,"k":[278.25,202.671,0],"ix":2},"a":{"a":0,"k":[23.72,23.72,0],"ix":1},"s":{"a":0,"k":[100,100,100],"ix":6}},"ao":0,"shapes":[{"ty":"gr","it":[{"ind":0,"ty":"sh","ix":1,"ks":{"a":0,"k":{"i":[[12.935,0],[0,-12.936],[-12.935,0],[0,12.935]],"o":[[-12.952,0],[0,12.935],[12.935,0],[0,-12.936]],"v":[[0,-23.471],[-23.47,0.001],[0,23.471],[23.47,0.001]],"c":true},"ix":2},"nm":"Path 1","mn":"ADBE Vector Shape - Group","hd":false},{"ty":"fl","c":{"a":0,"k":[0,0.427451010311,0.976470648074,1],"ix":4},"o":{"a":1,"k":[{"i":{"x":[0.667],"y":[1]},"o":{"x":[0.333],"y":[0]},"t":10,"s":[10]},{"i":{"x":[0.667],"y":[1]},"o":{"x":[0.333],"y":[0]},"t":19.99,"s":[100]},{"t":29.9800012211104,"s":[10]}],"ix":5},"r":1,"bm":0,"nm":"Fill 1","mn":"ADBE Vector Graphic - Fill","hd":false},{"ty":"tr","p":{"a":0,"k":[23.72,23.721],"ix":2},"a":{"a":0,"k":[0,0],"ix":1},"s":{"a":0,"k":[100,100],"ix":3},"r":{"a":0,"k":0,"ix":6},"o":{"a":0,"k":100,"ix":7},"sk":{"a":0,"k":0,"ix":4},"sa":{"a":0,"k":0,"ix":5},"nm":"Transform"}],"nm":"Group 1","np":2,"cix":2,"bm":0,"ix":1,"mn":"ADBE Vector Group","hd":false}],"ip":0,"op":48.0000019550801,"st":0,"bm":0},{"ddd":0,"ind":2,"ty":4,"nm":"square 2","sr":1,"ks":{"o":{"a":0,"k":100,"ix":11},"r":{"a":0,"k":0,"ix":10},"p":{"a":0,"k":[196.25,201.271,0],"ix":2},"a":{"a":0,"k":[22.028,22.03,0],"ix":1},"s":{"a":0,"k":[100,100,100],"ix":6}},"ao":0,"shapes":[{"ty":"gr","it":[{"ind":0,"ty":"sh","ix":1,"ks":{"a":0,"k":{"i":[[1.914,0],[0,0],[0,-1.914],[0,0],[-1.914,0],[0,0],[0,1.914],[0,0]],"o":[[0,0],[-1.914,0],[0,0],[0,1.914],[0,0],[1.914,0],[0,0],[0,-1.914]],"v":[[18.313,-21.779],[-18.312,-21.779],[-21.779,-18.313],[-21.779,18.314],[-18.312,21.779],[18.313,21.779],[21.779,18.314],[21.779,-18.313]],"c":true},"ix":2},"nm":"Path 1","mn":"ADBE Vector Shape - Group","hd":false},{"ty":"fl","c":{"a":0,"k":[0,0.427451010311,0.976470648074,1],"ix":4},"o":{"a":1,"k":[{"i":{"x":[0.667],"y":[1]},"o":{"x":[0.333],"y":[0]},"t":5,"s":[10]},{"i":{"x":[0.667],"y":[1]},"o":{"x":[0.333],"y":[0]},"t":14.99,"s":[100]},{"t":24.9800010174563,"s":[10]}],"ix":5},"r":1,"bm":0,"nm":"Fill 1","mn":"ADBE Vector Graphic - Fill","hd":false},{"ty":"tr","p":{"a":0,"k":[22.028,22.029],"ix":2},"a":{"a":0,"k":[0,0],"ix":1},"s":{"a":0,"k":[100,100],"ix":3},"r":{"a":0,"k":0,"ix":6},"o":{"a":0,"k":100,"ix":7},"sk":{"a":0,"k":0,"ix":4},"sa":{"a":0,"k":0,"ix":5},"nm":"Transform"}],"nm":"Group 1","np":2,"cix":2,"bm":0,"ix":1,"mn":"ADBE Vector Group","hd":false}],"ip":0,"op":47.0000019143492,"st":0,"bm":0},{"ddd":0,"ind":3,"ty":4,"nm":"Triangle 2","sr":1,"ks":{"o":{"a":0,"k":100,"ix":11},"r":{"a":0,"k":0,"ix":10},"p":{"a":0,"k":[116.25,200.703,0],"ix":2},"a":{"a":0,"k":[27.11,21.243,0],"ix":1},"s":{"a":0,"k":[100,100,100],"ix":6}},"ao":0,"shapes":[{"ty":"gr","it":[{"ind":0,"ty":"sh","ix":1,"ks":{"a":0,"k":{"i":[[0,0],[0.558,-0.879],[0,0],[-1.133,0],[0,0],[0.609,0.947],[0,0]],"o":[[-0.558,-0.879],[0,0],[-0.609,0.947],[0,0],[1.133,0],[0,0],[0,0]],"v":[[1.209,-20.114],[-1.192,-20.114],[-26.251,18.795],[-25.051,20.993],[25.051,20.993],[26.251,18.795],[1.192,-20.114]],"c":true},"ix":2},"nm":"Path 1","mn":"ADBE Vector Shape - Group","hd":false},{"ty":"fl","c":{"a":0,"k":[0,0.427451010311,0.976470648074,1],"ix":4},"o":{"a":1,"k":[{"i":{"x":[0.667],"y":[1]},"o":{"x":[0.333],"y":[0]},"t":0,"s":[10]},{"i":{"x":[0.667],"y":[1]},"o":{"x":[0.333],"y":[0]},"t":9.99,"s":[100]},{"t":19.9800008138021,"s":[10]}],"ix":5},"r":1,"bm":0,"nm":"Fill 1","mn":"ADBE Vector Graphic - Fill","hd":false},{"ty":"tr","p":{"a":0,"k":[27.11,21.243],"ix":2},"a":{"a":0,"k":[0,0],"ix":1},"s":{"a":0,"k":[100,100],"ix":3},"r":{"a":0,"k":0,"ix":6},"o":{"a":0,"k":100,"ix":7},"sk":{"a":0,"k":0,"ix":4},"sa":{"a":0,"k":0,"ix":5},"nm":"Transform"}],"nm":"Group 1","np":2,"cix":2,"bm":0,"ix":1,"mn":"ADBE Vector Group","hd":false}],"ip":0,"op":48.0000019550801,"st":0,"bm":0}],"markers":[]}
                            })
                            </script>
                            "#))

                        h3 style="text-align: center;" { "Please wait while we process your payment..." }
                        }

                        div id="threeds-wrapper" style="display: flex; width: 100%; height: 100vh; align-items: center; justify-content: center;" {""}
                    }
                    (PreEscaped(format!("<script>
                    {logging_template}
                    const gateway = Gateway.create('{public_key_val}');

                    // Initialize the ThreeDSService
                    const threeDS = gateway.get3DSecure();

                    const options = {{
                        customerVaultId: '{customer_vault_id}',
                        currency: '{currency}',
                        amount: '{amount}'
                    }};

                    const threeDSsecureInterface = threeDS.createUI(options);

                    threeDSsecureInterface.on('challenge', function(e) {{
                        document.getElementById('loader-wrapper').style.display = 'none';
                    }});

                    threeDSsecureInterface.on('complete', function(e) {{
                        var responseForm = document.createElement('form');
                        responseForm.action=window.location.pathname.replace(/payments\\/redirect\\/(\\w+)\\/(\\w+)\\/\\w+/, \"payments/$1/$2/redirect/complete/nmi\");
                        responseForm.method='POST';

                        var item1=document.createElement('input');
                        item1.type='hidden';
                        item1.name='cavv';
                        item1.value=e.cavv;
                        responseForm.appendChild(item1);

                        var item2=document.createElement('input');
                        item2.type='hidden';
                        item2.name='xid';
                        item2.value=e.xid;
                        responseForm.appendChild(item2);

                        var item6=document.createElement('input');
                        item6.type='hidden';
                        item6.name='eci';
                        item6.value=e.eci;
                        responseForm.appendChild(item6);

                        var item7=document.createElement('input');
                        item7.type='hidden';
                        item7.name='directoryServerId';
                        item7.value=e.directoryServerId;
                        responseForm.appendChild(item7);

                        var item3=document.createElement('input');
                        item3.type='hidden';
                        item3.name='cardHolderAuth';
                        item3.value=e.cardHolderAuth;
                        responseForm.appendChild(item3);

                        var item4=document.createElement('input');
                        item4.type='hidden';
                        item4.name='threeDsVersion';
                        item4.value=e.threeDsVersion;
                        responseForm.appendChild(item4);

                        var item5=document.createElement('input');
                        item5.type='hidden';
                        item5.name='orderId';
                        item5.value='{order_id}';
                        responseForm.appendChild(item5);

                        var item6=document.createElement('input');
                        item6.type='hidden';
                        item6.name='customerVaultId';
                        item6.value='{customer_vault_id}';
                        responseForm.appendChild(item6);

                        document.body.appendChild(responseForm);
                        responseForm.submit();
                    }});

                    threeDSsecureInterface.on('failure', function(e) {{
                        var responseForm = document.createElement('form');
                        responseForm.action=window.location.pathname.replace(/payments\\/redirect\\/(\\w+)\\/(\\w+)\\/\\w+/, \"payments/$1/$2/redirect/complete/nmi\");
                        responseForm.method='POST';

                        var error_code=document.createElement('input');
                        error_code.type='hidden';
                        error_code.name='code';
                        error_code.value= e.code;
                        responseForm.appendChild(error_code);

                        var error_message=document.createElement('input');
                        error_message.type='hidden';
                        error_message.name='message';
                        error_message.value= e.message;
                        responseForm.appendChild(error_message);

                        document.body.appendChild(responseForm);
                        responseForm.submit();
                    }});

                    threeDSsecureInterface.start('#threeds-wrapper');
            </script>"
            )))
                }
        }
        RedirectForm::Mifinity {
            initialization_token,
        } => {
            let mifinity_base_url = config.connectors.mifinity.base_url;
            maud::html! {
                        (maud::DOCTYPE)
                        head {
                            (PreEscaped(format!(r#"<script src='{mifinity_base_url}widgets/sgpg.js?58190a411dc3'></script>"#)))
                        }

                        (PreEscaped(format!("<div id='widget-container'></div>
	  <script>
		  var widget = showPaymentIframe('widget-container', {{
			  token: '{initialization_token}',
			  complete: function() {{
                var f = document.createElement('form');
                f.action=window.location.pathname.replace(/payments\\/redirect\\/(\\w+)\\/(\\w+)\\/\\w+/, \"payments/$1/$2/redirect/response/mifinity\");
                f.method='GET';
                document.body.appendChild(f);
                f.submit();
			  }}
		   }});
	   </script>")))

            }
        }
        RedirectForm::WorldpayDDCForm {
            endpoint,
            method,
            form_fields,
            collection_id,
        } => maud::html! {
            (maud::DOCTYPE)
            html {
                meta name="viewport" content="width=device-width, initial-scale=1";
                head {
                    (PreEscaped(r##"
                            <style>
                                #loader1 {
                                    width: 500px;
                                }
                                @media (max-width: 600px) {
                                    #loader1 {
                                        width: 200px;
                                    }
                                }
                            </style>
                        "##))
                }

                body style="background-color: #ffffff; padding: 20px; font-family: Arial, Helvetica, Sans-Serif;" {
                    div id="loader1" class="lottie" style="height: 150px; display: block; position: relative; margin-left: auto; margin-right: auto;" { "" }
                    (PreEscaped(r#"<script src="https://cdnjs.cloudflare.com/ajax/libs/bodymovin/5.7.4/lottie.min.js"></script>"#))
                    (PreEscaped(r#"
                        <script>
                            var anime = bodymovin.loadAnimation({
                                container: document.getElementById('loader1'),
                                renderer: 'svg',
                                loop: true,
                                autoplay: true,
                                name: 'hyperswitch loader',
                                animationData: {"v":"4.8.0","meta":{"g":"LottieFiles AE 3.1.1","a":"","k":"","d":"","tc":""},"fr":29.9700012207031,"ip":0,"op":31.0000012626559,"w":400,"h":250,"nm":"loader_shape","ddd":0,"assets":[],"layers":[{"ddd":0,"ind":1,"ty":4,"nm":"circle 2","sr":1,"ks":{"o":{"a":0,"k":100,"ix":11},"r":{"a":0,"k":0,"ix":10},"p":{"a":0,"k":[278.25,202.671,0],"ix":2},"a":{"a":0,"k":[23.72,23.72,0],"ix":1},"s":{"a":0,"k":[100,100,100],"ix":6}},"ao":0,"shapes":[{"ty":"gr","it":[{"ind":0,"ty":"sh","ix":1,"ks":{"a":0,"k":{"i":[[12.935,0],[0,-12.936],[-12.935,0],[0,12.935]],"o":[[-12.952,0],[0,12.935],[12.935,0],[0,-12.936]],"v":[[0,-23.471],[-23.47,0.001],[0,23.471],[23.47,0.001]],"c":true},"ix":2},"nm":"Path 1","mn":"ADBE Vector Shape - Group","hd":false},{"ty":"fl","c":{"a":0,"k":[0,0.427451010311,0.976470648074,1],"ix":4},"o":{"a":1,"k":[{"i":{"x":[0.667],"y":[1]},"o":{"x":[0.333],"y":[0]},"t":10,"s":[10]},{"i":{"x":[0.667],"y":[1]},"o":{"x":[0.333],"y":[0]},"t":19.99,"s":[100]},{"t":29.9800012211104,"s":[10]}],"ix":5},"r":1,"bm":0,"nm":"Fill 1","mn":"ADBE Vector Graphic - Fill","hd":false},{"ty":"tr","p":{"a":0,"k":[23.72,23.721],"ix":2},"a":{"a":0,"k":[0,0],"ix":1},"s":{"a":0,"k":[100,100],"ix":3},"r":{"a":0,"k":0,"ix":6},"o":{"a":0,"k":100,"ix":7},"sk":{"a":0,"k":0,"ix":4},"sa":{"a":0,"k":0,"ix":5},"nm":"Transform"}],"nm":"Group 1","np":2,"cix":2,"bm":0,"ix":1,"mn":"ADBE Vector Group","hd":false}],"ip":0,"op":48.0000019550801,"st":0,"bm":0},{"ddd":0,"ind":2,"ty":4,"nm":"square 2","sr":1,"ks":{"o":{"a":0,"k":100,"ix":11},"r":{"a":0,"k":0,"ix":10},"p":{"a":0,"k":[196.25,201.271,0],"ix":2},"a":{"a":0,"k":[22.028,22.03,0],"ix":1},"s":{"a":0,"k":[100,100,100],"ix":6}},"ao":0,"shapes":[{"ty":"gr","it":[{"ind":0,"ty":"sh","ix":1,"ks":{"a":0,"k":{"i":[[1.914,0],[0,0],[0,-1.914],[0,0],[-1.914,0],[0,0],[0,1.914],[0,0]],"o":[[0,0],[-1.914,0],[0,0],[0,1.914],[0,0],[1.914,0],[0,0],[0,-1.914]],"v":[[18.313,-21.779],[-18.312,-21.779],[-21.779,-18.313],[-21.779,18.314],[-18.312,21.779],[18.313,21.779],[21.779,18.314],[21.779,-18.313]],"c":true},"ix":2},"nm":"Path 1","mn":"ADBE Vector Shape - Group","hd":false},{"ty":"fl","c":{"a":0,"k":[0,0.427451010311,0.976470648074,1],"ix":4},"o":{"a":1,"k":[{"i":{"x":[0.667],"y":[1]},"o":{"x":[0.333],"y":[0]},"t":5,"s":[10]},{"i":{"x":[0.667],"y":[1]},"o":{"x":[0.333],"y":[0]},"t":14.99,"s":[100]},{"t":24.9800010174563,"s":[10]}],"ix":5},"r":1,"bm":0,"nm":"Fill 1","mn":"ADBE Vector Graphic - Fill","hd":false},{"ty":"tr","p":{"a":0,"k":[22.028,22.029],"ix":2},"a":{"a":0,"k":[0,0],"ix":1},"s":{"a":0,"k":[100,100],"ix":3},"r":{"a":0,"k":0,"ix":6},"o":{"a":0,"k":100,"ix":7},"sk":{"a":0,"k":0,"ix":4},"sa":{"a":0,"k":0,"ix":5},"nm":"Transform"}],"nm":"Group 1","np":2,"cix":2,"bm":0,"ix":1,"mn":"ADBE Vector Group","hd":false}],"ip":0,"op":47.0000019143492,"st":0,"bm":0},{"ddd":0,"ind":3,"ty":4,"nm":"Triangle 2","sr":1,"ks":{"o":{"a":0,"k":100,"ix":11},"r":{"a":0,"k":0,"ix":10},"p":{"a":0,"k":[116.25,200.703,0],"ix":2},"a":{"a":0,"k":[27.11,21.243,0],"ix":1},"s":{"a":0,"k":[100,100,100],"ix":6}},"ao":0,"shapes":[{"ty":"gr","it":[{"ind":0,"ty":"sh","ix":1,"ks":{"a":0,"k":{"i":[[0,0],[0.558,-0.879],[0,0],[-1.133,0],[0,0],[0.609,0.947],[0,0]],"o":[[-0.558,-0.879],[0,0],[-0.609,0.947],[0,0],[1.133,0],[0,0],[0,0]],"v":[[1.209,-20.114],[-1.192,-20.114],[-26.251,18.795],[-25.051,20.993],[25.051,20.993],[26.251,18.795],[1.192,-20.114]],"c":true},"ix":2},"nm":"Path 1","mn":"ADBE Vector Shape - Group","hd":false},{"ty":"fl","c":{"a":0,"k":[0,0.427451010311,0.976470648074,1],"ix":4},"o":{"a":1,"k":[{"i":{"x":[0.667],"y":[1]},"o":{"x":[0.333],"y":[0]},"t":0,"s":[10]},{"i":{"x":[0.667],"y":[1]},"o":{"x":[0.333],"y":[0]},"t":9.99,"s":[100]},{"t":19.9800008138021,"s":[10]}],"ix":5},"r":1,"bm":0,"nm":"Fill 1","mn":"ADBE Vector Graphic - Fill","hd":false},{"ty":"tr","p":{"a":0,"k":[27.11,21.243],"ix":2},"a":{"a":0,"k":[0,0],"ix":1},"s":{"a":0,"k":[100,100],"ix":3},"r":{"a":0,"k":0,"ix":6},"o":{"a":0,"k":100,"ix":7},"sk":{"a":0,"k":0,"ix":4},"sa":{"a":0,"k":0,"ix":5},"nm":"Transform"}],"nm":"Group 1","np":2,"cix":2,"bm":0,"ix":1,"mn":"ADBE Vector Group","hd":false}],"ip":0,"op":48.0000019550801,"st":0,"bm":0}],"markers":[]}
                            })
                        </script>
                    "#))
                    h3 style="text-align: center;" { "Please wait while we process your payment..." }

                    script {
                        (PreEscaped(format!(
                            r#"
                                var ddcProcessed = false;
                                var timeoutHandle = null;
                                
                                function submitCollectionReference(collectionReference) {{
                                    if (ddcProcessed) {{
                                        console.log("DDC already processed, ignoring duplicate submission");
                                        return;
                                    }}
                                    ddcProcessed = true;
                                    
                                    if (timeoutHandle) {{
                                        clearTimeout(timeoutHandle);
                                        timeoutHandle = null;
                                    }}
                                    
                                    var redirectPathname = window.location.pathname.replace(/payments\/redirect\/([^\/]+)\/([^\/]+)\/[^\/]+/, "payments/$1/$2/redirect/complete/worldpay");
                                    var redirectUrl = window.location.origin + redirectPathname;
                                    try {{
                                        if (typeof collectionReference === "string" && collectionReference.length > 0) {{
                                            var form = document.createElement("form");
                                            form.action = redirectPathname;
                                            form.method = "GET";
                                            var input = document.createElement("input");
                                            input.type = "hidden";
                                            input.name = "collectionReference";
                                            input.value = collectionReference;
                                            form.appendChild(input);
                                            document.body.appendChild(form);
                                            form.submit();
                                        }} else {{
                                            window.location.replace(redirectUrl);
                                        }}
                                    }} catch (error) {{
                                        console.error("Error submitting DDC:", error);
                                        window.location.replace(redirectUrl);
                                    }}
                                }}
                                var allowedHost = "{}";
                                var collectionField = "{}";
                                window.addEventListener("message", function(event) {{
                                    if (ddcProcessed) {{
                                        console.log("DDC already processed, ignoring message event");
                                        return;
                                    }}
                                    if (event.origin === allowedHost) {{
                                        try {{
                                            var data = JSON.parse(event.data);
                                            if (collectionField.length > 0) {{
                                                var collectionReference = data[collectionField];
                                                return submitCollectionReference(collectionReference);
                                            }} else {{
                                                console.error("Collection field not found in event data (" + collectionField + ")");
                                            }}
                                        }} catch (error) {{
                                            console.error("Error parsing event data: ", error);
                                        }}
                                    }} else {{
                                        console.error("Invalid origin: " + event.origin, "Expected origin: " + allowedHost);
                                    }}

                                    submitCollectionReference("");
                                }});

                                // Timeout after 10 seconds and will submit empty collection reference
                                timeoutHandle = window.setTimeout(function() {{
                                    if (!ddcProcessed) {{
                                        console.log("DDC timeout reached, submitting empty collection reference");
                                        submitCollectionReference("");
                                    }}
                                }}, 10000);
                            "#,
                            endpoint.host_str().map_or(endpoint.as_ref().split('/').take(3).collect::<Vec<&str>>().join("/"), |host| format!("{}://{}", endpoint.scheme(), host)),
                            collection_id.clone().unwrap_or("".to_string())))
                        )
                    }

                    iframe
                        style="display: none;"
                        srcdoc=(
                            maud::html! {
                                (maud::DOCTYPE)
                                html {
                                    body {
                                        form action=(PreEscaped(endpoint.to_string())) method=(method.to_string()) #payment_form {
                                            @for (field, value) in form_fields {
                                                input type="hidden" name=(field) value=(value);
                                            }
                                        }
                                        (PreEscaped(format!(r#"
                                            <script type="text/javascript"> {logging_template}
                                                var form = document.getElementById("payment_form");
                                                var formFields = form.querySelectorAll("input");
                                                window.setTimeout(function () {{
                                                    if (form.method.toUpperCase() === "GET" && formFields.length === 0) {{
                                                        window.location.href = form.action;
                                                    }} else {{
                                                        form.submit();
                                                    }}
                                                }}, 300);
                                            </script>
                                        "#)))
                                    }
                                }
                            }.into_string()
                        )
                        {}
                }
            }
        },
    }
}

fn build_payment_link_template(
    payment_link_data: PaymentLinkFormData,
) -> CustomResult<(Tera, Context), errors::ApiErrorResponse> {
    let mut tera = Tera::default();

    // Add modification to css template with dynamic data
    let css_template =
        include_str!("../core/payment_link/payment_link_initiate/payment_link.css").to_string();
    let _ = tera.add_raw_template("payment_link_css", &css_template);
    let mut context = Context::new();
    context.insert("css_color_scheme", &payment_link_data.css_script);

    let rendered_css = match tera.render("payment_link_css", &context) {
        Ok(rendered_css) => rendered_css,
        Err(tera_error) => {
            crate::logger::warn!("{tera_error}");
            Err(errors::ApiErrorResponse::InternalServerError)?
        }
    };

    // Add modification to js template with dynamic data
    let js_template =
        include_str!("../core/payment_link/payment_link_initiate/payment_link.js").to_string();

    let _ = tera.add_raw_template("payment_link_js", &js_template);

    context.insert("payment_details_js_script", &payment_link_data.js_script);
    let sdk_origin = payment_link_data
        .sdk_url
        .host_str()
        .ok_or_else(|| {
            logger::error!("Host missing for payment link SDK URL");
            report!(errors::ApiErrorResponse::InternalServerError)
        })
        .and_then(|host| {
            if host == "localhost" {
                let port = payment_link_data.sdk_url.port().ok_or_else(|| {
                    logger::error!("Port missing for localhost in SDK URL");
                    report!(errors::ApiErrorResponse::InternalServerError)
                })?;
                Ok(format!(
                    "{}://{}:{}",
                    payment_link_data.sdk_url.scheme(),
                    host,
                    port
                ))
            } else {
                Ok(format!("{}://{}", payment_link_data.sdk_url.scheme(), host))
            }
        })?;
    context.insert("sdk_origin", &sdk_origin);

    let rendered_js = match tera.render("payment_link_js", &context) {
        Ok(rendered_js) => rendered_js,
        Err(tera_error) => {
            crate::logger::warn!("{tera_error}");
            Err(errors::ApiErrorResponse::InternalServerError)?
        }
    };

    // Logging template
    let logging_template =
        include_str!("redirection/assets/redirect_error_logs_push.js").to_string();
    //Locale template
    let locale_template = include_str!("../core/payment_link/locale.js").to_string();

    // Modify Html template with rendered js and rendered css files
    let html_template =
        include_str!("../core/payment_link/payment_link_initiate/payment_link.html").to_string();

    let _ = tera.add_raw_template("payment_link", &html_template);

    context.insert("rendered_meta_tag_html", &payment_link_data.html_meta_tags);

    context.insert(
        "preload_link_tags",
        &get_preload_link_html_template(&payment_link_data.sdk_url),
    );

    context.insert(
        "hyperloader_sdk_link",
        &get_hyper_loader_sdk(&payment_link_data.sdk_url),
    );
    context.insert("locale_template", &locale_template);
    context.insert("rendered_css", &rendered_css);
    context.insert("rendered_js", &rendered_js);

    context.insert("logging_template", &logging_template);

    Ok((tera, context))
}

pub fn build_payment_link_html(
    payment_link_data: PaymentLinkFormData,
) -> CustomResult<String, errors::ApiErrorResponse> {
    let (tera, mut context) = build_payment_link_template(payment_link_data)
        .attach_printable("Failed to build payment link's HTML template")?;
    let payment_link_initiator =
        include_str!("../core/payment_link/payment_link_initiate/payment_link_initiator.js")
            .to_string();
    context.insert("payment_link_initiator", &payment_link_initiator);

    tera.render("payment_link", &context)
        .map_err(|tera_error: TeraError| {
            crate::logger::warn!("{tera_error}");
            report!(errors::ApiErrorResponse::InternalServerError)
        })
        .attach_printable("Error while rendering open payment link's HTML template")
}

pub fn build_secure_payment_link_html(
    payment_link_data: PaymentLinkFormData,
) -> CustomResult<String, errors::ApiErrorResponse> {
    let (tera, mut context) = build_payment_link_template(payment_link_data)
        .attach_printable("Failed to build payment link's HTML template")?;
    let payment_link_initiator =
        include_str!("../core/payment_link/payment_link_initiate/secure_payment_link_initiator.js")
            .to_string();
    context.insert("payment_link_initiator", &payment_link_initiator);

    tera.render("payment_link", &context)
        .map_err(|tera_error: TeraError| {
            crate::logger::warn!("{tera_error}");
            report!(errors::ApiErrorResponse::InternalServerError)
        })
        .attach_printable("Error while rendering secure payment link's HTML template")
}

fn get_hyper_loader_sdk(sdk_url: &url::Url) -> String {
    format!("<script src=\"{sdk_url}\" onload=\"initializeSDK()\"></script>")
}

fn get_preload_link_html_template(sdk_url: &url::Url) -> String {
    format!(
        r#"<link rel="preload" href="https://fonts.googleapis.com/css2?family=Montserrat:wght@400;500;600;700;800" as="style">
            <link rel="preload" href="{sdk_url}" as="script">"#,
    )
}

pub fn get_payment_link_status(
    payment_link_data: PaymentLinkStatusData,
) -> CustomResult<String, errors::ApiErrorResponse> {
    let mut tera = Tera::default();

    // Add modification to css template with dynamic data
    let css_template =
        include_str!("../core/payment_link/payment_link_status/status.css").to_string();
    let _ = tera.add_raw_template("payment_link_css", &css_template);
    let mut context = Context::new();
    context.insert("css_color_scheme", &payment_link_data.css_script);

    let rendered_css = match tera.render("payment_link_css", &context) {
        Ok(rendered_css) => rendered_css,
        Err(tera_error) => {
            crate::logger::warn!("{tera_error}");
            Err(errors::ApiErrorResponse::InternalServerError)?
        }
    };

    //Locale template
    let locale_template = include_str!("../core/payment_link/locale.js");

    // Logging template
    let logging_template =
        include_str!("redirection/assets/redirect_error_logs_push.js").to_string();

    // Add modification to js template with dynamic data
    let js_template =
        include_str!("../core/payment_link/payment_link_status/status.js").to_string();
    let _ = tera.add_raw_template("payment_link_js", &js_template);
    context.insert("payment_details_js_script", &payment_link_data.js_script);

    let rendered_js = match tera.render("payment_link_js", &context) {
        Ok(rendered_js) => rendered_js,
        Err(tera_error) => {
            crate::logger::warn!("{tera_error}");
            Err(errors::ApiErrorResponse::InternalServerError)?
        }
    };

    // Modify Html template with rendered js and rendered css files
    let html_template =
        include_str!("../core/payment_link/payment_link_status/status.html").to_string();
    let _ = tera.add_raw_template("payment_link_status", &html_template);

    context.insert("rendered_css", &rendered_css);
    context.insert("locale_template", &locale_template);

    context.insert("rendered_js", &rendered_js);
    context.insert("logging_template", &logging_template);

    match tera.render("payment_link_status", &context) {
        Ok(rendered_html) => Ok(rendered_html),
        Err(tera_error) => {
            crate::logger::warn!("{tera_error}");
            Err(errors::ApiErrorResponse::InternalServerError)?
        }
    }
}

pub fn extract_mapped_fields(
    value: &serde_json::Value,
    mapping: Option<&HashMap<String, String>>,
    existing_enhancement: Option<&serde_json::Value>,
) -> Option<serde_json::Value> {
    let mapping = mapping?;

    if mapping.is_empty() {
        return existing_enhancement.cloned();
    }

    let mut enhancement = match existing_enhancement {
        Some(existing) if existing.is_object() => existing.clone(),
        _ => serde_json::json!({}),
    };

    for (dot_path, output_key) in mapping {
        if let Some(extracted_value) = extract_field_by_dot_path(value, dot_path) {
            if let Some(obj) = enhancement.as_object_mut() {
                obj.insert(output_key.clone(), extracted_value);
            }
        }
    }

    if enhancement.as_object().is_some_and(|obj| !obj.is_empty()) {
        Some(enhancement)
    } else {
        None
    }
}

pub fn extract_field_by_dot_path(
    value: &serde_json::Value,
    path: &str,
) -> Option<serde_json::Value> {
    let parts: Vec<&str> = path.split('.').collect();
    let mut current = value;

    for part in parts {
        match current {
            serde_json::Value::Object(obj) => {
                current = obj.get(part)?;
            }
            serde_json::Value::Array(arr) => {
                // Try to parse part as array index
                if let Ok(index) = part.parse::<usize>() {
                    current = arr.get(index)?;
                } else {
                    return None;
                }
            }
            _ => return None,
        }
    }

    Some(current.clone())
}

#[cfg(test)]
mod tests {
    #[test]
    fn test_mime_essence() {
        assert_eq!(mime::APPLICATION_JSON.essence_str(), "application/json");
    }
}<|MERGE_RESOLUTION|>--- conflicted
+++ resolved
@@ -106,13 +106,10 @@
     BoxedConnectorIntegrationInterface<T, common_types::FilesFlowData, Req, Resp>;
 pub type BoxedRevenueRecoveryRecordBackInterface<T, Req, Res> =
     BoxedConnectorIntegrationInterface<T, common_types::InvoiceRecordBackData, Req, Res>;
-<<<<<<< HEAD
+pub type BoxedGetSubscriptionPlansInterface<T, Req, Res> =
+    BoxedConnectorIntegrationInterface<T, common_types::GetSubscriptionPlansData, Req, Res>;
 pub type BoxedGetSubscriptionPlanPricesInterface<T, Req, Res> =
     BoxedConnectorIntegrationInterface<T, common_types::GetSubscriptionPlanPricesData, Req, Res>;
-=======
-pub type BoxedGetSubscriptionPlansInterface<T, Req, Res> =
-    BoxedConnectorIntegrationInterface<T, common_types::GetSubscriptionPlansData, Req, Res>;
->>>>>>> 21316596
 pub type BoxedBillingConnectorInvoiceSyncIntegrationInterface<T, Req, Res> =
     BoxedConnectorIntegrationInterface<
         T,
