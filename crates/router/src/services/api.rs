--- conflicted
+++ resolved
@@ -861,12 +861,9 @@
         serialized_request,
         serialized_response,
         auth_type,
-<<<<<<< HEAD
         error,
-=======
         event_type.unwrap_or(ApiEventsType::Miscellaneous),
         request,
->>>>>>> 20c4226a
     );
     match api_event.clone().try_into() {
         Ok(event) => {
