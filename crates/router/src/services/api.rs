--- conflicted
+++ resolved
@@ -2090,10 +2090,7 @@
     let js_template =
         include_str!("../core/payment_link/payment_link_status/status.js").to_string();
     let _ = tera.add_raw_template("payment_link_js", &js_template);
-<<<<<<< HEAD
     context.insert("payment_details_js_script", &payment_link_data.js_script);
-=======
->>>>>>> e3e57a4b
 
     let rendered_js = match tera.render("payment_link_js", &context) {
         Ok(rendered_js) => rendered_js,
@@ -2102,10 +2099,7 @@
             Err(errors::ApiErrorResponse::InternalServerError)?
         }
     };
-<<<<<<< HEAD
     
-=======
->>>>>>> e3e57a4b
 
     // Modify Html template with rendered js and rendered css files
     let html_template =
