pub mod client;
pub mod generic_link_response;
pub mod request;
use std::{
    collections::{HashMap, HashSet},
    error::Error,
    fmt::{Debug, Display},
    future::Future,
    str,
    sync::Arc,
    time::{Duration, Instant},
};

use actix_http::header::HeaderMap;
use actix_web::{
    body, http::header::HeaderValue, web, FromRequest, HttpRequest, HttpResponse, Responder,
    ResponseError,
};
use api_models::enums::{CaptureMethod, PaymentMethodType};
pub use client::{proxy_bypass_urls, ApiClient, MockApiClient, ProxyClient};
pub use common_utils::request::{ContentType, Method, Request, RequestBuilder};
use common_utils::{
    consts::{DEFAULT_TENANT, TENANT_HEADER, X_HS_LATENCY},
    errors::{ErrorSwitch, ReportSwitchExt},
    request::RequestContent,
};
use error_stack::{report, Report, ResultExt};
use hyperswitch_domain_models::router_data_v2::flow_common_types as common_types;
pub use hyperswitch_domain_models::router_response_types::RedirectForm;
pub use hyperswitch_interfaces::{
    api::{
        BoxedConnectorIntegration, CaptureSyncMethod, ConnectorIntegration, ConnectorIntegrationAny,
    },
    connector_integration_v2::{
        BoxedConnectorIntegrationV2, ConnectorIntegrationAnyV2, ConnectorIntegrationV2,
    },
};
use masking::{Maskable, PeekInterface};
use router_env::{instrument, metrics::add_attributes, tracing, tracing_actix_web::RequestId, Tag};
use serde::Serialize;
use serde_json::json;
use tera::{Context, Tera};

use self::request::{HeaderExt, RequestBuilderExt};
use super::{
    authentication::AuthenticateAndFetch,
    connector_integration_interface::BoxedConnectorIntegrationInterface,
};
use crate::{
    configs::Settings,
    consts,
    core::{
        api_locking,
        errors::{self, CustomResult},
        payments,
    },
    events::{
        api_logs::{ApiEvent, ApiEventMetric, ApiEventsType},
        connector_api_logs::ConnectorEvent,
    },
    logger,
    routes::{
        app::{AppStateInfo, ReqState, SessionStateInfo},
        metrics, AppState, SessionState,
    },
<<<<<<< HEAD
    services::generic_link_response::build_generic_link_html,
=======
    services::connector_integration_interface::RouterDataConversion,
>>>>>>> e658899c
    types::{
        self,
        api::{self, ConnectorCommon},
        ErrorResponse,
    },
};

pub type BoxedPaymentConnectorIntegrationInterface<T, Req, Resp> =
    BoxedConnectorIntegrationInterface<T, common_types::PaymentFlowData, Req, Resp>;
pub type BoxedRefundConnectorIntegrationInterface<T, Req, Resp> =
    BoxedConnectorIntegrationInterface<T, common_types::RefundFlowData, Req, Resp>;
#[cfg(feature = "frm")]
pub type BoxedFrmConnectorIntegrationInterface<T, Req, Resp> =
    BoxedConnectorIntegrationInterface<T, common_types::FrmFlowData, Req, Resp>;
pub type BoxedDisputeConnectorIntegrationInterface<T, Req, Resp> =
    BoxedConnectorIntegrationInterface<T, common_types::DisputesFlowData, Req, Resp>;
pub type BoxedMandateRevokeConnectorIntegrationInterface<T, Req, Resp> =
    BoxedConnectorIntegrationInterface<T, common_types::MandateRevokeFlowData, Req, Resp>;
#[cfg(feature = "payouts")]
pub type BoxedPayoutConnectorIntegrationInterface<T, Req, Resp> =
    BoxedConnectorIntegrationInterface<T, common_types::PayoutFlowData, Req, Resp>;
pub type BoxedWebhookSourceVerificationConnectorIntegrationInterface<T, Req, Resp> =
    BoxedConnectorIntegrationInterface<T, common_types::WebhookSourceVerifyData, Req, Resp>;
pub type BoxedExternalAuthenticationConnectorIntegrationInterface<T, Req, Resp> =
    BoxedConnectorIntegrationInterface<T, common_types::ExternalAuthenticationFlowData, Req, Resp>;
pub type BoxedAccessTokenConnectorIntegrationInterface<T, Req, Resp> =
    BoxedConnectorIntegrationInterface<T, common_types::AccessTokenFlowData, Req, Resp>;
pub type BoxedFilesConnectorIntegrationInterface<T, Req, Resp> =
    BoxedConnectorIntegrationInterface<T, common_types::FilesFlowData, Req, Resp>;

pub trait ConnectorValidation: ConnectorCommon {
    fn validate_capture_method(
        &self,
        capture_method: Option<CaptureMethod>,
        _pmt: Option<PaymentMethodType>,
    ) -> CustomResult<(), errors::ConnectorError> {
        let capture_method = capture_method.unwrap_or_default();
        match capture_method {
            CaptureMethod::Automatic => Ok(()),
            CaptureMethod::Manual | CaptureMethod::ManualMultiple | CaptureMethod::Scheduled => {
                Err(errors::ConnectorError::NotSupported {
                    message: capture_method.to_string(),
                    connector: self.id(),
                }
                .into())
            }
        }
    }

    fn validate_mandate_payment(
        &self,
        pm_type: Option<PaymentMethodType>,
        _pm_data: types::domain::payments::PaymentMethodData,
    ) -> CustomResult<(), errors::ConnectorError> {
        let connector = self.id();
        match pm_type {
            Some(pm_type) => Err(errors::ConnectorError::NotSupported {
                message: format!("{} mandate payment", pm_type),
                connector,
            }
            .into()),
            None => Err(errors::ConnectorError::NotSupported {
                message: " mandate payment".to_string(),
                connector,
            }
            .into()),
        }
    }

    fn validate_psync_reference_id(
        &self,
        data: &types::PaymentsSyncRouterData,
    ) -> CustomResult<(), errors::ConnectorError> {
        data.request
            .connector_transaction_id
            .get_connector_transaction_id()
            .change_context(errors::ConnectorError::MissingConnectorTransactionID)
            .map(|_| ())
    }

    fn is_webhook_source_verification_mandatory(&self) -> bool {
        false
    }
}

/// Handle the flow by interacting with connector module
/// `connector_request` is applicable only in case if the `CallConnectorAction` is `Trigger`
/// In other cases, It will be created if required, even if it is not passed
#[instrument(skip_all, fields(connector_name, payment_method))]
pub async fn execute_connector_processing_step<
    'b,
    'a,
    T,
    ResourceCommonData: Clone + RouterDataConversion<T, Req, Resp> + 'static,
    Req: Debug + Clone + 'static,
    Resp: Debug + Clone + 'static,
>(
    state: &'b SessionState,
    connector_integration: BoxedConnectorIntegrationInterface<T, ResourceCommonData, Req, Resp>,
    req: &'b types::RouterData<T, Req, Resp>,
    call_connector_action: payments::CallConnectorAction,
    connector_request: Option<Request>,
) -> CustomResult<types::RouterData<T, Req, Resp>, errors::ConnectorError>
where
    T: Clone + Debug + 'static,
    // BoxedConnectorIntegration<T, Req, Resp>: 'b,
{
    // If needed add an error stack as follows
    // connector_integration.build_request(req).attach_printable("Failed to build request");
    tracing::Span::current().record("connector_name", &req.connector);
    tracing::Span::current().record("payment_method", &req.payment_method.to_string());
    logger::debug!(connector_request=?connector_request);
    let mut router_data = req.clone();
    match call_connector_action {
        payments::CallConnectorAction::HandleResponse(res) => {
            let response = types::Response {
                headers: None,
                response: res.into(),
                status_code: 200,
            };
            connector_integration.handle_response(req, None, response)
        }
        payments::CallConnectorAction::Avoid => Ok(router_data),
        payments::CallConnectorAction::StatusUpdate {
            status,
            error_code,
            error_message,
        } => {
            router_data.status = status;
            let error_response = if error_code.is_some() | error_message.is_some() {
                Some(ErrorResponse {
                    code: error_code.unwrap_or(consts::NO_ERROR_CODE.to_string()),
                    message: error_message.unwrap_or(consts::NO_ERROR_MESSAGE.to_string()),
                    status_code: 200, // This status code is ignored in redirection response it will override with 302 status code.
                    reason: None,
                    attempt_status: None,
                    connector_transaction_id: None,
                })
            } else {
                None
            };
            router_data.response = error_response.map(Err).unwrap_or(router_data.response);
            Ok(router_data)
        }
        payments::CallConnectorAction::Trigger => {
            metrics::CONNECTOR_CALL_COUNT.add(
                &metrics::CONTEXT,
                1,
                &add_attributes([
                    ("connector", req.connector.to_string()),
                    (
                        "flow",
                        std::any::type_name::<T>()
                            .split("::")
                            .last()
                            .unwrap_or_default()
                            .to_string(),
                    ),
                ]),
            );

            let connector_request = match connector_request {
                Some(connector_request) => Some(connector_request),
                None => connector_integration
                    .build_request(req, &state.conf.connectors)
                    .map_err(|error| {
                        if matches!(
                            error.current_context(),
                            &errors::ConnectorError::RequestEncodingFailed
                                | &errors::ConnectorError::RequestEncodingFailedWithReason(_)
                        ) {
                            metrics::REQUEST_BUILD_FAILURE.add(
                                &metrics::CONTEXT,
                                1,
                                &add_attributes([("connector", req.connector.to_string())]),
                            )
                        }
                        error
                    })?,
            };

            match connector_request {
                Some(request) => {
                    let masked_request_body = match &request.body {
                        Some(request) => match request {
                            RequestContent::Json(i)
                            | RequestContent::FormUrlEncoded(i)
                            | RequestContent::Xml(i) => i
                                .masked_serialize()
                                .unwrap_or(json!({ "error": "failed to mask serialize"})),
                            RequestContent::FormData(_) => json!({"request_type": "FORM_DATA"}),
                            RequestContent::RawBytes(_) => json!({"request_type": "RAW_BYTES"}),
                        },
                        None => serde_json::Value::Null,
                    };
                    let request_url = request.url.clone();
                    let request_method = request.method;
                    let current_time = Instant::now();
                    let response =
                        call_connector_api(state, request, "execute_connector_processing_step")
                            .await;
                    let external_latency = current_time.elapsed().as_millis();
                    logger::info!(raw_connector_request=?masked_request_body);
                    let status_code = response
                        .as_ref()
                        .map(|i| {
                            i.as_ref()
                                .map_or_else(|value| value.status_code, |value| value.status_code)
                        })
                        .unwrap_or_default();
                    let mut connector_event = ConnectorEvent::new(
                        req.connector.clone(),
                        std::any::type_name::<T>(),
                        masked_request_body,
                        request_url,
                        request_method,
                        req.payment_id.clone(),
                        req.merchant_id.clone(),
                        state.request_id.as_ref(),
                        external_latency,
                        req.refund_id.clone(),
                        req.dispute_id.clone(),
                        status_code,
                    );

                    match response {
                        Ok(body) => {
                            let response = match body {
                                Ok(body) => {
                                    let connector_http_status_code = Some(body.status_code);
                                    let handle_response_result = connector_integration
                                        .handle_response(req, Some(&mut connector_event), body)
                                        .map_err(|error| {
                                            if error.current_context()
                                            == &errors::ConnectorError::ResponseDeserializationFailed
                                        {
                                            metrics::RESPONSE_DESERIALIZATION_FAILURE.add(
                                                &metrics::CONTEXT,
                                                1,
                                                &add_attributes([(
                                                    "connector",
                                                    req.connector.to_string(),
                                                )]),
                                            )
                                        }
                                            error
                                        });
                                    match handle_response_result {
                                        Ok(mut data) => {
                                            state.event_handler().log_event(&connector_event);
                                            data.connector_http_status_code =
                                                connector_http_status_code;
                                            // Add up multiple external latencies in case of multiple external calls within the same request.
                                            data.external_latency = Some(
                                                data.external_latency
                                                    .map_or(external_latency, |val| {
                                                        val + external_latency
                                                    }),
                                            );
                                            Ok(data)
                                        }
                                        Err(err) => {
                                            connector_event
                                                .set_error(json!({"error": err.to_string()}));

                                            state.event_handler().log_event(&connector_event);
                                            Err(err)
                                        }
                                    }?
                                }
                                Err(body) => {
                                    router_data.connector_http_status_code = Some(body.status_code);
                                    router_data.external_latency = Some(
                                        router_data
                                            .external_latency
                                            .map_or(external_latency, |val| val + external_latency),
                                    );
                                    metrics::CONNECTOR_ERROR_RESPONSE_COUNT.add(
                                        &metrics::CONTEXT,
                                        1,
                                        &add_attributes([("connector", req.connector.clone())]),
                                    );

                                    let error = match body.status_code {
                                        500..=511 => {
                                            let error_res = connector_integration
                                                .get_5xx_error_response(
                                                    body,
                                                    Some(&mut connector_event),
                                                )?;
                                            state.event_handler().log_event(&connector_event);
                                            error_res
                                        }
                                        _ => {
                                            let error_res = connector_integration
                                                .get_error_response(
                                                    body,
                                                    Some(&mut connector_event),
                                                )?;
                                            if let Some(status) = error_res.attempt_status {
                                                router_data.status = status;
                                            };
                                            state.event_handler().log_event(&connector_event);
                                            error_res
                                        }
                                    };

                                    router_data.response = Err(error);

                                    router_data
                                }
                            };
                            Ok(response)
                        }
                        Err(error) => {
                            connector_event.set_error(json!({"error": error.to_string()}));
                            state.event_handler().log_event(&connector_event);
                            if error.current_context().is_upstream_timeout() {
                                let error_response = ErrorResponse {
                                    code: consts::REQUEST_TIMEOUT_ERROR_CODE.to_string(),
                                    message: consts::REQUEST_TIMEOUT_ERROR_MESSAGE.to_string(),
                                    reason: Some(consts::REQUEST_TIMEOUT_ERROR_MESSAGE.to_string()),
                                    status_code: 504,
                                    attempt_status: None,
                                    connector_transaction_id: None,
                                };
                                router_data.response = Err(error_response);
                                router_data.connector_http_status_code = Some(504);
                                router_data.external_latency = Some(
                                    router_data
                                        .external_latency
                                        .map_or(external_latency, |val| val + external_latency),
                                );
                                Ok(router_data)
                            } else {
                                Err(error.change_context(
                                    errors::ConnectorError::ProcessingStepFailed(None),
                                ))
                            }
                        }
                    }
                }
                None => Ok(router_data),
            }
        }
    }
}

#[instrument(skip_all)]
pub async fn call_connector_api(
    state: &SessionState,
    request: Request,
    flow_name: &str,
) -> CustomResult<Result<types::Response, types::Response>, errors::ApiClientError> {
    let current_time = Instant::now();
    let headers = request.headers.clone();
    let url = request.url.clone();
    let response = state
        .api_client
        .send_request(state, request, None, true)
        .await;

    match response.as_ref() {
        Ok(resp) => {
            let status_code = resp.status().as_u16();
            let elapsed_time = current_time.elapsed();
            logger::info!(
                headers=?headers,
                url=?url,
                status_code=?status_code,
                flow=?flow_name,
                elapsed_time=?elapsed_time
            );
        }
        Err(err) => {
            logger::info!(
                call_connector_api_error=?err
            );
        }
    }

    handle_response(response).await
}

#[instrument(skip_all)]
pub async fn send_request(
    state: &SessionState,
    request: Request,
    option_timeout_secs: Option<u64>,
) -> CustomResult<reqwest::Response, errors::ApiClientError> {
    logger::info!(method=?request.method, headers=?request.headers, payload=?request.body, ?request);

    let url = reqwest::Url::parse(&request.url)
        .change_context(errors::ApiClientError::UrlEncodingFailed)?;

    #[cfg(feature = "dummy_connector")]
    let should_bypass_proxy = url
        .as_str()
        .starts_with(&state.conf.connectors.dummyconnector.base_url)
        || proxy_bypass_urls(&state.conf.locker).contains(&url.to_string());
    #[cfg(not(feature = "dummy_connector"))]
    let should_bypass_proxy = proxy_bypass_urls(&state.conf.locker).contains(&url.to_string());
    let client = client::create_client(
        &state.conf.proxy,
        should_bypass_proxy,
        request.certificate,
        request.certificate_key,
    )?;

    let headers = request.headers.construct_header_map()?;
    let metrics_tag = router_env::opentelemetry::KeyValue {
        key: consts::METRICS_HOST_TAG_NAME.into(),
        value: url.host_str().unwrap_or_default().to_string().into(),
    };
    let request = {
        match request.method {
            Method::Get => client.get(url),
            Method::Post => {
                let client = client.post(url);
                match request.body {
                    Some(RequestContent::Json(payload)) => client.json(&payload),
                    Some(RequestContent::FormData(form)) => client.multipart(form),
                    Some(RequestContent::FormUrlEncoded(payload)) => client.form(&payload),
                    Some(RequestContent::Xml(payload)) => {
                        let body = quick_xml::se::to_string(&payload)
                            .change_context(errors::ApiClientError::BodySerializationFailed)?;
                        client.body(body).header("Content-Type", "application/xml")
                    }
                    Some(RequestContent::RawBytes(payload)) => client.body(payload),
                    None => client,
                }
            }
            Method::Put => {
                let client = client.put(url);
                match request.body {
                    Some(RequestContent::Json(payload)) => client.json(&payload),
                    Some(RequestContent::FormData(form)) => client.multipart(form),
                    Some(RequestContent::FormUrlEncoded(payload)) => client.form(&payload),
                    Some(RequestContent::Xml(payload)) => {
                        let body = quick_xml::se::to_string(&payload)
                            .change_context(errors::ApiClientError::BodySerializationFailed)?;
                        client.body(body).header("Content-Type", "application/xml")
                    }
                    Some(RequestContent::RawBytes(payload)) => client.body(payload),
                    None => client,
                }
            }
            Method::Patch => {
                let client = client.patch(url);
                match request.body {
                    Some(RequestContent::Json(payload)) => client.json(&payload),
                    Some(RequestContent::FormData(form)) => client.multipart(form),
                    Some(RequestContent::FormUrlEncoded(payload)) => client.form(&payload),
                    Some(RequestContent::Xml(payload)) => {
                        let body = quick_xml::se::to_string(&payload)
                            .change_context(errors::ApiClientError::BodySerializationFailed)?;
                        client.body(body).header("Content-Type", "application/xml")
                    }
                    Some(RequestContent::RawBytes(payload)) => client.body(payload),
                    None => client,
                }
            }
            Method::Delete => client.delete(url),
        }
        .add_headers(headers)
        .timeout(Duration::from_secs(
            option_timeout_secs.unwrap_or(consts::REQUEST_TIME_OUT),
        ))
    };

    // We cannot clone the request type, because it has Form trait which is not clonable. So we are cloning the request builder here.
    let cloned_send_request = request.try_clone().map(|cloned_request| async {
        cloned_request
            .send()
            .await
            .map_err(|error| match error {
                error if error.is_timeout() => {
                    metrics::REQUEST_BUILD_FAILURE.add(&metrics::CONTEXT, 1, &[]);
                    errors::ApiClientError::RequestTimeoutReceived
                }
                error if is_connection_closed_before_message_could_complete(&error) => {
                    metrics::REQUEST_BUILD_FAILURE.add(&metrics::CONTEXT, 1, &[]);
                    errors::ApiClientError::ConnectionClosedIncompleteMessage
                }
                _ => errors::ApiClientError::RequestNotSent(error.to_string()),
            })
            .attach_printable("Unable to send request to connector")
    });

    let send_request = async {
        request
            .send()
            .await
            .map_err(|error| match error {
                error if error.is_timeout() => {
                    metrics::REQUEST_BUILD_FAILURE.add(&metrics::CONTEXT, 1, &[]);
                    errors::ApiClientError::RequestTimeoutReceived
                }
                error if is_connection_closed_before_message_could_complete(&error) => {
                    metrics::REQUEST_BUILD_FAILURE.add(&metrics::CONTEXT, 1, &[]);
                    errors::ApiClientError::ConnectionClosedIncompleteMessage
                }
                _ => errors::ApiClientError::RequestNotSent(error.to_string()),
            })
            .attach_printable("Unable to send request to connector")
    };

    let response = common_utils::metrics::utils::record_operation_time(
        send_request,
        &metrics::EXTERNAL_REQUEST_TIME,
        &metrics::CONTEXT,
        &[metrics_tag.clone()],
    )
    .await;
    // Retry once if the response is connection closed.
    //
    // This is just due to the racy nature of networking.
    // hyper has a connection pool of idle connections, and it selected one to send your request.
    // Most of the time, hyper will receive the server’s FIN and drop the dead connection from its pool.
    // But occasionally, a connection will be selected from the pool
    // and written to at the same time the server is deciding to close the connection.
    // Since hyper already wrote some of the request,
    // it can’t really retry it automatically on a new connection, since the server may have acted already
    match response {
        Ok(response) => Ok(response),
        Err(error)
            if error.current_context()
                == &errors::ApiClientError::ConnectionClosedIncompleteMessage =>
        {
            metrics::AUTO_RETRY_CONNECTION_CLOSED.add(&metrics::CONTEXT, 1, &[]);
            match cloned_send_request {
                Some(cloned_request) => {
                    logger::info!(
                        "Retrying request due to connection closed before message could complete"
                    );
                    common_utils::metrics::utils::record_operation_time(
                        cloned_request,
                        &metrics::EXTERNAL_REQUEST_TIME,
                        &metrics::CONTEXT,
                        &[metrics_tag],
                    )
                    .await
                }
                None => {
                    logger::info!("Retrying request due to connection closed before message could complete failed as request is not clonable");
                    Err(error)
                }
            }
        }
        err @ Err(_) => err,
    }
}

fn is_connection_closed_before_message_could_complete(error: &reqwest::Error) -> bool {
    let mut source = error.source();
    while let Some(err) = source {
        if let Some(hyper_err) = err.downcast_ref::<hyper::Error>() {
            if hyper_err.is_incomplete_message() {
                return true;
            }
        }
        source = err.source();
    }
    false
}

#[instrument(skip_all)]
async fn handle_response(
    response: CustomResult<reqwest::Response, errors::ApiClientError>,
) -> CustomResult<Result<types::Response, types::Response>, errors::ApiClientError> {
    response
        .map(|response| async {
            logger::info!(?response);
            let status_code = response.status().as_u16();
            let headers = Some(response.headers().to_owned());

            match status_code {
                200..=202 | 302 | 204 => {
                    logger::debug!(response=?response);
                    // If needed add log line
                    // logger:: error!( error_parsing_response=?err);
                    let response = response
                        .bytes()
                        .await
                        .change_context(errors::ApiClientError::ResponseDecodingFailed)
                        .attach_printable("Error while waiting for response")?;
                    Ok(Ok(types::Response {
                        headers,
                        response,
                        status_code,
                    }))
                }

                status_code @ 500..=599 => {
                    let bytes = response.bytes().await.map_err(|error| {
                        report!(error)
                            .change_context(errors::ApiClientError::ResponseDecodingFailed)
                            .attach_printable("Client error response received")
                    })?;
                    // let error = match status_code {
                    //     500 => errors::ApiClientError::InternalServerErrorReceived,
                    //     502 => errors::ApiClientError::BadGatewayReceived,
                    //     503 => errors::ApiClientError::ServiceUnavailableReceived,
                    //     504 => errors::ApiClientError::GatewayTimeoutReceived,
                    //     _ => errors::ApiClientError::UnexpectedServerResponse,
                    // };
                    Ok(Err(types::Response {
                        headers,
                        response: bytes,
                        status_code,
                    }))
                }

                status_code @ 400..=499 => {
                    let bytes = response.bytes().await.map_err(|error| {
                        report!(error)
                            .change_context(errors::ApiClientError::ResponseDecodingFailed)
                            .attach_printable("Client error response received")
                    })?;
                    /* let error = match status_code {
                        400 => errors::ApiClientError::BadRequestReceived(bytes),
                        401 => errors::ApiClientError::UnauthorizedReceived(bytes),
                        403 => errors::ApiClientError::ForbiddenReceived,
                        404 => errors::ApiClientError::NotFoundReceived(bytes),
                        405 => errors::ApiClientError::MethodNotAllowedReceived,
                        408 => errors::ApiClientError::RequestTimeoutReceived,
                        422 => errors::ApiClientError::UnprocessableEntityReceived(bytes),
                        429 => errors::ApiClientError::TooManyRequestsReceived,
                        _ => errors::ApiClientError::UnexpectedServerResponse,
                    };
                    Err(report!(error).attach_printable("Client error response received"))
                        */
                    Ok(Err(types::Response {
                        headers,
                        response: bytes,
                        status_code,
                    }))
                }

                _ => Err(report!(errors::ApiClientError::UnexpectedServerResponse)
                    .attach_printable("Unexpected response from server")),
            }
        })?
        .await
}

#[derive(Debug, Eq, PartialEq)]
pub enum ApplicationResponse<R> {
    Json(R),
    StatusOk,
    TextPlain(String),
    JsonForRedirection(api::RedirectionResponse),
    Form(Box<RedirectionFormData>),
    PaymentLinkForm(Box<PaymentLinkAction>),
    FileData((Vec<u8>, mime::Mime)),
    JsonWithHeaders((R, Vec<(String, Maskable<String>)>)),
    GenericLinkForm(Box<GenericLinks>),
}

#[derive(Debug, Eq, PartialEq)]
pub enum GenericLinks {
    ExpiredLink(GenericExpiredLinkData),
    PaymentMethodCollect(GenericLinkFormData),
    PayoutLink(GenericLinkFormData),
    PayoutLinkStatus(GenericLinkStatusData),
    PaymentMethodCollectStatus(GenericLinkStatusData),
}

impl Display for Box<GenericLinks> {
    fn fmt(&self, f: &mut std::fmt::Formatter<'_>) -> std::fmt::Result {
        write!(
            f,
            "{}",
            match **self {
                GenericLinks::ExpiredLink(_) => "ExpiredLink",
                GenericLinks::PaymentMethodCollect(_) => "PaymentMethodCollect",
                GenericLinks::PayoutLink(_) => "PayoutLink",
                GenericLinks::PayoutLinkStatus(_) => "PayoutLinkStatus",
                GenericLinks::PaymentMethodCollectStatus(_) => "PaymentMethodCollectStatus",
            }
        )
    }
}

#[derive(Debug, Eq, PartialEq, Clone, serde::Serialize, serde::Deserialize)]
pub struct GenericLinkFormData {
    pub js_data: String,
    pub css_data: String,
    pub sdk_url: String,
    pub html_meta_tags: String,
}

#[derive(Debug, Eq, PartialEq, Clone, serde::Serialize, serde::Deserialize)]
pub struct GenericExpiredLinkData {
    pub title: String,
    pub message: String,
    pub theme: String,
}

#[derive(Debug, Eq, PartialEq, Clone, serde::Serialize, serde::Deserialize)]
pub struct GenericLinkStatusData {
    pub js_data: String,
    pub css_data: String,
}

#[derive(Debug, Eq, PartialEq)]
pub enum PaymentLinkAction {
    PaymentLinkFormData(PaymentLinkFormData),
    PaymentLinkStatus(PaymentLinkStatusData),
}

#[derive(Debug, Eq, PartialEq, Clone, serde::Serialize, serde::Deserialize)]
pub struct PaymentLinkFormData {
    pub js_script: String,
    pub css_script: String,
    pub sdk_url: String,
    pub html_meta_tags: String,
}

#[derive(Debug, Eq, PartialEq, Clone, serde::Serialize, serde::Deserialize)]
pub struct PaymentLinkStatusData {
    pub js_script: String,
    pub css_script: String,
}

#[derive(Debug, Eq, PartialEq)]
pub struct RedirectionFormData {
    pub redirect_form: RedirectForm,
    pub payment_method_data: Option<api::PaymentMethodData>,
    pub amount: String,
    pub currency: String,
}

#[derive(Debug, Eq, PartialEq)]
pub enum PaymentAction {
    PSync,
    CompleteAuthorize,
    PaymentAuthenticateCompleteAuthorize,
}

#[derive(Debug, Eq, PartialEq, Serialize)]
pub struct ApplicationRedirectResponse {
    pub url: String,
}

#[derive(Clone, Copy, PartialEq, Eq)]
pub enum AuthFlow {
    Client,
    Merchant,
}

#[allow(clippy::too_many_arguments)]
#[instrument(
    skip(request, payload, state, func, api_auth, request_state),
    fields(merchant_id)
)]
pub async fn server_wrap_util<'a, 'b, U, T, Q, F, Fut, E, OErr>(
    flow: &'a impl router_env::types::FlowMetric,
    state: web::Data<AppState>,
    incoming_request_header: &HeaderMap,
    mut request_state: ReqState,
    request: &'a HttpRequest,
    payload: T,
    func: F,
    api_auth: &dyn AuthenticateAndFetch<U, SessionState>,
    lock_action: api_locking::LockAction,
) -> CustomResult<ApplicationResponse<Q>, OErr>
where
    F: Fn(SessionState, U, T, ReqState) -> Fut,
    'b: 'a,
    Fut: Future<Output = CustomResult<ApplicationResponse<Q>, E>>,
    Q: Serialize + Debug + 'a + ApiEventMetric,
    T: Debug + Serialize + ApiEventMetric,
    E: ErrorSwitch<OErr> + error_stack::Context,
    OErr: ResponseError + error_stack::Context + Serialize,
    errors::ApiErrorResponse: ErrorSwitch<OErr>,
{
    let request_id = RequestId::extract(request)
        .await
        .attach_printable("Unable to extract request id from request")
        .change_context(errors::ApiErrorResponse::InternalServerError.switch())?;

    request_state.event_context.record_info(request_id);
    request_state
        .event_context
        .record_info(("flow".to_string(), flow.to_string()));
    // request_state.event_context.record_info(request.clone());

    let mut app_state = state.get_ref().clone();

    let start_instant = Instant::now();
    let serialized_request = masking::masked_serialize(&payload)
        .attach_printable("Failed to serialize json request")
        .change_context(errors::ApiErrorResponse::InternalServerError.switch())?;

    let mut event_type = payload.get_api_event_type();
    let tenants: HashSet<_> = state
        .conf
        .multitenancy
        .get_tenant_names()
        .into_iter()
        .collect();
    let tenant_id = if !state.conf.multitenancy.enabled {
        DEFAULT_TENANT.to_string()
    } else {
        incoming_request_header
            .get(TENANT_HEADER)
            .and_then(|value| value.to_str().ok())
            .ok_or_else(|| errors::ApiErrorResponse::MissingTenantId.switch())
            .map(|req_tenant_id| {
                if !tenants.contains(req_tenant_id) {
                    Err(errors::ApiErrorResponse::InvalidTenant {
                        tenant_id: req_tenant_id.to_string(),
                    }
                    .switch())
                } else {
                    Ok(req_tenant_id.to_string())
                }
            })??
    };
    request_state
        .event_context
        .record_info(("tenant_id".to_string(), tenant_id.to_string()));
    // let tenant_id = "public".to_string();
    let mut session_state =
        Arc::new(app_state.clone()).get_session_state(tenant_id.as_str(), || {
            errors::ApiErrorResponse::InvalidTenant {
                tenant_id: tenant_id.clone(),
            }
            .switch()
        })?;
    session_state.add_request_id(request_id);

    // Currently auth failures are not recorded as API events
    let (auth_out, auth_type) = api_auth
        .authenticate_and_fetch(request.headers(), &session_state)
        .await
        .switch()?;

    request_state.event_context.record_info(auth_type.clone());

    let merchant_id = auth_type
        .get_merchant_id()
        .unwrap_or("MERCHANT_ID_NOT_FOUND")
        .to_string();

    app_state.add_merchant_id(Some(merchant_id.clone()));

    app_state.add_flow_name(flow.to_string());

    tracing::Span::current().record("merchant_id", &merchant_id);

    let output = {
        lock_action
            .clone()
            .perform_locking_action(&session_state, merchant_id.to_owned())
            .await
            .switch()?;
        let res = func(session_state.clone(), auth_out, payload, request_state)
            .await
            .switch();
        lock_action
            .free_lock_action(&session_state, merchant_id.to_owned())
            .await
            .switch()?;
        res
    };
    let request_duration = Instant::now()
        .saturating_duration_since(start_instant)
        .as_millis();

    let mut serialized_response = None;
    let mut error = None;
    let mut overhead_latency = None;

    let status_code = match output.as_ref() {
        Ok(res) => {
            if let ApplicationResponse::Json(data) = res {
                serialized_response.replace(
                    masking::masked_serialize(&data)
                        .attach_printable("Failed to serialize json response")
                        .change_context(errors::ApiErrorResponse::InternalServerError.switch())?,
                );
            } else if let ApplicationResponse::JsonWithHeaders((data, headers)) = res {
                serialized_response.replace(
                    masking::masked_serialize(&data)
                        .attach_printable("Failed to serialize json response")
                        .change_context(errors::ApiErrorResponse::InternalServerError.switch())?,
                );

                if let Some((_, value)) = headers.iter().find(|(key, _)| key == X_HS_LATENCY) {
                    if let Ok(external_latency) = value.clone().into_inner().parse::<u128>() {
                        overhead_latency.replace(external_latency);
                    }
                }
            }
            event_type = res.get_api_event_type().or(event_type);

            metrics::request::track_response_status_code(res)
        }
        Err(err) => {
            error.replace(
                serde_json::to_value(err.current_context())
                    .attach_printable("Failed to serialize json response")
                    .change_context(errors::ApiErrorResponse::InternalServerError.switch())
                    .ok()
                    .into(),
            );
            err.current_context().status_code().as_u16().into()
        }
    };

    let api_event = ApiEvent::new(
        Some(merchant_id.clone()),
        flow,
        &request_id,
        request_duration,
        status_code,
        serialized_request,
        serialized_response,
        overhead_latency,
        auth_type,
        error,
        event_type.unwrap_or(ApiEventsType::Miscellaneous),
        request,
        request.method(),
    );
    state.event_handler().log_event(&api_event);

    metrics::request::status_code_metrics(
        status_code.to_string(),
        flow.to_string(),
        merchant_id.to_string(),
    );

    output
}

#[instrument(
    skip(request, state, func, api_auth, payload),
    fields(request_method, request_url_path, status_code)
)]
pub async fn server_wrap<'a, T, U, Q, F, Fut, E>(
    flow: impl router_env::types::FlowMetric,
    state: web::Data<AppState>,
    request: &'a HttpRequest,
    payload: T,
    func: F,
    api_auth: &dyn AuthenticateAndFetch<U, SessionState>,
    lock_action: api_locking::LockAction,
) -> HttpResponse
where
    F: Fn(SessionState, U, T, ReqState) -> Fut,
    Fut: Future<Output = CustomResult<ApplicationResponse<Q>, E>>,
    Q: Serialize + Debug + ApiEventMetric + 'a,
    T: Debug + Serialize + ApiEventMetric,
    ApplicationResponse<Q>: Debug,
    E: ErrorSwitch<api_models::errors::types::ApiErrorResponse> + error_stack::Context,
{
    let req_state = state.get_req_state();
    let request_method = request.method().as_str();
    let url_path = request.path();

    let unmasked_incoming_header_keys = state.conf().unmasked_headers.keys;

    let incoming_request_header = request.headers();

    let incoming_header_to_log: HashMap<String, HeaderValue> =
        incoming_request_header
            .iter()
            .fold(HashMap::new(), |mut acc, (key, value)| {
                let key = key.to_string();
                if unmasked_incoming_header_keys.contains(&key.as_str().to_lowercase()) {
                    acc.insert(key.clone(), value.clone());
                } else {
                    acc.insert(key.clone(), HeaderValue::from_static("**MASKED**"));
                }
                acc
            });

    tracing::Span::current().record("request_method", request_method);
    tracing::Span::current().record("request_url_path", url_path);

    let start_instant = Instant::now();

    logger::info!(
        tag = ?Tag::BeginRequest, payload = ?payload,
    headers = ?incoming_header_to_log);

    let server_wrap_util_res = metrics::request::record_request_time_metric(
        server_wrap_util(
            &flow,
            state.clone(),
            incoming_request_header,
            req_state,
            request,
            payload,
            func,
            api_auth,
            lock_action,
        ),
        &flow,
    )
    .await
    .map(|response| {
        logger::info!(api_response =? response);
        response
    });

    let res = match server_wrap_util_res {
        Ok(ApplicationResponse::Json(response)) => match serde_json::to_string(&response) {
            Ok(res) => http_response_json(res),
            Err(_) => http_response_err(
                r#"{
                    "error": {
                        "message": "Error serializing response from connector"
                    }
                }"#,
            ),
        },
        Ok(ApplicationResponse::StatusOk) => http_response_ok(),
        Ok(ApplicationResponse::TextPlain(text)) => http_response_plaintext(text),
        Ok(ApplicationResponse::FileData((file_data, content_type))) => {
            http_response_file_data(file_data, content_type)
        }
        Ok(ApplicationResponse::JsonForRedirection(response)) => {
            match serde_json::to_string(&response) {
                Ok(res) => http_redirect_response(res, response),
                Err(_) => http_response_err(
                    r#"{
                    "error": {
                        "message": "Error serializing response from connector"
                    }
                }"#,
                ),
            }
        }
        Ok(ApplicationResponse::Form(redirection_data)) => {
            let config = state.conf();
            build_redirection_form(
                &redirection_data.redirect_form,
                redirection_data.payment_method_data,
                redirection_data.amount,
                redirection_data.currency,
                config,
            )
            .respond_to(request)
            .map_into_boxed_body()
        }

        Ok(ApplicationResponse::GenericLinkForm(boxed_generic_link_data)) => {
            let link_type = (boxed_generic_link_data).to_string();
            match build_generic_link_html(*boxed_generic_link_data) {
                Ok(rendered_html) => http_response_html_data(rendered_html),
                Err(_) => {
                    let error_message = format!(
                        r#"{{
                        "error": {{
                            "message": "Error while rendering {} HTML page"
                        }}
                    }}"#,
                        link_type
                    );
                    http_response_err(error_message)
                }
            }
        }

        Ok(ApplicationResponse::PaymentLinkForm(boxed_payment_link_data)) => {
            match *boxed_payment_link_data {
                PaymentLinkAction::PaymentLinkFormData(payment_link_data) => {
                    match build_payment_link_html(payment_link_data) {
                        Ok(rendered_html) => http_response_html_data(rendered_html),
                        Err(_) => http_response_err(
                            r#"{
                                "error": {
                                    "message": "Error while rendering payment link html page"
                                }
                            }"#,
                        ),
                    }
                }
                PaymentLinkAction::PaymentLinkStatus(payment_link_data) => {
                    match get_payment_link_status(payment_link_data) {
                        Ok(rendered_html) => http_response_html_data(rendered_html),
                        Err(_) => http_response_err(
                            r#"{
                                "error": {
                                    "message": "Error while rendering payment link status page"
                                }
                            }"#,
                        ),
                    }
                }
            }
        }

        Ok(ApplicationResponse::JsonWithHeaders((response, headers))) => {
            let request_elapsed_time = request.headers().get(X_HS_LATENCY).and_then(|value| {
                if value == "true" {
                    Some(start_instant.elapsed())
                } else {
                    None
                }
            });
            match serde_json::to_string(&response) {
                Ok(res) => http_response_json_with_headers(res, headers, request_elapsed_time),
                Err(_) => http_response_err(
                    r#"{
                        "error": {
                            "message": "Error serializing response from connector"
                        }
                    }"#,
                ),
            }
        }
        Err(error) => log_and_return_error_response(error),
    };

    let response_code = res.status().as_u16();
    tracing::Span::current().record("status_code", response_code);

    let end_instant = Instant::now();
    let request_duration = end_instant.saturating_duration_since(start_instant);
    logger::info!(
        tag = ?Tag::EndRequest,
        time_taken_ms = request_duration.as_millis(),
    );
    res
}

pub fn log_and_return_error_response<T>(error: Report<T>) -> HttpResponse
where
    T: error_stack::Context + Clone + ResponseError,
    Report<T>: EmbedError,
{
    logger::error!(?error);
    HttpResponse::from_error(error.embed().current_context().clone())
}

pub trait EmbedError: Sized {
    fn embed(self) -> Self {
        self
    }
}

impl EmbedError for Report<api_models::errors::types::ApiErrorResponse> {
    fn embed(self) -> Self {
        #[cfg(feature = "detailed_errors")]
        {
            let mut report = self;
            let error_trace = serde_json::to_value(&report).ok().and_then(|inner| {
                serde_json::from_value::<Vec<errors::NestedErrorStack<'_>>>(inner)
                    .ok()
                    .map(Into::<errors::VecLinearErrorStack<'_>>::into)
                    .map(serde_json::to_value)
                    .transpose()
                    .ok()
                    .flatten()
            });

            match report.downcast_mut::<api_models::errors::types::ApiErrorResponse>() {
                None => {}
                Some(inner) => {
                    inner.get_internal_error_mut().stacktrace = error_trace;
                }
            }
            report
        }

        #[cfg(not(feature = "detailed_errors"))]
        self
    }
}

impl EmbedError
    for Report<hyperswitch_domain_models::errors::api_error_response::ApiErrorResponse>
{
}

pub fn http_response_json<T: body::MessageBody + 'static>(response: T) -> HttpResponse {
    HttpResponse::Ok()
        .content_type(mime::APPLICATION_JSON)
        .body(response)
}

pub fn http_server_error_json_response<T: body::MessageBody + 'static>(
    response: T,
) -> HttpResponse {
    HttpResponse::InternalServerError()
        .content_type(mime::APPLICATION_JSON)
        .body(response)
}

pub fn http_response_json_with_headers<T: body::MessageBody + 'static>(
    response: T,
    headers: Vec<(String, Maskable<String>)>,
    request_duration: Option<Duration>,
) -> HttpResponse {
    let mut response_builder = HttpResponse::Ok();
    for (header_name, header_value) in headers {
        let is_sensitive_header = header_value.is_masked();
        let mut header_value = header_value.into_inner();
        if header_name == X_HS_LATENCY {
            if let Some(request_duration) = request_duration {
                if let Ok(external_latency) = header_value.parse::<u128>() {
                    let updated_duration = request_duration.as_millis() - external_latency;
                    header_value = updated_duration.to_string();
                }
            }
        }
        let mut header_value = match HeaderValue::from_str(header_value.as_str()) {
            Ok(header_value) => header_value,
            Err(e) => {
                logger::error!(?e);
                return http_server_error_json_response("Something Went Wrong");
            }
        };

        if is_sensitive_header {
            header_value.set_sensitive(true);
        }
        response_builder.append_header((header_name, header_value));
    }

    response_builder
        .content_type(mime::APPLICATION_JSON)
        .body(response)
}

pub fn http_response_plaintext<T: body::MessageBody + 'static>(res: T) -> HttpResponse {
    HttpResponse::Ok().content_type(mime::TEXT_PLAIN).body(res)
}

pub fn http_response_file_data<T: body::MessageBody + 'static>(
    res: T,
    content_type: mime::Mime,
) -> HttpResponse {
    HttpResponse::Ok().content_type(content_type).body(res)
}

pub fn http_response_html_data<T: body::MessageBody + 'static>(res: T) -> HttpResponse {
    HttpResponse::Ok().content_type(mime::TEXT_HTML).body(res)
}

pub fn http_response_ok() -> HttpResponse {
    HttpResponse::Ok().finish()
}

pub fn http_redirect_response<T: body::MessageBody + 'static>(
    response: T,
    redirection_response: api::RedirectionResponse,
) -> HttpResponse {
    HttpResponse::Ok()
        .content_type(mime::APPLICATION_JSON)
        .append_header((
            "Location",
            redirection_response.return_url_with_query_params,
        ))
        .status(http::StatusCode::FOUND)
        .body(response)
}

pub fn http_response_err<T: body::MessageBody + 'static>(response: T) -> HttpResponse {
    HttpResponse::BadRequest()
        .content_type(mime::APPLICATION_JSON)
        .body(response)
}

pub trait ConnectorRedirectResponse {
    fn get_flow_type(
        &self,
        _query_params: &str,
        _json_payload: Option<serde_json::Value>,
        _action: PaymentAction,
    ) -> CustomResult<payments::CallConnectorAction, errors::ConnectorError> {
        Ok(payments::CallConnectorAction::Avoid)
    }
}

pub trait Authenticate {
    fn get_client_secret(&self) -> Option<&String> {
        None
    }
}

impl Authenticate for api_models::payments::PaymentsRequest {
    fn get_client_secret(&self) -> Option<&String> {
        self.client_secret.as_ref()
    }
}

impl Authenticate for api_models::payment_methods::PaymentMethodListRequest {
    fn get_client_secret(&self) -> Option<&String> {
        self.client_secret.as_ref()
    }
}

impl Authenticate for api_models::payments::PaymentsSessionRequest {
    fn get_client_secret(&self) -> Option<&String> {
        Some(&self.client_secret)
    }
}

impl Authenticate for api_models::payments::PaymentsRetrieveRequest {}
impl Authenticate for api_models::payments::PaymentsCancelRequest {}
impl Authenticate for api_models::payments::PaymentsCaptureRequest {}
impl Authenticate for api_models::payments::PaymentsIncrementalAuthorizationRequest {}
impl Authenticate for api_models::payments::PaymentsStartRequest {}
// impl Authenticate for api_models::payments::PaymentsApproveRequest {}
impl Authenticate for api_models::payments::PaymentsRejectRequest {}

pub fn build_redirection_form(
    form: &RedirectForm,
    payment_method_data: Option<api_models::payments::PaymentMethodData>,
    amount: String,
    currency: String,
    config: Settings,
) -> maud::Markup {
    use maud::PreEscaped;
    let logging_template =
        include_str!("redirection/assets/redirect_error_logs_push.js").to_string();
    match form {
        RedirectForm::Form {
            endpoint,
            method,
            form_fields,
        } => maud::html! {
        (maud::DOCTYPE)
        html {
            meta name="viewport" content="width=device-width, initial-scale=1";
            head {
                style {
                    r##"

                    "##
                }
                (PreEscaped(r##"
                <style>
                    #loader1 {
                        width: 500px,
                    }
                    @media max-width: 600px {
                        #loader1 {
                            width: 200px
                        }
                    }
                </style>
                "##))
            }

            body style="background-color: #ffffff; padding: 20px; font-family: Arial, Helvetica, Sans-Serif;" {

                div id="loader1" class="lottie" style="height: 150px; display: block; position: relative; margin-left: auto; margin-right: auto;" { "" }

                (PreEscaped(r#"<script src="https://cdnjs.cloudflare.com/ajax/libs/bodymovin/5.7.4/lottie.min.js"></script>"#))

                (PreEscaped(r#"
                <script>
                var anime = bodymovin.loadAnimation({
                    container: document.getElementById('loader1'),
                    renderer: 'svg',
                    loop: true,
                    autoplay: true,
                    name: 'hyperswitch loader',
                    animationData: {"v":"4.8.0","meta":{"g":"LottieFiles AE 3.1.1","a":"","k":"","d":"","tc":""},"fr":29.9700012207031,"ip":0,"op":31.0000012626559,"w":400,"h":250,"nm":"loader_shape","ddd":0,"assets":[],"layers":[{"ddd":0,"ind":1,"ty":4,"nm":"circle 2","sr":1,"ks":{"o":{"a":0,"k":100,"ix":11},"r":{"a":0,"k":0,"ix":10},"p":{"a":0,"k":[278.25,202.671,0],"ix":2},"a":{"a":0,"k":[23.72,23.72,0],"ix":1},"s":{"a":0,"k":[100,100,100],"ix":6}},"ao":0,"shapes":[{"ty":"gr","it":[{"ind":0,"ty":"sh","ix":1,"ks":{"a":0,"k":{"i":[[12.935,0],[0,-12.936],[-12.935,0],[0,12.935]],"o":[[-12.952,0],[0,12.935],[12.935,0],[0,-12.936]],"v":[[0,-23.471],[-23.47,0.001],[0,23.471],[23.47,0.001]],"c":true},"ix":2},"nm":"Path 1","mn":"ADBE Vector Shape - Group","hd":false},{"ty":"fl","c":{"a":0,"k":[0,0.427451010311,0.976470648074,1],"ix":4},"o":{"a":1,"k":[{"i":{"x":[0.667],"y":[1]},"o":{"x":[0.333],"y":[0]},"t":10,"s":[10]},{"i":{"x":[0.667],"y":[1]},"o":{"x":[0.333],"y":[0]},"t":19.99,"s":[100]},{"t":29.9800012211104,"s":[10]}],"ix":5},"r":1,"bm":0,"nm":"Fill 1","mn":"ADBE Vector Graphic - Fill","hd":false},{"ty":"tr","p":{"a":0,"k":[23.72,23.721],"ix":2},"a":{"a":0,"k":[0,0],"ix":1},"s":{"a":0,"k":[100,100],"ix":3},"r":{"a":0,"k":0,"ix":6},"o":{"a":0,"k":100,"ix":7},"sk":{"a":0,"k":0,"ix":4},"sa":{"a":0,"k":0,"ix":5},"nm":"Transform"}],"nm":"Group 1","np":2,"cix":2,"bm":0,"ix":1,"mn":"ADBE Vector Group","hd":false}],"ip":0,"op":48.0000019550801,"st":0,"bm":0},{"ddd":0,"ind":2,"ty":4,"nm":"square 2","sr":1,"ks":{"o":{"a":0,"k":100,"ix":11},"r":{"a":0,"k":0,"ix":10},"p":{"a":0,"k":[196.25,201.271,0],"ix":2},"a":{"a":0,"k":[22.028,22.03,0],"ix":1},"s":{"a":0,"k":[100,100,100],"ix":6}},"ao":0,"shapes":[{"ty":"gr","it":[{"ind":0,"ty":"sh","ix":1,"ks":{"a":0,"k":{"i":[[1.914,0],[0,0],[0,-1.914],[0,0],[-1.914,0],[0,0],[0,1.914],[0,0]],"o":[[0,0],[-1.914,0],[0,0],[0,1.914],[0,0],[1.914,0],[0,0],[0,-1.914]],"v":[[18.313,-21.779],[-18.312,-21.779],[-21.779,-18.313],[-21.779,18.314],[-18.312,21.779],[18.313,21.779],[21.779,18.314],[21.779,-18.313]],"c":true},"ix":2},"nm":"Path 1","mn":"ADBE Vector Shape - Group","hd":false},{"ty":"fl","c":{"a":0,"k":[0,0.427451010311,0.976470648074,1],"ix":4},"o":{"a":1,"k":[{"i":{"x":[0.667],"y":[1]},"o":{"x":[0.333],"y":[0]},"t":5,"s":[10]},{"i":{"x":[0.667],"y":[1]},"o":{"x":[0.333],"y":[0]},"t":14.99,"s":[100]},{"t":24.9800010174563,"s":[10]}],"ix":5},"r":1,"bm":0,"nm":"Fill 1","mn":"ADBE Vector Graphic - Fill","hd":false},{"ty":"tr","p":{"a":0,"k":[22.028,22.029],"ix":2},"a":{"a":0,"k":[0,0],"ix":1},"s":{"a":0,"k":[100,100],"ix":3},"r":{"a":0,"k":0,"ix":6},"o":{"a":0,"k":100,"ix":7},"sk":{"a":0,"k":0,"ix":4},"sa":{"a":0,"k":0,"ix":5},"nm":"Transform"}],"nm":"Group 1","np":2,"cix":2,"bm":0,"ix":1,"mn":"ADBE Vector Group","hd":false}],"ip":0,"op":47.0000019143492,"st":0,"bm":0},{"ddd":0,"ind":3,"ty":4,"nm":"Triangle 2","sr":1,"ks":{"o":{"a":0,"k":100,"ix":11},"r":{"a":0,"k":0,"ix":10},"p":{"a":0,"k":[116.25,200.703,0],"ix":2},"a":{"a":0,"k":[27.11,21.243,0],"ix":1},"s":{"a":0,"k":[100,100,100],"ix":6}},"ao":0,"shapes":[{"ty":"gr","it":[{"ind":0,"ty":"sh","ix":1,"ks":{"a":0,"k":{"i":[[0,0],[0.558,-0.879],[0,0],[-1.133,0],[0,0],[0.609,0.947],[0,0]],"o":[[-0.558,-0.879],[0,0],[-0.609,0.947],[0,0],[1.133,0],[0,0],[0,0]],"v":[[1.209,-20.114],[-1.192,-20.114],[-26.251,18.795],[-25.051,20.993],[25.051,20.993],[26.251,18.795],[1.192,-20.114]],"c":true},"ix":2},"nm":"Path 1","mn":"ADBE Vector Shape - Group","hd":false},{"ty":"fl","c":{"a":0,"k":[0,0.427451010311,0.976470648074,1],"ix":4},"o":{"a":1,"k":[{"i":{"x":[0.667],"y":[1]},"o":{"x":[0.333],"y":[0]},"t":0,"s":[10]},{"i":{"x":[0.667],"y":[1]},"o":{"x":[0.333],"y":[0]},"t":9.99,"s":[100]},{"t":19.9800008138021,"s":[10]}],"ix":5},"r":1,"bm":0,"nm":"Fill 1","mn":"ADBE Vector Graphic - Fill","hd":false},{"ty":"tr","p":{"a":0,"k":[27.11,21.243],"ix":2},"a":{"a":0,"k":[0,0],"ix":1},"s":{"a":0,"k":[100,100],"ix":3},"r":{"a":0,"k":0,"ix":6},"o":{"a":0,"k":100,"ix":7},"sk":{"a":0,"k":0,"ix":4},"sa":{"a":0,"k":0,"ix":5},"nm":"Transform"}],"nm":"Group 1","np":2,"cix":2,"bm":0,"ix":1,"mn":"ADBE Vector Group","hd":false}],"ip":0,"op":48.0000019550801,"st":0,"bm":0}],"markers":[]}
                })
                </script>
                "#))

                h3 style="text-align: center;" { "Please wait while we process your payment..." }
                    form action=(PreEscaped(endpoint)) method=(method.to_string()) #payment_form {
                        @for (field, value) in form_fields {
                        input type="hidden" name=(field) value=(value);
                    }
                }

                (PreEscaped(format!("<script type=\"text/javascript\"> {logging_template} var frm = document.getElementById(\"payment_form\"); window.setTimeout(function () {{ frm.submit(); }}, 300); </script>")))

            }
        }
        },
        RedirectForm::Html { html_data } => PreEscaped(format!(
            "{} <script>{}</script>",
            html_data, logging_template
        )),
        RedirectForm::BlueSnap {
            payment_fields_token,
        } => {
            let card_details =
                if let Some(api::PaymentMethodData::Card(ccard)) = payment_method_data {
                    format!(
                        "var saveCardDirectly={{cvv: \"{}\",amount: {},currency: \"{}\"}};",
                        ccard.card_cvc.peek(),
                        amount,
                        currency
                    )
                } else {
                    "".to_string()
                };
            let bluesnap_sdk_url = config.connectors.bluesnap.secondary_base_url;
            maud::html! {
            (maud::DOCTYPE)
            html {
                head {
                    meta name="viewport" content="width=device-width, initial-scale=1";
                    (PreEscaped(format!("<script src=\"{bluesnap_sdk_url}web-sdk/5/bluesnap.js\"></script>")))
                }
                    body style="background-color: #ffffff; padding: 20px; font-family: Arial, Helvetica, Sans-Serif;" {

                        div id="loader1" class="lottie" style="height: 150px; display: block; position: relative; margin-top: 150px; margin-left: auto; margin-right: auto;" { "" }

                        (PreEscaped(r#"<script src="https://cdnjs.cloudflare.com/ajax/libs/bodymovin/5.7.4/lottie.min.js"></script>"#))

                        (PreEscaped(r#"
                        <script>
                        var anime = bodymovin.loadAnimation({
                            container: document.getElementById('loader1'),
                            renderer: 'svg',
                            loop: true,
                            autoplay: true,
                            name: 'hyperswitch loader',
                            animationData: {"v":"4.8.0","meta":{"g":"LottieFiles AE 3.1.1","a":"","k":"","d":"","tc":""},"fr":29.9700012207031,"ip":0,"op":31.0000012626559,"w":400,"h":250,"nm":"loader_shape","ddd":0,"assets":[],"layers":[{"ddd":0,"ind":1,"ty":4,"nm":"circle 2","sr":1,"ks":{"o":{"a":0,"k":100,"ix":11},"r":{"a":0,"k":0,"ix":10},"p":{"a":0,"k":[278.25,202.671,0],"ix":2},"a":{"a":0,"k":[23.72,23.72,0],"ix":1},"s":{"a":0,"k":[100,100,100],"ix":6}},"ao":0,"shapes":[{"ty":"gr","it":[{"ind":0,"ty":"sh","ix":1,"ks":{"a":0,"k":{"i":[[12.935,0],[0,-12.936],[-12.935,0],[0,12.935]],"o":[[-12.952,0],[0,12.935],[12.935,0],[0,-12.936]],"v":[[0,-23.471],[-23.47,0.001],[0,23.471],[23.47,0.001]],"c":true},"ix":2},"nm":"Path 1","mn":"ADBE Vector Shape - Group","hd":false},{"ty":"fl","c":{"a":0,"k":[0,0.427451010311,0.976470648074,1],"ix":4},"o":{"a":1,"k":[{"i":{"x":[0.667],"y":[1]},"o":{"x":[0.333],"y":[0]},"t":10,"s":[10]},{"i":{"x":[0.667],"y":[1]},"o":{"x":[0.333],"y":[0]},"t":19.99,"s":[100]},{"t":29.9800012211104,"s":[10]}],"ix":5},"r":1,"bm":0,"nm":"Fill 1","mn":"ADBE Vector Graphic - Fill","hd":false},{"ty":"tr","p":{"a":0,"k":[23.72,23.721],"ix":2},"a":{"a":0,"k":[0,0],"ix":1},"s":{"a":0,"k":[100,100],"ix":3},"r":{"a":0,"k":0,"ix":6},"o":{"a":0,"k":100,"ix":7},"sk":{"a":0,"k":0,"ix":4},"sa":{"a":0,"k":0,"ix":5},"nm":"Transform"}],"nm":"Group 1","np":2,"cix":2,"bm":0,"ix":1,"mn":"ADBE Vector Group","hd":false}],"ip":0,"op":48.0000019550801,"st":0,"bm":0},{"ddd":0,"ind":2,"ty":4,"nm":"square 2","sr":1,"ks":{"o":{"a":0,"k":100,"ix":11},"r":{"a":0,"k":0,"ix":10},"p":{"a":0,"k":[196.25,201.271,0],"ix":2},"a":{"a":0,"k":[22.028,22.03,0],"ix":1},"s":{"a":0,"k":[100,100,100],"ix":6}},"ao":0,"shapes":[{"ty":"gr","it":[{"ind":0,"ty":"sh","ix":1,"ks":{"a":0,"k":{"i":[[1.914,0],[0,0],[0,-1.914],[0,0],[-1.914,0],[0,0],[0,1.914],[0,0]],"o":[[0,0],[-1.914,0],[0,0],[0,1.914],[0,0],[1.914,0],[0,0],[0,-1.914]],"v":[[18.313,-21.779],[-18.312,-21.779],[-21.779,-18.313],[-21.779,18.314],[-18.312,21.779],[18.313,21.779],[21.779,18.314],[21.779,-18.313]],"c":true},"ix":2},"nm":"Path 1","mn":"ADBE Vector Shape - Group","hd":false},{"ty":"fl","c":{"a":0,"k":[0,0.427451010311,0.976470648074,1],"ix":4},"o":{"a":1,"k":[{"i":{"x":[0.667],"y":[1]},"o":{"x":[0.333],"y":[0]},"t":5,"s":[10]},{"i":{"x":[0.667],"y":[1]},"o":{"x":[0.333],"y":[0]},"t":14.99,"s":[100]},{"t":24.9800010174563,"s":[10]}],"ix":5},"r":1,"bm":0,"nm":"Fill 1","mn":"ADBE Vector Graphic - Fill","hd":false},{"ty":"tr","p":{"a":0,"k":[22.028,22.029],"ix":2},"a":{"a":0,"k":[0,0],"ix":1},"s":{"a":0,"k":[100,100],"ix":3},"r":{"a":0,"k":0,"ix":6},"o":{"a":0,"k":100,"ix":7},"sk":{"a":0,"k":0,"ix":4},"sa":{"a":0,"k":0,"ix":5},"nm":"Transform"}],"nm":"Group 1","np":2,"cix":2,"bm":0,"ix":1,"mn":"ADBE Vector Group","hd":false}],"ip":0,"op":47.0000019143492,"st":0,"bm":0},{"ddd":0,"ind":3,"ty":4,"nm":"Triangle 2","sr":1,"ks":{"o":{"a":0,"k":100,"ix":11},"r":{"a":0,"k":0,"ix":10},"p":{"a":0,"k":[116.25,200.703,0],"ix":2},"a":{"a":0,"k":[27.11,21.243,0],"ix":1},"s":{"a":0,"k":[100,100,100],"ix":6}},"ao":0,"shapes":[{"ty":"gr","it":[{"ind":0,"ty":"sh","ix":1,"ks":{"a":0,"k":{"i":[[0,0],[0.558,-0.879],[0,0],[-1.133,0],[0,0],[0.609,0.947],[0,0]],"o":[[-0.558,-0.879],[0,0],[-0.609,0.947],[0,0],[1.133,0],[0,0],[0,0]],"v":[[1.209,-20.114],[-1.192,-20.114],[-26.251,18.795],[-25.051,20.993],[25.051,20.993],[26.251,18.795],[1.192,-20.114]],"c":true},"ix":2},"nm":"Path 1","mn":"ADBE Vector Shape - Group","hd":false},{"ty":"fl","c":{"a":0,"k":[0,0.427451010311,0.976470648074,1],"ix":4},"o":{"a":1,"k":[{"i":{"x":[0.667],"y":[1]},"o":{"x":[0.333],"y":[0]},"t":0,"s":[10]},{"i":{"x":[0.667],"y":[1]},"o":{"x":[0.333],"y":[0]},"t":9.99,"s":[100]},{"t":19.9800008138021,"s":[10]}],"ix":5},"r":1,"bm":0,"nm":"Fill 1","mn":"ADBE Vector Graphic - Fill","hd":false},{"ty":"tr","p":{"a":0,"k":[27.11,21.243],"ix":2},"a":{"a":0,"k":[0,0],"ix":1},"s":{"a":0,"k":[100,100],"ix":3},"r":{"a":0,"k":0,"ix":6},"o":{"a":0,"k":100,"ix":7},"sk":{"a":0,"k":0,"ix":4},"sa":{"a":0,"k":0,"ix":5},"nm":"Transform"}],"nm":"Group 1","np":2,"cix":2,"bm":0,"ix":1,"mn":"ADBE Vector Group","hd":false}],"ip":0,"op":48.0000019550801,"st":0,"bm":0}],"markers":[]}
                        })
                        </script>
                        "#))

                        h3 style="text-align: center;" { "Please wait while we process your payment..." }
                    }

                (PreEscaped(format!("<script>
                    {logging_template}
                    bluesnap.threeDsPaymentsSetup(\"{payment_fields_token}\",
                    function(sdkResponse) {{
                        // console.log(sdkResponse);
                        var f = document.createElement('form');
                        f.action=window.location.pathname.replace(/payments\\/redirect\\/(\\w+)\\/(\\w+)\\/\\w+/, \"payments/$1/$2/redirect/complete/bluesnap?paymentToken={payment_fields_token}\");
                        f.method='POST';
                        var i=document.createElement('input');
                        i.type='hidden';
                        i.name='authentication_response';
                        i.value=JSON.stringify(sdkResponse);
                        f.appendChild(i);
                        document.body.appendChild(f);
                        f.submit();
                    }});
                    {card_details}
                    bluesnap.threeDsPaymentsSubmitData(saveCardDirectly);
                </script>
                ")))
                }}
        }
        RedirectForm::CybersourceAuthSetup {
            access_token,
            ddc_url,
            reference_id,
        } => {
            maud::html! {
            (maud::DOCTYPE)
            html {
                head {
                    meta name="viewport" content="width=device-width, initial-scale=1";
                }
                    body style="background-color: #ffffff; padding: 20px; font-family: Arial, Helvetica, Sans-Serif;" {

                        div id="loader1" class="lottie" style="height: 150px; display: block; position: relative; margin-top: 150px; margin-left: auto; margin-right: auto;" { "" }

                        (PreEscaped(r#"<script src="https://cdnjs.cloudflare.com/ajax/libs/bodymovin/5.7.4/lottie.min.js"></script>"#))

                        (PreEscaped(r#"
                            <script>
                            var anime = bodymovin.loadAnimation({
                                container: document.getElementById('loader1'),
                                renderer: 'svg',
                                loop: true,
                                autoplay: true,
                                name: 'hyperswitch loader',
                                animationData: {"v":"4.8.0","meta":{"g":"LottieFiles AE 3.1.1","a":"","k":"","d":"","tc":""},"fr":29.9700012207031,"ip":0,"op":31.0000012626559,"w":400,"h":250,"nm":"loader_shape","ddd":0,"assets":[],"layers":[{"ddd":0,"ind":1,"ty":4,"nm":"circle 2","sr":1,"ks":{"o":{"a":0,"k":100,"ix":11},"r":{"a":0,"k":0,"ix":10},"p":{"a":0,"k":[278.25,202.671,0],"ix":2},"a":{"a":0,"k":[23.72,23.72,0],"ix":1},"s":{"a":0,"k":[100,100,100],"ix":6}},"ao":0,"shapes":[{"ty":"gr","it":[{"ind":0,"ty":"sh","ix":1,"ks":{"a":0,"k":{"i":[[12.935,0],[0,-12.936],[-12.935,0],[0,12.935]],"o":[[-12.952,0],[0,12.935],[12.935,0],[0,-12.936]],"v":[[0,-23.471],[-23.47,0.001],[0,23.471],[23.47,0.001]],"c":true},"ix":2},"nm":"Path 1","mn":"ADBE Vector Shape - Group","hd":false},{"ty":"fl","c":{"a":0,"k":[0,0.427451010311,0.976470648074,1],"ix":4},"o":{"a":1,"k":[{"i":{"x":[0.667],"y":[1]},"o":{"x":[0.333],"y":[0]},"t":10,"s":[10]},{"i":{"x":[0.667],"y":[1]},"o":{"x":[0.333],"y":[0]},"t":19.99,"s":[100]},{"t":29.9800012211104,"s":[10]}],"ix":5},"r":1,"bm":0,"nm":"Fill 1","mn":"ADBE Vector Graphic - Fill","hd":false},{"ty":"tr","p":{"a":0,"k":[23.72,23.721],"ix":2},"a":{"a":0,"k":[0,0],"ix":1},"s":{"a":0,"k":[100,100],"ix":3},"r":{"a":0,"k":0,"ix":6},"o":{"a":0,"k":100,"ix":7},"sk":{"a":0,"k":0,"ix":4},"sa":{"a":0,"k":0,"ix":5},"nm":"Transform"}],"nm":"Group 1","np":2,"cix":2,"bm":0,"ix":1,"mn":"ADBE Vector Group","hd":false}],"ip":0,"op":48.0000019550801,"st":0,"bm":0},{"ddd":0,"ind":2,"ty":4,"nm":"square 2","sr":1,"ks":{"o":{"a":0,"k":100,"ix":11},"r":{"a":0,"k":0,"ix":10},"p":{"a":0,"k":[196.25,201.271,0],"ix":2},"a":{"a":0,"k":[22.028,22.03,0],"ix":1},"s":{"a":0,"k":[100,100,100],"ix":6}},"ao":0,"shapes":[{"ty":"gr","it":[{"ind":0,"ty":"sh","ix":1,"ks":{"a":0,"k":{"i":[[1.914,0],[0,0],[0,-1.914],[0,0],[-1.914,0],[0,0],[0,1.914],[0,0]],"o":[[0,0],[-1.914,0],[0,0],[0,1.914],[0,0],[1.914,0],[0,0],[0,-1.914]],"v":[[18.313,-21.779],[-18.312,-21.779],[-21.779,-18.313],[-21.779,18.314],[-18.312,21.779],[18.313,21.779],[21.779,18.314],[21.779,-18.313]],"c":true},"ix":2},"nm":"Path 1","mn":"ADBE Vector Shape - Group","hd":false},{"ty":"fl","c":{"a":0,"k":[0,0.427451010311,0.976470648074,1],"ix":4},"o":{"a":1,"k":[{"i":{"x":[0.667],"y":[1]},"o":{"x":[0.333],"y":[0]},"t":5,"s":[10]},{"i":{"x":[0.667],"y":[1]},"o":{"x":[0.333],"y":[0]},"t":14.99,"s":[100]},{"t":24.9800010174563,"s":[10]}],"ix":5},"r":1,"bm":0,"nm":"Fill 1","mn":"ADBE Vector Graphic - Fill","hd":false},{"ty":"tr","p":{"a":0,"k":[22.028,22.029],"ix":2},"a":{"a":0,"k":[0,0],"ix":1},"s":{"a":0,"k":[100,100],"ix":3},"r":{"a":0,"k":0,"ix":6},"o":{"a":0,"k":100,"ix":7},"sk":{"a":0,"k":0,"ix":4},"sa":{"a":0,"k":0,"ix":5},"nm":"Transform"}],"nm":"Group 1","np":2,"cix":2,"bm":0,"ix":1,"mn":"ADBE Vector Group","hd":false}],"ip":0,"op":47.0000019143492,"st":0,"bm":0},{"ddd":0,"ind":3,"ty":4,"nm":"Triangle 2","sr":1,"ks":{"o":{"a":0,"k":100,"ix":11},"r":{"a":0,"k":0,"ix":10},"p":{"a":0,"k":[116.25,200.703,0],"ix":2},"a":{"a":0,"k":[27.11,21.243,0],"ix":1},"s":{"a":0,"k":[100,100,100],"ix":6}},"ao":0,"shapes":[{"ty":"gr","it":[{"ind":0,"ty":"sh","ix":1,"ks":{"a":0,"k":{"i":[[0,0],[0.558,-0.879],[0,0],[-1.133,0],[0,0],[0.609,0.947],[0,0]],"o":[[-0.558,-0.879],[0,0],[-0.609,0.947],[0,0],[1.133,0],[0,0],[0,0]],"v":[[1.209,-20.114],[-1.192,-20.114],[-26.251,18.795],[-25.051,20.993],[25.051,20.993],[26.251,18.795],[1.192,-20.114]],"c":true},"ix":2},"nm":"Path 1","mn":"ADBE Vector Shape - Group","hd":false},{"ty":"fl","c":{"a":0,"k":[0,0.427451010311,0.976470648074,1],"ix":4},"o":{"a":1,"k":[{"i":{"x":[0.667],"y":[1]},"o":{"x":[0.333],"y":[0]},"t":0,"s":[10]},{"i":{"x":[0.667],"y":[1]},"o":{"x":[0.333],"y":[0]},"t":9.99,"s":[100]},{"t":19.9800008138021,"s":[10]}],"ix":5},"r":1,"bm":0,"nm":"Fill 1","mn":"ADBE Vector Graphic - Fill","hd":false},{"ty":"tr","p":{"a":0,"k":[27.11,21.243],"ix":2},"a":{"a":0,"k":[0,0],"ix":1},"s":{"a":0,"k":[100,100],"ix":3},"r":{"a":0,"k":0,"ix":6},"o":{"a":0,"k":100,"ix":7},"sk":{"a":0,"k":0,"ix":4},"sa":{"a":0,"k":0,"ix":5},"nm":"Transform"}],"nm":"Group 1","np":2,"cix":2,"bm":0,"ix":1,"mn":"ADBE Vector Group","hd":false}],"ip":0,"op":48.0000019550801,"st":0,"bm":0}],"markers":[]}
                            })
                            </script>
                            "#))

                        h3 style="text-align: center;" { "Please wait while we process your payment..." }
                    }

                (PreEscaped(r#"<iframe id="cardinal_collection_iframe" name="collectionIframe" height="10" width="10" style="display: none;"></iframe>"#))
                (PreEscaped(format!("<form id=\"cardinal_collection_form\" method=\"POST\" target=\"collectionIframe\" action=\"{ddc_url}\">
                <input id=\"cardinal_collection_form_input\" type=\"hidden\" name=\"JWT\" value=\"{access_token}\">
              </form>")))
              (PreEscaped(r#"<script>
              window.onload = function() {
              var cardinalCollectionForm = document.querySelector('#cardinal_collection_form'); if(cardinalCollectionForm) cardinalCollectionForm.submit();
              }
              </script>"#))
              (PreEscaped(format!("<script>
                {logging_template}
                window.addEventListener(\"message\", function(event) {{
                    if (event.origin === \"https://centinelapistag.cardinalcommerce.com\" || event.origin === \"https://centinelapi.cardinalcommerce.com\") {{
                      window.location.href = window.location.pathname.replace(/payments\\/redirect\\/(\\w+)\\/(\\w+)\\/\\w+/, \"payments/$1/$2/redirect/complete/cybersource?referenceId={reference_id}\");
                    }}
                  }}, false);
                </script>
                ")))
            }}
        }
        RedirectForm::CybersourceConsumerAuth {
            access_token,
            step_up_url,
        } => {
            maud::html! {
            (maud::DOCTYPE)
            html {
                head {
                    meta name="viewport" content="width=device-width, initial-scale=1";
                }
                    body style="background-color: #ffffff; padding: 20px; font-family: Arial, Helvetica, Sans-Serif;" {

                        div id="loader1" class="lottie" style="height: 150px; display: block; position: relative; margin-top: 150px; margin-left: auto; margin-right: auto;" { "" }

                        (PreEscaped(r#"<script src="https://cdnjs.cloudflare.com/ajax/libs/bodymovin/5.7.4/lottie.min.js"></script>"#))

                        (PreEscaped(r#"
                            <script>
                            var anime = bodymovin.loadAnimation({
                                container: document.getElementById('loader1'),
                                renderer: 'svg',
                                loop: true,
                                autoplay: true,
                                name: 'hyperswitch loader',
                                animationData: {"v":"4.8.0","meta":{"g":"LottieFiles AE 3.1.1","a":"","k":"","d":"","tc":""},"fr":29.9700012207031,"ip":0,"op":31.0000012626559,"w":400,"h":250,"nm":"loader_shape","ddd":0,"assets":[],"layers":[{"ddd":0,"ind":1,"ty":4,"nm":"circle 2","sr":1,"ks":{"o":{"a":0,"k":100,"ix":11},"r":{"a":0,"k":0,"ix":10},"p":{"a":0,"k":[278.25,202.671,0],"ix":2},"a":{"a":0,"k":[23.72,23.72,0],"ix":1},"s":{"a":0,"k":[100,100,100],"ix":6}},"ao":0,"shapes":[{"ty":"gr","it":[{"ind":0,"ty":"sh","ix":1,"ks":{"a":0,"k":{"i":[[12.935,0],[0,-12.936],[-12.935,0],[0,12.935]],"o":[[-12.952,0],[0,12.935],[12.935,0],[0,-12.936]],"v":[[0,-23.471],[-23.47,0.001],[0,23.471],[23.47,0.001]],"c":true},"ix":2},"nm":"Path 1","mn":"ADBE Vector Shape - Group","hd":false},{"ty":"fl","c":{"a":0,"k":[0,0.427451010311,0.976470648074,1],"ix":4},"o":{"a":1,"k":[{"i":{"x":[0.667],"y":[1]},"o":{"x":[0.333],"y":[0]},"t":10,"s":[10]},{"i":{"x":[0.667],"y":[1]},"o":{"x":[0.333],"y":[0]},"t":19.99,"s":[100]},{"t":29.9800012211104,"s":[10]}],"ix":5},"r":1,"bm":0,"nm":"Fill 1","mn":"ADBE Vector Graphic - Fill","hd":false},{"ty":"tr","p":{"a":0,"k":[23.72,23.721],"ix":2},"a":{"a":0,"k":[0,0],"ix":1},"s":{"a":0,"k":[100,100],"ix":3},"r":{"a":0,"k":0,"ix":6},"o":{"a":0,"k":100,"ix":7},"sk":{"a":0,"k":0,"ix":4},"sa":{"a":0,"k":0,"ix":5},"nm":"Transform"}],"nm":"Group 1","np":2,"cix":2,"bm":0,"ix":1,"mn":"ADBE Vector Group","hd":false}],"ip":0,"op":48.0000019550801,"st":0,"bm":0},{"ddd":0,"ind":2,"ty":4,"nm":"square 2","sr":1,"ks":{"o":{"a":0,"k":100,"ix":11},"r":{"a":0,"k":0,"ix":10},"p":{"a":0,"k":[196.25,201.271,0],"ix":2},"a":{"a":0,"k":[22.028,22.03,0],"ix":1},"s":{"a":0,"k":[100,100,100],"ix":6}},"ao":0,"shapes":[{"ty":"gr","it":[{"ind":0,"ty":"sh","ix":1,"ks":{"a":0,"k":{"i":[[1.914,0],[0,0],[0,-1.914],[0,0],[-1.914,0],[0,0],[0,1.914],[0,0]],"o":[[0,0],[-1.914,0],[0,0],[0,1.914],[0,0],[1.914,0],[0,0],[0,-1.914]],"v":[[18.313,-21.779],[-18.312,-21.779],[-21.779,-18.313],[-21.779,18.314],[-18.312,21.779],[18.313,21.779],[21.779,18.314],[21.779,-18.313]],"c":true},"ix":2},"nm":"Path 1","mn":"ADBE Vector Shape - Group","hd":false},{"ty":"fl","c":{"a":0,"k":[0,0.427451010311,0.976470648074,1],"ix":4},"o":{"a":1,"k":[{"i":{"x":[0.667],"y":[1]},"o":{"x":[0.333],"y":[0]},"t":5,"s":[10]},{"i":{"x":[0.667],"y":[1]},"o":{"x":[0.333],"y":[0]},"t":14.99,"s":[100]},{"t":24.9800010174563,"s":[10]}],"ix":5},"r":1,"bm":0,"nm":"Fill 1","mn":"ADBE Vector Graphic - Fill","hd":false},{"ty":"tr","p":{"a":0,"k":[22.028,22.029],"ix":2},"a":{"a":0,"k":[0,0],"ix":1},"s":{"a":0,"k":[100,100],"ix":3},"r":{"a":0,"k":0,"ix":6},"o":{"a":0,"k":100,"ix":7},"sk":{"a":0,"k":0,"ix":4},"sa":{"a":0,"k":0,"ix":5},"nm":"Transform"}],"nm":"Group 1","np":2,"cix":2,"bm":0,"ix":1,"mn":"ADBE Vector Group","hd":false}],"ip":0,"op":47.0000019143492,"st":0,"bm":0},{"ddd":0,"ind":3,"ty":4,"nm":"Triangle 2","sr":1,"ks":{"o":{"a":0,"k":100,"ix":11},"r":{"a":0,"k":0,"ix":10},"p":{"a":0,"k":[116.25,200.703,0],"ix":2},"a":{"a":0,"k":[27.11,21.243,0],"ix":1},"s":{"a":0,"k":[100,100,100],"ix":6}},"ao":0,"shapes":[{"ty":"gr","it":[{"ind":0,"ty":"sh","ix":1,"ks":{"a":0,"k":{"i":[[0,0],[0.558,-0.879],[0,0],[-1.133,0],[0,0],[0.609,0.947],[0,0]],"o":[[-0.558,-0.879],[0,0],[-0.609,0.947],[0,0],[1.133,0],[0,0],[0,0]],"v":[[1.209,-20.114],[-1.192,-20.114],[-26.251,18.795],[-25.051,20.993],[25.051,20.993],[26.251,18.795],[1.192,-20.114]],"c":true},"ix":2},"nm":"Path 1","mn":"ADBE Vector Shape - Group","hd":false},{"ty":"fl","c":{"a":0,"k":[0,0.427451010311,0.976470648074,1],"ix":4},"o":{"a":1,"k":[{"i":{"x":[0.667],"y":[1]},"o":{"x":[0.333],"y":[0]},"t":0,"s":[10]},{"i":{"x":[0.667],"y":[1]},"o":{"x":[0.333],"y":[0]},"t":9.99,"s":[100]},{"t":19.9800008138021,"s":[10]}],"ix":5},"r":1,"bm":0,"nm":"Fill 1","mn":"ADBE Vector Graphic - Fill","hd":false},{"ty":"tr","p":{"a":0,"k":[27.11,21.243],"ix":2},"a":{"a":0,"k":[0,0],"ix":1},"s":{"a":0,"k":[100,100],"ix":3},"r":{"a":0,"k":0,"ix":6},"o":{"a":0,"k":100,"ix":7},"sk":{"a":0,"k":0,"ix":4},"sa":{"a":0,"k":0,"ix":5},"nm":"Transform"}],"nm":"Group 1","np":2,"cix":2,"bm":0,"ix":1,"mn":"ADBE Vector Group","hd":false}],"ip":0,"op":48.0000019550801,"st":0,"bm":0}],"markers":[]}
                            })
                            </script>
                            "#))

                        h3 style="text-align: center;" { "Please wait while we process your payment..." }
                    }

                // This is the iframe recommended by cybersource but the redirection happens inside this iframe once otp
                // is received and we lose control of the redirection on user client browser, so to avoid that we have removed this iframe and directly consumed it.
                // (PreEscaped(r#"<iframe id="step_up_iframe" style="border: none; margin-left: auto; margin-right: auto; display: block" height="800px" width="400px" name="stepUpIframe"></iframe>"#))
                (PreEscaped(format!("<form id=\"step-up-form\" method=\"POST\" action=\"{step_up_url}\">
                <input type=\"hidden\" name=\"JWT\" value=\"{access_token}\">
              </form>")))
              (PreEscaped(format!("<script>
              {logging_template}
              window.onload = function() {{
              var stepUpForm = document.querySelector('#step-up-form'); if(stepUpForm) stepUpForm.submit();
              }}
              </script>")))
            }}
        }
        RedirectForm::Payme => {
            maud::html! {
                (maud::DOCTYPE)
                head {
                    (PreEscaped(r#"<script src="https://cdn.paymeservice.com/hf/v1/hostedfields.js"></script>"#))
                }
                (PreEscaped(format!("<script>
                    {logging_template}
                    var f = document.createElement('form');
                    f.action=window.location.pathname.replace(/payments\\/redirect\\/(\\w+)\\/(\\w+)\\/\\w+/, \"payments/$1/$2/redirect/complete/payme\");
                    f.method='POST';
                    PayMe.clientData()
                    .then((data) => {{
                        var i=document.createElement('input');
                        i.type='hidden';
                        i.name='meta_data';
                        i.value=data.hash;
                        f.appendChild(i);
                        document.body.appendChild(f);
                        f.submit();
                    }})
                    .catch((error) => {{
                        f.submit();
                    }});
            </script>
                ")))
            }
        }
        RedirectForm::Braintree {
            client_token,
            card_token,
            bin,
        } => {
            maud::html! {
            (maud::DOCTYPE)
            html {
                head {
                    meta name="viewport" content="width=device-width, initial-scale=1";
                    (PreEscaped(r#"<script src="https://js.braintreegateway.com/web/3.97.1/js/three-d-secure.js"></script>"#))
                    // (PreEscaped(r#"<script src="https://js.braintreegateway.com/web/3.97.1/js/hosted-fields.js"></script>"#))

                }
                    body style="background-color: #ffffff; padding: 20px; font-family: Arial, Helvetica, Sans-Serif;" {

                        div id="loader1" class="lottie" style="height: 150px; display: block; position: relative; margin-top: 150px; margin-left: auto; margin-right: auto;" { "" }

                        (PreEscaped(r#"<script src="https://cdnjs.cloudflare.com/ajax/libs/bodymovin/5.7.4/lottie.min.js"></script>"#))

                        (PreEscaped(r#"
                            <script>
                            var anime = bodymovin.loadAnimation({
                                container: document.getElementById('loader1'),
                                renderer: 'svg',
                                loop: true,
                                autoplay: true,
                                name: 'hyperswitch loader',
                                animationData: {"v":"4.8.0","meta":{"g":"LottieFiles AE 3.1.1","a":"","k":"","d":"","tc":""},"fr":29.9700012207031,"ip":0,"op":31.0000012626559,"w":400,"h":250,"nm":"loader_shape","ddd":0,"assets":[],"layers":[{"ddd":0,"ind":1,"ty":4,"nm":"circle 2","sr":1,"ks":{"o":{"a":0,"k":100,"ix":11},"r":{"a":0,"k":0,"ix":10},"p":{"a":0,"k":[278.25,202.671,0],"ix":2},"a":{"a":0,"k":[23.72,23.72,0],"ix":1},"s":{"a":0,"k":[100,100,100],"ix":6}},"ao":0,"shapes":[{"ty":"gr","it":[{"ind":0,"ty":"sh","ix":1,"ks":{"a":0,"k":{"i":[[12.935,0],[0,-12.936],[-12.935,0],[0,12.935]],"o":[[-12.952,0],[0,12.935],[12.935,0],[0,-12.936]],"v":[[0,-23.471],[-23.47,0.001],[0,23.471],[23.47,0.001]],"c":true},"ix":2},"nm":"Path 1","mn":"ADBE Vector Shape - Group","hd":false},{"ty":"fl","c":{"a":0,"k":[0,0.427451010311,0.976470648074,1],"ix":4},"o":{"a":1,"k":[{"i":{"x":[0.667],"y":[1]},"o":{"x":[0.333],"y":[0]},"t":10,"s":[10]},{"i":{"x":[0.667],"y":[1]},"o":{"x":[0.333],"y":[0]},"t":19.99,"s":[100]},{"t":29.9800012211104,"s":[10]}],"ix":5},"r":1,"bm":0,"nm":"Fill 1","mn":"ADBE Vector Graphic - Fill","hd":false},{"ty":"tr","p":{"a":0,"k":[23.72,23.721],"ix":2},"a":{"a":0,"k":[0,0],"ix":1},"s":{"a":0,"k":[100,100],"ix":3},"r":{"a":0,"k":0,"ix":6},"o":{"a":0,"k":100,"ix":7},"sk":{"a":0,"k":0,"ix":4},"sa":{"a":0,"k":0,"ix":5},"nm":"Transform"}],"nm":"Group 1","np":2,"cix":2,"bm":0,"ix":1,"mn":"ADBE Vector Group","hd":false}],"ip":0,"op":48.0000019550801,"st":0,"bm":0},{"ddd":0,"ind":2,"ty":4,"nm":"square 2","sr":1,"ks":{"o":{"a":0,"k":100,"ix":11},"r":{"a":0,"k":0,"ix":10},"p":{"a":0,"k":[196.25,201.271,0],"ix":2},"a":{"a":0,"k":[22.028,22.03,0],"ix":1},"s":{"a":0,"k":[100,100,100],"ix":6}},"ao":0,"shapes":[{"ty":"gr","it":[{"ind":0,"ty":"sh","ix":1,"ks":{"a":0,"k":{"i":[[1.914,0],[0,0],[0,-1.914],[0,0],[-1.914,0],[0,0],[0,1.914],[0,0]],"o":[[0,0],[-1.914,0],[0,0],[0,1.914],[0,0],[1.914,0],[0,0],[0,-1.914]],"v":[[18.313,-21.779],[-18.312,-21.779],[-21.779,-18.313],[-21.779,18.314],[-18.312,21.779],[18.313,21.779],[21.779,18.314],[21.779,-18.313]],"c":true},"ix":2},"nm":"Path 1","mn":"ADBE Vector Shape - Group","hd":false},{"ty":"fl","c":{"a":0,"k":[0,0.427451010311,0.976470648074,1],"ix":4},"o":{"a":1,"k":[{"i":{"x":[0.667],"y":[1]},"o":{"x":[0.333],"y":[0]},"t":5,"s":[10]},{"i":{"x":[0.667],"y":[1]},"o":{"x":[0.333],"y":[0]},"t":14.99,"s":[100]},{"t":24.9800010174563,"s":[10]}],"ix":5},"r":1,"bm":0,"nm":"Fill 1","mn":"ADBE Vector Graphic - Fill","hd":false},{"ty":"tr","p":{"a":0,"k":[22.028,22.029],"ix":2},"a":{"a":0,"k":[0,0],"ix":1},"s":{"a":0,"k":[100,100],"ix":3},"r":{"a":0,"k":0,"ix":6},"o":{"a":0,"k":100,"ix":7},"sk":{"a":0,"k":0,"ix":4},"sa":{"a":0,"k":0,"ix":5},"nm":"Transform"}],"nm":"Group 1","np":2,"cix":2,"bm":0,"ix":1,"mn":"ADBE Vector Group","hd":false}],"ip":0,"op":47.0000019143492,"st":0,"bm":0},{"ddd":0,"ind":3,"ty":4,"nm":"Triangle 2","sr":1,"ks":{"o":{"a":0,"k":100,"ix":11},"r":{"a":0,"k":0,"ix":10},"p":{"a":0,"k":[116.25,200.703,0],"ix":2},"a":{"a":0,"k":[27.11,21.243,0],"ix":1},"s":{"a":0,"k":[100,100,100],"ix":6}},"ao":0,"shapes":[{"ty":"gr","it":[{"ind":0,"ty":"sh","ix":1,"ks":{"a":0,"k":{"i":[[0,0],[0.558,-0.879],[0,0],[-1.133,0],[0,0],[0.609,0.947],[0,0]],"o":[[-0.558,-0.879],[0,0],[-0.609,0.947],[0,0],[1.133,0],[0,0],[0,0]],"v":[[1.209,-20.114],[-1.192,-20.114],[-26.251,18.795],[-25.051,20.993],[25.051,20.993],[26.251,18.795],[1.192,-20.114]],"c":true},"ix":2},"nm":"Path 1","mn":"ADBE Vector Shape - Group","hd":false},{"ty":"fl","c":{"a":0,"k":[0,0.427451010311,0.976470648074,1],"ix":4},"o":{"a":1,"k":[{"i":{"x":[0.667],"y":[1]},"o":{"x":[0.333],"y":[0]},"t":0,"s":[10]},{"i":{"x":[0.667],"y":[1]},"o":{"x":[0.333],"y":[0]},"t":9.99,"s":[100]},{"t":19.9800008138021,"s":[10]}],"ix":5},"r":1,"bm":0,"nm":"Fill 1","mn":"ADBE Vector Graphic - Fill","hd":false},{"ty":"tr","p":{"a":0,"k":[27.11,21.243],"ix":2},"a":{"a":0,"k":[0,0],"ix":1},"s":{"a":0,"k":[100,100],"ix":3},"r":{"a":0,"k":0,"ix":6},"o":{"a":0,"k":100,"ix":7},"sk":{"a":0,"k":0,"ix":4},"sa":{"a":0,"k":0,"ix":5},"nm":"Transform"}],"nm":"Group 1","np":2,"cix":2,"bm":0,"ix":1,"mn":"ADBE Vector Group","hd":false}],"ip":0,"op":48.0000019550801,"st":0,"bm":0}],"markers":[]}
                            })
                            </script>
                            "#))

                        h3 style="text-align: center;" { "Please wait while we process your payment..." }
                    }

                (PreEscaped(format!("<script>
                                {logging_template}
                                var my3DSContainer;
                                var clientToken = \"{client_token}\";
                                braintree.threeDSecure.create({{
                                        authorization: clientToken,
                                        version: 2
                                    }}, function(err, threeDs) {{
                                        threeDs.verifyCard({{
                                            amount: \"{amount}\",
                                            nonce: \"{card_token}\",
                                            bin: \"{bin}\",
                                            addFrame: function(err, iframe) {{
                                                my3DSContainer = document.createElement('div');
                                                my3DSContainer.appendChild(iframe);
                                                document.body.appendChild(my3DSContainer);
                                            }},
                                            removeFrame: function() {{
                                                if(my3DSContainer && my3DSContainer.parentNode) {{
                                                    my3DSContainer.parentNode.removeChild(my3DSContainer);
                                                }}
                                            }},
                                            onLookupComplete: function(data, next) {{
                                                // console.log(\"onLookup Complete\", data);
                                                    next();
                                                }}
                                            }},
                                            function(err, payload) {{
                                                if(err) {{
                                                    console.error(err);
                                                    var f = document.createElement('form');
                                                    f.action=window.location.pathname.replace(/payments\\/redirect\\/(\\w+)\\/(\\w+)\\/\\w+/, \"payments/$1/$2/redirect/response/braintree\");
                                                    var i = document.createElement('input');
                                                    i.type = 'hidden';
                                                    f.method='POST';
                                                    i.name = 'authentication_response';
                                                    i.value = JSON.stringify(err);
                                                    f.appendChild(i);
                                                    f.body = JSON.stringify(err);
                                                    document.body.appendChild(f);
                                                    f.submit();
                                                }} else {{
                                                    // console.log(payload);
                                                    var f = document.createElement('form');
                                                    f.action=window.location.pathname.replace(/payments\\/redirect\\/(\\w+)\\/(\\w+)\\/\\w+/, \"payments/$1/$2/redirect/complete/braintree\");
                                                    var i = document.createElement('input');
                                                    i.type = 'hidden';
                                                    f.method='POST';
                                                    i.name = 'authentication_response';
                                                    i.value = JSON.stringify(payload);
                                                    f.appendChild(i);
                                                    f.body = JSON.stringify(payload);
                                                    document.body.appendChild(f);
                                                    f.submit();
                                                    }}
                                                }});
                                        }}); </script>"
                                    )))
                }}
        }
        RedirectForm::Nmi {
            amount,
            currency,
            public_key,
            customer_vault_id,
            order_id,
        } => {
            let public_key_val = public_key.peek();
            maud::html! {
                    (maud::DOCTYPE)
                    head {
                        (PreEscaped(r#"<script src="https://secure.networkmerchants.com/js/v1/Gateway.js"></script>"#))
                    }
                    body style="background-color: #ffffff; padding: 20px; font-family: Arial, Helvetica, Sans-Serif;" {

                        div id="loader-wrapper" {
                            div id="loader1" class="lottie" style="height: 150px; display: block; position: relative; margin-top: 150px; margin-left: auto; margin-right: auto;" { "" }

                        (PreEscaped(r#"<script src="https://cdnjs.cloudflare.com/ajax/libs/bodymovin/5.7.4/lottie.min.js"></script>"#))

                        (PreEscaped(r#"
                            <script>
                            var anime = bodymovin.loadAnimation({
                                container: document.getElementById('loader1'),
                                renderer: 'svg',
                                loop: true,
                                autoplay: true,
                                name: 'hyperswitch loader',
                                animationData: {"v":"4.8.0","meta":{"g":"LottieFiles AE 3.1.1","a":"","k":"","d":"","tc":""},"fr":29.9700012207031,"ip":0,"op":31.0000012626559,"w":400,"h":250,"nm":"loader_shape","ddd":0,"assets":[],"layers":[{"ddd":0,"ind":1,"ty":4,"nm":"circle 2","sr":1,"ks":{"o":{"a":0,"k":100,"ix":11},"r":{"a":0,"k":0,"ix":10},"p":{"a":0,"k":[278.25,202.671,0],"ix":2},"a":{"a":0,"k":[23.72,23.72,0],"ix":1},"s":{"a":0,"k":[100,100,100],"ix":6}},"ao":0,"shapes":[{"ty":"gr","it":[{"ind":0,"ty":"sh","ix":1,"ks":{"a":0,"k":{"i":[[12.935,0],[0,-12.936],[-12.935,0],[0,12.935]],"o":[[-12.952,0],[0,12.935],[12.935,0],[0,-12.936]],"v":[[0,-23.471],[-23.47,0.001],[0,23.471],[23.47,0.001]],"c":true},"ix":2},"nm":"Path 1","mn":"ADBE Vector Shape - Group","hd":false},{"ty":"fl","c":{"a":0,"k":[0,0.427451010311,0.976470648074,1],"ix":4},"o":{"a":1,"k":[{"i":{"x":[0.667],"y":[1]},"o":{"x":[0.333],"y":[0]},"t":10,"s":[10]},{"i":{"x":[0.667],"y":[1]},"o":{"x":[0.333],"y":[0]},"t":19.99,"s":[100]},{"t":29.9800012211104,"s":[10]}],"ix":5},"r":1,"bm":0,"nm":"Fill 1","mn":"ADBE Vector Graphic - Fill","hd":false},{"ty":"tr","p":{"a":0,"k":[23.72,23.721],"ix":2},"a":{"a":0,"k":[0,0],"ix":1},"s":{"a":0,"k":[100,100],"ix":3},"r":{"a":0,"k":0,"ix":6},"o":{"a":0,"k":100,"ix":7},"sk":{"a":0,"k":0,"ix":4},"sa":{"a":0,"k":0,"ix":5},"nm":"Transform"}],"nm":"Group 1","np":2,"cix":2,"bm":0,"ix":1,"mn":"ADBE Vector Group","hd":false}],"ip":0,"op":48.0000019550801,"st":0,"bm":0},{"ddd":0,"ind":2,"ty":4,"nm":"square 2","sr":1,"ks":{"o":{"a":0,"k":100,"ix":11},"r":{"a":0,"k":0,"ix":10},"p":{"a":0,"k":[196.25,201.271,0],"ix":2},"a":{"a":0,"k":[22.028,22.03,0],"ix":1},"s":{"a":0,"k":[100,100,100],"ix":6}},"ao":0,"shapes":[{"ty":"gr","it":[{"ind":0,"ty":"sh","ix":1,"ks":{"a":0,"k":{"i":[[1.914,0],[0,0],[0,-1.914],[0,0],[-1.914,0],[0,0],[0,1.914],[0,0]],"o":[[0,0],[-1.914,0],[0,0],[0,1.914],[0,0],[1.914,0],[0,0],[0,-1.914]],"v":[[18.313,-21.779],[-18.312,-21.779],[-21.779,-18.313],[-21.779,18.314],[-18.312,21.779],[18.313,21.779],[21.779,18.314],[21.779,-18.313]],"c":true},"ix":2},"nm":"Path 1","mn":"ADBE Vector Shape - Group","hd":false},{"ty":"fl","c":{"a":0,"k":[0,0.427451010311,0.976470648074,1],"ix":4},"o":{"a":1,"k":[{"i":{"x":[0.667],"y":[1]},"o":{"x":[0.333],"y":[0]},"t":5,"s":[10]},{"i":{"x":[0.667],"y":[1]},"o":{"x":[0.333],"y":[0]},"t":14.99,"s":[100]},{"t":24.9800010174563,"s":[10]}],"ix":5},"r":1,"bm":0,"nm":"Fill 1","mn":"ADBE Vector Graphic - Fill","hd":false},{"ty":"tr","p":{"a":0,"k":[22.028,22.029],"ix":2},"a":{"a":0,"k":[0,0],"ix":1},"s":{"a":0,"k":[100,100],"ix":3},"r":{"a":0,"k":0,"ix":6},"o":{"a":0,"k":100,"ix":7},"sk":{"a":0,"k":0,"ix":4},"sa":{"a":0,"k":0,"ix":5},"nm":"Transform"}],"nm":"Group 1","np":2,"cix":2,"bm":0,"ix":1,"mn":"ADBE Vector Group","hd":false}],"ip":0,"op":47.0000019143492,"st":0,"bm":0},{"ddd":0,"ind":3,"ty":4,"nm":"Triangle 2","sr":1,"ks":{"o":{"a":0,"k":100,"ix":11},"r":{"a":0,"k":0,"ix":10},"p":{"a":0,"k":[116.25,200.703,0],"ix":2},"a":{"a":0,"k":[27.11,21.243,0],"ix":1},"s":{"a":0,"k":[100,100,100],"ix":6}},"ao":0,"shapes":[{"ty":"gr","it":[{"ind":0,"ty":"sh","ix":1,"ks":{"a":0,"k":{"i":[[0,0],[0.558,-0.879],[0,0],[-1.133,0],[0,0],[0.609,0.947],[0,0]],"o":[[-0.558,-0.879],[0,0],[-0.609,0.947],[0,0],[1.133,0],[0,0],[0,0]],"v":[[1.209,-20.114],[-1.192,-20.114],[-26.251,18.795],[-25.051,20.993],[25.051,20.993],[26.251,18.795],[1.192,-20.114]],"c":true},"ix":2},"nm":"Path 1","mn":"ADBE Vector Shape - Group","hd":false},{"ty":"fl","c":{"a":0,"k":[0,0.427451010311,0.976470648074,1],"ix":4},"o":{"a":1,"k":[{"i":{"x":[0.667],"y":[1]},"o":{"x":[0.333],"y":[0]},"t":0,"s":[10]},{"i":{"x":[0.667],"y":[1]},"o":{"x":[0.333],"y":[0]},"t":9.99,"s":[100]},{"t":19.9800008138021,"s":[10]}],"ix":5},"r":1,"bm":0,"nm":"Fill 1","mn":"ADBE Vector Graphic - Fill","hd":false},{"ty":"tr","p":{"a":0,"k":[27.11,21.243],"ix":2},"a":{"a":0,"k":[0,0],"ix":1},"s":{"a":0,"k":[100,100],"ix":3},"r":{"a":0,"k":0,"ix":6},"o":{"a":0,"k":100,"ix":7},"sk":{"a":0,"k":0,"ix":4},"sa":{"a":0,"k":0,"ix":5},"nm":"Transform"}],"nm":"Group 1","np":2,"cix":2,"bm":0,"ix":1,"mn":"ADBE Vector Group","hd":false}],"ip":0,"op":48.0000019550801,"st":0,"bm":0}],"markers":[]}
                            })
                            </script>
                            "#))

                        h3 style="text-align: center;" { "Please wait while we process your payment..." }
                        }

                        div id="threeds-wrapper" style="display: flex; width: 100%; height: 100vh; align-items: center; justify-content: center;" {""}
                    }
                    (PreEscaped(format!("<script>
                    {logging_template}
                    const gateway = Gateway.create('{public_key_val}');

                    // Initialize the ThreeDSService
                    const threeDS = gateway.get3DSecure();

                    const options = {{
                        customerVaultId: '{customer_vault_id}',
                        currency: '{currency}',
                        amount: '{amount}'
                    }};

                    const threeDSsecureInterface = threeDS.createUI(options);

                    threeDSsecureInterface.on('challenge', function(e) {{
                        document.getElementById('loader-wrapper').style.display = 'none';
                    }});

                    threeDSsecureInterface.on('complete', function(e) {{
                        var responseForm = document.createElement('form');
                        responseForm.action=window.location.pathname.replace(/payments\\/redirect\\/(\\w+)\\/(\\w+)\\/\\w+/, \"payments/$1/$2/redirect/complete/nmi\");
                        responseForm.method='POST';

                        var item1=document.createElement('input');
                        item1.type='hidden';
                        item1.name='cavv';
                        item1.value=e.cavv;
                        responseForm.appendChild(item1);

                        var item2=document.createElement('input');
                        item2.type='hidden';
                        item2.name='xid';
                        item2.value=e.xid;
                        responseForm.appendChild(item2);

                        var item6=document.createElement('input');
                        item6.type='hidden';
                        item6.name='eci';
                        item6.value=e.eci;
                        responseForm.appendChild(item6);

                        var item7=document.createElement('input');
                        item7.type='hidden';
                        item7.name='directoryServerId';
                        item7.value=e.directoryServerId;
                        responseForm.appendChild(item7);

                        var item3=document.createElement('input');
                        item3.type='hidden';
                        item3.name='cardHolderAuth';
                        item3.value=e.cardHolderAuth;
                        responseForm.appendChild(item3);

                        var item4=document.createElement('input');
                        item4.type='hidden';
                        item4.name='threeDsVersion';
                        item4.value=e.threeDsVersion;
                        responseForm.appendChild(item4);

                        var item5=document.createElement('input');
                        item5.type='hidden';
                        item5.name='orderId';
                        item5.value='{order_id}';
                        responseForm.appendChild(item5);

                        var item6=document.createElement('input');
                        item6.type='hidden';
                        item6.name='customerVaultId';
                        item6.value='{customer_vault_id}';
                        responseForm.appendChild(item6);

                        document.body.appendChild(responseForm);
                        responseForm.submit();
                    }});

                    threeDSsecureInterface.on('failure', function(e) {{
                        var responseForm = document.createElement('form');
                        responseForm.action=window.location.pathname.replace(/payments\\/redirect\\/(\\w+)\\/(\\w+)\\/\\w+/, \"payments/$1/$2/redirect/complete/nmi\");
                        responseForm.method='POST';

                        var error_code=document.createElement('input');
                        error_code.type='hidden';
                        error_code.name='code';
                        error_code.value= e.code;
                        responseForm.appendChild(error_code);

                        var error_message=document.createElement('input');
                        error_message.type='hidden';
                        error_message.name='message';
                        error_message.value= e.message;
                        responseForm.appendChild(error_message);

                        document.body.appendChild(responseForm);
                        responseForm.submit();
                    }});

                    threeDSsecureInterface.start('#threeds-wrapper');
            </script>"
            )))
                }
        }
        RedirectForm::Mifinity {
            initialization_token,
        } => {
            maud::html! {
                        (maud::DOCTYPE)
                        head {
                            (PreEscaped(r#"<script src='https://demo.mifinity.com/widgets/sgpg.js?58190a411dc3'></script>"#))
                        }

                        (PreEscaped(format!("<div id='widget-container'></div>
	  <script>
		  var widget = showPaymentIframe('widget-container', {{
			  token: '{initialization_token}',
			  complete: function() {{
				  setTimeout(function() {{
					widget.close();
				  }}, 5000);
			  }}
		   }});
	   </script>")))

            }
        }
    }
}

pub fn build_payment_link_html(
    payment_link_data: PaymentLinkFormData,
) -> CustomResult<String, errors::ApiErrorResponse> {
    let mut tera = Tera::default();

    // Add modification to css template with dynamic data
    let css_template =
        include_str!("../core/payment_link/payment_link_initiate/payment_link.css").to_string();
    let _ = tera.add_raw_template("payment_link_css", &css_template);
    let mut context = Context::new();
    context.insert("css_color_scheme", &payment_link_data.css_script);

    let rendered_css = match tera.render("payment_link_css", &context) {
        Ok(rendered_css) => rendered_css,
        Err(tera_error) => {
            crate::logger::warn!("{tera_error}");
            Err(errors::ApiErrorResponse::InternalServerError)?
        }
    };

    // Add modification to js template with dynamic data
    let js_template =
        include_str!("../core/payment_link/payment_link_initiate/payment_link.js").to_string();

    let _ = tera.add_raw_template("payment_link_js", &js_template);

    context.insert("payment_details_js_script", &payment_link_data.js_script);

    let rendered_js = match tera.render("payment_link_js", &context) {
        Ok(rendered_js) => rendered_js,
        Err(tera_error) => {
            crate::logger::warn!("{tera_error}");
            Err(errors::ApiErrorResponse::InternalServerError)?
        }
    };

    // Modify Html template with rendered js and rendered css files
    let html_template =
        include_str!("../core/payment_link/payment_link_initiate/payment_link.html").to_string();

    let _ = tera.add_raw_template("payment_link", &html_template);

    context.insert("rendered_meta_tag_html", &payment_link_data.html_meta_tags);

    context.insert(
        "preload_link_tags",
        &get_preload_link_html_template(&payment_link_data.sdk_url),
    );

    context.insert(
        "preload_link_tags",
        &get_preload_link_html_template(&payment_link_data.sdk_url),
    );

    context.insert(
        "hyperloader_sdk_link",
        &get_hyper_loader_sdk(&payment_link_data.sdk_url),
    );
    context.insert("rendered_css", &rendered_css);
    context.insert("rendered_js", &rendered_js);

    match tera.render("payment_link", &context) {
        Ok(rendered_html) => Ok(rendered_html),
        Err(tera_error) => {
            crate::logger::warn!("{tera_error}");
            Err(errors::ApiErrorResponse::InternalServerError)?
        }
    }
}

fn get_hyper_loader_sdk(sdk_url: &str) -> String {
    format!("<script src=\"{sdk_url}\" onload=\"initializeSDK()\"></script>")
}

fn get_preload_link_html_template(sdk_url: &str) -> String {
    format!(
        r#"<link rel="preload" href="https://fonts.googleapis.com/css2?family=Montserrat:wght@400;500;600;700;800" as="style">
            <link rel="preload" href="{sdk_url}" as="script">"#,
        sdk_url = sdk_url
    )
}

pub fn get_payment_link_status(
    payment_link_data: PaymentLinkStatusData,
) -> CustomResult<String, errors::ApiErrorResponse> {
    let mut tera = Tera::default();

    // Add modification to css template with dynamic data
    let css_template =
        include_str!("../core/payment_link/payment_link_status/status.css").to_string();
    let _ = tera.add_raw_template("payment_link_css", &css_template);
    let mut context = Context::new();
    context.insert("css_color_scheme", &payment_link_data.css_script);

    let rendered_css = match tera.render("payment_link_css", &context) {
        Ok(rendered_css) => rendered_css,
        Err(tera_error) => {
            crate::logger::warn!("{tera_error}");
            Err(errors::ApiErrorResponse::InternalServerError)?
        }
    };

    // Add modification to js template with dynamic data
    let js_template =
        include_str!("../core/payment_link/payment_link_status/status.js").to_string();
    let _ = tera.add_raw_template("payment_link_js", &js_template);
    context.insert("payment_details_js_script", &payment_link_data.js_script);

    let rendered_js = match tera.render("payment_link_js", &context) {
        Ok(rendered_js) => rendered_js,
        Err(tera_error) => {
            crate::logger::warn!("{tera_error}");
            Err(errors::ApiErrorResponse::InternalServerError)?
        }
    };

    // Modify Html template with rendered js and rendered css files
    let html_template =
        include_str!("../core/payment_link/payment_link_status/status.html").to_string();
    let _ = tera.add_raw_template("payment_link_status", &html_template);

    context.insert("rendered_css", &rendered_css);

    context.insert("rendered_js", &rendered_js);

    match tera.render("payment_link_status", &context) {
        Ok(rendered_html) => Ok(rendered_html),
        Err(tera_error) => {
            crate::logger::warn!("{tera_error}");
            Err(errors::ApiErrorResponse::InternalServerError)?
        }
    }
}

#[cfg(test)]
mod tests {
    #[test]
    fn test_mime_essence() {
        assert_eq!(mime::APPLICATION_JSON.essence_str(), "application/json");
    }
}<|MERGE_RESOLUTION|>--- conflicted
+++ resolved
@@ -63,11 +63,10 @@
         app::{AppStateInfo, ReqState, SessionStateInfo},
         metrics, AppState, SessionState,
     },
-<<<<<<< HEAD
-    services::generic_link_response::build_generic_link_html,
-=======
-    services::connector_integration_interface::RouterDataConversion,
->>>>>>> e658899c
+    services::{
+        connector_integration_interface::RouterDataConversion,
+        generic_link_response::build_generic_link_html,
+    },
     types::{
         self,
         api::{self, ConnectorCommon},
