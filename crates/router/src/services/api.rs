mod client;
pub mod request;

use std::{
    collections::HashMap,
    error::Error,
    fmt::Debug,
    future::Future,
    str,
    time::{Duration, Instant},
};

use actix_web::{body, HttpRequest, HttpResponse, Responder, ResponseError};
use api_models::enums::CaptureMethod;
pub use client::{proxy_bypass_urls, ApiClient, MockApiClient, ProxyClient};
use common_utils::errors::ReportSwitchExt;
use error_stack::{report, IntoReport, Report, ResultExt};
use masking::{ExposeOptionInterface, PeekInterface};
use router_env::{instrument, tracing, Tag};
use serde::Serialize;
use serde_json::json;

use self::request::{ContentType, HeaderExt, RequestBuilderExt};
pub use self::request::{Method, Request, RequestBuilder};
use crate::{
    configs::settings::Connectors,
    consts,
    core::{
        errors::{self, CustomResult},
        payments,
    },
    logger,
    routes::{
        app::AppStateInfo,
        metrics::{self, request as metrics_request},
        AppState,
    },
    services::authentication as auth,
    types::{
        self,
        api::{self, ConnectorCommon},
        ErrorResponse,
    },
};

pub type BoxedConnectorIntegration<'a, T, Req, Resp> =
    Box<&'a (dyn ConnectorIntegration<T, Req, Resp> + Send + Sync)>;

pub trait ConnectorIntegrationAny<T, Req, Resp>: Send + Sync + 'static {
    fn get_connector_integration(&self) -> BoxedConnectorIntegration<'_, T, Req, Resp>;
}

impl<S, T, Req, Resp> ConnectorIntegrationAny<T, Req, Resp> for S
where
    S: ConnectorIntegration<T, Req, Resp> + Send + Sync,
{
    fn get_connector_integration(&self) -> BoxedConnectorIntegration<'_, T, Req, Resp> {
        Box::new(self)
    }
}

pub trait ConnectorValidation: ConnectorCommon {
    fn validate_capture_method(
        &self,
        capture_method: Option<CaptureMethod>,
    ) -> CustomResult<(), errors::ConnectorError> {
        let capture_method = capture_method.unwrap_or_default();
        match capture_method {
            CaptureMethod::Automatic => Ok(()),
            CaptureMethod::Manual | CaptureMethod::ManualMultiple | CaptureMethod::Scheduled => {
                Err(errors::ConnectorError::NotSupported {
                    message: capture_method.to_string(),
                    connector: self.id(),
                }
                .into())
            }
        }
    }

    fn validate_psync_reference_id(
        &self,
        data: &types::PaymentsSyncRouterData,
    ) -> CustomResult<(), errors::ConnectorError> {
        data.request
            .connector_transaction_id
            .get_connector_transaction_id()
            .change_context(errors::ConnectorError::MissingConnectorTransactionID)
            .map(|_| ())
    }
}

#[async_trait::async_trait]
pub trait ConnectorIntegration<T, Req, Resp>: ConnectorIntegrationAny<T, Req, Resp> + Sync {
    fn get_headers(
        &self,
        _req: &types::RouterData<T, Req, Resp>,
        _connectors: &Connectors,
    ) -> CustomResult<Vec<(String, request::Maskable<String>)>, errors::ConnectorError> {
        Ok(vec![])
    }

    fn get_content_type(&self) -> &'static str {
        mime::APPLICATION_JSON.essence_str()
    }

    /// primarily used when creating signature based on request method of payment flow
    fn get_http_method(&self) -> Method {
        Method::Post
    }

    fn get_url(
        &self,
        _req: &types::RouterData<T, Req, Resp>,
        _connectors: &Connectors,
    ) -> CustomResult<String, errors::ConnectorError> {
        Ok(String::new())
    }

    fn get_request_body(
        &self,
        _req: &types::RouterData<T, Req, Resp>,
    ) -> CustomResult<Option<types::RequestBody>, errors::ConnectorError> {
        Ok(None)
    }

    fn get_request_form_data(
        &self,
        _req: &types::RouterData<T, Req, Resp>,
    ) -> CustomResult<Option<reqwest::multipart::Form>, errors::ConnectorError> {
        Ok(None)
    }

    /// This module can be called before executing a payment flow where a pre-task is needed
    /// Eg: Some connectors requires one-time session token before making a payment, we can add the session token creation logic in this block
    async fn execute_pretasks(
        &self,
        _router_data: &mut types::RouterData<T, Req, Resp>,
        _app_state: &AppState,
    ) -> CustomResult<(), errors::ConnectorError> {
        Ok(())
    }

    /// This module can be called after executing a payment flow where a post-task needed
    /// Eg: Some connectors require payment sync to happen immediately after the authorize call to complete the transaction, we can add that logic in this block
    async fn execute_posttasks(
        &self,
        _router_data: &mut types::RouterData<T, Req, Resp>,
        _app_state: &AppState,
    ) -> CustomResult<(), errors::ConnectorError> {
        Ok(())
    }

    fn build_request(
        &self,
        req: &types::RouterData<T, Req, Resp>,
        _connectors: &Connectors,
    ) -> CustomResult<Option<Request>, errors::ConnectorError> {
        metrics::UNIMPLEMENTED_FLOW.add(
            &metrics::CONTEXT,
            1,
            &[metrics::request::add_attributes(
                "connector",
                req.connector.clone(),
            )],
        );
        Ok(None)
    }

    fn handle_response(
        &self,
        data: &types::RouterData<T, Req, Resp>,
        _res: types::Response,
    ) -> CustomResult<types::RouterData<T, Req, Resp>, errors::ConnectorError>
    where
        T: Clone,
        Req: Clone,
        Resp: Clone,
    {
        Ok(data.clone())
    }

    fn get_error_response(
        &self,
        _res: types::Response,
    ) -> CustomResult<ErrorResponse, errors::ConnectorError> {
        Ok(ErrorResponse::get_not_implemented())
    }

    fn get_5xx_error_response(
        &self,
        res: types::Response,
    ) -> CustomResult<ErrorResponse, errors::ConnectorError> {
        let error_message = match res.status_code {
            500 => "internal_server_error",
            501 => "not_implemented",
            502 => "bad_gateway",
            503 => "service_unavailable",
            504 => "gateway_timeout",
            505 => "http_version_not_supported",
            506 => "variant_also_negotiates",
            507 => "insufficient_storage",
            508 => "loop_detected",
            510 => "not_extended",
            511 => "network_authentication_required",
            _ => "unknown_error",
        };
        Ok(ErrorResponse {
            code: res.status_code.to_string(),
            message: error_message.to_string(),
            reason: String::from_utf8(res.response.to_vec()).ok(),
            status_code: res.status_code,
        })
    }

    // whenever capture sync is implemented at the connector side, this method should be overridden
    fn get_multiple_capture_sync_method(
        &self,
    ) -> CustomResult<CaptureSyncMethod, errors::ConnectorError> {
        Err(errors::ConnectorError::NotImplemented("multiple capture sync".into()).into())
    }

    fn get_certificate(
        &self,
        _req: &types::RouterData<T, Req, Resp>,
    ) -> CustomResult<Option<String>, errors::ConnectorError> {
        Ok(None)
    }

    fn get_certificate_key(
        &self,
        _req: &types::RouterData<T, Req, Resp>,
    ) -> CustomResult<Option<String>, errors::ConnectorError> {
        Ok(None)
    }
}

pub enum CaptureSyncMethod {
    Individual,
    Bulk,
}

/// Handle the flow by interacting with connector module
/// `connector_request` is applicable only in case if the `CallConnectorAction` is `Trigger`
/// In other cases, It will be created if required, even if it is not passed
#[instrument(skip_all)]
pub async fn execute_connector_processing_step<
    'b,
    'a,
    T: 'static,
    Req: Debug + Clone + 'static,
    Resp: Debug + Clone + 'static,
>(
    state: &'b AppState,
    connector_integration: BoxedConnectorIntegration<'a, T, Req, Resp>,
    req: &'b types::RouterData<T, Req, Resp>,
    call_connector_action: payments::CallConnectorAction,
    connector_request: Option<Request>,
) -> CustomResult<types::RouterData<T, Req, Resp>, errors::ConnectorError>
where
    T: Clone + Debug,
    // BoxedConnectorIntegration<T, Req, Resp>: 'b,
{
    // If needed add an error stack as follows
    // connector_integration.build_request(req).attach_printable("Failed to build request");
    let mut router_data = req.clone();
    match call_connector_action {
        payments::CallConnectorAction::HandleResponse(res) => {
            let response = types::Response {
                headers: None,
                response: res.into(),
                status_code: 200,
            };

            connector_integration.handle_response(req, response)
        }
        payments::CallConnectorAction::Avoid => Ok(router_data),
        payments::CallConnectorAction::StatusUpdate {
            status,
            error_code,
            error_message,
        } => {
            router_data.status = status;
            let error_response = if error_code.is_some() | error_message.is_some() {
                Some(ErrorResponse {
                    code: error_code.unwrap_or(consts::NO_ERROR_CODE.to_string()),
                    message: error_message.unwrap_or(consts::NO_ERROR_MESSAGE.to_string()),
                    status_code: 200, // This status code is ignored in redirection response it will override with 302 status code.
                    reason: None,
                })
            } else {
                None
            };
            router_data.response = error_response.map(Err).unwrap_or(router_data.response);
            Ok(router_data)
        }
        payments::CallConnectorAction::Trigger => {
            metrics::CONNECTOR_CALL_COUNT.add(
                &metrics::CONTEXT,
                1,
                &[
                    metrics::request::add_attributes("connector", req.connector.to_string()),
                    metrics::request::add_attributes(
                        "flow",
                        std::any::type_name::<T>()
                            .split("::")
                            .last()
                            .unwrap_or_default()
                            .to_string(),
                    ),
                ],
            );

            let connector_request = connector_request.or(connector_integration
                .build_request(req, &state.conf.connectors)
                .map_err(|error| {
                    if matches!(
                        error.current_context(),
                        &errors::ConnectorError::RequestEncodingFailed
                            | &errors::ConnectorError::RequestEncodingFailedWithReason(_)
                    ) {
                        metrics::REQUEST_BUILD_FAILURE.add(
                            &metrics::CONTEXT,
                            1,
                            &[metrics::request::add_attributes(
                                "connector",
                                req.connector.to_string(),
                            )],
                        )
                    }
                    error
                })?);

            match connector_request {
                Some(request) => {
                    logger::debug!(connector_request=?request);
                    let response = call_connector_api(state, request).await;
                    logger::debug!(connector_response=?response);
                    match response {
                        Ok(body) => {
                            let response = match body {
                                Ok(body) => {
                                    let connector_http_status_code = Some(body.status_code);
                                    let mut data = connector_integration
                                        .handle_response(req, body)
                                        .map_err(|error| {
                                            if error.current_context()
                                            == &errors::ConnectorError::ResponseDeserializationFailed
                                        {
                                            metrics::RESPONSE_DESERIALIZATION_FAILURE.add(
                                                &metrics::CONTEXT,
                                                1,
                                                &[metrics::request::add_attributes(
                                                    "connector",
                                                    req.connector.to_string(),
                                                )],
                                            )
                                        }
                                            error
                                        })?;
                                    data.connector_http_status_code = connector_http_status_code;
                                    data
                                }
                                Err(body) => {
                                    router_data.connector_http_status_code = Some(body.status_code);
                                    metrics::CONNECTOR_ERROR_RESPONSE_COUNT.add(
                                        &metrics::CONTEXT,
                                        1,
                                        &[metrics::request::add_attributes(
                                            "connector",
                                            req.connector.clone(),
                                        )],
                                    );
                                    let error = match body.status_code {
                                        500..=511 => {
                                            connector_integration.get_5xx_error_response(body)?
                                        }
                                        _ => connector_integration.get_error_response(body)?,
                                    };

                                    router_data.response = Err(error);

                                    router_data
                                }
                            };
                            Ok(response)
                        }
                        Err(error) => {
                            if error.current_context().is_upstream_timeout() {
                                let error_response = ErrorResponse {
                                    code: consts::REQUEST_TIMEOUT_ERROR_CODE.to_string(),
                                    message: consts::REQUEST_TIMEOUT_ERROR_MESSAGE.to_string(),
                                    reason: Some(consts::REQUEST_TIMEOUT_ERROR_MESSAGE.to_string()),
                                    status_code: 504,
                                };
                                router_data.response = Err(error_response);
                                router_data.connector_http_status_code = Some(504);
                                Ok(router_data)
                            } else if error.current_context().is_connection_closed() {
                                let error_response = ErrorResponse {
                                    code: consts::CONNECTION_CLOSED_ERROR_CODE.to_string(),
                                    message: consts::CONNECTION_CLOSED_ERROR_MESSAGE.to_string(),
                                    reason: Some(
                                        consts::CONNECTION_CLOSED_ERROR_MESSAGE.to_string(),
                                    ),
                                    status_code: 504,
                                };
                                router_data.response = Err(error_response);
                                router_data.connector_http_status_code = Some(504);
                                Ok(router_data)
                            } else {
                                Err(error.change_context(
                                    errors::ConnectorError::ProcessingStepFailed(None),
                                ))
                            }
                        }
                    }
                }
                None => Ok(router_data),
            }
        }
    }
}

#[instrument(skip_all)]
pub async fn call_connector_api(
    state: &AppState,
    request: Request,
) -> CustomResult<Result<types::Response, types::Response>, errors::ApiClientError> {
    let current_time = Instant::now();

    let response = send_request(state, request, None).await;

    let elapsed_time = current_time.elapsed();
    logger::info!(request_time=?elapsed_time);

    handle_response(response).await
}

#[instrument(skip_all)]
pub async fn send_request(
    state: &AppState,
    request: Request,
    option_timeout_secs: Option<u64>,
) -> CustomResult<reqwest::Response, errors::ApiClientError> {
    logger::debug!(method=?request.method, headers=?request.headers, payload=?request.payload, ?request);

    let url = reqwest::Url::parse(&request.url)
        .into_report()
        .change_context(errors::ApiClientError::UrlEncodingFailed)?;

    #[cfg(feature = "dummy_connector")]
    let should_bypass_proxy = url
        .as_str()
        .starts_with(&state.conf.connectors.dummyconnector.base_url)
        || proxy_bypass_urls(&state.conf.locker).contains(&url.to_string());
    #[cfg(not(feature = "dummy_connector"))]
    let should_bypass_proxy = proxy_bypass_urls(&state.conf.locker).contains(&url.to_string());
    let client = client::create_client(
        &state.conf.proxy,
        should_bypass_proxy,
        request.certificate,
        request.certificate_key,
    )?;
    let headers = request.headers.construct_header_map()?;

    let metrics_tag = router_env::opentelemetry::KeyValue {
        key: consts::METRICS_HOST_TAG_NAME.into(),
        value: url.host_str().unwrap_or_default().to_string().into(),
    };

    let send_request = async {
        match request.method {
            Method::Get => client.get(url),
            Method::Post => {
                let client = client.post(url);
                match request.content_type {
                    Some(ContentType::Json) => client.json(&request.payload),

                    Some(ContentType::FormData) => client.multipart(
                        request
                            .form_data
                            .unwrap_or_else(reqwest::multipart::Form::new),
                    ),

                    // Currently this is not used remove this if not required
                    // If using this then handle the serde_part
                    Some(ContentType::FormUrlEncoded) => {
                        let payload = match request.payload.clone() {
                            Some(req) => serde_json::from_str(req.peek())
                                .into_report()
                                .change_context(errors::ApiClientError::UrlEncodingFailed)?,
                            _ => json!(r#""#),
                        };
                        let url_encoded_payload = serde_urlencoded::to_string(&payload)
                            .into_report()
                            .change_context(errors::ApiClientError::UrlEncodingFailed)
                            .attach_printable_lazy(|| {
                                format!(
                                    "Unable to do url encoding on request: {:?}",
                                    &request.payload
                                )
                            })?;

                        logger::debug!(?url_encoded_payload);
                        client.body(url_encoded_payload)
                    }
                    // If payload needs processing the body cannot have default
                    None => client.body(request.payload.expose_option().unwrap_or_default()),
                }
            }

            Method::Put => client
                .put(url)
                .body(request.payload.expose_option().unwrap_or_default()), // If payload needs processing the body cannot have default
            Method::Delete => client.delete(url),
        }
        .add_headers(headers)
        .timeout(Duration::from_secs(
            option_timeout_secs.unwrap_or(crate::consts::REQUEST_TIME_OUT),
        ))
        .send()
        .await
        .map_err(|error| match error {
            error if error.is_timeout() => {
                metrics::REQUEST_BUILD_FAILURE.add(&metrics::CONTEXT, 1, &[]);
                errors::ApiClientError::RequestTimeoutReceived
            }
            error if is_connection_closed(&error) => {
                metrics::REQUEST_BUILD_FAILURE.add(&metrics::CONTEXT, 1, &[]);
                errors::ApiClientError::ConnectionClosed
            }
            _ => errors::ApiClientError::RequestNotSent(error.to_string()),
        })
        .into_report()
        .attach_printable("Unable to send request to connector")
    };

    metrics_request::record_operation_time(
        send_request,
        &metrics::EXTERNAL_REQUEST_TIME,
        &[metrics_tag],
    )
    .await
}

fn is_connection_closed(error: &reqwest::Error) -> bool {
    let mut source = error.source();
    while let Some(err) = source {
        if let Some(hyper_err) = err.downcast_ref::<hyper::Error>() {
            if hyper_err.is_incomplete_message() {
                return true;
            }
        }
        source = err.source();
    }
    false
}

#[instrument(skip_all)]
async fn handle_response(
    response: CustomResult<reqwest::Response, errors::ApiClientError>,
) -> CustomResult<Result<types::Response, types::Response>, errors::ApiClientError> {
    response
        .map(|response| async {
            logger::info!(?response);
            let status_code = response.status().as_u16();
            let headers = Some(response.headers().to_owned());
            match status_code {
                200..=202 | 302 | 204 => {
                    logger::debug!(response=?response);
                    // If needed add log line
                    // logger:: error!( error_parsing_response=?err);
                    let response = response
                        .bytes()
                        .await
                        .into_report()
                        .change_context(errors::ApiClientError::ResponseDecodingFailed)
                        .attach_printable("Error while waiting for response")?;
                    Ok(Ok(types::Response {
                        headers,
                        response,
                        status_code,
                    }))
                }

                status_code @ 500..=599 => {
                    let bytes = response.bytes().await.map_err(|error| {
                        report!(error)
                            .change_context(errors::ApiClientError::ResponseDecodingFailed)
                            .attach_printable("Client error response received")
                    })?;
                    // let error = match status_code {
                    //     500 => errors::ApiClientError::InternalServerErrorReceived,
                    //     502 => errors::ApiClientError::BadGatewayReceived,
                    //     503 => errors::ApiClientError::ServiceUnavailableReceived,
                    //     504 => errors::ApiClientError::GatewayTimeoutReceived,
                    //     _ => errors::ApiClientError::UnexpectedServerResponse,
                    // };
                    Ok(Err(types::Response {
                        headers,
                        response: bytes,
                        status_code,
                    }))
                }

                status_code @ 400..=499 => {
                    let bytes = response.bytes().await.map_err(|error| {
                        report!(error)
                            .change_context(errors::ApiClientError::ResponseDecodingFailed)
                            .attach_printable("Client error response received")
                    })?;
                    /* let error = match status_code {
                        400 => errors::ApiClientError::BadRequestReceived(bytes),
                        401 => errors::ApiClientError::UnauthorizedReceived(bytes),
                        403 => errors::ApiClientError::ForbiddenReceived,
                        404 => errors::ApiClientError::NotFoundReceived(bytes),
                        405 => errors::ApiClientError::MethodNotAllowedReceived,
                        408 => errors::ApiClientError::RequestTimeoutReceived,
                        422 => errors::ApiClientError::UnprocessableEntityReceived(bytes),
                        429 => errors::ApiClientError::TooManyRequestsReceived,
                        _ => errors::ApiClientError::UnexpectedServerResponse,
                    };
                    Err(report!(error).attach_printable("Client error response received"))
                        */
                    Ok(Err(types::Response {
                        headers,
                        response: bytes,
                        status_code,
                    }))
                }

                _ => Err(report!(errors::ApiClientError::UnexpectedServerResponse)
                    .attach_printable("Unexpected response from server")),
            }
        })?
        .await
}

#[derive(Debug, Eq, PartialEq)]
pub enum ApplicationResponse<R> {
    Json(R),
    StatusOk,
    TextPlain(String),
    JsonForRedirection(api::RedirectionResponse),
    Form(Box<RedirectionFormData>),
    FileData((Vec<u8>, mime::Mime)),
    JsonWithHeaders((R, Vec<(String, String)>)),
}

#[derive(Debug, Eq, PartialEq)]
pub struct RedirectionFormData {
    pub redirect_form: RedirectForm,
    pub payment_method_data: Option<api::PaymentMethodData>,
    pub amount: String,
    pub currency: String,
}

#[derive(Debug, Eq, PartialEq)]
pub enum PaymentAction {
    PSync,
    CompleteAuthorize,
}

#[derive(Debug, Eq, PartialEq, Serialize)]
pub struct ApplicationRedirectResponse {
    pub url: String,
}

#[derive(Debug, Eq, PartialEq, Clone, serde::Serialize, serde::Deserialize)]
pub enum RedirectForm {
    Form {
        endpoint: String,
        method: Method,
        form_fields: HashMap<String, String>,
    },
    Html {
        html_data: String,
    },
    BlueSnap {
        payment_fields_token: String, // payment-field-token
    },
<<<<<<< HEAD
    Braintree {
        client_token: String,
        card_token: String,
        bin: String,
        amount: i64,
    },
=======
    Payme,
>>>>>>> 9cae5de5
}

impl From<(url::Url, Method)> for RedirectForm {
    fn from((mut redirect_url, method): (url::Url, Method)) -> Self {
        let form_fields = std::collections::HashMap::from_iter(
            redirect_url
                .query_pairs()
                .map(|(key, value)| (key.to_string(), value.to_string())),
        );

        // Do not include query params in the endpoint
        redirect_url.set_query(None);

        Self::Form {
            endpoint: redirect_url.to_string(),
            method,
            form_fields,
        }
    }
}

#[derive(Clone, Copy, PartialEq, Eq)]
pub enum AuthFlow {
    Client,
    Merchant,
}

#[instrument(skip(request, payload, state, func, api_auth), fields(merchant_id))]
pub async fn server_wrap_util<'a, 'b, A, U, T, Q, F, Fut, E, OErr>(
    flow: &'a impl router_env::types::FlowMetric,
    state: &'b A,
    request: &'a HttpRequest,
    payload: T,
    func: F,
    api_auth: &dyn auth::AuthenticateAndFetch<U, A>,
) -> CustomResult<ApplicationResponse<Q>, OErr>
where
    F: Fn(&'b A, U, T) -> Fut,
    'b: 'a,
    Fut: Future<Output = CustomResult<ApplicationResponse<Q>, E>>,
    Q: Serialize + Debug + 'a,
    T: Debug,
    A: AppStateInfo,
    U: auth::AuthInfo,
    CustomResult<ApplicationResponse<Q>, E>: ReportSwitchExt<ApplicationResponse<Q>, OErr>,
    CustomResult<U, errors::ApiErrorResponse>: ReportSwitchExt<U, OErr>,
    OErr: ResponseError + Sync + Send + 'static,
{
    let auth_out = api_auth
        .authenticate_and_fetch(request.headers(), state)
        .await
        .switch()?;
    let merchant_id = auth_out.get_merchant_id().unwrap_or("").to_string();
    tracing::Span::current().record("merchant_id", &merchant_id);

    let output = func(state, auth_out, payload).await.switch();

    let status_code = match output.as_ref() {
        Ok(res) => metrics::request::track_response_status_code(res),
        Err(err) => err.current_context().status_code().as_u16().into(),
    };

    metrics::request::status_code_metrics(status_code, flow.to_string(), merchant_id.to_string());

    output
}

#[instrument(
    skip(request, state, func, api_auth, payload),
    fields(request_method, request_url_path)
)]
pub async fn server_wrap<'a, 'b, A, T, U, Q, F, Fut, E>(
    flow: impl router_env::types::FlowMetric,
    state: &'b A,
    request: &'a HttpRequest,
    payload: T,
    func: F,
    api_auth: &dyn auth::AuthenticateAndFetch<U, A>,
) -> HttpResponse
where
    F: Fn(&'b A, U, T) -> Fut,
    Fut: Future<Output = CustomResult<ApplicationResponse<Q>, E>>,
    Q: Serialize + Debug + 'a,
    T: Debug,
    U: auth::AuthInfo,
    A: AppStateInfo,
    ApplicationResponse<Q>: Debug,
    CustomResult<ApplicationResponse<Q>, E>:
        ReportSwitchExt<ApplicationResponse<Q>, api_models::errors::types::ApiErrorResponse>,
{
    let request_method = request.method().as_str();
    let url_path = request.path();
    tracing::Span::current().record("request_method", request_method);
    tracing::Span::current().record("request_url_path", url_path);

    let start_instant = Instant::now();
    logger::info!(tag = ?Tag::BeginRequest, payload = ?payload);

    let res = match metrics::request::record_request_time_metric(
        server_wrap_util(&flow, state, request, payload, func, api_auth),
        &flow,
    )
    .await
    .map(|response| {
        logger::info!(api_response =? response);
        response
    }) {
        Ok(ApplicationResponse::Json(response)) => match serde_json::to_string(&response) {
            Ok(res) => http_response_json(res),
            Err(_) => http_response_err(
                r#"{
                    "error": {
                        "message": "Error serializing response from connector"
                    }
                }"#,
            ),
        },
        Ok(ApplicationResponse::StatusOk) => http_response_ok(),
        Ok(ApplicationResponse::TextPlain(text)) => http_response_plaintext(text),
        Ok(ApplicationResponse::FileData((file_data, content_type))) => {
            http_response_file_data(file_data, content_type)
        }
        Ok(ApplicationResponse::JsonForRedirection(response)) => {
            match serde_json::to_string(&response) {
                Ok(res) => http_redirect_response(res, response),
                Err(_) => http_response_err(
                    r#"{
                    "error": {
                        "message": "Error serializing response from connector"
                    }
                }"#,
                ),
            }
        }
        Ok(ApplicationResponse::Form(redirection_data)) => build_redirection_form(
            &redirection_data.redirect_form,
            redirection_data.payment_method_data,
            redirection_data.amount,
            redirection_data.currency,
        )
        .respond_to(request)
        .map_into_boxed_body(),
        Ok(ApplicationResponse::JsonWithHeaders((response, headers))) => {
            match serde_json::to_string(&response) {
                Ok(res) => http_response_json_with_headers(res, headers),
                Err(_) => http_response_err(
                    r#"{
                        "error": {
                            "message": "Error serializing response from connector"
                        }
                    }"#,
                ),
            }
        }
        Err(error) => log_and_return_error_response(error),
    };

    let response_code = res.status().as_u16();
    let end_instant = Instant::now();
    let request_duration = end_instant.saturating_duration_since(start_instant);
    logger::info!(
        tag = ?Tag::EndRequest,
        status_code = response_code,
        time_taken_ms = request_duration.as_millis(),
    );

    res
}

pub fn log_and_return_error_response<T>(error: Report<T>) -> HttpResponse
where
    T: error_stack::Context + Clone + ResponseError,
    Report<T>: EmbedError,
{
    logger::error!(?error);
    HttpResponse::from_error(error.embed().current_context().clone())
}

pub trait EmbedError: Sized {
    fn embed(self) -> Self {
        self
    }
}

impl EmbedError for Report<api_models::errors::types::ApiErrorResponse> {
    fn embed(self) -> Self {
        #[cfg(feature = "detailed_errors")]
        {
            let mut report = self;
            let error_trace = serde_json::to_value(&report).ok().and_then(|inner| {
                serde_json::from_value::<Vec<errors::NestedErrorStack<'_>>>(inner)
                    .ok()
                    .map(Into::<errors::VecLinearErrorStack<'_>>::into)
                    .map(serde_json::to_value)
                    .transpose()
                    .ok()
                    .flatten()
            });

            match report.downcast_mut::<api_models::errors::types::ApiErrorResponse>() {
                None => {}
                Some(inner) => {
                    inner.get_internal_error_mut().stacktrace = error_trace;
                }
            }
            report
        }

        #[cfg(not(feature = "detailed_errors"))]
        self
    }
}

pub fn http_response_json<T: body::MessageBody + 'static>(response: T) -> HttpResponse {
    HttpResponse::Ok()
        .content_type(mime::APPLICATION_JSON)
        .body(response)
}

pub fn http_response_json_with_headers<T: body::MessageBody + 'static>(
    response: T,
    headers: Vec<(String, String)>,
) -> HttpResponse {
    let mut response_builder = HttpResponse::Ok();
    for (name, value) in headers {
        response_builder.append_header((name, value));
    }
    response_builder
        .content_type(mime::APPLICATION_JSON)
        .body(response)
}

pub fn http_response_plaintext<T: body::MessageBody + 'static>(res: T) -> HttpResponse {
    HttpResponse::Ok().content_type(mime::TEXT_PLAIN).body(res)
}

pub fn http_response_file_data<T: body::MessageBody + 'static>(
    res: T,
    content_type: mime::Mime,
) -> HttpResponse {
    HttpResponse::Ok().content_type(content_type).body(res)
}

pub fn http_response_ok() -> HttpResponse {
    HttpResponse::Ok().finish()
}

pub fn http_redirect_response<T: body::MessageBody + 'static>(
    response: T,
    redirection_response: api::RedirectionResponse,
) -> HttpResponse {
    HttpResponse::Ok()
        .content_type(mime::APPLICATION_JSON)
        .append_header((
            "Location",
            redirection_response.return_url_with_query_params,
        ))
        .status(http::StatusCode::FOUND)
        .body(response)
}

pub fn http_response_err<T: body::MessageBody + 'static>(response: T) -> HttpResponse {
    HttpResponse::BadRequest()
        .content_type(mime::APPLICATION_JSON)
        .body(response)
}

pub trait ConnectorRedirectResponse {
    fn get_flow_type(
        &self,
        _query_params: &str,
        _json_payload: Option<serde_json::Value>,
        _action: PaymentAction,
    ) -> CustomResult<payments::CallConnectorAction, errors::ConnectorError> {
        Ok(payments::CallConnectorAction::Avoid)
    }
}

pub trait Authenticate {
    fn get_client_secret(&self) -> Option<&String> {
        None
    }
}

impl Authenticate for api_models::payments::PaymentsRequest {
    fn get_client_secret(&self) -> Option<&String> {
        self.client_secret.as_ref()
    }
}

impl Authenticate for api_models::payment_methods::PaymentMethodListRequest {
    fn get_client_secret(&self) -> Option<&String> {
        self.client_secret.as_ref()
    }
}

impl Authenticate for api_models::payments::PaymentsSessionRequest {
    fn get_client_secret(&self) -> Option<&String> {
        Some(&self.client_secret)
    }
}

impl Authenticate for api_models::payments::PaymentsRetrieveRequest {}
impl Authenticate for api_models::payments::PaymentsCancelRequest {}
impl Authenticate for api_models::payments::PaymentsCaptureRequest {}
impl Authenticate for api_models::payments::PaymentsStartRequest {}

pub fn build_redirection_form(
    form: &RedirectForm,
    payment_method_data: Option<api_models::payments::PaymentMethodData>,
    amount: String,
    currency: String,
) -> maud::Markup {
    use maud::PreEscaped;

    match form {
        RedirectForm::Form {
            endpoint,
            method,
            form_fields,
        } => maud::html! {
        (maud::DOCTYPE)
        html {
            meta name="viewport" content="width=device-width, initial-scale=1";
            head {
                style {
                    r##"

                    "##
                }
                (PreEscaped(r##"
                <style>
                    #loader1 {
                        width: 500px,
                    }
                    @media max-width: 600px {
                        #loader1 {
                            width: 200px
                        }
                    }
                </style>
                "##))
            }

            body style="background-color: #ffffff; padding: 20px; font-family: Arial, Helvetica, Sans-Serif;" {

                div id="loader1" class="lottie" style="height: 150px; display: block; position: relative; margin-left: auto; margin-right: auto;" { "" }

                (PreEscaped(r#"<script src="https://cdnjs.cloudflare.com/ajax/libs/bodymovin/5.7.4/lottie.min.js"></script>"#))

                (PreEscaped(r#"
                <script>
                var anime = bodymovin.loadAnimation({
                    container: document.getElementById('loader1'),
                    renderer: 'svg',
                    loop: true,
                    autoplay: true,
                    name: 'hyperswitch loader',
                    animationData: {"v":"4.8.0","meta":{"g":"LottieFiles AE 3.1.1","a":"","k":"","d":"","tc":""},"fr":29.9700012207031,"ip":0,"op":31.0000012626559,"w":400,"h":250,"nm":"loader_shape","ddd":0,"assets":[],"layers":[{"ddd":0,"ind":1,"ty":4,"nm":"circle 2","sr":1,"ks":{"o":{"a":0,"k":100,"ix":11},"r":{"a":0,"k":0,"ix":10},"p":{"a":0,"k":[278.25,202.671,0],"ix":2},"a":{"a":0,"k":[23.72,23.72,0],"ix":1},"s":{"a":0,"k":[100,100,100],"ix":6}},"ao":0,"shapes":[{"ty":"gr","it":[{"ind":0,"ty":"sh","ix":1,"ks":{"a":0,"k":{"i":[[12.935,0],[0,-12.936],[-12.935,0],[0,12.935]],"o":[[-12.952,0],[0,12.935],[12.935,0],[0,-12.936]],"v":[[0,-23.471],[-23.47,0.001],[0,23.471],[23.47,0.001]],"c":true},"ix":2},"nm":"Path 1","mn":"ADBE Vector Shape - Group","hd":false},{"ty":"fl","c":{"a":0,"k":[0,0.427451010311,0.976470648074,1],"ix":4},"o":{"a":1,"k":[{"i":{"x":[0.667],"y":[1]},"o":{"x":[0.333],"y":[0]},"t":10,"s":[10]},{"i":{"x":[0.667],"y":[1]},"o":{"x":[0.333],"y":[0]},"t":19.99,"s":[100]},{"t":29.9800012211104,"s":[10]}],"ix":5},"r":1,"bm":0,"nm":"Fill 1","mn":"ADBE Vector Graphic - Fill","hd":false},{"ty":"tr","p":{"a":0,"k":[23.72,23.721],"ix":2},"a":{"a":0,"k":[0,0],"ix":1},"s":{"a":0,"k":[100,100],"ix":3},"r":{"a":0,"k":0,"ix":6},"o":{"a":0,"k":100,"ix":7},"sk":{"a":0,"k":0,"ix":4},"sa":{"a":0,"k":0,"ix":5},"nm":"Transform"}],"nm":"Group 1","np":2,"cix":2,"bm":0,"ix":1,"mn":"ADBE Vector Group","hd":false}],"ip":0,"op":48.0000019550801,"st":0,"bm":0},{"ddd":0,"ind":2,"ty":4,"nm":"square 2","sr":1,"ks":{"o":{"a":0,"k":100,"ix":11},"r":{"a":0,"k":0,"ix":10},"p":{"a":0,"k":[196.25,201.271,0],"ix":2},"a":{"a":0,"k":[22.028,22.03,0],"ix":1},"s":{"a":0,"k":[100,100,100],"ix":6}},"ao":0,"shapes":[{"ty":"gr","it":[{"ind":0,"ty":"sh","ix":1,"ks":{"a":0,"k":{"i":[[1.914,0],[0,0],[0,-1.914],[0,0],[-1.914,0],[0,0],[0,1.914],[0,0]],"o":[[0,0],[-1.914,0],[0,0],[0,1.914],[0,0],[1.914,0],[0,0],[0,-1.914]],"v":[[18.313,-21.779],[-18.312,-21.779],[-21.779,-18.313],[-21.779,18.314],[-18.312,21.779],[18.313,21.779],[21.779,18.314],[21.779,-18.313]],"c":true},"ix":2},"nm":"Path 1","mn":"ADBE Vector Shape - Group","hd":false},{"ty":"fl","c":{"a":0,"k":[0,0.427451010311,0.976470648074,1],"ix":4},"o":{"a":1,"k":[{"i":{"x":[0.667],"y":[1]},"o":{"x":[0.333],"y":[0]},"t":5,"s":[10]},{"i":{"x":[0.667],"y":[1]},"o":{"x":[0.333],"y":[0]},"t":14.99,"s":[100]},{"t":24.9800010174563,"s":[10]}],"ix":5},"r":1,"bm":0,"nm":"Fill 1","mn":"ADBE Vector Graphic - Fill","hd":false},{"ty":"tr","p":{"a":0,"k":[22.028,22.029],"ix":2},"a":{"a":0,"k":[0,0],"ix":1},"s":{"a":0,"k":[100,100],"ix":3},"r":{"a":0,"k":0,"ix":6},"o":{"a":0,"k":100,"ix":7},"sk":{"a":0,"k":0,"ix":4},"sa":{"a":0,"k":0,"ix":5},"nm":"Transform"}],"nm":"Group 1","np":2,"cix":2,"bm":0,"ix":1,"mn":"ADBE Vector Group","hd":false}],"ip":0,"op":47.0000019143492,"st":0,"bm":0},{"ddd":0,"ind":3,"ty":4,"nm":"Triangle 2","sr":1,"ks":{"o":{"a":0,"k":100,"ix":11},"r":{"a":0,"k":0,"ix":10},"p":{"a":0,"k":[116.25,200.703,0],"ix":2},"a":{"a":0,"k":[27.11,21.243,0],"ix":1},"s":{"a":0,"k":[100,100,100],"ix":6}},"ao":0,"shapes":[{"ty":"gr","it":[{"ind":0,"ty":"sh","ix":1,"ks":{"a":0,"k":{"i":[[0,0],[0.558,-0.879],[0,0],[-1.133,0],[0,0],[0.609,0.947],[0,0]],"o":[[-0.558,-0.879],[0,0],[-0.609,0.947],[0,0],[1.133,0],[0,0],[0,0]],"v":[[1.209,-20.114],[-1.192,-20.114],[-26.251,18.795],[-25.051,20.993],[25.051,20.993],[26.251,18.795],[1.192,-20.114]],"c":true},"ix":2},"nm":"Path 1","mn":"ADBE Vector Shape - Group","hd":false},{"ty":"fl","c":{"a":0,"k":[0,0.427451010311,0.976470648074,1],"ix":4},"o":{"a":1,"k":[{"i":{"x":[0.667],"y":[1]},"o":{"x":[0.333],"y":[0]},"t":0,"s":[10]},{"i":{"x":[0.667],"y":[1]},"o":{"x":[0.333],"y":[0]},"t":9.99,"s":[100]},{"t":19.9800008138021,"s":[10]}],"ix":5},"r":1,"bm":0,"nm":"Fill 1","mn":"ADBE Vector Graphic - Fill","hd":false},{"ty":"tr","p":{"a":0,"k":[27.11,21.243],"ix":2},"a":{"a":0,"k":[0,0],"ix":1},"s":{"a":0,"k":[100,100],"ix":3},"r":{"a":0,"k":0,"ix":6},"o":{"a":0,"k":100,"ix":7},"sk":{"a":0,"k":0,"ix":4},"sa":{"a":0,"k":0,"ix":5},"nm":"Transform"}],"nm":"Group 1","np":2,"cix":2,"bm":0,"ix":1,"mn":"ADBE Vector Group","hd":false}],"ip":0,"op":48.0000019550801,"st":0,"bm":0}],"markers":[]}
                })
                </script>
                "#))


                h3 style="text-align: center;" { "Please wait while we process your payment..." }
                    form action=(PreEscaped(endpoint)) method=(method.to_string()) #payment_form {
                        @for (field, value) in form_fields {
                        input type="hidden" name=(field) value=(value);
                    }
                }

                (PreEscaped(r#"<script type="text/javascript"> var frm = document.getElementById("payment_form"); window.setTimeout(function () { frm.submit(); }, 300); </script>"#))
            }
        }
        },
        RedirectForm::Html { html_data } => PreEscaped(html_data.to_string()),
        RedirectForm::BlueSnap {
            payment_fields_token,
        } => {
            let card_details = if let Some(api::PaymentMethodData::Card(ccard)) =
                payment_method_data
            {
                format!(
                    "var newCard={{ccNumber: \"{}\",cvv: \"{}\",expDate: \"{}/{}\",amount: {},currency: \"{}\"}};",
                    ccard.card_number.peek(),
                    ccard.card_cvc.peek(),
                    ccard.card_exp_month.peek(),
                    ccard.card_exp_year.peek(),
                    amount,
                    currency
                )
            } else {
                "".to_string()
            };
            maud::html! {
            (maud::DOCTYPE)
            html {
                head {
                    meta name="viewport" content="width=device-width, initial-scale=1";
                    (PreEscaped(r#"<script src="https://sandpay.bluesnap.com/web-sdk/5/bluesnap.js"></script>"#))
                }
                    body style="background-color: #ffffff; padding: 20px; font-family: Arial, Helvetica, Sans-Serif;" {

                        div id="loader1" class="lottie" style="height: 150px; display: block; position: relative; margin-top: 150px; margin-left: auto; margin-right: auto;" { "" }

                        (PreEscaped(r#"<script src="https://cdnjs.cloudflare.com/ajax/libs/bodymovin/5.7.4/lottie.min.js"></script>"#))

                        (PreEscaped(r#"
                        <script>
                        var anime = bodymovin.loadAnimation({
                            container: document.getElementById('loader1'),
                            renderer: 'svg',
                            loop: true,
                            autoplay: true,
                            name: 'hyperswitch loader',
                            animationData: {"v":"4.8.0","meta":{"g":"LottieFiles AE 3.1.1","a":"","k":"","d":"","tc":""},"fr":29.9700012207031,"ip":0,"op":31.0000012626559,"w":400,"h":250,"nm":"loader_shape","ddd":0,"assets":[],"layers":[{"ddd":0,"ind":1,"ty":4,"nm":"circle 2","sr":1,"ks":{"o":{"a":0,"k":100,"ix":11},"r":{"a":0,"k":0,"ix":10},"p":{"a":0,"k":[278.25,202.671,0],"ix":2},"a":{"a":0,"k":[23.72,23.72,0],"ix":1},"s":{"a":0,"k":[100,100,100],"ix":6}},"ao":0,"shapes":[{"ty":"gr","it":[{"ind":0,"ty":"sh","ix":1,"ks":{"a":0,"k":{"i":[[12.935,0],[0,-12.936],[-12.935,0],[0,12.935]],"o":[[-12.952,0],[0,12.935],[12.935,0],[0,-12.936]],"v":[[0,-23.471],[-23.47,0.001],[0,23.471],[23.47,0.001]],"c":true},"ix":2},"nm":"Path 1","mn":"ADBE Vector Shape - Group","hd":false},{"ty":"fl","c":{"a":0,"k":[0,0.427451010311,0.976470648074,1],"ix":4},"o":{"a":1,"k":[{"i":{"x":[0.667],"y":[1]},"o":{"x":[0.333],"y":[0]},"t":10,"s":[10]},{"i":{"x":[0.667],"y":[1]},"o":{"x":[0.333],"y":[0]},"t":19.99,"s":[100]},{"t":29.9800012211104,"s":[10]}],"ix":5},"r":1,"bm":0,"nm":"Fill 1","mn":"ADBE Vector Graphic - Fill","hd":false},{"ty":"tr","p":{"a":0,"k":[23.72,23.721],"ix":2},"a":{"a":0,"k":[0,0],"ix":1},"s":{"a":0,"k":[100,100],"ix":3},"r":{"a":0,"k":0,"ix":6},"o":{"a":0,"k":100,"ix":7},"sk":{"a":0,"k":0,"ix":4},"sa":{"a":0,"k":0,"ix":5},"nm":"Transform"}],"nm":"Group 1","np":2,"cix":2,"bm":0,"ix":1,"mn":"ADBE Vector Group","hd":false}],"ip":0,"op":48.0000019550801,"st":0,"bm":0},{"ddd":0,"ind":2,"ty":4,"nm":"square 2","sr":1,"ks":{"o":{"a":0,"k":100,"ix":11},"r":{"a":0,"k":0,"ix":10},"p":{"a":0,"k":[196.25,201.271,0],"ix":2},"a":{"a":0,"k":[22.028,22.03,0],"ix":1},"s":{"a":0,"k":[100,100,100],"ix":6}},"ao":0,"shapes":[{"ty":"gr","it":[{"ind":0,"ty":"sh","ix":1,"ks":{"a":0,"k":{"i":[[1.914,0],[0,0],[0,-1.914],[0,0],[-1.914,0],[0,0],[0,1.914],[0,0]],"o":[[0,0],[-1.914,0],[0,0],[0,1.914],[0,0],[1.914,0],[0,0],[0,-1.914]],"v":[[18.313,-21.779],[-18.312,-21.779],[-21.779,-18.313],[-21.779,18.314],[-18.312,21.779],[18.313,21.779],[21.779,18.314],[21.779,-18.313]],"c":true},"ix":2},"nm":"Path 1","mn":"ADBE Vector Shape - Group","hd":false},{"ty":"fl","c":{"a":0,"k":[0,0.427451010311,0.976470648074,1],"ix":4},"o":{"a":1,"k":[{"i":{"x":[0.667],"y":[1]},"o":{"x":[0.333],"y":[0]},"t":5,"s":[10]},{"i":{"x":[0.667],"y":[1]},"o":{"x":[0.333],"y":[0]},"t":14.99,"s":[100]},{"t":24.9800010174563,"s":[10]}],"ix":5},"r":1,"bm":0,"nm":"Fill 1","mn":"ADBE Vector Graphic - Fill","hd":false},{"ty":"tr","p":{"a":0,"k":[22.028,22.029],"ix":2},"a":{"a":0,"k":[0,0],"ix":1},"s":{"a":0,"k":[100,100],"ix":3},"r":{"a":0,"k":0,"ix":6},"o":{"a":0,"k":100,"ix":7},"sk":{"a":0,"k":0,"ix":4},"sa":{"a":0,"k":0,"ix":5},"nm":"Transform"}],"nm":"Group 1","np":2,"cix":2,"bm":0,"ix":1,"mn":"ADBE Vector Group","hd":false}],"ip":0,"op":47.0000019143492,"st":0,"bm":0},{"ddd":0,"ind":3,"ty":4,"nm":"Triangle 2","sr":1,"ks":{"o":{"a":0,"k":100,"ix":11},"r":{"a":0,"k":0,"ix":10},"p":{"a":0,"k":[116.25,200.703,0],"ix":2},"a":{"a":0,"k":[27.11,21.243,0],"ix":1},"s":{"a":0,"k":[100,100,100],"ix":6}},"ao":0,"shapes":[{"ty":"gr","it":[{"ind":0,"ty":"sh","ix":1,"ks":{"a":0,"k":{"i":[[0,0],[0.558,-0.879],[0,0],[-1.133,0],[0,0],[0.609,0.947],[0,0]],"o":[[-0.558,-0.879],[0,0],[-0.609,0.947],[0,0],[1.133,0],[0,0],[0,0]],"v":[[1.209,-20.114],[-1.192,-20.114],[-26.251,18.795],[-25.051,20.993],[25.051,20.993],[26.251,18.795],[1.192,-20.114]],"c":true},"ix":2},"nm":"Path 1","mn":"ADBE Vector Shape - Group","hd":false},{"ty":"fl","c":{"a":0,"k":[0,0.427451010311,0.976470648074,1],"ix":4},"o":{"a":1,"k":[{"i":{"x":[0.667],"y":[1]},"o":{"x":[0.333],"y":[0]},"t":0,"s":[10]},{"i":{"x":[0.667],"y":[1]},"o":{"x":[0.333],"y":[0]},"t":9.99,"s":[100]},{"t":19.9800008138021,"s":[10]}],"ix":5},"r":1,"bm":0,"nm":"Fill 1","mn":"ADBE Vector Graphic - Fill","hd":false},{"ty":"tr","p":{"a":0,"k":[27.11,21.243],"ix":2},"a":{"a":0,"k":[0,0],"ix":1},"s":{"a":0,"k":[100,100],"ix":3},"r":{"a":0,"k":0,"ix":6},"o":{"a":0,"k":100,"ix":7},"sk":{"a":0,"k":0,"ix":4},"sa":{"a":0,"k":0,"ix":5},"nm":"Transform"}],"nm":"Group 1","np":2,"cix":2,"bm":0,"ix":1,"mn":"ADBE Vector Group","hd":false}],"ip":0,"op":48.0000019550801,"st":0,"bm":0}],"markers":[]}
                        })
                        </script>
                        "#))


                        h3 style="text-align: center;" { "Please wait while we process your payment..." }
                    }

                (PreEscaped(format!("<script>
                    bluesnap.threeDsPaymentsSetup(\"{payment_fields_token}\",
                    function(sdkResponse) {{
                        console.log(sdkResponse);
                        var f = document.createElement('form');
                        f.action=window.location.pathname.replace(/payments\\/redirect\\/(\\w+)\\/(\\w+)\\/\\w+/, \"payments/$1/$2/redirect/complete/bluesnap\");
                        f.method='POST';
                        var i=document.createElement('input');
                        i.type='hidden';
                        i.name='authentication_response';
                        i.value=JSON.stringify(sdkResponse);
                        f.appendChild(i);
                        document.body.appendChild(f);
                        f.submit();
                    }});
                    {card_details}
                    bluesnap.threeDsPaymentsSubmitData(newCard);
                </script>
                ")))
                }}
        }
<<<<<<< HEAD
        RedirectForm::Braintree {
            client_token,
            card_token,
            bin,
            amount,
        } => {
            maud::html! {
            (maud::DOCTYPE)
            html {
                head {
                    meta name="viewport" content="width=device-width, initial-scale=1";
                    (PreEscaped(r#"<script src="https://js.braintreegateway.com/web/3.97.1/js/three-d-secure.js"></script>"#))
                    (PreEscaped(r#"<script src="https://js.braintreegateway.com/web/3.97.1/js/hosted-fields.js"></script>"#))

                }
                    body style="background-color: #ffffff; padding: 20px; font-family: Arial, Helvetica, Sans-Serif;" {

                        div id="loader1" class="lottie" style="height: 150px; display: block; position: relative; margin-top: 150px; margin-left: auto; margin-right: auto;" { "" }

                        (PreEscaped(r#"<script src="https://cdnjs.cloudflare.com/ajax/libs/bodymovin/5.7.4/lottie.min.js"></script>"#))

                        (PreEscaped(r#"
                            <script>
                            var anime = bodymovin.loadAnimation({
                                container: document.getElementById('loader1'),
                                renderer: 'svg',
                                loop: true,
                                autoplay: true,
                                name: 'hyperswitch loader',
                                animationData: {"v":"4.8.0","meta":{"g":"LottieFiles AE 3.1.1","a":"","k":"","d":"","tc":""},"fr":29.9700012207031,"ip":0,"op":31.0000012626559,"w":400,"h":250,"nm":"loader_shape","ddd":0,"assets":[],"layers":[{"ddd":0,"ind":1,"ty":4,"nm":"circle 2","sr":1,"ks":{"o":{"a":0,"k":100,"ix":11},"r":{"a":0,"k":0,"ix":10},"p":{"a":0,"k":[278.25,202.671,0],"ix":2},"a":{"a":0,"k":[23.72,23.72,0],"ix":1},"s":{"a":0,"k":[100,100,100],"ix":6}},"ao":0,"shapes":[{"ty":"gr","it":[{"ind":0,"ty":"sh","ix":1,"ks":{"a":0,"k":{"i":[[12.935,0],[0,-12.936],[-12.935,0],[0,12.935]],"o":[[-12.952,0],[0,12.935],[12.935,0],[0,-12.936]],"v":[[0,-23.471],[-23.47,0.001],[0,23.471],[23.47,0.001]],"c":true},"ix":2},"nm":"Path 1","mn":"ADBE Vector Shape - Group","hd":false},{"ty":"fl","c":{"a":0,"k":[0,0.427451010311,0.976470648074,1],"ix":4},"o":{"a":1,"k":[{"i":{"x":[0.667],"y":[1]},"o":{"x":[0.333],"y":[0]},"t":10,"s":[10]},{"i":{"x":[0.667],"y":[1]},"o":{"x":[0.333],"y":[0]},"t":19.99,"s":[100]},{"t":29.9800012211104,"s":[10]}],"ix":5},"r":1,"bm":0,"nm":"Fill 1","mn":"ADBE Vector Graphic - Fill","hd":false},{"ty":"tr","p":{"a":0,"k":[23.72,23.721],"ix":2},"a":{"a":0,"k":[0,0],"ix":1},"s":{"a":0,"k":[100,100],"ix":3},"r":{"a":0,"k":0,"ix":6},"o":{"a":0,"k":100,"ix":7},"sk":{"a":0,"k":0,"ix":4},"sa":{"a":0,"k":0,"ix":5},"nm":"Transform"}],"nm":"Group 1","np":2,"cix":2,"bm":0,"ix":1,"mn":"ADBE Vector Group","hd":false}],"ip":0,"op":48.0000019550801,"st":0,"bm":0},{"ddd":0,"ind":2,"ty":4,"nm":"square 2","sr":1,"ks":{"o":{"a":0,"k":100,"ix":11},"r":{"a":0,"k":0,"ix":10},"p":{"a":0,"k":[196.25,201.271,0],"ix":2},"a":{"a":0,"k":[22.028,22.03,0],"ix":1},"s":{"a":0,"k":[100,100,100],"ix":6}},"ao":0,"shapes":[{"ty":"gr","it":[{"ind":0,"ty":"sh","ix":1,"ks":{"a":0,"k":{"i":[[1.914,0],[0,0],[0,-1.914],[0,0],[-1.914,0],[0,0],[0,1.914],[0,0]],"o":[[0,0],[-1.914,0],[0,0],[0,1.914],[0,0],[1.914,0],[0,0],[0,-1.914]],"v":[[18.313,-21.779],[-18.312,-21.779],[-21.779,-18.313],[-21.779,18.314],[-18.312,21.779],[18.313,21.779],[21.779,18.314],[21.779,-18.313]],"c":true},"ix":2},"nm":"Path 1","mn":"ADBE Vector Shape - Group","hd":false},{"ty":"fl","c":{"a":0,"k":[0,0.427451010311,0.976470648074,1],"ix":4},"o":{"a":1,"k":[{"i":{"x":[0.667],"y":[1]},"o":{"x":[0.333],"y":[0]},"t":5,"s":[10]},{"i":{"x":[0.667],"y":[1]},"o":{"x":[0.333],"y":[0]},"t":14.99,"s":[100]},{"t":24.9800010174563,"s":[10]}],"ix":5},"r":1,"bm":0,"nm":"Fill 1","mn":"ADBE Vector Graphic - Fill","hd":false},{"ty":"tr","p":{"a":0,"k":[22.028,22.029],"ix":2},"a":{"a":0,"k":[0,0],"ix":1},"s":{"a":0,"k":[100,100],"ix":3},"r":{"a":0,"k":0,"ix":6},"o":{"a":0,"k":100,"ix":7},"sk":{"a":0,"k":0,"ix":4},"sa":{"a":0,"k":0,"ix":5},"nm":"Transform"}],"nm":"Group 1","np":2,"cix":2,"bm":0,"ix":1,"mn":"ADBE Vector Group","hd":false}],"ip":0,"op":47.0000019143492,"st":0,"bm":0},{"ddd":0,"ind":3,"ty":4,"nm":"Triangle 2","sr":1,"ks":{"o":{"a":0,"k":100,"ix":11},"r":{"a":0,"k":0,"ix":10},"p":{"a":0,"k":[116.25,200.703,0],"ix":2},"a":{"a":0,"k":[27.11,21.243,0],"ix":1},"s":{"a":0,"k":[100,100,100],"ix":6}},"ao":0,"shapes":[{"ty":"gr","it":[{"ind":0,"ty":"sh","ix":1,"ks":{"a":0,"k":{"i":[[0,0],[0.558,-0.879],[0,0],[-1.133,0],[0,0],[0.609,0.947],[0,0]],"o":[[-0.558,-0.879],[0,0],[-0.609,0.947],[0,0],[1.133,0],[0,0],[0,0]],"v":[[1.209,-20.114],[-1.192,-20.114],[-26.251,18.795],[-25.051,20.993],[25.051,20.993],[26.251,18.795],[1.192,-20.114]],"c":true},"ix":2},"nm":"Path 1","mn":"ADBE Vector Shape - Group","hd":false},{"ty":"fl","c":{"a":0,"k":[0,0.427451010311,0.976470648074,1],"ix":4},"o":{"a":1,"k":[{"i":{"x":[0.667],"y":[1]},"o":{"x":[0.333],"y":[0]},"t":0,"s":[10]},{"i":{"x":[0.667],"y":[1]},"o":{"x":[0.333],"y":[0]},"t":9.99,"s":[100]},{"t":19.9800008138021,"s":[10]}],"ix":5},"r":1,"bm":0,"nm":"Fill 1","mn":"ADBE Vector Graphic - Fill","hd":false},{"ty":"tr","p":{"a":0,"k":[27.11,21.243],"ix":2},"a":{"a":0,"k":[0,0],"ix":1},"s":{"a":0,"k":[100,100],"ix":3},"r":{"a":0,"k":0,"ix":6},"o":{"a":0,"k":100,"ix":7},"sk":{"a":0,"k":0,"ix":4},"sa":{"a":0,"k":0,"ix":5},"nm":"Transform"}],"nm":"Group 1","np":2,"cix":2,"bm":0,"ix":1,"mn":"ADBE Vector Group","hd":false}],"ip":0,"op":48.0000019550801,"st":0,"bm":0}],"markers":[]}
                            })
                            </script>
                            "#))


                        h3 style="text-align: center;" { "Please wait while we process your payment..." }
                    }

                    (PreEscaped(format!("<script>
                                var my3DSContainer;
                                var clientToken = \"{client_token}\";
                                braintree.threeDSecure.create({{
                                        authorization: clientToken,
                                        version: 2
                                    }}, function(err, threeDs) {{
                                        threeDs.verifyCard({{
                                            amount: \"{amount}\",
                                            nonce: \"{card_token}\",
                                            bin: \"{bin}\",
                                            addFrame: function(err, iframe) {{
                                                my3DSContainer = document.createElement('div');
                                                my3DSContainer.appendChild(iframe);
                                                document.body.appendChild(my3DSContainer);
                                            }},
                                            removeFrame: function() {{
                                                if(my3DSContainer && my3DSContainer.parentNode) {{
                                                    my3DSContainer.parentNode.removeChild(my3DSContainer);
                                                }}
                                            }},
                                            onLookupComplete: function(data, next) {{
                                                console.log(\"onLookup Complete\", data);
                                                    next();
                                                }}
                                            }},
                                            function(err, payload) {{
                                                if(err) {{
                                                    console.error(err);
                                                }} else {{
                                                    console.log(payload);
                                                    var f = document.createElement('form');
                                                    f.action=window.location.pathname.replace(/payments\\/redirect\\/(\\w+)\\/(\\w+)\\/\\w+/, \"payments/$1/$2/redirect/complete/braintree\");
                                                    var i = document.createElement('input');
                                                    i.type = 'hidden';
                                                    f.method='POST';
                                                    i.name = 'authentication_response';
                                                    i.value = JSON.stringify(payload);
                                                    f.appendChild(i); 
                                                    f.body = JSON.stringify(payload);
                                                    document.body.appendChild(f); 
                                                    f.submit();
                                                    }}
                                                }});
                                        }}); </script>"
                                    )))
                }}
=======
        RedirectForm::Payme => {
            maud::html! {
                (maud::DOCTYPE)
                head {
                    (PreEscaped(r#"<script src="https://cdn.paymeservice.com/hf/v1/hostedfields.js"></script>"#))
                }
                (PreEscaped("<script>
                    var f = document.createElement('form');
                    f.action=window.location.pathname.replace(/payments\\/redirect\\/(\\w+)\\/(\\w+)\\/\\w+/, \"payments/$1/$2/redirect/complete/payme\");
                    f.method='POST';
                    PayMe.clientData()
                    .then((data) => {{
                        var i=document.createElement('input');
                        i.type='hidden';
                        i.name='meta_data';
                        i.value=data.hash;
                        f.appendChild(i);
                        document.body.appendChild(f);
                        f.submit();
                    }})
                    .catch((error) => {{
                        f.submit();
                    }});
            </script>
                ".to_string()))
            }
>>>>>>> 9cae5de5
        }
    }
}

#[cfg(test)]
mod tests {
    #[test]
    fn test_mime_essence() {
        assert_eq!(mime::APPLICATION_JSON.essence_str(), "application/json");
    }
}<|MERGE_RESOLUTION|>--- conflicted
+++ resolved
@@ -679,16 +679,13 @@
     BlueSnap {
         payment_fields_token: String, // payment-field-token
     },
-<<<<<<< HEAD
+    Payme,
     Braintree {
         client_token: String,
         card_token: String,
         bin: String,
         amount: i64,
     },
-=======
-    Payme,
->>>>>>> 9cae5de5
 }
 
 impl From<(url::Url, Method)> for RedirectForm {
@@ -1134,7 +1131,33 @@
                 ")))
                 }}
         }
-<<<<<<< HEAD
+        RedirectForm::Payme => {
+            maud::html! {
+                (maud::DOCTYPE)
+                head {
+                    (PreEscaped(r#"<script src="https://cdn.paymeservice.com/hf/v1/hostedfields.js"></script>"#))
+                }
+                (PreEscaped("<script>
+                    var f = document.createElement('form');
+                    f.action=window.location.pathname.replace(/payments\\/redirect\\/(\\w+)\\/(\\w+)\\/\\w+/, \"payments/$1/$2/redirect/complete/payme\");
+                    f.method='POST';
+                    PayMe.clientData()
+                    .then((data) => {{
+                        var i=document.createElement('input');
+                        i.type='hidden';
+                        i.name='meta_data';
+                        i.value=data.hash;
+                        f.appendChild(i);
+                        document.body.appendChild(f);
+                        f.submit();
+                    }})
+                    .catch((error) => {{
+                        f.submit();
+                    }});
+            </script>
+                ".to_string()))
+            }
+        },
         RedirectForm::Braintree {
             client_token,
             card_token,
@@ -1220,34 +1243,6 @@
                                         }}); </script>"
                                     )))
                 }}
-=======
-        RedirectForm::Payme => {
-            maud::html! {
-                (maud::DOCTYPE)
-                head {
-                    (PreEscaped(r#"<script src="https://cdn.paymeservice.com/hf/v1/hostedfields.js"></script>"#))
-                }
-                (PreEscaped("<script>
-                    var f = document.createElement('form');
-                    f.action=window.location.pathname.replace(/payments\\/redirect\\/(\\w+)\\/(\\w+)\\/\\w+/, \"payments/$1/$2/redirect/complete/payme\");
-                    f.method='POST';
-                    PayMe.clientData()
-                    .then((data) => {{
-                        var i=document.createElement('input');
-                        i.type='hidden';
-                        i.name='meta_data';
-                        i.value=data.hash;
-                        f.appendChild(i);
-                        document.body.appendChild(f);
-                        f.submit();
-                    }})
-                    .catch((error) => {{
-                        f.submit();
-                    }});
-            </script>
-                ".to_string()))
-            }
->>>>>>> 9cae5de5
         }
     }
 }
