--- conflicted
+++ resolved
@@ -63,11 +63,7 @@
     core::{
         api_locking,
         errors::{self, CustomResult},
-<<<<<<< HEAD
-        payments,
-=======
-        payments, unified_connector_service, utils as core_utils,
->>>>>>> bb6a68c3
+        payments, utils as core_utils,
     },
     events::{
         api_logs::{ApiEvent, ApiEventMetric, ApiEventsType},
