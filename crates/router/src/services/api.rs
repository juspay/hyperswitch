--- conflicted
+++ resolved
@@ -172,13 +172,9 @@
     }
 
     // whenever capture sync is implemented at the connector side, this method should be overridden
-<<<<<<< HEAD
-    fn get_capture_sync_method(&self) -> CustomResult<CaptureSyncMethod, errors::ConnectorError> {
-=======
     fn get_multiple_capture_sync_method(
         &self,
     ) -> CustomResult<CaptureSyncMethod, errors::ConnectorError> {
->>>>>>> 52e01769
         Err(
             errors::ConnectorError::NotImplemented("multiple capture sync not implemented".into())
                 .into(),
