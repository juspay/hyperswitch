use std::{num::Wrapping, str};

use error_stack::{report, IntoReport, ResultExt};
use josekit::{jwe, jws};
use rand;
use ring::{aead::*, error::Unspecified};
use serde::{Deserialize, Serialize};

use crate::{
    configs::settings::Jwekey,
    core::errors::{self, CustomResult},
    services::kms::KeyHandler,
    utils,
};

struct NonceGen {
    current: Wrapping<u128>,
    start: u128,
}

impl NonceGen {
    fn new(start: [u8; 12]) -> Self {
        let mut array = [0; 16];
        array[..12].copy_from_slice(&start);
        let start = if cfg!(target_endian = "little") {
            u128::from_le_bytes(array)
        } else {
            u128::from_be_bytes(array)
        };
        Self {
            current: Wrapping(start),
            start,
        }
    }
}

impl NonceSequence for NonceGen {
    fn advance(&mut self) -> Result<Nonce, Unspecified> {
        let n = self.current.0;
        self.current += 1;
        if self.current.0 == self.start {
            return Err(Unspecified);
        }
        let value = if cfg!(target_endian = "little") {
            n.to_le_bytes()[..12].try_into()?
        } else {
            n.to_be_bytes()[..12].try_into()?
        };
        let nonce = Nonce::assume_unique_for_key(value);
        Ok(nonce)
    }
}

<<<<<<< HEAD
#[derive(Debug, Clone, Serialize, Deserialize)]
pub struct JwsBody {
    pub header: String,
    pub payload: String,
    pub signature: String,
}

#[derive(Debug, Clone, Serialize, Deserialize)]
#[serde(rename_all = "camelCase")]
pub struct JweBody {
    pub header: String,
    pub iv: String,
    pub encrypted_payload: String,
    pub tag: String,
    pub encrypted_key: String,
}

pub struct KeyHandler;

#[cfg(feature = "kms")]
mod kms {
    use aws_config::meta::region::RegionProviderChain;
    use aws_sdk_kms::{types::Blob, Client, Region};
    use base64::Engine;

    use super::*;
    use crate::consts;

    impl KeyHandler {
        // Fetching KMS decrypted key
        // | Amazon KMS decryption
        // This expect a base64 encoded input but we values are set via aws cli in env than cli
        // already does that so we don't need to
        pub async fn get_kms_decrypted_key(
            aws_keys: &Jwekey,
            kms_enc_key: String,
        ) -> CustomResult<String, errors::EncryptionError> {
            let region = aws_keys.aws_region.to_string();
            let key_id = aws_keys.aws_key_id.clone();
            let region_provider = RegionProviderChain::first_try(Region::new(region));
            let shared_config = aws_config::from_env().region(region_provider).load().await;
            let client = Client::new(&shared_config);
            let data = consts::BASE64_ENGINE
                .decode(kms_enc_key)
                .into_report()
                .change_context(errors::EncryptionError)
                .attach_printable("Error decoding from base64")?;
            let blob = Blob::new(data);
            let resp = client
                .decrypt()
                .key_id(key_id)
                .ciphertext_blob(blob)
                .send()
                .await
                .into_report()
                .change_context(errors::EncryptionError)
                .attach_printable("Error decrypting kms encrypted data")?;
            match resp.plaintext() {
                Some(inner) => {
                    let bytes = inner.as_ref().to_vec();
                    let res = String::from_utf8(bytes)
                        .into_report()
                        .change_context(errors::EncryptionError)
                        .attach_printable("Could not convert to UTF-8")?;
                    Ok(res)
                }
                None => Err(report!(errors::EncryptionError)
                    .attach_printable("Missing plaintext in response")),
            }
        }
    }
}

#[cfg(not(feature = "kms"))]
impl KeyHandler {
    pub async fn get_kms_decrypted_key(
        _aws_keys: &Jwekey,
        key: String,
    ) -> CustomResult<String, errors::EncryptionError> {
        Ok(key)
    }
}

=======
>>>>>>> 763ee094
pub fn encrypt(msg: &String, key: &[u8]) -> CustomResult<Vec<u8>, errors::EncryptionError> {
    let nonce_seed = rand::random();
    let mut sealing_key = {
        let key = UnboundKey::new(&AES_256_GCM, key)
            .map_err(errors::EncryptionError::from)
            .into_report()
            .attach_printable("Unbound Key Error")?;
        let nonce_gen = NonceGen::new(nonce_seed);
        SealingKey::new(key, nonce_gen)
    };
    let msg_byte = msg.as_bytes();
    let mut data = msg_byte.to_vec();

    sealing_key
        .seal_in_place_append_tag(Aad::empty(), &mut data)
        .map_err(errors::EncryptionError::from)
        .into_report()
        .attach_printable("Error Encrypting")?;
    let nonce_vec = nonce_seed.to_vec();
    data.splice(0..0, nonce_vec); //prepend nonce at the start
    Ok(data)
}

pub fn decrypt(mut data: Vec<u8>, key: &[u8]) -> CustomResult<String, errors::EncryptionError> {
    let nonce_seed = data[0..12]
        .try_into()
        .into_report()
        .change_context(errors::EncryptionError)
        .attach_printable("Error getting nonce")?;
    data.drain(0..12);

    let mut opening_key = {
        let key = UnboundKey::new(&AES_256_GCM, key)
            .map_err(errors::EncryptionError::from)
            .into_report()
            .attach_printable("Unbound Key Error")?;
        let nonce_gen = NonceGen::new(nonce_seed);
        OpeningKey::new(key, nonce_gen)
    };
    let res_byte = opening_key
        .open_in_place(Aad::empty(), &mut data)
        .map_err(errors::EncryptionError::from)
        .into_report()
        .attach_printable("Error Decrypting")?;
    let response = str::from_utf8_mut(res_byte)
        .into_report()
        .change_context(errors::EncryptionError)
        .attach_printable("Error from_utf8")?;
    Ok(response.to_string())
}

pub async fn encrypt_jwe(
    _keys: &Jwekey,
    payload: &[u8],
    public_key: String,
) -> CustomResult<String, errors::EncryptionError> {
    let alg = jwe::RSA_OAEP_256;
<<<<<<< HEAD
=======
    let key_id = get_key_id(keys);
    let public_key = if key_id == keys.locker_key_identifier1 {
        KeyHandler::get_kms_decrypted_key(
            &keys.aws_region,
            &keys.aws_key_id,
            keys.locker_encryption_key1.to_string(),
        )
        .await?
    } else {
        KeyHandler::get_kms_decrypted_key(
            &keys.aws_region,
            &keys.aws_key_id,
            keys.locker_encryption_key2.to_string(),
        )
        .await?
    };
    let payload = msg.as_bytes();
>>>>>>> 763ee094
    let enc = "A256GCM";
    let mut src_header = jwe::JweHeader::new();
    src_header.set_content_encryption(enc);
    src_header.set_token_type("JWT");
    let encrypter = alg
        .encrypter_from_pem(public_key)
        .into_report()
        .change_context(errors::EncryptionError)
        .attach_printable("Error getting JweEncryptor")?;
    let jwt = jwe::serialize_compact(payload, &src_header, &encrypter)
        .into_report()
        .change_context(errors::EncryptionError)
        .attach_printable("Error getting jwt string")?;
    Ok(jwt)
}

pub async fn decrypt_jwe(
    _keys: &Jwekey,
    jwt: &str,
    key_id: &str,
    resp_key_id: &str,
    private_key: String,
    alg: jwe::alg::rsaes::RsaesJweAlgorithm,
) -> CustomResult<String, errors::EncryptionError> {
<<<<<<< HEAD
=======
    let alg = jwe::RSA_OAEP_256;
    let key_id = get_key_id(keys);
    let private_key = if key_id == keys.locker_key_identifier1 {
        KeyHandler::get_kms_decrypted_key(
            &keys.aws_region,
            &keys.aws_key_id,
            keys.locker_decryption_key1.to_string(),
        )
        .await?
    } else {
        KeyHandler::get_kms_decrypted_key(
            &keys.aws_region,
            &keys.aws_key_id,
            keys.locker_decryption_key2.to_string(),
        )
        .await?
    };

>>>>>>> 763ee094
    let decrypter = alg
        .decrypter_from_pem(private_key)
        .into_report()
        .change_context(errors::EncryptionError)
        .attach_printable("Error getting JweDecryptor")?;

    let (dst_payload, _dst_header) = jwe::deserialize_compact(jwt, &decrypter)
        .into_report()
        .change_context(errors::EncryptionError)
        .attach_printable("Error getting Decrypted jwe")?;
    utils::when(resp_key_id.ne(key_id), || {
        Err(report!(errors::EncryptionError).attach_printable("Missing ciphertext blob"))
            .attach_printable("key_id mismatch, Error authenticating response")
    })?;
    let resp = String::from_utf8(dst_payload)
        .into_report()
        .change_context(errors::EncryptionError)
        .attach_printable("Could not convert to UTF-8")?;
    Ok(resp)
}

pub async fn jws_sign_payload(
    payload: &[u8],
    kid: &str,
    private_key: String,
) -> CustomResult<String, errors::EncryptionError> {
    let alg = jws::RS256;
    let mut src_header = jws::JwsHeader::new();
    src_header.set_key_id(kid);
    let signer = alg
        .signer_from_pem(private_key)
        .into_report()
        .change_context(errors::EncryptionError)
        .attach_printable("Error getting signer")?;
    let jwt = jws::serialize_compact(payload, &src_header, &signer)
        .into_report()
        .change_context(errors::EncryptionError)
        .attach_printable("Error getting signed jwt string")?;
    Ok(jwt)
}

pub fn verify_sign(
    jws_body: String,
    key: &String,
) -> CustomResult<String, errors::EncryptionError> {
    let alg = jws::RS256;
    let input = jws_body.as_bytes();
    let verifier = alg
        .verifier_from_pem(key)
        .into_report()
        .change_context(errors::EncryptionError)
        .attach_printable("Error getting verifier")?;
    let (dst_payload, _dst_header) = jws::deserialize_compact(input, &verifier)
        .into_report()
        .change_context(errors::EncryptionError)
        .attach_printable("Error getting Decrypted jws")?;
    let resp = String::from_utf8(dst_payload)
        .into_report()
        .change_context(errors::EncryptionError)
        .attach_printable("Could not convert to UTF-8")?;
    Ok(resp)
}

#[cfg(test)]
mod tests {
    #![allow(clippy::unwrap_used, clippy::expect_used)]

    use super::*;
    use crate::{
        configs::settings,
        utils::{self, ValueExt},
    };

    fn generate_key() -> [u8; 32] {
        let key: [u8; 32] = rand::random();
        key
    }

    #[test]
    fn test_enc() {
        let key = generate_key();
        let enc_data = encrypt(&"Test_Encrypt".to_string(), &key).unwrap();
        let card_info = utils::Encode::<Vec<u8>>::encode_to_value(&enc_data).unwrap();
        let data: Vec<u8> = card_info.parse_value("ParseEncryptedData").unwrap();
        let dec_data = decrypt(data, &key).unwrap();
        assert_eq!(dec_data, "Test_Encrypt".to_string());
    }

    #[actix_rt::test]
    async fn test_jwe() {
        let conf = settings::Settings::new().unwrap();
        let jwt = encrypt_jwe(
            &conf.jwekey,
            "request_payload".as_bytes(),
            conf.jwekey.locker_encryption_key1.to_owned(),
        )
        .await
        .unwrap();
        let alg = jwe::RSA_OAEP_256;
        let payload = decrypt_jwe(
            &conf.jwekey,
            &jwt,
            &conf.jwekey.locker_key_identifier1,
            &conf.jwekey.locker_key_identifier1,
            conf.jwekey.locker_decryption_key1.to_owned(),
            alg,
        )
        .await
        .unwrap();
        assert_eq!("request_payload".to_string(), payload)
    }

    #[actix_rt::test]
    async fn test_jws() {
        let conf = settings::Settings::new().unwrap();
        let jwt = jws_sign_payload("jws payload".as_bytes(), "1", conf.jwekey.vault_private_key)
            .await
            .unwrap();
        let payload = verify_sign(jwt, &conf.jwekey.vault_encryption_key).unwrap();
        assert_eq!("jws payload".to_string(), payload)
    }
}<|MERGE_RESOLUTION|>--- conflicted
+++ resolved
@@ -9,7 +9,6 @@
 use crate::{
     configs::settings::Jwekey,
     core::errors::{self, CustomResult},
-    services::kms::KeyHandler,
     utils,
 };
 
@@ -51,7 +50,6 @@
     }
 }
 
-<<<<<<< HEAD
 #[derive(Debug, Clone, Serialize, Deserialize)]
 pub struct JwsBody {
     pub header: String,
@@ -69,74 +67,6 @@
     pub encrypted_key: String,
 }
 
-pub struct KeyHandler;
-
-#[cfg(feature = "kms")]
-mod kms {
-    use aws_config::meta::region::RegionProviderChain;
-    use aws_sdk_kms::{types::Blob, Client, Region};
-    use base64::Engine;
-
-    use super::*;
-    use crate::consts;
-
-    impl KeyHandler {
-        // Fetching KMS decrypted key
-        // | Amazon KMS decryption
-        // This expect a base64 encoded input but we values are set via aws cli in env than cli
-        // already does that so we don't need to
-        pub async fn get_kms_decrypted_key(
-            aws_keys: &Jwekey,
-            kms_enc_key: String,
-        ) -> CustomResult<String, errors::EncryptionError> {
-            let region = aws_keys.aws_region.to_string();
-            let key_id = aws_keys.aws_key_id.clone();
-            let region_provider = RegionProviderChain::first_try(Region::new(region));
-            let shared_config = aws_config::from_env().region(region_provider).load().await;
-            let client = Client::new(&shared_config);
-            let data = consts::BASE64_ENGINE
-                .decode(kms_enc_key)
-                .into_report()
-                .change_context(errors::EncryptionError)
-                .attach_printable("Error decoding from base64")?;
-            let blob = Blob::new(data);
-            let resp = client
-                .decrypt()
-                .key_id(key_id)
-                .ciphertext_blob(blob)
-                .send()
-                .await
-                .into_report()
-                .change_context(errors::EncryptionError)
-                .attach_printable("Error decrypting kms encrypted data")?;
-            match resp.plaintext() {
-                Some(inner) => {
-                    let bytes = inner.as_ref().to_vec();
-                    let res = String::from_utf8(bytes)
-                        .into_report()
-                        .change_context(errors::EncryptionError)
-                        .attach_printable("Could not convert to UTF-8")?;
-                    Ok(res)
-                }
-                None => Err(report!(errors::EncryptionError)
-                    .attach_printable("Missing plaintext in response")),
-            }
-        }
-    }
-}
-
-#[cfg(not(feature = "kms"))]
-impl KeyHandler {
-    pub async fn get_kms_decrypted_key(
-        _aws_keys: &Jwekey,
-        key: String,
-    ) -> CustomResult<String, errors::EncryptionError> {
-        Ok(key)
-    }
-}
-
-=======
->>>>>>> 763ee094
 pub fn encrypt(msg: &String, key: &[u8]) -> CustomResult<Vec<u8>, errors::EncryptionError> {
     let nonce_seed = rand::random();
     let mut sealing_key = {
@@ -194,26 +124,6 @@
     public_key: String,
 ) -> CustomResult<String, errors::EncryptionError> {
     let alg = jwe::RSA_OAEP_256;
-<<<<<<< HEAD
-=======
-    let key_id = get_key_id(keys);
-    let public_key = if key_id == keys.locker_key_identifier1 {
-        KeyHandler::get_kms_decrypted_key(
-            &keys.aws_region,
-            &keys.aws_key_id,
-            keys.locker_encryption_key1.to_string(),
-        )
-        .await?
-    } else {
-        KeyHandler::get_kms_decrypted_key(
-            &keys.aws_region,
-            &keys.aws_key_id,
-            keys.locker_encryption_key2.to_string(),
-        )
-        .await?
-    };
-    let payload = msg.as_bytes();
->>>>>>> 763ee094
     let enc = "A256GCM";
     let mut src_header = jwe::JweHeader::new();
     src_header.set_content_encryption(enc);
@@ -238,27 +148,6 @@
     private_key: String,
     alg: jwe::alg::rsaes::RsaesJweAlgorithm,
 ) -> CustomResult<String, errors::EncryptionError> {
-<<<<<<< HEAD
-=======
-    let alg = jwe::RSA_OAEP_256;
-    let key_id = get_key_id(keys);
-    let private_key = if key_id == keys.locker_key_identifier1 {
-        KeyHandler::get_kms_decrypted_key(
-            &keys.aws_region,
-            &keys.aws_key_id,
-            keys.locker_decryption_key1.to_string(),
-        )
-        .await?
-    } else {
-        KeyHandler::get_kms_decrypted_key(
-            &keys.aws_region,
-            &keys.aws_key_id,
-            keys.locker_decryption_key2.to_string(),
-        )
-        .await?
-    };
-
->>>>>>> 763ee094
     let decrypter = alg
         .decrypter_from_pem(private_key)
         .into_report()
