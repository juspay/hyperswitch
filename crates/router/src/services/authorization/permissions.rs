use strum::Display;

#[derive(
    PartialEq, Display, Clone, Debug, Copy, Eq, Hash, serde::Deserialize, serde::Serialize,
)]
pub enum Permission {
    PaymentRead,
    PaymentWrite,
    RefundRead,
    RefundWrite,
    ApiKeyRead,
    ApiKeyWrite,
    MerchantAccountRead,
    MerchantAccountWrite,
    MerchantConnectorAccountRead,
    MerchantConnectorAccountWrite,
    RoutingRead,
    RoutingWrite,
    DisputeRead,
    DisputeWrite,
    MandateRead,
    MandateWrite,
    CustomerRead,
    CustomerWrite,
    Analytics,
    ThreeDsDecisionManagerWrite,
    ThreeDsDecisionManagerRead,
    SurchargeDecisionManagerWrite,
    SurchargeDecisionManagerRead,
    UsersRead,
    UsersWrite,
    MerchantAccountCreate,
<<<<<<< HEAD
    PayoutRead,
    PayoutWrite,
=======
    WebhookEventRead,
>>>>>>> 5afd2c2a
}

impl Permission {
    pub fn get_permission_description(&self) -> &'static str {
        match self {
            Self::PaymentRead => "View all payments",
            Self::PaymentWrite => "Create payment, download payments data",
            Self::RefundRead => "View all refunds",
            Self::RefundWrite => "Create refund, download refunds data",
            Self::ApiKeyRead => "View API keys",
            Self::ApiKeyWrite => "Create and update API keys",
            Self::MerchantAccountRead => "View merchant account details",
            Self::MerchantAccountWrite => {
                "Update merchant account details, configure webhooks, manage api keys"
            }
            Self::MerchantConnectorAccountRead => "View connectors configured",
            Self::MerchantConnectorAccountWrite => {
                "Create, update, verify and delete connector configurations"
            }
            Self::RoutingRead => "View routing configuration",
            Self::RoutingWrite => "Create and activate routing configurations",
            Self::DisputeRead => "View disputes",
            Self::DisputeWrite => "Create and update disputes",
            Self::MandateRead => "View mandates",
            Self::MandateWrite => "Create and update mandates",
            Self::CustomerRead => "View customers",
            Self::CustomerWrite => "Create, update and delete customers",
            Self::Analytics => "Access to analytics module",
            Self::ThreeDsDecisionManagerWrite => "Create and update 3DS decision rules",
            Self::ThreeDsDecisionManagerRead => {
                "View all 3DS decision rules configured for a merchant"
            }
            Self::SurchargeDecisionManagerWrite => "Create and update the surcharge decision rules",
            Self::SurchargeDecisionManagerRead => "View all the surcharge decision rules",
            Self::UsersRead => "View all the users for a merchant",
            Self::UsersWrite => "Invite users, assign and update roles",
            Self::MerchantAccountCreate => "Create merchant account",
<<<<<<< HEAD
            Self::PayoutRead => "View all payouts",
            Self::PayoutWrite => "Create payout, download payout data",
=======
            Self::WebhookEventRead => "View webhook events",
>>>>>>> 5afd2c2a
        }
    }
}<|MERGE_RESOLUTION|>--- conflicted
+++ resolved
@@ -30,12 +30,9 @@
     UsersRead,
     UsersWrite,
     MerchantAccountCreate,
-<<<<<<< HEAD
+    WebhookEventRead,
     PayoutRead,
     PayoutWrite,
-=======
-    WebhookEventRead,
->>>>>>> 5afd2c2a
 }
 
 impl Permission {
@@ -73,12 +70,9 @@
             Self::UsersRead => "View all the users for a merchant",
             Self::UsersWrite => "Invite users, assign and update roles",
             Self::MerchantAccountCreate => "Create merchant account",
-<<<<<<< HEAD
+            Self::WebhookEventRead => "View webhook events",
             Self::PayoutRead => "View all payouts",
             Self::PayoutWrite => "Create payout, download payout data",
-=======
-            Self::WebhookEventRead => "View webhook events",
->>>>>>> 5afd2c2a
         }
     }
 }