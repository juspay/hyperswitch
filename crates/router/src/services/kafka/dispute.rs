use common_utils::id_type;
use diesel_models::enums as storage_enums;
use masking::Secret;
use time::OffsetDateTime;

use crate::types::storage::dispute::Dispute;

#[derive(serde::Serialize, Debug)]
pub struct KafkaDispute<'a> {
    pub dispute_id: &'a String,
    pub dispute_amount: i64,
    pub currency: &'a String,
    pub dispute_stage: &'a storage_enums::DisputeStage,
    pub dispute_status: &'a storage_enums::DisputeStatus,
    pub payment_id: &'a id_type::PaymentId,
    pub attempt_id: &'a String,
    pub merchant_id: &'a id_type::MerchantId,
    pub connector_status: &'a String,
    pub connector_dispute_id: &'a String,
    pub connector_reason: Option<&'a String>,
    pub connector_reason_code: Option<&'a String>,
    #[serde(default, with = "time::serde::timestamp::option")]
    pub challenge_required_by: Option<OffsetDateTime>,
    #[serde(default, with = "time::serde::timestamp::option")]
    pub connector_created_at: Option<OffsetDateTime>,
    #[serde(default, with = "time::serde::timestamp::option")]
    pub connector_updated_at: Option<OffsetDateTime>,
    #[serde(default, with = "time::serde::timestamp")]
    pub created_at: OffsetDateTime,
    #[serde(default, with = "time::serde::timestamp")]
    pub modified_at: OffsetDateTime,
    pub connector: &'a String,
    pub evidence: &'a Secret<serde_json::Value>,
<<<<<<< HEAD
    pub profile_id: Option<&'a common_utils::id_type::ProfileId>,
    pub merchant_connector_id: Option<&'a common_utils::id_type::MerchantConnectorAccountId>,
=======
    pub profile_id: Option<&'a id_type::ProfileId>,
    pub merchant_connector_id: Option<&'a id_type::MerchantConnectorAccountId>,
    pub organization_id: &'a id_type::OrganizationId,
>>>>>>> f8227309
}

impl<'a> KafkaDispute<'a> {
    pub fn from_storage(dispute: &'a Dispute) -> Self {
        Self {
            dispute_id: &dispute.dispute_id,
            dispute_amount: dispute.amount.parse::<i64>().unwrap_or_default(),
            currency: &dispute.currency,
            dispute_stage: &dispute.dispute_stage,
            dispute_status: &dispute.dispute_status,
            payment_id: &dispute.payment_id,
            attempt_id: &dispute.attempt_id,
            merchant_id: &dispute.merchant_id,
            connector_status: &dispute.connector_status,
            connector_dispute_id: &dispute.connector_dispute_id,
            connector_reason: dispute.connector_reason.as_ref(),
            connector_reason_code: dispute.connector_reason_code.as_ref(),
            challenge_required_by: dispute.challenge_required_by.map(|i| i.assume_utc()),
            connector_created_at: dispute.connector_created_at.map(|i| i.assume_utc()),
            connector_updated_at: dispute.connector_updated_at.map(|i| i.assume_utc()),
            created_at: dispute.created_at.assume_utc(),
            modified_at: dispute.modified_at.assume_utc(),
            connector: &dispute.connector,
            evidence: &dispute.evidence,
            profile_id: dispute.profile_id.as_ref(),
            merchant_connector_id: dispute.merchant_connector_id.as_ref(),
            organization_id: &dispute.organization_id,
        }
    }
}

impl<'a> super::KafkaMessage for KafkaDispute<'a> {
    fn key(&self) -> String {
        format!(
            "{}_{}_{}",
            self.merchant_id.get_string_repr(),
            self.payment_id.get_string_repr(),
            self.dispute_id
        )
    }

    fn event_type(&self) -> crate::events::EventType {
        crate::events::EventType::Dispute
    }
}<|MERGE_RESOLUTION|>--- conflicted
+++ resolved
@@ -31,14 +31,9 @@
     pub modified_at: OffsetDateTime,
     pub connector: &'a String,
     pub evidence: &'a Secret<serde_json::Value>,
-<<<<<<< HEAD
-    pub profile_id: Option<&'a common_utils::id_type::ProfileId>,
-    pub merchant_connector_id: Option<&'a common_utils::id_type::MerchantConnectorAccountId>,
-=======
     pub profile_id: Option<&'a id_type::ProfileId>,
     pub merchant_connector_id: Option<&'a id_type::MerchantConnectorAccountId>,
     pub organization_id: &'a id_type::OrganizationId,
->>>>>>> f8227309
 }
 
 impl<'a> KafkaDispute<'a> {
