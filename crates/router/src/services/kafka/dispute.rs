use diesel_models::enums as storage_enums;
use masking::Secret;
use time::OffsetDateTime;

use crate::types::storage::dispute::Dispute;

#[derive(serde::Serialize, Debug)]
pub struct KafkaDispute<'a> {
    pub dispute_id: &'a String,
    pub dispute_amount: i64,
    pub currency: &'a String,
    pub dispute_stage: &'a storage_enums::DisputeStage,
    pub dispute_status: &'a storage_enums::DisputeStatus,
    pub payment_id: &'a String,
    pub attempt_id: &'a String,
    pub merchant_id: &'a common_utils::id_type::MerchantId,
    pub connector_status: &'a String,
    pub connector_dispute_id: &'a String,
    pub connector_reason: Option<&'a String>,
    pub connector_reason_code: Option<&'a String>,
    #[serde(default, with = "time::serde::timestamp::option")]
    pub challenge_required_by: Option<OffsetDateTime>,
    #[serde(default, with = "time::serde::timestamp::option")]
    pub connector_created_at: Option<OffsetDateTime>,
    #[serde(default, with = "time::serde::timestamp::option")]
    pub connector_updated_at: Option<OffsetDateTime>,
    #[serde(default, with = "time::serde::timestamp")]
    pub created_at: OffsetDateTime,
    #[serde(default, with = "time::serde::timestamp")]
    pub modified_at: OffsetDateTime,
    pub connector: &'a String,
    pub evidence: &'a Secret<serde_json::Value>,
<<<<<<< HEAD
    pub profile_id: Option<&'a String>,
    pub merchant_connector_id: Option<&'a common_utils::id_type::MerchantConnectorAccountId>,
=======
    pub profile_id: Option<&'a common_utils::id_type::ProfileId>,
    pub merchant_connector_id: Option<&'a String>,
>>>>>>> 4585e162
}

impl<'a> KafkaDispute<'a> {
    pub fn from_storage(dispute: &'a Dispute) -> Self {
        Self {
            dispute_id: &dispute.dispute_id,
            dispute_amount: dispute.amount.parse::<i64>().unwrap_or_default(),
            currency: &dispute.currency,
            dispute_stage: &dispute.dispute_stage,
            dispute_status: &dispute.dispute_status,
            payment_id: &dispute.payment_id,
            attempt_id: &dispute.attempt_id,
            merchant_id: &dispute.merchant_id,
            connector_status: &dispute.connector_status,
            connector_dispute_id: &dispute.connector_dispute_id,
            connector_reason: dispute.connector_reason.as_ref(),
            connector_reason_code: dispute.connector_reason_code.as_ref(),
            challenge_required_by: dispute.challenge_required_by.map(|i| i.assume_utc()),
            connector_created_at: dispute.connector_created_at.map(|i| i.assume_utc()),
            connector_updated_at: dispute.connector_updated_at.map(|i| i.assume_utc()),
            created_at: dispute.created_at.assume_utc(),
            modified_at: dispute.modified_at.assume_utc(),
            connector: &dispute.connector,
            evidence: &dispute.evidence,
            profile_id: dispute.profile_id.as_ref(),
            merchant_connector_id: dispute.merchant_connector_id.as_ref(),
        }
    }
}

impl<'a> super::KafkaMessage for KafkaDispute<'a> {
    fn key(&self) -> String {
        format!(
            "{}_{}_{}",
            self.merchant_id.get_string_repr(),
            self.payment_id,
            self.dispute_id
        )
    }

    fn event_type(&self) -> crate::events::EventType {
        crate::events::EventType::Dispute
    }
}<|MERGE_RESOLUTION|>--- conflicted
+++ resolved
@@ -30,13 +30,8 @@
     pub modified_at: OffsetDateTime,
     pub connector: &'a String,
     pub evidence: &'a Secret<serde_json::Value>,
-<<<<<<< HEAD
-    pub profile_id: Option<&'a String>,
+    pub profile_id: Option<&'a common_utils::id_type::ProfileId>,
     pub merchant_connector_id: Option<&'a common_utils::id_type::MerchantConnectorAccountId>,
-=======
-    pub profile_id: Option<&'a common_utils::id_type::ProfileId>,
-    pub merchant_connector_id: Option<&'a String>,
->>>>>>> 4585e162
 }
 
 impl<'a> KafkaDispute<'a> {
