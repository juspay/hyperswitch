use diesel_models::{authentication::Authentication, enums as storage_enums};
use time::OffsetDateTime;

#[derive(serde::Serialize, Debug)]
pub struct KafkaAuthentication<'a> {
    pub authentication_id: &'a String,
    pub merchant_id: &'a common_utils::id_type::MerchantId,
    pub authentication_connector: &'a String,
    pub connector_authentication_id: Option<&'a String>,
    pub authentication_data: Option<serde_json::Value>,
    pub payment_method_id: &'a String,
    pub authentication_type: Option<storage_enums::DecoupledAuthenticationType>,
    pub authentication_status: storage_enums::AuthenticationStatus,
    pub authentication_lifecycle_status: storage_enums::AuthenticationLifecycleStatus,
    #[serde(default, with = "time::serde::timestamp::milliseconds")]
    pub created_at: OffsetDateTime,
    #[serde(default, with = "time::serde::timestamp::milliseconds")]
    pub modified_at: OffsetDateTime,
    pub error_message: Option<&'a String>,
    pub error_code: Option<&'a String>,
    pub connector_metadata: Option<serde_json::Value>,
    pub maximum_supported_version: Option<common_utils::types::SemanticVersion>,
    pub threeds_server_transaction_id: Option<&'a String>,
    pub cavv: Option<&'a String>,
    pub authentication_flow_type: Option<&'a String>,
    pub message_version: Option<common_utils::types::SemanticVersion>,
    pub eci: Option<&'a String>,
    pub trans_status: Option<storage_enums::TransactionStatus>,
    pub acquirer_bin: Option<&'a String>,
    pub acquirer_merchant_id: Option<&'a String>,
    pub three_ds_method_data: Option<&'a String>,
    pub three_ds_method_url: Option<&'a String>,
    pub acs_url: Option<&'a String>,
    pub challenge_request: Option<&'a String>,
    pub acs_reference_number: Option<&'a String>,
    pub acs_trans_id: Option<&'a String>,
    pub acs_signed_content: Option<&'a String>,
<<<<<<< HEAD
    pub profile_id: &'a String,
    pub payment_id: Option<&'a common_utils::id_type::PaymentId>,
=======
    pub profile_id: &'a common_utils::id_type::ProfileId,
    pub payment_id: Option<&'a String>,
>>>>>>> 716d76c5
    pub merchant_connector_id: &'a String,
    pub ds_trans_id: Option<&'a String>,
    pub directory_server_id: Option<&'a String>,
    pub acquirer_country_code: Option<&'a String>,
}

impl<'a> KafkaAuthentication<'a> {
    pub fn from_storage(authentication: &'a Authentication) -> Self {
        Self {
            created_at: authentication.created_at.assume_utc(),
            modified_at: authentication.modified_at.assume_utc(),
            authentication_id: &authentication.authentication_id,
            merchant_id: &authentication.merchant_id,
            authentication_status: authentication.authentication_status,
            authentication_connector: &authentication.authentication_connector,
            connector_authentication_id: authentication.connector_authentication_id.as_ref(),
            authentication_data: authentication.authentication_data.clone(),
            payment_method_id: &authentication.payment_method_id,
            authentication_type: authentication.authentication_type,
            authentication_lifecycle_status: authentication.authentication_lifecycle_status,
            error_code: authentication.error_code.as_ref(),
            error_message: authentication.error_message.as_ref(),
            connector_metadata: authentication.connector_metadata.clone(),
            maximum_supported_version: authentication.maximum_supported_version.clone(),
            threeds_server_transaction_id: authentication.threeds_server_transaction_id.as_ref(),
            cavv: authentication.cavv.as_ref(),
            authentication_flow_type: authentication.authentication_flow_type.as_ref(),
            message_version: authentication.message_version.clone(),
            eci: authentication.eci.as_ref(),
            trans_status: authentication.trans_status.clone(),
            acquirer_bin: authentication.acquirer_bin.as_ref(),
            acquirer_merchant_id: authentication.acquirer_merchant_id.as_ref(),
            three_ds_method_data: authentication.three_ds_method_data.as_ref(),
            three_ds_method_url: authentication.three_ds_method_url.as_ref(),
            acs_url: authentication.acs_url.as_ref(),
            challenge_request: authentication.challenge_request.as_ref(),
            acs_reference_number: authentication.acs_reference_number.as_ref(),
            acs_trans_id: authentication.acs_trans_id.as_ref(),
            acs_signed_content: authentication.acs_signed_content.as_ref(),
            profile_id: &authentication.profile_id,
            payment_id: authentication.payment_id.as_ref(),
            merchant_connector_id: &authentication.merchant_connector_id,
            ds_trans_id: authentication.ds_trans_id.as_ref(),
            directory_server_id: authentication.directory_server_id.as_ref(),
            acquirer_country_code: authentication.acquirer_country_code.as_ref(),
        }
    }
}

impl<'a> super::KafkaMessage for KafkaAuthentication<'a> {
    fn key(&self) -> String {
        format!(
            "{}_{}",
            self.merchant_id.get_string_repr(),
            self.authentication_id
        )
    }

    fn event_type(&self) -> crate::events::EventType {
        crate::events::EventType::Authentication
    }
}<|MERGE_RESOLUTION|>--- conflicted
+++ resolved
@@ -35,13 +35,8 @@
     pub acs_reference_number: Option<&'a String>,
     pub acs_trans_id: Option<&'a String>,
     pub acs_signed_content: Option<&'a String>,
-<<<<<<< HEAD
-    pub profile_id: &'a String,
+    pub profile_id: &'a common_utils::id_type::ProfileId,
     pub payment_id: Option<&'a common_utils::id_type::PaymentId>,
-=======
-    pub profile_id: &'a common_utils::id_type::ProfileId,
-    pub payment_id: Option<&'a String>,
->>>>>>> 716d76c5
     pub merchant_connector_id: &'a String,
     pub ds_trans_id: Option<&'a String>,
     pub directory_server_id: Option<&'a String>,
