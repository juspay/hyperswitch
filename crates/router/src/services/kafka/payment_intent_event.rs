use common_utils::{crypto::Encryptable, hashing::HashedString, id_type, pii, types::MinorUnit};
use diesel_models::enums as storage_enums;
use hyperswitch_domain_models::payments::PaymentIntent;
use masking::{PeekInterface, Secret};
use serde_json::Value;
use time::OffsetDateTime;

#[serde_with::skip_serializing_none]
#[derive(serde::Serialize, Debug)]
pub struct KafkaPaymentIntentEvent<'a> {
    pub payment_id: &'a String,
    pub merchant_id: &'a String,
    pub status: storage_enums::IntentStatus,
    pub amount: MinorUnit,
    pub currency: Option<storage_enums::Currency>,
    pub amount_captured: Option<MinorUnit>,
    pub customer_id: Option<&'a id_type::CustomerId>,
    pub description: Option<&'a String>,
    pub return_url: Option<&'a String>,
    pub metadata: Option<String>,
    pub connector_id: Option<&'a String>,
    pub statement_descriptor_name: Option<&'a String>,
    pub statement_descriptor_suffix: Option<&'a String>,
    #[serde(with = "time::serde::timestamp::milliseconds")]
    pub created_at: OffsetDateTime,
    #[serde(with = "time::serde::timestamp::milliseconds")]
    pub modified_at: OffsetDateTime,
    #[serde(default, with = "time::serde::timestamp::milliseconds::option")]
    pub last_synced: Option<OffsetDateTime>,
    pub setup_future_usage: Option<storage_enums::FutureUsage>,
    pub off_session: Option<bool>,
    pub client_secret: Option<&'a String>,
    pub active_attempt_id: String,
    pub business_country: Option<storage_enums::CountryAlpha2>,
    pub business_label: Option<&'a String>,
    pub attempt_count: i16,
    pub payment_confirm_source: Option<storage_enums::PaymentSource>,
<<<<<<< HEAD
    pub customer_email: Option<HashedString<pii::EmailStrategy>>,
    pub feature_metadata: Option<&'a Value>,
    pub merchant_order_reference_id: Option<&'a String>,
    pub billing_details: Option<Encryptable<Secret<Value>>>,
=======
    pub billing_details: Option<Encryptable<Secret<Value>>>,
    pub shipping_details: Option<Encryptable<Secret<Value>>>,
    pub customer_email: Option<HashedString<pii::EmailStrategy>>,
    pub feature_metadata: Option<&'a Value>,
    pub merchant_order_reference_id: Option<&'a String>,
>>>>>>> 2d31d38c
}

impl<'a> KafkaPaymentIntentEvent<'a> {
    pub fn from_storage(intent: &'a PaymentIntent) -> Self {
        Self {
            payment_id: &intent.payment_id,
            merchant_id: &intent.merchant_id,
            status: intent.status,
            amount: intent.amount,
            currency: intent.currency,
            amount_captured: intent.amount_captured,
            customer_id: intent.customer_id.as_ref(),
            description: intent.description.as_ref(),
            return_url: intent.return_url.as_ref(),
            metadata: intent.metadata.as_ref().map(|x| x.to_string()),
            connector_id: intent.connector_id.as_ref(),
            statement_descriptor_name: intent.statement_descriptor_name.as_ref(),
            statement_descriptor_suffix: intent.statement_descriptor_suffix.as_ref(),
            created_at: intent.created_at.assume_utc(),
            modified_at: intent.modified_at.assume_utc(),
            last_synced: intent.last_synced.map(|i| i.assume_utc()),
            setup_future_usage: intent.setup_future_usage,
            off_session: intent.off_session,
            client_secret: intent.client_secret.as_ref(),
            active_attempt_id: intent.active_attempt.get_id(),
            business_country: intent.business_country,
            business_label: intent.business_label.as_ref(),
            attempt_count: intent.attempt_count,
            payment_confirm_source: intent.payment_confirm_source,
<<<<<<< HEAD
=======
            // TODO: use typed information here to avoid PII logging
            billing_details: None,
            shipping_details: None,
>>>>>>> 2d31d38c
            customer_email: intent
                .customer_details
                .as_ref()
                .and_then(|value| value.get_inner().peek().as_object())
                .and_then(|obj| obj.get("email"))
                .and_then(|email| email.as_str())
                .map(|email| HashedString::from(Secret::new(email.to_string()))),
            feature_metadata: intent.feature_metadata.as_ref(),
            merchant_order_reference_id: intent.merchant_order_reference_id.as_ref(),
<<<<<<< HEAD
            billing_details: None,
=======
>>>>>>> 2d31d38c
        }
    }
}

impl<'a> super::KafkaMessage for KafkaPaymentIntentEvent<'a> {
    fn key(&self) -> String {
        format!("{}_{}", self.merchant_id, self.payment_id)
    }

    fn event_type(&self) -> crate::events::EventType {
        crate::events::EventType::PaymentIntent
    }
}<|MERGE_RESOLUTION|>--- conflicted
+++ resolved
@@ -35,18 +35,11 @@
     pub business_label: Option<&'a String>,
     pub attempt_count: i16,
     pub payment_confirm_source: Option<storage_enums::PaymentSource>,
-<<<<<<< HEAD
-    pub customer_email: Option<HashedString<pii::EmailStrategy>>,
-    pub feature_metadata: Option<&'a Value>,
-    pub merchant_order_reference_id: Option<&'a String>,
-    pub billing_details: Option<Encryptable<Secret<Value>>>,
-=======
     pub billing_details: Option<Encryptable<Secret<Value>>>,
     pub shipping_details: Option<Encryptable<Secret<Value>>>,
     pub customer_email: Option<HashedString<pii::EmailStrategy>>,
     pub feature_metadata: Option<&'a Value>,
     pub merchant_order_reference_id: Option<&'a String>,
->>>>>>> 2d31d38c
 }
 
 impl<'a> KafkaPaymentIntentEvent<'a> {
@@ -76,12 +69,9 @@
             business_label: intent.business_label.as_ref(),
             attempt_count: intent.attempt_count,
             payment_confirm_source: intent.payment_confirm_source,
-<<<<<<< HEAD
-=======
             // TODO: use typed information here to avoid PII logging
             billing_details: None,
             shipping_details: None,
->>>>>>> 2d31d38c
             customer_email: intent
                 .customer_details
                 .as_ref()
@@ -91,10 +81,6 @@
                 .map(|email| HashedString::from(Secret::new(email.to_string()))),
             feature_metadata: intent.feature_metadata.as_ref(),
             merchant_order_reference_id: intent.merchant_order_reference_id.as_ref(),
-<<<<<<< HEAD
-            billing_details: None,
-=======
->>>>>>> 2d31d38c
         }
     }
 }
