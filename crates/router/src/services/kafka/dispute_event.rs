use diesel_models::enums as storage_enums;
use masking::Secret;
use time::OffsetDateTime;

use crate::types::storage::dispute::Dispute;

#[serde_with::skip_serializing_none]
#[derive(serde::Serialize, Debug)]
pub struct KafkaDisputeEvent<'a> {
    pub dispute_id: &'a String,
    pub dispute_amount: i64,
    pub currency: &'a String,
    pub dispute_stage: &'a storage_enums::DisputeStage,
    pub dispute_status: &'a storage_enums::DisputeStatus,
    pub payment_id: &'a String,
    pub attempt_id: &'a String,
    pub merchant_id: &'a common_utils::id_type::MerchantId,
    pub connector_status: &'a String,
    pub connector_dispute_id: &'a String,
    pub connector_reason: Option<&'a String>,
    pub connector_reason_code: Option<&'a String>,
    #[serde(default, with = "time::serde::timestamp::milliseconds::option")]
    pub challenge_required_by: Option<OffsetDateTime>,
    #[serde(default, with = "time::serde::timestamp::milliseconds::option")]
    pub connector_created_at: Option<OffsetDateTime>,
    #[serde(default, with = "time::serde::timestamp::milliseconds::option")]
    pub connector_updated_at: Option<OffsetDateTime>,
    #[serde(default, with = "time::serde::timestamp::milliseconds")]
    pub created_at: OffsetDateTime,
    #[serde(default, with = "time::serde::timestamp::milliseconds")]
    pub modified_at: OffsetDateTime,
    pub connector: &'a String,
    pub evidence: &'a Secret<serde_json::Value>,
    pub profile_id: Option<&'a common_utils::id_type::ProfileId>,
<<<<<<< HEAD
    pub merchant_connector_id: Option<&'a String>,
    pub organization_id: &'a common_utils::id_type::OrganizationId,
=======
    pub merchant_connector_id: Option<&'a common_utils::id_type::MerchantConnectorAccountId>,
>>>>>>> c555a88c
}

impl<'a> KafkaDisputeEvent<'a> {
    pub fn from_storage(dispute: &'a Dispute) -> Self {
        Self {
            dispute_id: &dispute.dispute_id,
            dispute_amount: dispute.amount.parse::<i64>().unwrap_or_default(),
            currency: &dispute.currency,
            dispute_stage: &dispute.dispute_stage,
            dispute_status: &dispute.dispute_status,
            payment_id: &dispute.payment_id,
            attempt_id: &dispute.attempt_id,
            merchant_id: &dispute.merchant_id,
            connector_status: &dispute.connector_status,
            connector_dispute_id: &dispute.connector_dispute_id,
            connector_reason: dispute.connector_reason.as_ref(),
            connector_reason_code: dispute.connector_reason_code.as_ref(),
            challenge_required_by: dispute.challenge_required_by.map(|i| i.assume_utc()),
            connector_created_at: dispute.connector_created_at.map(|i| i.assume_utc()),
            connector_updated_at: dispute.connector_updated_at.map(|i| i.assume_utc()),
            created_at: dispute.created_at.assume_utc(),
            modified_at: dispute.modified_at.assume_utc(),
            connector: &dispute.connector,
            evidence: &dispute.evidence,
            profile_id: dispute.profile_id.as_ref(),
            merchant_connector_id: dispute.merchant_connector_id.as_ref(),
            organization_id: &dispute.organization_id,
        }
    }
}

impl<'a> super::KafkaMessage for KafkaDisputeEvent<'a> {
    fn key(&self) -> String {
        format!(
            "{}_{}_{}",
            self.merchant_id.get_string_repr(),
            self.payment_id,
            self.dispute_id
        )
    }

    fn event_type(&self) -> crate::events::EventType {
        crate::events::EventType::Dispute
    }
}<|MERGE_RESOLUTION|>--- conflicted
+++ resolved
@@ -32,12 +32,8 @@
     pub connector: &'a String,
     pub evidence: &'a Secret<serde_json::Value>,
     pub profile_id: Option<&'a common_utils::id_type::ProfileId>,
-<<<<<<< HEAD
-    pub merchant_connector_id: Option<&'a String>,
+    pub merchant_connector_id: Option<&'a common_utils::id_type::MerchantConnectorAccountId>,
     pub organization_id: &'a common_utils::id_type::OrganizationId,
-=======
-    pub merchant_connector_id: Option<&'a common_utils::id_type::MerchantConnectorAccountId>,
->>>>>>> c555a88c
 }
 
 impl<'a> KafkaDisputeEvent<'a> {
