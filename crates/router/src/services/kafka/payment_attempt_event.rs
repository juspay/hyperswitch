--- conflicted
+++ resolved
@@ -9,13 +9,8 @@
 #[serde_with::skip_serializing_none]
 #[derive(serde::Serialize, Debug)]
 pub struct KafkaPaymentAttemptEvent<'a> {
-<<<<<<< HEAD
     pub payment_id: &'a common_utils::id_type::PaymentId,
-    pub merchant_id: &'a common_utils::id_type::MerchantId,
-=======
-    pub payment_id: &'a String,
     pub merchant_id: &'a id_type::MerchantId,
->>>>>>> 771ab5c9
     pub attempt_id: &'a String,
     pub status: storage_enums::AttemptStatus,
     pub amount: MinorUnit,
