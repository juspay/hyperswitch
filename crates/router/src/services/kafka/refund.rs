--- conflicted
+++ resolved
@@ -6,13 +6,8 @@
 pub struct KafkaRefund<'a> {
     pub internal_reference_id: &'a String,
     pub refund_id: &'a String, //merchant_reference id
-<<<<<<< HEAD
     pub payment_id: &'a common_utils::id_type::PaymentId,
-    pub merchant_id: &'a common_utils::id_type::MerchantId,
-=======
-    pub payment_id: &'a String,
     pub merchant_id: &'a id_type::MerchantId,
->>>>>>> 771ab5c9
     pub connector_transaction_id: &'a String,
     pub connector: &'a String,
     pub connector_refund_id: Option<&'a String>,
