--- conflicted
+++ resolved
@@ -12,11 +12,7 @@
     pub address_id: &'a String,
     pub profile_id: &'a String,
     pub payout_method_id: Option<&'a String>,
-<<<<<<< HEAD
-    pub payout_type: storage_enums::PayoutType,
-=======
     pub payout_type: Option<storage_enums::PayoutType>,
->>>>>>> 0796bb3b
     pub amount: MinorUnit,
     pub destination_currency: storage_enums::Currency,
     pub source_currency: storage_enums::Currency,
