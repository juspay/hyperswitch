#[cfg(feature = "olap")]
pub mod connector_onboarding;
pub mod currency;
pub mod db_utils;
pub mod ext_traits;
#[cfg(feature = "kv_store")]
pub mod storage_partitioning;
#[cfg(feature = "olap")]
pub mod user;
#[cfg(feature = "olap")]
pub mod user_role;
#[cfg(feature = "olap")]
pub mod verify_connector;
use std::fmt::Debug;

#[cfg(all(any(feature = "v1", feature = "v2"), not(feature = "customer_v2")))]
use api_models::payments::AddressDetailsWithPhone;
use api_models::{
    enums,
    payments::{self},
    webhooks,
};
use base64::Engine;
use common_utils::types::keymanager::KeyManagerState;
#[cfg(all(any(feature = "v1", feature = "v2"), not(feature = "customer_v2")))]
use common_utils::types::keymanager::{Identifier, ToEncryptable};
pub use common_utils::{
    crypto,
    ext_traits::{ByteSliceExt, BytesExt, Encode, StringExt, ValueExt},
    fp_utils::when,
    validation::validate_email,
};
use error_stack::ResultExt;
use hyperswitch_domain_models::payments::PaymentIntent;
#[cfg(all(any(feature = "v1", feature = "v2"), not(feature = "customer_v2")))]
use hyperswitch_domain_models::type_encryption::batch_encrypt;
use image::Luma;
use nanoid::nanoid;
use qrcode;
use router_env::metrics::add_attributes;
use serde::de::DeserializeOwned;
use serde_json::Value;
use tracing_futures::Instrument;
use uuid::Uuid;

pub use self::ext_traits::{OptionExt, ValidateCall};
#[cfg(all(any(feature = "v1", feature = "v2"), not(feature = "customer_v2")))]
use crate::types::storage;
use crate::{
    consts,
    core::{
        authentication::types::ExternalThreeDSConnectorMetadata,
        errors::{self, CustomResult, RouterResult, StorageErrorExt},
        webhooks as webhooks_core,
    },
    logger,
    routes::{metrics, SessionState},
    services,
    types::{self, domain, transformers::ForeignFrom},
};

pub mod error_parser {
    use std::fmt::Display;

    use actix_web::{
        error::{Error, JsonPayloadError},
        http::StatusCode,
        HttpRequest, ResponseError,
    };

    #[derive(Debug)]
    struct CustomJsonError {
        err: JsonPayloadError,
    }

    // Display is a requirement defined by the actix crate for implementing ResponseError trait
    impl Display for CustomJsonError {
        fn fmt(&self, f: &mut std::fmt::Formatter<'_>) -> std::fmt::Result {
            f.write_str(
                serde_json::to_string(&serde_json::json!({
                    "error": self.err.to_string()
                }))
                .as_deref()
                .unwrap_or("Invalid Json Error"),
            )
        }
    }

    impl ResponseError for CustomJsonError {
        fn status_code(&self) -> StatusCode {
            StatusCode::BAD_REQUEST
        }

        fn error_response(&self) -> actix_web::HttpResponse<actix_web::body::BoxBody> {
            use actix_web::http::header;

            actix_web::HttpResponseBuilder::new(self.status_code())
                .insert_header((header::CONTENT_TYPE, mime::APPLICATION_JSON))
                .body(self.to_string())
        }
    }

    pub fn custom_json_error_handler(err: JsonPayloadError, _req: &HttpRequest) -> Error {
        Error::from(CustomJsonError { err })
    }
}

#[inline]
pub fn generate_id(length: usize, prefix: &str) -> String {
    format!("{}_{}", prefix, nanoid!(length, &consts::ALPHABETS))
}

#[inline]
pub fn generate_uuid() -> String {
    Uuid::new_v4().to_string()
}

pub trait ConnectorResponseExt: Sized {
    fn get_response(self) -> RouterResult<types::Response>;
    fn get_error_response(self) -> RouterResult<types::Response>;
    fn get_response_inner<T: DeserializeOwned>(self, type_name: &'static str) -> RouterResult<T> {
        self.get_response()?
            .response
            .parse_struct(type_name)
            .change_context(errors::ApiErrorResponse::InternalServerError)
    }
}

impl<E> ConnectorResponseExt
    for Result<Result<types::Response, types::Response>, error_stack::Report<E>>
{
    fn get_error_response(self) -> RouterResult<types::Response> {
        self.map_err(|error| error.change_context(errors::ApiErrorResponse::InternalServerError))
            .attach_printable("Error while receiving response")
            .and_then(|inner| match inner {
                Ok(res) => {
                    logger::error!(response=?res);
                    Err(errors::ApiErrorResponse::InternalServerError).attach_printable(format!(
                        "Expecting error response, received response: {res:?}"
                    ))
                }
                Err(err_res) => Ok(err_res),
            })
    }

    fn get_response(self) -> RouterResult<types::Response> {
        self.map_err(|error| error.change_context(errors::ApiErrorResponse::InternalServerError))
            .attach_printable("Error while receiving response")
            .and_then(|inner| match inner {
                Err(err_res) => {
                    logger::error!(error_response=?err_res);
                    Err(errors::ApiErrorResponse::InternalServerError).attach_printable(format!(
                        "Expecting response, received error response: {err_res:?}"
                    ))
                }
                Ok(res) => Ok(res),
            })
    }
}

#[inline]
pub fn get_payment_attempt_id(payment_id: impl std::fmt::Display, attempt_count: i16) -> String {
    format!("{payment_id}_{attempt_count}")
}
#[derive(Debug)]
pub struct QrImage {
    pub data: String,
}

impl QrImage {
    pub fn new_from_data(
        data: String,
    ) -> Result<Self, error_stack::Report<common_utils::errors::QrCodeError>> {
        let qr_code = qrcode::QrCode::new(data.as_bytes())
            .change_context(common_utils::errors::QrCodeError::FailedToCreateQrCode)?;

        // Renders the QR code into an image.
        let qrcode_image_buffer = qr_code.render::<Luma<u8>>().build();
        let qrcode_dynamic_image = image::DynamicImage::ImageLuma8(qrcode_image_buffer);

        let mut image_bytes = std::io::BufWriter::new(std::io::Cursor::new(Vec::new()));

        // Encodes qrcode_dynamic_image and write it to image_bytes
        let _ = qrcode_dynamic_image.write_to(&mut image_bytes, image::ImageFormat::Png);

        let image_data_source = format!(
            "{},{}",
            consts::QR_IMAGE_DATA_SOURCE_STRING,
            consts::BASE64_ENGINE.encode(image_bytes.buffer())
        );
        Ok(Self {
            data: image_data_source,
        })
    }
}

pub async fn find_payment_intent_from_payment_id_type(
    state: &SessionState,
    payment_id_type: payments::PaymentIdType,
    merchant_account: &domain::MerchantAccount,
    key_store: &domain::MerchantKeyStore,
) -> CustomResult<PaymentIntent, errors::ApiErrorResponse> {
    let key_manager_state: KeyManagerState = state.into();
    let db = &*state.store;
    match payment_id_type {
        payments::PaymentIdType::PaymentIntentId(payment_id) => db
            .find_payment_intent_by_payment_id_merchant_id(
                &key_manager_state,
                &payment_id,
                merchant_account.get_id(),
                key_store,
                merchant_account.storage_scheme,
            )
            .await
            .to_not_found_response(errors::ApiErrorResponse::PaymentNotFound),
        payments::PaymentIdType::ConnectorTransactionId(connector_transaction_id) => {
            let attempt = db
                .find_payment_attempt_by_merchant_id_connector_txn_id(
                    merchant_account.get_id(),
                    &connector_transaction_id,
                    merchant_account.storage_scheme,
                )
                .await
                .to_not_found_response(errors::ApiErrorResponse::PaymentNotFound)?;
            db.find_payment_intent_by_payment_id_merchant_id(
                &key_manager_state,
                &attempt.payment_id,
                merchant_account.get_id(),
                key_store,
                merchant_account.storage_scheme,
            )
            .await
            .to_not_found_response(errors::ApiErrorResponse::PaymentNotFound)
        }
        payments::PaymentIdType::PaymentAttemptId(attempt_id) => {
            let attempt = db
                .find_payment_attempt_by_attempt_id_merchant_id(
                    &attempt_id,
                    merchant_account.get_id(),
                    merchant_account.storage_scheme,
                )
                .await
                .to_not_found_response(errors::ApiErrorResponse::PaymentNotFound)?;
            db.find_payment_intent_by_payment_id_merchant_id(
                &key_manager_state,
                &attempt.payment_id,
                merchant_account.get_id(),
                key_store,
                merchant_account.storage_scheme,
            )
            .await
            .to_not_found_response(errors::ApiErrorResponse::PaymentNotFound)
        }
        payments::PaymentIdType::PreprocessingId(_) => {
            Err(errors::ApiErrorResponse::PaymentNotFound)?
        }
    }
}

pub async fn find_payment_intent_from_refund_id_type(
    state: &SessionState,
    refund_id_type: webhooks::RefundIdType,
    merchant_account: &domain::MerchantAccount,
    key_store: &domain::MerchantKeyStore,
    connector_name: &str,
) -> CustomResult<PaymentIntent, errors::ApiErrorResponse> {
    let db = &*state.store;
    let refund = match refund_id_type {
        webhooks::RefundIdType::RefundId(id) => db
            .find_refund_by_merchant_id_refund_id(
                merchant_account.get_id(),
                &id,
                merchant_account.storage_scheme,
            )
            .await
            .to_not_found_response(errors::ApiErrorResponse::RefundNotFound)?,
        webhooks::RefundIdType::ConnectorRefundId(id) => db
            .find_refund_by_merchant_id_connector_refund_id_connector(
                merchant_account.get_id(),
                &id,
                connector_name,
                merchant_account.storage_scheme,
            )
            .await
            .to_not_found_response(errors::ApiErrorResponse::RefundNotFound)?,
    };
    let attempt = db
        .find_payment_attempt_by_attempt_id_merchant_id(
            &refund.attempt_id,
            merchant_account.get_id(),
            merchant_account.storage_scheme,
        )
        .await
        .to_not_found_response(errors::ApiErrorResponse::PaymentNotFound)?;
    db.find_payment_intent_by_payment_id_merchant_id(
        &state.into(),
        &attempt.payment_id,
        merchant_account.get_id(),
        key_store,
        merchant_account.storage_scheme,
    )
    .await
    .to_not_found_response(errors::ApiErrorResponse::PaymentNotFound)
}

pub async fn find_payment_intent_from_mandate_id_type(
    state: &SessionState,
    mandate_id_type: webhooks::MandateIdType,
    merchant_account: &domain::MerchantAccount,
    key_store: &domain::MerchantKeyStore,
) -> CustomResult<PaymentIntent, errors::ApiErrorResponse> {
    let db = &*state.store;
    let mandate = match mandate_id_type {
        webhooks::MandateIdType::MandateId(mandate_id) => db
            .find_mandate_by_merchant_id_mandate_id(
                merchant_account.get_id(),
                mandate_id.as_str(),
                merchant_account.storage_scheme,
            )
            .await
            .to_not_found_response(errors::ApiErrorResponse::MandateNotFound)?,
        webhooks::MandateIdType::ConnectorMandateId(connector_mandate_id) => db
            .find_mandate_by_merchant_id_connector_mandate_id(
                merchant_account.get_id(),
                connector_mandate_id.as_str(),
                merchant_account.storage_scheme,
            )
            .await
            .to_not_found_response(errors::ApiErrorResponse::MandateNotFound)?,
    };
    db.find_payment_intent_by_payment_id_merchant_id(
        &state.into(),
        &mandate
            .original_payment_id
            .ok_or(errors::ApiErrorResponse::InternalServerError)
            .attach_printable("original_payment_id not present in mandate record")?,
        merchant_account.get_id(),
        key_store,
        merchant_account.storage_scheme,
    )
    .await
    .to_not_found_response(errors::ApiErrorResponse::PaymentNotFound)
}

pub async fn find_mca_from_authentication_id_type(
    state: &SessionState,
    authentication_id_type: webhooks::AuthenticationIdType,
    merchant_account: &domain::MerchantAccount,
    key_store: &domain::MerchantKeyStore,
) -> CustomResult<domain::MerchantConnectorAccount, errors::ApiErrorResponse> {
    let db = &*state.store;
    let authentication = match authentication_id_type {
        webhooks::AuthenticationIdType::AuthenticationId(authentication_id) => db
            .find_authentication_by_merchant_id_authentication_id(
                merchant_account.get_id(),
                authentication_id,
            )
            .await
            .to_not_found_response(errors::ApiErrorResponse::InternalServerError)?,
        webhooks::AuthenticationIdType::ConnectorAuthenticationId(connector_authentication_id) => {
            db.find_authentication_by_merchant_id_connector_authentication_id(
                merchant_account.get_id().clone(),
                connector_authentication_id,
            )
            .await
            .to_not_found_response(errors::ApiErrorResponse::InternalServerError)?
        }
    };
    #[cfg(all(
        any(feature = "v1", feature = "v2"),
        not(feature = "merchant_connector_account_v2")
    ))]
    {
        db.find_by_merchant_connector_account_merchant_id_merchant_connector_id(
            &state.into(),
            merchant_account.get_id(),
            &authentication.merchant_connector_id,
            key_store,
        )
        .await
        .to_not_found_response(
            errors::ApiErrorResponse::MerchantConnectorAccountNotFound {
                id: authentication.merchant_connector_id.to_string(),
            },
        )
    }
    #[cfg(all(feature = "v2", feature = "merchant_connector_account_v2"))]
    //get mca using id
    {
        let _ = key_store;
        let _ = authentication;
        todo!()
    }
}

pub async fn get_mca_from_payment_intent(
    state: &SessionState,
    merchant_account: &domain::MerchantAccount,
    payment_intent: PaymentIntent,
    key_store: &domain::MerchantKeyStore,
    connector_name: &str,
) -> CustomResult<domain::MerchantConnectorAccount, errors::ApiErrorResponse> {
    let db = &*state.store;
    let payment_attempt = db
        .find_payment_attempt_by_attempt_id_merchant_id(
            &payment_intent.active_attempt.get_id(),
            merchant_account.get_id(),
            merchant_account.storage_scheme,
        )
        .await
        .to_not_found_response(errors::ApiErrorResponse::PaymentNotFound)?;
    let key_manager_state: &KeyManagerState = &state.into();
    match payment_attempt.merchant_connector_id {
        Some(merchant_connector_id) => {
            #[cfg(all(
                any(feature = "v1", feature = "v2"),
                not(feature = "merchant_connector_account_v2")
            ))]
            {
                db.find_by_merchant_connector_account_merchant_id_merchant_connector_id(
                    key_manager_state,
                    merchant_account.get_id(),
                    &merchant_connector_id,
                    key_store,
                )
                .await
                .to_not_found_response(
                    errors::ApiErrorResponse::MerchantConnectorAccountNotFound {
                        id: merchant_connector_id,
                    },
                )
            }
            #[cfg(all(feature = "v2", feature = "merchant_connector_account_v2"))]
            {
                //get mca using id
                let _id = merchant_connector_id;
                let _ = key_store;
                let _ = key_manager_state;
                let _ = connector_name;
                todo!()
            }
        }
        None => {
            let profile_id = payment_intent
                .profile_id
                .as_ref()
                .get_required_value("profile_id")
                .change_context(errors::ApiErrorResponse::InternalServerError)
<<<<<<< HEAD
                .attach_printable("profile_id is not set in payment_intent")?
                .clone();

            db.find_merchant_connector_account_by_profile_id_connector_name(
                key_manager_state,
                &profile_id,
                connector_name,
                key_store,
            )
            .await
            .to_not_found_response(
                errors::ApiErrorResponse::MerchantConnectorAccountNotFound {
                    id: format!("profile_id {profile_id} and connector_name {connector_name}"),
                },
            )
=======
                .attach_printable("profile_id is not set in payment_intent")?,
            };
            #[cfg(all(
                any(feature = "v1", feature = "v2"),
                not(feature = "merchant_connector_account_v2")
            ))]
            {
                db.find_merchant_connector_account_by_profile_id_connector_name(
                    key_manager_state,
                    &profile_id,
                    connector_name,
                    key_store,
                )
                .await
                .to_not_found_response(
                    errors::ApiErrorResponse::MerchantConnectorAccountNotFound {
                        id: format!("profile_id {profile_id} and connector_name {connector_name}"),
                    },
                )
            }
            #[cfg(all(feature = "v2", feature = "merchant_connector_account_v2"))]
            {
                //get mca using id
                let _ = profile_id;
                todo!()
            }
>>>>>>> 85209d12
        }
    }
}

#[cfg(feature = "payouts")]
pub async fn get_mca_from_payout_attempt(
    state: &SessionState,
    merchant_account: &domain::MerchantAccount,
    payout_id_type: webhooks::PayoutIdType,
    connector_name: &str,
    key_store: &domain::MerchantKeyStore,
) -> CustomResult<domain::MerchantConnectorAccount, errors::ApiErrorResponse> {
    let db = &*state.store;
    let payout = match payout_id_type {
        webhooks::PayoutIdType::PayoutAttemptId(payout_attempt_id) => db
            .find_payout_attempt_by_merchant_id_payout_attempt_id(
                merchant_account.get_id(),
                &payout_attempt_id,
                merchant_account.storage_scheme,
            )
            .await
            .to_not_found_response(errors::ApiErrorResponse::PayoutNotFound)?,
        webhooks::PayoutIdType::ConnectorPayoutId(connector_payout_id) => db
            .find_payout_attempt_by_merchant_id_connector_payout_id(
                merchant_account.get_id(),
                &connector_payout_id,
                merchant_account.storage_scheme,
            )
            .await
            .to_not_found_response(errors::ApiErrorResponse::PayoutNotFound)?,
    };
    let key_manager_state: &KeyManagerState = &state.into();
    match payout.merchant_connector_id {
        Some(merchant_connector_id) => {
            #[cfg(all(
                any(feature = "v1", feature = "v2"),
                not(feature = "merchant_connector_account_v2")
            ))]
            {
                db.find_by_merchant_connector_account_merchant_id_merchant_connector_id(
                    key_manager_state,
                    merchant_account.get_id(),
                    &merchant_connector_id,
                    key_store,
                )
                .await
                .to_not_found_response(
                    errors::ApiErrorResponse::MerchantConnectorAccountNotFound {
                        id: merchant_connector_id,
                    },
                )
            }
            #[cfg(all(feature = "v2", feature = "merchant_connector_account_v2"))]
            {
                //get mca using id
                let _id = merchant_connector_id;
                let _ = key_store;
                let _ = connector_name;
                let _ = key_manager_state;
                todo!()
            }
        }
        None => {
            #[cfg(all(
                any(feature = "v1", feature = "v2"),
                not(feature = "merchant_connector_account_v2")
            ))]
            {
                db.find_merchant_connector_account_by_profile_id_connector_name(
                    key_manager_state,
                    &payout.profile_id,
                    connector_name,
                    key_store,
                )
                .await
                .to_not_found_response(
                    errors::ApiErrorResponse::MerchantConnectorAccountNotFound {
                        id: format!(
                            "profile_id {} and connector_name {}",
                            payout.profile_id, connector_name
                        ),
                    },
                )
            }
            #[cfg(all(feature = "v2", feature = "merchant_connector_account_v2"))]
            {
                todo!()
            }
        }
    }
}

pub async fn get_mca_from_object_reference_id(
    state: &SessionState,
    object_reference_id: webhooks::ObjectReferenceId,
    merchant_account: &domain::MerchantAccount,
    connector_name: &str,
    key_store: &domain::MerchantKeyStore,
) -> CustomResult<domain::MerchantConnectorAccount, errors::ApiErrorResponse> {
    let db = &*state.store;
<<<<<<< HEAD

    #[cfg(all(
        any(feature = "v1", feature = "v2"),
        not(feature = "merchant_account_v2")
    ))]
    let default_profile_id = merchant_account.default_profile.as_ref();

    #[cfg(all(feature = "v2", feature = "merchant_account_v2"))]
    let default_profile_id = None;

    match default_profile_id {
        Some(profile_id) => db
            .find_merchant_connector_account_by_profile_id_connector_name(
                &state.into(),
                profile_id,
                connector_name,
                key_store,
            )
            .await
            .to_not_found_response(errors::ApiErrorResponse::MerchantConnectorAccountNotFound {
                id: format!("profile_id {profile_id} and connector_name {connector_name}"),
            }),
=======
    match merchant_account.default_profile.as_ref() {
        Some(profile_id) => {
            #[cfg(all(
                any(feature = "v1", feature = "v2"),
                not(feature = "merchant_connector_account_v2")
            ))]
            {
                db.find_merchant_connector_account_by_profile_id_connector_name(
                    &state.into(),
                    profile_id,
                    connector_name,
                    key_store,
                )
                .await
                .to_not_found_response(
                    errors::ApiErrorResponse::MerchantConnectorAccountNotFound {
                        id: format!("profile_id {profile_id} and connector_name {connector_name}"),
                    },
                )
            }
            #[cfg(all(feature = "v2", feature = "merchant_connector_account_v2"))]
            {
                let _ = db;
                let _ = profile_id;
                todo!()
            }
        }
>>>>>>> 85209d12
        _ => match object_reference_id {
            webhooks::ObjectReferenceId::PaymentId(payment_id_type) => {
                get_mca_from_payment_intent(
                    state,
                    merchant_account,
                    find_payment_intent_from_payment_id_type(
                        state,
                        payment_id_type,
                        merchant_account,
                        key_store,
                    )
                    .await?,
                    key_store,
                    connector_name,
                )
                .await
            }
            webhooks::ObjectReferenceId::RefundId(refund_id_type) => {
                get_mca_from_payment_intent(
                    state,
                    merchant_account,
                    find_payment_intent_from_refund_id_type(
                        state,
                        refund_id_type,
                        merchant_account,
                        key_store,
                        connector_name,
                    )
                    .await?,
                    key_store,
                    connector_name,
                )
                .await
            }
            webhooks::ObjectReferenceId::MandateId(mandate_id_type) => {
                get_mca_from_payment_intent(
                    state,
                    merchant_account,
                    find_payment_intent_from_mandate_id_type(
                        state,
                        mandate_id_type,
                        merchant_account,
                        key_store,
                    )
                    .await?,
                    key_store,
                    connector_name,
                )
                .await
            }
            webhooks::ObjectReferenceId::ExternalAuthenticationID(authentication_id_type) => {
                find_mca_from_authentication_id_type(
                    state,
                    authentication_id_type,
                    merchant_account,
                    key_store,
                )
                .await
            }
            #[cfg(feature = "payouts")]
            webhooks::ObjectReferenceId::PayoutId(payout_id_type) => {
                get_mca_from_payout_attempt(
                    state,
                    merchant_account,
                    payout_id_type,
                    connector_name,
                    key_store,
                )
                .await
            }
        },
    }
}

// validate json format for the error
pub fn handle_json_response_deserialization_failure(
    res: types::Response,
    connector: &'static str,
) -> CustomResult<types::ErrorResponse, errors::ConnectorError> {
    metrics::RESPONSE_DESERIALIZATION_FAILURE.add(
        &metrics::CONTEXT,
        1,
        &add_attributes([("connector", connector)]),
    );

    let response_data = String::from_utf8(res.response.to_vec())
        .change_context(errors::ConnectorError::ResponseDeserializationFailed)?;

    // check for whether the response is in json format
    match serde_json::from_str::<Value>(&response_data) {
        // in case of unexpected response but in json format
        Ok(_) => Err(errors::ConnectorError::ResponseDeserializationFailed)?,
        // in case of unexpected response but in html or string format
        Err(error_msg) => {
            logger::error!(deserialization_error=?error_msg);
            logger::error!("UNEXPECTED RESPONSE FROM CONNECTOR: {}", response_data);
            Ok(types::ErrorResponse {
                status_code: res.status_code,
                code: consts::NO_ERROR_CODE.to_string(),
                message: consts::UNSUPPORTED_ERROR_MESSAGE.to_string(),
                reason: Some(response_data),
                attempt_status: None,
                connector_transaction_id: None,
            })
        }
    }
}

pub fn get_http_status_code_type(
    status_code: u16,
) -> CustomResult<String, errors::ApiErrorResponse> {
    let status_code_type = match status_code {
        100..=199 => "1xx",
        200..=299 => "2xx",
        300..=399 => "3xx",
        400..=499 => "4xx",
        500..=599 => "5xx",
        _ => Err(errors::ApiErrorResponse::InternalServerError)
            .attach_printable("Invalid http status code")?,
    };
    Ok(status_code_type.to_string())
}

pub fn add_connector_http_status_code_metrics(option_status_code: Option<u16>) {
    if let Some(status_code) = option_status_code {
        let status_code_type = get_http_status_code_type(status_code).ok();
        match status_code_type.as_deref() {
            Some("1xx") => {
                metrics::CONNECTOR_HTTP_STATUS_CODE_1XX_COUNT.add(&metrics::CONTEXT, 1, &[])
            }
            Some("2xx") => {
                metrics::CONNECTOR_HTTP_STATUS_CODE_2XX_COUNT.add(&metrics::CONTEXT, 1, &[])
            }
            Some("3xx") => {
                metrics::CONNECTOR_HTTP_STATUS_CODE_3XX_COUNT.add(&metrics::CONTEXT, 1, &[])
            }
            Some("4xx") => {
                metrics::CONNECTOR_HTTP_STATUS_CODE_4XX_COUNT.add(&metrics::CONTEXT, 1, &[])
            }
            Some("5xx") => {
                metrics::CONNECTOR_HTTP_STATUS_CODE_5XX_COUNT.add(&metrics::CONTEXT, 1, &[])
            }
            _ => logger::info!("Skip metrics as invalid http status code received from connector"),
        };
    } else {
        logger::info!("Skip metrics as no http status code received from connector")
    }
}

#[cfg(all(any(feature = "v1", feature = "v2"), not(feature = "customer_v2")))]
#[async_trait::async_trait]
pub trait CustomerAddress {
    async fn get_address_update(
        &self,
        state: &SessionState,
        address_details: payments::AddressDetails,
        key: &[u8],
        storage_scheme: storage::enums::MerchantStorageScheme,
        merchant_id: common_utils::id_type::MerchantId,
    ) -> CustomResult<storage::AddressUpdate, common_utils::errors::CryptoError>;

    async fn get_domain_address(
        &self,
        state: &SessionState,
        address_details: payments::AddressDetails,
        merchant_id: &common_utils::id_type::MerchantId,
        customer_id: &common_utils::id_type::CustomerId,
        key: &[u8],
        storage_scheme: storage::enums::MerchantStorageScheme,
    ) -> CustomResult<domain::CustomerAddress, common_utils::errors::CryptoError>;
}

#[cfg(all(any(feature = "v1", feature = "v2"), not(feature = "customer_v2")))]
#[async_trait::async_trait]
impl CustomerAddress for api_models::customers::CustomerRequest {
    async fn get_address_update(
        &self,
        state: &SessionState,
        address_details: payments::AddressDetails,
        key: &[u8],
        storage_scheme: storage::enums::MerchantStorageScheme,
        merchant_id: common_utils::id_type::MerchantId,
    ) -> CustomResult<storage::AddressUpdate, common_utils::errors::CryptoError> {
        let encrypted_data = batch_encrypt(
            &state.into(),
            AddressDetailsWithPhone::to_encryptable(AddressDetailsWithPhone {
                address: Some(address_details.clone()),
                phone_number: self.phone.clone(),
                email: self.email.clone(),
            }),
            Identifier::Merchant(merchant_id),
            key,
        )
        .await?;
        let encryptable_address = AddressDetailsWithPhone::from_encryptable(encrypted_data)
            .change_context(common_utils::errors::CryptoError::EncodingFailed)?;
        Ok(storage::AddressUpdate::Update {
            city: address_details.city,
            country: address_details.country,
            line1: encryptable_address.line1,
            line2: encryptable_address.line2,
            line3: encryptable_address.line3,
            zip: encryptable_address.zip,
            state: encryptable_address.state,
            first_name: encryptable_address.first_name,
            last_name: encryptable_address.last_name,
            phone_number: encryptable_address.phone_number,
            country_code: self.phone_country_code.clone(),
            updated_by: storage_scheme.to_string(),
            email: encryptable_address.email,
        })
    }

    async fn get_domain_address(
        &self,
        state: &SessionState,
        address_details: payments::AddressDetails,
        merchant_id: &common_utils::id_type::MerchantId,
        customer_id: &common_utils::id_type::CustomerId,
        key: &[u8],
        storage_scheme: storage::enums::MerchantStorageScheme,
    ) -> CustomResult<domain::CustomerAddress, common_utils::errors::CryptoError> {
        let encrypted_data = batch_encrypt(
            &state.into(),
            AddressDetailsWithPhone::to_encryptable(AddressDetailsWithPhone {
                address: Some(address_details.clone()),
                phone_number: self.phone.clone(),
                email: self.email.clone(),
            }),
            Identifier::Merchant(merchant_id.to_owned()),
            key,
        )
        .await?;
        let encryptable_address = AddressDetailsWithPhone::from_encryptable(encrypted_data)
            .change_context(common_utils::errors::CryptoError::EncodingFailed)?;
        let address = domain::Address {
            city: address_details.city,
            country: address_details.country,
            line1: encryptable_address.line1,
            line2: encryptable_address.line2,
            line3: encryptable_address.line3,
            zip: encryptable_address.zip,
            state: encryptable_address.state,
            first_name: encryptable_address.first_name,
            last_name: encryptable_address.last_name,
            phone_number: encryptable_address.phone_number,
            country_code: self.phone_country_code.clone(),
            merchant_id: merchant_id.to_owned(),
            address_id: generate_id(consts::ID_LENGTH, "add"),
            created_at: common_utils::date_time::now(),
            modified_at: common_utils::date_time::now(),
            updated_by: storage_scheme.to_string(),
            email: encryptable_address.email,
        };

        Ok(domain::CustomerAddress {
            address,
            customer_id: customer_id.to_owned(),
        })
    }
}

pub fn add_apple_pay_flow_metrics(
    apple_pay_flow: &Option<domain::ApplePayFlow>,
    connector: Option<String>,
    merchant_id: common_utils::id_type::MerchantId,
) {
    if let Some(flow) = apple_pay_flow {
        match flow {
            domain::ApplePayFlow::Simplified(_) => metrics::APPLE_PAY_SIMPLIFIED_FLOW.add(
                &metrics::CONTEXT,
                1,
                &add_attributes([
                    (
                        "connector",
                        connector.to_owned().unwrap_or("null".to_string()),
                    ),
                    ("merchant_id", merchant_id.get_string_repr().to_owned()),
                ]),
            ),
            domain::ApplePayFlow::Manual => metrics::APPLE_PAY_MANUAL_FLOW.add(
                &metrics::CONTEXT,
                1,
                &add_attributes([
                    (
                        "connector",
                        connector.to_owned().unwrap_or("null".to_string()),
                    ),
                    ("merchant_id", merchant_id.get_string_repr().to_owned()),
                ]),
            ),
        }
    }
}

pub fn add_apple_pay_payment_status_metrics(
    payment_attempt_status: enums::AttemptStatus,
    apple_pay_flow: Option<domain::ApplePayFlow>,
    connector: Option<String>,
    merchant_id: common_utils::id_type::MerchantId,
) {
    if payment_attempt_status == enums::AttemptStatus::Charged {
        if let Some(flow) = apple_pay_flow {
            match flow {
                domain::ApplePayFlow::Simplified(_) => {
                    metrics::APPLE_PAY_SIMPLIFIED_FLOW_SUCCESSFUL_PAYMENT.add(
                        &metrics::CONTEXT,
                        1,
                        &add_attributes([
                            (
                                "connector",
                                connector.to_owned().unwrap_or("null".to_string()),
                            ),
                            ("merchant_id", merchant_id.get_string_repr().to_owned()),
                        ]),
                    )
                }
                domain::ApplePayFlow::Manual => metrics::APPLE_PAY_MANUAL_FLOW_SUCCESSFUL_PAYMENT
                    .add(
                        &metrics::CONTEXT,
                        1,
                        &add_attributes([
                            (
                                "connector",
                                connector.to_owned().unwrap_or("null".to_string()),
                            ),
                            ("merchant_id", merchant_id.get_string_repr().to_owned()),
                        ]),
                    ),
            }
        }
    } else if payment_attempt_status == enums::AttemptStatus::Failure {
        if let Some(flow) = apple_pay_flow {
            match flow {
                domain::ApplePayFlow::Simplified(_) => {
                    metrics::APPLE_PAY_SIMPLIFIED_FLOW_FAILED_PAYMENT.add(
                        &metrics::CONTEXT,
                        1,
                        &add_attributes([
                            (
                                "connector",
                                connector.to_owned().unwrap_or("null".to_string()),
                            ),
                            ("merchant_id", merchant_id.get_string_repr().to_owned()),
                        ]),
                    )
                }
                domain::ApplePayFlow::Manual => metrics::APPLE_PAY_MANUAL_FLOW_FAILED_PAYMENT.add(
                    &metrics::CONTEXT,
                    1,
                    &add_attributes([
                        (
                            "connector",
                            connector.to_owned().unwrap_or("null".to_string()),
                        ),
                        ("merchant_id", merchant_id.get_string_repr().to_owned()),
                    ]),
                ),
            }
        }
    }
}

pub fn check_if_pull_mechanism_for_external_3ds_enabled_from_connector_metadata(
    metadata: Option<Value>,
) -> bool {
    let external_three_ds_connector_metadata: Option<ExternalThreeDSConnectorMetadata> = metadata
            .parse_value("ExternalThreeDSConnectorMetadata")
            .map_err(|err| logger::warn!(parsing_error=?err,"Error while parsing ExternalThreeDSConnectorMetadata"))
            .ok();
    external_three_ds_connector_metadata
        .and_then(|metadata| metadata.pull_mechanism_for_external_3ds_enabled)
        .unwrap_or(true)
}

#[allow(clippy::too_many_arguments)]
pub async fn trigger_payments_webhook<F, Op>(
    merchant_account: domain::MerchantAccount,
    business_profile: diesel_models::business_profile::BusinessProfile,
    key_store: &domain::MerchantKeyStore,
    payment_data: crate::core::payments::PaymentData<F>,
    customer: Option<domain::Customer>,
    state: &SessionState,
    operation: Op,
) -> RouterResult<()>
where
    F: Send + Clone + Sync,
    Op: Debug,
{
    let status = payment_data.payment_intent.status;
    let payment_id = payment_data.payment_intent.payment_id.clone();
    let captures = payment_data
        .multiple_capture_data
        .clone()
        .map(|multiple_capture_data| {
            multiple_capture_data
                .get_all_captures()
                .into_iter()
                .cloned()
                .collect()
        });

    if matches!(
        status,
        enums::IntentStatus::Succeeded
            | enums::IntentStatus::Failed
            | enums::IntentStatus::PartiallyCaptured
            | enums::IntentStatus::RequiresMerchantAction
    ) {
        let payments_response = crate::core::payments::transformers::payments_to_payments_response(
            payment_data,
            captures,
            customer,
            services::AuthFlow::Merchant,
            &state.base_url,
            &operation,
            &state.conf.connector_request_reference_id_config,
            None,
            None,
            None,
        )?;

        let event_type = ForeignFrom::foreign_from(status);

        if let services::ApplicationResponse::JsonWithHeaders((payments_response_json, _)) =
            payments_response
        {
            let cloned_state = state.clone();
            let cloned_key_store = key_store.clone();
            // This spawns this futures in a background thread, the exception inside this future won't affect
            // the current thread and the lifecycle of spawn thread is not handled by runtime.
            // So when server shutdown won't wait for this thread's completion.

            if let Some(event_type) = event_type {
                tokio::spawn(
                    async move {
                        let primary_object_created_at = payments_response_json.created;
                        Box::pin(webhooks_core::create_event_and_trigger_outgoing_webhook(
                            cloned_state,
                            merchant_account,
                            business_profile,
                            &cloned_key_store,
                            event_type,
                            diesel_models::enums::EventClass::Payments,
                            payment_id,
                            diesel_models::enums::EventObjectType::PaymentDetails,
                            webhooks::OutgoingWebhookContent::PaymentDetails(
                                payments_response_json,
                            ),
                            primary_object_created_at,
                        ))
                        .await
                    }
                    .in_current_span(),
                );
            } else {
                logger::warn!(
                    "Outgoing webhook not sent because of missing event type status mapping"
                );
            }
        }
    }

    Ok(())
}

type Handle<T> = tokio::task::JoinHandle<RouterResult<T>>;

pub async fn flatten_join_error<T>(handle: Handle<T>) -> RouterResult<T> {
    match handle.await {
        Ok(Ok(t)) => Ok(t),
        Ok(Err(err)) => Err(err),
        Err(err) => Err(err)
            .change_context(errors::ApiErrorResponse::InternalServerError)
            .attach_printable("Join Error"),
    }
}

#[cfg(test)]
mod tests {
    use crate::utils;
    #[test]
    fn test_image_data_source_url() {
        let qr_image_data_source_url = utils::QrImage::new_from_data("Hyperswitch".to_string());
        assert!(qr_image_data_source_url.is_ok());
    }
}<|MERGE_RESOLUTION|>--- conflicted
+++ resolved
@@ -446,25 +446,9 @@
                 .as_ref()
                 .get_required_value("profile_id")
                 .change_context(errors::ApiErrorResponse::InternalServerError)
-<<<<<<< HEAD
                 .attach_printable("profile_id is not set in payment_intent")?
                 .clone();
 
-            db.find_merchant_connector_account_by_profile_id_connector_name(
-                key_manager_state,
-                &profile_id,
-                connector_name,
-                key_store,
-            )
-            .await
-            .to_not_found_response(
-                errors::ApiErrorResponse::MerchantConnectorAccountNotFound {
-                    id: format!("profile_id {profile_id} and connector_name {connector_name}"),
-                },
-            )
-=======
-                .attach_printable("profile_id is not set in payment_intent")?,
-            };
             #[cfg(all(
                 any(feature = "v1", feature = "v2"),
                 not(feature = "merchant_connector_account_v2")
@@ -489,7 +473,6 @@
                 let _ = profile_id;
                 todo!()
             }
->>>>>>> 85209d12
         }
     }
 }
@@ -590,7 +573,6 @@
     key_store: &domain::MerchantKeyStore,
 ) -> CustomResult<domain::MerchantConnectorAccount, errors::ApiErrorResponse> {
     let db = &*state.store;
-<<<<<<< HEAD
 
     #[cfg(all(
         any(feature = "v1", feature = "v2"),
@@ -602,19 +584,6 @@
     let default_profile_id = None;
 
     match default_profile_id {
-        Some(profile_id) => db
-            .find_merchant_connector_account_by_profile_id_connector_name(
-                &state.into(),
-                profile_id,
-                connector_name,
-                key_store,
-            )
-            .await
-            .to_not_found_response(errors::ApiErrorResponse::MerchantConnectorAccountNotFound {
-                id: format!("profile_id {profile_id} and connector_name {connector_name}"),
-            }),
-=======
-    match merchant_account.default_profile.as_ref() {
         Some(profile_id) => {
             #[cfg(all(
                 any(feature = "v1", feature = "v2"),
@@ -641,7 +610,6 @@
                 todo!()
             }
         }
->>>>>>> 85209d12
         _ => match object_reference_id {
             webhooks::ObjectReferenceId::PaymentId(payment_id_type) => {
                 get_mca_from_payment_intent(
