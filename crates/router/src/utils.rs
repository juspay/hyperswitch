pub mod custom_serde;
pub mod db_utils;
pub mod ext_traits;

#[cfg(feature = "kv_store")]
pub mod storage_partitioning;

use api_models::{enums, payments, webhooks};
use base64::Engine;
pub use common_utils::{
    crypto,
    ext_traits::{ByteSliceExt, BytesExt, Encode, StringExt, ValueExt},
    fp_utils::when,
    validation::validate_email,
};
use data_models::payments::payment_intent::PaymentIntent;
use error_stack::{IntoReport, ResultExt};
use image::Luma;
use nanoid::nanoid;
use qrcode;
use serde::de::DeserializeOwned;
use serde_json::Value;
use uuid::Uuid;

pub use self::ext_traits::{OptionExt, ValidateCall};
use crate::{
    consts,
    core::{
        errors::{self, CustomResult, RouterResult, StorageErrorExt},
        utils,
    },
    db::StorageInterface,
    logger,
    routes::metrics,
    types::{
        self,
        domain::{
            self,
            types::{encrypt_optional, AsyncLift},
        },
        storage,
    },
};

pub mod error_parser {
    use std::fmt::Display;

    use actix_web::{
        error::{Error, JsonPayloadError},
        http::StatusCode,
        HttpRequest, ResponseError,
    };

    #[derive(Debug)]
    struct CustomJsonError {
        err: JsonPayloadError,
    }

    // Display is a requirement defined by the actix crate for implementing ResponseError trait
    impl Display for CustomJsonError {
        fn fmt(&self, f: &mut std::fmt::Formatter<'_>) -> std::fmt::Result {
            f.write_str(
                serde_json::to_string(&serde_json::json!({
                    "error": self.err.to_string()
                }))
                .as_deref()
                .unwrap_or("Invalid Json Error"),
            )
        }
    }

    impl ResponseError for CustomJsonError {
        fn status_code(&self) -> StatusCode {
            StatusCode::BAD_REQUEST
        }

        fn error_response(&self) -> actix_web::HttpResponse<actix_web::body::BoxBody> {
            use actix_web::http::header;

            actix_web::HttpResponseBuilder::new(self.status_code())
                .insert_header((header::CONTENT_TYPE, mime::APPLICATION_JSON))
                .body(self.to_string())
        }
    }

    pub fn custom_json_error_handler(err: JsonPayloadError, _req: &HttpRequest) -> Error {
        actix_web::error::Error::from(CustomJsonError { err })
    }
}

#[inline]
pub fn generate_id(length: usize, prefix: &str) -> String {
    format!("{}_{}", prefix, nanoid!(length, &consts::ALPHABETS))
}

#[inline]
pub fn generate_uuid() -> String {
    Uuid::new_v4().to_string()
}

pub trait ConnectorResponseExt: Sized {
    fn get_response(self) -> RouterResult<types::Response>;
    fn get_error_response(self) -> RouterResult<types::Response>;
    fn get_response_inner<T: DeserializeOwned>(self, type_name: &'static str) -> RouterResult<T> {
        self.get_response()?
            .response
            .parse_struct(type_name)
            .change_context(errors::ApiErrorResponse::InternalServerError)
    }
}

impl<E> ConnectorResponseExt
    for Result<Result<types::Response, types::Response>, error_stack::Report<E>>
{
    fn get_error_response(self) -> RouterResult<types::Response> {
        self.change_context(errors::ApiErrorResponse::InternalServerError)
            .attach_printable("Error while receiving response")
            .and_then(|inner| match inner {
                Ok(res) => {
                    logger::error!(response=?res);
                    Err(errors::ApiErrorResponse::InternalServerError)
                        .into_report()
                        .attach_printable(format!(
                            "Expecting error response, received response: {res:?}"
                        ))
                }
                Err(err_res) => Ok(err_res),
            })
    }

    fn get_response(self) -> RouterResult<types::Response> {
        self.change_context(errors::ApiErrorResponse::InternalServerError)
            .attach_printable("Error while receiving response")
            .and_then(|inner| match inner {
                Err(err_res) => {
                    logger::error!(error_response=?err_res);
                    Err(errors::ApiErrorResponse::InternalServerError)
                        .into_report()
                        .attach_printable(format!(
                            "Expecting response, received error response: {err_res:?}"
                        ))
                }
                Ok(res) => Ok(res),
            })
    }
}

#[inline]
pub fn get_payment_attempt_id(payment_id: impl std::fmt::Display, attempt_count: i16) -> String {
    format!("{payment_id}_{attempt_count}")
}

#[derive(Debug)]
pub struct QrImage {
    pub data: String,
}

impl QrImage {
    pub fn new_from_data(
        data: String,
    ) -> Result<Self, error_stack::Report<common_utils::errors::QrCodeError>> {
        let qr_code = qrcode::QrCode::new(data.as_bytes())
            .into_report()
            .change_context(common_utils::errors::QrCodeError::FailedToCreateQrCode)?;

        // Renders the QR code into an image.
        let qrcode_image_buffer = qr_code.render::<Luma<u8>>().build();
        let qrcode_dynamic_image = image::DynamicImage::ImageLuma8(qrcode_image_buffer);

        let mut image_bytes = Vec::new();

        // Encodes qrcode_dynamic_image and write it to image_bytes
        let _ = qrcode_dynamic_image.write_to(&mut image_bytes, image::ImageOutputFormat::Png);

        let image_data_source = format!(
            "{},{}",
            consts::QR_IMAGE_DATA_SOURCE_STRING,
            consts::BASE64_ENGINE.encode(image_bytes)
        );
        Ok(Self {
            data: image_data_source,
        })
    }
}

#[cfg(test)]
mod tests {
    use crate::utils;
    #[test]
    fn test_image_data_source_url() {
        let qr_image_data_source_url = utils::QrImage::new_from_data("Hyperswitch".to_string());
        assert!(qr_image_data_source_url.is_ok());
    }
}

pub async fn find_payment_intent_from_payment_id_type(
    db: &dyn StorageInterface,
    payment_id_type: payments::PaymentIdType,
    merchant_account: &domain::MerchantAccount,
) -> CustomResult<PaymentIntent, errors::ApiErrorResponse> {
    match payment_id_type {
        payments::PaymentIdType::PaymentIntentId(payment_id) => db
            .find_payment_intent_by_payment_id_merchant_id(
                &payment_id,
                &merchant_account.merchant_id,
                merchant_account.storage_scheme,
            )
            .await
            .to_not_found_response(errors::ApiErrorResponse::PaymentNotFound),
        payments::PaymentIdType::ConnectorTransactionId(connector_transaction_id) => {
            let attempt = db
                .find_payment_attempt_by_merchant_id_connector_txn_id(
                    &merchant_account.merchant_id,
                    &connector_transaction_id,
                    merchant_account.storage_scheme,
                )
                .await
                .to_not_found_response(errors::ApiErrorResponse::PaymentNotFound)?;
            db.find_payment_intent_by_payment_id_merchant_id(
                &attempt.payment_id,
                &merchant_account.merchant_id,
                merchant_account.storage_scheme,
            )
            .await
            .to_not_found_response(errors::ApiErrorResponse::PaymentNotFound)
        }
        payments::PaymentIdType::PaymentAttemptId(attempt_id) => {
            let attempt = db
                .find_payment_attempt_by_attempt_id_merchant_id(
                    &attempt_id,
                    &merchant_account.merchant_id,
                    merchant_account.storage_scheme,
                )
                .await
                .to_not_found_response(errors::ApiErrorResponse::PaymentNotFound)?;
            db.find_payment_intent_by_payment_id_merchant_id(
                &attempt.payment_id,
                &merchant_account.merchant_id,
                merchant_account.storage_scheme,
            )
            .await
            .to_not_found_response(errors::ApiErrorResponse::PaymentNotFound)
        }
        payments::PaymentIdType::PreprocessingId(_) => {
            Err(errors::ApiErrorResponse::PaymentNotFound)?
        }
    }
}

pub async fn find_payment_intent_from_refund_id_type(
    db: &dyn StorageInterface,
    refund_id_type: webhooks::RefundIdType,
    merchant_account: &domain::MerchantAccount,
    connector_name: &str,
) -> CustomResult<PaymentIntent, errors::ApiErrorResponse> {
    let refund = match refund_id_type {
        webhooks::RefundIdType::RefundId(id) => db
            .find_refund_by_merchant_id_refund_id(
                &merchant_account.merchant_id,
                &id,
                merchant_account.storage_scheme,
            )
            .await
            .to_not_found_response(errors::ApiErrorResponse::RefundNotFound)?,
        webhooks::RefundIdType::ConnectorRefundId(id) => db
            .find_refund_by_merchant_id_connector_refund_id_connector(
                &merchant_account.merchant_id,
                &id,
                connector_name,
                merchant_account.storage_scheme,
            )
            .await
            .to_not_found_response(errors::ApiErrorResponse::RefundNotFound)?,
    };
    let attempt = db
        .find_payment_attempt_by_attempt_id_merchant_id(
            &refund.attempt_id,
            &merchant_account.merchant_id,
            merchant_account.storage_scheme,
        )
        .await
        .to_not_found_response(errors::ApiErrorResponse::PaymentNotFound)?;
    db.find_payment_intent_by_payment_id_merchant_id(
        &attempt.payment_id,
        &merchant_account.merchant_id,
        merchant_account.storage_scheme,
    )
    .await
    .to_not_found_response(errors::ApiErrorResponse::PaymentNotFound)
}

pub async fn get_profile_id_using_object_reference_id(
    db: &dyn StorageInterface,
    object_reference_id: webhooks::ObjectReferenceId,
    merchant_account: &domain::MerchantAccount,
    connector_name: &str,
) -> CustomResult<String, errors::ApiErrorResponse> {
    match merchant_account.default_profile.as_ref() {
        Some(profile_id) => Ok(profile_id.clone()),
        _ => {
            let payment_intent = match object_reference_id {
                webhooks::ObjectReferenceId::PaymentId(payment_id_type) => {
                    find_payment_intent_from_payment_id_type(db, payment_id_type, merchant_account)
                        .await?
                }
                webhooks::ObjectReferenceId::RefundId(refund_id_type) => {
                    find_payment_intent_from_refund_id_type(
                        db,
                        refund_id_type,
                        merchant_account,
                        connector_name,
                    )
                    .await?
                }
            };

            let profile_id = utils::get_profile_id_from_business_details(
                payment_intent.business_country,
                payment_intent.business_label.as_ref(),
                merchant_account,
                payment_intent.profile_id.as_ref(),
                db,
            )
            .await
            .change_context(errors::ApiErrorResponse::InternalServerError)
            .attach_printable("profile_id is not set in payment_intent")?;

            Ok(profile_id)
        }
    }
}

// validate json format for the error
pub fn handle_json_response_deserialization_failure(
    res: types::Response,
    connector: String,
) -> CustomResult<types::ErrorResponse, errors::ConnectorError> {
    metrics::RESPONSE_DESERIALIZATION_FAILURE.add(
        &metrics::CONTEXT,
        1,
        &[metrics::request::add_attributes("connector", connector)],
    );

    let response_data = String::from_utf8(res.response.to_vec())
        .into_report()
        .change_context(errors::ConnectorError::ResponseDeserializationFailed)?;

    // check for whether the response is in json format
    match serde_json::from_str::<Value>(&response_data) {
        // in case of unexpected response but in json format
        Ok(_) => Err(errors::ConnectorError::ResponseDeserializationFailed)?,
        // in case of unexpected response but in html or string format
        Err(error_msg) => {
            logger::error!(deserialization_error=?error_msg);
            logger::error!("UNEXPECTED RESPONSE FROM CONNECTOR: {}", response_data);
            Ok(types::ErrorResponse {
                status_code: res.status_code,
                code: consts::NO_ERROR_CODE.to_string(),
                message: consts::UNSUPPORTED_ERROR_MESSAGE.to_string(),
                reason: Some(response_data),
            })
        }
    }
}

pub fn get_http_status_code_type(
    status_code: u16,
) -> CustomResult<String, errors::ApiErrorResponse> {
    let status_code_type = match status_code {
        100..=199 => "1xx",
        200..=299 => "2xx",
        300..=399 => "3xx",
        400..=499 => "4xx",
        500..=599 => "5xx",
        _ => Err(errors::ApiErrorResponse::InternalServerError)
            .into_report()
            .attach_printable("Invalid http status code")?,
    };
    Ok(status_code_type.to_string())
}

pub fn add_connector_http_status_code_metrics(option_status_code: Option<u16>) {
    if let Some(status_code) = option_status_code {
        let status_code_type = get_http_status_code_type(status_code).ok();
        match status_code_type.as_deref() {
            Some("1xx") => {
                metrics::CONNECTOR_HTTP_STATUS_CODE_1XX_COUNT.add(&metrics::CONTEXT, 1, &[])
            }
            Some("2xx") => {
                metrics::CONNECTOR_HTTP_STATUS_CODE_2XX_COUNT.add(&metrics::CONTEXT, 1, &[])
            }
            Some("3xx") => {
                metrics::CONNECTOR_HTTP_STATUS_CODE_3XX_COUNT.add(&metrics::CONTEXT, 1, &[])
            }
            Some("4xx") => {
                metrics::CONNECTOR_HTTP_STATUS_CODE_4XX_COUNT.add(&metrics::CONTEXT, 1, &[])
            }
            Some("5xx") => {
                metrics::CONNECTOR_HTTP_STATUS_CODE_5XX_COUNT.add(&metrics::CONTEXT, 1, &[])
            }
            _ => logger::info!("Skip metrics as invalid http status code received from connector"),
        };
    } else {
        logger::info!("Skip metrics as no http status code received from connector")
    }
}

<<<<<<< HEAD
pub fn decide_apple_pay_flow(
    payment_method_type: &Option<types::storage::enums::PaymentMethodType>,
    is_apple_pay_predecrypt: bool,
) -> Option<enums::ApplePayFlow> {
    match payment_method_type {
        Some(api_models::enums::PaymentMethodType::ApplePay) => {
            if is_apple_pay_predecrypt {
                Some(enums::ApplePayFlow::Simplified)
            } else {
                Some(enums::ApplePayFlow::Manual)
            }
        }
        _ => None,
    }
}

pub fn add_apple_pay_flow_metrics(
    apple_pay_flow: Option<enums::ApplePayFlow>,
    connector: Option<String>,
    merchant_id: String,
) {
    if let Some(flow) = apple_pay_flow {
        match flow {
            enums::ApplePayFlow::Simplified => metrics::APPLE_PAY_SIMPLIFIED_FLOW.add(
                &metrics::CONTEXT,
                1,
                &[
                    metrics::request::add_attributes(
                        "connector",
                        connector.to_owned().unwrap_or("null".to_string()),
                    ),
                    metrics::request::add_attributes("merchant_id", merchant_id.to_owned()),
                ],
            ),
            enums::ApplePayFlow::Manual => metrics::APPLE_PAY_MANUAL_FLOW.add(
                &metrics::CONTEXT,
                1,
                &[
                    metrics::request::add_attributes(
                        "connector",
                        connector.to_owned().unwrap_or("null".to_string()),
                    ),
                    metrics::request::add_attributes("merchant_id", merchant_id.to_owned()),
                ],
            ),
        }
    }
}

pub fn add_apple_pay_payment_status_metrics(
    payment_attemp_status: enums::AttemptStatus,
    apple_pay_flow: Option<enums::ApplePayFlow>,
    connector: Option<String>,
    merchant_id: String,
) {
    if payment_attemp_status == enums::AttemptStatus::Charged {
        if let Some(flow) = apple_pay_flow {
            match flow {
                enums::ApplePayFlow::Simplified => {
                    metrics::APPLE_PAY_SIMPLIFIED_FLOW_SUCCESSFUL_PAYMENT.add(
                        &metrics::CONTEXT,
                        1,
                        &[
                            metrics::request::add_attributes(
                                "connector",
                                connector.to_owned().unwrap_or("null".to_string()),
                            ),
                            metrics::request::add_attributes("merchant_id", merchant_id.to_owned()),
                        ],
                    )
                }
                enums::ApplePayFlow::Manual => metrics::APPLE_PAY_MANUAL_FLOW_SUCCESSFUL_PAYMENT
                    .add(
                        &metrics::CONTEXT,
                        1,
                        &[
                            metrics::request::add_attributes(
                                "connector",
                                connector.to_owned().unwrap_or("null".to_string()),
                            ),
                            metrics::request::add_attributes("merchant_id", merchant_id.to_owned()),
                        ],
                    ),
            }
        }
    } else if payment_attemp_status == enums::AttemptStatus::Failure {
        if let Some(flow) = apple_pay_flow {
            match flow {
                enums::ApplePayFlow::Simplified => {
                    metrics::APPLE_PAY_SIMPLIFIED_FLOW_FAILED_PAYMENT.add(
                        &metrics::CONTEXT,
                        1,
                        &[
                            metrics::request::add_attributes(
                                "connector",
                                connector.to_owned().unwrap_or("null".to_string()),
                            ),
                            metrics::request::add_attributes("merchant_id", merchant_id.to_owned()),
                        ],
                    )
                }
                enums::ApplePayFlow::Manual => metrics::APPLE_PAY_MANUAL_FLOW_FAILED_PAYMENT
                    .add(
                        &metrics::CONTEXT,
                        1,
                        &[
                            metrics::request::add_attributes(
                                "connector",
                                connector.to_owned().unwrap_or("null".to_string()),
                            ),
                            metrics::request::add_attributes("merchant_id", merchant_id.to_owned()),
                        ],
                    ),
            }
        }
=======
#[async_trait::async_trait]
pub trait CustomerAddress {
    async fn get_address_update(
        &self,
        address_details: api_models::payments::AddressDetails,
        key: &[u8],
    ) -> CustomResult<storage::AddressUpdate, common_utils::errors::CryptoError>;

    async fn get_domain_address(
        &self,
        address_details: api_models::payments::AddressDetails,
        merchant_id: &str,
        customer_id: &str,
        key: &[u8],
    ) -> CustomResult<domain::Address, common_utils::errors::CryptoError>;
}

#[async_trait::async_trait]
impl CustomerAddress for api_models::customers::CustomerRequest {
    async fn get_address_update(
        &self,
        address_details: api_models::payments::AddressDetails,
        key: &[u8],
    ) -> CustomResult<storage::AddressUpdate, common_utils::errors::CryptoError> {
        async {
            Ok(storage::AddressUpdate::Update {
                city: address_details.city,
                country: address_details.country,
                line1: address_details
                    .line1
                    .async_lift(|inner| encrypt_optional(inner, key))
                    .await?,
                line2: address_details
                    .line2
                    .async_lift(|inner| encrypt_optional(inner, key))
                    .await?,
                line3: address_details
                    .line3
                    .async_lift(|inner| encrypt_optional(inner, key))
                    .await?,
                zip: address_details
                    .zip
                    .async_lift(|inner| encrypt_optional(inner, key))
                    .await?,
                state: address_details
                    .state
                    .async_lift(|inner| encrypt_optional(inner, key))
                    .await?,
                first_name: address_details
                    .first_name
                    .async_lift(|inner| encrypt_optional(inner, key))
                    .await?,
                last_name: address_details
                    .last_name
                    .async_lift(|inner| encrypt_optional(inner, key))
                    .await?,
                phone_number: self
                    .phone
                    .clone()
                    .async_lift(|inner| encrypt_optional(inner, key))
                    .await?,
                country_code: self.phone_country_code.clone(),
            })
        }
        .await
    }

    async fn get_domain_address(
        &self,
        address_details: api_models::payments::AddressDetails,
        merchant_id: &str,
        customer_id: &str,
        key: &[u8],
    ) -> CustomResult<domain::Address, common_utils::errors::CryptoError> {
        async {
            Ok(domain::Address {
                id: None,
                city: address_details.city,
                country: address_details.country,
                line1: address_details
                    .line1
                    .async_lift(|inner| encrypt_optional(inner, key))
                    .await?,
                line2: address_details
                    .line2
                    .async_lift(|inner| encrypt_optional(inner, key))
                    .await?,
                line3: address_details
                    .line3
                    .async_lift(|inner| encrypt_optional(inner, key))
                    .await?,
                zip: address_details
                    .zip
                    .async_lift(|inner| encrypt_optional(inner, key))
                    .await?,
                state: address_details
                    .state
                    .async_lift(|inner| encrypt_optional(inner, key))
                    .await?,
                first_name: address_details
                    .first_name
                    .async_lift(|inner| encrypt_optional(inner, key))
                    .await?,
                last_name: address_details
                    .last_name
                    .async_lift(|inner| encrypt_optional(inner, key))
                    .await?,
                phone_number: self
                    .phone
                    .clone()
                    .async_lift(|inner| encrypt_optional(inner, key))
                    .await?,
                country_code: self.phone_country_code.clone(),
                customer_id: customer_id.to_string(),
                merchant_id: merchant_id.to_string(),
                address_id: generate_id(consts::ID_LENGTH, "add"),
                payment_id: None,
                created_at: common_utils::date_time::now(),
                modified_at: common_utils::date_time::now(),
            })
        }
        .await
>>>>>>> 3a5b2628
    }
}<|MERGE_RESOLUTION|>--- conflicted
+++ resolved
@@ -405,7 +405,131 @@
     }
 }
 
-<<<<<<< HEAD
+#[async_trait::async_trait]
+pub trait CustomerAddress {
+    async fn get_address_update(
+        &self,
+        address_details: api_models::payments::AddressDetails,
+        key: &[u8],
+    ) -> CustomResult<storage::AddressUpdate, common_utils::errors::CryptoError>;
+
+    async fn get_domain_address(
+        &self,
+        address_details: api_models::payments::AddressDetails,
+        merchant_id: &str,
+        customer_id: &str,
+        key: &[u8],
+    ) -> CustomResult<domain::Address, common_utils::errors::CryptoError>;
+}
+
+#[async_trait::async_trait]
+impl CustomerAddress for api_models::customers::CustomerRequest {
+    async fn get_address_update(
+        &self,
+        address_details: api_models::payments::AddressDetails,
+        key: &[u8],
+    ) -> CustomResult<storage::AddressUpdate, common_utils::errors::CryptoError> {
+        async {
+            Ok(storage::AddressUpdate::Update {
+                city: address_details.city,
+                country: address_details.country,
+                line1: address_details
+                    .line1
+                    .async_lift(|inner| encrypt_optional(inner, key))
+                    .await?,
+                line2: address_details
+                    .line2
+                    .async_lift(|inner| encrypt_optional(inner, key))
+                    .await?,
+                line3: address_details
+                    .line3
+                    .async_lift(|inner| encrypt_optional(inner, key))
+                    .await?,
+                zip: address_details
+                    .zip
+                    .async_lift(|inner| encrypt_optional(inner, key))
+                    .await?,
+                state: address_details
+                    .state
+                    .async_lift(|inner| encrypt_optional(inner, key))
+                    .await?,
+                first_name: address_details
+                    .first_name
+                    .async_lift(|inner| encrypt_optional(inner, key))
+                    .await?,
+                last_name: address_details
+                    .last_name
+                    .async_lift(|inner| encrypt_optional(inner, key))
+                    .await?,
+                phone_number: self
+                    .phone
+                    .clone()
+                    .async_lift(|inner| encrypt_optional(inner, key))
+                    .await?,
+                country_code: self.phone_country_code.clone(),
+            })
+        }
+        .await
+    }
+
+    async fn get_domain_address(
+        &self,
+        address_details: api_models::payments::AddressDetails,
+        merchant_id: &str,
+        customer_id: &str,
+        key: &[u8],
+    ) -> CustomResult<domain::Address, common_utils::errors::CryptoError> {
+        async {
+            Ok(domain::Address {
+                id: None,
+                city: address_details.city,
+                country: address_details.country,
+                line1: address_details
+                    .line1
+                    .async_lift(|inner| encrypt_optional(inner, key))
+                    .await?,
+                line2: address_details
+                    .line2
+                    .async_lift(|inner| encrypt_optional(inner, key))
+                    .await?,
+                line3: address_details
+                    .line3
+                    .async_lift(|inner| encrypt_optional(inner, key))
+                    .await?,
+                zip: address_details
+                    .zip
+                    .async_lift(|inner| encrypt_optional(inner, key))
+                    .await?,
+                state: address_details
+                    .state
+                    .async_lift(|inner| encrypt_optional(inner, key))
+                    .await?,
+                first_name: address_details
+                    .first_name
+                    .async_lift(|inner| encrypt_optional(inner, key))
+                    .await?,
+                last_name: address_details
+                    .last_name
+                    .async_lift(|inner| encrypt_optional(inner, key))
+                    .await?,
+                phone_number: self
+                    .phone
+                    .clone()
+                    .async_lift(|inner| encrypt_optional(inner, key))
+                    .await?,
+                country_code: self.phone_country_code.clone(),
+                customer_id: customer_id.to_string(),
+                merchant_id: merchant_id.to_string(),
+                address_id: generate_id(consts::ID_LENGTH, "add"),
+                payment_id: None,
+                created_at: common_utils::date_time::now(),
+                modified_at: common_utils::date_time::now(),
+            })
+        }
+        .await
+    }
+}
+
 pub fn decide_apple_pay_flow(
     payment_method_type: &Option<types::storage::enums::PaymentMethodType>,
     is_apple_pay_predecrypt: bool,
@@ -507,143 +631,18 @@
                         ],
                     )
                 }
-                enums::ApplePayFlow::Manual => metrics::APPLE_PAY_MANUAL_FLOW_FAILED_PAYMENT
-                    .add(
-                        &metrics::CONTEXT,
-                        1,
-                        &[
-                            metrics::request::add_attributes(
-                                "connector",
-                                connector.to_owned().unwrap_or("null".to_string()),
-                            ),
-                            metrics::request::add_attributes("merchant_id", merchant_id.to_owned()),
-                        ],
-                    ),
-            }
-        }
-=======
-#[async_trait::async_trait]
-pub trait CustomerAddress {
-    async fn get_address_update(
-        &self,
-        address_details: api_models::payments::AddressDetails,
-        key: &[u8],
-    ) -> CustomResult<storage::AddressUpdate, common_utils::errors::CryptoError>;
-
-    async fn get_domain_address(
-        &self,
-        address_details: api_models::payments::AddressDetails,
-        merchant_id: &str,
-        customer_id: &str,
-        key: &[u8],
-    ) -> CustomResult<domain::Address, common_utils::errors::CryptoError>;
-}
-
-#[async_trait::async_trait]
-impl CustomerAddress for api_models::customers::CustomerRequest {
-    async fn get_address_update(
-        &self,
-        address_details: api_models::payments::AddressDetails,
-        key: &[u8],
-    ) -> CustomResult<storage::AddressUpdate, common_utils::errors::CryptoError> {
-        async {
-            Ok(storage::AddressUpdate::Update {
-                city: address_details.city,
-                country: address_details.country,
-                line1: address_details
-                    .line1
-                    .async_lift(|inner| encrypt_optional(inner, key))
-                    .await?,
-                line2: address_details
-                    .line2
-                    .async_lift(|inner| encrypt_optional(inner, key))
-                    .await?,
-                line3: address_details
-                    .line3
-                    .async_lift(|inner| encrypt_optional(inner, key))
-                    .await?,
-                zip: address_details
-                    .zip
-                    .async_lift(|inner| encrypt_optional(inner, key))
-                    .await?,
-                state: address_details
-                    .state
-                    .async_lift(|inner| encrypt_optional(inner, key))
-                    .await?,
-                first_name: address_details
-                    .first_name
-                    .async_lift(|inner| encrypt_optional(inner, key))
-                    .await?,
-                last_name: address_details
-                    .last_name
-                    .async_lift(|inner| encrypt_optional(inner, key))
-                    .await?,
-                phone_number: self
-                    .phone
-                    .clone()
-                    .async_lift(|inner| encrypt_optional(inner, key))
-                    .await?,
-                country_code: self.phone_country_code.clone(),
-            })
-        }
-        .await
-    }
-
-    async fn get_domain_address(
-        &self,
-        address_details: api_models::payments::AddressDetails,
-        merchant_id: &str,
-        customer_id: &str,
-        key: &[u8],
-    ) -> CustomResult<domain::Address, common_utils::errors::CryptoError> {
-        async {
-            Ok(domain::Address {
-                id: None,
-                city: address_details.city,
-                country: address_details.country,
-                line1: address_details
-                    .line1
-                    .async_lift(|inner| encrypt_optional(inner, key))
-                    .await?,
-                line2: address_details
-                    .line2
-                    .async_lift(|inner| encrypt_optional(inner, key))
-                    .await?,
-                line3: address_details
-                    .line3
-                    .async_lift(|inner| encrypt_optional(inner, key))
-                    .await?,
-                zip: address_details
-                    .zip
-                    .async_lift(|inner| encrypt_optional(inner, key))
-                    .await?,
-                state: address_details
-                    .state
-                    .async_lift(|inner| encrypt_optional(inner, key))
-                    .await?,
-                first_name: address_details
-                    .first_name
-                    .async_lift(|inner| encrypt_optional(inner, key))
-                    .await?,
-                last_name: address_details
-                    .last_name
-                    .async_lift(|inner| encrypt_optional(inner, key))
-                    .await?,
-                phone_number: self
-                    .phone
-                    .clone()
-                    .async_lift(|inner| encrypt_optional(inner, key))
-                    .await?,
-                country_code: self.phone_country_code.clone(),
-                customer_id: customer_id.to_string(),
-                merchant_id: merchant_id.to_string(),
-                address_id: generate_id(consts::ID_LENGTH, "add"),
-                payment_id: None,
-                created_at: common_utils::date_time::now(),
-                modified_at: common_utils::date_time::now(),
-            })
-        }
-        .await
->>>>>>> 3a5b2628
+                enums::ApplePayFlow::Manual => metrics::APPLE_PAY_MANUAL_FLOW_FAILED_PAYMENT.add(
+                    &metrics::CONTEXT,
+                    1,
+                    &[
+                        metrics::request::add_attributes(
+                            "connector",
+                            connector.to_owned().unwrap_or("null".to_string()),
+                        ),
+                        metrics::request::add_attributes("merchant_id", merchant_id.to_owned()),
+                    ],
+                ),
+            }
+        }
     }
 }