pub mod custom_serde;
pub mod db_utils;
pub mod ext_traits;

<<<<<<< HEAD
=======
#[cfg(feature = "kv_store")]
pub mod storage_partitioning;

use base64::Engine;
>>>>>>> c119bfdd
pub use common_utils::{
    crypto,
    ext_traits::{ByteSliceExt, BytesExt, Encode, StringExt, ValueExt},
    fp_utils::when,
    validation::validate_email,
};
use error_stack::{IntoReport, ResultExt};
use image::Luma;
use nanoid::nanoid;
use qrcode;
use serde::de::DeserializeOwned;
#[cfg(feature = "kv_store")]
pub use storage_models::utils as storage;

pub use self::{
    ext_traits::{OptionExt, ValidateCall},
    storage::*,
};
use crate::{
    consts,
    core::errors::{self, RouterResult},
    logger, types,
};

pub mod error_parser {
    use std::fmt::Display;

    use actix_web::{
        error::{Error, JsonPayloadError},
        http::StatusCode,
        HttpRequest, ResponseError,
    };

    #[derive(Debug)]
    struct CustomJsonError {
        err: JsonPayloadError,
    }

    // Display is a requirement defined by the actix crate for implementing ResponseError trait
    impl Display for CustomJsonError {
        fn fmt(&self, f: &mut std::fmt::Formatter<'_>) -> std::fmt::Result {
            f.write_str(
                serde_json::to_string(&serde_json::json!({
                    "error": self.err.to_string()
                }))
                .as_deref()
                .unwrap_or("Invalid Json Error"),
            )
        }
    }

    impl ResponseError for CustomJsonError {
        fn status_code(&self) -> StatusCode {
            StatusCode::BAD_REQUEST
        }

        fn error_response(&self) -> actix_web::HttpResponse<actix_web::body::BoxBody> {
            use actix_web::http::header;

            actix_web::HttpResponseBuilder::new(self.status_code())
                .insert_header((header::CONTENT_TYPE, mime::APPLICATION_JSON))
                .body(self.to_string())
        }
    }

    pub fn custom_json_error_handler(err: JsonPayloadError, _req: &HttpRequest) -> Error {
        actix_web::error::Error::from(CustomJsonError { err })
    }
}

#[inline]
pub fn generate_id(length: usize, prefix: &str) -> String {
    format!("{}_{}", prefix, nanoid!(length, &consts::ALPHABETS))
}

pub trait ConnectorResponseExt: Sized {
    fn get_response(self) -> RouterResult<types::Response>;
    fn get_error_response(self) -> RouterResult<types::Response>;
    fn get_response_inner<T: DeserializeOwned>(self, type_name: &'static str) -> RouterResult<T> {
        self.get_response()?
            .response
            .parse_struct(type_name)
            .change_context(errors::ApiErrorResponse::InternalServerError)
    }
}

impl<E> ConnectorResponseExt
    for Result<Result<types::Response, types::Response>, error_stack::Report<E>>
{
    fn get_error_response(self) -> RouterResult<types::Response> {
        self.change_context(errors::ApiErrorResponse::InternalServerError)
            .attach_printable("Error while receiving response")
            .and_then(|inner| match inner {
                Ok(res) => {
                    logger::error!(response=?res);
                    Err(errors::ApiErrorResponse::InternalServerError)
                        .into_report()
                        .attach_printable(format!(
                            "Expecting error response, received response: {res:?}"
                        ))
                }
                Err(err_res) => Ok(err_res),
            })
    }

    fn get_response(self) -> RouterResult<types::Response> {
        self.change_context(errors::ApiErrorResponse::InternalServerError)
            .attach_printable("Error while receiving response")
            .and_then(|inner| match inner {
                Err(err_res) => {
                    logger::error!(error_response=?err_res);
                    Err(errors::ApiErrorResponse::InternalServerError)
                        .into_report()
                        .attach_printable(format!(
                            "Expecting response, received error response: {err_res:?}"
                        ))
                }
                Ok(res) => Ok(res),
            })
    }
}

/// Convert the amount to its base denomination based on Currency and return String
pub fn to_currency_base_unit(
    amount: i64,
    currency: diesel_models::enums::Currency,
) -> Result<String, error_stack::Report<errors::ValidationError>> {
    let amount_f64 = to_currency_base_unit_asf64(amount, currency)?;
    Ok(format!("{amount_f64:.2}"))
}

/// Convert the amount to its base denomination based on Currency and return f64
pub fn to_currency_base_unit_asf64(
    amount: i64,
    currency: diesel_models::enums::Currency,
) -> Result<f64, error_stack::Report<errors::ValidationError>> {
    let amount_u32 = u32::try_from(amount).into_report().change_context(
        errors::ValidationError::InvalidValue {
            message: amount.to_string(),
        },
    )?;
    let amount_f64 = f64::from(amount_u32);
    let amount = match currency {
        diesel_models::enums::Currency::JPY | diesel_models::enums::Currency::KRW => amount_f64,
        diesel_models::enums::Currency::BHD
        | diesel_models::enums::Currency::JOD
        | diesel_models::enums::Currency::KWD
        | diesel_models::enums::Currency::OMR => amount_f64 / 1000.00,
        _ => amount_f64 / 100.00,
    };
    Ok(amount)
}

#[inline]
pub fn get_payment_attempt_id(payment_id: impl std::fmt::Display, attempt_count: i16) -> String {
    format!("{payment_id}_{attempt_count}")
}

#[derive(Debug)]
pub struct QrImage {
    pub data: String,
}

impl QrImage {
    pub fn new_from_data(
        data: String,
    ) -> Result<Self, error_stack::Report<common_utils::errors::QrCodeError>> {
        let qr_code = qrcode::QrCode::new(data.as_bytes())
            .into_report()
            .change_context(common_utils::errors::QrCodeError::FailedToCreateQrCode)?;

        // Renders the QR code into an image.
        let qrcode_image_buffer = qr_code.render::<Luma<u8>>().build();
        let qrcode_dynamic_image = image::DynamicImage::ImageLuma8(qrcode_image_buffer);

        let mut image_bytes = Vec::new();

        // Encodes qrcode_dynamic_image and write it to image_bytes
        let _ = qrcode_dynamic_image.write_to(&mut image_bytes, image::ImageOutputFormat::Png);

        let image_data_source = format!(
            "{},{}",
            consts::QR_IMAGE_DATA_SOURCE_STRING,
            consts::BASE64_ENGINE.encode(image_bytes)
        );
        Ok(Self {
            data: image_data_source,
        })
    }
}

#[cfg(test)]
mod tests {
    use crate::utils;
    #[test]
    fn test_image_data_source_url() {
        let qr_image_data_source_url = utils::QrImage::new_from_data("Hyperswitch".to_string());
        assert!(qr_image_data_source_url.is_ok());
    }
}<|MERGE_RESOLUTION|>--- conflicted
+++ resolved
@@ -2,26 +2,20 @@
 pub mod db_utils;
 pub mod ext_traits;
 
-<<<<<<< HEAD
-=======
-#[cfg(feature = "kv_store")]
-pub mod storage_partitioning;
-
 use base64::Engine;
->>>>>>> c119bfdd
 pub use common_utils::{
     crypto,
     ext_traits::{ByteSliceExt, BytesExt, Encode, StringExt, ValueExt},
     fp_utils::when,
     validation::validate_email,
 };
+#[cfg(feature = "kv_store")]
+pub use diesel_models::utils as storage;
 use error_stack::{IntoReport, ResultExt};
 use image::Luma;
 use nanoid::nanoid;
 use qrcode;
 use serde::de::DeserializeOwned;
-#[cfg(feature = "kv_store")]
-pub use storage_models::utils as storage;
 
 pub use self::{
     ext_traits::{OptionExt, ValidateCall},
