--- conflicted
+++ resolved
@@ -1350,11 +1350,7 @@
                         business_profile,
                         event_type,
                         diesel_models::enums::EventClass::Payouts,
-<<<<<<< HEAD
-                        cloned_response.payout_id.clone(),
-=======
                         cloned_response.payout_id.get_string_repr().to_owned(),
->>>>>>> de92973b
                         diesel_models::enums::EventObjectType::PayoutDetails,
                         webhooks::OutgoingWebhookContent::PayoutDetails(Box::new(cloned_response)),
                         primary_object_created_at,
