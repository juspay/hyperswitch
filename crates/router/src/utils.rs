--- conflicted
+++ resolved
@@ -200,15 +200,9 @@
         },
     )?;
     let amount_f64 = f64::from(amount_u32);
-<<<<<<< HEAD
-    let amount = if is_zero_decimal_currency(currency) {
-        amount_f64
-    } else if is_three_decimal_currency(currency) {
-=======
     let amount = if currency.is_zero_decimal_currency() {
         amount_f64
     } else if currency.is_three_decimal_currency() {
->>>>>>> 884f2842
         amount_f64 / 1000.00
     } else {
         amount_f64 / 100.00
