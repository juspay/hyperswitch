--- conflicted
+++ resolved
@@ -15,20 +15,12 @@
 use nanoid::nanoid;
 use serde::de::DeserializeOwned;
 
-<<<<<<< HEAD
-pub(crate) use self::{
-    ext_traits::{OptionExt, ValidateCall},
-    fp_utils::when,
-};
+pub(crate) use self::ext_traits::{OptionExt, ValidateCall};
 use crate::{
     consts,
     core::errors::{self, RouterResult},
     logger, types,
 };
-=======
-pub(crate) use self::ext_traits::{OptionExt, ValidateCall};
-use crate::consts;
->>>>>>> e1590e7b
 
 pub mod error_parser {
     use std::fmt::Display;
