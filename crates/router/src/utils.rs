--- conflicted
+++ resolved
@@ -28,10 +28,7 @@
     crypto,
     ext_traits::{ByteSliceExt, BytesExt, Encode, StringExt, ValueExt},
     fp_utils::when,
-<<<<<<< HEAD
     id_type,
-=======
->>>>>>> 6b395cd1
     validation::validate_email,
 };
 use error_stack::ResultExt;
