#[cfg(feature = "olap")]
pub mod connector_onboarding;
pub mod currency;
pub mod db_utils;
pub mod ext_traits;
#[cfg(feature = "kv_store")]
pub mod storage_partitioning;
#[cfg(feature = "olap")]
pub mod user;
#[cfg(feature = "olap")]
pub mod user_role;
#[cfg(feature = "olap")]
pub mod verify_connector;
use std::fmt::Debug;

#[cfg(all(any(feature = "v1", feature = "v2"), not(feature = "customer_v2")))]
use api_models::payments::AddressDetailsWithPhone;
use api_models::{
    enums,
    payments::{self},
    webhooks,
};
use base64::Engine;
use common_utils::types::keymanager::KeyManagerState;
pub use common_utils::{
    crypto,
    ext_traits::{ByteSliceExt, BytesExt, Encode, StringExt, ValueExt},
    fp_utils::when,
    id_type,
    validation::validate_email,
};
#[cfg(all(any(feature = "v1", feature = "v2"), not(feature = "customer_v2")))]
use common_utils::{
    type_name,
    types::keymanager::{Identifier, ToEncryptable},
};
use error_stack::ResultExt;
use hyperswitch_domain_models::payments::PaymentIntent;
#[cfg(all(any(feature = "v1", feature = "v2"), not(feature = "customer_v2")))]
use hyperswitch_domain_models::type_encryption::{crypto_operation, CryptoOperation};
use image::Luma;
use nanoid::nanoid;
use qrcode;
use router_env::metrics::add_attributes;
use serde::de::DeserializeOwned;
use serde_json::Value;
use tracing_futures::Instrument;
use uuid::Uuid;

pub use self::ext_traits::{OptionExt, ValidateCall};
#[cfg(feature = "v1")]
use crate::core::webhooks as webhooks_core;
#[cfg(all(any(feature = "v1", feature = "v2"), not(feature = "customer_v2")))]
use crate::types::storage;
use crate::{
    consts,
    core::{
        authentication::types::ExternalThreeDSConnectorMetadata,
        errors::{self, CustomResult, RouterResult, StorageErrorExt},
<<<<<<< HEAD
=======
        payments as payments_core, webhooks as webhooks_core,
>>>>>>> 296ca311
    },
    logger,
    routes::{metrics, SessionState},
    services,
    types::{self, domain, transformers::ForeignFrom},
};

pub mod error_parser {
    use std::fmt::Display;

    use actix_web::{
        error::{Error, JsonPayloadError},
        http::StatusCode,
        HttpRequest, ResponseError,
    };

    #[derive(Debug)]
    struct CustomJsonError {
        err: JsonPayloadError,
    }

    // Display is a requirement defined by the actix crate for implementing ResponseError trait
    impl Display for CustomJsonError {
        fn fmt(&self, f: &mut std::fmt::Formatter<'_>) -> std::fmt::Result {
            f.write_str(
                serde_json::to_string(&serde_json::json!({
                    "error": self.err.to_string()
                }))
                .as_deref()
                .unwrap_or("Invalid Json Error"),
            )
        }
    }

    impl ResponseError for CustomJsonError {
        fn status_code(&self) -> StatusCode {
            StatusCode::BAD_REQUEST
        }

        fn error_response(&self) -> actix_web::HttpResponse<actix_web::body::BoxBody> {
            use actix_web::http::header;

            actix_web::HttpResponseBuilder::new(self.status_code())
                .insert_header((header::CONTENT_TYPE, mime::APPLICATION_JSON))
                .body(self.to_string())
        }
    }

    pub fn custom_json_error_handler(err: JsonPayloadError, _req: &HttpRequest) -> Error {
        Error::from(CustomJsonError { err })
    }
}

#[inline]
pub fn generate_id(length: usize, prefix: &str) -> String {
    format!("{}_{}", prefix, nanoid!(length, &consts::ALPHABETS))
}

#[inline]
pub fn generate_uuid() -> String {
    Uuid::new_v4().to_string()
}

pub trait ConnectorResponseExt: Sized {
    fn get_response(self) -> RouterResult<types::Response>;
    fn get_error_response(self) -> RouterResult<types::Response>;
    fn get_response_inner<T: DeserializeOwned>(self, type_name: &'static str) -> RouterResult<T> {
        self.get_response()?
            .response
            .parse_struct(type_name)
            .change_context(errors::ApiErrorResponse::InternalServerError)
    }
}

impl<E> ConnectorResponseExt
    for Result<Result<types::Response, types::Response>, error_stack::Report<E>>
{
    fn get_error_response(self) -> RouterResult<types::Response> {
        self.map_err(|error| error.change_context(errors::ApiErrorResponse::InternalServerError))
            .attach_printable("Error while receiving response")
            .and_then(|inner| match inner {
                Ok(res) => {
                    logger::error!(response=?res);
                    Err(errors::ApiErrorResponse::InternalServerError).attach_printable(format!(
                        "Expecting error response, received response: {res:?}"
                    ))
                }
                Err(err_res) => Ok(err_res),
            })
    }

    fn get_response(self) -> RouterResult<types::Response> {
        self.map_err(|error| error.change_context(errors::ApiErrorResponse::InternalServerError))
            .attach_printable("Error while receiving response")
            .and_then(|inner| match inner {
                Err(err_res) => {
                    logger::error!(error_response=?err_res);
                    Err(errors::ApiErrorResponse::InternalServerError).attach_printable(format!(
                        "Expecting response, received error response: {err_res:?}"
                    ))
                }
                Ok(res) => Ok(res),
            })
    }
}

#[inline]
pub fn get_payout_attempt_id(payout_id: impl std::fmt::Display, attempt_count: i16) -> String {
    format!("{payout_id}_{attempt_count}")
}
#[derive(Debug)]
pub struct QrImage {
    pub data: String,
}

impl QrImage {
    pub fn new_from_data(
        data: String,
    ) -> Result<Self, error_stack::Report<common_utils::errors::QrCodeError>> {
        let qr_code = qrcode::QrCode::new(data.as_bytes())
            .change_context(common_utils::errors::QrCodeError::FailedToCreateQrCode)?;

        // Renders the QR code into an image.
        let qrcode_image_buffer = qr_code.render::<Luma<u8>>().build();
        let qrcode_dynamic_image = image::DynamicImage::ImageLuma8(qrcode_image_buffer);

        let mut image_bytes = std::io::BufWriter::new(std::io::Cursor::new(Vec::new()));

        // Encodes qrcode_dynamic_image and write it to image_bytes
        let _ = qrcode_dynamic_image.write_to(&mut image_bytes, image::ImageFormat::Png);

        let image_data_source = format!(
            "{},{}",
            consts::QR_IMAGE_DATA_SOURCE_STRING,
            consts::BASE64_ENGINE.encode(image_bytes.buffer())
        );
        Ok(Self {
            data: image_data_source,
        })
    }
}

#[cfg(feature = "v1")]
pub async fn find_payment_intent_from_payment_id_type(
    state: &SessionState,
    payment_id_type: payments::PaymentIdType,
    merchant_account: &domain::MerchantAccount,
    key_store: &domain::MerchantKeyStore,
) -> CustomResult<PaymentIntent, errors::ApiErrorResponse> {
    let key_manager_state: KeyManagerState = state.into();
    let db = &*state.store;
    match payment_id_type {
        payments::PaymentIdType::PaymentIntentId(payment_id) => db
            .find_payment_intent_by_payment_id_merchant_id(
                &key_manager_state,
                &payment_id,
                merchant_account.get_id(),
                key_store,
                merchant_account.storage_scheme,
            )
            .await
            .to_not_found_response(errors::ApiErrorResponse::PaymentNotFound),
        payments::PaymentIdType::ConnectorTransactionId(connector_transaction_id) => {
            let attempt = db
                .find_payment_attempt_by_merchant_id_connector_txn_id(
                    merchant_account.get_id(),
                    &connector_transaction_id,
                    merchant_account.storage_scheme,
                )
                .await
                .to_not_found_response(errors::ApiErrorResponse::PaymentNotFound)?;
            db.find_payment_intent_by_payment_id_merchant_id(
                &key_manager_state,
                &attempt.payment_id,
                merchant_account.get_id(),
                key_store,
                merchant_account.storage_scheme,
            )
            .await
            .to_not_found_response(errors::ApiErrorResponse::PaymentNotFound)
        }
        payments::PaymentIdType::PaymentAttemptId(attempt_id) => {
            let attempt = db
                .find_payment_attempt_by_attempt_id_merchant_id(
                    &attempt_id,
                    merchant_account.get_id(),
                    merchant_account.storage_scheme,
                )
                .await
                .to_not_found_response(errors::ApiErrorResponse::PaymentNotFound)?;
            db.find_payment_intent_by_payment_id_merchant_id(
                &key_manager_state,
                &attempt.payment_id,
                merchant_account.get_id(),
                key_store,
                merchant_account.storage_scheme,
            )
            .await
            .to_not_found_response(errors::ApiErrorResponse::PaymentNotFound)
        }
        payments::PaymentIdType::PreprocessingId(_) => {
            Err(errors::ApiErrorResponse::PaymentNotFound)?
        }
    }
}

#[cfg(feature = "v1")]
pub async fn find_payment_intent_from_refund_id_type(
    state: &SessionState,
    refund_id_type: webhooks::RefundIdType,
    merchant_account: &domain::MerchantAccount,
    key_store: &domain::MerchantKeyStore,
    connector_name: &str,
) -> CustomResult<PaymentIntent, errors::ApiErrorResponse> {
    let db = &*state.store;
    let refund = match refund_id_type {
        webhooks::RefundIdType::RefundId(id) => db
            .find_refund_by_merchant_id_refund_id(
                merchant_account.get_id(),
                &id,
                merchant_account.storage_scheme,
            )
            .await
            .to_not_found_response(errors::ApiErrorResponse::RefundNotFound)?,
        webhooks::RefundIdType::ConnectorRefundId(id) => db
            .find_refund_by_merchant_id_connector_refund_id_connector(
                merchant_account.get_id(),
                &id,
                connector_name,
                merchant_account.storage_scheme,
            )
            .await
            .to_not_found_response(errors::ApiErrorResponse::RefundNotFound)?,
    };
    let attempt = db
        .find_payment_attempt_by_attempt_id_merchant_id(
            &refund.attempt_id,
            merchant_account.get_id(),
            merchant_account.storage_scheme,
        )
        .await
        .to_not_found_response(errors::ApiErrorResponse::PaymentNotFound)?;
    db.find_payment_intent_by_payment_id_merchant_id(
        &state.into(),
        &attempt.payment_id,
        merchant_account.get_id(),
        key_store,
        merchant_account.storage_scheme,
    )
    .await
    .to_not_found_response(errors::ApiErrorResponse::PaymentNotFound)
}

#[cfg(feature = "v1")]
pub async fn find_payment_intent_from_mandate_id_type(
    state: &SessionState,
    mandate_id_type: webhooks::MandateIdType,
    merchant_account: &domain::MerchantAccount,
    key_store: &domain::MerchantKeyStore,
) -> CustomResult<PaymentIntent, errors::ApiErrorResponse> {
    let db = &*state.store;
    let mandate = match mandate_id_type {
        webhooks::MandateIdType::MandateId(mandate_id) => db
            .find_mandate_by_merchant_id_mandate_id(
                merchant_account.get_id(),
                mandate_id.as_str(),
                merchant_account.storage_scheme,
            )
            .await
            .to_not_found_response(errors::ApiErrorResponse::MandateNotFound)?,
        webhooks::MandateIdType::ConnectorMandateId(connector_mandate_id) => db
            .find_mandate_by_merchant_id_connector_mandate_id(
                merchant_account.get_id(),
                connector_mandate_id.as_str(),
                merchant_account.storage_scheme,
            )
            .await
            .to_not_found_response(errors::ApiErrorResponse::MandateNotFound)?,
    };
    db.find_payment_intent_by_payment_id_merchant_id(
        &state.into(),
        &mandate
            .original_payment_id
            .ok_or(errors::ApiErrorResponse::InternalServerError)
            .attach_printable("original_payment_id not present in mandate record")?,
        merchant_account.get_id(),
        key_store,
        merchant_account.storage_scheme,
    )
    .await
    .to_not_found_response(errors::ApiErrorResponse::PaymentNotFound)
}

#[cfg(feature = "v1")]
pub async fn find_mca_from_authentication_id_type(
    state: &SessionState,
    authentication_id_type: webhooks::AuthenticationIdType,
    merchant_account: &domain::MerchantAccount,
    key_store: &domain::MerchantKeyStore,
) -> CustomResult<domain::MerchantConnectorAccount, errors::ApiErrorResponse> {
    let db = &*state.store;
    let authentication = match authentication_id_type {
        webhooks::AuthenticationIdType::AuthenticationId(authentication_id) => db
            .find_authentication_by_merchant_id_authentication_id(
                merchant_account.get_id(),
                authentication_id,
            )
            .await
            .to_not_found_response(errors::ApiErrorResponse::InternalServerError)?,
        webhooks::AuthenticationIdType::ConnectorAuthenticationId(connector_authentication_id) => {
            db.find_authentication_by_merchant_id_connector_authentication_id(
                merchant_account.get_id().clone(),
                connector_authentication_id,
            )
            .await
            .to_not_found_response(errors::ApiErrorResponse::InternalServerError)?
        }
    };
    #[cfg(feature = "v1")]
    {
        db.find_by_merchant_connector_account_merchant_id_merchant_connector_id(
            &state.into(),
            merchant_account.get_id(),
            &authentication.merchant_connector_id,
            key_store,
        )
        .await
        .to_not_found_response(
            errors::ApiErrorResponse::MerchantConnectorAccountNotFound {
                id: authentication
                    .merchant_connector_id
                    .get_string_repr()
                    .to_string(),
            },
        )
    }
    #[cfg(feature = "v2")]
    //get mca using id
    {
        let _ = key_store;
        let _ = authentication;
        todo!()
    }
}

pub async fn get_mca_from_payment_intent(
    state: &SessionState,
    merchant_account: &domain::MerchantAccount,
    payment_intent: PaymentIntent,
    key_store: &domain::MerchantKeyStore,
    connector_name: &str,
) -> CustomResult<domain::MerchantConnectorAccount, errors::ApiErrorResponse> {
    let db = &*state.store;
    let payment_attempt = db
        .find_payment_attempt_by_attempt_id_merchant_id(
            &payment_intent.active_attempt.get_id(),
            merchant_account.get_id(),
            merchant_account.storage_scheme,
        )
        .await
        .to_not_found_response(errors::ApiErrorResponse::PaymentNotFound)?;
    let key_manager_state: &KeyManagerState = &state.into();
    match payment_attempt.merchant_connector_id {
        Some(merchant_connector_id) => {
            #[cfg(feature = "v1")]
            {
                db.find_by_merchant_connector_account_merchant_id_merchant_connector_id(
                    key_manager_state,
                    merchant_account.get_id(),
                    &merchant_connector_id,
                    key_store,
                )
                .await
                .to_not_found_response(
                    errors::ApiErrorResponse::MerchantConnectorAccountNotFound {
                        id: merchant_connector_id.get_string_repr().to_string(),
                    },
                )
            }
            #[cfg(feature = "v2")]
            {
                //get mca using id
                let _id = merchant_connector_id;
                let _ = key_store;
                let _ = key_manager_state;
                let _ = connector_name;
                todo!()
            }
        }
        None => {
            let profile_id = payment_intent
                .profile_id
                .as_ref()
                .get_required_value("profile_id")
                .change_context(errors::ApiErrorResponse::InternalServerError)
                .attach_printable("profile_id is not set in payment_intent")?
                .clone();

            #[cfg(feature = "v1")]
            {
                db.find_merchant_connector_account_by_profile_id_connector_name(
                    key_manager_state,
                    &profile_id,
                    connector_name,
                    key_store,
                )
                .await
                .to_not_found_response(
                    errors::ApiErrorResponse::MerchantConnectorAccountNotFound {
                        id: format!(
                            "profile_id {} and connector_name {connector_name}",
                            profile_id.get_string_repr()
                        ),
                    },
                )
            }
            #[cfg(feature = "v2")]
            {
                //get mca using id
                let _ = profile_id;
                todo!()
            }
        }
    }
}

#[cfg(feature = "payouts")]
pub async fn get_mca_from_payout_attempt(
    state: &SessionState,
    merchant_account: &domain::MerchantAccount,
    payout_id_type: webhooks::PayoutIdType,
    connector_name: &str,
    key_store: &domain::MerchantKeyStore,
) -> CustomResult<domain::MerchantConnectorAccount, errors::ApiErrorResponse> {
    let db = &*state.store;
    let payout = match payout_id_type {
        webhooks::PayoutIdType::PayoutAttemptId(payout_attempt_id) => db
            .find_payout_attempt_by_merchant_id_payout_attempt_id(
                merchant_account.get_id(),
                &payout_attempt_id,
                merchant_account.storage_scheme,
            )
            .await
            .to_not_found_response(errors::ApiErrorResponse::PayoutNotFound)?,
        webhooks::PayoutIdType::ConnectorPayoutId(connector_payout_id) => db
            .find_payout_attempt_by_merchant_id_connector_payout_id(
                merchant_account.get_id(),
                &connector_payout_id,
                merchant_account.storage_scheme,
            )
            .await
            .to_not_found_response(errors::ApiErrorResponse::PayoutNotFound)?,
    };
    let key_manager_state: &KeyManagerState = &state.into();
    match payout.merchant_connector_id {
        Some(merchant_connector_id) => {
            #[cfg(feature = "v1")]
            {
                db.find_by_merchant_connector_account_merchant_id_merchant_connector_id(
                    key_manager_state,
                    merchant_account.get_id(),
                    &merchant_connector_id,
                    key_store,
                )
                .await
                .to_not_found_response(
                    errors::ApiErrorResponse::MerchantConnectorAccountNotFound {
                        id: merchant_connector_id.get_string_repr().to_string(),
                    },
                )
            }
            #[cfg(feature = "v2")]
            {
                //get mca using id
                let _id = merchant_connector_id;
                let _ = key_store;
                let _ = connector_name;
                let _ = key_manager_state;
                todo!()
            }
        }
        None => {
            #[cfg(feature = "v1")]
            {
                db.find_merchant_connector_account_by_profile_id_connector_name(
                    key_manager_state,
                    &payout.profile_id,
                    connector_name,
                    key_store,
                )
                .await
                .to_not_found_response(
                    errors::ApiErrorResponse::MerchantConnectorAccountNotFound {
                        id: format!(
                            "profile_id {} and connector_name {}",
                            payout.profile_id.get_string_repr(),
                            connector_name
                        ),
                    },
                )
            }
            #[cfg(feature = "v2")]
            {
                todo!()
            }
        }
    }
}

#[cfg(feature = "v1")]
pub async fn get_mca_from_object_reference_id(
    state: &SessionState,
    object_reference_id: webhooks::ObjectReferenceId,
    merchant_account: &domain::MerchantAccount,
    connector_name: &str,
    key_store: &domain::MerchantKeyStore,
) -> CustomResult<domain::MerchantConnectorAccount, errors::ApiErrorResponse> {
    let db = &*state.store;

    #[cfg(feature = "v1")]
    let default_profile_id = merchant_account.default_profile.as_ref();

    #[cfg(feature = "v2")]
    let default_profile_id = Option::<&String>::None;

    match default_profile_id {
        Some(profile_id) => {
            #[cfg(feature = "v1")]
            {
                db.find_merchant_connector_account_by_profile_id_connector_name(
                    &state.into(),
                    profile_id,
                    connector_name,
                    key_store,
                )
                .await
                .to_not_found_response(
                    errors::ApiErrorResponse::MerchantConnectorAccountNotFound {
                        id: format!(
                            "profile_id {} and connector_name {connector_name}",
                            profile_id.get_string_repr()
                        ),
                    },
                )
            }
            #[cfg(feature = "v2")]
            {
                let _db = db;
                let _profile_id = profile_id;
                todo!()
            }
        }
        _ => match object_reference_id {
            webhooks::ObjectReferenceId::PaymentId(payment_id_type) => {
                get_mca_from_payment_intent(
                    state,
                    merchant_account,
                    find_payment_intent_from_payment_id_type(
                        state,
                        payment_id_type,
                        merchant_account,
                        key_store,
                    )
                    .await?,
                    key_store,
                    connector_name,
                )
                .await
            }
            webhooks::ObjectReferenceId::RefundId(refund_id_type) => {
                get_mca_from_payment_intent(
                    state,
                    merchant_account,
                    find_payment_intent_from_refund_id_type(
                        state,
                        refund_id_type,
                        merchant_account,
                        key_store,
                        connector_name,
                    )
                    .await?,
                    key_store,
                    connector_name,
                )
                .await
            }
            webhooks::ObjectReferenceId::MandateId(mandate_id_type) => {
                get_mca_from_payment_intent(
                    state,
                    merchant_account,
                    find_payment_intent_from_mandate_id_type(
                        state,
                        mandate_id_type,
                        merchant_account,
                        key_store,
                    )
                    .await?,
                    key_store,
                    connector_name,
                )
                .await
            }
            webhooks::ObjectReferenceId::ExternalAuthenticationID(authentication_id_type) => {
                find_mca_from_authentication_id_type(
                    state,
                    authentication_id_type,
                    merchant_account,
                    key_store,
                )
                .await
            }
            #[cfg(feature = "payouts")]
            webhooks::ObjectReferenceId::PayoutId(payout_id_type) => {
                get_mca_from_payout_attempt(
                    state,
                    merchant_account,
                    payout_id_type,
                    connector_name,
                    key_store,
                )
                .await
            }
        },
    }
}

// validate json format for the error
pub fn handle_json_response_deserialization_failure(
    res: types::Response,
    connector: &'static str,
) -> CustomResult<types::ErrorResponse, errors::ConnectorError> {
    metrics::RESPONSE_DESERIALIZATION_FAILURE.add(
        &metrics::CONTEXT,
        1,
        &add_attributes([("connector", connector)]),
    );

    let response_data = String::from_utf8(res.response.to_vec())
        .change_context(errors::ConnectorError::ResponseDeserializationFailed)?;

    // check for whether the response is in json format
    match serde_json::from_str::<Value>(&response_data) {
        // in case of unexpected response but in json format
        Ok(_) => Err(errors::ConnectorError::ResponseDeserializationFailed)?,
        // in case of unexpected response but in html or string format
        Err(error_msg) => {
            logger::error!(deserialization_error=?error_msg);
            logger::error!("UNEXPECTED RESPONSE FROM CONNECTOR: {}", response_data);
            Ok(types::ErrorResponse {
                status_code: res.status_code,
                code: consts::NO_ERROR_CODE.to_string(),
                message: consts::UNSUPPORTED_ERROR_MESSAGE.to_string(),
                reason: Some(response_data),
                attempt_status: None,
                connector_transaction_id: None,
            })
        }
    }
}

pub fn get_http_status_code_type(
    status_code: u16,
) -> CustomResult<String, errors::ApiErrorResponse> {
    let status_code_type = match status_code {
        100..=199 => "1xx",
        200..=299 => "2xx",
        300..=399 => "3xx",
        400..=499 => "4xx",
        500..=599 => "5xx",
        _ => Err(errors::ApiErrorResponse::InternalServerError)
            .attach_printable("Invalid http status code")?,
    };
    Ok(status_code_type.to_string())
}

pub fn add_connector_http_status_code_metrics(option_status_code: Option<u16>) {
    if let Some(status_code) = option_status_code {
        let status_code_type = get_http_status_code_type(status_code).ok();
        match status_code_type.as_deref() {
            Some("1xx") => {
                metrics::CONNECTOR_HTTP_STATUS_CODE_1XX_COUNT.add(&metrics::CONTEXT, 1, &[])
            }
            Some("2xx") => {
                metrics::CONNECTOR_HTTP_STATUS_CODE_2XX_COUNT.add(&metrics::CONTEXT, 1, &[])
            }
            Some("3xx") => {
                metrics::CONNECTOR_HTTP_STATUS_CODE_3XX_COUNT.add(&metrics::CONTEXT, 1, &[])
            }
            Some("4xx") => {
                metrics::CONNECTOR_HTTP_STATUS_CODE_4XX_COUNT.add(&metrics::CONTEXT, 1, &[])
            }
            Some("5xx") => {
                metrics::CONNECTOR_HTTP_STATUS_CODE_5XX_COUNT.add(&metrics::CONTEXT, 1, &[])
            }
            _ => logger::info!("Skip metrics as invalid http status code received from connector"),
        };
    } else {
        logger::info!("Skip metrics as no http status code received from connector")
    }
}

#[cfg(all(any(feature = "v1", feature = "v2"), not(feature = "customer_v2")))]
#[async_trait::async_trait]
pub trait CustomerAddress {
    async fn get_address_update(
        &self,
        state: &SessionState,
        address_details: payments::AddressDetails,
        key: &[u8],
        storage_scheme: storage::enums::MerchantStorageScheme,
        merchant_id: id_type::MerchantId,
    ) -> CustomResult<storage::AddressUpdate, common_utils::errors::CryptoError>;

    async fn get_domain_address(
        &self,
        state: &SessionState,
        address_details: payments::AddressDetails,
        merchant_id: &id_type::MerchantId,
        customer_id: &id_type::CustomerId,
        key: &[u8],
        storage_scheme: storage::enums::MerchantStorageScheme,
    ) -> CustomResult<domain::CustomerAddress, common_utils::errors::CryptoError>;
}

#[cfg(all(any(feature = "v1", feature = "v2"), not(feature = "customer_v2")))]
#[async_trait::async_trait]
impl CustomerAddress for api_models::customers::CustomerRequest {
    async fn get_address_update(
        &self,
        state: &SessionState,
        address_details: payments::AddressDetails,
        key: &[u8],
        storage_scheme: storage::enums::MerchantStorageScheme,
        merchant_id: id_type::MerchantId,
    ) -> CustomResult<storage::AddressUpdate, common_utils::errors::CryptoError> {
        let encrypted_data = crypto_operation(
            &state.into(),
            type_name!(storage::Address),
            CryptoOperation::BatchEncrypt(AddressDetailsWithPhone::to_encryptable(
                AddressDetailsWithPhone {
                    address: Some(address_details.clone()),
                    phone_number: self.phone.clone(),
                    email: self.email.clone(),
                },
            )),
            Identifier::Merchant(merchant_id),
            key,
        )
        .await
        .and_then(|val| val.try_into_batchoperation())?;
        let encryptable_address = AddressDetailsWithPhone::from_encryptable(encrypted_data)
            .change_context(common_utils::errors::CryptoError::EncodingFailed)?;
        Ok(storage::AddressUpdate::Update {
            city: address_details.city,
            country: address_details.country,
            line1: encryptable_address.line1,
            line2: encryptable_address.line2,
            line3: encryptable_address.line3,
            zip: encryptable_address.zip,
            state: encryptable_address.state,
            first_name: encryptable_address.first_name,
            last_name: encryptable_address.last_name,
            phone_number: encryptable_address.phone_number,
            country_code: self.phone_country_code.clone(),
            updated_by: storage_scheme.to_string(),
            email: encryptable_address.email,
        })
    }

    async fn get_domain_address(
        &self,
        state: &SessionState,
        address_details: payments::AddressDetails,
        merchant_id: &id_type::MerchantId,
        customer_id: &id_type::CustomerId,
        key: &[u8],
        storage_scheme: storage::enums::MerchantStorageScheme,
    ) -> CustomResult<domain::CustomerAddress, common_utils::errors::CryptoError> {
        let encrypted_data = crypto_operation(
            &state.into(),
            type_name!(storage::Address),
            CryptoOperation::BatchEncrypt(AddressDetailsWithPhone::to_encryptable(
                AddressDetailsWithPhone {
                    address: Some(address_details.clone()),
                    phone_number: self.phone.clone(),
                    email: self.email.clone(),
                },
            )),
            Identifier::Merchant(merchant_id.to_owned()),
            key,
        )
        .await
        .and_then(|val| val.try_into_batchoperation())?;
        let encryptable_address = AddressDetailsWithPhone::from_encryptable(encrypted_data)
            .change_context(common_utils::errors::CryptoError::EncodingFailed)?;
        let address = domain::Address {
            city: address_details.city,
            country: address_details.country,
            line1: encryptable_address.line1,
            line2: encryptable_address.line2,
            line3: encryptable_address.line3,
            zip: encryptable_address.zip,
            state: encryptable_address.state,
            first_name: encryptable_address.first_name,
            last_name: encryptable_address.last_name,
            phone_number: encryptable_address.phone_number,
            country_code: self.phone_country_code.clone(),
            merchant_id: merchant_id.to_owned(),
            address_id: generate_id(consts::ID_LENGTH, "add"),
            created_at: common_utils::date_time::now(),
            modified_at: common_utils::date_time::now(),
            updated_by: storage_scheme.to_string(),
            email: encryptable_address.email,
        };

        Ok(domain::CustomerAddress {
            address,
            customer_id: customer_id.to_owned(),
        })
    }
}

#[cfg(all(any(feature = "v1", feature = "v2"), not(feature = "customer_v2")))]
#[async_trait::async_trait]
impl CustomerAddress for api_models::customers::CustomerUpdateRequest {
    async fn get_address_update(
        &self,
        state: &SessionState,
        address_details: payments::AddressDetails,
        key: &[u8],
        storage_scheme: storage::enums::MerchantStorageScheme,
        merchant_id: id_type::MerchantId,
    ) -> CustomResult<storage::AddressUpdate, common_utils::errors::CryptoError> {
        let encrypted_data = crypto_operation(
            &state.into(),
            type_name!(storage::Address),
            CryptoOperation::BatchEncrypt(AddressDetailsWithPhone::to_encryptable(
                AddressDetailsWithPhone {
                    address: Some(address_details.clone()),
                    phone_number: self.phone.clone(),
                    email: self.email.clone(),
                },
            )),
            Identifier::Merchant(merchant_id),
            key,
        )
        .await
        .and_then(|val| val.try_into_batchoperation())?;
        let encryptable_address = AddressDetailsWithPhone::from_encryptable(encrypted_data)
            .change_context(common_utils::errors::CryptoError::EncodingFailed)?;
        Ok(storage::AddressUpdate::Update {
            city: address_details.city,
            country: address_details.country,
            line1: encryptable_address.line1,
            line2: encryptable_address.line2,
            line3: encryptable_address.line3,
            zip: encryptable_address.zip,
            state: encryptable_address.state,
            first_name: encryptable_address.first_name,
            last_name: encryptable_address.last_name,
            phone_number: encryptable_address.phone_number,
            country_code: self.phone_country_code.clone(),
            updated_by: storage_scheme.to_string(),
            email: encryptable_address.email,
        })
    }

    async fn get_domain_address(
        &self,
        state: &SessionState,
        address_details: payments::AddressDetails,
        merchant_id: &id_type::MerchantId,
        customer_id: &id_type::CustomerId,
        key: &[u8],
        storage_scheme: storage::enums::MerchantStorageScheme,
    ) -> CustomResult<domain::CustomerAddress, common_utils::errors::CryptoError> {
        let encrypted_data = crypto_operation(
            &state.into(),
            type_name!(storage::Address),
            CryptoOperation::BatchEncrypt(AddressDetailsWithPhone::to_encryptable(
                AddressDetailsWithPhone {
                    address: Some(address_details.clone()),
                    phone_number: self.phone.clone(),
                    email: self.email.clone(),
                },
            )),
            Identifier::Merchant(merchant_id.to_owned()),
            key,
        )
        .await
        .and_then(|val| val.try_into_batchoperation())?;
        let encryptable_address = AddressDetailsWithPhone::from_encryptable(encrypted_data)
            .change_context(common_utils::errors::CryptoError::EncodingFailed)?;
        let address = domain::Address {
            city: address_details.city,
            country: address_details.country,
            line1: encryptable_address.line1,
            line2: encryptable_address.line2,
            line3: encryptable_address.line3,
            zip: encryptable_address.zip,
            state: encryptable_address.state,
            first_name: encryptable_address.first_name,
            last_name: encryptable_address.last_name,
            phone_number: encryptable_address.phone_number,
            country_code: self.phone_country_code.clone(),
            merchant_id: merchant_id.to_owned(),
            address_id: generate_id(consts::ID_LENGTH, "add"),
            created_at: common_utils::date_time::now(),
            modified_at: common_utils::date_time::now(),
            updated_by: storage_scheme.to_string(),
            email: encryptable_address.email,
        };

        Ok(domain::CustomerAddress {
            address,
            customer_id: customer_id.to_owned(),
        })
    }
}

pub fn add_apple_pay_flow_metrics(
    apple_pay_flow: &Option<domain::ApplePayFlow>,
    connector: Option<String>,
    merchant_id: id_type::MerchantId,
) {
    if let Some(flow) = apple_pay_flow {
        match flow {
            domain::ApplePayFlow::Simplified(_) => metrics::APPLE_PAY_SIMPLIFIED_FLOW.add(
                &metrics::CONTEXT,
                1,
                &add_attributes([
                    (
                        "connector",
                        connector.to_owned().unwrap_or("null".to_string()),
                    ),
                    ("merchant_id", merchant_id.get_string_repr().to_owned()),
                ]),
            ),
            domain::ApplePayFlow::Manual => metrics::APPLE_PAY_MANUAL_FLOW.add(
                &metrics::CONTEXT,
                1,
                &add_attributes([
                    (
                        "connector",
                        connector.to_owned().unwrap_or("null".to_string()),
                    ),
                    ("merchant_id", merchant_id.get_string_repr().to_owned()),
                ]),
            ),
        }
    }
}

pub fn add_apple_pay_payment_status_metrics(
    payment_attempt_status: enums::AttemptStatus,
    apple_pay_flow: Option<domain::ApplePayFlow>,
    connector: Option<String>,
    merchant_id: id_type::MerchantId,
) {
    if payment_attempt_status == enums::AttemptStatus::Charged {
        if let Some(flow) = apple_pay_flow {
            match flow {
                domain::ApplePayFlow::Simplified(_) => {
                    metrics::APPLE_PAY_SIMPLIFIED_FLOW_SUCCESSFUL_PAYMENT.add(
                        &metrics::CONTEXT,
                        1,
                        &add_attributes([
                            (
                                "connector",
                                connector.to_owned().unwrap_or("null".to_string()),
                            ),
                            ("merchant_id", merchant_id.get_string_repr().to_owned()),
                        ]),
                    )
                }
                domain::ApplePayFlow::Manual => metrics::APPLE_PAY_MANUAL_FLOW_SUCCESSFUL_PAYMENT
                    .add(
                        &metrics::CONTEXT,
                        1,
                        &add_attributes([
                            (
                                "connector",
                                connector.to_owned().unwrap_or("null".to_string()),
                            ),
                            ("merchant_id", merchant_id.get_string_repr().to_owned()),
                        ]),
                    ),
            }
        }
    } else if payment_attempt_status == enums::AttemptStatus::Failure {
        if let Some(flow) = apple_pay_flow {
            match flow {
                domain::ApplePayFlow::Simplified(_) => {
                    metrics::APPLE_PAY_SIMPLIFIED_FLOW_FAILED_PAYMENT.add(
                        &metrics::CONTEXT,
                        1,
                        &add_attributes([
                            (
                                "connector",
                                connector.to_owned().unwrap_or("null".to_string()),
                            ),
                            ("merchant_id", merchant_id.get_string_repr().to_owned()),
                        ]),
                    )
                }
                domain::ApplePayFlow::Manual => metrics::APPLE_PAY_MANUAL_FLOW_FAILED_PAYMENT.add(
                    &metrics::CONTEXT,
                    1,
                    &add_attributes([
                        (
                            "connector",
                            connector.to_owned().unwrap_or("null".to_string()),
                        ),
                        ("merchant_id", merchant_id.get_string_repr().to_owned()),
                    ]),
                ),
            }
        }
    }
}

pub fn check_if_pull_mechanism_for_external_3ds_enabled_from_connector_metadata(
    metadata: Option<Value>,
) -> bool {
    let external_three_ds_connector_metadata: Option<ExternalThreeDSConnectorMetadata> = metadata
            .parse_value("ExternalThreeDSConnectorMetadata")
            .map_err(|err| logger::warn!(parsing_error=?err,"Error while parsing ExternalThreeDSConnectorMetadata"))
            .ok();
    external_three_ds_connector_metadata
        .and_then(|metadata| metadata.pull_mechanism_for_external_3ds_enabled)
        .unwrap_or(true)
}

#[cfg(feature = "v2")]
#[allow(clippy::too_many_arguments)]
pub async fn trigger_payments_webhook<F, Op>(
    merchant_account: domain::MerchantAccount,
    business_profile: domain::BusinessProfile,
    key_store: &domain::MerchantKeyStore,
    payment_data: crate::core::payments::PaymentData<F>,
    customer: Option<domain::Customer>,
    state: &SessionState,
    operation: Op,
) -> RouterResult<()>
where
    F: Send + Clone + Sync,
    Op: Debug,
{
    todo!()
}

#[cfg(feature = "v1")]
#[allow(clippy::too_many_arguments)]
pub async fn trigger_payments_webhook<F, Op, D>(
    merchant_account: domain::MerchantAccount,
    business_profile: domain::BusinessProfile,
    key_store: &domain::MerchantKeyStore,
    payment_data: D,
    customer: Option<domain::Customer>,
    state: &SessionState,
    operation: Op,
) -> RouterResult<()>
where
    F: Send + Clone + Sync,
    Op: Debug,
    D: payments_core::OperationSessionGetters<F>,
{
<<<<<<< HEAD
    let status = payment_data.payment_intent.status;
    let payment_id = payment_data.payment_intent.get_id().clone();
=======
    let status = payment_data.get_payment_intent().status;
    let payment_id = payment_data.get_payment_intent().payment_id.clone();
>>>>>>> 296ca311
    let captures = payment_data
        .get_multiple_capture_data()
        .map(|multiple_capture_data| {
            multiple_capture_data
                .get_all_captures()
                .into_iter()
                .cloned()
                .collect()
        });

    if matches!(
        status,
        enums::IntentStatus::Succeeded
            | enums::IntentStatus::Failed
            | enums::IntentStatus::PartiallyCaptured
            | enums::IntentStatus::RequiresMerchantAction
    ) {
        let payments_response = crate::core::payments::transformers::payments_to_payments_response(
            payment_data,
            captures,
            customer,
            services::AuthFlow::Merchant,
            &state.base_url,
            &operation,
            &state.conf.connector_request_reference_id_config,
            None,
            None,
            None,
        )?;

        let event_type = ForeignFrom::foreign_from(status);

        if let services::ApplicationResponse::JsonWithHeaders((payments_response_json, _)) =
            payments_response
        {
            let cloned_state = state.clone();
            let cloned_key_store = key_store.clone();
            // This spawns this futures in a background thread, the exception inside this future won't affect
            // the current thread and the lifecycle of spawn thread is not handled by runtime.
            // So when server shutdown won't wait for this thread's completion.

            if let Some(event_type) = event_type {
                tokio::spawn(
                    async move {
                        let primary_object_created_at = payments_response_json.created;
                        Box::pin(webhooks_core::create_event_and_trigger_outgoing_webhook(
                            cloned_state,
                            merchant_account,
                            business_profile,
                            &cloned_key_store,
                            event_type,
                            diesel_models::enums::EventClass::Payments,
                            payment_id.get_string_repr().to_owned(),
                            diesel_models::enums::EventObjectType::PaymentDetails,
                            webhooks::OutgoingWebhookContent::PaymentDetails(
                                payments_response_json,
                            ),
                            primary_object_created_at,
                        ))
                        .await
                    }
                    .in_current_span(),
                );
            } else {
                logger::warn!(
                    "Outgoing webhook not sent because of missing event type status mapping"
                );
            }
        }
    }

    Ok(())
}

type Handle<T> = tokio::task::JoinHandle<RouterResult<T>>;

pub async fn flatten_join_error<T>(handle: Handle<T>) -> RouterResult<T> {
    match handle.await {
        Ok(Ok(t)) => Ok(t),
        Ok(Err(err)) => Err(err),
        Err(err) => Err(err)
            .change_context(errors::ApiErrorResponse::InternalServerError)
            .attach_printable("Join Error"),
    }
}

#[cfg(test)]
mod tests {
    use crate::utils;
    #[test]
    fn test_image_data_source_url() {
        let qr_image_data_source_url = utils::QrImage::new_from_data("Hyperswitch".to_string());
        assert!(qr_image_data_source_url.is_ok());
    }
}<|MERGE_RESOLUTION|>--- conflicted
+++ resolved
@@ -57,10 +57,7 @@
     core::{
         authentication::types::ExternalThreeDSConnectorMetadata,
         errors::{self, CustomResult, RouterResult, StorageErrorExt},
-<<<<<<< HEAD
-=======
-        payments as payments_core, webhooks as webhooks_core,
->>>>>>> 296ca311
+        payments as payments_core,
     },
     logger,
     routes::{metrics, SessionState},
@@ -1096,11 +1093,11 @@
 
 #[cfg(feature = "v2")]
 #[allow(clippy::too_many_arguments)]
-pub async fn trigger_payments_webhook<F, Op>(
+pub async fn trigger_payments_webhook<F, Op, D>(
     merchant_account: domain::MerchantAccount,
     business_profile: domain::BusinessProfile,
     key_store: &domain::MerchantKeyStore,
-    payment_data: crate::core::payments::PaymentData<F>,
+    payment_data: D,
     customer: Option<domain::Customer>,
     state: &SessionState,
     operation: Op,
@@ -1108,6 +1105,7 @@
 where
     F: Send + Clone + Sync,
     Op: Debug,
+    D: payments_core::OperationSessionGetters<F>,
 {
     todo!()
 }
@@ -1128,13 +1126,9 @@
     Op: Debug,
     D: payments_core::OperationSessionGetters<F>,
 {
-<<<<<<< HEAD
-    let status = payment_data.payment_intent.status;
-    let payment_id = payment_data.payment_intent.get_id().clone();
-=======
     let status = payment_data.get_payment_intent().status;
-    let payment_id = payment_data.get_payment_intent().payment_id.clone();
->>>>>>> 296ca311
+    let payment_id = payment_data.get_payment_intent().get_id().to_owned();
+
     let captures = payment_data
         .get_multiple_capture_data()
         .map(|multiple_capture_data| {
