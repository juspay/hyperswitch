--- conflicted
+++ resolved
@@ -796,8 +796,6 @@
         key: &[u8],
         storage_scheme: storage::enums::MerchantStorageScheme,
         merchant_id: id_type::MerchantId,
-<<<<<<< HEAD
-=======
     ) -> CustomResult<storage::AddressUpdate, common_utils::errors::CryptoError> {
         let encrypted_data = crypto_operation(
             &state.into(),
@@ -896,7 +894,6 @@
         key: &[u8],
         storage_scheme: storage::enums::MerchantStorageScheme,
         merchant_id: id_type::MerchantId,
->>>>>>> 22743ac3
     ) -> CustomResult<storage::AddressUpdate, common_utils::errors::CryptoError> {
         let encrypted_data = crypto_operation(
             &state.into(),
@@ -938,99 +935,6 @@
         address_details: payments::AddressDetails,
         merchant_id: &id_type::MerchantId,
         customer_id: &id_type::CustomerId,
-<<<<<<< HEAD
-        key: &[u8],
-        storage_scheme: storage::enums::MerchantStorageScheme,
-    ) -> CustomResult<domain::CustomerAddress, common_utils::errors::CryptoError> {
-        let encrypted_data = batch_encrypt(
-            &state.into(),
-            AddressDetailsWithPhone::to_encryptable(AddressDetailsWithPhone {
-                address: Some(address_details.clone()),
-                phone_number: self.phone.clone(),
-                email: self.email.clone(),
-            }),
-            Identifier::Merchant(merchant_id.to_owned()),
-            key,
-        )
-        .await?;
-        let encryptable_address = AddressDetailsWithPhone::from_encryptable(encrypted_data)
-            .change_context(common_utils::errors::CryptoError::EncodingFailed)?;
-        let address = domain::Address {
-            city: address_details.city,
-            country: address_details.country,
-            line1: encryptable_address.line1,
-            line2: encryptable_address.line2,
-            line3: encryptable_address.line3,
-            zip: encryptable_address.zip,
-            state: encryptable_address.state,
-            first_name: encryptable_address.first_name,
-            last_name: encryptable_address.last_name,
-            phone_number: encryptable_address.phone_number,
-            country_code: self.phone_country_code.clone(),
-            merchant_id: merchant_id.to_owned(),
-            address_id: generate_id(consts::ID_LENGTH, "add"),
-            created_at: common_utils::date_time::now(),
-            modified_at: common_utils::date_time::now(),
-            updated_by: storage_scheme.to_string(),
-            email: encryptable_address.email,
-        };
-
-        Ok(domain::CustomerAddress {
-            address,
-            customer_id: customer_id.to_owned(),
-        })
-    }
-}
-
-#[cfg(all(any(feature = "v1", feature = "v2"), not(feature = "customer_v2")))]
-#[async_trait::async_trait]
-impl CustomerAddress for api_models::customers::CustomerUpdateRequest {
-    async fn get_address_update(
-        &self,
-        state: &SessionState,
-        address_details: payments::AddressDetails,
-        key: &[u8],
-        storage_scheme: storage::enums::MerchantStorageScheme,
-        merchant_id: id_type::MerchantId,
-    ) -> CustomResult<storage::AddressUpdate, common_utils::errors::CryptoError> {
-        let encrypted_data = batch_encrypt(
-            &state.into(),
-            AddressDetailsWithPhone::to_encryptable(AddressDetailsWithPhone {
-                address: Some(address_details.clone()),
-                phone_number: self.phone.clone(),
-                email: self.email.clone(),
-            }),
-            Identifier::Merchant(merchant_id),
-            key,
-        )
-        .await?;
-        let encryptable_address = AddressDetailsWithPhone::from_encryptable(encrypted_data)
-            .change_context(common_utils::errors::CryptoError::EncodingFailed)?;
-        Ok(storage::AddressUpdate::Update {
-            city: address_details.city,
-            country: address_details.country,
-            line1: encryptable_address.line1,
-            line2: encryptable_address.line2,
-            line3: encryptable_address.line3,
-            zip: encryptable_address.zip,
-            state: encryptable_address.state,
-            first_name: encryptable_address.first_name,
-            last_name: encryptable_address.last_name,
-            phone_number: encryptable_address.phone_number,
-            country_code: self.phone_country_code.clone(),
-            updated_by: storage_scheme.to_string(),
-            email: encryptable_address.email,
-        })
-    }
-
-    async fn get_domain_address(
-        &self,
-        state: &SessionState,
-        address_details: payments::AddressDetails,
-        merchant_id: &id_type::MerchantId,
-        customer_id: &id_type::CustomerId,
-=======
->>>>>>> 22743ac3
         key: &[u8],
         storage_scheme: storage::enums::MerchantStorageScheme,
     ) -> CustomResult<domain::CustomerAddress, common_utils::errors::CryptoError> {
