--- conflicted
+++ resolved
@@ -9,7 +9,7 @@
     core::{customers, payment_methods::cards},
     routes,
     services::{api, authentication as auth},
-    types::api::{customers as customer_types, payment_methods},
+    types::api::customers as customer_types,
 };
 
 #[instrument(skip_all, fields(flow = ?Flow::CustomersCreate))]
@@ -168,13 +168,8 @@
     state: web::Data<routes::AppState>,
     req: HttpRequest,
     path: web::Path<String>,
-    json_payload: web::Query<payment_methods::PaymentMethodListRequest>,
 ) -> HttpResponse {
     let customer_id = path.into_inner();
-<<<<<<< HEAD
-=======
-    let payload = json_payload.into_inner();
->>>>>>> c34a0495
     let flow = Flow::CustomerPaymentMethodsList;
 
     wrap::compatibility_api_wrap::<
@@ -190,23 +185,14 @@
         flow,
         state.get_ref(),
         &req,
-        payload,
-        |state, auth, req| {
-<<<<<<< HEAD
+        customer_id.as_ref(),
+        |state, auth, req| {
             cards::do_list_customer_pm_fetch_customer_if_not_passed(
                 state,
                 auth.merchant_account,
                 auth.key_store,
+                None,
                 Some(req),
-                None,
-=======
-            cards::list_customer_payment_method(
-                state,
-                auth.merchant_account,
-                auth.key_store,
-                req,
-                &customer_id,
->>>>>>> c34a0495
             )
         },
         &auth::ApiKeyAuth,
