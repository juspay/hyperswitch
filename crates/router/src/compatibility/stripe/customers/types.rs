--- conflicted
+++ resolved
@@ -1,11 +1,11 @@
 use std::{convert::From, default::Default};
 
 use api_models::payment_methods as api_types;
-<<<<<<< HEAD
-use common_utils::{crypto::Encryptable, date_time, pii};
-=======
-use common_utils::{date_time, pii, pii::Email};
->>>>>>> 3d05e50a
+use common_utils::{
+    crypto::Encryptable,
+    date_time,
+    pii::{self, Email},
+};
 use serde::{Deserialize, Serialize};
 
 use crate::{logger, types::api};
@@ -99,7 +99,7 @@
                 },
             ),
             description: cust.description,
-            email: cust.email.map(Encryptable::into_inner),
+            email: cust.email.map(|inner|  Email(inner.into_inner())),
             metadata: cust.metadata,
             name: cust.name.map(Encryptable::into_inner),
             phone: cust.phone.map(Encryptable::into_inner),
