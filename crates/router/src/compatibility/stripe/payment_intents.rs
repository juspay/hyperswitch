--- conflicted
+++ resolved
@@ -498,15 +498,10 @@
         state.into_inner(),
         &req,
         payload,
-<<<<<<< HEAD
-        |state, auth, req, _| payments::list_payments(state, auth.merchant_account, req),
-        &auth::HeaderAuth(auth::ApiKeyAuth),
-=======
         |state, auth, req, _| {
             payments::list_payments(state, auth.merchant_account, auth.key_store, req)
         },
-        &auth::ApiKeyAuth,
->>>>>>> b08ce221
+        &auth::HeaderAuth(auth::ApiKeyAuth),
         api_locking::LockAction::NotApplicable,
     ))
     .await
