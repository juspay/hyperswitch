use std::str::FromStr;

use api_models::payments;
use common_utils::{
    crypto::Encryptable,
    date_time,
    ext_traits::StringExt,
    id_type,
    pii::{IpAddress, SecretSerdeValue, UpiVpaMaskingStrategy},
    types::MinorUnit,
};
use error_stack::ResultExt;
use serde::{Deserialize, Serialize};
use time::PrimitiveDateTime;

use crate::{
    compatibility::stripe::refunds::types as stripe_refunds,
    connector::utils::AddressData,
    consts,
    core::errors,
    pii::{Email, PeekInterface},
    types::{
        api::{admin, enums as api_enums},
        transformers::{ForeignFrom, ForeignTryFrom},
    },
};

#[derive(Default, Serialize, PartialEq, Eq, Deserialize, Clone, Debug)]
pub struct StripeBillingDetails {
    pub address: Option<AddressDetails>,
    pub email: Option<Email>,
    pub name: Option<String>,
    pub phone: Option<masking::Secret<String>>,
}

impl From<StripeBillingDetails> for payments::Address {
    fn from(details: StripeBillingDetails) -> Self {
        Self {
            phone: Some(payments::PhoneDetails {
                number: details.phone,
                country_code: details.address.as_ref().and_then(|address| {
                    address.country.as_ref().map(|country| country.to_string())
                }),
            }),
            email: details.email,
            address: details.address.map(|address| payments::AddressDetails {
                city: address.city,
                country: address.country,
                line1: address.line1,
                line2: address.line2,
                zip: address.postal_code,
                state: address.state,
                first_name: None,
                line3: None,
                last_name: None,
            }),
        }
    }
}

#[derive(Default, Serialize, PartialEq, Eq, Deserialize, Clone, Debug)]
pub struct StripeCard {
    pub number: cards::CardNumber,
    pub exp_month: masking::Secret<String>,
    pub exp_year: masking::Secret<String>,
    pub cvc: masking::Secret<String>,
    pub holder_name: Option<masking::Secret<String>>,
}

// ApplePay wallet param is not available in stripe Docs
#[derive(Serialize, PartialEq, Eq, Deserialize, Clone, Debug)]
#[serde(rename_all = "snake_case")]
pub enum StripeWallet {
    ApplePay(payments::ApplePayWalletData),
}

#[derive(Default, Serialize, PartialEq, Eq, Deserialize, Clone, Debug)]
pub struct StripeUpi {
    pub vpa_id: masking::Secret<String, UpiVpaMaskingStrategy>,
}

#[derive(Debug, Default, Serialize, PartialEq, Eq, Deserialize, Clone)]
#[serde(rename_all = "snake_case")]
pub enum StripePaymentMethodType {
    #[default]
    Card,
    Wallet,
    Upi,
    BankRedirect,
    RealTimePayment,
}

impl From<StripePaymentMethodType> for api_enums::PaymentMethod {
    fn from(item: StripePaymentMethodType) -> Self {
        match item {
            StripePaymentMethodType::Card => Self::Card,
            StripePaymentMethodType::Wallet => Self::Wallet,
            StripePaymentMethodType::Upi => Self::Upi,
            StripePaymentMethodType::BankRedirect => Self::BankRedirect,
            StripePaymentMethodType::RealTimePayment => Self::RealTimePayment,
        }
    }
}

#[derive(Default, PartialEq, Eq, Deserialize, Clone, Debug)]
pub struct StripePaymentMethodData {
    #[serde(rename = "type")]
    pub stype: StripePaymentMethodType,
    pub billing_details: Option<StripeBillingDetails>,
    #[serde(flatten)]
    pub payment_method_details: Option<StripePaymentMethodDetails>, // enum
    pub metadata: Option<SecretSerdeValue>,
}

#[derive(PartialEq, Eq, Deserialize, Clone, Debug)]
#[serde(rename_all = "snake_case")]
pub enum StripePaymentMethodDetails {
    Card(StripeCard),
    Wallet(StripeWallet),
    Upi(StripeUpi),
}

impl From<StripeCard> for payments::Card {
    fn from(card: StripeCard) -> Self {
        Self {
            card_number: card.number,
            card_exp_month: card.exp_month,
            card_exp_year: card.exp_year,
            card_holder_name: card.holder_name,
            card_cvc: card.cvc,
            card_issuer: None,
            card_network: None,
            bank_code: None,
            card_issuing_country: None,
            card_type: None,
            nick_name: None,
        }
    }
}

impl From<StripeWallet> for payments::WalletData {
    fn from(wallet: StripeWallet) -> Self {
        match wallet {
            StripeWallet::ApplePay(data) => Self::ApplePay(data),
        }
    }
}

impl From<StripeUpi> for payments::UpiData {
    fn from(upi_data: StripeUpi) -> Self {
        Self::UpiCollect(payments::UpiCollectData {
            vpa_id: Some(upi_data.vpa_id),
        })
    }
}

impl From<StripePaymentMethodDetails> for payments::PaymentMethodData {
    fn from(item: StripePaymentMethodDetails) -> Self {
        match item {
            StripePaymentMethodDetails::Card(card) => Self::Card(payments::Card::from(card)),
            StripePaymentMethodDetails::Wallet(wallet) => {
                Self::Wallet(payments::WalletData::from(wallet))
            }
            StripePaymentMethodDetails::Upi(upi) => Self::Upi(payments::UpiData::from(upi)),
        }
    }
}

#[derive(Default, Serialize, PartialEq, Eq, Deserialize, Clone, Debug)]
pub struct Shipping {
    pub address: AddressDetails,
    pub name: Option<masking::Secret<String>>,
    pub carrier: Option<String>,
    pub phone: Option<masking::Secret<String>>,
    pub tracking_number: Option<masking::Secret<String>>,
}

#[derive(Default, Serialize, PartialEq, Eq, Deserialize, Clone, Debug)]
pub struct AddressDetails {
    pub city: Option<String>,
    pub country: Option<api_enums::CountryAlpha2>,
    pub line1: Option<masking::Secret<String>>,
    pub line2: Option<masking::Secret<String>>,
    pub postal_code: Option<masking::Secret<String>>,
    pub state: Option<masking::Secret<String>>,
}

impl From<Shipping> for payments::Address {
    fn from(details: Shipping) -> Self {
        Self {
            phone: Some(payments::PhoneDetails {
                number: details.phone,
                country_code: details.address.country.map(|country| country.to_string()),
            }),
            email: None,
            address: Some(payments::AddressDetails {
                city: details.address.city,
                country: details.address.country,
                line1: details.address.line1,
                line2: details.address.line2,
                zip: details.address.postal_code,
                state: details.address.state,
                first_name: details.name,
                line3: None,
                last_name: None,
            }),
        }
    }
}

#[derive(Default, Serialize, PartialEq, Eq, Deserialize, Clone, Debug)]
pub struct MandateData {
    pub customer_acceptance: CustomerAcceptance,
    pub mandate_type: Option<StripeMandateType>,
    pub amount: Option<i64>,
    #[serde(default, with = "common_utils::custom_serde::timestamp::option")]
    pub start_date: Option<PrimitiveDateTime>,
    #[serde(default, with = "common_utils::custom_serde::timestamp::option")]
    pub end_date: Option<PrimitiveDateTime>,
}

#[derive(Default, Serialize, PartialEq, Eq, Deserialize, Clone, Debug)]
pub struct CustomerAcceptance {
    #[serde(rename = "type")]
    pub acceptance_type: Option<AcceptanceType>,
    pub accepted_at: Option<PrimitiveDateTime>,
    pub online: Option<OnlineMandate>,
}

#[derive(Default, Debug, serde::Deserialize, serde::Serialize, PartialEq, Eq, Clone)]
#[serde(rename_all = "lowercase")]
pub enum AcceptanceType {
    Online,
    #[default]
    Offline,
}

#[derive(Default, Eq, PartialEq, Debug, serde::Deserialize, serde::Serialize, Clone)]
#[serde(deny_unknown_fields)]
pub struct OnlineMandate {
    pub ip_address: masking::Secret<String, IpAddress>,
    pub user_agent: String,
}

#[derive(Deserialize, Clone, Debug)]
pub struct StripePaymentIntentRequest {
    pub id: Option<common_utils::id_type::PaymentId>,
    pub amount: Option<i64>, // amount in cents, hence passed as integer
    pub connector: Option<Vec<api_enums::RoutableConnectors>>,
    pub currency: Option<String>,
    #[serde(rename = "amount_to_capture")]
    pub amount_capturable: Option<i64>,
    pub confirm: Option<bool>,
    pub capture_method: Option<api_enums::CaptureMethod>,
    pub customer: Option<id_type::CustomerId>,
    pub description: Option<String>,
    pub payment_method_data: Option<StripePaymentMethodData>,
    pub receipt_email: Option<Email>,
    pub return_url: Option<url::Url>,
    pub setup_future_usage: Option<api_enums::FutureUsage>,
    pub shipping: Option<Shipping>,
    pub statement_descriptor: Option<String>,
    pub statement_descriptor_suffix: Option<String>,
    pub metadata: Option<serde_json::Value>,
    pub client_secret: Option<masking::Secret<String>>,
    pub payment_method_options: Option<StripePaymentMethodOptions>,
    pub merchant_connector_details: Option<admin::MerchantConnectorDetailsWrap>,
    pub mandate: Option<String>,
    pub off_session: Option<bool>,
    pub payment_method_types: Option<api_enums::PaymentMethodType>,
    pub receipt_ipaddress: Option<String>,
    pub user_agent: Option<String>,
    pub mandate_data: Option<MandateData>,
    pub automatic_payment_methods: Option<SecretSerdeValue>, // not used
    pub payment_method: Option<String>,                      // not used
    pub confirmation_method: Option<String>,                 // not used
    pub error_on_requires_action: Option<String>,            // not used
    pub radar_options: Option<SecretSerdeValue>,             // not used
    pub connector_metadata: Option<payments::ConnectorMetadata>,
}

impl TryFrom<StripePaymentIntentRequest> for payments::PaymentsRequest {
    type Error = error_stack::Report<errors::ApiErrorResponse>;
    fn try_from(item: StripePaymentIntentRequest) -> errors::RouterResult<Self> {
        let routable_connector: Option<api_enums::RoutableConnectors> =
            item.connector.and_then(|v| {
                v.into_iter()
                    .next()
                    .map(api_enums::RoutableConnectors::from)
            });

        let routing = routable_connector
            .map(|connector| {
                api_models::routing::RoutingAlgorithm::Single(Box::new(
                    api_models::routing::RoutableConnectorChoice {
                        choice_kind: api_models::routing::RoutableChoiceKind::FullStruct,
                        connector,
                        merchant_connector_id: None,
                    },
                ))
            })
            .map(|r| {
                serde_json::to_value(r)
                    .change_context(errors::ApiErrorResponse::InternalServerError)
                    .attach_printable("converting to routing failed")
            })
            .transpose()?;

        let ip_address = item
            .receipt_ipaddress
            .map(|ip| std::net::IpAddr::from_str(ip.as_str()))
            .transpose()
            .change_context(errors::ApiErrorResponse::InvalidDataFormat {
                field_name: "receipt_ipaddress".to_string(),
                expected_format: "127.0.0.1".to_string(),
            })?;

        let amount = item.amount.map(|amount| MinorUnit::new(amount).into());

        let payment_method_data = item.payment_method_data.as_ref().map(|pmd| {
            let billing = pmd.billing_details.clone().map(payments::Address::from);
            let payment_method_data = match pmd.payment_method_details.as_ref() {
                Some(spmd) => Some(payments::PaymentMethodData::from(spmd.to_owned())),
                None => {
                    get_pmd_based_on_payment_method_type(item.payment_method_types, billing.clone())
                }
            };

            payments::PaymentMethodDataRequest {
                payment_method_data,
                billing,
            }
        });

        let request = Ok(Self {
            payment_id: item.id.map(payments::PaymentIdType::PaymentIntentId),
            amount,
            currency: item
                .currency
                .as_ref()
                .map(|c| c.to_uppercase().parse_enum("currency"))
                .transpose()
                .change_context(errors::ApiErrorResponse::InvalidDataValue {
                    field_name: "currency",
                })?,
            capture_method: item.capture_method,
            amount_to_capture: item.amount_capturable.map(MinorUnit::new),
            confirm: item.confirm,
            customer_id: item.customer,
            email: item.receipt_email,
            phone: item.shipping.as_ref().and_then(|s| s.phone.clone()),
            description: item.description,
            return_url: item.return_url,
            payment_method_data,
            payment_method: item
                .payment_method_data
                .as_ref()
                .map(|pmd| api_enums::PaymentMethod::from(pmd.stype.to_owned())),
            shipping: item
                .shipping
                .as_ref()
                .map(|s| payments::Address::from(s.to_owned())),
            billing: item
                .payment_method_data
                .and_then(|pmd| pmd.billing_details.map(payments::Address::from)),
            statement_descriptor_name: item.statement_descriptor,
            statement_descriptor_suffix: item.statement_descriptor_suffix,
            metadata: item.metadata,
            client_secret: item.client_secret.map(|s| s.peek().clone()),
            authentication_type: match item.payment_method_options {
                Some(pmo) => {
                    let StripePaymentMethodOptions::Card {
                        request_three_d_secure,
                    }: StripePaymentMethodOptions = pmo;
                    Some(api_enums::AuthenticationType::foreign_from(
                        request_three_d_secure,
                    ))
                }
                None => None,
            },
            mandate_data: ForeignTryFrom::foreign_try_from((
                item.mandate_data,
                item.currency.to_owned(),
            ))?,
            merchant_connector_details: item.merchant_connector_details,
            setup_future_usage: item.setup_future_usage,
            mandate_id: item.mandate,
            off_session: item.off_session,
            payment_method_type: item.payment_method_types,
            routing,
            browser_info: Some(
                serde_json::to_value(crate::types::BrowserInformation {
                    ip_address,
                    user_agent: item.user_agent,
                    ..Default::default()
                })
                .change_context(errors::ApiErrorResponse::InternalServerError)
                .attach_printable("convert to browser info failed")?,
            ),
            connector_metadata: item.connector_metadata,
            ..Self::default()
        });
        request
    }
}

#[derive(Clone, Default, Eq, PartialEq, Serialize, Deserialize, Debug)]
#[serde(rename_all = "snake_case")]
pub enum StripePaymentStatus {
    Succeeded,
    Canceled,
    #[default]
    Processing,
    RequiresAction,
    RequiresPaymentMethod,
    RequiresConfirmation,
    RequiresCapture,
}

impl From<api_enums::IntentStatus> for StripePaymentStatus {
    fn from(item: api_enums::IntentStatus) -> Self {
        match item {
            api_enums::IntentStatus::Succeeded | api_enums::IntentStatus::PartiallyCaptured => {
                Self::Succeeded
            }
            api_enums::IntentStatus::Failed => Self::Canceled,
            api_enums::IntentStatus::Processing => Self::Processing,
            api_enums::IntentStatus::RequiresCustomerAction
            | api_enums::IntentStatus::RequiresMerchantAction => Self::RequiresAction,
            api_enums::IntentStatus::RequiresPaymentMethod => Self::RequiresPaymentMethod,
            api_enums::IntentStatus::RequiresConfirmation => Self::RequiresConfirmation,
            api_enums::IntentStatus::RequiresCapture
            | api_enums::IntentStatus::PartiallyCapturedAndCapturable => Self::RequiresCapture,
            api_enums::IntentStatus::Cancelled => Self::Canceled,
        }
    }
}

#[derive(Debug, Serialize, Deserialize, Copy, Clone, strum::Display)]
#[serde(rename_all = "snake_case")]
#[strum(serialize_all = "snake_case")]
pub enum CancellationReason {
    Duplicate,
    Fraudulent,
    RequestedByCustomer,
    Abandoned,
}

#[derive(Debug, Deserialize, Serialize, Copy, Clone)]
pub struct StripePaymentCancelRequest {
    cancellation_reason: Option<CancellationReason>,
}

impl From<StripePaymentCancelRequest> for payments::PaymentsCancelRequest {
    fn from(item: StripePaymentCancelRequest) -> Self {
        Self {
            cancellation_reason: item.cancellation_reason.map(|c| c.to_string()),
            ..Self::default()
        }
    }
}

#[derive(Default, Eq, PartialEq, Serialize, Debug)]
pub struct StripePaymentIntentResponse {
<<<<<<< HEAD
    pub id: Option<common_utils::id_type::PaymentId>,
=======
    pub id: String,
>>>>>>> 716d76c5
    pub object: &'static str,
    pub amount: i64,
    pub amount_received: Option<i64>,
    pub amount_capturable: i64,
    pub currency: String,
    pub status: StripePaymentStatus,
    pub client_secret: Option<masking::Secret<String>>,
    pub created: Option<i64>,
    pub customer: Option<id_type::CustomerId>,
    pub refunds: Option<Vec<stripe_refunds::StripeRefundResponse>>,
    pub mandate: Option<String>,
    pub metadata: Option<serde_json::Value>,
    pub charges: Charges,
    pub connector: Option<String>,
    pub description: Option<String>,
    pub mandate_data: Option<payments::MandateData>,
    pub setup_future_usage: Option<api_models::enums::FutureUsage>,
    pub off_session: Option<bool>,
    pub authentication_type: Option<api_models::enums::AuthenticationType>,
    pub next_action: Option<StripeNextAction>,
    pub cancellation_reason: Option<String>,
    pub payment_method: Option<api_models::enums::PaymentMethod>,
    pub payment_method_data: Option<payments::PaymentMethodDataResponse>,
    pub shipping: Option<payments::Address>,
    pub billing: Option<payments::Address>,
    #[serde(with = "common_utils::custom_serde::iso8601::option")]
    pub capture_on: Option<PrimitiveDateTime>,
    pub payment_token: Option<String>,
    pub email: Option<Email>,
    pub phone: Option<masking::Secret<String>>,
    pub statement_descriptor_suffix: Option<String>,
    pub statement_descriptor_name: Option<String>,
    pub capture_method: Option<api_models::enums::CaptureMethod>,
    pub name: Option<masking::Secret<String>>,
    pub last_payment_error: Option<LastPaymentError>,
    pub connector_transaction_id: Option<String>,
}

#[derive(Default, Eq, PartialEq, Serialize, Debug)]
pub struct LastPaymentError {
    charge: Option<String>,
    code: Option<String>,
    decline_code: Option<String>,
    message: String,
    param: Option<String>,
    payment_method: StripePaymentMethod,
    #[serde(rename = "type")]
    error_type: String,
}

impl From<payments::PaymentsResponse> for StripePaymentIntentResponse {
    fn from(resp: payments::PaymentsResponse) -> Self {
        Self {
            object: "payment_intent",
            id: resp.payment_id,
            status: StripePaymentStatus::from(resp.status),
            amount: resp.amount.get_amount_as_i64(),
            amount_capturable: resp.amount_capturable.get_amount_as_i64(),
            amount_received: resp.amount_received.map(|amt| amt.get_amount_as_i64()),
            connector: resp.connector,
            client_secret: resp.client_secret,
            created: resp.created.map(|t| t.assume_utc().unix_timestamp()),
            currency: resp.currency.to_lowercase(),
            customer: resp.customer_id,
            description: resp.description,
            refunds: resp
                .refunds
                .map(|a| a.into_iter().map(Into::into).collect()),
            mandate: resp.mandate_id,
            mandate_data: resp.mandate_data,
            setup_future_usage: resp.setup_future_usage,
            off_session: resp.off_session,
            capture_on: resp.capture_on,
            capture_method: resp.capture_method,
            payment_method: resp.payment_method,
            payment_method_data: resp
                .payment_method_data
                .and_then(|pmd| pmd.payment_method_data),
            payment_token: resp.payment_token,
            shipping: resp.shipping,
            billing: resp.billing,
            email: resp.email.map(|inner| inner.into()),
            name: resp.name.map(Encryptable::into_inner),
            phone: resp.phone.map(Encryptable::into_inner),
            authentication_type: resp.authentication_type,
            statement_descriptor_name: resp.statement_descriptor_name,
            statement_descriptor_suffix: resp.statement_descriptor_suffix,
            next_action: into_stripe_next_action(resp.next_action, resp.return_url),
            cancellation_reason: resp.cancellation_reason,
            metadata: resp.metadata,
            charges: Charges::new(),
            last_payment_error: resp.error_code.map(|code| LastPaymentError {
                charge: None,
                code: Some(code.to_owned()),
                decline_code: None,
                message: resp
                    .error_message
                    .unwrap_or_else(|| consts::NO_ERROR_MESSAGE.to_string()),
                param: None,
                payment_method: StripePaymentMethod {
                    payment_method_id: "place_holder_id".to_string(),
                    object: "payment_method",
                    card: None,
                    created: u64::try_from(date_time::now().assume_utc().unix_timestamp())
                        .unwrap_or_default(),
                    method_type: "card".to_string(),
                    livemode: false,
                },
                error_type: code,
            }),
            connector_transaction_id: resp.connector_transaction_id,
        }
    }
}

#[derive(Default, Eq, PartialEq, Serialize, Debug)]
pub struct StripePaymentMethod {
    #[serde(rename = "id")]
    payment_method_id: String,
    object: &'static str,
    card: Option<StripeCard>,
    created: u64,
    #[serde(rename = "type")]
    method_type: String,
    livemode: bool,
}

#[derive(Default, Eq, PartialEq, Serialize, Debug)]
pub struct Charges {
    object: &'static str,
    data: Vec<String>,
    has_more: bool,
    total_count: i32,
    url: String,
}

impl Charges {
    pub fn new() -> Self {
        Self {
            object: "list",
            data: vec![],
            has_more: false,
            total_count: 0,
            url: "http://placeholder".to_string(),
        }
    }
}

#[derive(Clone, Debug, serde::Deserialize)]
#[serde(deny_unknown_fields)]
pub struct StripePaymentListConstraints {
    pub customer: Option<id_type::CustomerId>,
    pub starting_after: Option<common_utils::id_type::PaymentId>,
    pub ending_before: Option<common_utils::id_type::PaymentId>,
    #[serde(default = "default_limit")]
    pub limit: u32,
    pub created: Option<i64>,
    #[serde(rename = "created[lt]")]
    pub created_lt: Option<i64>,
    #[serde(rename = "created[gt]")]
    pub created_gt: Option<i64>,
    #[serde(rename = "created[lte]")]
    pub created_lte: Option<i64>,
    #[serde(rename = "created[gte]")]
    pub created_gte: Option<i64>,
}

fn default_limit() -> u32 {
    10
}

impl TryFrom<StripePaymentListConstraints> for payments::PaymentListConstraints {
    type Error = error_stack::Report<errors::ApiErrorResponse>;
    fn try_from(item: StripePaymentListConstraints) -> Result<Self, Self::Error> {
        Ok(Self {
            customer_id: item.customer,
            starting_after: item.starting_after,
            ending_before: item.ending_before,
            limit: item.limit,
            created: from_timestamp_to_datetime(item.created)?,
            created_lt: from_timestamp_to_datetime(item.created_lt)?,
            created_gt: from_timestamp_to_datetime(item.created_gt)?,
            created_lte: from_timestamp_to_datetime(item.created_lte)?,
            created_gte: from_timestamp_to_datetime(item.created_gte)?,
        })
    }
}

#[inline]
fn from_timestamp_to_datetime(
    time: Option<i64>,
) -> Result<Option<PrimitiveDateTime>, errors::ApiErrorResponse> {
    if let Some(time) = time {
        let time = time::OffsetDateTime::from_unix_timestamp(time).map_err(|_| {
            errors::ApiErrorResponse::InvalidRequestData {
                message: "Error while converting timestamp".to_string(),
            }
        })?;

        Ok(Some(PrimitiveDateTime::new(time.date(), time.time())))
    } else {
        Ok(None)
    }
}

#[derive(Default, Eq, PartialEq, Serialize)]
pub struct StripePaymentIntentListResponse {
    pub object: String,
    pub url: String,
    pub has_more: bool,
    pub data: Vec<StripePaymentIntentResponse>,
}

impl From<payments::PaymentListResponse> for StripePaymentIntentListResponse {
    fn from(it: payments::PaymentListResponse) -> Self {
        Self {
            object: "list".to_string(),
            url: "/v1/payment_intents".to_string(),
            has_more: false,
            data: it.data.into_iter().map(Into::into).collect(),
        }
    }
}

#[derive(PartialEq, Eq, Deserialize, Clone, Debug)]
#[serde(rename_all = "snake_case")]
pub enum StripePaymentMethodOptions {
    Card {
        request_three_d_secure: Option<Request3DS>,
    },
}

#[derive(Eq, PartialEq, Debug, serde::Deserialize, serde::Serialize, Clone)]
#[serde(rename_all = "snake_case")]
pub enum StripeMandateType {
    SingleUse,
    MultiUse,
}

#[derive(PartialEq, Eq, Clone, Default, Deserialize, Serialize, Debug)]
pub struct MandateOption {
    #[serde(default, with = "common_utils::custom_serde::timestamp::option")]
    pub accepted_at: Option<PrimitiveDateTime>,
    pub user_agent: Option<String>,
    pub ip_address: Option<masking::Secret<String, IpAddress>>,
    pub mandate_type: Option<StripeMandateType>,
    pub amount: Option<i64>,
    #[serde(default, with = "common_utils::custom_serde::timestamp::option")]
    pub start_date: Option<PrimitiveDateTime>,
    #[serde(default, with = "common_utils::custom_serde::timestamp::option")]
    pub end_date: Option<PrimitiveDateTime>,
}

impl ForeignTryFrom<(Option<MandateData>, Option<String>)> for Option<payments::MandateData> {
    type Error = error_stack::Report<errors::ApiErrorResponse>;
    fn foreign_try_from(
        (mandate_data, currency): (Option<MandateData>, Option<String>),
    ) -> errors::RouterResult<Self> {
        let currency = currency
            .ok_or(
                errors::ApiErrorResponse::MissingRequiredField {
                    field_name: "currency",
                }
                .into(),
            )
            .and_then(|c| {
                c.to_uppercase().parse_enum("currency").change_context(
                    errors::ApiErrorResponse::InvalidDataValue {
                        field_name: "currency",
                    },
                )
            })?;
        let mandate_data = mandate_data.map(|mandate| payments::MandateData {
            mandate_type: match mandate.mandate_type {
                Some(item) => match item {
                    StripeMandateType::SingleUse => Some(payments::MandateType::SingleUse(
                        payments::MandateAmountData {
                            amount: MinorUnit::new(mandate.amount.unwrap_or_default()),
                            currency,
                            start_date: mandate.start_date,
                            end_date: mandate.end_date,
                            metadata: None,
                        },
                    )),
                    StripeMandateType::MultiUse => Some(payments::MandateType::MultiUse(Some(
                        payments::MandateAmountData {
                            amount: MinorUnit::new(mandate.amount.unwrap_or_default()),
                            currency,
                            start_date: mandate.start_date,
                            end_date: mandate.end_date,
                            metadata: None,
                        },
                    ))),
                },
                None => Some(payments::MandateType::MultiUse(Some(
                    payments::MandateAmountData {
                        amount: MinorUnit::new(mandate.amount.unwrap_or_default()),
                        currency,
                        start_date: mandate.start_date,
                        end_date: mandate.end_date,
                        metadata: None,
                    },
                ))),
            },
            customer_acceptance: Some(payments::CustomerAcceptance {
                acceptance_type: payments::AcceptanceType::Online,
                accepted_at: mandate.customer_acceptance.accepted_at,
                online: mandate
                    .customer_acceptance
                    .online
                    .map(|online| payments::OnlineMandate {
                        ip_address: Some(online.ip_address),
                        user_agent: online.user_agent,
                    }),
            }),
            update_mandate_id: None,
        });
        Ok(mandate_data)
    }
}

#[derive(Default, Eq, PartialEq, Serialize, Deserialize, Clone, Debug)]
#[serde(rename_all = "snake_case")]
pub enum Request3DS {
    #[default]
    Automatic,
    Any,
}

impl ForeignFrom<Option<Request3DS>> for api_models::enums::AuthenticationType {
    fn foreign_from(item: Option<Request3DS>) -> Self {
        match item.unwrap_or_default() {
            Request3DS::Automatic => Self::NoThreeDs,
            Request3DS::Any => Self::ThreeDs,
        }
    }
}

#[derive(Default, Eq, PartialEq, Serialize, Debug)]
pub struct RedirectUrl {
    pub return_url: Option<String>,
    pub url: Option<String>,
}

#[derive(Eq, PartialEq, serde::Serialize, Debug)]
#[serde(tag = "type", rename_all = "snake_case")]
pub enum StripeNextAction {
    RedirectToUrl {
        redirect_to_url: RedirectUrl,
    },
    DisplayBankTransferInformation {
        bank_transfer_steps_and_charges_details: payments::BankTransferNextStepsData,
    },
    ThirdPartySdkSessionToken {
        session_token: Option<payments::SessionToken>,
    },
    QrCodeInformation {
        image_data_url: Option<url::Url>,
        display_to_timestamp: Option<i64>,
        qr_code_url: Option<url::Url>,
    },
    FetchQrCodeInformation {
        qr_code_fetch_url: url::Url,
    },
    DisplayVoucherInformation {
        voucher_details: payments::VoucherNextStepData,
    },
    WaitScreenInformation {
        display_from_timestamp: i128,
        display_to_timestamp: Option<i128>,
    },
    InvokeSdkClient {
        next_action_data: payments::SdkNextActionData,
    },
}

pub(crate) fn into_stripe_next_action(
    next_action: Option<payments::NextActionData>,
    return_url: Option<String>,
) -> Option<StripeNextAction> {
    next_action.map(|next_action_data| match next_action_data {
        payments::NextActionData::RedirectToUrl { redirect_to_url } => {
            StripeNextAction::RedirectToUrl {
                redirect_to_url: RedirectUrl {
                    return_url,
                    url: Some(redirect_to_url),
                },
            }
        }
        payments::NextActionData::DisplayBankTransferInformation {
            bank_transfer_steps_and_charges_details,
        } => StripeNextAction::DisplayBankTransferInformation {
            bank_transfer_steps_and_charges_details,
        },
        payments::NextActionData::ThirdPartySdkSessionToken { session_token } => {
            StripeNextAction::ThirdPartySdkSessionToken { session_token }
        }

        payments::NextActionData::QrCodeInformation {
            image_data_url,
            display_to_timestamp,
            qr_code_url,
        } => StripeNextAction::QrCodeInformation {
            image_data_url,
            display_to_timestamp,
            qr_code_url,
        },
        payments::NextActionData::FetchQrCodeInformation { qr_code_fetch_url } => {
            StripeNextAction::FetchQrCodeInformation { qr_code_fetch_url }
        }
        payments::NextActionData::DisplayVoucherInformation { voucher_details } => {
            StripeNextAction::DisplayVoucherInformation { voucher_details }
        }
        payments::NextActionData::WaitScreenInformation {
            display_from_timestamp,
            display_to_timestamp,
        } => StripeNextAction::WaitScreenInformation {
            display_from_timestamp,
            display_to_timestamp,
        },
        payments::NextActionData::ThreeDsInvoke { .. } => StripeNextAction::RedirectToUrl {
            redirect_to_url: RedirectUrl {
                return_url: None,
                url: None,
            },
        },
        payments::NextActionData::InvokeSdkClient { next_action_data } => {
            StripeNextAction::InvokeSdkClient { next_action_data }
        }
    })
}

#[derive(Deserialize, Clone)]
pub struct StripePaymentRetrieveBody {
    pub client_secret: Option<String>,
}

//To handle payment types that have empty payment method data
fn get_pmd_based_on_payment_method_type(
    payment_method_type: Option<api_enums::PaymentMethodType>,
    billing_details: Option<payments::Address>,
) -> Option<payments::PaymentMethodData> {
    match payment_method_type {
        Some(api_enums::PaymentMethodType::UpiIntent) => Some(payments::PaymentMethodData::Upi(
            payments::UpiData::UpiIntent(payments::UpiIntentData {}),
        )),
        Some(api_enums::PaymentMethodType::Fps) => {
            Some(payments::PaymentMethodData::RealTimePayment(Box::new(
                payments::RealTimePaymentData::Fps {},
            )))
        }
        Some(api_enums::PaymentMethodType::DuitNow) => {
            Some(payments::PaymentMethodData::RealTimePayment(Box::new(
                payments::RealTimePaymentData::DuitNow {},
            )))
        }
        Some(api_enums::PaymentMethodType::PromptPay) => {
            Some(payments::PaymentMethodData::RealTimePayment(Box::new(
                payments::RealTimePaymentData::PromptPay {},
            )))
        }
        Some(api_enums::PaymentMethodType::VietQr) => {
            Some(payments::PaymentMethodData::RealTimePayment(Box::new(
                payments::RealTimePaymentData::VietQr {},
            )))
        }
        Some(api_enums::PaymentMethodType::Ideal) => Some(
            payments::PaymentMethodData::BankRedirect(payments::BankRedirectData::Ideal {
                billing_details: billing_details.as_ref().map(|billing_data| {
                    payments::BankRedirectBilling {
                        billing_name: billing_data.get_optional_full_name(),
                        email: billing_data.email.clone(),
                    }
                }),
                bank_name: None,
                country: billing_details
                    .as_ref()
                    .and_then(|billing_data| billing_data.get_optional_country()),
            }),
        ),
        Some(api_enums::PaymentMethodType::LocalBankRedirect) => {
            Some(payments::PaymentMethodData::BankRedirect(
                payments::BankRedirectData::LocalBankRedirect {},
            ))
        }
        _ => None,
    }
}<|MERGE_RESOLUTION|>--- conflicted
+++ resolved
@@ -462,11 +462,7 @@
 
 #[derive(Default, Eq, PartialEq, Serialize, Debug)]
 pub struct StripePaymentIntentResponse {
-<<<<<<< HEAD
-    pub id: Option<common_utils::id_type::PaymentId>,
-=======
-    pub id: String,
->>>>>>> 716d76c5
+    pub id: common_utils::id_type::PaymentId,
     pub object: &'static str,
     pub amount: i64,
     pub amount_received: Option<i64>,
