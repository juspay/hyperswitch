--- conflicted
+++ resolved
@@ -248,11 +248,8 @@
             setup_future_usage: item.setup_future_usage,
             mandate_id: item.mandate_id,
             off_session: item.off_session,
-<<<<<<< HEAD
             payment_method_type: item.payment_method_type,
-=======
             routing,
->>>>>>> 1322aa75
             ..Self::default()
         });
         request
