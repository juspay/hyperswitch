use std::str::FromStr;

use api_models::payments;
use common_utils::{
    crypto::Encryptable,
    date_time,
    ext_traits::StringExt,
    pii::{IpAddress, SecretSerdeValue},
};
use error_stack::{IntoReport, ResultExt};
use serde::{Deserialize, Serialize};
use time::PrimitiveDateTime;

use crate::{
    compatibility::stripe::refunds::types as stripe_refunds,
    consts,
    core::errors,
    pii::{Email, PeekInterface},
    types::{
        api::{admin, enums as api_enums},
        transformers::{ForeignFrom, ForeignTryFrom},
    },
};

#[derive(Default, Serialize, PartialEq, Eq, Deserialize, Clone)]
pub struct StripeBillingDetails {
    pub address: Option<payments::AddressDetails>,
    pub email: Option<Email>,
    pub name: Option<String>,
    pub phone: Option<masking::Secret<String>>,
}

impl From<StripeBillingDetails> for payments::Address {
    fn from(details: StripeBillingDetails) -> Self {
        Self {
            phone: Some(payments::PhoneDetails {
                number: details.phone,
                country_code: details.address.as_ref().and_then(|address| {
                    address.country.as_ref().map(|country| country.to_string())
                }),
            }),

            address: details.address,
        }
    }
}

#[derive(Default, Serialize, PartialEq, Eq, Deserialize, Clone, Debug)]
pub struct StripeCard {
    pub number: cards::CardNumber,
    pub exp_month: masking::Secret<String>,
    pub exp_year: masking::Secret<String>,
    pub cvc: masking::Secret<String>,
    pub holder_name: Option<masking::Secret<String>>,
}

// ApplePay wallet param is not available in stripe Docs
#[derive(Serialize, PartialEq, Eq, Deserialize, Clone)]
#[serde(rename_all = "snake_case")]
pub enum StripeWallet {
    ApplePay(payments::ApplePayWalletData),
}

#[derive(Default, Serialize, PartialEq, Eq, Deserialize, Clone, Debug)]
pub struct StripeUpi {
    pub vpa_id: masking::Secret<String>,
}

#[derive(Debug, Default, Serialize, PartialEq, Eq, Deserialize, Clone)]
#[serde(rename_all = "snake_case")]
pub enum StripePaymentMethodType {
    #[default]
    Card,
    Wallet,
    Upi,
}

impl From<StripePaymentMethodType> for api_enums::PaymentMethod {
    fn from(item: StripePaymentMethodType) -> Self {
        match item {
            StripePaymentMethodType::Card => Self::Card,
            StripePaymentMethodType::Wallet => Self::Wallet,
            StripePaymentMethodType::Upi => Self::Upi,
        }
    }
}

#[derive(Default, PartialEq, Eq, Deserialize, Clone)]
pub struct StripePaymentMethodData {
    #[serde(rename = "type")]
    pub stype: StripePaymentMethodType,
    pub billing_details: Option<StripeBillingDetails>,
    #[serde(flatten)]
    pub payment_method_details: Option<StripePaymentMethodDetails>, // enum
    pub metadata: Option<SecretSerdeValue>,
}

#[derive(PartialEq, Eq, Deserialize, Clone)]
#[serde(rename_all = "snake_case")]
pub enum StripePaymentMethodDetails {
    Card(StripeCard),
    Wallet(StripeWallet),
    Upi(StripeUpi),
}

impl From<StripeCard> for payments::Card {
    fn from(card: StripeCard) -> Self {
        Self {
            card_number: card.number,
            card_exp_month: card.exp_month,
            card_exp_year: card.exp_year,
            card_holder_name: card.holder_name.unwrap_or("name".to_string().into()),
            card_cvc: card.cvc,
            card_issuer: None,
            card_network: None,
            bank_code: None,
            card_issuing_country: None,
            card_type: None,
            nick_name: None,
        }
    }
}

impl From<StripeWallet> for payments::WalletData {
    fn from(wallet: StripeWallet) -> Self {
        match wallet {
            StripeWallet::ApplePay(data) => Self::ApplePay(data),
        }
    }
}

impl From<StripeUpi> for payments::UpiData {
    fn from(upi: StripeUpi) -> Self {
        Self {
            vpa_id: Some(upi.vpa_id),
        }
    }
}

impl From<StripePaymentMethodDetails> for payments::PaymentMethodData {
    fn from(item: StripePaymentMethodDetails) -> Self {
        match item {
            StripePaymentMethodDetails::Card(card) => Self::Card(payments::Card::from(card)),
            StripePaymentMethodDetails::Wallet(wallet) => {
                Self::Wallet(payments::WalletData::from(wallet))
            }
            StripePaymentMethodDetails::Upi(upi) => Self::Upi(payments::UpiData::from(upi)),
        }
    }
}

#[derive(Default, Serialize, PartialEq, Eq, Deserialize, Clone)]
pub struct Shipping {
    pub address: AddressDetails,
    pub name: Option<masking::Secret<String>>,
    pub carrier: Option<String>,
    pub phone: Option<masking::Secret<String>>,
    pub tracking_number: Option<masking::Secret<String>>,
}

#[derive(Default, Serialize, PartialEq, Eq, Deserialize, Clone)]
pub struct AddressDetails {
    pub city: Option<String>,
    pub country: Option<api_enums::CountryAlpha2>,
    pub line1: Option<masking::Secret<String>>,
    pub line2: Option<masking::Secret<String>>,
    pub postal_code: Option<masking::Secret<String>>,
    pub state: Option<masking::Secret<String>>,
}

impl From<Shipping> for payments::Address {
    fn from(details: Shipping) -> Self {
        Self {
            phone: Some(payments::PhoneDetails {
                number: details.phone,
                country_code: details.address.country.map(|country| country.to_string()),
            }),
            address: Some(payments::AddressDetails {
                city: details.address.city,
                country: details.address.country,
                line1: details.address.line1,
                line2: details.address.line2,
                zip: details.address.postal_code,
                state: details.address.state,
                first_name: details.name,
                line3: None,
                last_name: None,
            }),
        }
    }
}

#[derive(Default, Serialize, PartialEq, Eq, Deserialize, Clone)]
pub struct MandateData {
    pub customer_acceptance: CustomerAcceptance,
    pub mandate_type: Option<StripeMandateType>,
    pub amount: Option<i64>,
    #[serde(default, with = "common_utils::custom_serde::timestamp::option")]
    pub start_date: Option<PrimitiveDateTime>,
    #[serde(default, with = "common_utils::custom_serde::timestamp::option")]
    pub end_date: Option<PrimitiveDateTime>,
}

#[derive(Default, Serialize, PartialEq, Eq, Deserialize, Clone)]
pub struct CustomerAcceptance {
    #[serde(rename = "type")]
    pub acceptance_type: Option<AcceptanceType>,
    pub accepted_at: Option<PrimitiveDateTime>,
    pub online: Option<OnlineMandate>,
}

#[derive(Default, Debug, serde::Deserialize, serde::Serialize, PartialEq, Eq, Clone)]
#[serde(rename_all = "lowercase")]
pub enum AcceptanceType {
    Online,
    #[default]
    Offline,
}

#[derive(Default, Eq, PartialEq, Debug, serde::Deserialize, serde::Serialize, Clone)]
#[serde(deny_unknown_fields)]
pub struct OnlineMandate {
    pub ip_address: masking::Secret<String, IpAddress>,
    pub user_agent: String,
}

#[derive(Deserialize, Clone)]
pub struct StripePaymentIntentRequest {
    pub id: Option<String>,
    pub amount: Option<i64>, // amount in cents, hence passed as integer
    pub connector: Option<Vec<api_enums::RoutableConnectors>>,
    pub currency: Option<String>,
    #[serde(rename = "amount_to_capture")]
    pub amount_capturable: Option<i64>,
    pub confirm: Option<bool>,
    pub capture_method: Option<api_enums::CaptureMethod>,
    pub customer: Option<String>,
    pub description: Option<String>,
    pub payment_method_data: Option<StripePaymentMethodData>,
    pub receipt_email: Option<Email>,
    pub return_url: Option<url::Url>,
    pub setup_future_usage: Option<api_enums::FutureUsage>,
    pub shipping: Option<Shipping>,
    pub statement_descriptor: Option<String>,
    pub statement_descriptor_suffix: Option<String>,
    pub metadata: Option<SecretSerdeValue>,
    pub client_secret: Option<masking::Secret<String>>,
    pub payment_method_options: Option<StripePaymentMethodOptions>,
    pub merchant_connector_details: Option<admin::MerchantConnectorDetailsWrap>,
    pub mandate: Option<String>,
    pub off_session: Option<bool>,
    pub payment_method_types: Option<api_enums::PaymentMethodType>,
    pub receipt_ipaddress: Option<String>,
    pub user_agent: Option<String>,
    pub mandate_data: Option<MandateData>,
    pub automatic_payment_methods: Option<SecretSerdeValue>, // not used
    pub payment_method: Option<String>,                      // not used
    pub confirmation_method: Option<String>,                 // not used
    pub error_on_requires_action: Option<String>,            // not used
    pub radar_options: Option<SecretSerdeValue>,             // not used
    pub connector_metadata: Option<payments::ConnectorMetadata>,
}

impl TryFrom<StripePaymentIntentRequest> for payments::PaymentsRequest {
    type Error = error_stack::Report<errors::ApiErrorResponse>;
    fn try_from(item: StripePaymentIntentRequest) -> errors::RouterResult<Self> {
        let routable_connector: Option<api_enums::RoutableConnectors> =
            item.connector.and_then(|v| {
                v.into_iter()
                    .next()
                    .map(api_enums::RoutableConnectors::from)
            });

        let routing = routable_connector
            .map(crate::types::api::RoutingAlgorithm::Single)
            .map(|r| {
                serde_json::to_value(r)
                    .into_report()
                    .change_context(errors::ApiErrorResponse::InternalServerError)
                    .attach_printable("converting to routing failed")
            })
            .transpose()?;

        let ip_address = item
            .receipt_ipaddress
            .map(|ip| std::net::IpAddr::from_str(ip.as_str()))
            .transpose()
            .into_report()
            .change_context(errors::ApiErrorResponse::InvalidDataFormat {
                field_name: "receipt_ipaddress".to_string(),
                expected_format: "127.0.0.1".to_string(),
            })?;

        let request = Ok(Self {
            payment_id: item.id.map(payments::PaymentIdType::PaymentIntentId),
            amount: item.amount.map(|amount| amount.into()),
            currency: item
                .currency
                .as_ref()
                .map(|c| c.to_uppercase().parse_enum("currency"))
                .transpose()
                .change_context(errors::ApiErrorResponse::InvalidDataValue {
                    field_name: "currency",
                })?,
            capture_method: item.capture_method,
            amount_to_capture: item.amount_capturable,
            confirm: item.confirm,
            customer_id: item.customer,
            email: item.receipt_email,
            phone: item.shipping.as_ref().and_then(|s| s.phone.clone()),
            description: item.description,
            return_url: item.return_url,
            payment_method_data: item.payment_method_data.as_ref().and_then(|pmd| {
                pmd.payment_method_details
                    .as_ref()
                    .map(|spmd| payments::PaymentMethodData::from(spmd.to_owned()))
            }),
            payment_method: item
                .payment_method_data
                .as_ref()
                .map(|pmd| api_enums::PaymentMethod::from(pmd.stype.to_owned())),
            shipping: item
                .shipping
                .as_ref()
                .map(|s| payments::Address::from(s.to_owned())),
            billing: item
                .payment_method_data
                .and_then(|pmd| pmd.billing_details.map(payments::Address::from)),
            statement_descriptor_name: item.statement_descriptor,
            statement_descriptor_suffix: item.statement_descriptor_suffix,
            metadata: item.metadata,
            client_secret: item.client_secret.map(|s| s.peek().clone()),
            authentication_type: match item.payment_method_options {
                Some(pmo) => {
                    let StripePaymentMethodOptions::Card {
                        request_three_d_secure,
                    }: StripePaymentMethodOptions = pmo;
                    Some(api_enums::AuthenticationType::foreign_from(
                        request_three_d_secure,
                    ))
                }
                None => None,
            },
            mandate_data: ForeignTryFrom::foreign_try_from((
                item.mandate_data,
                item.currency.to_owned(),
            ))?,
            merchant_connector_details: item.merchant_connector_details,
            setup_future_usage: item.setup_future_usage,
            mandate_id: item.mandate,
            off_session: item.off_session,
            payment_method_type: item.payment_method_types,
            routing,
            browser_info: Some(
                serde_json::to_value(crate::types::BrowserInformation {
                    ip_address,
                    user_agent: item.user_agent,
                    ..Default::default()
                })
                .into_report()
                .change_context(errors::ApiErrorResponse::InternalServerError)
                .attach_printable("convert to browser info failed")?,
            ),
            connector_metadata: item.connector_metadata,
            ..Self::default()
        });
        request
    }
}

#[derive(Clone, Default, Eq, PartialEq, Serialize, Deserialize, Debug)]
#[serde(rename_all = "snake_case")]
pub enum StripePaymentStatus {
    Succeeded,
    Canceled,
    #[default]
    Processing,
    RequiresAction,
    RequiresPaymentMethod,
    RequiresConfirmation,
    RequiresCapture,
}

impl From<api_enums::IntentStatus> for StripePaymentStatus {
    fn from(item: api_enums::IntentStatus) -> Self {
        match item {
            api_enums::IntentStatus::Succeeded => Self::Succeeded,
            api_enums::IntentStatus::Failed => Self::Canceled,
            api_enums::IntentStatus::Processing => Self::Processing,
            api_enums::IntentStatus::RequiresCustomerAction => Self::RequiresAction,
            api_enums::IntentStatus::RequiresMerchantAction => Self::RequiresAction,
            api_enums::IntentStatus::RequiresPaymentMethod => Self::RequiresPaymentMethod,
            api_enums::IntentStatus::RequiresConfirmation => Self::RequiresConfirmation,
            api_enums::IntentStatus::RequiresCapture => Self::RequiresCapture,
            api_enums::IntentStatus::Cancelled => Self::Canceled,
        }
    }
}

#[derive(Debug, Serialize, Deserialize, Copy, Clone)]
#[serde(rename_all = "snake_case")]
pub enum CancellationReason {
    Duplicate,
    Fraudulent,
    RequestedByCustomer,
    Abandoned,
}

impl ToString for CancellationReason {
    fn to_string(&self) -> String {
        String::from(match self {
            Self::Duplicate => "duplicate",
            Self::Fraudulent => "fradulent",
            Self::RequestedByCustomer => "requested_by_customer",
            Self::Abandoned => "abandoned",
        })
    }
}

#[derive(Debug, Deserialize, Serialize, Copy, Clone)]
pub struct StripePaymentCancelRequest {
    cancellation_reason: Option<CancellationReason>,
}

impl From<StripePaymentCancelRequest> for payments::PaymentsCancelRequest {
    fn from(item: StripePaymentCancelRequest) -> Self {
        Self {
            cancellation_reason: item.cancellation_reason.map(|c| c.to_string()),
            ..Self::default()
        }
    }
}

#[derive(Default, Eq, PartialEq, Serialize, Debug)]
pub struct StripePaymentIntentResponse {
    pub id: Option<String>,
    pub object: &'static str,
    pub amount: i64,
    pub amount_received: Option<i64>,
    pub amount_capturable: Option<i64>,
    pub currency: String,
    pub status: StripePaymentStatus,
    pub client_secret: Option<masking::Secret<String>>,
    pub created: Option<i64>,
    pub customer: Option<String>,
    pub refunds: Option<Vec<stripe_refunds::StripeRefundResponse>>,
    pub mandate: Option<String>,
    pub metadata: Option<SecretSerdeValue>,
    pub charges: Charges,
    pub connector: Option<String>,
    pub description: Option<String>,
    pub mandate_data: Option<payments::MandateData>,
    pub setup_future_usage: Option<api_models::enums::FutureUsage>,
    pub off_session: Option<bool>,
    pub authentication_type: Option<api_models::enums::AuthenticationType>,
    pub next_action: Option<StripeNextAction>,
    pub cancellation_reason: Option<String>,
    pub payment_method: Option<api_models::enums::PaymentMethod>,
    pub payment_method_data: Option<payments::PaymentMethodDataResponse>,
    pub shipping: Option<payments::Address>,
    pub billing: Option<payments::Address>,
    #[serde(with = "common_utils::custom_serde::iso8601::option")]
    pub capture_on: Option<PrimitiveDateTime>,
    pub payment_token: Option<String>,
    pub email: Option<Email>,
    pub phone: Option<masking::Secret<String>>,
    pub statement_descriptor_suffix: Option<String>,
    pub statement_descriptor_name: Option<String>,
    pub capture_method: Option<api_models::enums::CaptureMethod>,
    pub name: Option<masking::Secret<String>>,
    pub last_payment_error: Option<LastPaymentError>,
}

#[derive(Default, Eq, PartialEq, Serialize, Debug)]
pub struct LastPaymentError {
    charge: Option<String>,
    code: Option<String>,
    decline_code: Option<String>,
    message: String,
    param: Option<String>,
    payment_method: StripePaymentMethod,
    #[serde(rename = "type")]
    error_type: String,
}

impl From<payments::PaymentsResponse> for StripePaymentIntentResponse {
    fn from(resp: payments::PaymentsResponse) -> Self {
        Self {
            object: "payment_intent",
            id: resp.payment_id,
            status: StripePaymentStatus::from(resp.status),
            amount: resp.amount,
            amount_capturable: resp.amount_capturable,
            amount_received: resp.amount_received,
            connector: resp.connector,
            client_secret: resp.client_secret,
            created: resp.created.map(|t| t.assume_utc().unix_timestamp()),
            currency: resp.currency.to_lowercase(),
            customer: resp.customer_id,
            description: resp.description,
            refunds: resp
                .refunds
                .map(|a| a.into_iter().map(Into::into).collect()),
            mandate: resp.mandate_id,
            mandate_data: resp.mandate_data,
            setup_future_usage: resp.setup_future_usage,
            off_session: resp.off_session,
            capture_on: resp.capture_on,
            capture_method: resp.capture_method,
            payment_method: resp.payment_method,
            payment_method_data: resp.payment_method_data.clone(),
            payment_token: resp.payment_token,
            shipping: resp.shipping,
            billing: resp.billing,
            email: resp.email.map(|inner| inner.into()),
            name: resp.name.map(Encryptable::into_inner),
            phone: resp.phone.map(Encryptable::into_inner),
            authentication_type: resp.authentication_type,
            statement_descriptor_name: resp.statement_descriptor_name,
            statement_descriptor_suffix: resp.statement_descriptor_suffix,
            next_action: into_stripe_next_action(resp.next_action, resp.return_url),
            cancellation_reason: resp.cancellation_reason,
            metadata: resp.metadata,
            charges: Charges::new(),
            last_payment_error: resp.error_code.map(|code| LastPaymentError {
                charge: None,
                code: Some(code.to_owned()),
                decline_code: None,
                message: resp
                    .error_message
                    .unwrap_or_else(|| consts::NO_ERROR_MESSAGE.to_string()),
                param: None,
                payment_method: StripePaymentMethod {
                    payment_method_id: "place_holder_id".to_string(),
                    object: "payment_method",
                    card: None,
                    created: u64::try_from(date_time::now().assume_utc().unix_timestamp())
                        .unwrap_or_default(),
                    method_type: "card".to_string(),
                    livemode: false,
                },
                error_type: code,
            }),
        }
    }
}

#[derive(Default, Eq, PartialEq, Serialize, Debug)]
pub struct StripePaymentMethod {
    #[serde(rename = "id")]
    payment_method_id: String,
    object: &'static str,
    card: Option<StripeCard>,
    created: u64,
    #[serde(rename = "type")]
    method_type: String,
    livemode: bool,
}

#[derive(Default, Eq, PartialEq, Serialize, Debug)]
pub struct Charges {
    object: &'static str,
    data: Vec<String>,
    has_more: bool,
    total_count: i32,
    url: String,
}

impl Charges {
    pub fn new() -> Self {
        Self {
            object: "list",
            data: vec![],
            has_more: false,
            total_count: 0,
            url: "http://placeholder".to_string(),
        }
    }
}

#[derive(Clone, Debug, serde::Deserialize)]
#[serde(deny_unknown_fields)]
pub struct StripePaymentListConstraints {
    pub customer: Option<String>,
    pub starting_after: Option<String>,
    pub ending_before: Option<String>,
    #[serde(default = "default_limit")]
    pub limit: i64,
    pub created: Option<i64>,
    #[serde(rename = "created[lt]")]
    pub created_lt: Option<i64>,
    #[serde(rename = "created[gt]")]
    pub created_gt: Option<i64>,
    #[serde(rename = "created[lte]")]
    pub created_lte: Option<i64>,
    #[serde(rename = "created[gte]")]
    pub created_gte: Option<i64>,
}

fn default_limit() -> i64 {
    10
}

impl TryFrom<StripePaymentListConstraints> for payments::PaymentListConstraints {
    type Error = error_stack::Report<errors::ApiErrorResponse>;
    fn try_from(item: StripePaymentListConstraints) -> Result<Self, Self::Error> {
        Ok(Self {
            customer_id: item.customer,
            starting_after: item.starting_after,
            ending_before: item.ending_before,
            limit: item.limit,
            created: from_timestamp_to_datetime(item.created)?,
            created_lt: from_timestamp_to_datetime(item.created_lt)?,
            created_gt: from_timestamp_to_datetime(item.created_gt)?,
            created_lte: from_timestamp_to_datetime(item.created_lte)?,
            created_gte: from_timestamp_to_datetime(item.created_gte)?,
        })
    }
}

#[inline]
fn from_timestamp_to_datetime(
    time: Option<i64>,
) -> Result<Option<PrimitiveDateTime>, errors::ApiErrorResponse> {
    if let Some(time) = time {
        let time = time::OffsetDateTime::from_unix_timestamp(time).map_err(|_| {
            errors::ApiErrorResponse::InvalidRequestData {
                message: "Error while converting timestamp".to_string(),
            }
        })?;

        Ok(Some(time::PrimitiveDateTime::new(time.date(), time.time())))
    } else {
        Ok(None)
    }
}

#[derive(Default, Eq, PartialEq, Serialize)]
pub struct StripePaymentIntentListResponse {
    pub object: String,
    pub url: String,
    pub has_more: bool,
    pub data: Vec<StripePaymentIntentResponse>,
}

impl From<payments::PaymentListResponse> for StripePaymentIntentListResponse {
    fn from(it: payments::PaymentListResponse) -> Self {
        Self {
            object: "list".to_string(),
            url: "/v1/payment_intents".to_string(),
            has_more: false,
            data: it.data.into_iter().map(Into::into).collect(),
        }
    }
}

#[derive(PartialEq, Eq, Deserialize, Clone, Debug)]
#[serde(rename_all = "snake_case")]
pub enum StripePaymentMethodOptions {
    Card {
        request_three_d_secure: Option<Request3DS>,
    },
}

#[derive(Eq, PartialEq, Debug, serde::Deserialize, serde::Serialize, Clone)]
#[serde(rename_all = "snake_case")]
pub enum StripeMandateType {
    SingleUse,
    MultiUse,
}

#[derive(PartialEq, Eq, Clone, Default, Deserialize, Serialize, Debug)]
pub struct MandateOption {
    #[serde(default, with = "common_utils::custom_serde::timestamp::option")]
    pub accepted_at: Option<PrimitiveDateTime>,
    pub user_agent: Option<String>,
    pub ip_address: Option<masking::Secret<String, IpAddress>>,
    pub mandate_type: Option<StripeMandateType>,
    pub amount: Option<i64>,
    #[serde(default, with = "common_utils::custom_serde::timestamp::option")]
    pub start_date: Option<PrimitiveDateTime>,
    #[serde(default, with = "common_utils::custom_serde::timestamp::option")]
    pub end_date: Option<PrimitiveDateTime>,
}

impl ForeignTryFrom<(Option<MandateData>, Option<String>)> for Option<payments::MandateData> {
    type Error = error_stack::Report<errors::ApiErrorResponse>;
    fn foreign_try_from(
        (mandate_data, currency): (Option<MandateData>, Option<String>),
    ) -> errors::RouterResult<Self> {
        let currency = currency
            .ok_or(errors::ApiErrorResponse::MissingRequiredField {
                field_name: "currency",
            })
            .into_report()
            .and_then(|c| {
                c.to_uppercase().parse_enum("currency").change_context(
                    errors::ApiErrorResponse::InvalidDataValue {
                        field_name: "currency",
                    },
                )
            })?;
        let mandate_data = mandate_data.map(|mandate| payments::MandateData {
            mandate_type: match mandate.mandate_type {
                Some(item) => match item {
                    StripeMandateType::SingleUse => Some(payments::MandateType::SingleUse(
                        payments::MandateAmountData {
                            amount: mandate.amount.unwrap_or_default(),
                            currency,
                            start_date: mandate.start_date,
                            end_date: mandate.end_date,
                            metadata: None,
                        },
                    )),
                    StripeMandateType::MultiUse => Some(payments::MandateType::MultiUse(None)),
                },
                None => Some(api_models::payments::MandateType::MultiUse(None)),
            },
            customer_acceptance: Some(payments::CustomerAcceptance {
                acceptance_type: payments::AcceptanceType::Online,
                accepted_at: mandate.customer_acceptance.accepted_at,
                online: mandate
                    .customer_acceptance
                    .online
                    .map(|online| payments::OnlineMandate {
                        ip_address: Some(online.ip_address),
                        user_agent: online.user_agent,
                    }),
            }),
        });
        Ok(mandate_data)
    }
}

#[derive(Default, Eq, PartialEq, Serialize, Deserialize, Clone, Debug)]
#[serde(rename_all = "snake_case")]
pub enum Request3DS {
    #[default]
    Automatic,
    Any,
}

impl ForeignFrom<Option<Request3DS>> for api_models::enums::AuthenticationType {
    fn foreign_from(item: Option<Request3DS>) -> Self {
        match item.unwrap_or_default() {
            Request3DS::Automatic => Self::NoThreeDs,
            Request3DS::Any => Self::ThreeDs,
        }
    }
}

#[derive(Default, Eq, PartialEq, Serialize, Debug)]
pub struct RedirectUrl {
    pub return_url: Option<String>,
    pub url: Option<String>,
}

#[derive(Eq, PartialEq, serde::Serialize, Debug)]
#[serde(tag = "type", rename_all = "snake_case")]
pub enum StripeNextAction {
    RedirectToUrl {
        redirect_to_url: RedirectUrl,
    },
    DisplayBankTransferInformation {
        bank_transfer_steps_and_charges_details: payments::BankTransferNextStepsData,
    },
    ThirdPartySdkSessionToken {
        session_token: Option<payments::SessionToken>,
    },
    QrCodeInformation {
        /// Hyperswitch generated image data source url
        image_data_url: Option<url::Url>,
        /// The url for Qr code given by the connector
        qr_code_url: Option<url::Url>,
    },
    DisplayVoucherInformation,
}

pub(crate) fn into_stripe_next_action(
    next_action: Option<payments::NextActionData>,
    return_url: Option<String>,
) -> Option<StripeNextAction> {
    next_action.map(|next_action_data| match next_action_data {
        payments::NextActionData::RedirectToUrl { redirect_to_url } => {
            StripeNextAction::RedirectToUrl {
                redirect_to_url: RedirectUrl {
                    return_url,
                    url: Some(redirect_to_url),
                },
            }
        }
        payments::NextActionData::DisplayBankTransferInformation {
            bank_transfer_steps_and_charges_details,
        } => StripeNextAction::DisplayBankTransferInformation {
            bank_transfer_steps_and_charges_details,
        },
        payments::NextActionData::ThirdPartySdkSessionToken { session_token } => {
            StripeNextAction::ThirdPartySdkSessionToken { session_token }
        }
<<<<<<< HEAD
        payments::NextActionData::QrCodeInformation { image_data_url } => {
            StripeNextAction::QrCodeInformation { image_data_url }
        }
        payments::NextActionData::DisplayVoucherInformation { .. } => {
            StripeNextAction::DisplayVoucherInformation
        }
=======
        payments::NextActionData::QrCodeInformation {
            image_data_url,
            qr_code_url,
        } => StripeNextAction::QrCodeInformation {
            image_data_url,
            qr_code_url,
        },
>>>>>>> 03e8ded1
    })
}

#[derive(Deserialize, Clone)]
pub struct StripePaymentRetrieveBody {
    pub client_secret: Option<String>,
}<|MERGE_RESOLUTION|>--- conflicted
+++ resolved
@@ -797,14 +797,6 @@
         payments::NextActionData::ThirdPartySdkSessionToken { session_token } => {
             StripeNextAction::ThirdPartySdkSessionToken { session_token }
         }
-<<<<<<< HEAD
-        payments::NextActionData::QrCodeInformation { image_data_url } => {
-            StripeNextAction::QrCodeInformation { image_data_url }
-        }
-        payments::NextActionData::DisplayVoucherInformation { .. } => {
-            StripeNextAction::DisplayVoucherInformation
-        }
-=======
         payments::NextActionData::QrCodeInformation {
             image_data_url,
             qr_code_url,
@@ -812,7 +804,9 @@
             image_data_url,
             qr_code_url,
         },
->>>>>>> 03e8ded1
+        payments::NextActionData::DisplayVoucherInformation { .. } => {
+            StripeNextAction::DisplayVoucherInformation
+        }
     })
 }
 
