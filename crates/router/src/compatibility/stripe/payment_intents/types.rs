--- conflicted
+++ resolved
@@ -431,18 +431,13 @@
             api_enums::IntentStatus::RequiresPaymentMethod => Self::RequiresPaymentMethod,
             api_enums::IntentStatus::RequiresConfirmation => Self::RequiresConfirmation,
             api_enums::IntentStatus::RequiresCapture
-<<<<<<< HEAD
             | api_enums::IntentStatus::PartiallyCapturedAndCapturable
             | api_enums::IntentStatus::PartiallyAuthorizedAndRequiresCapture => {
                 Self::RequiresCapture
             }
-            api_enums::IntentStatus::Cancelled => Self::Canceled,
-=======
-            | api_enums::IntentStatus::PartiallyCapturedAndCapturable => Self::RequiresCapture,
             api_enums::IntentStatus::Cancelled | api_enums::IntentStatus::CancelledPostCapture => {
                 Self::Canceled
             }
->>>>>>> 640d0552
         }
     }
 }
