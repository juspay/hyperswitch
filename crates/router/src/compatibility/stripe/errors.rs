--- conflicted
+++ resolved
@@ -508,13 +508,9 @@
             errors::ApiErrorResponse::WebhookBadRequest
             | errors::ApiErrorResponse::WebhookResourceNotFound
             | errors::ApiErrorResponse::WebhookProcessingFailure
-<<<<<<< HEAD
-            | errors::ApiErrorResponse::WebhookAuthenticationFailed => Self::WebhookProcessingError,
-            errors::ApiErrorResponse::PaymentMethodNotConfigure => Self::PaymentMethodUnactivated,
-=======
             | errors::ApiErrorResponse::WebhookAuthenticationFailed
             | errors::ApiErrorResponse::WebhookUnprocessableEntity => Self::WebhookProcessingError,
->>>>>>> 1322aa75
+            errors::ApiErrorResponse::PaymentMethodNotConfigure => Self::PaymentMethodUnactivated,
         }
     }
 }
