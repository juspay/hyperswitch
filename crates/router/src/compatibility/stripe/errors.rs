--- conflicted
+++ resolved
@@ -508,11 +508,7 @@
             errors::ApiErrorResponse::RefundNotPossible { connector: _ } => Self::RefundFailed,
             errors::ApiErrorResponse::RefundFailed { data: _ } => Self::RefundFailed, // Nothing at stripe to map
             errors::ApiErrorResponse::PayoutFailed { data: _ } => Self::PayoutFailed,
-<<<<<<< HEAD
-            errors::ApiErrorResponse::ExternalVaultFailed { data: _ } => Self::ExternalVaultFailed,
-=======
             errors::ApiErrorResponse::ExternalVaultFailed => Self::ExternalVaultFailed,
->>>>>>> 1acf525a
 
             errors::ApiErrorResponse::MandateUpdateFailed
             | errors::ApiErrorResponse::MandateSerializationFailed
