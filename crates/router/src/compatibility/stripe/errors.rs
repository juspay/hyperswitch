--- conflicted
+++ resolved
@@ -264,11 +264,7 @@
     PaymentMethodDeleteFailed,
     #[error(error_type = StripeErrorType::InvalidRequestError, code = "", message = "Extended card info does not exist")]
     ExtendedCardInfoNotFound,
-<<<<<<< HEAD
-    #[error(error_type = StripeErrorType::InvalidRequestError, code = "IR_27", message = "Invalid tenant")]
-=======
     #[error(error_type = StripeErrorType::InvalidRequestError, code = "IR_28", message = "Invalid tenant")]
->>>>>>> 18a75c0b
     InvalidTenant,
     // [#216]: https://github.com/juspay/hyperswitch/issues/216
     // Implement the remaining stripe error codes
