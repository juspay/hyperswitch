--- conflicted
+++ resolved
@@ -324,12 +324,8 @@
         match value {
             errors::ApiErrorResponse::Unauthorized
             | errors::ApiErrorResponse::InvalidJwtToken
-<<<<<<< HEAD
+            | errors::ApiErrorResponse::GenericUnauthorized { .. }
             | errors::ApiErrorResponse::InvalidEphemeralKey => Self::Unauthorized,
-=======
-            | errors::ApiErrorResponse::GenericUnauthorized { .. }
-            | errors::ApiErrorResponse::InvalidEphermeralKey => Self::Unauthorized,
->>>>>>> 3cbd5f98
             errors::ApiErrorResponse::InvalidRequestUrl
             | errors::ApiErrorResponse::InvalidHttpMethod => Self::InvalidRequestUrl,
             errors::ApiErrorResponse::MissingRequiredField { field_name } => {
