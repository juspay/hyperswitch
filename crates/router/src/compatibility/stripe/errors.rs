--- conflicted
+++ resolved
@@ -398,10 +398,6 @@
             errors::ApiErrorResponse::PreconditionFailed { message } => {
                 StripeErrorCode::PreconditionFailed { message }
             }
-<<<<<<< HEAD
-=======
-            errors::ApiErrorResponse::BadCredentials => StripeErrorCode::Unauthorized,
->>>>>>> 57366f33
             errors::ApiErrorResponse::InvalidDataValue { field_name } => {
                 StripeErrorCode::ParameterMissing {
                     field_name: field_name.to_owned(),
