--- conflicted
+++ resolved
@@ -600,11 +600,8 @@
             errors::ApiErrorResponse::AddressNotFound => Self::AddressNotFound,
             errors::ApiErrorResponse::NotImplemented { .. } => Self::Unauthorized,
             errors::ApiErrorResponse::FlowNotSupported { .. } => Self::InternalServerError,
-<<<<<<< HEAD
+            errors::ApiErrorResponse::MandatePaymentDataMismatch { .. } => Self::PlatformBadRequest,
             errors::ApiErrorResponse::MaxFieldLengthViolated { .. } => Self::PlatformBadRequest,
-=======
-            errors::ApiErrorResponse::MandatePaymentDataMismatch { .. } => Self::PlatformBadRequest,
->>>>>>> 5f7055fc
             errors::ApiErrorResponse::PaymentUnexpectedState {
                 current_flow,
                 field_name,
