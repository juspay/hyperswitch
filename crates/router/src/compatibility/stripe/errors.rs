#![allow(unused_variables)]
use crate::core::errors;

#[derive(Debug, router_derive::ApiError, Clone)]
#[error(error_type_enum = StripeErrorType)]
pub enum StripeErrorCode {
    /*
    "error": {
        "message": "Invalid API Key provided: sk_jkjgs****nlgs",
        "type": "invalid_request_error"
    }
    */
    #[error(
        error_type = StripeErrorType::InvalidRequestError, code = "IR_01",
        message = "Invalid API Key provided"
    )]
    Unauthorized,

    #[error(error_type = StripeErrorType::InvalidRequestError, code = "IR_02", message = "Unrecognized request URL.")]
    InvalidRequestUrl,

    #[error(error_type = StripeErrorType::InvalidRequestError, code = "parameter_missing", message = "Missing required param: {field_name}.")]
    ParameterMissing { field_name: String, param: String },

    #[error(
        error_type = StripeErrorType::InvalidRequestError, code = "parameter_unknown",
        message = "{field_name} contains invalid data. Expected format is {expected_format}."
    )]
    ParameterUnknown {
        field_name: String,
        expected_format: String,
    },

    #[error(error_type = StripeErrorType::InvalidRequestError, code = "IR_06",  message = "Refund amount exceeds the payment amount.")]
    RefundAmountExceedsPaymentAmount { param: String },

    #[error(error_type = StripeErrorType::ApiError, code = "payment_intent_authentication_failure", message = "Payment failed while processing with connector. Retry payment.")]
    PaymentIntentAuthenticationFailure { data: Option<serde_json::Value> },

    #[error(error_type = StripeErrorType::ApiError, code = "payment_intent_payment_attempt_failed", message = "Capture attempt failed while processing with connector.")]
    PaymentIntentPaymentAttemptFailed { data: Option<serde_json::Value> },

    #[error(error_type = StripeErrorType::ApiError, code = "dispute_failure", message = "Dispute failed while processing with connector. Retry operation.")]
    DisputeFailed { data: Option<serde_json::Value> },

    #[error(error_type = StripeErrorType::CardError, code = "expired_card", message = "Card Expired. Please use another card")]
    ExpiredCard,

    #[error(error_type = StripeErrorType::CardError, code = "invalid_card_type", message = "Card data is invalid")]
    InvalidCardType,

    #[error(error_type = StripeErrorType::ApiError, code = "refund_failed", message = "refund has failed")]
    RefundFailed, // stripe error code

    #[error(error_type = StripeErrorType::ApiError, code = "internal_server_error", message = "Server is down")]
    InternalServerError,

    #[error(error_type = StripeErrorType::ApiError, code = "internal_server_error", message = "Server is down")]
    DuplicateRefundRequest,

    #[error(error_type = StripeErrorType::InvalidRequestError, code = "active_mandate", message = "Customer has active mandate")]
    MandateActive,

    #[error(error_type = StripeErrorType::InvalidRequestError, code = "customer_redacted", message = "Customer has redacted")]
    CustomerRedacted,

    #[error(error_type = StripeErrorType::InvalidRequestError, code = "resource_missing", message = "No such refund")]
    RefundNotFound,

    #[error(error_type = StripeErrorType::InvalidRequestError, code = "client_secret_invalid", message = "Expected client secret to be included in the request")]
    ClientSecretNotFound,

    #[error(error_type = StripeErrorType::InvalidRequestError, code = "resource_missing", message = "No such customer")]
    CustomerNotFound,

    #[error(error_type = StripeErrorType::InvalidRequestError, code = "resource_missing", message = "No such config")]
    ConfigNotFound,

    #[error(error_type = StripeErrorType::InvalidRequestError, code = "resource_missing", message = "No such payment")]
    PaymentNotFound,

    #[error(error_type = StripeErrorType::InvalidRequestError, code = "resource_missing", message = "No such payment method")]
    PaymentMethodNotFound,

    #[error(error_type = StripeErrorType::InvalidRequestError, code = "resource_missing", message = "{message}")]
    GenericNotFoundError { message: String },

    #[error(error_type = StripeErrorType::InvalidRequestError, code = "resource_missing", message = "No such merchant account")]
    MerchantAccountNotFound,

    #[error(error_type = StripeErrorType::InvalidRequestError, code = "resource_missing", message = "No such resource ID")]
    ResourceIdNotFound,

    #[error(error_type = StripeErrorType::InvalidRequestError, code = "resource_missing", message = "Merchant connector account with id '{id}' does not exist in our records")]
    MerchantConnectorAccountNotFound { id: String },

    #[error(error_type = StripeErrorType::InvalidRequestError, code = "invalid_request", message = "The merchant connector account is disabled")]
    MerchantConnectorAccountDisabled,

    #[error(error_type = StripeErrorType::InvalidRequestError, code = "resource_missing", message = "No such mandate")]
    MandateNotFound,

    #[error(error_type = StripeErrorType::InvalidRequestError, code = "resource_missing", message = "No such API key")]
    ApiKeyNotFound,

    #[error(error_type = StripeErrorType::InvalidRequestError, code = "parameter_missing", message = "Return url is not available")]
    ReturnUrlUnavailable,

    #[error(error_type = StripeErrorType::InvalidRequestError, code = "token_already_used", message = "duplicate merchant account")]
    DuplicateMerchantAccount,

    #[error(error_type = StripeErrorType::InvalidRequestError, code = "token_already_used", message = "The merchant connector account with the specified connector_label '{connector_label}' already exists in our records")]
    DuplicateMerchantConnectorAccount { connector_label: String },

    #[error(error_type = StripeErrorType::InvalidRequestError, code = "token_already_used", message = "duplicate payment method")]
    DuplicatePaymentMethod,

    #[error(error_type = StripeErrorType::InvalidRequestError, code = "" , message = "deserialization failed: {error_message}")]
    SerdeQsError {
        error_message: String,
        param: Option<String>,
    },

    #[error(error_type = StripeErrorType::InvalidRequestError, code = "payment_intent_invalid_parameter" , message = "The client_secret provided does not match the client_secret associated with the PaymentIntent.")]
    PaymentIntentInvalidParameter { param: String },

    #[error(
        error_type = StripeErrorType::InvalidRequestError, code = "IR_05",
        message = "{message}"
    )]
    InvalidRequestData { message: String },

    #[error(
        error_type = StripeErrorType::InvalidRequestError, code = "IR_10",
        message = "{message}"
    )]
    PreconditionFailed { message: String },

    #[error(
        error_type = StripeErrorType::InvalidRequestError, code = "",
        message = "The payment has not succeeded yet"
    )]
    PaymentFailed,

    #[error(
        error_type = StripeErrorType::InvalidRequestError, code = "",
        message = "The verification did not succeeded"
    )]
    VerificationFailed { data: Option<serde_json::Value> },

    #[error(
        error_type = StripeErrorType::InvalidRequestError, code = "",
        message = "Reached maximum refund attempts"
    )]
    MaximumRefundCount,

    #[error(error_type = StripeErrorType::InvalidRequestError, code = "", message = "Duplicate mandate request. Mandate already attempted with the Mandate ID.")]
    DuplicateMandate,

    #[error(error_type= StripeErrorType::InvalidRequestError, code = "", message = "Successful payment not found for the given payment id")]
    SuccessfulPaymentNotFound,

    #[error(error_type = StripeErrorType::InvalidRequestError, code = "", message = "Address does not exist in our records.")]
    AddressNotFound,

    #[error(error_type = StripeErrorType::InvalidRequestError, code = "", message = "This PaymentIntent could not be {current_flow} because it has a {field_name} of {current_value}. The expected state is {states}.")]
    PaymentIntentUnexpectedState {
        current_flow: String,
        field_name: String,
        current_value: String,
        states: String,
    },
    #[error(error_type = StripeErrorType::InvalidRequestError, code = "", message = "The mandate information is invalid. {message}")]
    PaymentIntentMandateInvalid { message: String },

    #[error(error_type = StripeErrorType::InvalidRequestError, code = "", message = "The payment with the specified payment_id '{payment_id}' already exists in our records.")]
    DuplicatePayment { payment_id: String },

    #[error(error_type = StripeErrorType::ConnectorError, code = "", message = "{code}: {message}")]
    ExternalConnectorError {
        code: String,
        message: String,
        connector: String,
        status_code: u16,
    },

    #[error(error_type = StripeErrorType::HyperswitchError, code = "", message = "The connector provided in the request is incorrect or not available")]
    IncorrectConnectorNameGiven,
    #[error(error_type = StripeErrorType::HyperswitchError, code = "", message = "No such {object}: '{id}'")]
    ResourceMissing { object: String, id: String },
    #[error(error_type = StripeErrorType::HyperswitchError, code = "", message = "File validation failed")]
    FileValidationFailed,
    #[error(error_type = StripeErrorType::HyperswitchError, code = "", message = "File not found in the request")]
    MissingFile,
    #[error(error_type = StripeErrorType::HyperswitchError, code = "", message = "File puropse not found in the request")]
    MissingFilePurpose,
    #[error(error_type = StripeErrorType::HyperswitchError, code = "", message = "File content type not found")]
    MissingFileContentType,
    #[error(error_type = StripeErrorType::HyperswitchError, code = "", message = "Dispute id not found in the request")]
    MissingDisputeId,
    #[error(error_type = StripeErrorType::HyperswitchError, code = "", message = "File does not exists in our records")]
    FileNotFound,
    #[error(error_type = StripeErrorType::HyperswitchError, code = "", message = "File not available")]
    FileNotAvailable,
    #[error(error_type = StripeErrorType::HyperswitchError, code = "", message = "There was an issue with processing webhooks")]
    WebhookProcessingError,
    #[error(error_type = StripeErrorType::InvalidRequestError, code = "payment_method_unactivated", message = "The operation cannot be performed as the payment method used has not been activated. Activate the payment method in the Dashboard, then try again.")]
    PaymentMethodUnactivated,
    #[error(error_type = StripeErrorType::HyperswitchError, code = "", message = "{entity} expired or invalid")]
    HyperswitchUnprocessableEntity { entity: String },
    // [#216]: https://github.com/juspay/hyperswitch/issues/216
    // Implement the remaining stripe error codes

    /*
        AccountCountryInvalidAddress,
        AccountErrorCountryChangeRequiresAdditionalSteps,
        AccountInformationMismatch,
        AccountInvalid,
        AccountNumberInvalid,
        AcssDebitSessionIncomplete,
        AlipayUpgradeRequired,
        AmountTooLarge,
        AmountTooSmall,
        ApiKeyExpired,
        AuthenticationRequired,
        BalanceInsufficient,
        BankAccountBadRoutingNumbers,
        BankAccountDeclined,
        BankAccountExists,
        BankAccountUnusable,
        BankAccountUnverified,
        BankAccountVerificationFailed,
        BillingInvalidMandate,
        BitcoinUpgradeRequired,
        CardDeclineRateLimitExceeded,
        CardDeclined,
        CardholderPhoneNumberRequired,
        ChargeAlreadyCaptured,
        ChargeAlreadyRefunded,
        ChargeDisputed,
        ChargeExceedsSourceLimit,
        ChargeExpiredForCapture,
        ChargeInvalidParameter,
        ClearingCodeUnsupported,
        CountryCodeInvalid,
        CountryUnsupported,
        CouponExpired,
        CustomerMaxPaymentMethods,
        CustomerMaxSubscriptions,
        DebitNotAuthorized,
        EmailInvalid,
        ExpiredCard,
        IdempotencyKeyInUse,
        IncorrectAddress,
        IncorrectCvc,
        IncorrectNumber,
        IncorrectZip,
        InstantPayoutsConfigDisabled,
        InstantPayoutsCurrencyDisabled,
        InstantPayoutsLimitExceeded,
        InstantPayoutsUnsupported,
        InsufficientFunds,
        IntentInvalidState,
        IntentVerificationMethodMissing,
        InvalidCardType,
        InvalidCharacters,
        InvalidChargeAmount,
        InvalidCvc,
        InvalidExpiryMonth,
        InvalidExpiryYear,
        InvalidNumber,
        InvalidSourceUsage,
        InvoiceNoCustomerLineItems,
        InvoiceNoPaymentMethodTypes,
        InvoiceNoSubscriptionLineItems,
        InvoiceNotEditable,
        InvoiceOnBehalfOfNotEditable,
        InvoicePaymentIntentRequiresAction,
        InvoiceUpcomingNone,
        LivemodeMismatch,
        LockTimeout,
        Missing,
        NoAccount,
        NotAllowedOnStandardAccount,
        OutOfInventory,
        ParameterInvalidEmpty,
        ParameterInvalidInteger,
        ParameterInvalidStringBlank,
        ParameterInvalidStringEmpty,
        ParametersExclusive,
        PaymentIntentActionRequired,
        PaymentIntentIncompatiblePaymentMethod,
        PaymentIntentInvalidParameter,
        PaymentIntentKonbiniRejectedConfirmationNumber,
        PaymentIntentPaymentAttemptExpired,
        PaymentIntentUnexpectedState,
        PaymentMethodBankAccountAlreadyVerified,
        PaymentMethodBankAccountBlocked,
        PaymentMethodBillingDetailsAddressMissing,
        PaymentMethodCurrencyMismatch,
        PaymentMethodInvalidParameter,
        PaymentMethodInvalidParameterTestmode,
        PaymentMethodMicrodepositFailed,
        PaymentMethodMicrodepositVerificationAmountsInvalid,
        PaymentMethodMicrodepositVerificationAmountsMismatch,
        PaymentMethodMicrodepositVerificationAttemptsExceeded,
        PaymentMethodMicrodepositVerificationDescriptorCodeMismatch,
        PaymentMethodMicrodepositVerificationTimeout,
        PaymentMethodProviderDecline,
        PaymentMethodProviderTimeout,
        PaymentMethodUnexpectedState,
        PaymentMethodUnsupportedType,
        PayoutsNotAllowed,
        PlatformAccountRequired,
        PlatformApiKeyExpired,
        PostalCodeInvalid,
        ProcessingError,
        ProductInactive,
        RateLimit,
        ReferToCustomer,
        RefundDisputedPayment,
        ResourceAlreadyExists,
        ResourceMissing,
        ReturnIntentAlreadyProcessed,
        RoutingNumberInvalid,
        SecretKeyRequired,
        SepaUnsupportedAccount,
        SetupAttemptFailed,
        SetupIntentAuthenticationFailure,
        SetupIntentInvalidParameter,
        SetupIntentSetupAttemptExpired,
        SetupIntentUnexpectedState,
        ShippingCalculationFailed,
        SkuInactive,
        StateUnsupported,
        StatusTransitionInvalid,
        TaxIdInvalid,
        TaxesCalculationFailed,
        TerminalLocationCountryUnsupported,
        TestmodeChargesOnly,
        TlsVersionUnsupported,
        TokenInUse,
        TransferSourceBalanceParametersMismatch,
        TransfersNotAllowed,
    */
}

impl ::core::fmt::Display for StripeErrorCode {
    fn fmt(&self, f: &mut std::fmt::Formatter<'_>) -> std::fmt::Result {
        write!(
            f,
            "{{\"error\": {}}}",
            serde_json::to_string(self).unwrap_or_else(|_| "API error response".to_string())
        )
    }
}

#[derive(Clone, Debug, serde::Serialize)]
#[serde(rename_all = "snake_case")]
#[allow(clippy::enum_variant_names)]
pub enum StripeErrorType {
    ApiError,
    CardError,
    InvalidRequestError,
    ConnectorError,
    HyperswitchError,
}

impl From<errors::ApiErrorResponse> for StripeErrorCode {
    fn from(value: errors::ApiErrorResponse) -> Self {
        match value {
            errors::ApiErrorResponse::Unauthorized
            | errors::ApiErrorResponse::InvalidJwtToken
            | errors::ApiErrorResponse::GenericUnauthorized { .. }
            | errors::ApiErrorResponse::AccessForbidden
            | errors::ApiErrorResponse::InvalidEphemeralKey => Self::Unauthorized,
            errors::ApiErrorResponse::InvalidRequestUrl
            | errors::ApiErrorResponse::InvalidHttpMethod
            | errors::ApiErrorResponse::InvalidCardIin
            | errors::ApiErrorResponse::InvalidCardIinLength => Self::InvalidRequestUrl,
            errors::ApiErrorResponse::MissingRequiredField { field_name } => {
                Self::ParameterMissing {
                    field_name: field_name.to_string(),
                    param: field_name.to_string(),
                }
            }
            errors::ApiErrorResponse::UnprocessableEntity { entity } => {
                Self::HyperswitchUnprocessableEntity { entity }
            }
            errors::ApiErrorResponse::MissingRequiredFields { field_names } => {
                // Instead of creating a new error variant in StripeErrorCode for MissingRequiredFields, converted vec<&str> to String
                Self::ParameterMissing {
                    field_name: field_names.clone().join(", "),
                    param: field_names.clone().join(", "),
                }
            }
            errors::ApiErrorResponse::GenericNotFoundError { message } => {
                Self::GenericNotFoundError { message }
            }
            // parameter unknown, invalid request error // actually if we type wrong values in address we get this error. Stripe throws parameter unknown. I don't know if stripe is validating email and stuff
            errors::ApiErrorResponse::InvalidDataFormat {
                field_name,
                expected_format,
            } => Self::ParameterUnknown {
                field_name,
                expected_format,
            },
            errors::ApiErrorResponse::RefundAmountExceedsPaymentAmount => {
                Self::RefundAmountExceedsPaymentAmount {
                    param: "amount".to_owned(),
                }
            }
            errors::ApiErrorResponse::PaymentAuthorizationFailed { data }
            | errors::ApiErrorResponse::PaymentAuthenticationFailed { data } => {
                Self::PaymentIntentAuthenticationFailure { data }
            }
            errors::ApiErrorResponse::VerificationFailed { data } => {
                Self::VerificationFailed { data }
            }
            errors::ApiErrorResponse::PaymentCaptureFailed { data } => {
                Self::PaymentIntentPaymentAttemptFailed { data }
            }
            errors::ApiErrorResponse::DisputeFailed { data } => Self::DisputeFailed { data },
            errors::ApiErrorResponse::InvalidCardData { data } => Self::InvalidCardType, // Maybe it is better to de generalize this router error
            errors::ApiErrorResponse::CardExpired { data } => Self::ExpiredCard,
            errors::ApiErrorResponse::RefundNotPossible { connector } => Self::RefundFailed,
            errors::ApiErrorResponse::RefundFailed { data } => Self::RefundFailed, // Nothing at stripe to map

            errors::ApiErrorResponse::MandateUpdateFailed
            | errors::ApiErrorResponse::MandateSerializationFailed
            | errors::ApiErrorResponse::MandateDeserializationFailed
            | errors::ApiErrorResponse::InternalServerError => Self::InternalServerError, // not a stripe code
            errors::ApiErrorResponse::ExternalConnectorError {
                code,
                message,
                connector,
                status_code,
                ..
            } => Self::ExternalConnectorError {
                code,
                message,
                connector,
                status_code,
            },
            errors::ApiErrorResponse::IncorrectConnectorNameGiven => {
                Self::IncorrectConnectorNameGiven
            }
            errors::ApiErrorResponse::MandateActive => Self::MandateActive, //not a stripe code
            errors::ApiErrorResponse::CustomerRedacted => Self::CustomerRedacted, //not a stripe code
            errors::ApiErrorResponse::ConfigNotFound => Self::ConfigNotFound, // not a stripe code
            errors::ApiErrorResponse::DuplicateRefundRequest => Self::DuplicateRefundRequest,
            errors::ApiErrorResponse::RefundNotFound => Self::RefundNotFound,
            errors::ApiErrorResponse::CustomerNotFound => Self::CustomerNotFound,
            errors::ApiErrorResponse::PaymentNotFound => Self::PaymentNotFound,
            errors::ApiErrorResponse::PaymentMethodNotFound => Self::PaymentMethodNotFound,
            errors::ApiErrorResponse::ClientSecretNotGiven
            | errors::ApiErrorResponse::ClientSecretExpired => Self::ClientSecretNotFound,
            errors::ApiErrorResponse::MerchantAccountNotFound => Self::MerchantAccountNotFound,
            errors::ApiErrorResponse::ResourceIdNotFound => Self::ResourceIdNotFound,
            errors::ApiErrorResponse::MerchantConnectorAccountNotFound { id } => {
                Self::MerchantConnectorAccountNotFound { id }
            }
            errors::ApiErrorResponse::MandateNotFound => Self::MandateNotFound,
            errors::ApiErrorResponse::ApiKeyNotFound => Self::ApiKeyNotFound,
            errors::ApiErrorResponse::MandateValidationFailed { reason } => {
                Self::PaymentIntentMandateInvalid { message: reason }
            }
            errors::ApiErrorResponse::ReturnUrlUnavailable => Self::ReturnUrlUnavailable,
            errors::ApiErrorResponse::DuplicateMerchantAccount => Self::DuplicateMerchantAccount,
            errors::ApiErrorResponse::DuplicateMerchantConnectorAccount { connector_label } => {
                Self::DuplicateMerchantConnectorAccount { connector_label }
            }
            errors::ApiErrorResponse::DuplicatePaymentMethod => Self::DuplicatePaymentMethod,
            errors::ApiErrorResponse::ClientSecretInvalid => Self::PaymentIntentInvalidParameter {
                param: "client_secret".to_owned(),
            },
            errors::ApiErrorResponse::InvalidRequestData { message } => {
                Self::InvalidRequestData { message }
            }
            errors::ApiErrorResponse::PreconditionFailed { message } => {
                Self::PreconditionFailed { message }
            }
            errors::ApiErrorResponse::InvalidDataValue { field_name } => Self::ParameterMissing {
                field_name: field_name.to_string(),
                param: field_name.to_string(),
            },
            errors::ApiErrorResponse::MaximumRefundCount => Self::MaximumRefundCount,
            errors::ApiErrorResponse::PaymentNotSucceeded => Self::PaymentFailed,
            errors::ApiErrorResponse::DuplicateMandate => Self::DuplicateMandate,
            errors::ApiErrorResponse::SuccessfulPaymentNotFound => Self::SuccessfulPaymentNotFound,
            errors::ApiErrorResponse::AddressNotFound => Self::AddressNotFound,
            errors::ApiErrorResponse::NotImplemented { .. } => Self::Unauthorized,
            errors::ApiErrorResponse::FlowNotSupported { .. } => Self::InternalServerError,
            errors::ApiErrorResponse::PaymentUnexpectedState {
                current_flow,
                field_name,
                current_value,
                states,
            } => Self::PaymentIntentUnexpectedState {
                current_flow,
                field_name,
                current_value,
                states,
            },
            errors::ApiErrorResponse::DuplicatePayment { payment_id } => {
                Self::DuplicatePayment { payment_id }
            }
            errors::ApiErrorResponse::DisputeNotFound { dispute_id } => Self::ResourceMissing {
                object: "dispute".to_owned(),
                id: dispute_id,
            },
            errors::ApiErrorResponse::DisputeStatusValidationFailed { reason } => {
                Self::InternalServerError
            }
            errors::ApiErrorResponse::FileValidationFailed { .. } => Self::FileValidationFailed,
            errors::ApiErrorResponse::MissingFile => Self::MissingFile,
            errors::ApiErrorResponse::MissingFilePurpose => Self::MissingFilePurpose,
            errors::ApiErrorResponse::MissingFileContentType => Self::MissingFileContentType,
            errors::ApiErrorResponse::MissingDisputeId => Self::MissingDisputeId,
            errors::ApiErrorResponse::FileNotFound => Self::FileNotFound,
            errors::ApiErrorResponse::FileNotAvailable => Self::FileNotAvailable,
            errors::ApiErrorResponse::MerchantConnectorAccountDisabled => {
                Self::MerchantConnectorAccountDisabled
            }
            errors::ApiErrorResponse::NotSupported { .. } => Self::InternalServerError,
            errors::ApiErrorResponse::WebhookBadRequest
            | errors::ApiErrorResponse::WebhookResourceNotFound
            | errors::ApiErrorResponse::WebhookProcessingFailure
            | errors::ApiErrorResponse::WebhookAuthenticationFailed
            | errors::ApiErrorResponse::WebhookUnprocessableEntity => Self::WebhookProcessingError,
            errors::ApiErrorResponse::IncorrectPaymentMethodConfiguration => {
                Self::PaymentMethodUnactivated
            }
        }
    }
}

impl actix_web::ResponseError for StripeErrorCode {
    fn status_code(&self) -> reqwest::StatusCode {
        use reqwest::StatusCode;

        match self {
            Self::Unauthorized => StatusCode::UNAUTHORIZED,
<<<<<<< HEAD
            Self::InvalidRequestUrl | Self::GenericNotFoundError { .. } => StatusCode::NOT_FOUND,
            Self::ParameterUnknown { .. } => StatusCode::UNPROCESSABLE_ENTITY,
=======
            Self::InvalidRequestUrl => StatusCode::NOT_FOUND,
            Self::ParameterUnknown { .. } | Self::HyperswitchUnprocessableEntity { .. } => {
                StatusCode::UNPROCESSABLE_ENTITY
            }
>>>>>>> 379d1d13
            Self::ParameterMissing { .. }
            | Self::RefundAmountExceedsPaymentAmount { .. }
            | Self::PaymentIntentAuthenticationFailure { .. }
            | Self::PaymentIntentPaymentAttemptFailed { .. }
            | Self::ExpiredCard
            | Self::InvalidCardType
            | Self::DuplicateRefundRequest
            | Self::RefundNotFound
            | Self::CustomerNotFound
            | Self::ConfigNotFound
            | Self::ClientSecretNotFound
            | Self::PaymentNotFound
            | Self::PaymentMethodNotFound
            | Self::MerchantAccountNotFound
            | Self::MerchantConnectorAccountNotFound { .. }
            | Self::MerchantConnectorAccountDisabled
            | Self::MandateNotFound
            | Self::ApiKeyNotFound
            | Self::DuplicateMerchantAccount
            | Self::DuplicateMerchantConnectorAccount { .. }
            | Self::DuplicatePaymentMethod
            | Self::PaymentFailed
            | Self::VerificationFailed { .. }
            | Self::DisputeFailed { .. }
            | Self::MaximumRefundCount
            | Self::PaymentIntentInvalidParameter { .. }
            | Self::SerdeQsError { .. }
            | Self::InvalidRequestData { .. }
            | Self::PreconditionFailed { .. }
            | Self::DuplicateMandate
            | Self::SuccessfulPaymentNotFound
            | Self::AddressNotFound
            | Self::ResourceIdNotFound
            | Self::PaymentIntentMandateInvalid { .. }
            | Self::PaymentIntentUnexpectedState { .. }
            | Self::DuplicatePayment { .. }
            | Self::IncorrectConnectorNameGiven
            | Self::ResourceMissing { .. }
            | Self::FileValidationFailed
            | Self::MissingFile
            | Self::MissingFileContentType
            | Self::MissingFilePurpose
            | Self::MissingDisputeId
            | Self::FileNotFound
            | Self::FileNotAvailable
            | Self::PaymentMethodUnactivated => StatusCode::BAD_REQUEST,
            Self::RefundFailed
            | Self::InternalServerError
            | Self::MandateActive
            | Self::CustomerRedacted
            | Self::WebhookProcessingError => StatusCode::INTERNAL_SERVER_ERROR,
            Self::ReturnUrlUnavailable => StatusCode::SERVICE_UNAVAILABLE,
            Self::ExternalConnectorError { status_code, .. } => {
                StatusCode::from_u16(*status_code).unwrap_or(StatusCode::INTERNAL_SERVER_ERROR)
            }
        }
    }

    fn error_response(&self) -> actix_web::HttpResponse {
        use actix_web::http::header;

        actix_web::HttpResponseBuilder::new(self.status_code())
            .insert_header((header::CONTENT_TYPE, mime::APPLICATION_JSON))
            .body(self.to_string())
    }
}

impl From<serde_qs::Error> for StripeErrorCode {
    fn from(item: serde_qs::Error) -> Self {
        match item {
            serde_qs::Error::Custom(s) => Self::SerdeQsError {
                error_message: s,
                param: None,
            },
            serde_qs::Error::Parse(param, position) => Self::SerdeQsError {
                error_message: format!(
                    "parsing failed with error: '{param}' at position: {position}"
                ),
                param: Some(param),
            },
            serde_qs::Error::Unsupported => Self::SerdeQsError {
                error_message: "Given request format is not supported".to_owned(),
                param: None,
            },
            serde_qs::Error::FromUtf8(_) => Self::SerdeQsError {
                error_message: "Failed to parse request to from utf-8".to_owned(),
                param: None,
            },
            serde_qs::Error::Io(_) => Self::SerdeQsError {
                error_message: "Failed to parse request".to_owned(),
                param: None,
            },
            serde_qs::Error::ParseInt(_) => Self::SerdeQsError {
                error_message: "Failed to parse integer in request".to_owned(),
                param: None,
            },
            serde_qs::Error::Utf8(_) => Self::SerdeQsError {
                error_message: "Failed to convert utf8 to string".to_owned(),
                param: None,
            },
        }
    }
}

impl common_utils::errors::ErrorSwitch<StripeErrorCode> for errors::ApiErrorResponse {
    fn switch(&self) -> StripeErrorCode {
        self.clone().into()
    }
}

impl crate::services::EmbedError for error_stack::Report<StripeErrorCode> {}<|MERGE_RESOLUTION|>--- conflicted
+++ resolved
@@ -541,15 +541,10 @@
 
         match self {
             Self::Unauthorized => StatusCode::UNAUTHORIZED,
-<<<<<<< HEAD
             Self::InvalidRequestUrl | Self::GenericNotFoundError { .. } => StatusCode::NOT_FOUND,
-            Self::ParameterUnknown { .. } => StatusCode::UNPROCESSABLE_ENTITY,
-=======
-            Self::InvalidRequestUrl => StatusCode::NOT_FOUND,
             Self::ParameterUnknown { .. } | Self::HyperswitchUnprocessableEntity { .. } => {
                 StatusCode::UNPROCESSABLE_ENTITY
             }
->>>>>>> 379d1d13
             Self::ParameterMissing { .. }
             | Self::RefundAmountExceedsPaymentAmount { .. }
             | Self::PaymentIntentAuthenticationFailure { .. }
