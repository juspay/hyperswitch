--- conflicted
+++ resolved
@@ -388,20 +388,6 @@
             errors::ApiErrorResponse::PreconditionFailed { message } => {
                 ErrorCode::PreconditionFailed { message }
             }
-<<<<<<< HEAD
-            ApiErrorResponse::InvalidDataValue { field_name } => ErrorCode::ParameterMissing {
-                field_name: field_name.to_owned(),
-                param: field_name.to_owned(),
-            },
-            ApiErrorResponse::MaximumRefundCount => ErrorCode::MaximumRefundCount,
-            ApiErrorResponse::PaymentNotSucceeded => ErrorCode::PaymentFailed,
-            ApiErrorResponse::DuplicateMandate => ErrorCode::DuplicateMandate,
-            ApiErrorResponse::SuccessfulPaymentNotFound => ErrorCode::SuccessfulPaymentNotFound,
-            ApiErrorResponse::AddressNotFound => ErrorCode::AddressNotFound,
-            ApiErrorResponse::NotImplemented => ErrorCode::Unauthorized,
-            ApiErrorResponse::PaymentUnexpectedState {
-=======
-            errors::ApiErrorResponse::BadCredentials => ErrorCode::Unauthorized,
             errors::ApiErrorResponse::InvalidDataValue { field_name } => {
                 ErrorCode::ParameterMissing {
                     field_name: field_name.to_owned(),
@@ -417,7 +403,6 @@
             errors::ApiErrorResponse::AddressNotFound => ErrorCode::AddressNotFound,
             errors::ApiErrorResponse::NotImplemented => ErrorCode::Unauthorized,
             errors::ApiErrorResponse::PaymentUnexpectedState {
->>>>>>> 0b404c31
                 current_flow,
                 field_name,
                 current_value,
