--- conflicted
+++ resolved
@@ -54,11 +54,14 @@
         &req,
         create_payment_req,
         |state, auth, req| {
-<<<<<<< HEAD
-            payments::payments_core::<api_types::Verify, api_types::PaymentsResponse, _, _, _, Oss>(
-=======
-            payments::payments_core::<api_types::SetupMandate, api_types::PaymentsResponse, _, _, _>(
->>>>>>> 80f3b1ed
+            payments::payments_core::<
+                api_types::SetupMandate,
+                api_types::PaymentsResponse,
+                _,
+                _,
+                _,
+                Oss,
+            >(
                 state,
                 auth.merchant_account,
                 auth.key_store,
@@ -182,11 +185,14 @@
         &req,
         payload,
         |state, auth, req| {
-<<<<<<< HEAD
-            payments::payments_core::<api_types::Verify, api_types::PaymentsResponse, _, _, _, Oss>(
-=======
-            payments::payments_core::<api_types::SetupMandate, api_types::PaymentsResponse, _, _, _>(
->>>>>>> 80f3b1ed
+            payments::payments_core::<
+                api_types::SetupMandate,
+                api_types::PaymentsResponse,
+                _,
+                _,
+                _,
+                Oss,
+            >(
                 state,
                 auth.merchant_account,
                 auth.key_store,
@@ -252,11 +258,14 @@
         &req,
         payload,
         |state, auth, req| {
-<<<<<<< HEAD
-            payments::payments_core::<api_types::Verify, api_types::PaymentsResponse, _, _, _, Oss>(
-=======
-            payments::payments_core::<api_types::SetupMandate, api_types::PaymentsResponse, _, _, _>(
->>>>>>> 80f3b1ed
+            payments::payments_core::<
+                api_types::SetupMandate,
+                api_types::PaymentsResponse,
+                _,
+                _,
+                _,
+                Oss,
+            >(
                 state,
                 auth.merchant_account,
                 auth.key_store,
