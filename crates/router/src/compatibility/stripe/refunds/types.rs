--- conflicted
+++ resolved
@@ -78,14 +78,9 @@
             payment_intent: res.payment_id,
             status: res.status.into(),
             created: res.created_at.map(|t| t.assume_utc().unix_timestamp()),
-<<<<<<< HEAD
             metadata: res
                 .metadata
                 .unwrap_or_else(|| masking::Secret::new(serde_json::json!({}))),
-        })
-=======
-            metadata: res.metadata.unwrap_or_else(|| serde_json::json!({})),
         }
->>>>>>> 45484752
     }
 }