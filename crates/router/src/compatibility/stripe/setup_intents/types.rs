--- conflicted
+++ resolved
@@ -451,11 +451,7 @@
 
 #[derive(Default, Eq, PartialEq, Serialize)]
 pub struct StripeSetupIntentResponse {
-<<<<<<< HEAD
-    pub id: Option<common_utils::id_type::PaymentId>,
-=======
-    pub id: String,
->>>>>>> 716d76c5
+    pub id: common_utils::id_type::PaymentId,
     pub object: String,
     pub status: StripeSetupStatus,
     pub client_secret: Option<masking::Secret<String>>,
