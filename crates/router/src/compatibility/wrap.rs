use std::future::Future;

use actix_web::{HttpRequest, HttpResponse, Responder};
use common_utils::errors::ErrorSwitch;
use router_env::{instrument, tracing};
use serde::Serialize;

use crate::{
    core::errors::{self, RouterResult},
    routes::app::AppStateInfo,
    services::{self, api, authentication as auth, logger},
};

#[instrument(skip(request, payload, state, func, api_authentication))]
pub async fn compatibility_api_wrap<'a, 'b, A, U, T, Q, F, Fut, S, E>(
    state: &'b A,
    request: &'a HttpRequest,
    payload: T,
    func: F,
    api_authentication: &dyn auth::AuthenticateAndFetch<U, A>,
) -> HttpResponse
where
    F: Fn(&'b A, U, T) -> Fut,
    Fut: Future<Output = RouterResult<api::ApplicationResponse<Q>>>,
    Q: Serialize + std::fmt::Debug + 'a,
    S: TryFrom<Q> + Serialize,
    E: Serialize + error_stack::Context + actix_web::ResponseError + Clone,
    U: auth::AuthInfo,
    error_stack::Report<E>: services::EmbedError,
    errors::ApiErrorResponse: ErrorSwitch<E>,
    T: std::fmt::Debug,
    A: AppStateInfo,
{
<<<<<<< HEAD
    let resp: common_utils::errors::CustomResult<_, E> =
        api::server_wrap_util(state, request, payload, func, api_authentication).await;

    handle_application_response::<Q, S, E>(request, resp)
}

pub fn handle_application_response<Q, S, E>(
    request: &HttpRequest,
    server_resp: Result<api::ApplicationResponse<Q>, error_stack::Report<E>>,
) -> HttpResponse
where
    Q: Serialize + std::fmt::Debug,
    E: Serialize + error_stack::Context + actix_web::ResponseError + Clone,
    S: TryFrom<Q> + Serialize,
    error_stack::Report<E>: services::EmbedError,
{
    match server_resp {
        Ok(api::ApplicationResponse::ResponseWithCustomHeader(response, headers)) => {
            let mut final_response = handle_application_response::<Q, S, E>(request, Ok(*response));
            let inner_headers = final_response.headers_mut();
            headers
                .iter()
                .for_each(|(name, value)| inner_headers.append(name.to_owned(), value.to_owned()));
            final_response
        }
=======
    let resp: common_utils::errors::CustomResult<_, E> = api::server_wrap_util(
        &router_env::Flow::CompatibilityLayerRequest,
        state,
        request,
        payload,
        func,
        api_authentication,
    )
    .await;
    match resp {
>>>>>>> 28f0d1f5
        Ok(api::ApplicationResponse::Json(router_resp)) => {
            let pg_resp = S::try_from(router_resp);
            match pg_resp {
                Ok(pg_resp) => match serde_json::to_string(&pg_resp) {
                    Ok(res) => api::http_response_json(res),
                    Err(_) => api::http_response_err(
                        r#"{
                                "error": {
                                    "message": "Error serializing response from connector"
                                }
                            }"#,
                    ),
                },
                Err(_) => api::http_response_err(
                    r#"{
                        "error": {
                            "message": "Error converting juspay response to stripe response"
                        }
                    }"#,
                ),
            }
        }
        Ok(api::ApplicationResponse::StatusOk) => api::http_response_ok(),
        Ok(api::ApplicationResponse::TextPlain(text)) => api::http_response_plaintext(text),
        Ok(api::ApplicationResponse::FileData((file_data, content_type))) => {
            api::http_response_file_data(file_data, content_type)
        }
        Ok(api::ApplicationResponse::JsonForRedirection(response)) => {
            match serde_json::to_string(&response) {
                Ok(res) => api::http_redirect_response(res, response),
                Err(_) => api::http_response_err(
                    r#"{
                    "error": {
                        "message": "Error serializing response from connector"
                    }
                }"#,
                ),
            }
        }
        Ok(api::ApplicationResponse::Form(redirection_data)) => api::build_redirection_form(
            &redirection_data.redirect_form,
            redirection_data.payment_method_data,
            redirection_data.amount,
            redirection_data.currency,
        )
        .respond_to(request)
        .map_into_boxed_body(),

        Err(error) => {
            logger::error!(api_response_error=?error);
            api::log_and_return_error_response(error)
        }
    }
}<|MERGE_RESOLUTION|>--- conflicted
+++ resolved
@@ -31,10 +31,15 @@
     T: std::fmt::Debug,
     A: AppStateInfo,
 {
-<<<<<<< HEAD
-    let resp: common_utils::errors::CustomResult<_, E> =
-        api::server_wrap_util(state, request, payload, func, api_authentication).await;
-
+    let resp: common_utils::errors::CustomResult<_, E> = api::server_wrap_util(
+        &router_env::Flow::CompatibilityLayerRequest,
+        state,
+        request,
+        payload,
+        func,
+        api_authentication,
+    )
+    .await;
     handle_application_response::<Q, S, E>(request, resp)
 }
 
@@ -57,18 +62,6 @@
                 .for_each(|(name, value)| inner_headers.append(name.to_owned(), value.to_owned()));
             final_response
         }
-=======
-    let resp: common_utils::errors::CustomResult<_, E> = api::server_wrap_util(
-        &router_env::Flow::CompatibilityLayerRequest,
-        state,
-        request,
-        payload,
-        func,
-        api_authentication,
-    )
-    .await;
-    match resp {
->>>>>>> 28f0d1f5
         Ok(api::ApplicationResponse::Json(router_resp)) => {
             let pg_resp = S::try_from(router_resp);
             match pg_resp {
