--- conflicted
+++ resolved
@@ -113,12 +113,9 @@
     pub braintree: ConnectorParams,
     pub checkout: ConnectorParams,
     pub klarna: ConnectorParams,
-<<<<<<< HEAD
     pub cybersource: ConnectorParams,
-=======
     pub shift4: ConnectorParams,
     pub stripe: ConnectorParams,
->>>>>>> e7579a48
     pub supported: SupportedConnectors,
     pub applepay: ConnectorParams,
 }
