--- conflicted
+++ resolved
@@ -169,11 +169,8 @@
     #[serde(default)]
     pub enhancement: Option<HashMap<String, String>>,
     pub proxy_status_mapping: ProxyStatusMapping,
-<<<<<<< HEAD
+    pub internal_services: InternalServicesConfig,
     pub comparison_service: ComparisonServiceConfig,
-=======
-    pub internal_services: InternalServicesConfig,
->>>>>>> 6173586e
 }
 
 #[derive(Debug, Deserialize, Clone, Default)]
