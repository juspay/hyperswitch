use std::{
    collections::{HashMap, HashSet},
    path::PathBuf,
    str::FromStr,
};

use api_models::enums;
use common_utils::ext_traits::ConfigExt;
use config::{Environment, File};
#[cfg(feature = "email")]
use external_services::email::EmailSettings;
#[cfg(feature = "kms")]
use external_services::kms;
use redis_interface::RedisSettings;
pub use router_env::config::{Log, LogConsole, LogFile, LogTelemetry};
use serde::{de::Error, Deserialize, Deserializer};

use crate::{
    core::errors::{ApplicationError, ApplicationResult},
    env::{self, logger, Env},
};

#[derive(clap::Parser, Default)]
#[cfg_attr(feature = "vergen", command(version = router_env::version!()))]
pub struct CmdLineConf {
    /// Config file.
    /// Application will look for "config/config.toml" if this option isn't specified.
    #[arg(short = 'f', long, value_name = "FILE")]
    pub config_path: Option<PathBuf>,

    #[command(subcommand)]
    pub subcommand: Option<Subcommand>,
}

#[derive(clap::Parser)]
pub enum Subcommand {
    #[cfg(feature = "openapi")]
    /// Generate the OpenAPI specification file from code.
    GenerateOpenapiSpec,
}

#[cfg(feature = "kms")]
/// Store the decrypted kms secret values for active use in the application
/// Currently using `StrongSecret` won't have any effect as this struct have smart pointers to heap
/// allocations.
/// note: we can consider adding such behaviour in the future with custom implementation
#[derive(Clone)]
pub struct ActiveKmsSecrets {
    pub jwekey: masking::Secret<Jwekey>,
}

#[derive(Debug, Deserialize, Clone, Default)]
#[serde(default)]
pub struct Settings {
    pub server: Server,
    pub proxy: Proxy,
    pub env: Env,
    pub master_database: Database,
    #[cfg(feature = "olap")]
    pub replica_database: Database,
    pub redis: RedisSettings,
    pub log: Log,
    pub secrets: Secrets,
    pub locker: Locker,
    pub connectors: Connectors,
    pub refund: Refund,
    pub eph_key: EphemeralConfig,
    pub scheduler: Option<SchedulerSettings>,
    #[cfg(feature = "kv_store")]
    pub drainer: DrainerSettings,
    pub jwekey: Jwekey,
    pub webhooks: WebhooksSettings,
    pub pm_filters: ConnectorFilters,
    pub bank_config: BankRedirectConfig,
    pub api_keys: ApiKeys,
    #[cfg(feature = "kms")]
    pub kms: kms::KmsConfig,
    #[cfg(feature = "s3")]
    pub file_upload_config: FileUploadConfig,
    pub tokenization: TokenizationConfig,
    pub connector_customer: ConnectorCustomer,
    #[cfg(feature = "dummy_connector")]
    pub dummy_connector: DummyConnector,
    #[cfg(feature = "email")]
    pub email: EmailSettings,
<<<<<<< HEAD
    pub supported_payment_methods_for_mandate: SupportedPaymentMethodsForMandate,
    pub delayed_session_response: DelayedSessionConfig,
=======
>>>>>>> 638fc422
}

#[derive(Debug, Deserialize, Clone, Default)]
#[serde(transparent)]
pub struct TokenizationConfig(pub HashMap<String, PaymentMethodTokenFilter>);

#[derive(Debug, Deserialize, Clone, Default)]
pub struct ConnectorCustomer {
    #[serde(deserialize_with = "connector_deser")]
    pub connector_list: HashSet<api_models::enums::Connector>,
}

fn connector_deser<'a, D>(
    deserializer: D,
) -> Result<HashSet<api_models::enums::Connector>, D::Error>
where
    D: Deserializer<'a>,
{
    let value = <String>::deserialize(deserializer)?;
    Ok(value
        .trim()
        .split(',')
        .flat_map(api_models::enums::Connector::from_str)
        .collect())
}

#[cfg(feature = "dummy_connector")]
#[derive(Debug, Deserialize, Clone, Default)]
pub struct DummyConnector {
    pub payment_ttl: i64,
    pub payment_duration: u64,
    pub payment_tolerance: u64,
    pub payment_retrieve_duration: u64,
    pub payment_retrieve_tolerance: u64,
    pub refund_ttl: i64,
    pub refund_duration: u64,
    pub refund_tolerance: u64,
    pub refund_retrieve_duration: u64,
    pub refund_retrieve_tolerance: u64,
}

#[derive(Debug, Deserialize, Clone)]
pub struct SupportedPaymentMethodsForMandate(
    pub HashMap<enums::PaymentMethod, SupportedPaymentMethodTypesForMandate>,
);

#[derive(Debug, Deserialize, Clone)]
pub struct SupportedPaymentMethodTypesForMandate(
    pub HashMap<enums::PaymentMethodType, SupportedConnectorsForMandate>,
);

#[derive(Debug, Deserialize, Clone)]
pub struct SupportedConnectorsForMandate {
    #[serde(deserialize_with = "connector_deser")]
    pub connector_list: HashSet<api_models::enums::Connector>,
}

#[derive(Debug, Deserialize, Clone, Default)]
pub struct PaymentMethodTokenFilter {
    #[serde(deserialize_with = "pm_deser")]
    pub payment_method: HashSet<storage_models::enums::PaymentMethod>,
    pub payment_method_type: Option<PaymentMethodTypeTokenFilter>,
    pub long_lived_token: bool,
}

#[derive(Debug, Deserialize, Clone, Default)]
#[serde(
    deny_unknown_fields,
    tag = "type",
    content = "list",
    rename_all = "snake_case"
)]
pub enum PaymentMethodTypeTokenFilter {
    #[serde(deserialize_with = "pm_type_deser")]
    EnableOnly(HashSet<storage_models::enums::PaymentMethodType>),
    #[serde(deserialize_with = "pm_type_deser")]
    DisableOnly(HashSet<storage_models::enums::PaymentMethodType>),
    #[default]
    AllAccepted,
}

fn pm_deser<'a, D>(
    deserializer: D,
) -> Result<HashSet<storage_models::enums::PaymentMethod>, D::Error>
where
    D: Deserializer<'a>,
{
    let value = <String>::deserialize(deserializer)?;
    value
        .trim()
        .split(',')
        .map(storage_models::enums::PaymentMethod::from_str)
        .collect::<Result<_, _>>()
        .map_err(D::Error::custom)
}

fn pm_type_deser<'a, D>(
    deserializer: D,
) -> Result<HashSet<storage_models::enums::PaymentMethodType>, D::Error>
where
    D: Deserializer<'a>,
{
    let value = <String>::deserialize(deserializer)?;
    value
        .trim()
        .split(',')
        .map(storage_models::enums::PaymentMethodType::from_str)
        .collect::<Result<_, _>>()
        .map_err(D::Error::custom)
}

#[derive(Debug, Deserialize, Clone, Default)]
pub struct BankRedirectConfig(
    pub HashMap<api_models::enums::PaymentMethodType, ConnectorBankNames>,
);
#[derive(Debug, Deserialize, Clone)]
pub struct ConnectorBankNames(pub HashMap<String, BanksVector>);

#[derive(Debug, Deserialize, Clone)]
pub struct BanksVector {
    #[serde(deserialize_with = "bank_vec_deser")]
    pub banks: HashSet<api_models::enums::BankNames>,
}

#[derive(Debug, Deserialize, Clone, Default)]
#[serde(transparent)]
pub struct ConnectorFilters(pub HashMap<String, PaymentMethodFilters>);

#[derive(Debug, Deserialize, Clone, Default)]
#[serde(transparent)]
pub struct PaymentMethodFilters(pub HashMap<PaymentMethodFilterKey, CurrencyCountryFlowFilter>);

#[derive(Debug, Deserialize, Clone, PartialEq, Eq, Hash)]
#[serde(untagged)]
pub enum PaymentMethodFilterKey {
    PaymentMethodType(api_models::enums::PaymentMethodType),
    CardNetwork(api_models::enums::CardNetwork),
}

#[derive(Debug, Deserialize, Clone, Default)]
#[serde(default)]
pub struct CurrencyCountryFlowFilter {
    #[serde(deserialize_with = "currency_set_deser")]
    pub currency: Option<HashSet<api_models::enums::Currency>>,
    #[serde(deserialize_with = "string_set_deser")]
    pub country: Option<HashSet<api_models::enums::CountryAlpha2>>,
    pub not_available_flows: Option<NotAvailableFlows>,
}

#[derive(Debug, Deserialize, Copy, Clone, Default)]
#[serde(default)]
pub struct NotAvailableFlows {
    pub capture_method: Option<enums::CaptureMethod>,
}

fn string_set_deser<'a, D>(
    deserializer: D,
) -> Result<Option<HashSet<api_models::enums::CountryAlpha2>>, D::Error>
where
    D: Deserializer<'a>,
{
    let value = <Option<String>>::deserialize(deserializer)?;
    Ok(value.and_then(|inner| {
        let list = inner
            .trim()
            .split(',')
            .flat_map(api_models::enums::CountryAlpha2::from_str)
            .collect::<HashSet<_>>();
        match list.len() {
            0 => None,
            _ => Some(list),
        }
    }))
}

fn currency_set_deser<'a, D>(
    deserializer: D,
) -> Result<Option<HashSet<api_models::enums::Currency>>, D::Error>
where
    D: Deserializer<'a>,
{
    let value = <Option<String>>::deserialize(deserializer)?;
    Ok(value.and_then(|inner| {
        let list = inner
            .trim()
            .split(',')
            .flat_map(api_models::enums::Currency::from_str)
            .collect::<HashSet<_>>();
        match list.len() {
            0 => None,
            _ => Some(list),
        }
    }))
}

fn bank_vec_deser<'a, D>(deserializer: D) -> Result<HashSet<api_models::enums::BankNames>, D::Error>
where
    D: Deserializer<'a>,
{
    let value = <String>::deserialize(deserializer)?;
    Ok(value
        .trim()
        .split(',')
        .flat_map(api_models::enums::BankNames::from_str)
        .collect())
}

#[derive(Debug, Deserialize, Clone)]
#[serde(default)]
pub struct Secrets {
    #[cfg(not(feature = "kms"))]
    pub jwt_secret: String,
    #[cfg(not(feature = "kms"))]
    pub admin_api_key: String,
    pub master_enc_key: String,
    #[cfg(feature = "kms")]
    pub kms_encrypted_jwt_secret: String,
    #[cfg(feature = "kms")]
    pub kms_encrypted_admin_api_key: String,
}

#[derive(Debug, Deserialize, Clone)]
#[serde(default)]
pub struct Locker {
    pub host: String,
    pub mock_locker: bool,
    pub basilisk_host: String,
    pub locker_setup: LockerSetup,
    pub locker_signing_key_id: String,
}

#[derive(Debug, Deserialize, Clone, Default)]
#[serde(rename_all = "snake_case")]
pub enum LockerSetup {
    #[default]
    LegacyLocker,
    BasiliskLocker,
}

#[derive(Debug, Deserialize, Clone)]
#[serde(default)]
pub struct Refund {
    pub max_attempts: usize,
    pub max_age: i64,
}

#[derive(Debug, Deserialize, Clone)]
#[serde(default)]
pub struct EphemeralConfig {
    pub validity: i64,
}

#[derive(Debug, Deserialize, Clone, Default)]
#[serde(default)]
pub struct Jwekey {
    pub locker_key_identifier1: String,
    pub locker_key_identifier2: String,
    pub locker_encryption_key1: String,
    pub locker_encryption_key2: String,
    pub locker_decryption_key1: String,
    pub locker_decryption_key2: String,
    pub vault_encryption_key: String,
    pub vault_private_key: String,
    pub tunnel_private_key: String,
}

#[derive(Debug, Deserialize, Clone, Default)]
#[serde(default)]
pub struct Proxy {
    pub http_url: Option<String>,
    pub https_url: Option<String>,
}

#[derive(Debug, Deserialize, Clone)]
#[serde(default)]
pub struct Server {
    pub port: u16,
    pub workers: usize,
    pub host: String,
    pub request_body_limit: usize,
    pub base_url: String,
    pub shutdown_timeout: u64,
}

#[derive(Debug, Deserialize, Clone)]
#[serde(default)]
pub struct Database {
    pub username: String,
    #[cfg(not(feature = "kms"))]
    pub password: String,
    pub host: String,
    pub port: u16,
    pub dbname: String,
    pub pool_size: u32,
    pub connection_timeout: u64,
    #[cfg(feature = "kms")]
    pub kms_encrypted_password: String,
}

#[derive(Debug, Deserialize, Clone)]
#[serde(default)]
pub struct SupportedConnectors {
    pub wallets: Vec<String>,
}

#[derive(Debug, Deserialize, Clone, Default)]
#[serde(default)]
pub struct Connectors {
    pub aci: ConnectorParams,
    pub adyen: ConnectorParams,
    pub airwallex: ConnectorParams,
    pub applepay: ConnectorParams,
    pub authorizedotnet: ConnectorParams,
    pub bambora: ConnectorParams,
    pub bitpay: ConnectorParams,
    pub bluesnap: ConnectorParams,
    pub braintree: ConnectorParams,
    pub checkout: ConnectorParams,
    pub coinbase: ConnectorParams,
    pub cybersource: ConnectorParams,
    pub dlocal: ConnectorParams,
    #[cfg(feature = "dummy_connector")]
    pub dummyconnector: ConnectorParams,
    pub fiserv: ConnectorParams,
    pub forte: ConnectorParams,
    pub globalpay: ConnectorParams,
    pub iatapay: ConnectorParams,
    pub klarna: ConnectorParams,
    pub mollie: ConnectorParams,
    pub multisafepay: ConnectorParams,
    pub nexinets: ConnectorParams,
    pub nmi: ConnectorParams,
    pub noon: ConnectorParams,
    pub nuvei: ConnectorParams,
    pub opennode: ConnectorParams,
    pub payeezy: ConnectorParams,
    pub paypal: ConnectorParams,
    pub payu: ConnectorParams,
    pub rapyd: ConnectorParams,
    pub shift4: ConnectorParams,
    pub stripe: ConnectorParamsWithFileUploadUrl,
    pub trustpay: ConnectorParamsWithMoreUrls,
    pub worldline: ConnectorParams,
    pub worldpay: ConnectorParams,
    pub zen: ConnectorParams,

    // Keep this field separate from the remaining fields
    pub supported: SupportedConnectors,
}

#[derive(Debug, Deserialize, Clone, Default)]
#[serde(default)]
pub struct ConnectorParams {
    pub base_url: String,
    pub secondary_base_url: Option<String>,
}

#[derive(Debug, Deserialize, Clone, Default)]
#[serde(default)]
pub struct ConnectorParamsWithMoreUrls {
    pub base_url: String,
    pub base_url_bank_redirects: String,
}

#[derive(Debug, Deserialize, Clone, Default)]
#[serde(default)]
pub struct ConnectorParamsWithFileUploadUrl {
    pub base_url: String,
    pub base_url_file_upload: String,
}

#[derive(Debug, Clone, Deserialize)]
#[serde(default)]
pub struct SchedulerSettings {
    pub stream: String,
    pub producer: ProducerSettings,
    pub consumer: ConsumerSettings,
    pub loop_interval: u64,
    pub graceful_shutdown_interval: u64,
}

#[derive(Debug, Clone, Deserialize)]
#[serde(default)]
pub struct ProducerSettings {
    pub upper_fetch_limit: i64,
    pub lower_fetch_limit: i64,

    pub lock_key: String,
    pub lock_ttl: i64,
    pub batch_size: usize,
}

#[derive(Debug, Clone, Deserialize)]
#[serde(default)]
pub struct ConsumerSettings {
    pub disabled: bool,
    pub consumer_group: String,
}

#[cfg(feature = "kv_store")]
#[derive(Debug, Clone, Deserialize)]
#[serde(default)]
pub struct DrainerSettings {
    pub stream_name: String,
    pub num_partitions: u8,
    pub max_read_count: u64,
    pub shutdown_interval: u32, // in milliseconds
    pub loop_interval: u32,     // in milliseconds
}

#[derive(Debug, Clone, Default, Deserialize)]
#[serde(default)]
pub struct WebhooksSettings {
    pub outgoing_enabled: bool,
}

#[derive(Debug, Deserialize, Clone, Default)]
#[serde(default)]
pub struct ApiKeys {
    /// Base64-encoded (KMS encrypted) ciphertext of the key used for calculating hashes of API
    /// keys
    #[cfg(feature = "kms")]
    pub kms_encrypted_hash_key: String,

    /// Hex-encoded 32-byte long (64 characters long when hex-encoded) key used for calculating
    /// hashes of API keys
    #[cfg(not(feature = "kms"))]
    pub hash_key: String,
}

#[cfg(feature = "s3")]
#[derive(Debug, Deserialize, Clone, Default)]
#[serde(default)]
pub struct FileUploadConfig {
    /// The AWS region to send file uploads
    pub region: String,
    /// The AWS s3 bucket to send file uploads
    pub bucket_name: String,
}

impl Settings {
    pub fn new() -> ApplicationResult<Self> {
        Self::with_config_path(None)
    }

    pub fn with_config_path(config_path: Option<PathBuf>) -> ApplicationResult<Self> {
        // Configuration values are picked up in the following priority order (1 being least
        // priority):
        // 1. Defaults from the implementation of the `Default` trait.
        // 2. Values from config file. The config file accessed depends on the environment
        //    specified by the `RUN_ENV` environment variable. `RUN_ENV` can be one of
        //    `development`, `sandbox` or `production`. If nothing is specified for `RUN_ENV`,
        //    `/config/development.toml` file is read.
        // 3. Environment variables prefixed with `ROUTER` and each level separated by double
        //    underscores.
        //
        // Values in config file override the defaults in `Default` trait, and the values set using
        // environment variables override both the defaults and the config file values.

        let environment = env::which();
        let config_path = router_env::Config::config_path(&environment.to_string(), config_path);

        let config = router_env::Config::builder(&environment.to_string())?
            .add_source(File::from(config_path).required(true))
            .add_source(
                Environment::with_prefix("ROUTER")
                    .try_parsing(true)
                    .separator("__")
                    .list_separator(",")
                    .with_list_parse_key("redis.cluster_urls")
                    .with_list_parse_key("connectors.supported.wallets"),
            )
            .build()?;

        serde_path_to_error::deserialize(config).map_err(|error| {
            logger::error!(%error, "Unable to deserialize application configuration");
            eprintln!("Unable to deserialize application configuration: {error}");
            ApplicationError::from(error.into_inner())
        })
    }

    pub fn validate(&self) -> ApplicationResult<()> {
        self.server.validate()?;
        self.master_database.validate()?;
        #[cfg(feature = "olap")]
        self.replica_database.validate()?;
        self.redis.validate().map_err(|error| {
            println!("{error}");
            ApplicationError::InvalidConfigurationValueError("Redis configuration".into())
        })?;
        if self.log.file.enabled {
            if self.log.file.file_name.is_default_or_empty() {
                return Err(ApplicationError::InvalidConfigurationValueError(
                    "log file name must not be empty".into(),
                ));
            }

            if self.log.file.path.is_default_or_empty() {
                return Err(ApplicationError::InvalidConfigurationValueError(
                    "log directory path must not be empty".into(),
                ));
            }
        }
        self.secrets.validate()?;
        self.locker.validate()?;
        self.connectors.validate()?;

        self.scheduler
            .as_ref()
            .map(|scheduler_settings| scheduler_settings.validate())
            .transpose()?;
        #[cfg(feature = "kv_store")]
        self.drainer.validate()?;
        self.api_keys.validate()?;
        #[cfg(feature = "kms")]
        self.kms
            .validate()
            .map_err(|error| ApplicationError::InvalidConfigurationValueError(error.into()))?;
        #[cfg(feature = "s3")]
        self.file_upload_config.validate()?;
        Ok(())
    }
}

#[cfg(test)]
mod payment_method_deserialization_test {
    #![allow(clippy::unwrap_used)]
    use serde::de::{
        value::{Error as ValueError, StrDeserializer},
        IntoDeserializer,
    };

    use super::*;

    #[test]
    fn test_pm_deserializer() {
        let deserializer: StrDeserializer<'_, ValueError> = "wallet,card".into_deserializer();
        let test_pm = pm_deser(deserializer);
        assert!(test_pm.is_ok())
    }
}<|MERGE_RESOLUTION|>--- conflicted
+++ resolved
@@ -83,11 +83,8 @@
     pub dummy_connector: DummyConnector,
     #[cfg(feature = "email")]
     pub email: EmailSettings,
-<<<<<<< HEAD
     pub supported_payment_methods_for_mandate: SupportedPaymentMethodsForMandate,
     pub delayed_session_response: DelayedSessionConfig,
-=======
->>>>>>> 638fc422
 }
 
 #[derive(Debug, Deserialize, Clone, Default)]
