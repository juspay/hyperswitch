--- conflicted
+++ resolved
@@ -162,12 +162,9 @@
     pub merchant_id_auth: MerchantIdAuthSettings,
     #[serde(default)]
     pub infra_values: Option<HashMap<String, String>>,
-<<<<<<< HEAD
-    pub proxy_status_mapping: ProxyStatusMapping,
-=======
     #[serde(default)]
     pub enhancement: Option<HashMap<String, String>>,
->>>>>>> 2bd8c9d1
+    pub proxy_status_mapping: ProxyStatusMapping,
 }
 
 #[derive(Debug, Deserialize, Clone, Default)]
