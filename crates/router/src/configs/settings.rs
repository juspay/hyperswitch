use std::{
    collections::{HashMap, HashSet},
    path::PathBuf,
};

#[cfg(feature = "olap")]
use analytics::{opensearch::OpenSearchConfig, ReportConfig};
use api_models::{enums, payment_methods::RequiredFieldInfo};
use common_utils::{ext_traits::ConfigExt, pii::Email};
use config::{Environment, File};
use error_stack::ResultExt;
#[cfg(feature = "email")]
use external_services::email::EmailSettings;
use external_services::{
    file_storage::FileStorageConfig,
    grpc_client::GrpcClientSettings,
    managers::{
        encryption_management::EncryptionManagementConfig,
        secrets_management::SecretsManagementConfig,
    },
};
pub use hyperswitch_interfaces::configs::Connectors;
use hyperswitch_interfaces::secrets_interface::secret_state::{
    RawSecret, SecretState, SecretStateContainer, SecuredSecret,
};
use masking::Secret;
use redis_interface::RedisSettings;
pub use router_env::config::{Log, LogConsole, LogFile, LogTelemetry};
use rust_decimal::Decimal;
use scheduler::SchedulerSettings;
use serde::Deserialize;
use storage_impl::config::QueueStrategy;

#[cfg(feature = "olap")]
use crate::analytics::AnalyticsConfig;
use crate::{
    core::errors::{ApplicationError, ApplicationResult},
    env::{self, Env},
    events::EventsConfig,
};

#[derive(clap::Parser, Default)]
#[cfg_attr(feature = "vergen", command(version = router_env::version!()))]
pub struct CmdLineConf {
    /// Config file.
    /// Application will look for "config/config.toml" if this option isn't specified.
    #[arg(short = 'f', long, value_name = "FILE")]
    pub config_path: Option<PathBuf>,
}

#[derive(Debug, Deserialize, Clone, Default)]
#[serde(default)]
pub struct Settings<S: SecretState> {
    pub server: Server,
    pub proxy: Proxy,
    pub env: Env,
    pub master_database: SecretStateContainer<Database, S>,
    #[cfg(feature = "olap")]
    pub replica_database: SecretStateContainer<Database, S>,
    pub redis: RedisSettings,
    pub log: Log,
    pub secrets: SecretStateContainer<Secrets, S>,
    pub locker: Locker,
    pub key_manager: SecretStateContainer<KeyManagerConfig, S>,
    pub connectors: Connectors,
    pub forex_api: SecretStateContainer<ForexApi, S>,
    pub refund: Refund,
    pub eph_key: EphemeralConfig,
    pub scheduler: Option<SchedulerSettings>,
    #[cfg(feature = "kv_store")]
    pub drainer: DrainerSettings,
    pub jwekey: SecretStateContainer<Jwekey, S>,
    pub webhooks: WebhooksSettings,
    pub pm_filters: ConnectorFilters,
    pub bank_config: BankRedirectConfig,
    pub api_keys: SecretStateContainer<ApiKeys, S>,
    pub file_storage: FileStorageConfig,
    pub encryption_management: EncryptionManagementConfig,
    pub secrets_management: SecretsManagementConfig,
    pub tokenization: TokenizationConfig,
    pub connector_customer: ConnectorCustomer,
    #[cfg(feature = "dummy_connector")]
    pub dummy_connector: DummyConnector,
    #[cfg(feature = "email")]
    pub email: EmailSettings,
    pub user: UserSettings,
    pub cors: CorsSettings,
    pub mandates: Mandates,
    pub network_transaction_id_supported_connectors: NetworkTransactionIdSupportedConnectors,
    pub required_fields: RequiredFields,
    pub delayed_session_response: DelayedSessionConfig,
    pub webhook_source_verification_call: WebhookSourceVerificationCall,
    pub payment_method_auth: SecretStateContainer<PaymentMethodAuth, S>,
    pub connector_request_reference_id_config: ConnectorRequestReferenceIdConfig,
    #[cfg(feature = "payouts")]
    pub payouts: Payouts,
    pub payout_method_filters: ConnectorFilters,
    pub applepay_decrypt_keys: SecretStateContainer<ApplePayDecryptConfig, S>,
    pub multiple_api_version_supported_connectors: MultipleApiVersionSupportedConnectors,
    pub applepay_merchant_configs: SecretStateContainer<ApplepayMerchantConfigs, S>,
    pub lock_settings: LockSettings,
    pub temp_locker_enable_config: TempLockerEnableConfig,
    pub generic_link: GenericLink,
    pub payment_link: PaymentLink,
    #[cfg(feature = "olap")]
    pub analytics: SecretStateContainer<AnalyticsConfig, S>,
    #[cfg(feature = "kv_store")]
    pub kv_config: KvConfig,
    #[cfg(feature = "frm")]
    pub frm: Frm,
    #[cfg(feature = "olap")]
    pub report_download_config: ReportConfig,
    #[cfg(feature = "olap")]
    pub opensearch: OpenSearchConfig,
    pub events: EventsConfig,
    #[cfg(feature = "olap")]
    pub connector_onboarding: SecretStateContainer<ConnectorOnboarding, S>,
    pub unmasked_headers: UnmaskedHeaders,
    pub multitenancy: Multitenancy,
    pub saved_payment_methods: EligiblePaymentMethods,
    pub user_auth_methods: SecretStateContainer<UserAuthMethodSettings, S>,
    pub decision: Option<DecisionConfig>,
    pub locker_based_open_banking_connectors: LockerBasedRecipientConnectorList,
<<<<<<< HEAD
    pub grpc_client: GrpcClientSettings,
=======
    pub recipient_emails: RecipientMails,
>>>>>>> aa2f5d14
}

#[derive(Debug, Deserialize, Clone, Default)]
pub struct Multitenancy {
    pub tenants: TenantConfig,
    pub enabled: bool,
    pub global_tenant: GlobalTenant,
}

impl Multitenancy {
    pub fn get_tenants(&self) -> &HashMap<String, Tenant> {
        &self.tenants.0
    }
    pub fn get_tenant_names(&self) -> Vec<String> {
        self.tenants.0.keys().cloned().collect()
    }
    pub fn get_tenant(&self, tenant_id: &str) -> Option<&Tenant> {
        self.tenants.0.get(tenant_id)
    }
}

#[derive(Debug, Deserialize, Clone, Default)]
pub struct DecisionConfig {
    pub base_url: String,
}

#[derive(Debug, Deserialize, Clone, Default)]
#[serde(transparent)]
pub struct TenantConfig(pub HashMap<String, Tenant>);

#[derive(Debug, Deserialize, Clone, Default)]
pub struct Tenant {
    pub name: String,
    pub base_url: String,
    pub schema: String,
    pub redis_key_prefix: String,
    pub clickhouse_database: String,
}

impl storage_impl::config::TenantConfig for Tenant {
    fn get_schema(&self) -> &str {
        self.schema.as_str()
    }
    fn get_redis_key_prefix(&self) -> &str {
        self.redis_key_prefix.as_str()
    }
    fn get_clickhouse_database(&self) -> &str {
        self.clickhouse_database.as_str()
    }
}

#[derive(Debug, Deserialize, Clone, Default)]
pub struct GlobalTenant {
    pub schema: String,
    pub redis_key_prefix: String,
    pub clickhouse_database: String,
}

impl storage_impl::config::TenantConfig for GlobalTenant {
    fn get_schema(&self) -> &str {
        self.schema.as_str()
    }
    fn get_redis_key_prefix(&self) -> &str {
        self.redis_key_prefix.as_str()
    }
    fn get_clickhouse_database(&self) -> &str {
        self.clickhouse_database.as_str()
    }
}

#[derive(Debug, Deserialize, Clone, Default)]
pub struct UnmaskedHeaders {
    #[serde(deserialize_with = "deserialize_hashset")]
    pub keys: HashSet<String>,
}

#[cfg(feature = "frm")]
#[derive(Debug, Deserialize, Clone, Default)]
pub struct Frm {
    pub enabled: bool,
}

#[derive(Debug, Deserialize, Clone)]
pub struct KvConfig {
    pub ttl: u32,
    pub soft_kill: Option<bool>,
}

#[derive(Debug, Deserialize, Clone)]
pub struct KeyManagerConfig {
    pub enabled: Option<bool>,
    pub url: String,
    #[cfg(feature = "keymanager_mtls")]
    pub cert: Secret<String>,
    #[cfg(feature = "keymanager_mtls")]
    pub ca: Secret<String>,
}

#[derive(Debug, Deserialize, Clone, Default)]
pub struct GenericLink {
    pub payment_method_collect: GenericLinkEnvConfig,
    pub payout_link: GenericLinkEnvConfig,
}

#[derive(Debug, Deserialize, Clone)]
pub struct GenericLinkEnvConfig {
    pub sdk_url: url::Url,
    pub expiry: u32,
    pub ui_config: GenericLinkEnvUiConfig,
    #[serde(deserialize_with = "deserialize_hashmap")]
    pub enabled_payment_methods: HashMap<enums::PaymentMethod, HashSet<enums::PaymentMethodType>>,
}

impl Default for GenericLinkEnvConfig {
    fn default() -> Self {
        Self {
            #[allow(clippy::expect_used)]
            sdk_url: url::Url::parse("http://localhost:9050/HyperLoader.js")
                .expect("Failed to parse default SDK URL"),
            expiry: 900,
            ui_config: GenericLinkEnvUiConfig::default(),
            enabled_payment_methods: HashMap::default(),
        }
    }
}

#[derive(Debug, Deserialize, Clone)]
pub struct GenericLinkEnvUiConfig {
    pub logo: url::Url,
    pub merchant_name: Secret<String>,
    pub theme: String,
}

#[allow(clippy::panic)]
impl Default for GenericLinkEnvUiConfig {
    fn default() -> Self {
        Self {
            #[allow(clippy::expect_used)]
            logo: url::Url::parse("https://hyperswitch.io/favicon.ico")
                .expect("Failed to parse default logo URL"),
            merchant_name: Secret::new("HyperSwitch".to_string()),
            theme: "#4285F4".to_string(),
        }
    }
}

#[derive(Debug, Deserialize, Clone, Default)]
pub struct PaymentLink {
    pub sdk_url: String,
}

#[derive(Debug, Deserialize, Clone, Default)]
#[serde(default)]
pub struct ForexApi {
    pub local_fetch_retry_count: u64,
    pub api_key: Secret<String>,
    pub fallback_api_key: Secret<String>,
    /// in ms
    pub call_delay: i64,
    /// in ms
    pub local_fetch_retry_delay: u64,
    /// in ms
    pub api_timeout: u64,
    /// in ms
    pub redis_lock_timeout: u64,
}

#[derive(Debug, Deserialize, Clone, Default)]
pub struct PaymentMethodAuth {
    pub redis_expiry: i64,
    pub pm_auth_key: Secret<String>,
}

#[derive(Debug, Deserialize, Clone, Default)]
#[serde(default)]
pub struct EligiblePaymentMethods {
    #[serde(deserialize_with = "deserialize_hashset")]
    pub sdk_eligible_payment_methods: HashSet<String>,
}

#[derive(Debug, Deserialize, Clone, Default)]
pub struct DefaultExchangeRates {
    pub base_currency: String,
    pub conversion: HashMap<String, Conversion>,
    pub timestamp: i64,
}

#[derive(Debug, Deserialize, Clone, Default)]
pub struct Conversion {
    #[serde(with = "rust_decimal::serde::str")]
    pub to_factor: Decimal,
    #[serde(with = "rust_decimal::serde::str")]
    pub from_factor: Decimal,
}

#[derive(Debug, Deserialize, Clone, Default)]
#[serde(default)]
pub struct ApplepayMerchantConfigs {
    pub merchant_cert: Secret<String>,
    pub merchant_cert_key: Secret<String>,
    pub common_merchant_identifier: Secret<String>,
    pub applepay_endpoint: String,
}

#[derive(Debug, Deserialize, Clone, Default)]
pub struct MultipleApiVersionSupportedConnectors {
    #[serde(deserialize_with = "deserialize_hashset")]
    pub supported_connectors: HashSet<enums::Connector>,
}

#[derive(Debug, Deserialize, Clone, Default)]
#[serde(transparent)]
pub struct TokenizationConfig(pub HashMap<String, PaymentMethodTokenFilter>);

#[derive(Debug, Deserialize, Clone, Default)]
#[serde(transparent)]
pub struct TempLockerEnableConfig(pub HashMap<String, TempLockerEnablePaymentMethodFilter>);

#[derive(Debug, Deserialize, Clone, Default)]
pub struct ConnectorCustomer {
    #[serde(deserialize_with = "deserialize_hashset")]
    pub connector_list: HashSet<enums::Connector>,
    #[cfg(feature = "payouts")]
    #[serde(deserialize_with = "deserialize_hashset")]
    pub payout_connector_list: HashSet<enums::PayoutConnectors>,
}

#[cfg(feature = "dummy_connector")]
#[derive(Debug, Deserialize, Clone, Default)]
pub struct DummyConnector {
    pub enabled: bool,
    pub payment_ttl: i64,
    pub payment_duration: u64,
    pub payment_tolerance: u64,
    pub payment_retrieve_duration: u64,
    pub payment_retrieve_tolerance: u64,
    pub payment_complete_duration: i64,
    pub payment_complete_tolerance: i64,
    pub refund_ttl: i64,
    pub refund_duration: u64,
    pub refund_tolerance: u64,
    pub refund_retrieve_duration: u64,
    pub refund_retrieve_tolerance: u64,
    pub authorize_ttl: i64,
    pub assets_base_url: String,
    pub default_return_url: String,
    pub slack_invite_url: String,
    pub discord_invite_url: String,
}

#[derive(Debug, Deserialize, Clone)]
pub struct CorsSettings {
    #[serde(default, deserialize_with = "deserialize_hashset")]
    pub origins: HashSet<String>,
    #[serde(default)]
    pub wildcard_origin: bool,
    pub max_age: usize,
    #[serde(deserialize_with = "deserialize_hashset")]
    pub allowed_methods: HashSet<String>,
}

#[derive(Debug, Deserialize, Clone)]
pub struct Mandates {
    pub supported_payment_methods: SupportedPaymentMethodsForMandate,
    pub update_mandate_supported: SupportedPaymentMethodsForMandate,
}

#[derive(Debug, Deserialize, Clone, Default)]
pub struct NetworkTransactionIdSupportedConnectors {
    #[serde(deserialize_with = "deserialize_hashset")]
    pub connector_list: HashSet<enums::Connector>,
}

#[derive(Debug, Deserialize, Clone)]
pub struct SupportedPaymentMethodsForMandate(
    pub HashMap<enums::PaymentMethod, SupportedPaymentMethodTypesForMandate>,
);

#[derive(Debug, Deserialize, Clone)]
pub struct SupportedPaymentMethodTypesForMandate(
    pub HashMap<enums::PaymentMethodType, SupportedConnectorsForMandate>,
);

#[derive(Debug, Deserialize, Clone)]
pub struct SupportedConnectorsForMandate {
    #[serde(deserialize_with = "deserialize_hashset")]
    pub connector_list: HashSet<enums::Connector>,
}

#[derive(Debug, Deserialize, Clone, Default)]
pub struct PaymentMethodTokenFilter {
    #[serde(deserialize_with = "deserialize_hashset")]
    pub payment_method: HashSet<diesel_models::enums::PaymentMethod>,
    pub payment_method_type: Option<PaymentMethodTypeTokenFilter>,
    pub long_lived_token: bool,
    pub apple_pay_pre_decrypt_flow: Option<ApplePayPreDecryptFlow>,
}

#[derive(Debug, Deserialize, Clone, Default)]
#[serde(deny_unknown_fields, rename_all = "snake_case")]
pub enum ApplePayPreDecryptFlow {
    #[default]
    ConnectorTokenization,
    NetworkTokenization,
}

#[derive(Debug, Deserialize, Clone, Default)]
pub struct TempLockerEnablePaymentMethodFilter {
    #[serde(deserialize_with = "deserialize_hashset")]
    pub payment_method: HashSet<diesel_models::enums::PaymentMethod>,
}

#[derive(Debug, Deserialize, Clone, Default)]
#[serde(
    deny_unknown_fields,
    tag = "type",
    content = "list",
    rename_all = "snake_case"
)]
pub enum PaymentMethodTypeTokenFilter {
    #[serde(deserialize_with = "deserialize_hashset")]
    EnableOnly(HashSet<diesel_models::enums::PaymentMethodType>),
    #[serde(deserialize_with = "deserialize_hashset")]
    DisableOnly(HashSet<diesel_models::enums::PaymentMethodType>),
    #[default]
    AllAccepted,
}

#[derive(Debug, Deserialize, Clone, Default)]
pub struct BankRedirectConfig(pub HashMap<enums::PaymentMethodType, ConnectorBankNames>);
#[derive(Debug, Deserialize, Clone)]
pub struct ConnectorBankNames(pub HashMap<String, BanksVector>);

#[derive(Debug, Deserialize, Clone)]
pub struct BanksVector {
    #[serde(deserialize_with = "deserialize_hashset")]
    pub banks: HashSet<common_enums::enums::BankNames>,
}

#[derive(Debug, Deserialize, Clone, Default)]
#[serde(transparent)]
pub struct ConnectorFilters(pub HashMap<String, PaymentMethodFilters>);

#[derive(Debug, Deserialize, Clone, Default)]
#[serde(transparent)]
pub struct PaymentMethodFilters(pub HashMap<PaymentMethodFilterKey, CurrencyCountryFlowFilter>);

#[derive(Debug, Deserialize, Clone, PartialEq, Eq, Hash)]
#[serde(untagged)]
pub enum PaymentMethodFilterKey {
    PaymentMethodType(enums::PaymentMethodType),
    CardNetwork(enums::CardNetwork),
}

#[derive(Debug, Deserialize, Clone, Default)]
#[serde(default)]
pub struct CurrencyCountryFlowFilter {
    #[serde(deserialize_with = "deserialize_optional_hashset")]
    pub currency: Option<HashSet<enums::Currency>>,
    #[serde(deserialize_with = "deserialize_optional_hashset")]
    pub country: Option<HashSet<enums::CountryAlpha2>>,
    pub not_available_flows: Option<NotAvailableFlows>,
}

#[derive(Debug, Deserialize, Copy, Clone, Default)]
#[serde(default)]
pub struct NotAvailableFlows {
    pub capture_method: Option<enums::CaptureMethod>,
}

#[derive(Debug, Deserialize, Clone)]
pub struct RequiredFields(pub HashMap<enums::PaymentMethod, PaymentMethodType>);

#[derive(Debug, Deserialize, Clone)]
pub struct PaymentMethodType(pub HashMap<enums::PaymentMethodType, ConnectorFields>);

#[derive(Debug, Deserialize, Clone)]
pub struct ConnectorFields {
    pub fields: HashMap<enums::Connector, RequiredFieldFinal>,
}

#[derive(Debug, Deserialize, Clone)]
pub struct RequiredFieldFinal {
    pub mandate: HashMap<String, RequiredFieldInfo>,
    pub non_mandate: HashMap<String, RequiredFieldInfo>,
    pub common: HashMap<String, RequiredFieldInfo>,
}

#[derive(Debug, Default, Deserialize, Clone)]
#[serde(default)]
pub struct Secrets {
    pub jwt_secret: Secret<String>,
    pub admin_api_key: Secret<String>,
    pub master_enc_key: Secret<String>,
}

#[derive(Debug, Clone, Default, Deserialize)]
pub struct UserSettings {
    pub password_validity_in_days: u16,
    pub two_factor_auth_expiry_in_secs: i64,
    pub totp_issuer_name: String,
    pub base_url: String,
}

#[derive(Debug, Deserialize, Clone)]
#[serde(default)]
pub struct Locker {
    pub host: String,
    pub host_rs: String,
    pub mock_locker: bool,
    pub basilisk_host: String,
    pub locker_signing_key_id: String,
    pub locker_enabled: bool,
    pub ttl_for_storage_in_secs: i64,
    pub decryption_scheme: DecryptionScheme,
}

#[derive(Debug, Deserialize, Clone, Default)]
pub enum DecryptionScheme {
    #[default]
    #[serde(rename = "RSA-OAEP")]
    RsaOaep,
    #[serde(rename = "RSA-OAEP-256")]
    RsaOaep256,
}

#[derive(Debug, Deserialize, Clone)]
#[serde(default)]
pub struct Refund {
    pub max_attempts: usize,
    pub max_age: i64,
}

#[derive(Debug, Deserialize, Clone)]
#[serde(default)]
pub struct EphemeralConfig {
    pub validity: i64,
}

#[derive(Debug, Deserialize, Clone, Default)]
#[serde(default)]
pub struct Jwekey {
    pub vault_encryption_key: Secret<String>,
    pub rust_locker_encryption_key: Secret<String>,
    pub vault_private_key: Secret<String>,
    pub tunnel_private_key: Secret<String>,
}

#[derive(Debug, Deserialize, Clone)]
#[serde(default)]
pub struct Proxy {
    pub http_url: Option<String>,
    pub https_url: Option<String>,
    pub idle_pool_connection_timeout: Option<u64>,
    pub bypass_proxy_urls: Vec<String>,
}

#[derive(Debug, Deserialize, Clone)]
#[serde(default)]
pub struct Server {
    pub port: u16,
    pub workers: usize,
    pub host: String,
    pub request_body_limit: usize,
    pub shutdown_timeout: u64,
    #[cfg(feature = "tls")]
    pub tls: Option<ServerTls>,
}

#[derive(Debug, Deserialize, Clone)]
#[serde(default)]
pub struct Database {
    pub username: String,
    pub password: Secret<String>,
    pub host: String,
    pub port: u16,
    pub dbname: String,
    pub pool_size: u32,
    pub connection_timeout: u64,
    pub queue_strategy: QueueStrategy,
    pub min_idle: Option<u32>,
    pub max_lifetime: Option<u64>,
}

impl From<Database> for storage_impl::config::Database {
    fn from(val: Database) -> Self {
        Self {
            username: val.username,
            password: val.password,
            host: val.host,
            port: val.port,
            dbname: val.dbname,
            pool_size: val.pool_size,
            connection_timeout: val.connection_timeout,
            queue_strategy: val.queue_strategy,
            min_idle: val.min_idle,
            max_lifetime: val.max_lifetime,
        }
    }
}

#[derive(Debug, Deserialize, Clone)]
#[serde(default)]
pub struct SupportedConnectors {
    pub wallets: Vec<String>,
}

#[cfg(feature = "kv_store")]
#[derive(Debug, Clone, Deserialize)]
#[serde(default)]
pub struct DrainerSettings {
    pub stream_name: String,
    pub num_partitions: u8,
    pub max_read_count: u64,
    pub shutdown_interval: u32, // in milliseconds
    pub loop_interval: u32,     // in milliseconds
}

#[derive(Debug, Clone, Default, Deserialize)]
#[serde(default)]
pub struct WebhooksSettings {
    pub outgoing_enabled: bool,
    pub ignore_error: WebhookIgnoreErrorSettings,
}

#[derive(Debug, Clone, Deserialize, Default)]
#[serde(default)]
pub struct WebhookIgnoreErrorSettings {
    pub event_type: Option<bool>,
    pub payment_not_found: Option<bool>,
}

#[derive(Debug, Deserialize, Clone)]
#[serde(default)]
pub struct ApiKeys {
    /// Hex-encoded 32-byte long (64 characters long when hex-encoded) key used for calculating
    /// hashes of API keys
    pub hash_key: Secret<String>,

    // Specifies the number of days before API key expiry when email reminders should be sent
    #[cfg(feature = "email")]
    pub expiry_reminder_days: Vec<u8>,

    #[cfg(feature = "partial-auth")]
    pub checksum_auth_context: Secret<String>,

    #[cfg(feature = "partial-auth")]
    pub checksum_auth_key: Secret<String>,

    #[cfg(feature = "partial-auth")]
    pub enable_partial_auth: bool,
}

#[derive(Debug, Deserialize, Clone, Default)]
pub struct DelayedSessionConfig {
    #[serde(deserialize_with = "deserialize_hashset")]
    pub connectors_with_delayed_session_response: HashSet<enums::Connector>,
}

#[derive(Debug, Deserialize, Clone, Default)]
pub struct WebhookSourceVerificationCall {
    #[serde(deserialize_with = "deserialize_hashset")]
    pub connectors_with_webhook_source_verification_call: HashSet<enums::Connector>,
}

#[derive(Debug, Deserialize, Clone, Default)]
pub struct ApplePayDecryptConfig {
    pub apple_pay_ppc: Secret<String>,
    pub apple_pay_ppc_key: Secret<String>,
    pub apple_pay_merchant_cert: Secret<String>,
    pub apple_pay_merchant_cert_key: Secret<String>,
}

#[derive(Debug, Deserialize, Clone, Default)]
#[serde(default)]
pub struct LockerBasedRecipientConnectorList {
    #[serde(deserialize_with = "deserialize_hashset")]
    pub connector_list: HashSet<String>,
}

#[derive(Debug, Deserialize, Clone, Default)]
pub struct ConnectorRequestReferenceIdConfig {
    pub merchant_ids_send_payment_id_as_connector_request_id:
        HashSet<common_utils::id_type::MerchantId>,
}

#[derive(Debug, Deserialize, Clone, Default)]
pub struct UserAuthMethodSettings {
    pub encryption_key: Secret<String>,
}

impl Settings<SecuredSecret> {
    pub fn new() -> ApplicationResult<Self> {
        Self::with_config_path(None)
    }

    pub fn with_config_path(config_path: Option<PathBuf>) -> ApplicationResult<Self> {
        // Configuration values are picked up in the following priority order (1 being least
        // priority):
        // 1. Defaults from the implementation of the `Default` trait.
        // 2. Values from config file. The config file accessed depends on the environment
        //    specified by the `RUN_ENV` environment variable. `RUN_ENV` can be one of
        //    `development`, `sandbox` or `production`. If nothing is specified for `RUN_ENV`,
        //    `/config/development.toml` file is read.
        // 3. Environment variables prefixed with `ROUTER` and each level separated by double
        //    underscores.
        //
        // Values in config file override the defaults in `Default` trait, and the values set using
        // environment variables override both the defaults and the config file values.

        let environment = env::which();
        let config_path = router_env::Config::config_path(&environment.to_string(), config_path);

        let config = router_env::Config::builder(&environment.to_string())
            .change_context(ApplicationError::ConfigurationError)?
            .add_source(File::from(config_path).required(false))
            .add_source(
                Environment::with_prefix("ROUTER")
                    .try_parsing(true)
                    .separator("__")
                    .list_separator(",")
                    .with_list_parse_key("log.telemetry.route_to_trace")
                    .with_list_parse_key("redis.cluster_urls")
                    .with_list_parse_key("events.kafka.brokers")
                    .with_list_parse_key("proxy.bypass_proxy_urls")
                    .with_list_parse_key("connectors.supported.wallets")
                    .with_list_parse_key("connector_request_reference_id_config.merchant_ids_send_payment_id_as_connector_request_id"),

            )
            .build()
            .change_context(ApplicationError::ConfigurationError)?;

        serde_path_to_error::deserialize(config)
            .attach_printable("Unable to deserialize application configuration")
            .change_context(ApplicationError::ConfigurationError)
    }

    pub fn validate(&self) -> ApplicationResult<()> {
        self.server.validate()?;
        self.master_database.get_inner().validate()?;
        #[cfg(feature = "olap")]
        self.replica_database.get_inner().validate()?;

        // The logger may not yet be initialized when validating the application configuration
        #[allow(clippy::print_stderr)]
        self.redis.validate().map_err(|error| {
            eprintln!("{error}");
            ApplicationError::InvalidConfigurationValueError("Redis configuration".into())
        })?;

        if self.log.file.enabled {
            if self.log.file.file_name.is_default_or_empty() {
                return Err(error_stack::Report::from(
                    ApplicationError::InvalidConfigurationValueError(
                        "log file name must not be empty".into(),
                    ),
                ));
            }

            if self.log.file.path.is_default_or_empty() {
                return Err(error_stack::Report::from(
                    ApplicationError::InvalidConfigurationValueError(
                        "log directory path must not be empty".into(),
                    ),
                ));
            }
        }
        self.secrets.get_inner().validate()?;
        self.locker.validate()?;
        self.connectors.validate("connectors")?;

        self.cors.validate()?;

        self.scheduler
            .as_ref()
            .map(|scheduler_settings| scheduler_settings.validate())
            .transpose()?;
        #[cfg(feature = "kv_store")]
        self.drainer.validate()?;
        self.api_keys.get_inner().validate()?;

        self.file_storage
            .validate()
            .map_err(|err| ApplicationError::InvalidConfigurationValueError(err.to_string()))?;

        self.lock_settings.validate()?;
        self.events.validate()?;

        #[cfg(feature = "olap")]
        self.opensearch.validate()?;

        self.encryption_management
            .validate()
            .map_err(|err| ApplicationError::InvalidConfigurationValueError(err.into()))?;

        self.secrets_management
            .validate()
            .map_err(|err| ApplicationError::InvalidConfigurationValueError(err.into()))?;
        self.generic_link.payment_method_collect.validate()?;
        self.generic_link.payout_link.validate()?;
        Ok(())
    }
}

impl Settings<RawSecret> {
    #[cfg(feature = "kv_store")]
    pub fn is_kv_soft_kill_mode(&self) -> bool {
        self.kv_config.soft_kill.unwrap_or(false)
    }

    #[cfg(not(feature = "kv_store"))]
    pub fn is_kv_soft_kill_mode(&self) -> bool {
        false
    }
}

#[cfg(feature = "payouts")]
#[derive(Debug, Deserialize, Clone, Default)]
pub struct Payouts {
    pub payout_eligibility: bool,
}

#[derive(Debug, Clone, Default)]
pub struct LockSettings {
    pub redis_lock_expiry_seconds: u32,
    pub delay_between_retries_in_milliseconds: u32,
    pub lock_retries: u32,
}

impl<'de> Deserialize<'de> for LockSettings {
    fn deserialize<D: serde::Deserializer<'de>>(deserializer: D) -> Result<Self, D::Error> {
        #[derive(Deserialize)]
        #[serde(deny_unknown_fields)]
        struct Inner {
            redis_lock_expiry_seconds: u32,
            delay_between_retries_in_milliseconds: u32,
        }

        let Inner {
            redis_lock_expiry_seconds,
            delay_between_retries_in_milliseconds,
        } = Inner::deserialize(deserializer)?;
        let redis_lock_expiry_milliseconds = redis_lock_expiry_seconds * 1000;
        Ok(Self {
            redis_lock_expiry_seconds,
            delay_between_retries_in_milliseconds,
            lock_retries: redis_lock_expiry_milliseconds / delay_between_retries_in_milliseconds,
        })
    }
}

#[cfg(feature = "olap")]
#[derive(Debug, Deserialize, Clone, Default)]
pub struct ConnectorOnboarding {
    pub paypal: PayPalOnboarding,
}

#[cfg(feature = "olap")]
#[derive(Debug, Deserialize, Clone, Default)]
pub struct PayPalOnboarding {
    pub client_id: Secret<String>,
    pub client_secret: Secret<String>,
    pub partner_id: Secret<String>,
    pub enabled: bool,
}

#[cfg(feature = "tls")]
#[derive(Debug, Deserialize, Clone)]
pub struct ServerTls {
    /// Port to host the TLS secure server on
    pub port: u16,
    /// Use a different host (optional) (defaults to the host provided in [`Server`] config)
    pub host: Option<String>,
    /// private key file path associated with TLS (path to the private key file (`pem` format))
    pub private_key: PathBuf,
    /// certificate file associated with TLS (path to the certificate file (`pem` format))
    pub certificate: PathBuf,
}

#[derive(Debug, Deserialize, Clone, Default)]
pub struct RecipientMails {
    pub recon: Email,
}

fn deserialize_hashmap_inner<K, V>(
    value: HashMap<String, String>,
) -> Result<HashMap<K, HashSet<V>>, String>
where
    K: Eq + std::str::FromStr + std::hash::Hash,
    V: Eq + std::str::FromStr + std::hash::Hash,
    <K as std::str::FromStr>::Err: std::fmt::Display,
    <V as std::str::FromStr>::Err: std::fmt::Display,
{
    let (values, errors) = value
        .into_iter()
        .map(
            |(k, v)| match (K::from_str(k.trim()), deserialize_hashset_inner(v)) {
                (Err(error), _) => Err(format!(
                    "Unable to deserialize `{}` as `{}`: {error}",
                    k,
                    std::any::type_name::<K>()
                )),
                (_, Err(error)) => Err(error),
                (Ok(key), Ok(value)) => Ok((key, value)),
            },
        )
        .fold(
            (HashMap::new(), Vec::new()),
            |(mut values, mut errors), result| match result {
                Ok((key, value)) => {
                    values.insert(key, value);
                    (values, errors)
                }
                Err(error) => {
                    errors.push(error);
                    (values, errors)
                }
            },
        );
    if !errors.is_empty() {
        Err(format!("Some errors occurred:\n{}", errors.join("\n")))
    } else {
        Ok(values)
    }
}

fn deserialize_hashmap<'a, D, K, V>(deserializer: D) -> Result<HashMap<K, HashSet<V>>, D::Error>
where
    D: serde::Deserializer<'a>,
    K: Eq + std::str::FromStr + std::hash::Hash,
    V: Eq + std::str::FromStr + std::hash::Hash,
    <K as std::str::FromStr>::Err: std::fmt::Display,
    <V as std::str::FromStr>::Err: std::fmt::Display,
{
    use serde::de::Error;
    deserialize_hashmap_inner(<HashMap<String, String>>::deserialize(deserializer)?)
        .map_err(D::Error::custom)
}

fn deserialize_hashset_inner<T>(value: impl AsRef<str>) -> Result<HashSet<T>, String>
where
    T: Eq + std::str::FromStr + std::hash::Hash,
    <T as std::str::FromStr>::Err: std::fmt::Display,
{
    let (values, errors) = value
        .as_ref()
        .trim()
        .split(',')
        .map(|s| {
            T::from_str(s.trim()).map_err(|error| {
                format!(
                    "Unable to deserialize `{}` as `{}`: {error}",
                    s.trim(),
                    std::any::type_name::<T>()
                )
            })
        })
        .fold(
            (HashSet::new(), Vec::new()),
            |(mut values, mut errors), result| match result {
                Ok(t) => {
                    values.insert(t);
                    (values, errors)
                }
                Err(error) => {
                    errors.push(error);
                    (values, errors)
                }
            },
        );
    if !errors.is_empty() {
        Err(format!("Some errors occurred:\n{}", errors.join("\n")))
    } else {
        Ok(values)
    }
}

fn deserialize_hashset<'a, D, T>(deserializer: D) -> Result<HashSet<T>, D::Error>
where
    D: serde::Deserializer<'a>,
    T: Eq + std::str::FromStr + std::hash::Hash,
    <T as std::str::FromStr>::Err: std::fmt::Display,
{
    use serde::de::Error;

    deserialize_hashset_inner(<String>::deserialize(deserializer)?).map_err(D::Error::custom)
}

fn deserialize_optional_hashset<'a, D, T>(deserializer: D) -> Result<Option<HashSet<T>>, D::Error>
where
    D: serde::Deserializer<'a>,
    T: Eq + std::str::FromStr + std::hash::Hash,
    <T as std::str::FromStr>::Err: std::fmt::Display,
{
    use serde::de::Error;

    <Option<String>>::deserialize(deserializer).map(|value| {
        value.map_or(Ok(None), |inner: String| {
            let list = deserialize_hashset_inner(inner).map_err(D::Error::custom)?;
            match list.len() {
                0 => Ok(None),
                _ => Ok(Some(list)),
            }
        })
    })?
}

#[cfg(test)]
mod hashmap_deserialization_test {
    #![allow(clippy::unwrap_used)]
    use std::collections::{HashMap, HashSet};

    use serde::de::{
        value::{Error as ValueError, MapDeserializer},
        IntoDeserializer,
    };

    use super::deserialize_hashmap;

    #[test]
    fn test_payment_method_and_payment_method_types() {
        use diesel_models::enums::{PaymentMethod, PaymentMethodType};

        let input_map: HashMap<String, String> = HashMap::from([
            ("bank_transfer".to_string(), "ach,bacs".to_string()),
            ("wallet".to_string(), "paypal,venmo".to_string()),
        ]);
        let deserializer: MapDeserializer<
            '_,
            std::collections::hash_map::IntoIter<String, String>,
            ValueError,
        > = input_map.into_deserializer();
        let result = deserialize_hashmap::<'_, _, PaymentMethod, PaymentMethodType>(deserializer);
        let expected_result = HashMap::from([
            (
                PaymentMethod::BankTransfer,
                HashSet::from([PaymentMethodType::Ach, PaymentMethodType::Bacs]),
            ),
            (
                PaymentMethod::Wallet,
                HashSet::from([PaymentMethodType::Paypal, PaymentMethodType::Venmo]),
            ),
        ]);

        assert!(result.is_ok());
        assert_eq!(result.unwrap(), expected_result);
    }

    #[test]
    fn test_payment_method_and_payment_method_types_with_spaces() {
        use diesel_models::enums::{PaymentMethod, PaymentMethodType};

        let input_map: HashMap<String, String> = HashMap::from([
            (" bank_transfer ".to_string(), " ach , bacs ".to_string()),
            ("wallet ".to_string(), " paypal , pix , venmo ".to_string()),
        ]);
        let deserializer: MapDeserializer<
            '_,
            std::collections::hash_map::IntoIter<String, String>,
            ValueError,
        > = input_map.into_deserializer();
        let result = deserialize_hashmap::<'_, _, PaymentMethod, PaymentMethodType>(deserializer);
        let expected_result = HashMap::from([
            (
                PaymentMethod::BankTransfer,
                HashSet::from([PaymentMethodType::Ach, PaymentMethodType::Bacs]),
            ),
            (
                PaymentMethod::Wallet,
                HashSet::from([
                    PaymentMethodType::Paypal,
                    PaymentMethodType::Pix,
                    PaymentMethodType::Venmo,
                ]),
            ),
        ]);

        assert!(result.is_ok());
        assert_eq!(result.unwrap(), expected_result);
    }

    #[test]
    fn test_payment_method_deserializer_error() {
        use diesel_models::enums::{PaymentMethod, PaymentMethodType};

        let input_map: HashMap<String, String> = HashMap::from([
            ("unknown".to_string(), "ach,bacs".to_string()),
            ("wallet".to_string(), "paypal,unknown".to_string()),
        ]);
        let deserializer: MapDeserializer<
            '_,
            std::collections::hash_map::IntoIter<String, String>,
            ValueError,
        > = input_map.into_deserializer();
        let result = deserialize_hashmap::<'_, _, PaymentMethod, PaymentMethodType>(deserializer);

        assert!(result.is_err());
    }
}

#[cfg(test)]
mod hashset_deserialization_test {
    #![allow(clippy::unwrap_used)]
    use std::collections::HashSet;

    use serde::de::{
        value::{Error as ValueError, StrDeserializer},
        IntoDeserializer,
    };

    use super::deserialize_hashset;

    #[test]
    fn test_payment_method_hashset_deserializer() {
        use diesel_models::enums::PaymentMethod;

        let deserializer: StrDeserializer<'_, ValueError> = "wallet,card".into_deserializer();
        let payment_methods = deserialize_hashset::<'_, _, PaymentMethod>(deserializer);
        let expected_payment_methods = HashSet::from([PaymentMethod::Wallet, PaymentMethod::Card]);

        assert!(payment_methods.is_ok());
        assert_eq!(payment_methods.unwrap(), expected_payment_methods);
    }

    #[test]
    fn test_payment_method_hashset_deserializer_with_spaces() {
        use diesel_models::enums::PaymentMethod;

        let deserializer: StrDeserializer<'_, ValueError> =
            "wallet, card, bank_debit".into_deserializer();
        let payment_methods = deserialize_hashset::<'_, _, PaymentMethod>(deserializer);
        let expected_payment_methods = HashSet::from([
            PaymentMethod::Wallet,
            PaymentMethod::Card,
            PaymentMethod::BankDebit,
        ]);

        assert!(payment_methods.is_ok());
        assert_eq!(payment_methods.unwrap(), expected_payment_methods);
    }

    #[test]
    fn test_payment_method_hashset_deserializer_error() {
        use diesel_models::enums::PaymentMethod;

        let deserializer: StrDeserializer<'_, ValueError> =
            "wallet, card, unknown".into_deserializer();
        let payment_methods = deserialize_hashset::<'_, _, PaymentMethod>(deserializer);

        assert!(payment_methods.is_err());
    }
}<|MERGE_RESOLUTION|>--- conflicted
+++ resolved
@@ -121,11 +121,8 @@
     pub user_auth_methods: SecretStateContainer<UserAuthMethodSettings, S>,
     pub decision: Option<DecisionConfig>,
     pub locker_based_open_banking_connectors: LockerBasedRecipientConnectorList,
-<<<<<<< HEAD
     pub grpc_client: GrpcClientSettings,
-=======
     pub recipient_emails: RecipientMails,
->>>>>>> aa2f5d14
 }
 
 #[derive(Debug, Deserialize, Clone, Default)]
