--- conflicted
+++ resolved
@@ -13,13 +13,8 @@
 use external_services::aws_kms;
 #[cfg(feature = "email")]
 use external_services::email::EmailSettings;
-<<<<<<< HEAD
-=======
 #[cfg(feature = "hashicorp-vault")]
 use external_services::hashicorp_vault;
-#[cfg(feature = "kms")]
-use external_services::kms;
->>>>>>> 61439533
 use redis_interface::RedisSettings;
 pub use router_env::config::{Log, LogConsole, LogFile, LogTelemetry};
 use rust_decimal::Decimal;
@@ -93,15 +88,10 @@
     pub pm_filters: ConnectorFilters,
     pub bank_config: BankRedirectConfig,
     pub api_keys: ApiKeys,
-<<<<<<< HEAD
     #[cfg(feature = "aws_kms")]
     pub kms: aws_kms::AwsKmsConfig,
-=======
-    #[cfg(feature = "kms")]
-    pub kms: kms::KmsConfig,
     #[cfg(feature = "hashicorp-vault")]
     pub hc_vault: hashicorp_vault::HashiCorpVaultConfig,
->>>>>>> 61439533
     #[cfg(feature = "aws_s3")]
     pub file_upload_config: FileUploadConfig,
     pub tokenization: TokenizationConfig,
