use std::{
    collections::{HashMap, HashSet},
    path::PathBuf,
    str::FromStr,
};

use api_models::{enums, payment_methods::RequiredFieldInfo};
use common_utils::ext_traits::ConfigExt;
use config::{Environment, File};
#[cfg(feature = "email")]
use external_services::email::EmailSettings;
#[cfg(feature = "kms")]
use external_services::kms;
use redis_interface::RedisSettings;
pub use router_env::config::{Log, LogConsole, LogFile, LogTelemetry};
use serde::{de::Error, Deserialize, Deserializer};

use crate::{
    core::errors::{ApplicationError, ApplicationResult},
    env::{self, logger, Env},
};

#[derive(clap::Parser, Default)]
#[cfg_attr(feature = "vergen", command(version = router_env::version!()))]
pub struct CmdLineConf {
    /// Config file.
    /// Application will look for "config/config.toml" if this option isn't specified.
    #[arg(short = 'f', long, value_name = "FILE")]
    pub config_path: Option<PathBuf>,

    #[command(subcommand)]
    pub subcommand: Option<Subcommand>,
}

#[derive(clap::Parser)]
pub enum Subcommand {
    #[cfg(feature = "openapi")]
    /// Generate the OpenAPI specification file from code.
    GenerateOpenapiSpec,
}

#[cfg(feature = "kms")]
/// Store the decrypted kms secret values for active use in the application
/// Currently using `StrongSecret` won't have any effect as this struct have smart pointers to heap
/// allocations.
/// note: we can consider adding such behaviour in the future with custom implementation
#[derive(Clone)]
pub struct ActiveKmsSecrets {
    pub jwekey: masking::Secret<Jwekey>,
}

#[derive(Debug, Deserialize, Clone, Default)]
#[serde(default)]
pub struct Settings {
    pub server: Server,
    pub proxy: Proxy,
    pub env: Env,
    pub master_database: Database,
    #[cfg(feature = "olap")]
    pub replica_database: Database,
    pub redis: RedisSettings,
    pub log: Log,
    pub secrets: Secrets,
    pub locker: Locker,
    pub connectors: Connectors,
    pub refund: Refund,
    pub eph_key: EphemeralConfig,
    pub scheduler: Option<SchedulerSettings>,
    #[cfg(feature = "kv_store")]
    pub drainer: DrainerSettings,
    pub jwekey: Jwekey,
    pub webhooks: WebhooksSettings,
    pub pm_filters: ConnectorFilters,
    pub bank_config: BankRedirectConfig,
    pub api_keys: ApiKeys,
    #[cfg(feature = "kms")]
    pub kms: kms::KmsConfig,
    #[cfg(feature = "s3")]
    pub file_upload_config: FileUploadConfig,
    pub tokenization: TokenizationConfig,
    pub connector_customer: ConnectorCustomer,
    #[cfg(feature = "dummy_connector")]
    pub dummy_connector: DummyConnector,
    #[cfg(feature = "email")]
    pub email: EmailSettings,
<<<<<<< HEAD
    pub supported_payment_methods_for_mandate: SupportedPaymentMethodsForMandate,
=======
    pub required_fields: RequiredFields,
>>>>>>> 82e1bf0d
    pub delayed_session_response: DelayedSessionConfig,
}

#[derive(Debug, Deserialize, Clone, Default)]
#[serde(transparent)]
pub struct TokenizationConfig(pub HashMap<String, PaymentMethodTokenFilter>);

#[derive(Debug, Deserialize, Clone, Default)]
pub struct ConnectorCustomer {
    #[serde(deserialize_with = "connector_deser")]
    pub connector_list: HashSet<api_models::enums::Connector>,
}

fn connector_deser<'a, D>(
    deserializer: D,
) -> Result<HashSet<api_models::enums::Connector>, D::Error>
where
    D: Deserializer<'a>,
{
    let value = <String>::deserialize(deserializer)?;
    Ok(value
        .trim()
        .split(',')
        .flat_map(api_models::enums::Connector::from_str)
        .collect())
}

#[cfg(feature = "dummy_connector")]
#[derive(Debug, Deserialize, Clone, Default)]
pub struct DummyConnector {
    pub payment_ttl: i64,
    pub payment_duration: u64,
    pub payment_tolerance: u64,
    pub payment_retrieve_duration: u64,
    pub payment_retrieve_tolerance: u64,
    pub refund_ttl: i64,
    pub refund_duration: u64,
    pub refund_tolerance: u64,
    pub refund_retrieve_duration: u64,
    pub refund_retrieve_tolerance: u64,
}

#[derive(Debug, Deserialize, Clone)]
pub struct SupportedPaymentMethodsForMandate(
    pub HashMap<enums::PaymentMethod, SupportedPaymentMethodTypesForMandate>,
);

#[derive(Debug, Deserialize, Clone)]
pub struct SupportedPaymentMethodTypesForMandate(
    pub HashMap<enums::PaymentMethodType, SupportedConnectorsForMandate>,
);

#[derive(Debug, Deserialize, Clone)]
pub struct SupportedConnectorsForMandate {
    #[serde(deserialize_with = "connector_deser")]
    pub connector_list: HashSet<api_models::enums::Connector>,
}

#[derive(Debug, Deserialize, Clone, Default)]
pub struct PaymentMethodTokenFilter {
    #[serde(deserialize_with = "pm_deser")]
    pub payment_method: HashSet<storage_models::enums::PaymentMethod>,
    pub payment_method_type: Option<PaymentMethodTypeTokenFilter>,
    pub long_lived_token: bool,
}

#[derive(Debug, Deserialize, Clone, Default)]
#[serde(
    deny_unknown_fields,
    tag = "type",
    content = "list",
    rename_all = "snake_case"
)]
pub enum PaymentMethodTypeTokenFilter {
    #[serde(deserialize_with = "pm_type_deser")]
    EnableOnly(HashSet<storage_models::enums::PaymentMethodType>),
    #[serde(deserialize_with = "pm_type_deser")]
    DisableOnly(HashSet<storage_models::enums::PaymentMethodType>),
    #[default]
    AllAccepted,
}

fn pm_deser<'a, D>(
    deserializer: D,
) -> Result<HashSet<storage_models::enums::PaymentMethod>, D::Error>
where
    D: Deserializer<'a>,
{
    let value = <String>::deserialize(deserializer)?;
    value
        .trim()
        .split(',')
        .map(storage_models::enums::PaymentMethod::from_str)
        .collect::<Result<_, _>>()
        .map_err(D::Error::custom)
}

fn pm_type_deser<'a, D>(
    deserializer: D,
) -> Result<HashSet<storage_models::enums::PaymentMethodType>, D::Error>
where
    D: Deserializer<'a>,
{
    let value = <String>::deserialize(deserializer)?;
    value
        .trim()
        .split(',')
        .map(storage_models::enums::PaymentMethodType::from_str)
        .collect::<Result<_, _>>()
        .map_err(D::Error::custom)
}

#[derive(Debug, Deserialize, Clone, Default)]
pub struct BankRedirectConfig(
    pub HashMap<api_models::enums::PaymentMethodType, ConnectorBankNames>,
);
#[derive(Debug, Deserialize, Clone)]
pub struct ConnectorBankNames(pub HashMap<String, BanksVector>);

#[derive(Debug, Deserialize, Clone)]
pub struct BanksVector {
    #[serde(deserialize_with = "bank_vec_deser")]
    pub banks: HashSet<api_models::enums::BankNames>,
}

#[derive(Debug, Deserialize, Clone, Default)]
#[serde(transparent)]
pub struct ConnectorFilters(pub HashMap<String, PaymentMethodFilters>);

#[derive(Debug, Deserialize, Clone, Default)]
#[serde(transparent)]
pub struct PaymentMethodFilters(pub HashMap<PaymentMethodFilterKey, CurrencyCountryFlowFilter>);

#[derive(Debug, Deserialize, Clone, PartialEq, Eq, Hash)]
#[serde(untagged)]
pub enum PaymentMethodFilterKey {
    PaymentMethodType(api_models::enums::PaymentMethodType),
    CardNetwork(api_models::enums::CardNetwork),
}

#[derive(Debug, Deserialize, Clone, Default)]
#[serde(default)]
pub struct CurrencyCountryFlowFilter {
    #[serde(deserialize_with = "currency_set_deser")]
    pub currency: Option<HashSet<api_models::enums::Currency>>,
    #[serde(deserialize_with = "string_set_deser")]
    pub country: Option<HashSet<api_models::enums::CountryAlpha2>>,
    pub not_available_flows: Option<NotAvailableFlows>,
}

#[derive(Debug, Deserialize, Copy, Clone, Default)]
#[serde(default)]
pub struct NotAvailableFlows {
    pub capture_method: Option<enums::CaptureMethod>,
}

#[derive(Debug, Deserialize, Clone)]
pub struct RequiredFields(pub HashMap<enums::PaymentMethod, PaymentMethodType>);

#[derive(Debug, Deserialize, Clone)]
pub struct PaymentMethodType(pub HashMap<enums::PaymentMethodType, ConnectorFields>);

#[derive(Debug, Deserialize, Clone)]
pub struct ConnectorFields {
    pub fields: HashMap<enums::Connector, Vec<RequiredFieldInfo>>,
}

fn string_set_deser<'a, D>(
    deserializer: D,
) -> Result<Option<HashSet<api_models::enums::CountryAlpha2>>, D::Error>
where
    D: Deserializer<'a>,
{
    let value = <Option<String>>::deserialize(deserializer)?;
    Ok(value.and_then(|inner| {
        let list = inner
            .trim()
            .split(',')
            .flat_map(api_models::enums::CountryAlpha2::from_str)
            .collect::<HashSet<_>>();
        match list.len() {
            0 => None,
            _ => Some(list),
        }
    }))
}

fn currency_set_deser<'a, D>(
    deserializer: D,
) -> Result<Option<HashSet<api_models::enums::Currency>>, D::Error>
where
    D: Deserializer<'a>,
{
    let value = <Option<String>>::deserialize(deserializer)?;
    Ok(value.and_then(|inner| {
        let list = inner
            .trim()
            .split(',')
            .flat_map(api_models::enums::Currency::from_str)
            .collect::<HashSet<_>>();
        match list.len() {
            0 => None,
            _ => Some(list),
        }
    }))
}

fn bank_vec_deser<'a, D>(deserializer: D) -> Result<HashSet<api_models::enums::BankNames>, D::Error>
where
    D: Deserializer<'a>,
{
    let value = <String>::deserialize(deserializer)?;
    Ok(value
        .trim()
        .split(',')
        .flat_map(api_models::enums::BankNames::from_str)
        .collect())
}

#[derive(Debug, Deserialize, Clone)]
#[serde(default)]
pub struct Secrets {
    #[cfg(not(feature = "kms"))]
    pub jwt_secret: String,
    #[cfg(not(feature = "kms"))]
    pub admin_api_key: String,
    pub master_enc_key: String,
    #[cfg(feature = "kms")]
    pub kms_encrypted_jwt_secret: String,
    #[cfg(feature = "kms")]
    pub kms_encrypted_admin_api_key: String,
}

#[derive(Debug, Deserialize, Clone)]
#[serde(default)]
pub struct Locker {
    pub host: String,
    pub mock_locker: bool,
    pub basilisk_host: String,
    pub locker_setup: LockerSetup,
    pub locker_signing_key_id: String,
}

#[derive(Debug, Deserialize, Clone, Default)]
#[serde(rename_all = "snake_case")]
pub enum LockerSetup {
    #[default]
    LegacyLocker,
    BasiliskLocker,
}

#[derive(Debug, Deserialize, Clone)]
#[serde(default)]
pub struct Refund {
    pub max_attempts: usize,
    pub max_age: i64,
}

#[derive(Debug, Deserialize, Clone)]
#[serde(default)]
pub struct EphemeralConfig {
    pub validity: i64,
}

#[derive(Debug, Deserialize, Clone, Default)]
#[serde(default)]
pub struct Jwekey {
    pub locker_key_identifier1: String,
    pub locker_key_identifier2: String,
    pub locker_encryption_key1: String,
    pub locker_encryption_key2: String,
    pub locker_decryption_key1: String,
    pub locker_decryption_key2: String,
    pub vault_encryption_key: String,
    pub vault_private_key: String,
    pub tunnel_private_key: String,
}

#[derive(Debug, Deserialize, Clone, Default)]
#[serde(default)]
pub struct Proxy {
    pub http_url: Option<String>,
    pub https_url: Option<String>,
}

#[derive(Debug, Deserialize, Clone)]
#[serde(default)]
pub struct Server {
    pub port: u16,
    pub workers: usize,
    pub host: String,
    pub request_body_limit: usize,
    pub base_url: String,
    pub shutdown_timeout: u64,
}

#[derive(Debug, Deserialize, Clone)]
#[serde(default)]
pub struct Database {
    pub username: String,
    #[cfg(not(feature = "kms"))]
    pub password: String,
    pub host: String,
    pub port: u16,
    pub dbname: String,
    pub pool_size: u32,
    pub connection_timeout: u64,
    #[cfg(feature = "kms")]
    pub kms_encrypted_password: String,
}

#[derive(Debug, Deserialize, Clone)]
#[serde(default)]
pub struct SupportedConnectors {
    pub wallets: Vec<String>,
}

#[derive(Debug, Deserialize, Clone, Default)]
#[serde(default)]
pub struct Connectors {
    pub aci: ConnectorParams,
    pub adyen: ConnectorParams,
    pub airwallex: ConnectorParams,
    pub applepay: ConnectorParams,
    pub authorizedotnet: ConnectorParams,
    pub bambora: ConnectorParams,
    pub bitpay: ConnectorParams,
    pub bluesnap: ConnectorParams,
    pub braintree: ConnectorParams,
    pub cashtocode: ConnectorParams,
    pub checkout: ConnectorParams,
    pub coinbase: ConnectorParams,
    pub cryptopay: ConnectorParams,
    pub cybersource: ConnectorParams,
    pub dlocal: ConnectorParams,
    #[cfg(feature = "dummy_connector")]
    pub dummyconnector: ConnectorParams,
    pub fiserv: ConnectorParams,
    pub forte: ConnectorParams,
    pub globalpay: ConnectorParams,
    pub iatapay: ConnectorParams,
    pub klarna: ConnectorParams,
    pub mollie: ConnectorParams,
    pub multisafepay: ConnectorParams,
    pub nexinets: ConnectorParams,
    pub nmi: ConnectorParams,
    pub noon: ConnectorParams,
    pub nuvei: ConnectorParams,
    pub opayo: ConnectorParams,
    pub opennode: ConnectorParams,
    pub payeezy: ConnectorParams,
    pub payme: ConnectorParams,
    pub paypal: ConnectorParams,
    pub payu: ConnectorParams,
    pub rapyd: ConnectorParams,
    pub shift4: ConnectorParams,
    pub stripe: ConnectorParamsWithFileUploadUrl,
    pub trustpay: ConnectorParamsWithMoreUrls,
    pub worldline: ConnectorParams,
    pub worldpay: ConnectorParams,
    pub zen: ConnectorParams,

    // Keep this field separate from the remaining fields
    pub supported: SupportedConnectors,
}

#[derive(Debug, Deserialize, Clone, Default)]
#[serde(default)]
pub struct ConnectorParams {
    pub base_url: String,
    pub secondary_base_url: Option<String>,
}

#[derive(Debug, Deserialize, Clone, Default)]
#[serde(default)]
pub struct ConnectorParamsWithMoreUrls {
    pub base_url: String,
    pub base_url_bank_redirects: String,
}

#[derive(Debug, Deserialize, Clone, Default)]
#[serde(default)]
pub struct ConnectorParamsWithFileUploadUrl {
    pub base_url: String,
    pub base_url_file_upload: String,
}

#[derive(Debug, Clone, Deserialize)]
#[serde(default)]
pub struct SchedulerSettings {
    pub stream: String,
    pub producer: ProducerSettings,
    pub consumer: ConsumerSettings,
    pub loop_interval: u64,
    pub graceful_shutdown_interval: u64,
}

#[derive(Debug, Clone, Deserialize)]
#[serde(default)]
pub struct ProducerSettings {
    pub upper_fetch_limit: i64,
    pub lower_fetch_limit: i64,

    pub lock_key: String,
    pub lock_ttl: i64,
    pub batch_size: usize,
}

#[derive(Debug, Clone, Deserialize)]
#[serde(default)]
pub struct ConsumerSettings {
    pub disabled: bool,
    pub consumer_group: String,
}

#[cfg(feature = "kv_store")]
#[derive(Debug, Clone, Deserialize)]
#[serde(default)]
pub struct DrainerSettings {
    pub stream_name: String,
    pub num_partitions: u8,
    pub max_read_count: u64,
    pub shutdown_interval: u32, // in milliseconds
    pub loop_interval: u32,     // in milliseconds
}

#[derive(Debug, Clone, Default, Deserialize)]
#[serde(default)]
pub struct WebhooksSettings {
    pub outgoing_enabled: bool,
}

#[derive(Debug, Deserialize, Clone)]
#[serde(default)]
pub struct ApiKeys {
    /// Base64-encoded (KMS encrypted) ciphertext of the key used for calculating hashes of API
    /// keys
    #[cfg(feature = "kms")]
    pub kms_encrypted_hash_key: String,

    /// Hex-encoded 32-byte long (64 characters long when hex-encoded) key used for calculating
    /// hashes of API keys
    #[cfg(not(feature = "kms"))]
    pub hash_key: String,

    // Specifies the number of days before API key expiry when email reminders should be sent
    #[cfg(feature = "email")]
    pub expiry_reminder_days: Vec<u8>,
}

#[cfg(feature = "s3")]
#[derive(Debug, Deserialize, Clone, Default)]
#[serde(default)]
pub struct FileUploadConfig {
    /// The AWS region to send file uploads
    pub region: String,
    /// The AWS s3 bucket to send file uploads
    pub bucket_name: String,
}

#[derive(Debug, Deserialize, Clone, Default)]
pub struct DelayedSessionConfig {
    #[serde(deserialize_with = "delayed_session_deser")]
    pub connectors_with_delayed_session_response: HashSet<api_models::enums::Connector>,
}

fn delayed_session_deser<'a, D>(
    deserializer: D,
) -> Result<HashSet<api_models::enums::Connector>, D::Error>
where
    D: Deserializer<'a>,
{
    let value = <String>::deserialize(deserializer)?;
    value
        .trim()
        .split(',')
        .map(api_models::enums::Connector::from_str)
        .collect::<Result<_, _>>()
        .map_err(D::Error::custom)
}

impl Settings {
    pub fn new() -> ApplicationResult<Self> {
        Self::with_config_path(None)
    }

    pub fn with_config_path(config_path: Option<PathBuf>) -> ApplicationResult<Self> {
        // Configuration values are picked up in the following priority order (1 being least
        // priority):
        // 1. Defaults from the implementation of the `Default` trait.
        // 2. Values from config file. The config file accessed depends on the environment
        //    specified by the `RUN_ENV` environment variable. `RUN_ENV` can be one of
        //    `development`, `sandbox` or `production`. If nothing is specified for `RUN_ENV`,
        //    `/config/development.toml` file is read.
        // 3. Environment variables prefixed with `ROUTER` and each level separated by double
        //    underscores.
        //
        // Values in config file override the defaults in `Default` trait, and the values set using
        // environment variables override both the defaults and the config file values.

        let environment = env::which();
        let config_path = router_env::Config::config_path(&environment.to_string(), config_path);

        let config = router_env::Config::builder(&environment.to_string())?
            .add_source(File::from(config_path).required(true))
            .add_source(
                Environment::with_prefix("ROUTER")
                    .try_parsing(true)
                    .separator("__")
                    .list_separator(",")
                    .with_list_parse_key("redis.cluster_urls")
                    .with_list_parse_key("connectors.supported.wallets"),
            )
            .build()?;

        serde_path_to_error::deserialize(config).map_err(|error| {
            logger::error!(%error, "Unable to deserialize application configuration");
            eprintln!("Unable to deserialize application configuration: {error}");
            ApplicationError::from(error.into_inner())
        })
    }

    pub fn validate(&self) -> ApplicationResult<()> {
        self.server.validate()?;
        self.master_database.validate()?;
        #[cfg(feature = "olap")]
        self.replica_database.validate()?;
        self.redis.validate().map_err(|error| {
            println!("{error}");
            ApplicationError::InvalidConfigurationValueError("Redis configuration".into())
        })?;
        if self.log.file.enabled {
            if self.log.file.file_name.is_default_or_empty() {
                return Err(ApplicationError::InvalidConfigurationValueError(
                    "log file name must not be empty".into(),
                ));
            }

            if self.log.file.path.is_default_or_empty() {
                return Err(ApplicationError::InvalidConfigurationValueError(
                    "log directory path must not be empty".into(),
                ));
            }
        }
        self.secrets.validate()?;
        self.locker.validate()?;
        self.connectors.validate()?;

        self.scheduler
            .as_ref()
            .map(|scheduler_settings| scheduler_settings.validate())
            .transpose()?;
        #[cfg(feature = "kv_store")]
        self.drainer.validate()?;
        self.api_keys.validate()?;
        #[cfg(feature = "kms")]
        self.kms
            .validate()
            .map_err(|error| ApplicationError::InvalidConfigurationValueError(error.into()))?;
        #[cfg(feature = "s3")]
        self.file_upload_config.validate()?;
        Ok(())
    }
}

#[cfg(test)]
mod payment_method_deserialization_test {
    #![allow(clippy::unwrap_used)]
    use serde::de::{
        value::{Error as ValueError, StrDeserializer},
        IntoDeserializer,
    };

    use super::*;

    #[test]
    fn test_pm_deserializer() {
        let deserializer: StrDeserializer<'_, ValueError> = "wallet,card".into_deserializer();
        let test_pm = pm_deser(deserializer);
        assert!(test_pm.is_ok())
    }
}<|MERGE_RESOLUTION|>--- conflicted
+++ resolved
@@ -83,11 +83,8 @@
     pub dummy_connector: DummyConnector,
     #[cfg(feature = "email")]
     pub email: EmailSettings,
-<<<<<<< HEAD
     pub supported_payment_methods_for_mandate: SupportedPaymentMethodsForMandate,
-=======
     pub required_fields: RequiredFields,
->>>>>>> 82e1bf0d
     pub delayed_session_response: DelayedSessionConfig,
 }
 
