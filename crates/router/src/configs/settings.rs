--- conflicted
+++ resolved
@@ -634,111 +634,6 @@
     pub wallets: Vec<String>,
 }
 
-<<<<<<< HEAD
-#[derive(Debug, Deserialize, Clone, Default, router_derive::ConfigValidate)]
-#[serde(default)]
-pub struct Connectors {
-    pub aci: ConnectorParams,
-    #[cfg(feature = "payouts")]
-    pub adyen: ConnectorParamsWithSecondaryBaseUrl,
-    #[cfg(not(feature = "payouts"))]
-    pub adyen: ConnectorParams,
-    pub airwallex: ConnectorParams,
-    pub applepay: ConnectorParams,
-    pub authorizedotnet: ConnectorParams,
-    pub bambora: ConnectorParams,
-    pub bankofamerica: ConnectorParams,
-    pub bitpay: ConnectorParams,
-    pub bluesnap: ConnectorParamsWithSecondaryBaseUrl,
-    pub boku: ConnectorParams,
-    pub braintree: ConnectorParams,
-    pub cashtocode: ConnectorParams,
-    pub checkout: ConnectorParams,
-    pub coinbase: ConnectorParams,
-    pub cryptopay: ConnectorParams,
-    pub cybersource: ConnectorParams,
-    pub dlocal: ConnectorParams,
-    #[cfg(feature = "dummy_connector")]
-    pub dummyconnector: ConnectorParams,
-    pub fiserv: ConnectorParams,
-    pub forte: ConnectorParams,
-    pub globalpay: ConnectorParams,
-    pub globepay: ConnectorParams,
-    pub gocardless: ConnectorParams,
-    pub helcim: ConnectorParams,
-    pub iatapay: ConnectorParams,
-    pub klarna: ConnectorParams,
-    pub mollie: ConnectorParams,
-    pub multisafepay: ConnectorParams,
-    pub nexinets: ConnectorParams,
-    pub nmi: ConnectorParams,
-    pub noon: ConnectorParamsWithModeType,
-    pub nuvei: ConnectorParams,
-    pub opayo: ConnectorParams,
-    pub opennode: ConnectorParams,
-    pub payeezy: ConnectorParams,
-    pub payme: ConnectorParams,
-    pub paypal: ConnectorParams,
-    pub payu: ConnectorParams,
-    pub placetopay: ConnectorParams,
-    pub plaid: ConnectorParams,
-    pub powertranz: ConnectorParams,
-    pub prophetpay: ConnectorParams,
-    pub rapyd: ConnectorParams,
-    pub riskified: ConnectorParams,
-    pub shift4: ConnectorParams,
-    pub signifyd: ConnectorParams,
-    pub square: ConnectorParams,
-    pub stax: ConnectorParams,
-    pub stripe: ConnectorParamsWithFileUploadUrl,
-    pub trustpay: ConnectorParamsWithMoreUrls,
-    pub tsys: ConnectorParams,
-    pub volt: ConnectorParams,
-    pub wise: ConnectorParams,
-    pub worldline: ConnectorParams,
-    pub worldpay: ConnectorParams,
-    pub zen: ConnectorParams,
-}
-
-#[derive(Debug, Deserialize, Clone, Default, router_derive::ConfigValidate)]
-#[serde(default)]
-pub struct ConnectorParams {
-    pub base_url: String,
-    pub secondary_base_url: Option<String>,
-}
-
-#[derive(Debug, Deserialize, Clone, Default, router_derive::ConfigValidate)]
-#[serde(default)]
-pub struct ConnectorParamsWithModeType {
-    pub base_url: String,
-    pub secondary_base_url: Option<String>,
-    /// Can take values like Test or Live for Noon
-    pub key_mode: String,
-}
-
-#[derive(Debug, Deserialize, Clone, Default, router_derive::ConfigValidate)]
-#[serde(default)]
-pub struct ConnectorParamsWithMoreUrls {
-    pub base_url: String,
-    pub base_url_bank_redirects: String,
-}
-
-#[derive(Debug, Deserialize, Clone, Default, router_derive::ConfigValidate)]
-#[serde(default)]
-pub struct ConnectorParamsWithFileUploadUrl {
-    pub base_url: String,
-    pub base_url_file_upload: String,
-}
-
-#[derive(Debug, Deserialize, Clone, Default, router_derive::ConfigValidate)]
-#[serde(default)]
-pub struct ConnectorParamsWithSecondaryBaseUrl {
-    pub base_url: String,
-    pub secondary_base_url: String,
-}
-
-=======
->>>>>>> 9c57b927
 #[cfg(feature = "kv_store")]
 #[derive(Debug, Clone, Deserialize)]
 #[serde(default)]
