use std::{
    collections::{HashMap, HashSet},
    path::PathBuf,
    str::FromStr,
};

#[cfg(feature = "olap")]
use analytics::ReportConfig;
use api_models::{enums, payment_methods::RequiredFieldInfo};
use common_utils::ext_traits::ConfigExt;
use config::{Environment, File};
#[cfg(feature = "email")]
use external_services::email::EmailSettings;
use external_services::file_storage::FileStorageConfig;
#[cfg(feature = "kms")]
use external_services::kms;
use redis_interface::RedisSettings;
pub use router_env::config::{Log, LogConsole, LogFile, LogTelemetry};
use rust_decimal::Decimal;
use scheduler::SchedulerSettings;
use serde::{de::Error, Deserialize, Deserializer};
use storage_impl::config::QueueStrategy;

#[cfg(feature = "olap")]
use crate::analytics::AnalyticsConfig;
use crate::{
    core::errors::{ApplicationError, ApplicationResult},
    env::{self, logger, Env},
    events::EventsConfig,
};
#[cfg(feature = "kms")]
pub type Password = kms::KmsValue;
#[cfg(not(feature = "kms"))]
pub type Password = masking::Secret<String>;

#[derive(clap::Parser, Default)]
#[cfg_attr(feature = "vergen", command(version = router_env::version!()))]
pub struct CmdLineConf {
    /// Config file.
    /// Application will look for "config/config.toml" if this option isn't specified.
    #[arg(short = 'f', long, value_name = "FILE")]
    pub config_path: Option<PathBuf>,

    #[command(subcommand)]
    pub subcommand: Option<Subcommand>,
}

#[derive(clap::Parser)]
pub enum Subcommand {
    #[cfg(feature = "openapi")]
    /// Generate the OpenAPI specification file from code.
    GenerateOpenapiSpec,
}

#[cfg(feature = "kms")]
/// Store the decrypted kms secret values for active use in the application
/// Currently using `StrongSecret` won't have any effect as this struct have smart pointers to heap
/// allocations.
/// note: we can consider adding such behaviour in the future with custom implementation
#[derive(Clone)]
pub struct ActiveKmsSecrets {
    pub jwekey: masking::Secret<Jwekey>,
}

#[derive(Debug, Deserialize, Clone, Default)]
#[serde(default)]
pub struct Settings {
    pub server: Server,
    pub proxy: Proxy,
    pub env: Env,
    pub master_database: Database,
    #[cfg(feature = "olap")]
    pub replica_database: Database,
    pub redis: RedisSettings,
    pub log: Log,
    pub secrets: Secrets,
    pub locker: Locker,
    pub connectors: Connectors,
    pub forex_api: ForexApi,
    pub refund: Refund,
    pub eph_key: EphemeralConfig,
    pub scheduler: Option<SchedulerSettings>,
    #[cfg(feature = "kv_store")]
    pub drainer: DrainerSettings,
    pub jwekey: Jwekey,
    pub webhooks: WebhooksSettings,
    pub pm_filters: ConnectorFilters,
    pub bank_config: BankRedirectConfig,
    pub api_keys: ApiKeys,
    #[cfg(feature = "kms")]
    pub kms: kms::KmsConfig,
<<<<<<< HEAD
    pub file_storage: FileStorageConfig,
=======
    #[cfg(feature = "aws_s3")]
    pub file_upload_config: FileUploadConfig,
>>>>>>> 1c04ac75
    pub tokenization: TokenizationConfig,
    pub connector_customer: ConnectorCustomer,
    #[cfg(feature = "dummy_connector")]
    pub dummy_connector: DummyConnector,
    #[cfg(feature = "email")]
    pub email: EmailSettings,
    pub mandates: Mandates,
    pub required_fields: RequiredFields,
    pub delayed_session_response: DelayedSessionConfig,
    pub webhook_source_verification_call: WebhookSourceVerificationCall,
    pub payment_method_auth: PaymentMethodAuth,
    pub connector_request_reference_id_config: ConnectorRequestReferenceIdConfig,
    #[cfg(feature = "payouts")]
    pub payouts: Payouts,
    pub applepay_decrypt_keys: ApplePayDecryptConifg,
    pub multiple_api_version_supported_connectors: MultipleApiVersionSupportedConnectors,
    pub applepay_merchant_configs: ApplepayMerchantConfigs,
    pub lock_settings: LockSettings,
    pub temp_locker_enable_config: TempLockerEnableConfig,
    pub payment_link: PaymentLink,
    #[cfg(feature = "olap")]
    pub analytics: AnalyticsConfig,
    #[cfg(feature = "kv_store")]
    pub kv_config: KvConfig,
    #[cfg(feature = "frm")]
    pub frm: Frm,
    #[cfg(feature = "olap")]
    pub report_download_config: ReportConfig,
    pub events: EventsConfig,
    #[cfg(feature = "olap")]
    pub connector_onboarding: ConnectorOnboarding,
}

#[cfg(feature = "frm")]
#[derive(Debug, Deserialize, Clone, Default)]
pub struct Frm {
    pub enabled: bool,
}

#[derive(Debug, Deserialize, Clone)]
pub struct KvConfig {
    pub ttl: u32,
}

#[derive(Debug, Deserialize, Clone, Default)]
pub struct PaymentLink {
    pub sdk_url: String,
}

#[derive(Debug, Deserialize, Clone, Default)]
#[serde(default)]
pub struct ForexApi {
    pub local_fetch_retry_count: u64,
    pub api_key: masking::Secret<String>,
    pub fallback_api_key: masking::Secret<String>,
    /// in ms
    pub call_delay: i64,
    /// in ms
    pub local_fetch_retry_delay: u64,
    /// in ms
    pub api_timeout: u64,
    /// in ms
    pub redis_lock_timeout: u64,
}

#[derive(Debug, Deserialize, Clone, Default)]
pub struct PaymentMethodAuth {
    pub redis_expiry: i64,
    pub pm_auth_key: String,
}

#[derive(Debug, Deserialize, Clone, Default)]
pub struct DefaultExchangeRates {
    pub base_currency: String,
    pub conversion: HashMap<String, Conversion>,
    pub timestamp: i64,
}

#[derive(Debug, Deserialize, Clone, Default)]
pub struct Conversion {
    #[serde(with = "rust_decimal::serde::str")]
    pub to_factor: Decimal,
    #[serde(with = "rust_decimal::serde::str")]
    pub from_factor: Decimal,
}

#[derive(Debug, Deserialize, Clone, Default)]
#[serde(default)]
pub struct ApplepayMerchantConfigs {
    pub merchant_cert: String,
    pub merchant_cert_key: String,
    pub common_merchant_identifier: String,
    pub applepay_endpoint: String,
}

#[derive(Debug, Deserialize, Clone, Default)]
pub struct MultipleApiVersionSupportedConnectors {
    #[serde(deserialize_with = "connector_deser")]
    pub supported_connectors: HashSet<api_models::enums::Connector>,
}

#[derive(Debug, Deserialize, Clone, Default)]
#[serde(transparent)]
pub struct TokenizationConfig(pub HashMap<String, PaymentMethodTokenFilter>);

#[derive(Debug, Deserialize, Clone, Default)]
#[serde(transparent)]
pub struct TempLockerEnableConfig(pub HashMap<String, TempLockerEnablePaymentMethodFilter>);

#[derive(Debug, Deserialize, Clone, Default)]
pub struct ConnectorCustomer {
    #[serde(deserialize_with = "connector_deser")]
    pub connector_list: HashSet<api_models::enums::Connector>,
    #[cfg(feature = "payouts")]
    #[serde(deserialize_with = "payout_connector_deser")]
    pub payout_connector_list: HashSet<api_models::enums::PayoutConnectors>,
}

fn connector_deser<'a, D>(
    deserializer: D,
) -> Result<HashSet<api_models::enums::Connector>, D::Error>
where
    D: Deserializer<'a>,
{
    let value = <String>::deserialize(deserializer)?;
    Ok(value
        .trim()
        .split(',')
        .flat_map(api_models::enums::Connector::from_str)
        .collect())
}

#[cfg(feature = "payouts")]
fn payout_connector_deser<'a, D>(
    deserializer: D,
) -> Result<HashSet<api_models::enums::PayoutConnectors>, D::Error>
where
    D: Deserializer<'a>,
{
    let value = <String>::deserialize(deserializer)?;
    Ok(value
        .trim()
        .split(',')
        .flat_map(api_models::enums::PayoutConnectors::from_str)
        .collect())
}

#[cfg(feature = "dummy_connector")]
#[derive(Debug, Deserialize, Clone, Default)]
pub struct DummyConnector {
    pub enabled: bool,
    pub payment_ttl: i64,
    pub payment_duration: u64,
    pub payment_tolerance: u64,
    pub payment_retrieve_duration: u64,
    pub payment_retrieve_tolerance: u64,
    pub payment_complete_duration: i64,
    pub payment_complete_tolerance: i64,
    pub refund_ttl: i64,
    pub refund_duration: u64,
    pub refund_tolerance: u64,
    pub refund_retrieve_duration: u64,
    pub refund_retrieve_tolerance: u64,
    pub authorize_ttl: i64,
    pub assets_base_url: String,
    pub default_return_url: String,
    pub slack_invite_url: String,
    pub discord_invite_url: String,
}

#[derive(Debug, Deserialize, Clone)]
pub struct Mandates {
    pub supported_payment_methods: SupportedPaymentMethodsForMandate,
}

#[derive(Debug, Deserialize, Clone)]
pub struct SupportedPaymentMethodsForMandate(
    pub HashMap<enums::PaymentMethod, SupportedPaymentMethodTypesForMandate>,
);

#[derive(Debug, Deserialize, Clone)]
pub struct SupportedPaymentMethodTypesForMandate(
    pub HashMap<enums::PaymentMethodType, SupportedConnectorsForMandate>,
);

#[derive(Debug, Deserialize, Clone)]
pub struct SupportedConnectorsForMandate {
    #[serde(deserialize_with = "connector_deser")]
    pub connector_list: HashSet<api_models::enums::Connector>,
}

#[derive(Debug, Deserialize, Clone, Default)]
pub struct PaymentMethodTokenFilter {
    #[serde(deserialize_with = "pm_deser")]
    pub payment_method: HashSet<diesel_models::enums::PaymentMethod>,
    pub payment_method_type: Option<PaymentMethodTypeTokenFilter>,
    pub long_lived_token: bool,
    pub apple_pay_pre_decrypt_flow: Option<ApplePayPreDecryptFlow>,
}

#[derive(Debug, Deserialize, Clone, Default)]
#[serde(deny_unknown_fields, rename_all = "snake_case")]
pub enum ApplePayPreDecryptFlow {
    #[default]
    ConnectorTokenization,
    NetworkTokenization,
}

#[derive(Debug, Deserialize, Clone, Default)]
pub struct TempLockerEnablePaymentMethodFilter {
    #[serde(deserialize_with = "pm_deser")]
    pub payment_method: HashSet<diesel_models::enums::PaymentMethod>,
}

#[derive(Debug, Deserialize, Clone, Default)]
#[serde(
    deny_unknown_fields,
    tag = "type",
    content = "list",
    rename_all = "snake_case"
)]
pub enum PaymentMethodTypeTokenFilter {
    #[serde(deserialize_with = "pm_type_deser")]
    EnableOnly(HashSet<diesel_models::enums::PaymentMethodType>),
    #[serde(deserialize_with = "pm_type_deser")]
    DisableOnly(HashSet<diesel_models::enums::PaymentMethodType>),
    #[default]
    AllAccepted,
}

fn pm_deser<'a, D>(
    deserializer: D,
) -> Result<HashSet<diesel_models::enums::PaymentMethod>, D::Error>
where
    D: Deserializer<'a>,
{
    let value = <String>::deserialize(deserializer)?;
    value
        .trim()
        .split(',')
        .map(diesel_models::enums::PaymentMethod::from_str)
        .collect::<Result<_, _>>()
        .map_err(D::Error::custom)
}

fn pm_type_deser<'a, D>(
    deserializer: D,
) -> Result<HashSet<diesel_models::enums::PaymentMethodType>, D::Error>
where
    D: Deserializer<'a>,
{
    let value = <String>::deserialize(deserializer)?;
    value
        .trim()
        .split(',')
        .map(diesel_models::enums::PaymentMethodType::from_str)
        .collect::<Result<_, _>>()
        .map_err(D::Error::custom)
}

#[derive(Debug, Deserialize, Clone, Default)]
pub struct BankRedirectConfig(
    pub HashMap<api_models::enums::PaymentMethodType, ConnectorBankNames>,
);
#[derive(Debug, Deserialize, Clone)]
pub struct ConnectorBankNames(pub HashMap<String, BanksVector>);

#[derive(Debug, Deserialize, Clone)]
pub struct BanksVector {
    #[serde(deserialize_with = "bank_vec_deser")]
    pub banks: HashSet<api_models::enums::BankNames>,
}

#[derive(Debug, Deserialize, Clone, Default)]
#[serde(transparent)]
pub struct ConnectorFilters(pub HashMap<String, PaymentMethodFilters>);

#[derive(Debug, Deserialize, Clone, Default)]
#[serde(transparent)]
pub struct PaymentMethodFilters(pub HashMap<PaymentMethodFilterKey, CurrencyCountryFlowFilter>);

#[derive(Debug, Deserialize, Clone, PartialEq, Eq, Hash)]
#[serde(untagged)]
pub enum PaymentMethodFilterKey {
    PaymentMethodType(api_models::enums::PaymentMethodType),
    CardNetwork(api_models::enums::CardNetwork),
}

#[derive(Debug, Deserialize, Clone, Default)]
#[serde(default)]
pub struct CurrencyCountryFlowFilter {
    #[serde(deserialize_with = "currency_set_deser")]
    pub currency: Option<HashSet<api_models::enums::Currency>>,
    #[serde(deserialize_with = "string_set_deser")]
    pub country: Option<HashSet<api_models::enums::CountryAlpha2>>,
    pub not_available_flows: Option<NotAvailableFlows>,
}

#[derive(Debug, Deserialize, Copy, Clone, Default)]
#[serde(default)]
pub struct NotAvailableFlows {
    pub capture_method: Option<enums::CaptureMethod>,
}

#[derive(Debug, Deserialize, Clone)]
pub struct RequiredFields(pub HashMap<enums::PaymentMethod, PaymentMethodType>);

#[derive(Debug, Deserialize, Clone)]
pub struct PaymentMethodType(pub HashMap<enums::PaymentMethodType, ConnectorFields>);

#[derive(Debug, Deserialize, Clone)]
pub struct ConnectorFields {
    pub fields: HashMap<enums::Connector, RequiredFieldFinal>,
}

#[derive(Debug, Deserialize, Clone)]
pub struct RequiredFieldFinal {
    pub mandate: HashMap<String, RequiredFieldInfo>,
    pub non_mandate: HashMap<String, RequiredFieldInfo>,
    pub common: HashMap<String, RequiredFieldInfo>,
}

fn string_set_deser<'a, D>(
    deserializer: D,
) -> Result<Option<HashSet<api_models::enums::CountryAlpha2>>, D::Error>
where
    D: Deserializer<'a>,
{
    let value = <Option<String>>::deserialize(deserializer)?;
    Ok(value.and_then(|inner| {
        let list = inner
            .trim()
            .split(',')
            .flat_map(api_models::enums::CountryAlpha2::from_str)
            .collect::<HashSet<_>>();
        match list.len() {
            0 => None,
            _ => Some(list),
        }
    }))
}

fn currency_set_deser<'a, D>(
    deserializer: D,
) -> Result<Option<HashSet<api_models::enums::Currency>>, D::Error>
where
    D: Deserializer<'a>,
{
    let value = <Option<String>>::deserialize(deserializer)?;
    Ok(value.and_then(|inner| {
        let list = inner
            .trim()
            .split(',')
            .flat_map(api_models::enums::Currency::from_str)
            .collect::<HashSet<_>>();
        match list.len() {
            0 => None,
            _ => Some(list),
        }
    }))
}

fn bank_vec_deser<'a, D>(deserializer: D) -> Result<HashSet<api_models::enums::BankNames>, D::Error>
where
    D: Deserializer<'a>,
{
    let value = <String>::deserialize(deserializer)?;
    Ok(value
        .trim()
        .split(',')
        .flat_map(api_models::enums::BankNames::from_str)
        .collect())
}

#[derive(Debug, Default, Deserialize, Clone)]
#[serde(default)]
pub struct Secrets {
    #[cfg(not(feature = "kms"))]
    pub jwt_secret: String,
    #[cfg(not(feature = "kms"))]
    pub admin_api_key: String,
    #[cfg(not(feature = "kms"))]
    pub recon_admin_api_key: String,
    pub master_enc_key: Password,
    #[cfg(feature = "kms")]
    pub kms_encrypted_jwt_secret: kms::KmsValue,
    #[cfg(feature = "kms")]
    pub kms_encrypted_admin_api_key: kms::KmsValue,
    #[cfg(feature = "kms")]
    pub kms_encrypted_recon_admin_api_key: kms::KmsValue,
}

#[derive(Debug, Deserialize, Clone)]
#[serde(default)]
pub struct Locker {
    pub host: String,
    pub host_rs: String,
    pub mock_locker: bool,
    pub basilisk_host: String,
    pub locker_signing_key_id: String,
    pub locker_enabled: bool,
}

#[derive(Debug, Deserialize, Clone)]
#[serde(default)]
pub struct Refund {
    pub max_attempts: usize,
    pub max_age: i64,
}

#[derive(Debug, Deserialize, Clone)]
#[serde(default)]
pub struct EphemeralConfig {
    pub validity: i64,
}

#[derive(Debug, Deserialize, Clone, Default)]
#[serde(default)]
pub struct Jwekey {
    pub vault_encryption_key: String,
    pub rust_locker_encryption_key: String,
    pub vault_private_key: String,
    pub tunnel_private_key: String,
}

#[derive(Debug, Deserialize, Clone)]
#[serde(default)]
pub struct Proxy {
    pub http_url: Option<String>,
    pub https_url: Option<String>,
    pub idle_pool_connection_timeout: Option<u64>,
}

#[derive(Debug, Deserialize, Clone)]
#[serde(default)]
pub struct Server {
    pub port: u16,
    pub workers: usize,
    pub host: String,
    pub request_body_limit: usize,
    pub base_url: String,
    pub shutdown_timeout: u64,
}

#[derive(Debug, Deserialize, Clone)]
#[serde(default)]
pub struct Database {
    pub username: String,
    pub password: Password,
    pub host: String,
    pub port: u16,
    pub dbname: String,
    pub pool_size: u32,
    pub connection_timeout: u64,
    pub queue_strategy: QueueStrategy,
    pub min_idle: Option<u32>,
    pub max_lifetime: Option<u64>,
}

#[cfg(not(feature = "kms"))]
impl From<Database> for storage_impl::config::Database {
    fn from(val: Database) -> Self {
        Self {
            username: val.username,
            password: val.password,
            host: val.host,
            port: val.port,
            dbname: val.dbname,
            pool_size: val.pool_size,
            connection_timeout: val.connection_timeout,
            queue_strategy: val.queue_strategy,
            min_idle: val.min_idle,
            max_lifetime: val.max_lifetime,
        }
    }
}

#[derive(Debug, Deserialize, Clone)]
#[serde(default)]
pub struct SupportedConnectors {
    pub wallets: Vec<String>,
}

#[derive(Debug, Deserialize, Clone, Default, router_derive::ConfigValidate)]
#[serde(default)]
pub struct Connectors {
    pub aci: ConnectorParams,
    #[cfg(feature = "payouts")]
    pub adyen: ConnectorParamsWithSecondaryBaseUrl,
    #[cfg(not(feature = "payouts"))]
    pub adyen: ConnectorParams,
    pub airwallex: ConnectorParams,
    pub applepay: ConnectorParams,
    pub authorizedotnet: ConnectorParams,
    pub bambora: ConnectorParams,
    pub bankofamerica: ConnectorParams,
    pub bitpay: ConnectorParams,
    pub bluesnap: ConnectorParamsWithSecondaryBaseUrl,
    pub boku: ConnectorParams,
    pub braintree: ConnectorParams,
    pub cashtocode: ConnectorParams,
    pub checkout: ConnectorParams,
    pub coinbase: ConnectorParams,
    pub cryptopay: ConnectorParams,
    pub cybersource: ConnectorParams,
    pub dlocal: ConnectorParams,
    #[cfg(feature = "dummy_connector")]
    pub dummyconnector: ConnectorParams,
    pub fiserv: ConnectorParams,
    pub forte: ConnectorParams,
    pub globalpay: ConnectorParams,
    pub globepay: ConnectorParams,
    pub gocardless: ConnectorParams,
    pub helcim: ConnectorParams,
    pub iatapay: ConnectorParams,
    pub klarna: ConnectorParams,
    pub mollie: ConnectorParams,
    pub multisafepay: ConnectorParams,
    pub nexinets: ConnectorParams,
    pub nmi: ConnectorParams,
    pub noon: ConnectorParamsWithModeType,
    pub nuvei: ConnectorParams,
    pub opayo: ConnectorParams,
    pub opennode: ConnectorParams,
    pub payeezy: ConnectorParams,
    pub payme: ConnectorParams,
    pub paypal: ConnectorParams,
    pub payu: ConnectorParams,
    pub placetopay: ConnectorParams,
    pub powertranz: ConnectorParams,
    pub prophetpay: ConnectorParams,
    pub rapyd: ConnectorParams,
    pub riskified: ConnectorParams,
    pub shift4: ConnectorParams,
    pub signifyd: ConnectorParams,
    pub square: ConnectorParams,
    pub stax: ConnectorParams,
    pub stripe: ConnectorParamsWithFileUploadUrl,
    pub trustpay: ConnectorParamsWithMoreUrls,
    pub tsys: ConnectorParams,
    pub volt: ConnectorParams,
    pub wise: ConnectorParams,
    pub worldline: ConnectorParams,
    pub worldpay: ConnectorParams,
    pub zen: ConnectorParams,
}

#[derive(Debug, Deserialize, Clone, Default, router_derive::ConfigValidate)]
#[serde(default)]
pub struct ConnectorParams {
    pub base_url: String,
    pub secondary_base_url: Option<String>,
}

#[derive(Debug, Deserialize, Clone, Default, router_derive::ConfigValidate)]
#[serde(default)]
pub struct ConnectorParamsWithModeType {
    pub base_url: String,
    pub secondary_base_url: Option<String>,
    /// Can take values like Test or Live for Noon
    pub key_mode: String,
}

#[derive(Debug, Deserialize, Clone, Default, router_derive::ConfigValidate)]
#[serde(default)]
pub struct ConnectorParamsWithMoreUrls {
    pub base_url: String,
    pub base_url_bank_redirects: String,
}

#[derive(Debug, Deserialize, Clone, Default, router_derive::ConfigValidate)]
#[serde(default)]
pub struct ConnectorParamsWithFileUploadUrl {
    pub base_url: String,
    pub base_url_file_upload: String,
}

#[derive(Debug, Deserialize, Clone, Default, router_derive::ConfigValidate)]
#[serde(default)]
pub struct ConnectorParamsWithSecondaryBaseUrl {
    pub base_url: String,
    pub secondary_base_url: String,
}

#[cfg(feature = "kv_store")]
#[derive(Debug, Clone, Deserialize)]
#[serde(default)]
pub struct DrainerSettings {
    pub stream_name: String,
    pub num_partitions: u8,
    pub max_read_count: u64,
    pub shutdown_interval: u32, // in milliseconds
    pub loop_interval: u32,     // in milliseconds
}

#[derive(Debug, Clone, Default, Deserialize)]
#[serde(default)]
pub struct WebhooksSettings {
    pub outgoing_enabled: bool,
    pub ignore_error: WebhookIgnoreErrorSettings,
}

#[derive(Debug, Clone, Deserialize, Default)]
#[serde(default)]
pub struct WebhookIgnoreErrorSettings {
    pub event_type: Option<bool>,
    pub payment_not_found: Option<bool>,
}

#[derive(Debug, Deserialize, Clone)]
#[serde(default)]
pub struct ApiKeys {
    /// Base64-encoded (KMS encrypted) ciphertext of the key used for calculating hashes of API
    /// keys
    #[cfg(feature = "kms")]
    pub kms_encrypted_hash_key: kms::KmsValue,

    /// Hex-encoded 32-byte long (64 characters long when hex-encoded) key used for calculating
    /// hashes of API keys
    #[cfg(not(feature = "kms"))]
    pub hash_key: String,

    // Specifies the number of days before API key expiry when email reminders should be sent
    #[cfg(feature = "email")]
    pub expiry_reminder_days: Vec<u8>,
}

<<<<<<< HEAD
=======
#[cfg(feature = "aws_s3")]
#[derive(Debug, Deserialize, Clone, Default)]
#[serde(default)]
pub struct FileUploadConfig {
    /// The AWS region to send file uploads
    pub region: String,
    /// The AWS s3 bucket to send file uploads
    pub bucket_name: String,
}

>>>>>>> 1c04ac75
#[derive(Debug, Deserialize, Clone, Default)]
pub struct DelayedSessionConfig {
    #[serde(deserialize_with = "deser_to_get_connectors")]
    pub connectors_with_delayed_session_response: HashSet<api_models::enums::Connector>,
}

#[derive(Debug, Deserialize, Clone, Default)]
pub struct WebhookSourceVerificationCall {
    #[serde(deserialize_with = "connector_deser")]
    pub connectors_with_webhook_source_verification_call: HashSet<api_models::enums::Connector>,
}

#[derive(Debug, Deserialize, Clone, Default)]
pub struct ApplePayDecryptConifg {
    pub apple_pay_ppc: String,
    pub apple_pay_ppc_key: String,
    pub apple_pay_merchant_cert: String,
    pub apple_pay_merchant_cert_key: String,
}

#[derive(Debug, Deserialize, Clone, Default)]
pub struct ConnectorRequestReferenceIdConfig {
    pub merchant_ids_send_payment_id_as_connector_request_id: HashSet<String>,
}

fn deser_to_get_connectors<'a, D>(
    deserializer: D,
) -> Result<HashSet<api_models::enums::Connector>, D::Error>
where
    D: Deserializer<'a>,
{
    let value = <String>::deserialize(deserializer)?;
    value
        .trim()
        .split(',')
        .map(api_models::enums::Connector::from_str)
        .collect::<Result<_, _>>()
        .map_err(D::Error::custom)
}

impl Settings {
    pub fn new() -> ApplicationResult<Self> {
        Self::with_config_path(None)
    }

    pub fn with_config_path(config_path: Option<PathBuf>) -> ApplicationResult<Self> {
        // Configuration values are picked up in the following priority order (1 being least
        // priority):
        // 1. Defaults from the implementation of the `Default` trait.
        // 2. Values from config file. The config file accessed depends on the environment
        //    specified by the `RUN_ENV` environment variable. `RUN_ENV` can be one of
        //    `development`, `sandbox` or `production`. If nothing is specified for `RUN_ENV`,
        //    `/config/development.toml` file is read.
        // 3. Environment variables prefixed with `ROUTER` and each level separated by double
        //    underscores.
        //
        // Values in config file override the defaults in `Default` trait, and the values set using
        // environment variables override both the defaults and the config file values.

        let environment = env::which();
        let config_path = router_env::Config::config_path(&environment.to_string(), config_path);

        let config = router_env::Config::builder(&environment.to_string())?
            .add_source(File::from(config_path).required(false))
            .add_source(
                Environment::with_prefix("ROUTER")
                    .try_parsing(true)
                    .separator("__")
                    .list_separator(",")
                    .with_list_parse_key("log.telemetry.route_to_trace")
                    .with_list_parse_key("redis.cluster_urls")
                    .with_list_parse_key("events.kafka.brokers")
                    .with_list_parse_key("connectors.supported.wallets")
                    .with_list_parse_key("connector_request_reference_id_config.merchant_ids_send_payment_id_as_connector_request_id"),

            )
            .build()?;

        serde_path_to_error::deserialize(config).map_err(|error| {
            logger::error!(%error, "Unable to deserialize application configuration");
            eprintln!("Unable to deserialize application configuration: {error}");
            ApplicationError::from(error.into_inner())
        })
    }

    pub fn validate(&self) -> ApplicationResult<()> {
        self.server.validate()?;
        self.master_database.validate()?;
        #[cfg(feature = "olap")]
        self.replica_database.validate()?;
        self.redis.validate().map_err(|error| {
            println!("{error}");
            ApplicationError::InvalidConfigurationValueError("Redis configuration".into())
        })?;
        if self.log.file.enabled {
            if self.log.file.file_name.is_default_or_empty() {
                return Err(ApplicationError::InvalidConfigurationValueError(
                    "log file name must not be empty".into(),
                ));
            }

            if self.log.file.path.is_default_or_empty() {
                return Err(ApplicationError::InvalidConfigurationValueError(
                    "log directory path must not be empty".into(),
                ));
            }
        }
        self.secrets.validate()?;
        self.locker.validate()?;
        self.connectors.validate("connectors")?;

        self.scheduler
            .as_ref()
            .map(|scheduler_settings| scheduler_settings.validate())
            .transpose()?;
        #[cfg(feature = "kv_store")]
        self.drainer.validate()?;
        self.api_keys.validate()?;
        #[cfg(feature = "kms")]
        self.kms
            .validate()
            .map_err(|error| ApplicationError::InvalidConfigurationValueError(error.into()))?;
<<<<<<< HEAD

        self.file_storage
            .validate()
            .map_err(|err| ApplicationError::InvalidConfigurationValueError(err.to_string()))?;

=======
        #[cfg(feature = "aws_s3")]
        self.file_upload_config.validate()?;
>>>>>>> 1c04ac75
        self.lock_settings.validate()?;
        self.events.validate()?;
        Ok(())
    }
}

#[cfg(test)]
mod payment_method_deserialization_test {
    #![allow(clippy::unwrap_used)]
    use serde::de::{
        value::{Error as ValueError, StrDeserializer},
        IntoDeserializer,
    };

    use super::*;

    #[test]
    fn test_pm_deserializer() {
        let deserializer: StrDeserializer<'_, ValueError> = "wallet,card".into_deserializer();
        let test_pm = pm_deser(deserializer);
        assert!(test_pm.is_ok())
    }
}

#[cfg(feature = "payouts")]
#[derive(Debug, Deserialize, Clone, Default)]
pub struct Payouts {
    pub payout_eligibility: bool,
}

#[derive(Debug, Clone, Default)]
pub struct LockSettings {
    pub redis_lock_expiry_seconds: u32,
    pub delay_between_retries_in_milliseconds: u32,
    pub lock_retries: u32,
}

impl<'de> Deserialize<'de> for LockSettings {
    fn deserialize<D: Deserializer<'de>>(deserializer: D) -> Result<Self, D::Error> {
        #[derive(Deserialize)]
        #[serde(deny_unknown_fields)]
        struct Inner {
            redis_lock_expiry_seconds: u32,
            delay_between_retries_in_milliseconds: u32,
        }

        let Inner {
            redis_lock_expiry_seconds,
            delay_between_retries_in_milliseconds,
        } = Inner::deserialize(deserializer)?;
        let redis_lock_expiry_milliseconds = redis_lock_expiry_seconds * 1000;
        Ok(Self {
            redis_lock_expiry_seconds,
            delay_between_retries_in_milliseconds,
            lock_retries: redis_lock_expiry_milliseconds / delay_between_retries_in_milliseconds,
        })
    }
}

#[cfg(feature = "olap")]
#[derive(Debug, Deserialize, Clone, Default)]
pub struct ConnectorOnboarding {
    pub paypal: PayPalOnboarding,
}

#[cfg(feature = "olap")]
#[derive(Debug, Deserialize, Clone, Default)]
pub struct PayPalOnboarding {
    pub client_id: masking::Secret<String>,
    pub client_secret: masking::Secret<String>,
    pub partner_id: masking::Secret<String>,
    pub enabled: bool,
}<|MERGE_RESOLUTION|>--- conflicted
+++ resolved
@@ -89,12 +89,7 @@
     pub api_keys: ApiKeys,
     #[cfg(feature = "kms")]
     pub kms: kms::KmsConfig,
-<<<<<<< HEAD
     pub file_storage: FileStorageConfig,
-=======
-    #[cfg(feature = "aws_s3")]
-    pub file_upload_config: FileUploadConfig,
->>>>>>> 1c04ac75
     pub tokenization: TokenizationConfig,
     pub connector_customer: ConnectorCustomer,
     #[cfg(feature = "dummy_connector")]
@@ -722,19 +717,6 @@
     pub expiry_reminder_days: Vec<u8>,
 }
 
-<<<<<<< HEAD
-=======
-#[cfg(feature = "aws_s3")]
-#[derive(Debug, Deserialize, Clone, Default)]
-#[serde(default)]
-pub struct FileUploadConfig {
-    /// The AWS region to send file uploads
-    pub region: String,
-    /// The AWS s3 bucket to send file uploads
-    pub bucket_name: String,
-}
-
->>>>>>> 1c04ac75
 #[derive(Debug, Deserialize, Clone, Default)]
 pub struct DelayedSessionConfig {
     #[serde(deserialize_with = "deser_to_get_connectors")]
@@ -857,16 +839,11 @@
         self.kms
             .validate()
             .map_err(|error| ApplicationError::InvalidConfigurationValueError(error.into()))?;
-<<<<<<< HEAD
 
         self.file_storage
             .validate()
             .map_err(|err| ApplicationError::InvalidConfigurationValueError(err.to_string()))?;
 
-=======
-        #[cfg(feature = "aws_s3")]
-        self.file_upload_config.validate()?;
->>>>>>> 1c04ac75
         self.lock_settings.validate()?;
         self.events.validate()?;
         Ok(())
