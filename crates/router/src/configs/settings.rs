use std::{
    collections::{HashMap, HashSet},
    path::PathBuf,
};

#[cfg(feature = "olap")]
use analytics::{opensearch::OpenSearchConfig, ReportConfig};
use api_models::{enums, payment_methods::RequiredFieldInfo};
use common_utils::ext_traits::ConfigExt;
use config::{Environment, File};
#[cfg(feature = "email")]
use external_services::email::EmailSettings;
use external_services::{
    file_storage::FileStorageConfig,
    managers::{
        encryption_management::EncryptionManagementConfig,
        secrets_management::SecretsManagementConfig,
    },
};
pub use hyperswitch_interfaces::configs::Connectors;
use hyperswitch_interfaces::secrets_interface::secret_state::{
    RawSecret, SecretState, SecretStateContainer, SecuredSecret,
};
use masking::Secret;
use redis_interface::RedisSettings;
pub use router_env::config::{Log, LogConsole, LogFile, LogTelemetry};
use rust_decimal::Decimal;
use scheduler::SchedulerSettings;
use serde::Deserialize;
use storage_impl::config::QueueStrategy;

#[cfg(feature = "olap")]
use crate::analytics::AnalyticsConfig;
use crate::{
    core::errors::{ApplicationError, ApplicationResult},
    env::{self, logger, Env},
    events::EventsConfig,
};

#[derive(clap::Parser, Default)]
#[cfg_attr(feature = "vergen", command(version = router_env::version!()))]
pub struct CmdLineConf {
    /// Config file.
    /// Application will look for "config/config.toml" if this option isn't specified.
    #[arg(short = 'f', long, value_name = "FILE")]
    pub config_path: Option<PathBuf>,

    #[command(subcommand)]
    pub subcommand: Option<Subcommand>,
}

#[derive(clap::Parser)]
pub enum Subcommand {
    #[cfg(feature = "openapi")]
    /// Generate the OpenAPI specification file from code.
    GenerateOpenapiSpec,
}

#[derive(Debug, Deserialize, Clone, Default)]
#[serde(default)]
pub struct Settings<S: SecretState> {
    pub server: Server,
    pub proxy: Proxy,
    pub env: Env,
    pub master_database: SecretStateContainer<Database, S>,
    #[cfg(feature = "olap")]
    pub replica_database: SecretStateContainer<Database, S>,
    pub redis: RedisSettings,
    pub log: Log,
    pub secrets: SecretStateContainer<Secrets, S>,
    pub locker: Locker,
    pub connectors: Connectors,
    pub forex_api: SecretStateContainer<ForexApi, S>,
    pub refund: Refund,
    pub eph_key: EphemeralConfig,
    pub scheduler: Option<SchedulerSettings>,
    #[cfg(feature = "kv_store")]
    pub drainer: DrainerSettings,
    pub jwekey: SecretStateContainer<Jwekey, S>,
    pub webhooks: WebhooksSettings,
    pub pm_filters: ConnectorFilters,
    pub bank_config: BankRedirectConfig,
    pub api_keys: SecretStateContainer<ApiKeys, S>,
    pub file_storage: FileStorageConfig,
    pub encryption_management: EncryptionManagementConfig,
    pub secrets_management: SecretsManagementConfig,
    pub tokenization: TokenizationConfig,
    pub connector_customer: ConnectorCustomer,
    #[cfg(feature = "dummy_connector")]
    pub dummy_connector: DummyConnector,
    #[cfg(feature = "email")]
    pub email: EmailSettings,
    pub user: UserSettings,
    pub cors: CorsSettings,
    pub mandates: Mandates,
    pub network_transaction_id_supported_connectors: NetworkTransactionIdSupportedConnectors,
    pub required_fields: RequiredFields,
    pub delayed_session_response: DelayedSessionConfig,
    pub webhook_source_verification_call: WebhookSourceVerificationCall,
    pub payment_method_auth: SecretStateContainer<PaymentMethodAuth, S>,
    pub connector_request_reference_id_config: ConnectorRequestReferenceIdConfig,
    #[cfg(feature = "payouts")]
    pub payouts: Payouts,
    pub applepay_decrypt_keys: SecretStateContainer<ApplePayDecryptConifg, S>,
    pub multiple_api_version_supported_connectors: MultipleApiVersionSupportedConnectors,
    pub applepay_merchant_configs: SecretStateContainer<ApplepayMerchantConfigs, S>,
    pub lock_settings: LockSettings,
    pub temp_locker_enable_config: TempLockerEnableConfig,
    pub generic_link: GenericLink,
    pub payment_link: PaymentLink,
    #[cfg(feature = "olap")]
    pub analytics: SecretStateContainer<AnalyticsConfig, S>,
    #[cfg(feature = "kv_store")]
    pub kv_config: KvConfig,
    #[cfg(feature = "frm")]
    pub frm: Frm,
    #[cfg(feature = "olap")]
    pub report_download_config: ReportConfig,
    #[cfg(feature = "olap")]
    pub opensearch: OpenSearchConfig,
    pub events: EventsConfig,
    #[cfg(feature = "olap")]
    pub connector_onboarding: SecretStateContainer<ConnectorOnboarding, S>,
    pub unmasked_headers: UnmaskedHeaders,
    pub multitenancy: Multitenancy,
    pub saved_payment_methods: EligiblePaymentMethods,
<<<<<<< HEAD
    pub locker_based_open_banking_connectors: LockerBasedRecipientConnectorList,
=======
    pub user_auth_methods: SecretStateContainer<UserAuthMethodSettings, S>,
}

#[derive(Debug, Deserialize, Clone, Default)]
pub struct Multitenancy {
    pub tenants: TenantConfig,
    pub enabled: bool,
    pub global_tenant: GlobalTenant,
}

impl Multitenancy {
    pub fn get_tenants(&self) -> &HashMap<String, Tenant> {
        &self.tenants.0
    }
    pub fn get_tenant_names(&self) -> Vec<String> {
        self.tenants.0.keys().cloned().collect()
    }
    pub fn get_tenant(&self, tenant_id: &str) -> Option<&Tenant> {
        self.tenants.0.get(tenant_id)
    }
}

#[derive(Debug, Deserialize, Clone, Default)]
#[serde(transparent)]
pub struct TenantConfig(pub HashMap<String, Tenant>);

#[derive(Debug, Deserialize, Clone, Default)]
pub struct Tenant {
    pub name: String,
    pub base_url: String,
    pub schema: String,
    pub redis_key_prefix: String,
    pub clickhouse_database: String,
}

impl storage_impl::config::TenantConfig for Tenant {
    fn get_schema(&self) -> &str {
        self.schema.as_str()
    }
    fn get_redis_key_prefix(&self) -> &str {
        self.redis_key_prefix.as_str()
    }
}

impl storage_impl::config::ClickHouseConfig for Tenant {
    fn get_clickhouse_database(&self) -> &str {
        self.clickhouse_database.as_str()
    }
}

#[derive(Debug, Deserialize, Clone, Default)]
pub struct GlobalTenant {
    pub schema: String,
    pub redis_key_prefix: String,
}

impl storage_impl::config::TenantConfig for GlobalTenant {
    fn get_schema(&self) -> &str {
        self.schema.as_str()
    }
    fn get_redis_key_prefix(&self) -> &str {
        self.redis_key_prefix.as_str()
    }
>>>>>>> 549c293c
}

#[derive(Debug, Deserialize, Clone, Default)]
pub struct UnmaskedHeaders {
    #[serde(deserialize_with = "deserialize_hashset")]
    pub keys: HashSet<String>,
}

#[cfg(feature = "frm")]
#[derive(Debug, Deserialize, Clone, Default)]
pub struct Frm {
    pub enabled: bool,
}

#[derive(Debug, Deserialize, Clone)]
pub struct KvConfig {
    pub ttl: u32,
    pub soft_kill: Option<bool>,
}

#[derive(Debug, Deserialize, Clone, Default)]
pub struct GenericLink {
    pub payment_method_collect: GenericLinkEnvConfig,
    pub payout_link: GenericLinkEnvConfig,
}

#[derive(Debug, Deserialize, Clone)]
pub struct GenericLinkEnvConfig {
    pub sdk_url: url::Url,
    pub expiry: u32,
    pub ui_config: GenericLinkEnvUiConfig,
    #[serde(deserialize_with = "deserialize_hashmap")]
    pub enabled_payment_methods: HashMap<enums::PaymentMethod, HashSet<enums::PaymentMethodType>>,
}

impl Default for GenericLinkEnvConfig {
    fn default() -> Self {
        Self {
            #[allow(clippy::expect_used)]
            sdk_url: url::Url::parse("http://localhost:9050/HyperLoader.js")
                .expect("Failed to parse default SDK URL"),
            expiry: 900,
            ui_config: GenericLinkEnvUiConfig::default(),
            enabled_payment_methods: HashMap::default(),
        }
    }
}

#[derive(Debug, Deserialize, Clone)]
pub struct GenericLinkEnvUiConfig {
    pub logo: url::Url,
    pub merchant_name: Secret<String>,
    pub theme: String,
}

#[allow(clippy::panic)]
impl Default for GenericLinkEnvUiConfig {
    fn default() -> Self {
        Self {
            #[allow(clippy::expect_used)]
            logo: url::Url::parse("https://hyperswitch.io/favicon.ico")
                .expect("Failed to parse default logo URL"),
            merchant_name: Secret::new("HyperSwitch".to_string()),
            theme: "#4285F4".to_string(),
        }
    }
}

#[derive(Debug, Deserialize, Clone, Default)]
pub struct PaymentLink {
    pub sdk_url: String,
}

#[derive(Debug, Deserialize, Clone, Default)]
#[serde(default)]
pub struct ForexApi {
    pub local_fetch_retry_count: u64,
    pub api_key: Secret<String>,
    pub fallback_api_key: Secret<String>,
    /// in ms
    pub call_delay: i64,
    /// in ms
    pub local_fetch_retry_delay: u64,
    /// in ms
    pub api_timeout: u64,
    /// in ms
    pub redis_lock_timeout: u64,
}

#[derive(Debug, Deserialize, Clone, Default)]
pub struct PaymentMethodAuth {
    pub redis_expiry: i64,
    pub pm_auth_key: Secret<String>,
}

#[derive(Debug, Deserialize, Clone, Default)]
#[serde(default)]
pub struct EligiblePaymentMethods {
    #[serde(deserialize_with = "deserialize_hashset")]
    pub sdk_eligible_payment_methods: HashSet<String>,
}

#[derive(Debug, Deserialize, Clone, Default)]
pub struct DefaultExchangeRates {
    pub base_currency: String,
    pub conversion: HashMap<String, Conversion>,
    pub timestamp: i64,
}

#[derive(Debug, Deserialize, Clone, Default)]
pub struct Conversion {
    #[serde(with = "rust_decimal::serde::str")]
    pub to_factor: Decimal,
    #[serde(with = "rust_decimal::serde::str")]
    pub from_factor: Decimal,
}

#[derive(Debug, Deserialize, Clone, Default)]
#[serde(default)]
pub struct ApplepayMerchantConfigs {
    pub merchant_cert: Secret<String>,
    pub merchant_cert_key: Secret<String>,
    pub common_merchant_identifier: Secret<String>,
    pub applepay_endpoint: String,
}

#[derive(Debug, Deserialize, Clone, Default)]
pub struct MultipleApiVersionSupportedConnectors {
    #[serde(deserialize_with = "deserialize_hashset")]
    pub supported_connectors: HashSet<enums::Connector>,
}

#[derive(Debug, Deserialize, Clone, Default)]
#[serde(transparent)]
pub struct TokenizationConfig(pub HashMap<String, PaymentMethodTokenFilter>);

#[derive(Debug, Deserialize, Clone, Default)]
#[serde(transparent)]
pub struct TempLockerEnableConfig(pub HashMap<String, TempLockerEnablePaymentMethodFilter>);

#[derive(Debug, Deserialize, Clone, Default)]
pub struct ConnectorCustomer {
    #[serde(deserialize_with = "deserialize_hashset")]
    pub connector_list: HashSet<enums::Connector>,
    #[cfg(feature = "payouts")]
    #[serde(deserialize_with = "deserialize_hashset")]
    pub payout_connector_list: HashSet<enums::PayoutConnectors>,
}

#[cfg(feature = "dummy_connector")]
#[derive(Debug, Deserialize, Clone, Default)]
pub struct DummyConnector {
    pub enabled: bool,
    pub payment_ttl: i64,
    pub payment_duration: u64,
    pub payment_tolerance: u64,
    pub payment_retrieve_duration: u64,
    pub payment_retrieve_tolerance: u64,
    pub payment_complete_duration: i64,
    pub payment_complete_tolerance: i64,
    pub refund_ttl: i64,
    pub refund_duration: u64,
    pub refund_tolerance: u64,
    pub refund_retrieve_duration: u64,
    pub refund_retrieve_tolerance: u64,
    pub authorize_ttl: i64,
    pub assets_base_url: String,
    pub default_return_url: String,
    pub slack_invite_url: String,
    pub discord_invite_url: String,
}

#[derive(Debug, Deserialize, Clone)]
pub struct CorsSettings {
    #[serde(default, deserialize_with = "deserialize_hashset")]
    pub origins: HashSet<String>,
    #[serde(default)]
    pub wildcard_origin: bool,
    pub max_age: usize,
    #[serde(deserialize_with = "deserialize_hashset")]
    pub allowed_methods: HashSet<String>,
}

#[derive(Debug, Deserialize, Clone)]
pub struct Mandates {
    pub supported_payment_methods: SupportedPaymentMethodsForMandate,
    pub update_mandate_supported: SupportedPaymentMethodsForMandate,
}

#[derive(Debug, Deserialize, Clone, Default)]
pub struct NetworkTransactionIdSupportedConnectors {
    #[serde(deserialize_with = "deserialize_hashset")]
    pub connector_list: HashSet<enums::Connector>,
}

#[derive(Debug, Deserialize, Clone)]
pub struct SupportedPaymentMethodsForMandate(
    pub HashMap<enums::PaymentMethod, SupportedPaymentMethodTypesForMandate>,
);

#[derive(Debug, Deserialize, Clone)]
pub struct SupportedPaymentMethodTypesForMandate(
    pub HashMap<enums::PaymentMethodType, SupportedConnectorsForMandate>,
);

#[derive(Debug, Deserialize, Clone)]
pub struct SupportedConnectorsForMandate {
    #[serde(deserialize_with = "deserialize_hashset")]
    pub connector_list: HashSet<enums::Connector>,
}

#[derive(Debug, Deserialize, Clone, Default)]
pub struct PaymentMethodTokenFilter {
    #[serde(deserialize_with = "deserialize_hashset")]
    pub payment_method: HashSet<diesel_models::enums::PaymentMethod>,
    pub payment_method_type: Option<PaymentMethodTypeTokenFilter>,
    pub long_lived_token: bool,
    pub apple_pay_pre_decrypt_flow: Option<ApplePayPreDecryptFlow>,
}

#[derive(Debug, Deserialize, Clone, Default)]
#[serde(deny_unknown_fields, rename_all = "snake_case")]
pub enum ApplePayPreDecryptFlow {
    #[default]
    ConnectorTokenization,
    NetworkTokenization,
}

#[derive(Debug, Deserialize, Clone, Default)]
pub struct TempLockerEnablePaymentMethodFilter {
    #[serde(deserialize_with = "deserialize_hashset")]
    pub payment_method: HashSet<diesel_models::enums::PaymentMethod>,
}

#[derive(Debug, Deserialize, Clone, Default)]
#[serde(
    deny_unknown_fields,
    tag = "type",
    content = "list",
    rename_all = "snake_case"
)]
pub enum PaymentMethodTypeTokenFilter {
    #[serde(deserialize_with = "deserialize_hashset")]
    EnableOnly(HashSet<diesel_models::enums::PaymentMethodType>),
    #[serde(deserialize_with = "deserialize_hashset")]
    DisableOnly(HashSet<diesel_models::enums::PaymentMethodType>),
    #[default]
    AllAccepted,
}

#[derive(Debug, Deserialize, Clone, Default)]
pub struct BankRedirectConfig(pub HashMap<enums::PaymentMethodType, ConnectorBankNames>);
#[derive(Debug, Deserialize, Clone)]
pub struct ConnectorBankNames(pub HashMap<String, BanksVector>);

#[derive(Debug, Deserialize, Clone)]
pub struct BanksVector {
    #[serde(deserialize_with = "deserialize_hashset")]
    pub banks: HashSet<common_enums::enums::BankNames>,
}

#[derive(Debug, Deserialize, Clone, Default)]
#[serde(transparent)]
pub struct ConnectorFilters(pub HashMap<String, PaymentMethodFilters>);

#[derive(Debug, Deserialize, Clone, Default)]
#[serde(transparent)]
pub struct PaymentMethodFilters(pub HashMap<PaymentMethodFilterKey, CurrencyCountryFlowFilter>);

#[derive(Debug, Deserialize, Clone, PartialEq, Eq, Hash)]
#[serde(untagged)]
pub enum PaymentMethodFilterKey {
    PaymentMethodType(enums::PaymentMethodType),
    CardNetwork(enums::CardNetwork),
}

#[derive(Debug, Deserialize, Clone, Default)]
#[serde(default)]
pub struct CurrencyCountryFlowFilter {
    #[serde(deserialize_with = "deserialize_optional_hashset")]
    pub currency: Option<HashSet<enums::Currency>>,
    #[serde(deserialize_with = "deserialize_optional_hashset")]
    pub country: Option<HashSet<enums::CountryAlpha2>>,
    pub not_available_flows: Option<NotAvailableFlows>,
}

#[derive(Debug, Deserialize, Copy, Clone, Default)]
#[serde(default)]
pub struct NotAvailableFlows {
    pub capture_method: Option<enums::CaptureMethod>,
}

#[derive(Debug, Deserialize, Clone)]
pub struct RequiredFields(pub HashMap<enums::PaymentMethod, PaymentMethodType>);

#[derive(Debug, Deserialize, Clone)]
pub struct PaymentMethodType(pub HashMap<enums::PaymentMethodType, ConnectorFields>);

#[derive(Debug, Deserialize, Clone)]
pub struct ConnectorFields {
    pub fields: HashMap<enums::Connector, RequiredFieldFinal>,
}

#[derive(Debug, Deserialize, Clone)]
pub struct RequiredFieldFinal {
    pub mandate: HashMap<String, RequiredFieldInfo>,
    pub non_mandate: HashMap<String, RequiredFieldInfo>,
    pub common: HashMap<String, RequiredFieldInfo>,
}

#[derive(Debug, Default, Deserialize, Clone)]
#[serde(default)]
pub struct Secrets {
    pub jwt_secret: Secret<String>,
    pub admin_api_key: Secret<String>,
    pub recon_admin_api_key: Secret<String>,
    pub master_enc_key: Secret<String>,
}

#[derive(Debug, Clone, Default, Deserialize)]
pub struct UserSettings {
    pub password_validity_in_days: u16,
    pub two_factor_auth_expiry_in_secs: i64,
    pub totp_issuer_name: String,
    pub base_url: String,
}

#[derive(Debug, Deserialize, Clone)]
#[serde(default)]
pub struct Locker {
    pub host: String,
    pub host_rs: String,
    pub mock_locker: bool,
    pub basilisk_host: String,
    pub locker_signing_key_id: String,
    pub locker_enabled: bool,
    pub ttl_for_storage_in_secs: i64,
    pub decryption_scheme: DecryptionScheme,
}

#[derive(Debug, Deserialize, Clone, Default)]
pub enum DecryptionScheme {
    #[default]
    #[serde(rename = "RSA-OAEP")]
    RsaOaep,
    #[serde(rename = "RSA-OAEP-256")]
    RsaOaep256,
}

#[derive(Debug, Deserialize, Clone)]
#[serde(default)]
pub struct Refund {
    pub max_attempts: usize,
    pub max_age: i64,
}

#[derive(Debug, Deserialize, Clone)]
#[serde(default)]
pub struct EphemeralConfig {
    pub validity: i64,
}

#[derive(Debug, Deserialize, Clone, Default)]
#[serde(default)]
pub struct Jwekey {
    pub vault_encryption_key: Secret<String>,
    pub rust_locker_encryption_key: Secret<String>,
    pub vault_private_key: Secret<String>,
    pub tunnel_private_key: Secret<String>,
}

#[derive(Debug, Deserialize, Clone)]
#[serde(default)]
pub struct Proxy {
    pub http_url: Option<String>,
    pub https_url: Option<String>,
    pub idle_pool_connection_timeout: Option<u64>,
}

#[derive(Debug, Deserialize, Clone)]
#[serde(default)]
pub struct Server {
    pub port: u16,
    pub workers: usize,
    pub host: String,
    pub request_body_limit: usize,
    pub shutdown_timeout: u64,
    #[cfg(feature = "tls")]
    pub tls: Option<ServerTls>,
}

#[derive(Debug, Deserialize, Clone)]
#[serde(default)]
pub struct Database {
    pub username: String,
    pub password: Secret<String>,
    pub host: String,
    pub port: u16,
    pub dbname: String,
    pub pool_size: u32,
    pub connection_timeout: u64,
    pub queue_strategy: QueueStrategy,
    pub min_idle: Option<u32>,
    pub max_lifetime: Option<u64>,
}

impl From<Database> for storage_impl::config::Database {
    fn from(val: Database) -> Self {
        Self {
            username: val.username,
            password: val.password,
            host: val.host,
            port: val.port,
            dbname: val.dbname,
            pool_size: val.pool_size,
            connection_timeout: val.connection_timeout,
            queue_strategy: val.queue_strategy,
            min_idle: val.min_idle,
            max_lifetime: val.max_lifetime,
        }
    }
}

#[derive(Debug, Deserialize, Clone)]
#[serde(default)]
pub struct SupportedConnectors {
    pub wallets: Vec<String>,
}

#[cfg(feature = "kv_store")]
#[derive(Debug, Clone, Deserialize)]
#[serde(default)]
pub struct DrainerSettings {
    pub stream_name: String,
    pub num_partitions: u8,
    pub max_read_count: u64,
    pub shutdown_interval: u32, // in milliseconds
    pub loop_interval: u32,     // in milliseconds
}

#[derive(Debug, Clone, Default, Deserialize)]
#[serde(default)]
pub struct WebhooksSettings {
    pub outgoing_enabled: bool,
    pub ignore_error: WebhookIgnoreErrorSettings,
}

#[derive(Debug, Clone, Deserialize, Default)]
#[serde(default)]
pub struct WebhookIgnoreErrorSettings {
    pub event_type: Option<bool>,
    pub payment_not_found: Option<bool>,
}

#[derive(Debug, Deserialize, Clone)]
#[serde(default)]
pub struct ApiKeys {
    /// Hex-encoded 32-byte long (64 characters long when hex-encoded) key used for calculating
    /// hashes of API keys
    pub hash_key: Secret<String>,

    // Specifies the number of days before API key expiry when email reminders should be sent
    #[cfg(feature = "email")]
    pub expiry_reminder_days: Vec<u8>,
}

#[derive(Debug, Deserialize, Clone, Default)]
pub struct DelayedSessionConfig {
    #[serde(deserialize_with = "deserialize_hashset")]
    pub connectors_with_delayed_session_response: HashSet<enums::Connector>,
}

#[derive(Debug, Deserialize, Clone, Default)]
pub struct WebhookSourceVerificationCall {
    #[serde(deserialize_with = "deserialize_hashset")]
    pub connectors_with_webhook_source_verification_call: HashSet<enums::Connector>,
}

#[derive(Debug, Deserialize, Clone, Default)]
pub struct ApplePayDecryptConifg {
    pub apple_pay_ppc: Secret<String>,
    pub apple_pay_ppc_key: Secret<String>,
    pub apple_pay_merchant_cert: Secret<String>,
    pub apple_pay_merchant_cert_key: Secret<String>,
}

#[derive(Debug, Deserialize, Clone, Default)]
#[serde(default)]
pub struct LockerBasedRecipientConnectorList {
    #[serde(deserialize_with = "deserialize_hashset")]
    pub connector_list: HashSet<String>,
}

#[derive(Debug, Deserialize, Clone, Default)]
pub struct ConnectorRequestReferenceIdConfig {
    pub merchant_ids_send_payment_id_as_connector_request_id: HashSet<String>,
}

#[derive(Debug, Deserialize, Clone, Default)]
pub struct UserAuthMethodSettings {
    pub encryption_key: Secret<String>,
}

impl Settings<SecuredSecret> {
    pub fn new() -> ApplicationResult<Self> {
        Self::with_config_path(None)
    }

    pub fn with_config_path(config_path: Option<PathBuf>) -> ApplicationResult<Self> {
        // Configuration values are picked up in the following priority order (1 being least
        // priority):
        // 1. Defaults from the implementation of the `Default` trait.
        // 2. Values from config file. The config file accessed depends on the environment
        //    specified by the `RUN_ENV` environment variable. `RUN_ENV` can be one of
        //    `development`, `sandbox` or `production`. If nothing is specified for `RUN_ENV`,
        //    `/config/development.toml` file is read.
        // 3. Environment variables prefixed with `ROUTER` and each level separated by double
        //    underscores.
        //
        // Values in config file override the defaults in `Default` trait, and the values set using
        // environment variables override both the defaults and the config file values.

        let environment = env::which();
        let config_path = router_env::Config::config_path(&environment.to_string(), config_path);

        let config = router_env::Config::builder(&environment.to_string())?
            .add_source(File::from(config_path).required(false))
            .add_source(
                Environment::with_prefix("ROUTER")
                    .try_parsing(true)
                    .separator("__")
                    .list_separator(",")
                    .with_list_parse_key("log.telemetry.route_to_trace")
                    .with_list_parse_key("redis.cluster_urls")
                    .with_list_parse_key("events.kafka.brokers")
                    .with_list_parse_key("connectors.supported.wallets")
                    .with_list_parse_key("connector_request_reference_id_config.merchant_ids_send_payment_id_as_connector_request_id"),

            )
            .build()?;

        serde_path_to_error::deserialize(config).map_err(|error| {
            logger::error!(%error, "Unable to deserialize application configuration");
            eprintln!("Unable to deserialize application configuration: {error}");
            ApplicationError::from(error.into_inner())
        })
    }

    pub fn validate(&self) -> ApplicationResult<()> {
        self.server.validate()?;
        self.master_database.get_inner().validate()?;
        #[cfg(feature = "olap")]
        self.replica_database.get_inner().validate()?;
        self.redis.validate().map_err(|error| {
            println!("{error}");
            ApplicationError::InvalidConfigurationValueError("Redis configuration".into())
        })?;
        if self.log.file.enabled {
            if self.log.file.file_name.is_default_or_empty() {
                return Err(ApplicationError::InvalidConfigurationValueError(
                    "log file name must not be empty".into(),
                ));
            }

            if self.log.file.path.is_default_or_empty() {
                return Err(ApplicationError::InvalidConfigurationValueError(
                    "log directory path must not be empty".into(),
                ));
            }
        }
        self.secrets.get_inner().validate()?;
        self.locker.validate()?;
        self.connectors.validate("connectors")?;

        self.cors.validate()?;

        self.scheduler
            .as_ref()
            .map(|scheduler_settings| scheduler_settings.validate())
            .transpose()?;
        #[cfg(feature = "kv_store")]
        self.drainer.validate()?;
        self.api_keys.get_inner().validate()?;

        self.file_storage
            .validate()
            .map_err(|err| ApplicationError::InvalidConfigurationValueError(err.to_string()))?;

        self.lock_settings.validate()?;
        self.events.validate()?;

        #[cfg(feature = "olap")]
        self.opensearch.validate()?;

        self.encryption_management
            .validate()
            .map_err(|err| ApplicationError::InvalidConfigurationValueError(err.into()))?;

        self.secrets_management
            .validate()
            .map_err(|err| ApplicationError::InvalidConfigurationValueError(err.into()))?;
        self.generic_link.payment_method_collect.validate()?;
        self.generic_link.payout_link.validate()?;
        Ok(())
    }
}

impl Settings<RawSecret> {
    #[cfg(feature = "kv_store")]
    pub fn is_kv_soft_kill_mode(&self) -> bool {
        self.kv_config.soft_kill.unwrap_or(false)
    }

    #[cfg(not(feature = "kv_store"))]
    pub fn is_kv_soft_kill_mode(&self) -> bool {
        false
    }
}

#[cfg(feature = "payouts")]
#[derive(Debug, Deserialize, Clone, Default)]
pub struct Payouts {
    pub payout_eligibility: bool,
}

#[derive(Debug, Clone, Default)]
pub struct LockSettings {
    pub redis_lock_expiry_seconds: u32,
    pub delay_between_retries_in_milliseconds: u32,
    pub lock_retries: u32,
}

impl<'de> Deserialize<'de> for LockSettings {
    fn deserialize<D: serde::Deserializer<'de>>(deserializer: D) -> Result<Self, D::Error> {
        #[derive(Deserialize)]
        #[serde(deny_unknown_fields)]
        struct Inner {
            redis_lock_expiry_seconds: u32,
            delay_between_retries_in_milliseconds: u32,
        }

        let Inner {
            redis_lock_expiry_seconds,
            delay_between_retries_in_milliseconds,
        } = Inner::deserialize(deserializer)?;
        let redis_lock_expiry_milliseconds = redis_lock_expiry_seconds * 1000;
        Ok(Self {
            redis_lock_expiry_seconds,
            delay_between_retries_in_milliseconds,
            lock_retries: redis_lock_expiry_milliseconds / delay_between_retries_in_milliseconds,
        })
    }
}

#[cfg(feature = "olap")]
#[derive(Debug, Deserialize, Clone, Default)]
pub struct ConnectorOnboarding {
    pub paypal: PayPalOnboarding,
}

#[cfg(feature = "olap")]
#[derive(Debug, Deserialize, Clone, Default)]
pub struct PayPalOnboarding {
    pub client_id: Secret<String>,
    pub client_secret: Secret<String>,
    pub partner_id: Secret<String>,
    pub enabled: bool,
}

#[cfg(feature = "tls")]
#[derive(Debug, Deserialize, Clone)]
pub struct ServerTls {
    /// Port to host the TLS secure server on
    pub port: u16,
    /// Use a different host (optional) (defaults to the host provided in [`Server`] config)
    pub host: Option<String>,
    /// private key file path associated with TLS (path to the private key file (`pem` format))
    pub private_key: PathBuf,
    /// certificate file associated with TLS (path to the certificate file (`pem` format))
    pub certificate: PathBuf,
}

fn deserialize_hashmap_inner<K, V>(
    value: HashMap<String, String>,
) -> Result<HashMap<K, HashSet<V>>, String>
where
    K: Eq + std::str::FromStr + std::hash::Hash,
    V: Eq + std::str::FromStr + std::hash::Hash,
    <K as std::str::FromStr>::Err: std::fmt::Display,
    <V as std::str::FromStr>::Err: std::fmt::Display,
{
    let (values, errors) = value
        .into_iter()
        .map(
            |(k, v)| match (K::from_str(k.trim()), deserialize_hashset_inner(v)) {
                (Err(error), _) => Err(format!(
                    "Unable to deserialize `{}` as `{}`: {error}",
                    k,
                    std::any::type_name::<K>()
                )),
                (_, Err(error)) => Err(error),
                (Ok(key), Ok(value)) => Ok((key, value)),
            },
        )
        .fold(
            (HashMap::new(), Vec::new()),
            |(mut values, mut errors), result| match result {
                Ok((key, value)) => {
                    values.insert(key, value);
                    (values, errors)
                }
                Err(error) => {
                    errors.push(error);
                    (values, errors)
                }
            },
        );
    if !errors.is_empty() {
        Err(format!("Some errors occurred:\n{}", errors.join("\n")))
    } else {
        Ok(values)
    }
}

fn deserialize_hashmap<'a, D, K, V>(deserializer: D) -> Result<HashMap<K, HashSet<V>>, D::Error>
where
    D: serde::Deserializer<'a>,
    K: Eq + std::str::FromStr + std::hash::Hash,
    V: Eq + std::str::FromStr + std::hash::Hash,
    <K as std::str::FromStr>::Err: std::fmt::Display,
    <V as std::str::FromStr>::Err: std::fmt::Display,
{
    use serde::de::Error;
    deserialize_hashmap_inner(<HashMap<String, String>>::deserialize(deserializer)?)
        .map_err(D::Error::custom)
}

fn deserialize_hashset_inner<T>(value: impl AsRef<str>) -> Result<HashSet<T>, String>
where
    T: Eq + std::str::FromStr + std::hash::Hash,
    <T as std::str::FromStr>::Err: std::fmt::Display,
{
    let (values, errors) = value
        .as_ref()
        .trim()
        .split(',')
        .map(|s| {
            T::from_str(s.trim()).map_err(|error| {
                format!(
                    "Unable to deserialize `{}` as `{}`: {error}",
                    s.trim(),
                    std::any::type_name::<T>()
                )
            })
        })
        .fold(
            (HashSet::new(), Vec::new()),
            |(mut values, mut errors), result| match result {
                Ok(t) => {
                    values.insert(t);
                    (values, errors)
                }
                Err(error) => {
                    errors.push(error);
                    (values, errors)
                }
            },
        );
    if !errors.is_empty() {
        Err(format!("Some errors occurred:\n{}", errors.join("\n")))
    } else {
        Ok(values)
    }
}

fn deserialize_hashset<'a, D, T>(deserializer: D) -> Result<HashSet<T>, D::Error>
where
    D: serde::Deserializer<'a>,
    T: Eq + std::str::FromStr + std::hash::Hash,
    <T as std::str::FromStr>::Err: std::fmt::Display,
{
    use serde::de::Error;

    deserialize_hashset_inner(<String>::deserialize(deserializer)?).map_err(D::Error::custom)
}

fn deserialize_optional_hashset<'a, D, T>(deserializer: D) -> Result<Option<HashSet<T>>, D::Error>
where
    D: serde::Deserializer<'a>,
    T: Eq + std::str::FromStr + std::hash::Hash,
    <T as std::str::FromStr>::Err: std::fmt::Display,
{
    use serde::de::Error;

    <Option<String>>::deserialize(deserializer).map(|value| {
        value.map_or(Ok(None), |inner: String| {
            let list = deserialize_hashset_inner(inner).map_err(D::Error::custom)?;
            match list.len() {
                0 => Ok(None),
                _ => Ok(Some(list)),
            }
        })
    })?
}

#[cfg(test)]
mod hashmap_deserialization_test {
    #![allow(clippy::unwrap_used)]
    use std::collections::{HashMap, HashSet};

    use serde::de::{
        value::{Error as ValueError, MapDeserializer},
        IntoDeserializer,
    };

    use super::deserialize_hashmap;

    #[test]
    fn test_payment_method_and_payment_method_types() {
        use diesel_models::enums::{PaymentMethod, PaymentMethodType};

        let input_map: HashMap<String, String> = HashMap::from([
            ("bank_transfer".to_string(), "ach,bacs".to_string()),
            ("wallet".to_string(), "paypal,venmo".to_string()),
        ]);
        let deserializer: MapDeserializer<
            '_,
            std::collections::hash_map::IntoIter<String, String>,
            ValueError,
        > = input_map.into_deserializer();
        let result = deserialize_hashmap::<'_, _, PaymentMethod, PaymentMethodType>(deserializer);
        let expected_result = HashMap::from([
            (
                PaymentMethod::BankTransfer,
                HashSet::from([PaymentMethodType::Ach, PaymentMethodType::Bacs]),
            ),
            (
                PaymentMethod::Wallet,
                HashSet::from([PaymentMethodType::Paypal, PaymentMethodType::Venmo]),
            ),
        ]);

        assert!(result.is_ok());
        assert_eq!(result.unwrap(), expected_result);
    }

    #[test]
    fn test_payment_method_and_payment_method_types_with_spaces() {
        use diesel_models::enums::{PaymentMethod, PaymentMethodType};

        let input_map: HashMap<String, String> = HashMap::from([
            (" bank_transfer ".to_string(), " ach , bacs ".to_string()),
            ("wallet ".to_string(), " paypal , pix , venmo ".to_string()),
        ]);
        let deserializer: MapDeserializer<
            '_,
            std::collections::hash_map::IntoIter<String, String>,
            ValueError,
        > = input_map.into_deserializer();
        let result = deserialize_hashmap::<'_, _, PaymentMethod, PaymentMethodType>(deserializer);
        let expected_result = HashMap::from([
            (
                PaymentMethod::BankTransfer,
                HashSet::from([PaymentMethodType::Ach, PaymentMethodType::Bacs]),
            ),
            (
                PaymentMethod::Wallet,
                HashSet::from([
                    PaymentMethodType::Paypal,
                    PaymentMethodType::Pix,
                    PaymentMethodType::Venmo,
                ]),
            ),
        ]);

        assert!(result.is_ok());
        assert_eq!(result.unwrap(), expected_result);
    }

    #[test]
    fn test_payment_method_deserializer_error() {
        use diesel_models::enums::{PaymentMethod, PaymentMethodType};

        let input_map: HashMap<String, String> = HashMap::from([
            ("unknown".to_string(), "ach,bacs".to_string()),
            ("wallet".to_string(), "paypal,unknown".to_string()),
        ]);
        let deserializer: MapDeserializer<
            '_,
            std::collections::hash_map::IntoIter<String, String>,
            ValueError,
        > = input_map.into_deserializer();
        let result = deserialize_hashmap::<'_, _, PaymentMethod, PaymentMethodType>(deserializer);

        assert!(result.is_err());
    }
}

#[cfg(test)]
mod hashset_deserialization_test {
    #![allow(clippy::unwrap_used)]
    use std::collections::HashSet;

    use serde::de::{
        value::{Error as ValueError, StrDeserializer},
        IntoDeserializer,
    };

    use super::deserialize_hashset;

    #[test]
    fn test_payment_method_hashset_deserializer() {
        use diesel_models::enums::PaymentMethod;

        let deserializer: StrDeserializer<'_, ValueError> = "wallet,card".into_deserializer();
        let payment_methods = deserialize_hashset::<'_, _, PaymentMethod>(deserializer);
        let expected_payment_methods = HashSet::from([PaymentMethod::Wallet, PaymentMethod::Card]);

        assert!(payment_methods.is_ok());
        assert_eq!(payment_methods.unwrap(), expected_payment_methods);
    }

    #[test]
    fn test_payment_method_hashset_deserializer_with_spaces() {
        use diesel_models::enums::PaymentMethod;

        let deserializer: StrDeserializer<'_, ValueError> =
            "wallet, card, bank_debit".into_deserializer();
        let payment_methods = deserialize_hashset::<'_, _, PaymentMethod>(deserializer);
        let expected_payment_methods = HashSet::from([
            PaymentMethod::Wallet,
            PaymentMethod::Card,
            PaymentMethod::BankDebit,
        ]);

        assert!(payment_methods.is_ok());
        assert_eq!(payment_methods.unwrap(), expected_payment_methods);
    }

    #[test]
    fn test_payment_method_hashset_deserializer_error() {
        use diesel_models::enums::PaymentMethod;

        let deserializer: StrDeserializer<'_, ValueError> =
            "wallet, card, unknown".into_deserializer();
        let payment_methods = deserialize_hashset::<'_, _, PaymentMethod>(deserializer);

        assert!(payment_methods.is_err());
    }
}<|MERGE_RESOLUTION|>--- conflicted
+++ resolved
@@ -124,10 +124,8 @@
     pub unmasked_headers: UnmaskedHeaders,
     pub multitenancy: Multitenancy,
     pub saved_payment_methods: EligiblePaymentMethods,
-<<<<<<< HEAD
+    pub user_auth_methods: SecretStateContainer<UserAuthMethodSettings, S>,
     pub locker_based_open_banking_connectors: LockerBasedRecipientConnectorList,
-=======
-    pub user_auth_methods: SecretStateContainer<UserAuthMethodSettings, S>,
 }
 
 #[derive(Debug, Deserialize, Clone, Default)]
@@ -190,7 +188,6 @@
     fn get_redis_key_prefix(&self) -> &str {
         self.redis_key_prefix.as_str()
     }
->>>>>>> 549c293c
 }
 
 #[derive(Debug, Deserialize, Clone, Default)]
