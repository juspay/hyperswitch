--- conflicted
+++ resolved
@@ -127,14 +127,10 @@
     pub braintree: ConnectorParams,
     pub checkout: ConnectorParams,
     pub cybersource: ConnectorParams,
-<<<<<<< HEAD
     pub fiserv: ConnectorParams,
-    pub klarna: ConnectorParams,
-=======
     pub globalpay: ConnectorParams,
     pub klarna: ConnectorParams,
     pub payu: ConnectorParams,
->>>>>>> 4e00b92d
     pub shift4: ConnectorParams,
     pub stripe: ConnectorParams,
     pub supported: SupportedConnectors,
