--- conflicted
+++ resolved
@@ -96,11 +96,7 @@
     pub required_fields: RequiredFields,
     pub delayed_session_response: DelayedSessionConfig,
     pub webhook_source_verification_call: WebhookSourceVerificationCall,
-<<<<<<< HEAD
-    pub additonal_recovery_details_call : GetAdditionalRecoveryDetailsCall,
-=======
     // pub additional_revenue_recovery_details_call: GetAdditionalRevenueRecoveryDetailsCall,
->>>>>>> 66132cba
     pub payment_method_auth: SecretStateContainer<PaymentMethodAuth, S>,
     pub connector_request_reference_id_config: ConnectorRequestReferenceIdConfig,
     #[cfg(feature = "payouts")]
@@ -853,15 +849,9 @@
 }
 
 #[derive(Debug, Deserialize, Clone, Default)]
-<<<<<<< HEAD
-pub struct GetAdditionalRecoveryDetailsCall{
-    #[serde(deserialize_with = "deserialize_hashset")]
-    pub connectors_with_additional_revenue_recovery_details_call : HashSet<enums::Connector>
-=======
 pub struct GetAdditionalRevenueRecoveryDetailsCall {
     #[serde(deserialize_with = "deserialize_hashset")]
     pub connectors_with_additional_revenue_recovery_details_call: HashSet<enums::Connector>,
->>>>>>> 66132cba
 }
 
 #[derive(Debug, Deserialize, Clone, Default)]
