use std::{
    collections::{HashMap, HashSet},
    path::PathBuf,
    sync::Arc,
};

#[cfg(feature = "olap")]
use analytics::{opensearch::OpenSearchConfig, ReportConfig};
use api_models::enums;
use common_utils::{
    ext_traits::ConfigExt,
    id_type,
    types::{user::EmailThemeConfig, Url},
};
use config::{Environment, File};
use error_stack::ResultExt;
#[cfg(feature = "email")]
use external_services::email::EmailSettings;
use external_services::{
    crm::CrmManagerConfig,
    file_storage::FileStorageConfig,
    grpc_client::GrpcClientSettings,
    managers::{
        encryption_management::EncryptionManagementConfig,
        secrets_management::SecretsManagementConfig,
    },
    superposition::SuperpositionClientConfig,
};
pub use hyperswitch_interfaces::{
    configs::{
        Connectors, GlobalTenant, InternalMerchantIdProfileIdAuthSettings, InternalServicesConfig,
        Tenant, TenantUserConfig,
    },
    secrets_interface::secret_state::{
        RawSecret, SecretState, SecretStateContainer, SecuredSecret,
    },
    types::Proxy,
};
use masking::Secret;
pub use payment_methods::configs::settings::{
    BankRedirectConfig, BanksVector, ConnectorBankNames, ConnectorFields, EligiblePaymentMethods,
    Mandates, PaymentMethodAuth, PaymentMethodType, RequiredFieldFinal, RequiredFields,
    SupportedConnectorsForMandate, SupportedPaymentMethodTypesForMandate,
    SupportedPaymentMethodsForMandate, ZeroMandates,
};
use redis_interface::RedisSettings;
pub use router_env::config::{Log, LogConsole, LogFile, LogTelemetry};
use rust_decimal::Decimal;
use scheduler::SchedulerSettings;
use serde::Deserialize;
use storage_impl::config::QueueStrategy;

#[cfg(feature = "olap")]
use crate::analytics::{AnalyticsConfig, AnalyticsProvider};
#[cfg(feature = "v2")]
use crate::types::storage::revenue_recovery;
use crate::{
    configs,
    core::errors::{ApplicationError, ApplicationResult},
    env::{self, Env},
    events::EventsConfig,
    routes::app,
    AppState,
};
pub const REQUIRED_FIELDS_CONFIG_FILE: &str = "payment_required_fields_v2.toml";

#[derive(clap::Parser, Default)]
#[cfg_attr(feature = "vergen", command(version = router_env::version!()))]
pub struct CmdLineConf {
    /// Config file.
    /// Application will look for "config/config.toml" if this option isn't specified.
    #[arg(short = 'f', long, value_name = "FILE")]
    pub config_path: Option<PathBuf>,
}

#[derive(Debug, Deserialize, Clone, Default)]
#[serde(default)]
pub struct Settings<S: SecretState> {
    pub server: Server,
    pub proxy: Proxy,
    pub env: Env,
    pub chat: SecretStateContainer<ChatSettings, S>,
    pub master_database: SecretStateContainer<Database, S>,
    #[cfg(feature = "olap")]
    pub replica_database: SecretStateContainer<Database, S>,
    pub redis: RedisSettings,
    pub log: Log,
    pub secrets: SecretStateContainer<Secrets, S>,
    pub fallback_merchant_ids_api_key_auth: Option<FallbackMerchantIds>,
    pub locker: Locker,
    pub key_manager: SecretStateContainer<KeyManagerConfig, S>,
    pub connectors: Connectors,
    pub forex_api: SecretStateContainer<ForexApi, S>,
    pub refund: Refund,
    pub eph_key: EphemeralConfig,
    pub scheduler: Option<SchedulerSettings>,
    #[cfg(feature = "kv_store")]
    pub drainer: DrainerSettings,
    pub jwekey: SecretStateContainer<Jwekey, S>,
    pub webhooks: WebhooksSettings,
    pub pm_filters: ConnectorFilters,
    pub bank_config: BankRedirectConfig,
    pub api_keys: SecretStateContainer<ApiKeys, S>,
    pub file_storage: FileStorageConfig,
    pub encryption_management: EncryptionManagementConfig,
    pub secrets_management: SecretsManagementConfig,
    pub tokenization: TokenizationConfig,
    pub connector_customer: ConnectorCustomer,
    #[cfg(feature = "dummy_connector")]
    pub dummy_connector: DummyConnector,
    #[cfg(feature = "email")]
    pub email: EmailSettings,
    pub user: UserSettings,
    pub crm: CrmManagerConfig,
    pub cors: CorsSettings,
    pub mandates: Mandates,
    pub zero_mandates: ZeroMandates,
    pub network_transaction_id_supported_connectors: NetworkTransactionIdSupportedConnectors,
    pub list_dispute_supported_connectors: ListDiputeSupportedConnectors,
    pub required_fields: RequiredFields,
    pub delayed_session_response: DelayedSessionConfig,
    pub webhook_source_verification_call: WebhookSourceVerificationCall,
    pub billing_connectors_payment_sync: BillingConnectorPaymentsSyncCall,
    pub billing_connectors_invoice_sync: BillingConnectorInvoiceSyncCall,
    pub payment_method_auth: SecretStateContainer<PaymentMethodAuth, S>,
    pub connector_request_reference_id_config: ConnectorRequestReferenceIdConfig,
    #[cfg(feature = "payouts")]
    pub payouts: Payouts,
    pub payout_method_filters: ConnectorFilters,
    pub l2_l3_data_config: L2L3DataConfig,
    pub debit_routing_config: DebitRoutingConfig,
    pub applepay_decrypt_keys: SecretStateContainer<ApplePayDecryptConfig, S>,
    pub paze_decrypt_keys: Option<SecretStateContainer<PazeDecryptConfig, S>>,
    pub google_pay_decrypt_keys: Option<GooglePayDecryptConfig>,
    pub multiple_api_version_supported_connectors: MultipleApiVersionSupportedConnectors,
    pub applepay_merchant_configs: SecretStateContainer<ApplepayMerchantConfigs, S>,
    pub lock_settings: LockSettings,
    pub temp_locker_enable_config: TempLockerEnableConfig,
    pub generic_link: GenericLink,
    pub payment_link: PaymentLink,
    #[cfg(feature = "olap")]
    pub analytics: SecretStateContainer<AnalyticsConfig, S>,
    #[cfg(feature = "kv_store")]
    pub kv_config: KvConfig,
    #[cfg(feature = "frm")]
    pub frm: Frm,
    #[cfg(feature = "olap")]
    pub report_download_config: ReportConfig,
    #[cfg(feature = "olap")]
    pub opensearch: OpenSearchConfig,
    pub events: EventsConfig,
    #[cfg(feature = "olap")]
    pub connector_onboarding: SecretStateContainer<ConnectorOnboarding, S>,
    pub unmasked_headers: UnmaskedHeaders,
    pub multitenancy: Multitenancy,
    pub saved_payment_methods: EligiblePaymentMethods,
    pub user_auth_methods: SecretStateContainer<UserAuthMethodSettings, S>,
    pub decision: Option<DecisionConfig>,
    pub locker_based_open_banking_connectors: LockerBasedRecipientConnectorList,
    pub grpc_client: GrpcClientSettings,
    #[cfg(feature = "v2")]
    pub cell_information: CellInformation,
    pub network_tokenization_supported_card_networks: NetworkTokenizationSupportedCardNetworks,
    pub network_tokenization_service: Option<SecretStateContainer<NetworkTokenizationService, S>>,
    pub network_tokenization_supported_connectors: NetworkTokenizationSupportedConnectors,
    pub theme: ThemeSettings,
    pub platform: Platform,
    pub authentication_providers: AuthenticationProviders,
    pub open_router: OpenRouter,
    #[cfg(feature = "v2")]
    pub revenue_recovery: revenue_recovery::RevenueRecoverySettings,
    pub clone_connector_allowlist: Option<CloneConnectorAllowlistConfig>,
    pub merchant_id_auth: MerchantIdAuthSettings,
    pub internal_merchant_id_profile_id_auth: InternalMerchantIdProfileIdAuthSettings,
    #[serde(default)]
    pub infra_values: Option<HashMap<String, String>>,
    #[serde(default)]
    pub enhancement: Option<HashMap<String, String>>,
    pub superposition: SecretStateContainer<SuperpositionClientConfig, S>,
    pub proxy_status_mapping: ProxyStatusMapping,
<<<<<<< HEAD
    pub trace_header: TraceHeaderConfig,
=======
    pub internal_services: InternalServicesConfig,
    pub comparison_service: Option<ComparisonServiceConfig>,
>>>>>>> 175d0f5b
}

#[derive(Debug, Deserialize, Clone, Default)]
pub struct DebitRoutingConfig {
    #[serde(deserialize_with = "deserialize_hashmap")]
    pub connector_supported_debit_networks: HashMap<enums::Connector, HashSet<enums::CardNetwork>>,
    #[serde(deserialize_with = "deserialize_hashset")]
    pub supported_currencies: HashSet<enums::Currency>,
    #[serde(deserialize_with = "deserialize_hashset")]
    pub supported_connectors: HashSet<enums::Connector>,
}

#[derive(Debug, Deserialize, Clone, Default)]
pub struct OpenRouter {
    pub dynamic_routing_enabled: bool,
    pub static_routing_enabled: bool,
    pub url: String,
}

#[derive(Debug, Deserialize, Clone, Default)]
#[serde(default)]
pub struct CloneConnectorAllowlistConfig {
    #[serde(deserialize_with = "deserialize_merchant_ids")]
    pub merchant_ids: HashSet<id_type::MerchantId>,
    #[serde(deserialize_with = "deserialize_hashset")]
    pub connector_names: HashSet<enums::Connector>,
}

#[derive(Debug, Deserialize, Clone)]
pub struct ComparisonServiceConfig {
    pub url: Url,
    pub enabled: bool,
    pub timeout_secs: Option<u64>,
}

#[derive(Debug, Deserialize, Clone, Default)]
pub struct Platform {
    pub enabled: bool,
    pub allow_connected_merchants: bool,
}

#[derive(Debug, Deserialize, Clone, Default)]
#[serde(default)]
pub struct ChatSettings {
    pub enabled: bool,
    pub hyperswitch_ai_host: String,
    pub encryption_key: Secret<String>,
}

#[derive(Debug, Clone, Default, Deserialize)]
pub struct Multitenancy {
    pub tenants: TenantConfig,
    pub enabled: bool,
    pub global_tenant: GlobalTenant,
}

impl Multitenancy {
    pub fn get_tenants(&self) -> &HashMap<id_type::TenantId, Tenant> {
        &self.tenants.0
    }
    pub fn get_tenant_ids(&self) -> Vec<id_type::TenantId> {
        self.tenants
            .0
            .values()
            .map(|tenant| tenant.tenant_id.clone())
            .collect()
    }
    pub fn get_tenant(&self, tenant_id: &id_type::TenantId) -> Option<&Tenant> {
        self.tenants.0.get(tenant_id)
    }
}

#[derive(Debug, Deserialize, Clone, Default)]
pub struct DecisionConfig {
    pub base_url: String,
}

#[derive(Debug, Clone, Default)]
pub struct TenantConfig(pub HashMap<id_type::TenantId, Tenant>);

impl TenantConfig {
    /// # Panics
    ///
    /// Panics if Failed to create event handler
    pub async fn get_store_interface_map(
        &self,
        storage_impl: &app::StorageImpl,
        conf: &configs::Settings,
        cache_store: Arc<storage_impl::redis::RedisStore>,
        testable: bool,
    ) -> HashMap<id_type::TenantId, Box<dyn app::StorageInterface>> {
        #[allow(clippy::expect_used)]
        let event_handler = conf
            .events
            .get_event_handler()
            .await
            .expect("Failed to create event handler");
        futures::future::join_all(self.0.iter().map(|(tenant_name, tenant)| async {
            let store = AppState::get_store_interface(
                storage_impl,
                &event_handler,
                conf,
                tenant,
                cache_store.clone(),
                testable,
            )
            .await
            .get_storage_interface();
            (tenant_name.clone(), store)
        }))
        .await
        .into_iter()
        .collect()
    }
    /// # Panics
    ///
    /// Panics if Failed to create event handler
    pub async fn get_accounts_store_interface_map(
        &self,
        storage_impl: &app::StorageImpl,
        conf: &configs::Settings,
        cache_store: Arc<storage_impl::redis::RedisStore>,
        testable: bool,
    ) -> HashMap<id_type::TenantId, Box<dyn app::AccountsStorageInterface>> {
        #[allow(clippy::expect_used)]
        let event_handler = conf
            .events
            .get_event_handler()
            .await
            .expect("Failed to create event handler");
        futures::future::join_all(self.0.iter().map(|(tenant_name, tenant)| async {
            let store = AppState::get_store_interface(
                storage_impl,
                &event_handler,
                conf,
                tenant,
                cache_store.clone(),
                testable,
            )
            .await
            .get_accounts_storage_interface();
            (tenant_name.clone(), store)
        }))
        .await
        .into_iter()
        .collect()
    }
    #[cfg(feature = "olap")]
    pub async fn get_pools_map(
        &self,
        analytics_config: &AnalyticsConfig,
    ) -> HashMap<id_type::TenantId, AnalyticsProvider> {
        futures::future::join_all(self.0.iter().map(|(tenant_name, tenant)| async {
            (
                tenant_name.clone(),
                AnalyticsProvider::from_conf(analytics_config, tenant).await,
            )
        }))
        .await
        .into_iter()
        .collect()
    }
}
#[derive(Debug, Deserialize, Clone, Default)]
pub struct L2L3DataConfig {
    pub enabled: bool,
}

#[derive(Debug, Deserialize, Clone, Default)]
pub struct UnmaskedHeaders {
    #[serde(deserialize_with = "deserialize_hashset")]
    pub keys: HashSet<String>,
}

#[cfg(feature = "frm")]
#[derive(Debug, Deserialize, Clone, Default)]
pub struct Frm {
    pub enabled: bool,
}

#[derive(Debug, Deserialize, Clone)]
pub struct KvConfig {
    pub ttl: u32,
    pub soft_kill: Option<bool>,
}

#[derive(Debug, Deserialize, Clone, Default)]
#[serde(default)]
pub struct KeyManagerConfig {
    pub enabled: bool,
    pub url: String,
    #[cfg(feature = "keymanager_mtls")]
    pub cert: Secret<String>,
    #[cfg(feature = "keymanager_mtls")]
    pub ca: Secret<String>,
}

#[derive(Debug, Deserialize, Clone, Default)]
pub struct GenericLink {
    pub payment_method_collect: GenericLinkEnvConfig,
    pub payout_link: GenericLinkEnvConfig,
}

#[derive(Debug, Deserialize, Clone)]
pub struct GenericLinkEnvConfig {
    pub sdk_url: url::Url,
    pub expiry: u32,
    pub ui_config: GenericLinkEnvUiConfig,
    #[serde(deserialize_with = "deserialize_hashmap")]
    pub enabled_payment_methods: HashMap<enums::PaymentMethod, HashSet<enums::PaymentMethodType>>,
}

impl Default for GenericLinkEnvConfig {
    fn default() -> Self {
        Self {
            #[allow(clippy::expect_used)]
            sdk_url: url::Url::parse("http://localhost:9050/HyperLoader.js")
                .expect("Failed to parse default SDK URL"),
            expiry: 900,
            ui_config: GenericLinkEnvUiConfig::default(),
            enabled_payment_methods: HashMap::default(),
        }
    }
}

#[derive(Debug, Deserialize, Clone)]
pub struct GenericLinkEnvUiConfig {
    pub logo: url::Url,
    pub merchant_name: Secret<String>,
    pub theme: String,
}

#[allow(clippy::panic)]
impl Default for GenericLinkEnvUiConfig {
    fn default() -> Self {
        Self {
            #[allow(clippy::expect_used)]
            logo: url::Url::parse("https://hyperswitch.io/favicon.ico")
                .expect("Failed to parse default logo URL"),
            merchant_name: Secret::new("HyperSwitch".to_string()),
            theme: "#4285F4".to_string(),
        }
    }
}

#[derive(Debug, Deserialize, Clone)]
pub struct PaymentLink {
    pub sdk_url: url::Url,
}

impl Default for PaymentLink {
    fn default() -> Self {
        Self {
            #[allow(clippy::expect_used)]
            sdk_url: url::Url::parse("https://beta.hyperswitch.io/v0/HyperLoader.js")
                .expect("Failed to parse default SDK URL"),
        }
    }
}

#[derive(Debug, Deserialize, Clone, Default)]
#[serde(default)]
pub struct ForexApi {
    pub api_key: Secret<String>,
    pub fallback_api_key: Secret<String>,
    pub data_expiration_delay_in_seconds: u32,
    pub redis_lock_timeout_in_seconds: u32,
    pub redis_ttl_in_seconds: u32,
}

#[derive(Debug, Deserialize, Clone, Default)]
pub struct DefaultExchangeRates {
    pub base_currency: String,
    pub conversion: HashMap<String, Conversion>,
    pub timestamp: i64,
}

#[derive(Debug, Deserialize, Clone, Default)]
pub struct Conversion {
    #[serde(with = "rust_decimal::serde::str")]
    pub to_factor: Decimal,
    #[serde(with = "rust_decimal::serde::str")]
    pub from_factor: Decimal,
}

#[derive(Debug, Deserialize, Clone, Default)]
#[serde(default)]
pub struct ApplepayMerchantConfigs {
    pub merchant_cert: Secret<String>,
    pub merchant_cert_key: Secret<String>,
    pub common_merchant_identifier: Secret<String>,
    pub applepay_endpoint: String,
}

#[derive(Debug, Deserialize, Clone, Default)]
pub struct MultipleApiVersionSupportedConnectors {
    #[serde(deserialize_with = "deserialize_hashset")]
    pub supported_connectors: HashSet<enums::Connector>,
}

#[derive(Debug, Deserialize, Clone, Default)]
#[serde(transparent)]
pub struct TokenizationConfig(pub HashMap<String, PaymentMethodTokenFilter>);

#[derive(Debug, Deserialize, Clone, Default)]
#[serde(transparent)]
pub struct TempLockerEnableConfig(pub HashMap<String, TempLockerEnablePaymentMethodFilter>);

#[derive(Debug, Deserialize, Clone, Default)]
pub struct ConnectorCustomer {
    #[cfg(feature = "payouts")]
    #[serde(deserialize_with = "deserialize_hashset")]
    pub payout_connector_list: HashSet<enums::PayoutConnectors>,
}

#[cfg(feature = "dummy_connector")]
#[derive(Debug, Deserialize, Clone, Default)]
pub struct DummyConnector {
    pub enabled: bool,
    pub payment_ttl: i64,
    pub payment_duration: u64,
    pub payment_tolerance: u64,
    pub payment_retrieve_duration: u64,
    pub payment_retrieve_tolerance: u64,
    pub payment_complete_duration: i64,
    pub payment_complete_tolerance: i64,
    pub refund_ttl: i64,
    pub refund_duration: u64,
    pub refund_tolerance: u64,
    pub refund_retrieve_duration: u64,
    pub refund_retrieve_tolerance: u64,
    pub authorize_ttl: i64,
    pub assets_base_url: String,
    pub default_return_url: String,
    pub slack_invite_url: String,
    pub discord_invite_url: String,
}

#[derive(Debug, Deserialize, Clone)]
pub struct CorsSettings {
    #[serde(default, deserialize_with = "deserialize_hashset")]
    pub origins: HashSet<String>,
    #[serde(default)]
    pub wildcard_origin: bool,
    pub max_age: usize,
    #[serde(deserialize_with = "deserialize_hashset")]
    pub allowed_methods: HashSet<String>,
}

#[derive(Debug, Deserialize, Clone, Default)]
pub struct AuthenticationProviders {
    #[serde(deserialize_with = "deserialize_connector_list")]
    pub click_to_pay: HashSet<enums::Connector>,
}

fn deserialize_connector_list<'a, D>(deserializer: D) -> Result<HashSet<enums::Connector>, D::Error>
where
    D: serde::Deserializer<'a>,
{
    use serde::de::Error;

    #[derive(Deserialize)]
    struct Wrapper {
        connector_list: String,
    }

    let wrapper = Wrapper::deserialize(deserializer)?;
    wrapper
        .connector_list
        .split(',')
        .map(|s| s.trim().parse().map_err(D::Error::custom))
        .collect()
}

#[derive(Debug, Deserialize, Clone, Default)]
pub struct NetworkTransactionIdSupportedConnectors {
    #[serde(deserialize_with = "deserialize_hashset")]
    pub connector_list: HashSet<enums::Connector>,
}

/// Connectors that support only dispute list API for syncing disputes with Hyperswitch
#[derive(Debug, Deserialize, Clone, Default)]
pub struct ListDiputeSupportedConnectors {
    #[serde(deserialize_with = "deserialize_hashset")]
    pub connector_list: HashSet<enums::Connector>,
}

#[derive(Debug, Deserialize, Clone, Default)]
pub struct NetworkTokenizationSupportedCardNetworks {
    #[serde(deserialize_with = "deserialize_hashset")]
    pub card_networks: HashSet<enums::CardNetwork>,
}

#[derive(Debug, Deserialize, Clone)]
pub struct NetworkTokenizationService {
    pub generate_token_url: url::Url,
    pub fetch_token_url: url::Url,
    pub token_service_api_key: Secret<String>,
    pub public_key: Secret<String>,
    pub private_key: Secret<String>,
    pub key_id: String,
    pub delete_token_url: url::Url,
    pub check_token_status_url: url::Url,
    pub webhook_source_verification_key: Secret<String>,
}

#[derive(Debug, Deserialize, Clone, Default)]
pub struct PaymentMethodTokenFilter {
    #[serde(deserialize_with = "deserialize_hashset")]
    pub payment_method: HashSet<diesel_models::enums::PaymentMethod>,
    pub payment_method_type: Option<PaymentMethodTypeTokenFilter>,
    pub long_lived_token: bool,
    pub apple_pay_pre_decrypt_flow: Option<ApplePayPreDecryptFlow>,
    pub google_pay_pre_decrypt_flow: Option<GooglePayPreDecryptFlow>,
    pub flow: Option<PaymentFlow>,
}

#[derive(Debug, Deserialize, Clone, PartialEq)]
#[serde(deny_unknown_fields, rename_all = "snake_case")]
pub enum PaymentFlow {
    Mandates,
}

#[derive(Debug, Deserialize, Clone, Default)]
#[serde(deny_unknown_fields, rename_all = "snake_case")]
pub enum ApplePayPreDecryptFlow {
    #[default]
    ConnectorTokenization,
    NetworkTokenization,
}

#[derive(Debug, Deserialize, Clone, Default)]
#[serde(deny_unknown_fields, rename_all = "snake_case")]
pub enum GooglePayPreDecryptFlow {
    #[default]
    ConnectorTokenization,
    NetworkTokenization,
}

#[derive(Debug, Deserialize, Clone, Default)]
pub struct TempLockerEnablePaymentMethodFilter {
    #[serde(deserialize_with = "deserialize_hashset")]
    pub payment_method: HashSet<diesel_models::enums::PaymentMethod>,
}

#[derive(Debug, Deserialize, Clone, Default)]
#[serde(
    deny_unknown_fields,
    tag = "type",
    content = "list",
    rename_all = "snake_case"
)]
pub enum PaymentMethodTypeTokenFilter {
    #[serde(deserialize_with = "deserialize_hashset")]
    EnableOnly(HashSet<diesel_models::enums::PaymentMethodType>),
    #[serde(deserialize_with = "deserialize_hashset")]
    DisableOnly(HashSet<diesel_models::enums::PaymentMethodType>),
    #[default]
    AllAccepted,
}

#[derive(Debug, Deserialize, Clone, Default)]
#[serde(transparent)]
pub struct ConnectorFilters(pub HashMap<String, PaymentMethodFilters>);

#[derive(Debug, Deserialize, Clone, Default)]
#[serde(transparent)]
pub struct PaymentMethodFilters(pub HashMap<PaymentMethodFilterKey, CurrencyCountryFlowFilter>);

#[derive(Debug, Deserialize, Clone, PartialEq, Eq, Hash)]
#[serde(untagged)]
pub enum PaymentMethodFilterKey {
    PaymentMethodType(enums::PaymentMethodType),
    CardNetwork(enums::CardNetwork),
}

#[derive(Debug, Deserialize, Clone, Default)]
#[serde(default)]
pub struct CurrencyCountryFlowFilter {
    #[serde(deserialize_with = "deserialize_optional_hashset")]
    pub currency: Option<HashSet<enums::Currency>>,
    #[serde(deserialize_with = "deserialize_optional_hashset")]
    pub country: Option<HashSet<enums::CountryAlpha2>>,
    pub not_available_flows: Option<NotAvailableFlows>,
}

#[derive(Debug, Deserialize, Copy, Clone, Default)]
#[serde(default)]
pub struct NotAvailableFlows {
    pub capture_method: Option<enums::CaptureMethod>,
}

#[cfg(feature = "payouts")]
#[derive(Debug, Deserialize, Clone)]
#[cfg_attr(feature = "v2", derive(Default))] // Configs are read from the config file in config/payout_required_fields.toml
pub struct PayoutRequiredFields(pub HashMap<enums::PaymentMethod, PaymentMethodType>);

#[derive(Debug, Default, Deserialize, Clone)]
#[serde(default)]
pub struct Secrets {
    pub jwt_secret: Secret<String>,
    pub admin_api_key: Secret<String>,
    pub master_enc_key: Secret<String>,
}

#[derive(Debug, Default, Deserialize, Clone)]
#[serde(default)]
pub struct FallbackMerchantIds {
    #[serde(deserialize_with = "deserialize_merchant_ids")]
    pub merchant_ids: HashSet<id_type::MerchantId>,
}

#[derive(Debug, Clone, Default, Deserialize)]
pub struct UserSettings {
    pub password_validity_in_days: u16,
    pub two_factor_auth_expiry_in_secs: i64,
    pub totp_issuer_name: String,
    pub base_url: String,
    pub force_two_factor_auth: bool,
    pub force_cookies: bool,
}

#[derive(Debug, Deserialize, Clone)]
#[serde(default)]
pub struct Locker {
    pub host: String,
    pub host_rs: String,
    pub mock_locker: bool,
    pub basilisk_host: String,
    pub locker_signing_key_id: String,
    pub locker_enabled: bool,
    pub ttl_for_storage_in_secs: i64,
    pub decryption_scheme: DecryptionScheme,
}

#[derive(Debug, Deserialize, Clone, Default)]
pub enum DecryptionScheme {
    #[default]
    #[serde(rename = "RSA-OAEP")]
    RsaOaep,
    #[serde(rename = "RSA-OAEP-256")]
    RsaOaep256,
}

#[derive(Debug, Deserialize, Clone)]
#[serde(default)]
pub struct Refund {
    pub max_attempts: usize,
    pub max_age: i64,
}

#[derive(Debug, Deserialize, Clone)]
#[serde(default)]
pub struct EphemeralConfig {
    pub validity: i64,
}

#[derive(Debug, Deserialize, Clone, Default)]
#[serde(default)]
pub struct Jwekey {
    pub vault_encryption_key: Secret<String>,
    pub rust_locker_encryption_key: Secret<String>,
    pub vault_private_key: Secret<String>,
    pub tunnel_private_key: Secret<String>,
}

#[derive(Debug, Deserialize, Clone)]
#[serde(default)]
pub struct Server {
    pub port: u16,
    pub workers: usize,
    pub host: String,
    pub request_body_limit: usize,
    pub shutdown_timeout: u64,
    #[cfg(feature = "tls")]
    pub tls: Option<ServerTls>,
}

#[derive(Debug, Deserialize, Clone)]
#[serde(default)]
pub struct Database {
    pub username: String,
    pub password: Secret<String>,
    pub host: String,
    pub port: u16,
    pub dbname: String,
    pub pool_size: u32,
    pub connection_timeout: u64,
    pub queue_strategy: QueueStrategy,
    pub min_idle: Option<u32>,
    pub max_lifetime: Option<u64>,
}

impl From<Database> for storage_impl::config::Database {
    fn from(val: Database) -> Self {
        Self {
            username: val.username,
            password: val.password,
            host: val.host,
            port: val.port,
            dbname: val.dbname,
            pool_size: val.pool_size,
            connection_timeout: val.connection_timeout,
            queue_strategy: val.queue_strategy,
            min_idle: val.min_idle,
            max_lifetime: val.max_lifetime,
        }
    }
}

#[derive(Debug, Deserialize, Clone)]
#[serde(default)]
pub struct SupportedConnectors {
    pub wallets: Vec<String>,
}

#[cfg(feature = "kv_store")]
#[derive(Debug, Clone, Deserialize)]
#[serde(default)]
pub struct DrainerSettings {
    pub stream_name: String,
    pub num_partitions: u8,
    pub max_read_count: u64,
    pub shutdown_interval: u32, // in milliseconds
    pub loop_interval: u32,     // in milliseconds
}

#[derive(Debug, Clone, Default, Deserialize)]
#[serde(default)]
pub struct MerchantIdAuthSettings {
    pub merchant_id_auth_enabled: bool,
}

#[derive(Debug, Clone, Default, Deserialize)]
#[serde(default)]
pub struct ProxyStatusMapping {
    pub proxy_connector_http_status_code: bool,
}

#[derive(Debug, Clone, Deserialize)]
#[serde(default)]
pub struct TraceHeaderConfig {
    pub header_name: String,
    pub id_reuse_strategy: router_env::IdReuse,
}

impl Default for TraceHeaderConfig {
    fn default() -> Self {
        Self {
            header_name: common_utils::consts::X_REQUEST_ID.to_string(),
            id_reuse_strategy: router_env::IdReuse::IgnoreIncoming,
        }
    }
}

#[derive(Debug, Clone, Default, Deserialize)]
#[serde(default)]
pub struct WebhooksSettings {
    pub outgoing_enabled: bool,
    pub ignore_error: WebhookIgnoreErrorSettings,
    pub redis_lock_expiry_seconds: u32,
}

#[derive(Debug, Clone, Deserialize, Default)]
#[serde(default)]
pub struct WebhookIgnoreErrorSettings {
    pub event_type: Option<bool>,
    pub payment_not_found: Option<bool>,
}

#[derive(Debug, Deserialize, Clone)]
#[serde(default)]
pub struct ApiKeys {
    /// Hex-encoded 32-byte long (64 characters long when hex-encoded) key used for calculating
    /// hashes of API keys
    pub hash_key: Secret<String>,

    // Specifies the number of days before API key expiry when email reminders should be sent
    #[cfg(feature = "email")]
    pub expiry_reminder_days: Vec<u8>,

    #[cfg(feature = "partial-auth")]
    pub checksum_auth_context: Secret<String>,

    #[cfg(feature = "partial-auth")]
    pub checksum_auth_key: Secret<String>,

    #[cfg(feature = "partial-auth")]
    pub enable_partial_auth: bool,
}

#[derive(Debug, Deserialize, Clone, Default)]
pub struct DelayedSessionConfig {
    #[serde(deserialize_with = "deserialize_hashset")]
    pub connectors_with_delayed_session_response: HashSet<enums::Connector>,
}

#[derive(Debug, Deserialize, Clone, Default)]
pub struct WebhookSourceVerificationCall {
    #[serde(deserialize_with = "deserialize_hashset")]
    pub connectors_with_webhook_source_verification_call: HashSet<enums::Connector>,
}

#[derive(Debug, Deserialize, Clone, Default)]
pub struct BillingConnectorPaymentsSyncCall {
    #[serde(deserialize_with = "deserialize_hashset")]
    pub billing_connectors_which_require_payment_sync: HashSet<enums::Connector>,
}

#[derive(Debug, Deserialize, Clone, Default)]
pub struct BillingConnectorInvoiceSyncCall {
    #[serde(deserialize_with = "deserialize_hashset")]
    pub billing_connectors_which_requires_invoice_sync_call: HashSet<enums::Connector>,
}

#[derive(Debug, Deserialize, Clone, Default)]
pub struct ApplePayDecryptConfig {
    pub apple_pay_ppc: Secret<String>,
    pub apple_pay_ppc_key: Secret<String>,
    pub apple_pay_merchant_cert: Secret<String>,
    pub apple_pay_merchant_cert_key: Secret<String>,
}

#[derive(Debug, Deserialize, Clone, Default)]
pub struct PazeDecryptConfig {
    pub paze_private_key: Secret<String>,
    pub paze_private_key_passphrase: Secret<String>,
}

#[derive(Debug, Deserialize, Clone)]
pub struct GooglePayDecryptConfig {
    pub google_pay_root_signing_keys: Secret<String>,
}

#[derive(Debug, Deserialize, Clone, Default)]
#[serde(default)]
pub struct LockerBasedRecipientConnectorList {
    #[serde(deserialize_with = "deserialize_hashset")]
    pub connector_list: HashSet<String>,
}

#[derive(Debug, Deserialize, Clone, Default)]
pub struct ConnectorRequestReferenceIdConfig {
    pub merchant_ids_send_payment_id_as_connector_request_id: HashSet<id_type::MerchantId>,
}

#[derive(Debug, Deserialize, Clone, Default)]
pub struct UserAuthMethodSettings {
    pub encryption_key: Secret<String>,
}

#[derive(Debug, Deserialize, Clone, Default)]
pub struct NetworkTokenizationSupportedConnectors {
    #[serde(deserialize_with = "deserialize_hashset")]
    pub connector_list: HashSet<enums::Connector>,
}

impl Settings<SecuredSecret> {
    pub fn new() -> ApplicationResult<Self> {
        Self::with_config_path(None)
    }

    pub fn with_config_path(config_path: Option<PathBuf>) -> ApplicationResult<Self> {
        // Configuration values are picked up in the following priority order (1 being least
        // priority):
        // 1. Defaults from the implementation of the `Default` trait.
        // 2. Values from config file. The config file accessed depends on the environment
        //    specified by the `RUN_ENV` environment variable. `RUN_ENV` can be one of
        //    `development`, `sandbox` or `production`. If nothing is specified for `RUN_ENV`,
        //    `/config/development.toml` file is read.
        // 3. Environment variables prefixed with `ROUTER` and each level separated by double
        //    underscores.
        //
        // Values in config file override the defaults in `Default` trait, and the values set using
        // environment variables override both the defaults and the config file values.

        let environment = env::which();
        let config_path = router_env::Config::config_path(&environment.to_string(), config_path);

        let config = router_env::Config::builder(&environment.to_string())
            .change_context(ApplicationError::ConfigurationError)?
            .add_source(File::from(config_path).required(false));

        #[cfg(feature = "v2")]
        let config = {
            let required_fields_config_file =
                router_env::Config::get_config_directory().join(REQUIRED_FIELDS_CONFIG_FILE);
            config.add_source(File::from(required_fields_config_file).required(false))
        };

        let config = config
            .add_source(
                Environment::with_prefix("ROUTER")
                    .try_parsing(true)
                    .separator("__")
                    .list_separator(",")
                    .with_list_parse_key("log.telemetry.route_to_trace")
                    .with_list_parse_key("redis.cluster_urls")
                    .with_list_parse_key("events.kafka.brokers")
                    .with_list_parse_key("connectors.supported.wallets")
                    .with_list_parse_key("connector_request_reference_id_config.merchant_ids_send_payment_id_as_connector_request_id"),

            )
            .build()
            .change_context(ApplicationError::ConfigurationError)?;

        let mut settings: Self = serde_path_to_error::deserialize(config)
            .attach_printable("Unable to deserialize application configuration")
            .change_context(ApplicationError::ConfigurationError)?;
        #[cfg(feature = "v1")]
        {
            settings.required_fields = RequiredFields::new(&settings.bank_config);
        }
        Ok(settings)
    }

    pub fn validate(&self) -> ApplicationResult<()> {
        self.server.validate()?;
        self.master_database.get_inner().validate()?;
        #[cfg(feature = "olap")]
        self.replica_database.get_inner().validate()?;

        // The logger may not yet be initialized when validating the application configuration
        #[allow(clippy::print_stderr)]
        self.redis.validate().map_err(|error| {
            eprintln!("{error}");
            ApplicationError::InvalidConfigurationValueError("Redis configuration".into())
        })?;

        if self.log.file.enabled {
            if self.log.file.file_name.is_default_or_empty() {
                return Err(error_stack::Report::from(
                    ApplicationError::InvalidConfigurationValueError(
                        "log file name must not be empty".into(),
                    ),
                ));
            }

            if self.log.file.path.is_default_or_empty() {
                return Err(error_stack::Report::from(
                    ApplicationError::InvalidConfigurationValueError(
                        "log directory path must not be empty".into(),
                    ),
                ));
            }
        }
        self.secrets.get_inner().validate()?;
        self.locker.validate()?;
        self.connectors.validate("connectors")?;
        self.chat.get_inner().validate()?;
        self.cors.validate()?;

        self.scheduler
            .as_ref()
            .map(|scheduler_settings| scheduler_settings.validate())
            .transpose()?;
        #[cfg(feature = "kv_store")]
        self.drainer.validate()?;
        self.api_keys.get_inner().validate()?;

        self.file_storage
            .validate()
            .map_err(|err| ApplicationError::InvalidConfigurationValueError(err.to_string()))?;

        self.crm
            .validate()
            .map_err(|err| ApplicationError::InvalidConfigurationValueError(err.to_string()))?;

        self.lock_settings.validate()?;
        self.events.validate()?;

        #[cfg(feature = "olap")]
        self.opensearch.validate()?;

        self.encryption_management
            .validate()
            .map_err(|err| ApplicationError::InvalidConfigurationValueError(err.into()))?;

        self.secrets_management
            .validate()
            .map_err(|err| ApplicationError::InvalidConfigurationValueError(err.into()))?;
        self.generic_link.payment_method_collect.validate()?;
        self.generic_link.payout_link.validate()?;

        #[cfg(feature = "v2")]
        self.cell_information.validate()?;
        self.network_tokenization_service
            .as_ref()
            .map(|x| x.get_inner().validate())
            .transpose()?;

        self.paze_decrypt_keys
            .as_ref()
            .map(|x| x.get_inner().validate())
            .transpose()?;

        self.google_pay_decrypt_keys
            .as_ref()
            .map(|x| x.validate())
            .transpose()?;

        self.key_manager.get_inner().validate()?;
        #[cfg(feature = "email")]
        self.email
            .validate()
            .map_err(|err| ApplicationError::InvalidConfigurationValueError(err.into()))?;

        self.theme
            .storage
            .validate()
            .map_err(|err| ApplicationError::InvalidConfigurationValueError(err.to_string()))?;

        self.platform.validate()?;

        self.open_router.validate()?;

        // Validate gRPC client settings
        #[cfg(feature = "revenue_recovery")]
        self.grpc_client
            .recovery_decider_client
            .as_ref()
            .map(|config| config.validate())
            .transpose()
            .map_err(|err| ApplicationError::InvalidConfigurationValueError(err.to_string()))?;

        self.superposition
            .get_inner()
            .validate()
            .map_err(|err| ApplicationError::InvalidConfigurationValueError(err.to_string()))?;

        Ok(())
    }
}

impl Settings<RawSecret> {
    #[cfg(feature = "kv_store")]
    pub fn is_kv_soft_kill_mode(&self) -> bool {
        self.kv_config.soft_kill.unwrap_or(false)
    }

    #[cfg(not(feature = "kv_store"))]
    pub fn is_kv_soft_kill_mode(&self) -> bool {
        false
    }
}

#[cfg(feature = "payouts")]
#[derive(Debug, Deserialize, Clone, Default)]
pub struct Payouts {
    pub payout_eligibility: bool,
    #[serde(default)]
    pub required_fields: PayoutRequiredFields,
}

#[derive(Debug, Clone, Default)]
pub struct LockSettings {
    pub redis_lock_expiry_seconds: u32,
    pub delay_between_retries_in_milliseconds: u32,
    pub lock_retries: u32,
}

impl<'de> Deserialize<'de> for LockSettings {
    fn deserialize<D: serde::Deserializer<'de>>(deserializer: D) -> Result<Self, D::Error> {
        #[derive(Deserialize)]
        #[serde(deny_unknown_fields)]
        struct Inner {
            redis_lock_expiry_seconds: u32,
            delay_between_retries_in_milliseconds: u32,
        }

        let Inner {
            redis_lock_expiry_seconds,
            delay_between_retries_in_milliseconds,
        } = Inner::deserialize(deserializer)?;
        let redis_lock_expiry_milliseconds = redis_lock_expiry_seconds * 1000;
        Ok(Self {
            redis_lock_expiry_seconds,
            delay_between_retries_in_milliseconds,
            lock_retries: redis_lock_expiry_milliseconds / delay_between_retries_in_milliseconds,
        })
    }
}

#[cfg(feature = "olap")]
#[derive(Debug, Deserialize, Clone, Default)]
pub struct ConnectorOnboarding {
    pub paypal: PayPalOnboarding,
}

#[cfg(feature = "olap")]
#[derive(Debug, Deserialize, Clone, Default)]
pub struct PayPalOnboarding {
    pub client_id: Secret<String>,
    pub client_secret: Secret<String>,
    pub partner_id: Secret<String>,
    pub enabled: bool,
}

#[cfg(feature = "tls")]
#[derive(Debug, Deserialize, Clone)]
pub struct ServerTls {
    /// Port to host the TLS secure server on
    pub port: u16,
    /// Use a different host (optional) (defaults to the host provided in [`Server`] config)
    pub host: Option<String>,
    /// private key file path associated with TLS (path to the private key file (`pem` format))
    pub private_key: PathBuf,
    /// certificate file associated with TLS (path to the certificate file (`pem` format))
    pub certificate: PathBuf,
}

#[cfg(feature = "v2")]
#[derive(Debug, Clone, Deserialize, PartialEq, Eq)]
pub struct CellInformation {
    pub id: id_type::CellId,
}

#[cfg(feature = "v2")]
impl Default for CellInformation {
    fn default() -> Self {
        // We provide a static default cell id for constructing application settings.
        // This will only panic at application startup if we're unable to construct the default,
        // around the time of deserializing application settings.
        // And a panic at application startup is considered acceptable.
        #[allow(clippy::expect_used)]
        let cell_id =
            id_type::CellId::from_string("defid").expect("Failed to create a default for Cell Id");
        Self { id: cell_id }
    }
}

#[derive(Debug, Deserialize, Clone, Default)]
pub struct ThemeSettings {
    pub storage: FileStorageConfig,
    pub email_config: EmailThemeConfig,
}

fn deserialize_hashmap_inner<K, V>(
    value: HashMap<String, String>,
) -> Result<HashMap<K, HashSet<V>>, String>
where
    K: Eq + std::str::FromStr + std::hash::Hash,
    V: Eq + std::str::FromStr + std::hash::Hash,
    <K as std::str::FromStr>::Err: std::fmt::Display,
    <V as std::str::FromStr>::Err: std::fmt::Display,
{
    let (values, errors) = value
        .into_iter()
        .map(
            |(k, v)| match (K::from_str(k.trim()), deserialize_hashset_inner(v)) {
                (Err(error), _) => Err(format!(
                    "Unable to deserialize `{}` as `{}`: {error}",
                    k,
                    std::any::type_name::<K>()
                )),
                (_, Err(error)) => Err(error),
                (Ok(key), Ok(value)) => Ok((key, value)),
            },
        )
        .fold(
            (HashMap::new(), Vec::new()),
            |(mut values, mut errors), result| match result {
                Ok((key, value)) => {
                    values.insert(key, value);
                    (values, errors)
                }
                Err(error) => {
                    errors.push(error);
                    (values, errors)
                }
            },
        );
    if !errors.is_empty() {
        Err(format!("Some errors occurred:\n{}", errors.join("\n")))
    } else {
        Ok(values)
    }
}

fn deserialize_hashmap<'a, D, K, V>(deserializer: D) -> Result<HashMap<K, HashSet<V>>, D::Error>
where
    D: serde::Deserializer<'a>,
    K: Eq + std::str::FromStr + std::hash::Hash,
    V: Eq + std::str::FromStr + std::hash::Hash,
    <K as std::str::FromStr>::Err: std::fmt::Display,
    <V as std::str::FromStr>::Err: std::fmt::Display,
{
    use serde::de::Error;
    deserialize_hashmap_inner(<HashMap<String, String>>::deserialize(deserializer)?)
        .map_err(D::Error::custom)
}

fn deserialize_hashset_inner<T>(value: impl AsRef<str>) -> Result<HashSet<T>, String>
where
    T: Eq + std::str::FromStr + std::hash::Hash,
    <T as std::str::FromStr>::Err: std::fmt::Display,
{
    let (values, errors) = value
        .as_ref()
        .trim()
        .split(',')
        .map(|s| {
            T::from_str(s.trim()).map_err(|error| {
                format!(
                    "Unable to deserialize `{}` as `{}`: {error}",
                    s.trim(),
                    std::any::type_name::<T>()
                )
            })
        })
        .fold(
            (HashSet::new(), Vec::new()),
            |(mut values, mut errors), result| match result {
                Ok(t) => {
                    values.insert(t);
                    (values, errors)
                }
                Err(error) => {
                    errors.push(error);
                    (values, errors)
                }
            },
        );
    if !errors.is_empty() {
        Err(format!("Some errors occurred:\n{}", errors.join("\n")))
    } else {
        Ok(values)
    }
}

fn deserialize_hashset<'a, D, T>(deserializer: D) -> Result<HashSet<T>, D::Error>
where
    D: serde::Deserializer<'a>,
    T: Eq + std::str::FromStr + std::hash::Hash,
    <T as std::str::FromStr>::Err: std::fmt::Display,
{
    use serde::de::Error;

    deserialize_hashset_inner(<String>::deserialize(deserializer)?).map_err(D::Error::custom)
}

fn deserialize_optional_hashset<'a, D, T>(deserializer: D) -> Result<Option<HashSet<T>>, D::Error>
where
    D: serde::Deserializer<'a>,
    T: Eq + std::str::FromStr + std::hash::Hash,
    <T as std::str::FromStr>::Err: std::fmt::Display,
{
    use serde::de::Error;

    <Option<String>>::deserialize(deserializer).map(|value| {
        value.map_or(Ok(None), |inner: String| {
            let list = deserialize_hashset_inner(inner).map_err(D::Error::custom)?;
            match list.len() {
                0 => Ok(None),
                _ => Ok(Some(list)),
            }
        })
    })?
}

fn deserialize_merchant_ids_inner(
    value: impl AsRef<str>,
) -> Result<HashSet<id_type::MerchantId>, String> {
    let (values, errors) = value
        .as_ref()
        .trim()
        .split(',')
        .map(|s| {
            let trimmed = s.trim();
            id_type::MerchantId::wrap(trimmed.to_owned()).map_err(|error| {
                format!("Unable to deserialize `{trimmed}` as `MerchantId`: {error}")
            })
        })
        .fold(
            (HashSet::new(), Vec::new()),
            |(mut values, mut errors), result| match result {
                Ok(t) => {
                    values.insert(t);
                    (values, errors)
                }
                Err(error) => {
                    errors.push(error);
                    (values, errors)
                }
            },
        );

    if !errors.is_empty() {
        Err(format!("Some errors occurred:\n{}", errors.join("\n")))
    } else {
        Ok(values)
    }
}

fn deserialize_merchant_ids<'de, D>(
    deserializer: D,
) -> Result<HashSet<id_type::MerchantId>, D::Error>
where
    D: serde::Deserializer<'de>,
{
    let s = String::deserialize(deserializer)?;
    deserialize_merchant_ids_inner(s).map_err(serde::de::Error::custom)
}

impl<'de> Deserialize<'de> for TenantConfig {
    fn deserialize<D: serde::Deserializer<'de>>(deserializer: D) -> Result<Self, D::Error> {
        #[derive(Deserialize)]
        struct Inner {
            base_url: String,
            schema: String,
            accounts_schema: String,
            redis_key_prefix: String,
            clickhouse_database: String,
            user: TenantUserConfig,
        }

        let hashmap = <HashMap<id_type::TenantId, Inner>>::deserialize(deserializer)?;

        Ok(Self(
            hashmap
                .into_iter()
                .map(|(key, value)| {
                    (
                        key.clone(),
                        Tenant {
                            tenant_id: key,
                            base_url: value.base_url,
                            schema: value.schema,
                            accounts_schema: value.accounts_schema,
                            redis_key_prefix: value.redis_key_prefix,
                            clickhouse_database: value.clickhouse_database,
                            user: value.user,
                        },
                    )
                })
                .collect(),
        ))
    }
}

#[cfg(test)]
mod hashmap_deserialization_test {
    #![allow(clippy::unwrap_used)]
    use std::collections::{HashMap, HashSet};

    use serde::de::{
        value::{Error as ValueError, MapDeserializer},
        IntoDeserializer,
    };

    use super::deserialize_hashmap;

    #[test]
    fn test_payment_method_and_payment_method_types() {
        use diesel_models::enums::{PaymentMethod, PaymentMethodType};

        let input_map: HashMap<String, String> = HashMap::from([
            ("bank_transfer".to_string(), "ach,bacs".to_string()),
            ("wallet".to_string(), "paypal,venmo".to_string()),
        ]);
        let deserializer: MapDeserializer<
            '_,
            std::collections::hash_map::IntoIter<String, String>,
            ValueError,
        > = input_map.into_deserializer();
        let result = deserialize_hashmap::<'_, _, PaymentMethod, PaymentMethodType>(deserializer);
        let expected_result = HashMap::from([
            (
                PaymentMethod::BankTransfer,
                HashSet::from([PaymentMethodType::Ach, PaymentMethodType::Bacs]),
            ),
            (
                PaymentMethod::Wallet,
                HashSet::from([PaymentMethodType::Paypal, PaymentMethodType::Venmo]),
            ),
        ]);

        assert!(result.is_ok());
        assert_eq!(result.unwrap(), expected_result);
    }

    #[test]
    fn test_payment_method_and_payment_method_types_with_spaces() {
        use diesel_models::enums::{PaymentMethod, PaymentMethodType};

        let input_map: HashMap<String, String> = HashMap::from([
            (" bank_transfer ".to_string(), " ach , bacs ".to_string()),
            ("wallet ".to_string(), " paypal , pix , venmo ".to_string()),
        ]);
        let deserializer: MapDeserializer<
            '_,
            std::collections::hash_map::IntoIter<String, String>,
            ValueError,
        > = input_map.into_deserializer();
        let result = deserialize_hashmap::<'_, _, PaymentMethod, PaymentMethodType>(deserializer);
        let expected_result = HashMap::from([
            (
                PaymentMethod::BankTransfer,
                HashSet::from([PaymentMethodType::Ach, PaymentMethodType::Bacs]),
            ),
            (
                PaymentMethod::Wallet,
                HashSet::from([
                    PaymentMethodType::Paypal,
                    PaymentMethodType::Pix,
                    PaymentMethodType::Venmo,
                ]),
            ),
        ]);

        assert!(result.is_ok());
        assert_eq!(result.unwrap(), expected_result);
    }

    #[test]
    fn test_payment_method_deserializer_error() {
        use diesel_models::enums::{PaymentMethod, PaymentMethodType};

        let input_map: HashMap<String, String> = HashMap::from([
            ("unknown".to_string(), "ach,bacs".to_string()),
            ("wallet".to_string(), "paypal,unknown".to_string()),
        ]);
        let deserializer: MapDeserializer<
            '_,
            std::collections::hash_map::IntoIter<String, String>,
            ValueError,
        > = input_map.into_deserializer();
        let result = deserialize_hashmap::<'_, _, PaymentMethod, PaymentMethodType>(deserializer);

        assert!(result.is_err());
    }
}

#[cfg(test)]
mod hashset_deserialization_test {
    #![allow(clippy::unwrap_used)]
    use std::collections::HashSet;

    use serde::de::{
        value::{Error as ValueError, StrDeserializer},
        IntoDeserializer,
    };

    use super::deserialize_hashset;

    #[test]
    fn test_payment_method_hashset_deserializer() {
        use diesel_models::enums::PaymentMethod;

        let deserializer: StrDeserializer<'_, ValueError> = "wallet,card".into_deserializer();
        let payment_methods = deserialize_hashset::<'_, _, PaymentMethod>(deserializer);
        let expected_payment_methods = HashSet::from([PaymentMethod::Wallet, PaymentMethod::Card]);

        assert!(payment_methods.is_ok());
        assert_eq!(payment_methods.unwrap(), expected_payment_methods);
    }

    #[test]
    fn test_payment_method_hashset_deserializer_with_spaces() {
        use diesel_models::enums::PaymentMethod;

        let deserializer: StrDeserializer<'_, ValueError> =
            "wallet, card, bank_debit".into_deserializer();
        let payment_methods = deserialize_hashset::<'_, _, PaymentMethod>(deserializer);
        let expected_payment_methods = HashSet::from([
            PaymentMethod::Wallet,
            PaymentMethod::Card,
            PaymentMethod::BankDebit,
        ]);

        assert!(payment_methods.is_ok());
        assert_eq!(payment_methods.unwrap(), expected_payment_methods);
    }

    #[test]
    fn test_payment_method_hashset_deserializer_error() {
        use diesel_models::enums::PaymentMethod;

        let deserializer: StrDeserializer<'_, ValueError> =
            "wallet, card, unknown".into_deserializer();
        let payment_methods = deserialize_hashset::<'_, _, PaymentMethod>(deserializer);

        assert!(payment_methods.is_err());
    }
}<|MERGE_RESOLUTION|>--- conflicted
+++ resolved
@@ -178,12 +178,9 @@
     pub enhancement: Option<HashMap<String, String>>,
     pub superposition: SecretStateContainer<SuperpositionClientConfig, S>,
     pub proxy_status_mapping: ProxyStatusMapping,
-<<<<<<< HEAD
     pub trace_header: TraceHeaderConfig,
-=======
     pub internal_services: InternalServicesConfig,
     pub comparison_service: Option<ComparisonServiceConfig>,
->>>>>>> 175d0f5b
 }
 
 #[derive(Debug, Deserialize, Clone, Default)]
