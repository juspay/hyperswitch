--- conflicted
+++ resolved
@@ -154,12 +154,9 @@
     pub platform: Platform,
     pub authentication_providers: AuthenticationProviders,
     pub open_router: OpenRouter,
-<<<<<<< HEAD
     #[cfg(feature = "v2")]
     pub revenue_recovery: revenue_recovery::RevenueRecoverySettings,
-=======
     pub clone_connector_allowlist: Option<CloneConnectorAllowlistConfig>,
->>>>>>> 22a90078
 }
 
 #[derive(Debug, Deserialize, Clone, Default)]
