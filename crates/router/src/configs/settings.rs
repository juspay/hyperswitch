--- conflicted
+++ resolved
@@ -62,10 +62,8 @@
     pub api_keys: ApiKeys,
     #[cfg(feature = "kms")]
     pub kms: kms::KmsConfig,
-<<<<<<< HEAD
     #[cfg(feature = "s3")]
     pub file_upload_config: FileUploadConfig,
-=======
     pub tokenization: TokenizationConfig,
 }
 
@@ -93,7 +91,6 @@
         .map(storage_models::enums::PaymentMethod::from_str)
         .collect::<Result<_, _>>()
         .map_err(D::Error::custom)
->>>>>>> 396c43d0
 }
 
 #[derive(Debug, Deserialize, Clone, Default)]
