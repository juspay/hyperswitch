use std::{
    collections::{HashMap, HashSet},
    path::PathBuf,
    str::FromStr,
};

#[cfg(feature = "olap")]
use analytics::ReportConfig;
use api_models::{enums, payment_methods::RequiredFieldInfo};
use common_utils::ext_traits::ConfigExt;
use config::{Environment, File};
#[cfg(feature = "email")]
use external_services::email::EmailSettings;
<<<<<<< HEAD
use external_services::file_storage::FileStorageConfig;
=======
#[cfg(feature = "hashicorp-vault")]
use external_services::hashicorp_vault;
>>>>>>> 4cd65a24
#[cfg(feature = "kms")]
use external_services::kms;
use redis_interface::RedisSettings;
pub use router_env::config::{Log, LogConsole, LogFile, LogTelemetry};
use rust_decimal::Decimal;
use scheduler::SchedulerSettings;
use serde::{de::Error, Deserialize, Deserializer};
use storage_impl::config::QueueStrategy;

#[cfg(feature = "olap")]
use crate::analytics::AnalyticsConfig;
use crate::{
    core::errors::{ApplicationError, ApplicationResult},
    env::{self, logger, Env},
    events::EventsConfig,
};
#[cfg(feature = "kms")]
pub type Password = kms::KmsValue;
#[cfg(not(feature = "kms"))]
pub type Password = masking::Secret<String>;

#[derive(clap::Parser, Default)]
#[cfg_attr(feature = "vergen", command(version = router_env::version!()))]
pub struct CmdLineConf {
    /// Config file.
    /// Application will look for "config/config.toml" if this option isn't specified.
    #[arg(short = 'f', long, value_name = "FILE")]
    pub config_path: Option<PathBuf>,

    #[command(subcommand)]
    pub subcommand: Option<Subcommand>,
}

#[derive(clap::Parser)]
pub enum Subcommand {
    #[cfg(feature = "openapi")]
    /// Generate the OpenAPI specification file from code.
    GenerateOpenapiSpec,
}

#[cfg(feature = "kms")]
/// Store the decrypted kms secret values for active use in the application
/// Currently using `StrongSecret` won't have any effect as this struct have smart pointers to heap
/// allocations.
/// note: we can consider adding such behaviour in the future with custom implementation
#[derive(Clone)]
pub struct ActiveKmsSecrets {
    pub jwekey: masking::Secret<Jwekey>,
}

#[derive(Debug, Deserialize, Clone, Default)]
#[serde(default)]
pub struct Settings {
    pub server: Server,
    pub proxy: Proxy,
    pub env: Env,
    pub master_database: Database,
    #[cfg(feature = "olap")]
    pub replica_database: Database,
    pub redis: RedisSettings,
    pub log: Log,
    pub secrets: Secrets,
    pub locker: Locker,
    pub connectors: Connectors,
    pub forex_api: ForexApi,
    pub refund: Refund,
    pub eph_key: EphemeralConfig,
    pub scheduler: Option<SchedulerSettings>,
    #[cfg(feature = "kv_store")]
    pub drainer: DrainerSettings,
    pub jwekey: Jwekey,
    pub webhooks: WebhooksSettings,
    pub pm_filters: ConnectorFilters,
    pub bank_config: BankRedirectConfig,
    pub api_keys: ApiKeys,
    #[cfg(feature = "kms")]
    pub kms: kms::KmsConfig,
<<<<<<< HEAD
    pub file_storage: FileStorageConfig,
=======
    #[cfg(feature = "hashicorp-vault")]
    pub hc_vault: hashicorp_vault::HashiCorpVaultConfig,
    #[cfg(feature = "aws_s3")]
    pub file_upload_config: FileUploadConfig,
>>>>>>> 4cd65a24
    pub tokenization: TokenizationConfig,
    pub connector_customer: ConnectorCustomer,
    #[cfg(feature = "dummy_connector")]
    pub dummy_connector: DummyConnector,
    #[cfg(feature = "email")]
    pub email: EmailSettings,
    pub mandates: Mandates,
    pub required_fields: RequiredFields,
    pub delayed_session_response: DelayedSessionConfig,
    pub webhook_source_verification_call: WebhookSourceVerificationCall,
    pub payment_method_auth: PaymentMethodAuth,
    pub connector_request_reference_id_config: ConnectorRequestReferenceIdConfig,
    #[cfg(feature = "payouts")]
    pub payouts: Payouts,
    pub applepay_decrypt_keys: ApplePayDecryptConifg,
    pub multiple_api_version_supported_connectors: MultipleApiVersionSupportedConnectors,
    pub applepay_merchant_configs: ApplepayMerchantConfigs,
    pub lock_settings: LockSettings,
    pub temp_locker_enable_config: TempLockerEnableConfig,
    pub payment_link: PaymentLink,
    #[cfg(feature = "olap")]
    pub analytics: AnalyticsConfig,
    #[cfg(feature = "kv_store")]
    pub kv_config: KvConfig,
    #[cfg(feature = "frm")]
    pub frm: Frm,
    #[cfg(feature = "olap")]
    pub report_download_config: ReportConfig,
    pub events: EventsConfig,
    #[cfg(feature = "olap")]
    pub connector_onboarding: ConnectorOnboarding,
}

#[cfg(feature = "frm")]
#[derive(Debug, Deserialize, Clone, Default)]
pub struct Frm {
    pub enabled: bool,
}

#[derive(Debug, Deserialize, Clone)]
pub struct KvConfig {
    pub ttl: u32,
}

#[derive(Debug, Deserialize, Clone, Default)]
pub struct PaymentLink {
    pub sdk_url: String,
}

#[derive(Debug, Deserialize, Clone, Default)]
#[serde(default)]
pub struct ForexApi {
    pub local_fetch_retry_count: u64,
    pub api_key: masking::Secret<String>,
    pub fallback_api_key: masking::Secret<String>,
    /// in ms
    pub call_delay: i64,
    /// in ms
    pub local_fetch_retry_delay: u64,
    /// in ms
    pub api_timeout: u64,
    /// in ms
    pub redis_lock_timeout: u64,
}

#[derive(Debug, Deserialize, Clone, Default)]
pub struct PaymentMethodAuth {
    pub redis_expiry: i64,
    pub pm_auth_key: String,
}

#[derive(Debug, Deserialize, Clone, Default)]
pub struct DefaultExchangeRates {
    pub base_currency: String,
    pub conversion: HashMap<String, Conversion>,
    pub timestamp: i64,
}

#[derive(Debug, Deserialize, Clone, Default)]
pub struct Conversion {
    #[serde(with = "rust_decimal::serde::str")]
    pub to_factor: Decimal,
    #[serde(with = "rust_decimal::serde::str")]
    pub from_factor: Decimal,
}

#[derive(Debug, Deserialize, Clone, Default)]
#[serde(default)]
pub struct ApplepayMerchantConfigs {
    pub merchant_cert: String,
    pub merchant_cert_key: String,
    pub common_merchant_identifier: String,
    pub applepay_endpoint: String,
}

#[derive(Debug, Deserialize, Clone, Default)]
pub struct MultipleApiVersionSupportedConnectors {
    #[serde(deserialize_with = "connector_deser")]
    pub supported_connectors: HashSet<api_models::enums::Connector>,
}

#[derive(Debug, Deserialize, Clone, Default)]
#[serde(transparent)]
pub struct TokenizationConfig(pub HashMap<String, PaymentMethodTokenFilter>);

#[derive(Debug, Deserialize, Clone, Default)]
#[serde(transparent)]
pub struct TempLockerEnableConfig(pub HashMap<String, TempLockerEnablePaymentMethodFilter>);

#[derive(Debug, Deserialize, Clone, Default)]
pub struct ConnectorCustomer {
    #[serde(deserialize_with = "connector_deser")]
    pub connector_list: HashSet<api_models::enums::Connector>,
    #[cfg(feature = "payouts")]
    #[serde(deserialize_with = "payout_connector_deser")]
    pub payout_connector_list: HashSet<api_models::enums::PayoutConnectors>,
}

fn connector_deser<'a, D>(
    deserializer: D,
) -> Result<HashSet<api_models::enums::Connector>, D::Error>
where
    D: Deserializer<'a>,
{
    let value = <String>::deserialize(deserializer)?;
    Ok(value
        .trim()
        .split(',')
        .flat_map(api_models::enums::Connector::from_str)
        .collect())
}

#[cfg(feature = "payouts")]
fn payout_connector_deser<'a, D>(
    deserializer: D,
) -> Result<HashSet<api_models::enums::PayoutConnectors>, D::Error>
where
    D: Deserializer<'a>,
{
    let value = <String>::deserialize(deserializer)?;
    Ok(value
        .trim()
        .split(',')
        .flat_map(api_models::enums::PayoutConnectors::from_str)
        .collect())
}

#[cfg(feature = "dummy_connector")]
#[derive(Debug, Deserialize, Clone, Default)]
pub struct DummyConnector {
    pub enabled: bool,
    pub payment_ttl: i64,
    pub payment_duration: u64,
    pub payment_tolerance: u64,
    pub payment_retrieve_duration: u64,
    pub payment_retrieve_tolerance: u64,
    pub payment_complete_duration: i64,
    pub payment_complete_tolerance: i64,
    pub refund_ttl: i64,
    pub refund_duration: u64,
    pub refund_tolerance: u64,
    pub refund_retrieve_duration: u64,
    pub refund_retrieve_tolerance: u64,
    pub authorize_ttl: i64,
    pub assets_base_url: String,
    pub default_return_url: String,
    pub slack_invite_url: String,
    pub discord_invite_url: String,
}

#[derive(Debug, Deserialize, Clone)]
pub struct Mandates {
    pub supported_payment_methods: SupportedPaymentMethodsForMandate,
}

#[derive(Debug, Deserialize, Clone)]
pub struct SupportedPaymentMethodsForMandate(
    pub HashMap<enums::PaymentMethod, SupportedPaymentMethodTypesForMandate>,
);

#[derive(Debug, Deserialize, Clone)]
pub struct SupportedPaymentMethodTypesForMandate(
    pub HashMap<enums::PaymentMethodType, SupportedConnectorsForMandate>,
);

#[derive(Debug, Deserialize, Clone)]
pub struct SupportedConnectorsForMandate {
    #[serde(deserialize_with = "connector_deser")]
    pub connector_list: HashSet<api_models::enums::Connector>,
}

#[derive(Debug, Deserialize, Clone, Default)]
pub struct PaymentMethodTokenFilter {
    #[serde(deserialize_with = "pm_deser")]
    pub payment_method: HashSet<diesel_models::enums::PaymentMethod>,
    pub payment_method_type: Option<PaymentMethodTypeTokenFilter>,
    pub long_lived_token: bool,
    pub apple_pay_pre_decrypt_flow: Option<ApplePayPreDecryptFlow>,
}

#[derive(Debug, Deserialize, Clone, Default)]
#[serde(deny_unknown_fields, rename_all = "snake_case")]
pub enum ApplePayPreDecryptFlow {
    #[default]
    ConnectorTokenization,
    NetworkTokenization,
}

#[derive(Debug, Deserialize, Clone, Default)]
pub struct TempLockerEnablePaymentMethodFilter {
    #[serde(deserialize_with = "pm_deser")]
    pub payment_method: HashSet<diesel_models::enums::PaymentMethod>,
}

#[derive(Debug, Deserialize, Clone, Default)]
#[serde(
    deny_unknown_fields,
    tag = "type",
    content = "list",
    rename_all = "snake_case"
)]
pub enum PaymentMethodTypeTokenFilter {
    #[serde(deserialize_with = "pm_type_deser")]
    EnableOnly(HashSet<diesel_models::enums::PaymentMethodType>),
    #[serde(deserialize_with = "pm_type_deser")]
    DisableOnly(HashSet<diesel_models::enums::PaymentMethodType>),
    #[default]
    AllAccepted,
}

fn pm_deser<'a, D>(
    deserializer: D,
) -> Result<HashSet<diesel_models::enums::PaymentMethod>, D::Error>
where
    D: Deserializer<'a>,
{
    let value = <String>::deserialize(deserializer)?;
    value
        .trim()
        .split(',')
        .map(diesel_models::enums::PaymentMethod::from_str)
        .collect::<Result<_, _>>()
        .map_err(D::Error::custom)
}

fn pm_type_deser<'a, D>(
    deserializer: D,
) -> Result<HashSet<diesel_models::enums::PaymentMethodType>, D::Error>
where
    D: Deserializer<'a>,
{
    let value = <String>::deserialize(deserializer)?;
    value
        .trim()
        .split(',')
        .map(diesel_models::enums::PaymentMethodType::from_str)
        .collect::<Result<_, _>>()
        .map_err(D::Error::custom)
}

#[derive(Debug, Deserialize, Clone, Default)]
pub struct BankRedirectConfig(
    pub HashMap<api_models::enums::PaymentMethodType, ConnectorBankNames>,
);
#[derive(Debug, Deserialize, Clone)]
pub struct ConnectorBankNames(pub HashMap<String, BanksVector>);

#[derive(Debug, Deserialize, Clone)]
pub struct BanksVector {
    #[serde(deserialize_with = "bank_vec_deser")]
    pub banks: HashSet<api_models::enums::BankNames>,
}

#[derive(Debug, Deserialize, Clone, Default)]
#[serde(transparent)]
pub struct ConnectorFilters(pub HashMap<String, PaymentMethodFilters>);

#[derive(Debug, Deserialize, Clone, Default)]
#[serde(transparent)]
pub struct PaymentMethodFilters(pub HashMap<PaymentMethodFilterKey, CurrencyCountryFlowFilter>);

#[derive(Debug, Deserialize, Clone, PartialEq, Eq, Hash)]
#[serde(untagged)]
pub enum PaymentMethodFilterKey {
    PaymentMethodType(api_models::enums::PaymentMethodType),
    CardNetwork(api_models::enums::CardNetwork),
}

#[derive(Debug, Deserialize, Clone, Default)]
#[serde(default)]
pub struct CurrencyCountryFlowFilter {
    #[serde(deserialize_with = "currency_set_deser")]
    pub currency: Option<HashSet<api_models::enums::Currency>>,
    #[serde(deserialize_with = "string_set_deser")]
    pub country: Option<HashSet<api_models::enums::CountryAlpha2>>,
    pub not_available_flows: Option<NotAvailableFlows>,
}

#[derive(Debug, Deserialize, Copy, Clone, Default)]
#[serde(default)]
pub struct NotAvailableFlows {
    pub capture_method: Option<enums::CaptureMethod>,
}

#[derive(Debug, Deserialize, Clone)]
pub struct RequiredFields(pub HashMap<enums::PaymentMethod, PaymentMethodType>);

#[derive(Debug, Deserialize, Clone)]
pub struct PaymentMethodType(pub HashMap<enums::PaymentMethodType, ConnectorFields>);

#[derive(Debug, Deserialize, Clone)]
pub struct ConnectorFields {
    pub fields: HashMap<enums::Connector, RequiredFieldFinal>,
}

#[derive(Debug, Deserialize, Clone)]
pub struct RequiredFieldFinal {
    pub mandate: HashMap<String, RequiredFieldInfo>,
    pub non_mandate: HashMap<String, RequiredFieldInfo>,
    pub common: HashMap<String, RequiredFieldInfo>,
}

fn string_set_deser<'a, D>(
    deserializer: D,
) -> Result<Option<HashSet<api_models::enums::CountryAlpha2>>, D::Error>
where
    D: Deserializer<'a>,
{
    let value = <Option<String>>::deserialize(deserializer)?;
    Ok(value.and_then(|inner| {
        let list = inner
            .trim()
            .split(',')
            .flat_map(api_models::enums::CountryAlpha2::from_str)
            .collect::<HashSet<_>>();
        match list.len() {
            0 => None,
            _ => Some(list),
        }
    }))
}

fn currency_set_deser<'a, D>(
    deserializer: D,
) -> Result<Option<HashSet<api_models::enums::Currency>>, D::Error>
where
    D: Deserializer<'a>,
{
    let value = <Option<String>>::deserialize(deserializer)?;
    Ok(value.and_then(|inner| {
        let list = inner
            .trim()
            .split(',')
            .flat_map(api_models::enums::Currency::from_str)
            .collect::<HashSet<_>>();
        match list.len() {
            0 => None,
            _ => Some(list),
        }
    }))
}

fn bank_vec_deser<'a, D>(deserializer: D) -> Result<HashSet<api_models::enums::BankNames>, D::Error>
where
    D: Deserializer<'a>,
{
    let value = <String>::deserialize(deserializer)?;
    Ok(value
        .trim()
        .split(',')
        .flat_map(api_models::enums::BankNames::from_str)
        .collect())
}

#[derive(Debug, Default, Deserialize, Clone)]
#[serde(default)]
pub struct Secrets {
    #[cfg(not(feature = "kms"))]
    pub jwt_secret: String,
    #[cfg(not(feature = "kms"))]
    pub admin_api_key: String,
    #[cfg(not(feature = "kms"))]
    pub recon_admin_api_key: String,
    pub master_enc_key: Password,
    #[cfg(feature = "kms")]
    pub kms_encrypted_jwt_secret: kms::KmsValue,
    #[cfg(feature = "kms")]
    pub kms_encrypted_admin_api_key: kms::KmsValue,
    #[cfg(feature = "kms")]
    pub kms_encrypted_recon_admin_api_key: kms::KmsValue,
}

#[derive(Debug, Deserialize, Clone)]
#[serde(default)]
pub struct Locker {
    pub host: String,
    pub host_rs: String,
    pub mock_locker: bool,
    pub basilisk_host: String,
    pub locker_signing_key_id: String,
    pub locker_enabled: bool,
}

#[derive(Debug, Deserialize, Clone)]
#[serde(default)]
pub struct Refund {
    pub max_attempts: usize,
    pub max_age: i64,
}

#[derive(Debug, Deserialize, Clone)]
#[serde(default)]
pub struct EphemeralConfig {
    pub validity: i64,
}

#[derive(Debug, Deserialize, Clone, Default)]
#[serde(default)]
pub struct Jwekey {
    pub vault_encryption_key: String,
    pub rust_locker_encryption_key: String,
    pub vault_private_key: String,
    pub tunnel_private_key: String,
}

#[derive(Debug, Deserialize, Clone)]
#[serde(default)]
pub struct Proxy {
    pub http_url: Option<String>,
    pub https_url: Option<String>,
    pub idle_pool_connection_timeout: Option<u64>,
}

#[derive(Debug, Deserialize, Clone)]
#[serde(default)]
pub struct Server {
    pub port: u16,
    pub workers: usize,
    pub host: String,
    pub request_body_limit: usize,
    pub base_url: String,
    pub shutdown_timeout: u64,
}

#[derive(Debug, Deserialize, Clone)]
#[serde(default)]
pub struct Database {
    pub username: String,
    pub password: Password,
    pub host: String,
    pub port: u16,
    pub dbname: String,
    pub pool_size: u32,
    pub connection_timeout: u64,
    pub queue_strategy: QueueStrategy,
    pub min_idle: Option<u32>,
    pub max_lifetime: Option<u64>,
}

#[cfg(not(feature = "kms"))]
impl From<Database> for storage_impl::config::Database {
    fn from(val: Database) -> Self {
        Self {
            username: val.username,
            password: val.password,
            host: val.host,
            port: val.port,
            dbname: val.dbname,
            pool_size: val.pool_size,
            connection_timeout: val.connection_timeout,
            queue_strategy: val.queue_strategy,
            min_idle: val.min_idle,
            max_lifetime: val.max_lifetime,
        }
    }
}

#[derive(Debug, Deserialize, Clone)]
#[serde(default)]
pub struct SupportedConnectors {
    pub wallets: Vec<String>,
}

#[derive(Debug, Deserialize, Clone, Default, router_derive::ConfigValidate)]
#[serde(default)]
pub struct Connectors {
    pub aci: ConnectorParams,
    #[cfg(feature = "payouts")]
    pub adyen: ConnectorParamsWithSecondaryBaseUrl,
    #[cfg(not(feature = "payouts"))]
    pub adyen: ConnectorParams,
    pub airwallex: ConnectorParams,
    pub applepay: ConnectorParams,
    pub authorizedotnet: ConnectorParams,
    pub bambora: ConnectorParams,
    pub bankofamerica: ConnectorParams,
    pub bitpay: ConnectorParams,
    pub bluesnap: ConnectorParamsWithSecondaryBaseUrl,
    pub boku: ConnectorParams,
    pub braintree: ConnectorParams,
    pub cashtocode: ConnectorParams,
    pub checkout: ConnectorParams,
    pub coinbase: ConnectorParams,
    pub cryptopay: ConnectorParams,
    pub cybersource: ConnectorParams,
    pub dlocal: ConnectorParams,
    #[cfg(feature = "dummy_connector")]
    pub dummyconnector: ConnectorParams,
    pub fiserv: ConnectorParams,
    pub forte: ConnectorParams,
    pub globalpay: ConnectorParams,
    pub globepay: ConnectorParams,
    pub gocardless: ConnectorParams,
    pub helcim: ConnectorParams,
    pub iatapay: ConnectorParams,
    pub klarna: ConnectorParams,
    pub mollie: ConnectorParams,
    pub multisafepay: ConnectorParams,
    pub nexinets: ConnectorParams,
    pub nmi: ConnectorParams,
    pub noon: ConnectorParamsWithModeType,
    pub nuvei: ConnectorParams,
    pub opayo: ConnectorParams,
    pub opennode: ConnectorParams,
    pub payeezy: ConnectorParams,
    pub payme: ConnectorParams,
    pub paypal: ConnectorParams,
    pub payu: ConnectorParams,
    pub placetopay: ConnectorParams,
    pub powertranz: ConnectorParams,
    pub prophetpay: ConnectorParams,
    pub rapyd: ConnectorParams,
    pub riskified: ConnectorParams,
    pub shift4: ConnectorParams,
    pub signifyd: ConnectorParams,
    pub square: ConnectorParams,
    pub stax: ConnectorParams,
    pub stripe: ConnectorParamsWithFileUploadUrl,
    pub trustpay: ConnectorParamsWithMoreUrls,
    pub tsys: ConnectorParams,
    pub volt: ConnectorParams,
    pub wise: ConnectorParams,
    pub worldline: ConnectorParams,
    pub worldpay: ConnectorParams,
    pub zen: ConnectorParams,
}

#[derive(Debug, Deserialize, Clone, Default, router_derive::ConfigValidate)]
#[serde(default)]
pub struct ConnectorParams {
    pub base_url: String,
    pub secondary_base_url: Option<String>,
}

#[derive(Debug, Deserialize, Clone, Default, router_derive::ConfigValidate)]
#[serde(default)]
pub struct ConnectorParamsWithModeType {
    pub base_url: String,
    pub secondary_base_url: Option<String>,
    /// Can take values like Test or Live for Noon
    pub key_mode: String,
}

#[derive(Debug, Deserialize, Clone, Default, router_derive::ConfigValidate)]
#[serde(default)]
pub struct ConnectorParamsWithMoreUrls {
    pub base_url: String,
    pub base_url_bank_redirects: String,
}

#[derive(Debug, Deserialize, Clone, Default, router_derive::ConfigValidate)]
#[serde(default)]
pub struct ConnectorParamsWithFileUploadUrl {
    pub base_url: String,
    pub base_url_file_upload: String,
}

#[derive(Debug, Deserialize, Clone, Default, router_derive::ConfigValidate)]
#[serde(default)]
pub struct ConnectorParamsWithSecondaryBaseUrl {
    pub base_url: String,
    pub secondary_base_url: String,
}

#[cfg(feature = "kv_store")]
#[derive(Debug, Clone, Deserialize)]
#[serde(default)]
pub struct DrainerSettings {
    pub stream_name: String,
    pub num_partitions: u8,
    pub max_read_count: u64,
    pub shutdown_interval: u32, // in milliseconds
    pub loop_interval: u32,     // in milliseconds
}

#[derive(Debug, Clone, Default, Deserialize)]
#[serde(default)]
pub struct WebhooksSettings {
    pub outgoing_enabled: bool,
    pub ignore_error: WebhookIgnoreErrorSettings,
}

#[derive(Debug, Clone, Deserialize, Default)]
#[serde(default)]
pub struct WebhookIgnoreErrorSettings {
    pub event_type: Option<bool>,
    pub payment_not_found: Option<bool>,
}

#[derive(Debug, Deserialize, Clone)]
#[serde(default)]
pub struct ApiKeys {
    /// Base64-encoded (KMS encrypted) ciphertext of the key used for calculating hashes of API
    /// keys
    #[cfg(feature = "kms")]
    pub kms_encrypted_hash_key: kms::KmsValue,

    /// Hex-encoded 32-byte long (64 characters long when hex-encoded) key used for calculating
    /// hashes of API keys
    #[cfg(not(feature = "kms"))]
    pub hash_key: String,

    // Specifies the number of days before API key expiry when email reminders should be sent
    #[cfg(feature = "email")]
    pub expiry_reminder_days: Vec<u8>,
}

#[derive(Debug, Deserialize, Clone, Default)]
pub struct DelayedSessionConfig {
    #[serde(deserialize_with = "deser_to_get_connectors")]
    pub connectors_with_delayed_session_response: HashSet<api_models::enums::Connector>,
}

#[derive(Debug, Deserialize, Clone, Default)]
pub struct WebhookSourceVerificationCall {
    #[serde(deserialize_with = "connector_deser")]
    pub connectors_with_webhook_source_verification_call: HashSet<api_models::enums::Connector>,
}

#[derive(Debug, Deserialize, Clone, Default)]
pub struct ApplePayDecryptConifg {
    pub apple_pay_ppc: String,
    pub apple_pay_ppc_key: String,
    pub apple_pay_merchant_cert: String,
    pub apple_pay_merchant_cert_key: String,
}

#[derive(Debug, Deserialize, Clone, Default)]
pub struct ConnectorRequestReferenceIdConfig {
    pub merchant_ids_send_payment_id_as_connector_request_id: HashSet<String>,
}

fn deser_to_get_connectors<'a, D>(
    deserializer: D,
) -> Result<HashSet<api_models::enums::Connector>, D::Error>
where
    D: Deserializer<'a>,
{
    let value = <String>::deserialize(deserializer)?;
    value
        .trim()
        .split(',')
        .map(api_models::enums::Connector::from_str)
        .collect::<Result<_, _>>()
        .map_err(D::Error::custom)
}

impl Settings {
    pub fn new() -> ApplicationResult<Self> {
        Self::with_config_path(None)
    }

    pub fn with_config_path(config_path: Option<PathBuf>) -> ApplicationResult<Self> {
        // Configuration values are picked up in the following priority order (1 being least
        // priority):
        // 1. Defaults from the implementation of the `Default` trait.
        // 2. Values from config file. The config file accessed depends on the environment
        //    specified by the `RUN_ENV` environment variable. `RUN_ENV` can be one of
        //    `development`, `sandbox` or `production`. If nothing is specified for `RUN_ENV`,
        //    `/config/development.toml` file is read.
        // 3. Environment variables prefixed with `ROUTER` and each level separated by double
        //    underscores.
        //
        // Values in config file override the defaults in `Default` trait, and the values set using
        // environment variables override both the defaults and the config file values.

        let environment = env::which();
        let config_path = router_env::Config::config_path(&environment.to_string(), config_path);

        let config = router_env::Config::builder(&environment.to_string())?
            .add_source(File::from(config_path).required(false))
            .add_source(
                Environment::with_prefix("ROUTER")
                    .try_parsing(true)
                    .separator("__")
                    .list_separator(",")
                    .with_list_parse_key("log.telemetry.route_to_trace")
                    .with_list_parse_key("redis.cluster_urls")
                    .with_list_parse_key("events.kafka.brokers")
                    .with_list_parse_key("connectors.supported.wallets")
                    .with_list_parse_key("connector_request_reference_id_config.merchant_ids_send_payment_id_as_connector_request_id"),

            )
            .build()?;

        serde_path_to_error::deserialize(config).map_err(|error| {
            logger::error!(%error, "Unable to deserialize application configuration");
            eprintln!("Unable to deserialize application configuration: {error}");
            ApplicationError::from(error.into_inner())
        })
    }

    pub fn validate(&self) -> ApplicationResult<()> {
        self.server.validate()?;
        self.master_database.validate()?;
        #[cfg(feature = "olap")]
        self.replica_database.validate()?;
        self.redis.validate().map_err(|error| {
            println!("{error}");
            ApplicationError::InvalidConfigurationValueError("Redis configuration".into())
        })?;
        if self.log.file.enabled {
            if self.log.file.file_name.is_default_or_empty() {
                return Err(ApplicationError::InvalidConfigurationValueError(
                    "log file name must not be empty".into(),
                ));
            }

            if self.log.file.path.is_default_or_empty() {
                return Err(ApplicationError::InvalidConfigurationValueError(
                    "log directory path must not be empty".into(),
                ));
            }
        }
        self.secrets.validate()?;
        self.locker.validate()?;
        self.connectors.validate("connectors")?;

        self.scheduler
            .as_ref()
            .map(|scheduler_settings| scheduler_settings.validate())
            .transpose()?;
        #[cfg(feature = "kv_store")]
        self.drainer.validate()?;
        self.api_keys.validate()?;
        #[cfg(feature = "kms")]
        self.kms
            .validate()
            .map_err(|error| ApplicationError::InvalidConfigurationValueError(error.into()))?;

        self.file_storage
            .validate()
            .map_err(|err| ApplicationError::InvalidConfigurationValueError(err.to_string()))?;

        self.lock_settings.validate()?;
        self.events.validate()?;
        Ok(())
    }
}

#[cfg(test)]
mod payment_method_deserialization_test {
    #![allow(clippy::unwrap_used)]
    use serde::de::{
        value::{Error as ValueError, StrDeserializer},
        IntoDeserializer,
    };

    use super::*;

    #[test]
    fn test_pm_deserializer() {
        let deserializer: StrDeserializer<'_, ValueError> = "wallet,card".into_deserializer();
        let test_pm = pm_deser(deserializer);
        assert!(test_pm.is_ok())
    }
}

#[cfg(feature = "payouts")]
#[derive(Debug, Deserialize, Clone, Default)]
pub struct Payouts {
    pub payout_eligibility: bool,
}

#[derive(Debug, Clone, Default)]
pub struct LockSettings {
    pub redis_lock_expiry_seconds: u32,
    pub delay_between_retries_in_milliseconds: u32,
    pub lock_retries: u32,
}

impl<'de> Deserialize<'de> for LockSettings {
    fn deserialize<D: Deserializer<'de>>(deserializer: D) -> Result<Self, D::Error> {
        #[derive(Deserialize)]
        #[serde(deny_unknown_fields)]
        struct Inner {
            redis_lock_expiry_seconds: u32,
            delay_between_retries_in_milliseconds: u32,
        }

        let Inner {
            redis_lock_expiry_seconds,
            delay_between_retries_in_milliseconds,
        } = Inner::deserialize(deserializer)?;
        let redis_lock_expiry_milliseconds = redis_lock_expiry_seconds * 1000;
        Ok(Self {
            redis_lock_expiry_seconds,
            delay_between_retries_in_milliseconds,
            lock_retries: redis_lock_expiry_milliseconds / delay_between_retries_in_milliseconds,
        })
    }
}

#[cfg(feature = "olap")]
#[derive(Debug, Deserialize, Clone, Default)]
pub struct ConnectorOnboarding {
    pub paypal: PayPalOnboarding,
}

#[cfg(feature = "olap")]
#[derive(Debug, Deserialize, Clone, Default)]
pub struct PayPalOnboarding {
    pub client_id: masking::Secret<String>,
    pub client_secret: masking::Secret<String>,
    pub partner_id: masking::Secret<String>,
    pub enabled: bool,
}<|MERGE_RESOLUTION|>--- conflicted
+++ resolved
@@ -11,12 +11,9 @@
 use config::{Environment, File};
 #[cfg(feature = "email")]
 use external_services::email::EmailSettings;
-<<<<<<< HEAD
 use external_services::file_storage::FileStorageConfig;
-=======
 #[cfg(feature = "hashicorp-vault")]
 use external_services::hashicorp_vault;
->>>>>>> 4cd65a24
 #[cfg(feature = "kms")]
 use external_services::kms;
 use redis_interface::RedisSettings;
@@ -94,14 +91,9 @@
     pub api_keys: ApiKeys,
     #[cfg(feature = "kms")]
     pub kms: kms::KmsConfig,
-<<<<<<< HEAD
     pub file_storage: FileStorageConfig,
-=======
     #[cfg(feature = "hashicorp-vault")]
     pub hc_vault: hashicorp_vault::HashiCorpVaultConfig,
-    #[cfg(feature = "aws_s3")]
-    pub file_upload_config: FileUploadConfig,
->>>>>>> 4cd65a24
     pub tokenization: TokenizationConfig,
     pub connector_customer: ConnectorCustomer,
     #[cfg(feature = "dummy_connector")]
