--- conflicted
+++ resolved
@@ -58,7 +58,8 @@
     pub pm_filters: ConnectorFilters,
     pub bank_config: BankRedirectConfig,
     pub api_keys: ApiKeys,
-<<<<<<< HEAD
+    #[cfg(feature = "kms")]
+    pub kms: Kms,
     pub tokenization: TokenizationConfig,
 }
 
@@ -85,10 +86,6 @@
         .split(',')
         .flat_map(storage_models::enums::PaymentMethod::from_str)
         .collect())
-=======
-    #[cfg(feature = "kms")]
-    pub kms: Kms,
->>>>>>> 1021d1ae
 }
 
 #[derive(Debug, Deserialize, Clone, Default)]
