--- conflicted
+++ resolved
@@ -103,10 +103,8 @@
     pub lock_settings: LockSettings,
     pub temp_locker_enable_config: TempLockerEnableConfig,
     pub payment_link: PaymentLink,
-<<<<<<< HEAD
     #[cfg(feature = "olap")]
     pub analytics: AnalyticsConfig,
-=======
     #[cfg(feature = "kv_store")]
     pub kv_config: KvConfig,
 }
@@ -114,7 +112,6 @@
 #[derive(Debug, Deserialize, Clone)]
 pub struct KvConfig {
     pub ttl: u32,
->>>>>>> 9d9fc2a8
 }
 
 #[derive(Debug, Deserialize, Clone, Default)]
