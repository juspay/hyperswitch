use std::{
    collections::{HashMap, HashSet},
    path::PathBuf,
};

#[cfg(feature = "olap")]
use analytics::{opensearch::OpenSearchConfig, ReportConfig};
use api_models::{enums, payment_methods::RequiredFieldInfo};
use common_utils::ext_traits::ConfigExt;
use config::{Environment, File};
use error_stack::ResultExt;
#[cfg(feature = "email")]
use external_services::email::EmailSettings;
use external_services::{
    file_storage::FileStorageConfig,
    grpc_client::GrpcClientSettings,
    managers::{
        encryption_management::EncryptionManagementConfig,
        secrets_management::SecretsManagementConfig,
    },
};
pub use hyperswitch_interfaces::configs::Connectors;
use hyperswitch_interfaces::secrets_interface::secret_state::{
    RawSecret, SecretState, SecretStateContainer, SecuredSecret,
};
use masking::Secret;
use redis_interface::RedisSettings;
pub use router_env::config::{Log, LogConsole, LogFile, LogTelemetry};
use rust_decimal::Decimal;
use scheduler::SchedulerSettings;
use serde::Deserialize;
use storage_impl::config::QueueStrategy;

#[cfg(feature = "olap")]
use crate::analytics::AnalyticsConfig;
use crate::{
    core::errors::{ApplicationError, ApplicationResult},
    env::{self, Env},
    events::EventsConfig,
};

#[derive(clap::Parser, Default)]
#[cfg_attr(feature = "vergen", command(version = router_env::version!()))]
pub struct CmdLineConf {
    /// Config file.
    /// Application will look for "config/config.toml" if this option isn't specified.
    #[arg(short = 'f', long, value_name = "FILE")]
    pub config_path: Option<PathBuf>,
}

#[derive(Debug, Deserialize, Clone, Default)]
#[serde(default)]
pub struct Settings<S: SecretState> {
    pub server: Server,
    pub proxy: Proxy,
    pub env: Env,
    pub master_database: SecretStateContainer<Database, S>,
    #[cfg(feature = "olap")]
    pub replica_database: SecretStateContainer<Database, S>,
    pub redis: RedisSettings,
    pub log: Log,
    pub secrets: SecretStateContainer<Secrets, S>,
    pub locker: Locker,
    pub key_manager: SecretStateContainer<KeyManagerConfig, S>,
    pub connectors: Connectors,
    pub forex_api: SecretStateContainer<ForexApi, S>,
    pub refund: Refund,
    pub eph_key: EphemeralConfig,
    pub scheduler: Option<SchedulerSettings>,
    #[cfg(feature = "kv_store")]
    pub drainer: DrainerSettings,
    pub jwekey: SecretStateContainer<Jwekey, S>,
    pub webhooks: WebhooksSettings,
    pub pm_filters: ConnectorFilters,
    pub bank_config: BankRedirectConfig,
    pub api_keys: SecretStateContainer<ApiKeys, S>,
    pub file_storage: FileStorageConfig,
    pub encryption_management: EncryptionManagementConfig,
    pub secrets_management: SecretsManagementConfig,
    pub tokenization: TokenizationConfig,
    pub connector_customer: ConnectorCustomer,
    #[cfg(feature = "dummy_connector")]
    pub dummy_connector: DummyConnector,
    #[cfg(feature = "email")]
    pub email: EmailSettings,
    pub user: UserSettings,
    pub cors: CorsSettings,
    pub mandates: Mandates,
    pub network_transaction_id_supported_connectors: NetworkTransactionIdSupportedConnectors,
    pub required_fields: RequiredFields,
    pub delayed_session_response: DelayedSessionConfig,
    pub webhook_source_verification_call: WebhookSourceVerificationCall,
    pub payment_method_auth: SecretStateContainer<PaymentMethodAuth, S>,
    pub connector_request_reference_id_config: ConnectorRequestReferenceIdConfig,
    #[cfg(feature = "payouts")]
    pub payouts: Payouts,
    pub payout_method_filters: ConnectorFilters,
    pub applepay_decrypt_keys: SecretStateContainer<ApplePayDecryptConfig, S>,
    pub multiple_api_version_supported_connectors: MultipleApiVersionSupportedConnectors,
    pub applepay_merchant_configs: SecretStateContainer<ApplepayMerchantConfigs, S>,
    pub lock_settings: LockSettings,
    pub temp_locker_enable_config: TempLockerEnableConfig,
    pub generic_link: GenericLink,
    pub payment_link: PaymentLink,
    #[cfg(feature = "olap")]
    pub analytics: SecretStateContainer<AnalyticsConfig, S>,
    #[cfg(feature = "kv_store")]
    pub kv_config: KvConfig,
    #[cfg(feature = "frm")]
    pub frm: Frm,
    #[cfg(feature = "olap")]
    pub report_download_config: ReportConfig,
    #[cfg(feature = "olap")]
    pub opensearch: OpenSearchConfig,
    pub events: EventsConfig,
    #[cfg(feature = "olap")]
    pub connector_onboarding: SecretStateContainer<ConnectorOnboarding, S>,
    pub unmasked_headers: UnmaskedHeaders,
    pub multitenancy: Multitenancy,
    pub saved_payment_methods: EligiblePaymentMethods,
    pub user_auth_methods: SecretStateContainer<UserAuthMethodSettings, S>,
    pub decision: Option<DecisionConfig>,
    pub locker_based_open_banking_connectors: LockerBasedRecipientConnectorList,
    pub grpc_client: GrpcClientSettings,
<<<<<<< HEAD
    pub recipient_emails: RecipientMails,
    #[cfg(feature = "v2")]
    pub cell_information: CellInformation,
=======
>>>>>>> a94cf25b
    pub network_tokenization_supported_card_networks: NetworkTokenizationSupportedCardNetworks,
    pub network_tokenization_service: Option<SecretStateContainer<NetworkTokenizationService, S>>,
    pub network_tokenization_supported_connectors: NetworkTokenizationSupportedConnectors,
}

#[derive(Debug, Deserialize, Clone, Default)]
pub struct Multitenancy {
    pub tenants: TenantConfig,
    pub enabled: bool,
    pub global_tenant: GlobalTenant,
}

impl Multitenancy {
    pub fn get_tenants(&self) -> &HashMap<String, Tenant> {
        &self.tenants.0
    }
    pub fn get_tenant_names(&self) -> Vec<String> {
        self.tenants.0.keys().cloned().collect()
    }
    pub fn get_tenant(&self, tenant_id: &str) -> Option<&Tenant> {
        self.tenants.0.get(tenant_id)
    }
}

#[derive(Debug, Deserialize, Clone, Default)]
pub struct DecisionConfig {
    pub base_url: String,
}

#[derive(Debug, Deserialize, Clone, Default)]
#[serde(transparent)]
pub struct TenantConfig(pub HashMap<String, Tenant>);

#[derive(Debug, Deserialize, Clone, Default)]
pub struct Tenant {
    pub name: String,
    pub base_url: String,
    pub schema: String,
    pub redis_key_prefix: String,
    pub clickhouse_database: String,
}

impl storage_impl::config::TenantConfig for Tenant {
    fn get_schema(&self) -> &str {
        self.schema.as_str()
    }
    fn get_redis_key_prefix(&self) -> &str {
        self.redis_key_prefix.as_str()
    }
    fn get_clickhouse_database(&self) -> &str {
        self.clickhouse_database.as_str()
    }
}

#[derive(Debug, Deserialize, Clone, Default)]
pub struct GlobalTenant {
    pub schema: String,
    pub redis_key_prefix: String,
    pub clickhouse_database: String,
}

impl storage_impl::config::TenantConfig for GlobalTenant {
    fn get_schema(&self) -> &str {
        self.schema.as_str()
    }
    fn get_redis_key_prefix(&self) -> &str {
        self.redis_key_prefix.as_str()
    }
    fn get_clickhouse_database(&self) -> &str {
        self.clickhouse_database.as_str()
    }
}

#[derive(Debug, Deserialize, Clone, Default)]
pub struct UnmaskedHeaders {
    #[serde(deserialize_with = "deserialize_hashset")]
    pub keys: HashSet<String>,
}

#[cfg(feature = "frm")]
#[derive(Debug, Deserialize, Clone, Default)]
pub struct Frm {
    pub enabled: bool,
}

#[derive(Debug, Deserialize, Clone)]
pub struct KvConfig {
    pub ttl: u32,
    pub soft_kill: Option<bool>,
}

#[derive(Debug, Deserialize, Clone)]
pub struct KeyManagerConfig {
    pub enabled: Option<bool>,
    pub url: String,
    #[cfg(feature = "keymanager_mtls")]
    pub cert: Secret<String>,
    #[cfg(feature = "keymanager_mtls")]
    pub ca: Secret<String>,
}

#[derive(Debug, Deserialize, Clone, Default)]
pub struct GenericLink {
    pub payment_method_collect: GenericLinkEnvConfig,
    pub payout_link: GenericLinkEnvConfig,
}

#[derive(Debug, Deserialize, Clone)]
pub struct GenericLinkEnvConfig {
    pub sdk_url: url::Url,
    pub expiry: u32,
    pub ui_config: GenericLinkEnvUiConfig,
    #[serde(deserialize_with = "deserialize_hashmap")]
    pub enabled_payment_methods: HashMap<enums::PaymentMethod, HashSet<enums::PaymentMethodType>>,
}

impl Default for GenericLinkEnvConfig {
    fn default() -> Self {
        Self {
            #[allow(clippy::expect_used)]
            sdk_url: url::Url::parse("http://localhost:9050/HyperLoader.js")
                .expect("Failed to parse default SDK URL"),
            expiry: 900,
            ui_config: GenericLinkEnvUiConfig::default(),
            enabled_payment_methods: HashMap::default(),
        }
    }
}

#[derive(Debug, Deserialize, Clone)]
pub struct GenericLinkEnvUiConfig {
    pub logo: url::Url,
    pub merchant_name: Secret<String>,
    pub theme: String,
}

#[allow(clippy::panic)]
impl Default for GenericLinkEnvUiConfig {
    fn default() -> Self {
        Self {
            #[allow(clippy::expect_used)]
            logo: url::Url::parse("https://hyperswitch.io/favicon.ico")
                .expect("Failed to parse default logo URL"),
            merchant_name: Secret::new("HyperSwitch".to_string()),
            theme: "#4285F4".to_string(),
        }
    }
}

#[derive(Debug, Deserialize, Clone, Default)]
pub struct PaymentLink {
    pub sdk_url: String,
}

#[derive(Debug, Deserialize, Clone, Default)]
#[serde(default)]
pub struct ForexApi {
    pub local_fetch_retry_count: u64,
    pub api_key: Secret<String>,
    pub fallback_api_key: Secret<String>,
    /// in ms
    pub call_delay: i64,
    /// in ms
    pub local_fetch_retry_delay: u64,
    /// in ms
    pub api_timeout: u64,
    /// in ms
    pub redis_lock_timeout: u64,
}

#[derive(Debug, Deserialize, Clone, Default)]
pub struct PaymentMethodAuth {
    pub redis_expiry: i64,
    pub pm_auth_key: Secret<String>,
}

#[derive(Debug, Deserialize, Clone, Default)]
#[serde(default)]
pub struct EligiblePaymentMethods {
    #[serde(deserialize_with = "deserialize_hashset")]
    pub sdk_eligible_payment_methods: HashSet<String>,
}

#[derive(Debug, Deserialize, Clone, Default)]
pub struct DefaultExchangeRates {
    pub base_currency: String,
    pub conversion: HashMap<String, Conversion>,
    pub timestamp: i64,
}

#[derive(Debug, Deserialize, Clone, Default)]
pub struct Conversion {
    #[serde(with = "rust_decimal::serde::str")]
    pub to_factor: Decimal,
    #[serde(with = "rust_decimal::serde::str")]
    pub from_factor: Decimal,
}

#[derive(Debug, Deserialize, Clone, Default)]
#[serde(default)]
pub struct ApplepayMerchantConfigs {
    pub merchant_cert: Secret<String>,
    pub merchant_cert_key: Secret<String>,
    pub common_merchant_identifier: Secret<String>,
    pub applepay_endpoint: String,
}

#[derive(Debug, Deserialize, Clone, Default)]
pub struct MultipleApiVersionSupportedConnectors {
    #[serde(deserialize_with = "deserialize_hashset")]
    pub supported_connectors: HashSet<enums::Connector>,
}

#[derive(Debug, Deserialize, Clone, Default)]
#[serde(transparent)]
pub struct TokenizationConfig(pub HashMap<String, PaymentMethodTokenFilter>);

#[derive(Debug, Deserialize, Clone, Default)]
#[serde(transparent)]
pub struct TempLockerEnableConfig(pub HashMap<String, TempLockerEnablePaymentMethodFilter>);

#[derive(Debug, Deserialize, Clone, Default)]
pub struct ConnectorCustomer {
    #[serde(deserialize_with = "deserialize_hashset")]
    pub connector_list: HashSet<enums::Connector>,
    #[cfg(feature = "payouts")]
    #[serde(deserialize_with = "deserialize_hashset")]
    pub payout_connector_list: HashSet<enums::PayoutConnectors>,
}

#[cfg(feature = "dummy_connector")]
#[derive(Debug, Deserialize, Clone, Default)]
pub struct DummyConnector {
    pub enabled: bool,
    pub payment_ttl: i64,
    pub payment_duration: u64,
    pub payment_tolerance: u64,
    pub payment_retrieve_duration: u64,
    pub payment_retrieve_tolerance: u64,
    pub payment_complete_duration: i64,
    pub payment_complete_tolerance: i64,
    pub refund_ttl: i64,
    pub refund_duration: u64,
    pub refund_tolerance: u64,
    pub refund_retrieve_duration: u64,
    pub refund_retrieve_tolerance: u64,
    pub authorize_ttl: i64,
    pub assets_base_url: String,
    pub default_return_url: String,
    pub slack_invite_url: String,
    pub discord_invite_url: String,
}

#[derive(Debug, Deserialize, Clone)]
pub struct CorsSettings {
    #[serde(default, deserialize_with = "deserialize_hashset")]
    pub origins: HashSet<String>,
    #[serde(default)]
    pub wildcard_origin: bool,
    pub max_age: usize,
    #[serde(deserialize_with = "deserialize_hashset")]
    pub allowed_methods: HashSet<String>,
}

#[derive(Debug, Deserialize, Clone)]
pub struct Mandates {
    pub supported_payment_methods: SupportedPaymentMethodsForMandate,
    pub update_mandate_supported: SupportedPaymentMethodsForMandate,
}

#[derive(Debug, Deserialize, Clone, Default)]
pub struct NetworkTransactionIdSupportedConnectors {
    #[serde(deserialize_with = "deserialize_hashset")]
    pub connector_list: HashSet<enums::Connector>,
}

#[derive(Debug, Deserialize, Clone, Default)]
pub struct NetworkTokenizationSupportedCardNetworks {
    #[serde(deserialize_with = "deserialize_hashset")]
    pub card_networks: HashSet<enums::CardNetwork>,
}

#[derive(Debug, Deserialize, Clone)]
pub struct NetworkTokenizationService {
    pub generate_token_url: url::Url,
    pub fetch_token_url: url::Url,
    pub token_service_api_key: Secret<String>,
    pub public_key: Secret<String>,
    pub private_key: Secret<String>,
    pub key_id: String,
    pub delete_token_url: url::Url,
    pub check_token_status_url: url::Url,
}

#[derive(Debug, Deserialize, Clone)]
pub struct SupportedPaymentMethodsForMandate(
    pub HashMap<enums::PaymentMethod, SupportedPaymentMethodTypesForMandate>,
);

#[derive(Debug, Deserialize, Clone)]
pub struct SupportedPaymentMethodTypesForMandate(
    pub HashMap<enums::PaymentMethodType, SupportedConnectorsForMandate>,
);

#[derive(Debug, Deserialize, Clone)]
pub struct SupportedConnectorsForMandate {
    #[serde(deserialize_with = "deserialize_hashset")]
    pub connector_list: HashSet<enums::Connector>,
}

#[derive(Debug, Deserialize, Clone, Default)]
pub struct PaymentMethodTokenFilter {
    #[serde(deserialize_with = "deserialize_hashset")]
    pub payment_method: HashSet<diesel_models::enums::PaymentMethod>,
    pub payment_method_type: Option<PaymentMethodTypeTokenFilter>,
    pub long_lived_token: bool,
    pub apple_pay_pre_decrypt_flow: Option<ApplePayPreDecryptFlow>,
}

#[derive(Debug, Deserialize, Clone, Default)]
#[serde(deny_unknown_fields, rename_all = "snake_case")]
pub enum ApplePayPreDecryptFlow {
    #[default]
    ConnectorTokenization,
    NetworkTokenization,
}

#[derive(Debug, Deserialize, Clone, Default)]
pub struct TempLockerEnablePaymentMethodFilter {
    #[serde(deserialize_with = "deserialize_hashset")]
    pub payment_method: HashSet<diesel_models::enums::PaymentMethod>,
}

#[derive(Debug, Deserialize, Clone, Default)]
#[serde(
    deny_unknown_fields,
    tag = "type",
    content = "list",
    rename_all = "snake_case"
)]
pub enum PaymentMethodTypeTokenFilter {
    #[serde(deserialize_with = "deserialize_hashset")]
    EnableOnly(HashSet<diesel_models::enums::PaymentMethodType>),
    #[serde(deserialize_with = "deserialize_hashset")]
    DisableOnly(HashSet<diesel_models::enums::PaymentMethodType>),
    #[default]
    AllAccepted,
}

#[derive(Debug, Deserialize, Clone, Default)]
pub struct BankRedirectConfig(pub HashMap<enums::PaymentMethodType, ConnectorBankNames>);
#[derive(Debug, Deserialize, Clone)]
pub struct ConnectorBankNames(pub HashMap<String, BanksVector>);

#[derive(Debug, Deserialize, Clone)]
pub struct BanksVector {
    #[serde(deserialize_with = "deserialize_hashset")]
    pub banks: HashSet<common_enums::enums::BankNames>,
}

#[derive(Debug, Deserialize, Clone, Default)]
#[serde(transparent)]
pub struct ConnectorFilters(pub HashMap<String, PaymentMethodFilters>);

#[derive(Debug, Deserialize, Clone, Default)]
#[serde(transparent)]
pub struct PaymentMethodFilters(pub HashMap<PaymentMethodFilterKey, CurrencyCountryFlowFilter>);

#[derive(Debug, Deserialize, Clone, PartialEq, Eq, Hash)]
#[serde(untagged)]
pub enum PaymentMethodFilterKey {
    PaymentMethodType(enums::PaymentMethodType),
    CardNetwork(enums::CardNetwork),
}

#[derive(Debug, Deserialize, Clone, Default)]
#[serde(default)]
pub struct CurrencyCountryFlowFilter {
    #[serde(deserialize_with = "deserialize_optional_hashset")]
    pub currency: Option<HashSet<enums::Currency>>,
    #[serde(deserialize_with = "deserialize_optional_hashset")]
    pub country: Option<HashSet<enums::CountryAlpha2>>,
    pub not_available_flows: Option<NotAvailableFlows>,
}

#[derive(Debug, Deserialize, Copy, Clone, Default)]
#[serde(default)]
pub struct NotAvailableFlows {
    pub capture_method: Option<enums::CaptureMethod>,
}

#[cfg(feature = "payouts")]
#[derive(Debug, Deserialize, Clone)]
pub struct PayoutRequiredFields(pub HashMap<enums::PaymentMethod, PaymentMethodType>);

#[derive(Debug, Deserialize, Clone)]
pub struct RequiredFields(pub HashMap<enums::PaymentMethod, PaymentMethodType>);

#[derive(Debug, Deserialize, Clone)]
pub struct PaymentMethodType(pub HashMap<enums::PaymentMethodType, ConnectorFields>);

#[derive(Debug, Deserialize, Clone)]
pub struct ConnectorFields {
    pub fields: HashMap<enums::Connector, RequiredFieldFinal>,
}

#[derive(Debug, Deserialize, Clone)]
pub struct RequiredFieldFinal {
    pub mandate: HashMap<String, RequiredFieldInfo>,
    pub non_mandate: HashMap<String, RequiredFieldInfo>,
    pub common: HashMap<String, RequiredFieldInfo>,
}

#[derive(Debug, Default, Deserialize, Clone)]
#[serde(default)]
pub struct Secrets {
    pub jwt_secret: Secret<String>,
    pub admin_api_key: Secret<String>,
    pub master_enc_key: Secret<String>,
}

#[derive(Debug, Clone, Default, Deserialize)]
pub struct UserSettings {
    pub password_validity_in_days: u16,
    pub two_factor_auth_expiry_in_secs: i64,
    pub totp_issuer_name: String,
    pub base_url: String,
}

#[derive(Debug, Deserialize, Clone)]
#[serde(default)]
pub struct Locker {
    pub host: String,
    pub host_rs: String,
    pub mock_locker: bool,
    pub basilisk_host: String,
    pub locker_signing_key_id: String,
    pub locker_enabled: bool,
    pub ttl_for_storage_in_secs: i64,
    pub decryption_scheme: DecryptionScheme,
}

#[derive(Debug, Deserialize, Clone, Default)]
pub enum DecryptionScheme {
    #[default]
    #[serde(rename = "RSA-OAEP")]
    RsaOaep,
    #[serde(rename = "RSA-OAEP-256")]
    RsaOaep256,
}

#[derive(Debug, Deserialize, Clone)]
#[serde(default)]
pub struct Refund {
    pub max_attempts: usize,
    pub max_age: i64,
}

#[derive(Debug, Deserialize, Clone)]
#[serde(default)]
pub struct EphemeralConfig {
    pub validity: i64,
}

#[derive(Debug, Deserialize, Clone, Default)]
#[serde(default)]
pub struct Jwekey {
    pub vault_encryption_key: Secret<String>,
    pub rust_locker_encryption_key: Secret<String>,
    pub vault_private_key: Secret<String>,
    pub tunnel_private_key: Secret<String>,
}

#[derive(Debug, Deserialize, Clone)]
#[serde(default)]
pub struct Proxy {
    pub http_url: Option<String>,
    pub https_url: Option<String>,
    pub idle_pool_connection_timeout: Option<u64>,
    pub bypass_proxy_urls: Vec<String>,
}

#[derive(Debug, Deserialize, Clone)]
#[serde(default)]
pub struct Server {
    pub port: u16,
    pub workers: usize,
    pub host: String,
    pub request_body_limit: usize,
    pub shutdown_timeout: u64,
    #[cfg(feature = "tls")]
    pub tls: Option<ServerTls>,
}

#[derive(Debug, Deserialize, Clone)]
#[serde(default)]
pub struct Database {
    pub username: String,
    pub password: Secret<String>,
    pub host: String,
    pub port: u16,
    pub dbname: String,
    pub pool_size: u32,
    pub connection_timeout: u64,
    pub queue_strategy: QueueStrategy,
    pub min_idle: Option<u32>,
    pub max_lifetime: Option<u64>,
}

impl From<Database> for storage_impl::config::Database {
    fn from(val: Database) -> Self {
        Self {
            username: val.username,
            password: val.password,
            host: val.host,
            port: val.port,
            dbname: val.dbname,
            pool_size: val.pool_size,
            connection_timeout: val.connection_timeout,
            queue_strategy: val.queue_strategy,
            min_idle: val.min_idle,
            max_lifetime: val.max_lifetime,
        }
    }
}

#[derive(Debug, Deserialize, Clone)]
#[serde(default)]
pub struct SupportedConnectors {
    pub wallets: Vec<String>,
}

#[cfg(feature = "kv_store")]
#[derive(Debug, Clone, Deserialize)]
#[serde(default)]
pub struct DrainerSettings {
    pub stream_name: String,
    pub num_partitions: u8,
    pub max_read_count: u64,
    pub shutdown_interval: u32, // in milliseconds
    pub loop_interval: u32,     // in milliseconds
}

#[derive(Debug, Clone, Default, Deserialize)]
#[serde(default)]
pub struct WebhooksSettings {
    pub outgoing_enabled: bool,
    pub ignore_error: WebhookIgnoreErrorSettings,
}

#[derive(Debug, Clone, Deserialize, Default)]
#[serde(default)]
pub struct WebhookIgnoreErrorSettings {
    pub event_type: Option<bool>,
    pub payment_not_found: Option<bool>,
}

#[derive(Debug, Deserialize, Clone)]
#[serde(default)]
pub struct ApiKeys {
    /// Hex-encoded 32-byte long (64 characters long when hex-encoded) key used for calculating
    /// hashes of API keys
    pub hash_key: Secret<String>,

    // Specifies the number of days before API key expiry when email reminders should be sent
    #[cfg(feature = "email")]
    pub expiry_reminder_days: Vec<u8>,

    #[cfg(feature = "partial-auth")]
    pub checksum_auth_context: Secret<String>,

    #[cfg(feature = "partial-auth")]
    pub checksum_auth_key: Secret<String>,

    #[cfg(feature = "partial-auth")]
    pub enable_partial_auth: bool,
}

#[derive(Debug, Deserialize, Clone, Default)]
pub struct DelayedSessionConfig {
    #[serde(deserialize_with = "deserialize_hashset")]
    pub connectors_with_delayed_session_response: HashSet<enums::Connector>,
}

#[derive(Debug, Deserialize, Clone, Default)]
pub struct WebhookSourceVerificationCall {
    #[serde(deserialize_with = "deserialize_hashset")]
    pub connectors_with_webhook_source_verification_call: HashSet<enums::Connector>,
}

#[derive(Debug, Deserialize, Clone, Default)]
pub struct ApplePayDecryptConfig {
    pub apple_pay_ppc: Secret<String>,
    pub apple_pay_ppc_key: Secret<String>,
    pub apple_pay_merchant_cert: Secret<String>,
    pub apple_pay_merchant_cert_key: Secret<String>,
}

#[derive(Debug, Deserialize, Clone, Default)]
#[serde(default)]
pub struct LockerBasedRecipientConnectorList {
    #[serde(deserialize_with = "deserialize_hashset")]
    pub connector_list: HashSet<String>,
}

#[derive(Debug, Deserialize, Clone, Default)]
pub struct ConnectorRequestReferenceIdConfig {
    pub merchant_ids_send_payment_id_as_connector_request_id:
        HashSet<common_utils::id_type::MerchantId>,
}

#[derive(Debug, Deserialize, Clone, Default)]
pub struct UserAuthMethodSettings {
    pub encryption_key: Secret<String>,
}

#[derive(Debug, Deserialize, Clone, Default)]
pub struct NetworkTokenizationSupportedConnectors {
    #[serde(deserialize_with = "deserialize_hashset")]
    pub connector_list: HashSet<enums::Connector>,
}

impl Settings<SecuredSecret> {
    pub fn new() -> ApplicationResult<Self> {
        Self::with_config_path(None)
    }

    pub fn with_config_path(config_path: Option<PathBuf>) -> ApplicationResult<Self> {
        // Configuration values are picked up in the following priority order (1 being least
        // priority):
        // 1. Defaults from the implementation of the `Default` trait.
        // 2. Values from config file. The config file accessed depends on the environment
        //    specified by the `RUN_ENV` environment variable. `RUN_ENV` can be one of
        //    `development`, `sandbox` or `production`. If nothing is specified for `RUN_ENV`,
        //    `/config/development.toml` file is read.
        // 3. Environment variables prefixed with `ROUTER` and each level separated by double
        //    underscores.
        //
        // Values in config file override the defaults in `Default` trait, and the values set using
        // environment variables override both the defaults and the config file values.

        let environment = env::which();
        let config_path = router_env::Config::config_path(&environment.to_string(), config_path);

        let config = router_env::Config::builder(&environment.to_string())
            .change_context(ApplicationError::ConfigurationError)?
            .add_source(File::from(config_path).required(false))
            .add_source(
                Environment::with_prefix("ROUTER")
                    .try_parsing(true)
                    .separator("__")
                    .list_separator(",")
                    .with_list_parse_key("log.telemetry.route_to_trace")
                    .with_list_parse_key("redis.cluster_urls")
                    .with_list_parse_key("events.kafka.brokers")
                    .with_list_parse_key("proxy.bypass_proxy_urls")
                    .with_list_parse_key("connectors.supported.wallets")
                    .with_list_parse_key("connector_request_reference_id_config.merchant_ids_send_payment_id_as_connector_request_id"),

            )
            .build()
            .change_context(ApplicationError::ConfigurationError)?;

        serde_path_to_error::deserialize(config)
            .attach_printable("Unable to deserialize application configuration")
            .change_context(ApplicationError::ConfigurationError)
    }

    pub fn validate(&self) -> ApplicationResult<()> {
        self.server.validate()?;
        self.master_database.get_inner().validate()?;
        #[cfg(feature = "olap")]
        self.replica_database.get_inner().validate()?;

        // The logger may not yet be initialized when validating the application configuration
        #[allow(clippy::print_stderr)]
        self.redis.validate().map_err(|error| {
            eprintln!("{error}");
            ApplicationError::InvalidConfigurationValueError("Redis configuration".into())
        })?;

        if self.log.file.enabled {
            if self.log.file.file_name.is_default_or_empty() {
                return Err(error_stack::Report::from(
                    ApplicationError::InvalidConfigurationValueError(
                        "log file name must not be empty".into(),
                    ),
                ));
            }

            if self.log.file.path.is_default_or_empty() {
                return Err(error_stack::Report::from(
                    ApplicationError::InvalidConfigurationValueError(
                        "log directory path must not be empty".into(),
                    ),
                ));
            }
        }
        self.secrets.get_inner().validate()?;
        self.locker.validate()?;
        self.connectors.validate("connectors")?;

        self.cors.validate()?;

        self.scheduler
            .as_ref()
            .map(|scheduler_settings| scheduler_settings.validate())
            .transpose()?;
        #[cfg(feature = "kv_store")]
        self.drainer.validate()?;
        self.api_keys.get_inner().validate()?;

        self.file_storage
            .validate()
            .map_err(|err| ApplicationError::InvalidConfigurationValueError(err.to_string()))?;

        self.lock_settings.validate()?;
        self.events.validate()?;

        #[cfg(feature = "olap")]
        self.opensearch.validate()?;

        self.encryption_management
            .validate()
            .map_err(|err| ApplicationError::InvalidConfigurationValueError(err.into()))?;

        self.secrets_management
            .validate()
            .map_err(|err| ApplicationError::InvalidConfigurationValueError(err.into()))?;
        self.generic_link.payment_method_collect.validate()?;
        self.generic_link.payout_link.validate()?;

        #[cfg(feature = "v2")]
        self.cell_information.validate()?;
        self.network_tokenization_service
            .as_ref()
            .map(|x| x.get_inner().validate())
            .transpose()?;

        Ok(())
    }
}

impl Settings<RawSecret> {
    #[cfg(feature = "kv_store")]
    pub fn is_kv_soft_kill_mode(&self) -> bool {
        self.kv_config.soft_kill.unwrap_or(false)
    }

    #[cfg(not(feature = "kv_store"))]
    pub fn is_kv_soft_kill_mode(&self) -> bool {
        false
    }
}

#[cfg(feature = "payouts")]
#[derive(Debug, Deserialize, Clone, Default)]
pub struct Payouts {
    pub payout_eligibility: bool,
    #[serde(default)]
    pub required_fields: PayoutRequiredFields,
}

#[derive(Debug, Clone, Default)]
pub struct LockSettings {
    pub redis_lock_expiry_seconds: u32,
    pub delay_between_retries_in_milliseconds: u32,
    pub lock_retries: u32,
}

impl<'de> Deserialize<'de> for LockSettings {
    fn deserialize<D: serde::Deserializer<'de>>(deserializer: D) -> Result<Self, D::Error> {
        #[derive(Deserialize)]
        #[serde(deny_unknown_fields)]
        struct Inner {
            redis_lock_expiry_seconds: u32,
            delay_between_retries_in_milliseconds: u32,
        }

        let Inner {
            redis_lock_expiry_seconds,
            delay_between_retries_in_milliseconds,
        } = Inner::deserialize(deserializer)?;
        let redis_lock_expiry_milliseconds = redis_lock_expiry_seconds * 1000;
        Ok(Self {
            redis_lock_expiry_seconds,
            delay_between_retries_in_milliseconds,
            lock_retries: redis_lock_expiry_milliseconds / delay_between_retries_in_milliseconds,
        })
    }
}

#[cfg(feature = "olap")]
#[derive(Debug, Deserialize, Clone, Default)]
pub struct ConnectorOnboarding {
    pub paypal: PayPalOnboarding,
}

#[cfg(feature = "olap")]
#[derive(Debug, Deserialize, Clone, Default)]
pub struct PayPalOnboarding {
    pub client_id: Secret<String>,
    pub client_secret: Secret<String>,
    pub partner_id: Secret<String>,
    pub enabled: bool,
}

#[cfg(feature = "tls")]
#[derive(Debug, Deserialize, Clone)]
pub struct ServerTls {
    /// Port to host the TLS secure server on
    pub port: u16,
    /// Use a different host (optional) (defaults to the host provided in [`Server`] config)
    pub host: Option<String>,
    /// private key file path associated with TLS (path to the private key file (`pem` format))
    pub private_key: PathBuf,
    /// certificate file associated with TLS (path to the certificate file (`pem` format))
    pub certificate: PathBuf,
}

<<<<<<< HEAD
#[cfg(feature = "v2")]
#[derive(Debug, Clone, Deserialize, PartialEq, Eq)]
pub struct CellInformation {
    pub id: common_utils::id_type::CellId,
}

#[cfg(feature = "v2")]
impl Default for CellInformation {
    fn default() -> Self {
        #[allow(clippy::expect_used)]
        let cell_id = common_utils::id_type::CellId::from_str("default_cell_id") // This is to provide a default cell id for application settings.
            .expect("Failed to create a default for Cell Id"); // Ideally we're not meant to have a default for Cell Id, so a panic here is acceptable here.
        Self { id: cell_id }
    }
}
#[derive(Debug, Deserialize, Clone, Default)]
pub struct RecipientMails {
    pub recon: Email,
}

=======
>>>>>>> a94cf25b
fn deserialize_hashmap_inner<K, V>(
    value: HashMap<String, String>,
) -> Result<HashMap<K, HashSet<V>>, String>
where
    K: Eq + std::str::FromStr + std::hash::Hash,
    V: Eq + std::str::FromStr + std::hash::Hash,
    <K as std::str::FromStr>::Err: std::fmt::Display,
    <V as std::str::FromStr>::Err: std::fmt::Display,
{
    let (values, errors) = value
        .into_iter()
        .map(
            |(k, v)| match (K::from_str(k.trim()), deserialize_hashset_inner(v)) {
                (Err(error), _) => Err(format!(
                    "Unable to deserialize `{}` as `{}`: {error}",
                    k,
                    std::any::type_name::<K>()
                )),
                (_, Err(error)) => Err(error),
                (Ok(key), Ok(value)) => Ok((key, value)),
            },
        )
        .fold(
            (HashMap::new(), Vec::new()),
            |(mut values, mut errors), result| match result {
                Ok((key, value)) => {
                    values.insert(key, value);
                    (values, errors)
                }
                Err(error) => {
                    errors.push(error);
                    (values, errors)
                }
            },
        );
    if !errors.is_empty() {
        Err(format!("Some errors occurred:\n{}", errors.join("\n")))
    } else {
        Ok(values)
    }
}

fn deserialize_hashmap<'a, D, K, V>(deserializer: D) -> Result<HashMap<K, HashSet<V>>, D::Error>
where
    D: serde::Deserializer<'a>,
    K: Eq + std::str::FromStr + std::hash::Hash,
    V: Eq + std::str::FromStr + std::hash::Hash,
    <K as std::str::FromStr>::Err: std::fmt::Display,
    <V as std::str::FromStr>::Err: std::fmt::Display,
{
    use serde::de::Error;
    deserialize_hashmap_inner(<HashMap<String, String>>::deserialize(deserializer)?)
        .map_err(D::Error::custom)
}

fn deserialize_hashset_inner<T>(value: impl AsRef<str>) -> Result<HashSet<T>, String>
where
    T: Eq + std::str::FromStr + std::hash::Hash,
    <T as std::str::FromStr>::Err: std::fmt::Display,
{
    let (values, errors) = value
        .as_ref()
        .trim()
        .split(',')
        .map(|s| {
            T::from_str(s.trim()).map_err(|error| {
                format!(
                    "Unable to deserialize `{}` as `{}`: {error}",
                    s.trim(),
                    std::any::type_name::<T>()
                )
            })
        })
        .fold(
            (HashSet::new(), Vec::new()),
            |(mut values, mut errors), result| match result {
                Ok(t) => {
                    values.insert(t);
                    (values, errors)
                }
                Err(error) => {
                    errors.push(error);
                    (values, errors)
                }
            },
        );
    if !errors.is_empty() {
        Err(format!("Some errors occurred:\n{}", errors.join("\n")))
    } else {
        Ok(values)
    }
}

fn deserialize_hashset<'a, D, T>(deserializer: D) -> Result<HashSet<T>, D::Error>
where
    D: serde::Deserializer<'a>,
    T: Eq + std::str::FromStr + std::hash::Hash,
    <T as std::str::FromStr>::Err: std::fmt::Display,
{
    use serde::de::Error;

    deserialize_hashset_inner(<String>::deserialize(deserializer)?).map_err(D::Error::custom)
}

fn deserialize_optional_hashset<'a, D, T>(deserializer: D) -> Result<Option<HashSet<T>>, D::Error>
where
    D: serde::Deserializer<'a>,
    T: Eq + std::str::FromStr + std::hash::Hash,
    <T as std::str::FromStr>::Err: std::fmt::Display,
{
    use serde::de::Error;

    <Option<String>>::deserialize(deserializer).map(|value| {
        value.map_or(Ok(None), |inner: String| {
            let list = deserialize_hashset_inner(inner).map_err(D::Error::custom)?;
            match list.len() {
                0 => Ok(None),
                _ => Ok(Some(list)),
            }
        })
    })?
}

#[cfg(test)]
mod hashmap_deserialization_test {
    #![allow(clippy::unwrap_used)]
    use std::collections::{HashMap, HashSet};

    use serde::de::{
        value::{Error as ValueError, MapDeserializer},
        IntoDeserializer,
    };

    use super::deserialize_hashmap;

    #[test]
    fn test_payment_method_and_payment_method_types() {
        use diesel_models::enums::{PaymentMethod, PaymentMethodType};

        let input_map: HashMap<String, String> = HashMap::from([
            ("bank_transfer".to_string(), "ach,bacs".to_string()),
            ("wallet".to_string(), "paypal,venmo".to_string()),
        ]);
        let deserializer: MapDeserializer<
            '_,
            std::collections::hash_map::IntoIter<String, String>,
            ValueError,
        > = input_map.into_deserializer();
        let result = deserialize_hashmap::<'_, _, PaymentMethod, PaymentMethodType>(deserializer);
        let expected_result = HashMap::from([
            (
                PaymentMethod::BankTransfer,
                HashSet::from([PaymentMethodType::Ach, PaymentMethodType::Bacs]),
            ),
            (
                PaymentMethod::Wallet,
                HashSet::from([PaymentMethodType::Paypal, PaymentMethodType::Venmo]),
            ),
        ]);

        assert!(result.is_ok());
        assert_eq!(result.unwrap(), expected_result);
    }

    #[test]
    fn test_payment_method_and_payment_method_types_with_spaces() {
        use diesel_models::enums::{PaymentMethod, PaymentMethodType};

        let input_map: HashMap<String, String> = HashMap::from([
            (" bank_transfer ".to_string(), " ach , bacs ".to_string()),
            ("wallet ".to_string(), " paypal , pix , venmo ".to_string()),
        ]);
        let deserializer: MapDeserializer<
            '_,
            std::collections::hash_map::IntoIter<String, String>,
            ValueError,
        > = input_map.into_deserializer();
        let result = deserialize_hashmap::<'_, _, PaymentMethod, PaymentMethodType>(deserializer);
        let expected_result = HashMap::from([
            (
                PaymentMethod::BankTransfer,
                HashSet::from([PaymentMethodType::Ach, PaymentMethodType::Bacs]),
            ),
            (
                PaymentMethod::Wallet,
                HashSet::from([
                    PaymentMethodType::Paypal,
                    PaymentMethodType::Pix,
                    PaymentMethodType::Venmo,
                ]),
            ),
        ]);

        assert!(result.is_ok());
        assert_eq!(result.unwrap(), expected_result);
    }

    #[test]
    fn test_payment_method_deserializer_error() {
        use diesel_models::enums::{PaymentMethod, PaymentMethodType};

        let input_map: HashMap<String, String> = HashMap::from([
            ("unknown".to_string(), "ach,bacs".to_string()),
            ("wallet".to_string(), "paypal,unknown".to_string()),
        ]);
        let deserializer: MapDeserializer<
            '_,
            std::collections::hash_map::IntoIter<String, String>,
            ValueError,
        > = input_map.into_deserializer();
        let result = deserialize_hashmap::<'_, _, PaymentMethod, PaymentMethodType>(deserializer);

        assert!(result.is_err());
    }
}

#[cfg(test)]
mod hashset_deserialization_test {
    #![allow(clippy::unwrap_used)]
    use std::collections::HashSet;

    use serde::de::{
        value::{Error as ValueError, StrDeserializer},
        IntoDeserializer,
    };

    use super::deserialize_hashset;

    #[test]
    fn test_payment_method_hashset_deserializer() {
        use diesel_models::enums::PaymentMethod;

        let deserializer: StrDeserializer<'_, ValueError> = "wallet,card".into_deserializer();
        let payment_methods = deserialize_hashset::<'_, _, PaymentMethod>(deserializer);
        let expected_payment_methods = HashSet::from([PaymentMethod::Wallet, PaymentMethod::Card]);

        assert!(payment_methods.is_ok());
        assert_eq!(payment_methods.unwrap(), expected_payment_methods);
    }

    #[test]
    fn test_payment_method_hashset_deserializer_with_spaces() {
        use diesel_models::enums::PaymentMethod;

        let deserializer: StrDeserializer<'_, ValueError> =
            "wallet, card, bank_debit".into_deserializer();
        let payment_methods = deserialize_hashset::<'_, _, PaymentMethod>(deserializer);
        let expected_payment_methods = HashSet::from([
            PaymentMethod::Wallet,
            PaymentMethod::Card,
            PaymentMethod::BankDebit,
        ]);

        assert!(payment_methods.is_ok());
        assert_eq!(payment_methods.unwrap(), expected_payment_methods);
    }

    #[test]
    fn test_payment_method_hashset_deserializer_error() {
        use diesel_models::enums::PaymentMethod;

        let deserializer: StrDeserializer<'_, ValueError> =
            "wallet, card, unknown".into_deserializer();
        let payment_methods = deserialize_hashset::<'_, _, PaymentMethod>(deserializer);

        assert!(payment_methods.is_err());
    }
}<|MERGE_RESOLUTION|>--- conflicted
+++ resolved
@@ -122,12 +122,8 @@
     pub decision: Option<DecisionConfig>,
     pub locker_based_open_banking_connectors: LockerBasedRecipientConnectorList,
     pub grpc_client: GrpcClientSettings,
-<<<<<<< HEAD
-    pub recipient_emails: RecipientMails,
     #[cfg(feature = "v2")]
     pub cell_information: CellInformation,
-=======
->>>>>>> a94cf25b
     pub network_tokenization_supported_card_networks: NetworkTokenizationSupportedCardNetworks,
     pub network_tokenization_service: Option<SecretStateContainer<NetworkTokenizationService, S>>,
     pub network_tokenization_supported_connectors: NetworkTokenizationSupportedConnectors,
@@ -948,7 +944,6 @@
     pub certificate: PathBuf,
 }
 
-<<<<<<< HEAD
 #[cfg(feature = "v2")]
 #[derive(Debug, Clone, Deserialize, PartialEq, Eq)]
 pub struct CellInformation {
@@ -964,13 +959,7 @@
         Self { id: cell_id }
     }
 }
-#[derive(Debug, Deserialize, Clone, Default)]
-pub struct RecipientMails {
-    pub recon: Email,
-}
-
-=======
->>>>>>> a94cf25b
+
 fn deserialize_hashmap_inner<K, V>(
     value: HashMap<String, String>,
 ) -> Result<HashMap<K, HashSet<V>>, String>
