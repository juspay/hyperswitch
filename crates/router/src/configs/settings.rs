--- conflicted
+++ resolved
@@ -83,12 +83,9 @@
     pub dummy_connector: DummyConnector,
     #[cfg(feature = "email")]
     pub email: EmailSettings,
-<<<<<<< HEAD
     #[cfg(feature = "payouts")]
     pub payouts: Payouts,
-=======
     pub delayed_session_response: DelayedSessionConfig,
->>>>>>> 5eb03333
 }
 
 #[derive(Debug, Deserialize, Clone, Default)]
