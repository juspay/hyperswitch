use std::{
    collections::{HashMap, HashSet},
    path::PathBuf,
};

#[cfg(feature = "olap")]
use analytics::{opensearch::OpenSearchConfig, ReportConfig};
use api_models::{enums, payment_methods::RequiredFieldInfo};
use common_utils::ext_traits::ConfigExt;
use config::{Environment, File};
#[cfg(feature = "email")]
use external_services::email::EmailSettings;
use external_services::{
    file_storage::FileStorageConfig,
    managers::{
        encryption_management::EncryptionManagementConfig,
        secrets_management::SecretsManagementConfig,
    },
};
use hyperswitch_interfaces::secrets_interface::secret_state::{
    SecretState, SecretStateContainer, SecuredSecret,
};
use masking::Secret;
use redis_interface::RedisSettings;
pub use router_env::config::{Log, LogConsole, LogFile, LogTelemetry};
use rust_decimal::Decimal;
use scheduler::SchedulerSettings;
use serde::Deserialize;
use storage_impl::config::QueueStrategy;

#[cfg(feature = "olap")]
use crate::analytics::AnalyticsConfig;
use crate::{
    core::errors::{ApplicationError, ApplicationResult},
    env::{self, logger, Env},
    events::EventsConfig,
};

#[derive(clap::Parser, Default)]
#[cfg_attr(feature = "vergen", command(version = router_env::version!()))]
pub struct CmdLineConf {
    /// Config file.
    /// Application will look for "config/config.toml" if this option isn't specified.
    #[arg(short = 'f', long, value_name = "FILE")]
    pub config_path: Option<PathBuf>,

    #[command(subcommand)]
    pub subcommand: Option<Subcommand>,
}

#[derive(clap::Parser)]
pub enum Subcommand {
    #[cfg(feature = "openapi")]
    /// Generate the OpenAPI specification file from code.
    GenerateOpenapiSpec,
}

#[derive(Debug, Deserialize, Clone, Default)]
#[serde(default)]
pub struct Settings<S: SecretState> {
    pub server: Server,
    pub proxy: Proxy,
    pub env: Env,
    pub master_database: SecretStateContainer<Database, S>,
    #[cfg(feature = "olap")]
    pub replica_database: SecretStateContainer<Database, S>,
    pub redis: RedisSettings,
    pub log: Log,
    pub secrets: SecretStateContainer<Secrets, S>,
    pub locker: Locker,
    pub connectors: Connectors,
    pub forex_api: SecretStateContainer<ForexApi, S>,
    pub refund: Refund,
    pub eph_key: EphemeralConfig,
    pub scheduler: Option<SchedulerSettings>,
    #[cfg(feature = "kv_store")]
    pub drainer: DrainerSettings,
    pub jwekey: SecretStateContainer<Jwekey, S>,
    pub webhooks: WebhooksSettings,
    pub pm_filters: ConnectorFilters,
    pub bank_config: BankRedirectConfig,
    pub api_keys: SecretStateContainer<ApiKeys, S>,
    pub file_storage: FileStorageConfig,
    pub encryption_management: EncryptionManagementConfig,
    pub secrets_management: SecretsManagementConfig,
    pub tokenization: TokenizationConfig,
    pub connector_customer: ConnectorCustomer,
    #[cfg(feature = "dummy_connector")]
    pub dummy_connector: DummyConnector,
    #[cfg(feature = "email")]
    pub email: EmailSettings,
    pub user: UserSettings,
    pub cors: CorsSettings,
    pub mandates: Mandates,
    pub network_transaction_id_supported_connectors: NetworkTransactionIdSupportedConnectors,
    pub required_fields: RequiredFields,
    pub delayed_session_response: DelayedSessionConfig,
    pub webhook_source_verification_call: WebhookSourceVerificationCall,
    pub payment_method_auth: SecretStateContainer<PaymentMethodAuth, S>,
    pub connector_request_reference_id_config: ConnectorRequestReferenceIdConfig,
    #[cfg(feature = "payouts")]
    pub payouts: Payouts,
    pub applepay_decrypt_keys: SecretStateContainer<ApplePayDecryptConifg, S>,
    pub multiple_api_version_supported_connectors: MultipleApiVersionSupportedConnectors,
    pub applepay_merchant_configs: SecretStateContainer<ApplepayMerchantConfigs, S>,
    pub lock_settings: LockSettings,
    pub temp_locker_enable_config: TempLockerEnableConfig,
    pub payment_link: PaymentLink,
    #[cfg(feature = "olap")]
    pub analytics: SecretStateContainer<AnalyticsConfig, S>,
    #[cfg(feature = "kv_store")]
    pub kv_config: KvConfig,
    #[cfg(feature = "frm")]
    pub frm: Frm,
    #[cfg(feature = "olap")]
    pub report_download_config: ReportConfig,
    #[cfg(feature = "olap")]
    pub opensearch: OpenSearchConfig,
    pub events: EventsConfig,
    #[cfg(feature = "olap")]
    pub connector_onboarding: SecretStateContainer<ConnectorOnboarding, S>,
    pub unmasked_headers: UnmaskedHeaders,
<<<<<<< HEAD
    pub multitenancy: Multitenancy,
}

#[derive(Debug, Deserialize, Clone, Default)]
pub struct Multitenancy {
    pub tenants: TenantConfig,
}

impl Multitenancy {
    pub fn get_tenants(&self) -> HashMap<String, Tenant> {
        self.tenants.0.clone()
    }
    pub fn get_tenant_names(&self) -> Vec<String> {
        self.tenants.0.keys().cloned().collect()
    }
    pub fn get_tenant(&self, tenant_id: &str) -> Option<&Tenant> {
        self.tenants.0.get(tenant_id)
    }
}

#[derive(Debug, Deserialize, Clone, Default)]
#[serde(transparent)]
pub struct TenantConfig(pub HashMap<String, Tenant>);

#[derive(Debug, Deserialize, Clone, Default)]
pub struct Tenant {
    pub name: String,
    pub base_url: String,
=======
    pub saved_payment_methods: EligiblePaymentMethods,
>>>>>>> 2a302eb5
}

#[derive(Debug, Deserialize, Clone, Default)]
pub struct UnmaskedHeaders {
    #[serde(deserialize_with = "deserialize_hashset")]
    pub keys: HashSet<String>,
}

#[cfg(feature = "frm")]
#[derive(Debug, Deserialize, Clone, Default)]
pub struct Frm {
    pub enabled: bool,
}

#[derive(Debug, Deserialize, Clone)]
pub struct KvConfig {
    pub ttl: u32,
}

#[derive(Debug, Deserialize, Clone, Default)]
pub struct PaymentLink {
    pub sdk_url: String,
}

#[derive(Debug, Deserialize, Clone, Default)]
#[serde(default)]
pub struct ForexApi {
    pub local_fetch_retry_count: u64,
    pub api_key: Secret<String>,
    pub fallback_api_key: Secret<String>,
    /// in ms
    pub call_delay: i64,
    /// in ms
    pub local_fetch_retry_delay: u64,
    /// in ms
    pub api_timeout: u64,
    /// in ms
    pub redis_lock_timeout: u64,
}

#[derive(Debug, Deserialize, Clone, Default)]
pub struct PaymentMethodAuth {
    pub redis_expiry: i64,
    pub pm_auth_key: Secret<String>,
}

#[derive(Debug, Deserialize, Clone, Default)]
#[serde(default)]
pub struct EligiblePaymentMethods {
    #[serde(deserialize_with = "deserialize_hashset")]
    pub sdk_eligible_payment_methods: HashSet<String>,
}

#[derive(Debug, Deserialize, Clone, Default)]
pub struct DefaultExchangeRates {
    pub base_currency: String,
    pub conversion: HashMap<String, Conversion>,
    pub timestamp: i64,
}

#[derive(Debug, Deserialize, Clone, Default)]
pub struct Conversion {
    #[serde(with = "rust_decimal::serde::str")]
    pub to_factor: Decimal,
    #[serde(with = "rust_decimal::serde::str")]
    pub from_factor: Decimal,
}

#[derive(Debug, Deserialize, Clone, Default)]
#[serde(default)]
pub struct ApplepayMerchantConfigs {
    pub merchant_cert: Secret<String>,
    pub merchant_cert_key: Secret<String>,
    pub common_merchant_identifier: Secret<String>,
    pub applepay_endpoint: String,
}

#[derive(Debug, Deserialize, Clone, Default)]
pub struct MultipleApiVersionSupportedConnectors {
    #[serde(deserialize_with = "deserialize_hashset")]
    pub supported_connectors: HashSet<enums::Connector>,
}

#[derive(Debug, Deserialize, Clone, Default)]
#[serde(transparent)]
pub struct TokenizationConfig(pub HashMap<String, PaymentMethodTokenFilter>);

#[derive(Debug, Deserialize, Clone, Default)]
#[serde(transparent)]
pub struct TempLockerEnableConfig(pub HashMap<String, TempLockerEnablePaymentMethodFilter>);

#[derive(Debug, Deserialize, Clone, Default)]
pub struct ConnectorCustomer {
    #[serde(deserialize_with = "deserialize_hashset")]
    pub connector_list: HashSet<enums::Connector>,
    #[cfg(feature = "payouts")]
    #[serde(deserialize_with = "deserialize_hashset")]
    pub payout_connector_list: HashSet<enums::PayoutConnectors>,
}

#[cfg(feature = "dummy_connector")]
#[derive(Debug, Deserialize, Clone, Default)]
pub struct DummyConnector {
    pub enabled: bool,
    pub payment_ttl: i64,
    pub payment_duration: u64,
    pub payment_tolerance: u64,
    pub payment_retrieve_duration: u64,
    pub payment_retrieve_tolerance: u64,
    pub payment_complete_duration: i64,
    pub payment_complete_tolerance: i64,
    pub refund_ttl: i64,
    pub refund_duration: u64,
    pub refund_tolerance: u64,
    pub refund_retrieve_duration: u64,
    pub refund_retrieve_tolerance: u64,
    pub authorize_ttl: i64,
    pub assets_base_url: String,
    pub default_return_url: String,
    pub slack_invite_url: String,
    pub discord_invite_url: String,
}

#[derive(Debug, Deserialize, Clone)]
pub struct CorsSettings {
    #[serde(default, deserialize_with = "deserialize_hashset")]
    pub origins: HashSet<String>,
    #[serde(default)]
    pub wildcard_origin: bool,
    pub max_age: usize,
    #[serde(deserialize_with = "deserialize_hashset")]
    pub allowed_methods: HashSet<String>,
}

#[derive(Debug, Deserialize, Clone)]
pub struct Mandates {
    pub supported_payment_methods: SupportedPaymentMethodsForMandate,
    pub update_mandate_supported: SupportedPaymentMethodsForMandate,
}

#[derive(Debug, Deserialize, Clone, Default)]
pub struct NetworkTransactionIdSupportedConnectors {
    #[serde(deserialize_with = "deserialize_hashset")]
    pub connector_list: HashSet<enums::Connector>,
}

#[derive(Debug, Deserialize, Clone)]
pub struct SupportedPaymentMethodsForMandate(
    pub HashMap<enums::PaymentMethod, SupportedPaymentMethodTypesForMandate>,
);

#[derive(Debug, Deserialize, Clone)]
pub struct SupportedPaymentMethodTypesForMandate(
    pub HashMap<enums::PaymentMethodType, SupportedConnectorsForMandate>,
);

#[derive(Debug, Deserialize, Clone)]
pub struct SupportedConnectorsForMandate {
    #[serde(deserialize_with = "deserialize_hashset")]
    pub connector_list: HashSet<enums::Connector>,
}

#[derive(Debug, Deserialize, Clone, Default)]
pub struct PaymentMethodTokenFilter {
    #[serde(deserialize_with = "deserialize_hashset")]
    pub payment_method: HashSet<diesel_models::enums::PaymentMethod>,
    pub payment_method_type: Option<PaymentMethodTypeTokenFilter>,
    pub long_lived_token: bool,
    pub apple_pay_pre_decrypt_flow: Option<ApplePayPreDecryptFlow>,
}

#[derive(Debug, Deserialize, Clone, Default)]
#[serde(deny_unknown_fields, rename_all = "snake_case")]
pub enum ApplePayPreDecryptFlow {
    #[default]
    ConnectorTokenization,
    NetworkTokenization,
}

#[derive(Debug, Deserialize, Clone, Default)]
pub struct TempLockerEnablePaymentMethodFilter {
    #[serde(deserialize_with = "deserialize_hashset")]
    pub payment_method: HashSet<diesel_models::enums::PaymentMethod>,
}

#[derive(Debug, Deserialize, Clone, Default)]
#[serde(
    deny_unknown_fields,
    tag = "type",
    content = "list",
    rename_all = "snake_case"
)]
pub enum PaymentMethodTypeTokenFilter {
    #[serde(deserialize_with = "deserialize_hashset")]
    EnableOnly(HashSet<diesel_models::enums::PaymentMethodType>),
    #[serde(deserialize_with = "deserialize_hashset")]
    DisableOnly(HashSet<diesel_models::enums::PaymentMethodType>),
    #[default]
    AllAccepted,
}

#[derive(Debug, Deserialize, Clone, Default)]
pub struct BankRedirectConfig(pub HashMap<enums::PaymentMethodType, ConnectorBankNames>);
#[derive(Debug, Deserialize, Clone)]
pub struct ConnectorBankNames(pub HashMap<String, BanksVector>);

#[derive(Debug, Deserialize, Clone)]
pub struct BanksVector {
    #[serde(deserialize_with = "deserialize_hashset")]
    pub banks: HashSet<common_enums::enums::BankNames>,
}

#[derive(Debug, Deserialize, Clone, Default)]
#[serde(transparent)]
pub struct ConnectorFilters(pub HashMap<String, PaymentMethodFilters>);

#[derive(Debug, Deserialize, Clone, Default)]
#[serde(transparent)]
pub struct PaymentMethodFilters(pub HashMap<PaymentMethodFilterKey, CurrencyCountryFlowFilter>);

#[derive(Debug, Deserialize, Clone, PartialEq, Eq, Hash)]
#[serde(untagged)]
pub enum PaymentMethodFilterKey {
    PaymentMethodType(enums::PaymentMethodType),
    CardNetwork(enums::CardNetwork),
}

#[derive(Debug, Deserialize, Clone, Default)]
#[serde(default)]
pub struct CurrencyCountryFlowFilter {
    #[serde(deserialize_with = "deserialize_optional_hashset")]
    pub currency: Option<HashSet<enums::Currency>>,
    #[serde(deserialize_with = "deserialize_optional_hashset")]
    pub country: Option<HashSet<enums::CountryAlpha2>>,
    pub not_available_flows: Option<NotAvailableFlows>,
}

#[derive(Debug, Deserialize, Copy, Clone, Default)]
#[serde(default)]
pub struct NotAvailableFlows {
    pub capture_method: Option<enums::CaptureMethod>,
}

#[derive(Debug, Deserialize, Clone)]
pub struct RequiredFields(pub HashMap<enums::PaymentMethod, PaymentMethodType>);

#[derive(Debug, Deserialize, Clone)]
pub struct PaymentMethodType(pub HashMap<enums::PaymentMethodType, ConnectorFields>);

#[derive(Debug, Deserialize, Clone)]
pub struct ConnectorFields {
    pub fields: HashMap<enums::Connector, RequiredFieldFinal>,
}

#[derive(Debug, Deserialize, Clone)]
pub struct RequiredFieldFinal {
    pub mandate: HashMap<String, RequiredFieldInfo>,
    pub non_mandate: HashMap<String, RequiredFieldInfo>,
    pub common: HashMap<String, RequiredFieldInfo>,
}

#[derive(Debug, Default, Deserialize, Clone)]
#[serde(default)]
pub struct Secrets {
    pub jwt_secret: Secret<String>,
    pub admin_api_key: Secret<String>,
    pub recon_admin_api_key: Secret<String>,
    pub master_enc_key: Secret<String>,
}

#[derive(Debug, Clone, Default, Deserialize)]
pub struct UserSettings {
    pub password_validity_in_days: u16,
}

#[derive(Debug, Deserialize, Clone)]
#[serde(default)]
pub struct Locker {
    pub host: String,
    pub host_rs: String,
    pub mock_locker: bool,
    pub basilisk_host: String,
    pub locker_signing_key_id: String,
    pub locker_enabled: bool,
}

#[derive(Debug, Deserialize, Clone)]
#[serde(default)]
pub struct Refund {
    pub max_attempts: usize,
    pub max_age: i64,
}

#[derive(Debug, Deserialize, Clone)]
#[serde(default)]
pub struct EphemeralConfig {
    pub validity: i64,
}

#[derive(Debug, Deserialize, Clone, Default)]
#[serde(default)]
pub struct Jwekey {
    pub vault_encryption_key: Secret<String>,
    pub rust_locker_encryption_key: Secret<String>,
    pub vault_private_key: Secret<String>,
    pub tunnel_private_key: Secret<String>,
}

#[derive(Debug, Deserialize, Clone)]
#[serde(default)]
pub struct Proxy {
    pub http_url: Option<String>,
    pub https_url: Option<String>,
    pub idle_pool_connection_timeout: Option<u64>,
}

#[derive(Debug, Deserialize, Clone)]
#[serde(default)]
pub struct Server {
    pub port: u16,
    pub workers: usize,
    pub host: String,
    pub request_body_limit: usize,
    // pub base_url: String,
    pub shutdown_timeout: u64,
}

#[derive(Debug, Deserialize, Clone)]
#[serde(default)]
pub struct Database {
    pub username: String,
    pub password: Secret<String>,
    pub host: String,
    pub port: u16,
    pub dbname: String,
    pub pool_size: u32,
    pub connection_timeout: u64,
    pub queue_strategy: QueueStrategy,
    pub min_idle: Option<u32>,
    pub max_lifetime: Option<u64>,
}

impl From<Database> for storage_impl::config::Database {
    fn from(val: Database) -> Self {
        Self {
            username: val.username,
            password: val.password,
            host: val.host,
            port: val.port,
            dbname: val.dbname,
            pool_size: val.pool_size,
            connection_timeout: val.connection_timeout,
            queue_strategy: val.queue_strategy,
            min_idle: val.min_idle,
            max_lifetime: val.max_lifetime,
        }
    }
}

#[derive(Debug, Deserialize, Clone)]
#[serde(default)]
pub struct SupportedConnectors {
    pub wallets: Vec<String>,
}

#[derive(Debug, Deserialize, Clone, Default, router_derive::ConfigValidate)]
#[serde(default)]
pub struct Connectors {
    pub aci: ConnectorParams,
    #[cfg(feature = "payouts")]
    pub adyen: ConnectorParamsWithSecondaryBaseUrl,
    #[cfg(not(feature = "payouts"))]
    pub adyen: ConnectorParams,
    pub airwallex: ConnectorParams,
    pub applepay: ConnectorParams,
    pub authorizedotnet: ConnectorParams,
    pub bambora: ConnectorParams,
    pub bankofamerica: ConnectorParams,
    pub billwerk: ConnectorParams,
    pub bitpay: ConnectorParams,
    pub bluesnap: ConnectorParamsWithSecondaryBaseUrl,
    pub boku: ConnectorParams,
    pub braintree: ConnectorParams,
    pub cashtocode: ConnectorParams,
    pub checkout: ConnectorParams,
    pub coinbase: ConnectorParams,
    pub cryptopay: ConnectorParams,
    pub cybersource: ConnectorParams,
    pub dlocal: ConnectorParams,
    #[cfg(feature = "dummy_connector")]
    pub dummyconnector: ConnectorParams,
    pub ebanx: ConnectorParams,
    pub fiserv: ConnectorParams,
    pub forte: ConnectorParams,
    pub globalpay: ConnectorParams,
    pub globepay: ConnectorParams,
    pub gocardless: ConnectorParams,
    pub gpayments: ConnectorParams,
    pub helcim: ConnectorParams,
    pub iatapay: ConnectorParams,
    pub klarna: ConnectorParams,
    pub mifinity: ConnectorParams,
    pub mollie: ConnectorParams,
    pub multisafepay: ConnectorParams,
    pub netcetera: ConnectorParams,
    pub nexinets: ConnectorParams,
    pub nmi: ConnectorParams,
    pub noon: ConnectorParamsWithModeType,
    pub nuvei: ConnectorParams,
    pub opayo: ConnectorParams,
    pub opennode: ConnectorParams,
    pub payeezy: ConnectorParams,
    pub payme: ConnectorParams,
    pub payone: ConnectorParams,
    pub paypal: ConnectorParams,
    pub payu: ConnectorParams,
    pub placetopay: ConnectorParams,
    pub powertranz: ConnectorParams,
    pub prophetpay: ConnectorParams,
    pub rapyd: ConnectorParams,
    pub riskified: ConnectorParams,
    pub shift4: ConnectorParams,
    pub signifyd: ConnectorParams,
    pub square: ConnectorParams,
    pub stax: ConnectorParams,
    pub stripe: ConnectorParamsWithFileUploadUrl,
    pub threedsecureio: ConnectorParams,
    pub trustpay: ConnectorParamsWithMoreUrls,
    pub tsys: ConnectorParams,
    pub volt: ConnectorParams,
    pub wise: ConnectorParams,
    pub worldline: ConnectorParams,
    pub worldpay: ConnectorParams,
    pub zen: ConnectorParams,
    pub zsl: ConnectorParams,
}

#[derive(Debug, Deserialize, Clone, Default, router_derive::ConfigValidate)]
#[serde(default)]
pub struct ConnectorParams {
    pub base_url: String,
    pub secondary_base_url: Option<String>,
}

#[derive(Debug, Deserialize, Clone, Default, router_derive::ConfigValidate)]
#[serde(default)]
pub struct ConnectorParamsWithModeType {
    pub base_url: String,
    pub secondary_base_url: Option<String>,
    /// Can take values like Test or Live for Noon
    pub key_mode: String,
}

#[derive(Debug, Deserialize, Clone, Default, router_derive::ConfigValidate)]
#[serde(default)]
pub struct ConnectorParamsWithMoreUrls {
    pub base_url: String,
    pub base_url_bank_redirects: String,
}

#[derive(Debug, Deserialize, Clone, Default, router_derive::ConfigValidate)]
#[serde(default)]
pub struct ConnectorParamsWithFileUploadUrl {
    pub base_url: String,
    pub base_url_file_upload: String,
}

#[derive(Debug, Deserialize, Clone, Default, router_derive::ConfigValidate)]
#[serde(default)]
pub struct ConnectorParamsWithSecondaryBaseUrl {
    pub base_url: String,
    pub secondary_base_url: String,
}

#[cfg(feature = "kv_store")]
#[derive(Debug, Clone, Deserialize)]
#[serde(default)]
pub struct DrainerSettings {
    pub stream_name: String,
    pub num_partitions: u8,
    pub max_read_count: u64,
    pub shutdown_interval: u32, // in milliseconds
    pub loop_interval: u32,     // in milliseconds
}

#[derive(Debug, Clone, Default, Deserialize)]
#[serde(default)]
pub struct WebhooksSettings {
    pub outgoing_enabled: bool,
    pub ignore_error: WebhookIgnoreErrorSettings,
}

#[derive(Debug, Clone, Deserialize, Default)]
#[serde(default)]
pub struct WebhookIgnoreErrorSettings {
    pub event_type: Option<bool>,
    pub payment_not_found: Option<bool>,
}

#[derive(Debug, Deserialize, Clone)]
#[serde(default)]
pub struct ApiKeys {
    /// Hex-encoded 32-byte long (64 characters long when hex-encoded) key used for calculating
    /// hashes of API keys
    pub hash_key: Secret<String>,

    // Specifies the number of days before API key expiry when email reminders should be sent
    #[cfg(feature = "email")]
    pub expiry_reminder_days: Vec<u8>,
}

#[derive(Debug, Deserialize, Clone, Default)]
pub struct DelayedSessionConfig {
    #[serde(deserialize_with = "deserialize_hashset")]
    pub connectors_with_delayed_session_response: HashSet<enums::Connector>,
}

#[derive(Debug, Deserialize, Clone, Default)]
pub struct WebhookSourceVerificationCall {
    #[serde(deserialize_with = "deserialize_hashset")]
    pub connectors_with_webhook_source_verification_call: HashSet<enums::Connector>,
}

#[derive(Debug, Deserialize, Clone, Default)]
pub struct ApplePayDecryptConifg {
    pub apple_pay_ppc: Secret<String>,
    pub apple_pay_ppc_key: Secret<String>,
    pub apple_pay_merchant_cert: Secret<String>,
    pub apple_pay_merchant_cert_key: Secret<String>,
}

#[derive(Debug, Deserialize, Clone, Default)]
pub struct ConnectorRequestReferenceIdConfig {
    pub merchant_ids_send_payment_id_as_connector_request_id: HashSet<String>,
}

impl Settings<SecuredSecret> {
    pub fn new() -> ApplicationResult<Self> {
        Self::with_config_path(None)
    }

    pub fn with_config_path(config_path: Option<PathBuf>) -> ApplicationResult<Self> {
        // Configuration values are picked up in the following priority order (1 being least
        // priority):
        // 1. Defaults from the implementation of the `Default` trait.
        // 2. Values from config file. The config file accessed depends on the environment
        //    specified by the `RUN_ENV` environment variable. `RUN_ENV` can be one of
        //    `development`, `sandbox` or `production`. If nothing is specified for `RUN_ENV`,
        //    `/config/development.toml` file is read.
        // 3. Environment variables prefixed with `ROUTER` and each level separated by double
        //    underscores.
        //
        // Values in config file override the defaults in `Default` trait, and the values set using
        // environment variables override both the defaults and the config file values.

        let environment = env::which();
        let config_path = router_env::Config::config_path(&environment.to_string(), config_path);

        let config = router_env::Config::builder(&environment.to_string())?
            .add_source(File::from(config_path).required(false))
            .add_source(
                Environment::with_prefix("ROUTER")
                    .try_parsing(true)
                    .separator("__")
                    .list_separator(",")
                    .with_list_parse_key("log.telemetry.route_to_trace")
                    .with_list_parse_key("redis.cluster_urls")
                    .with_list_parse_key("events.kafka.brokers")
                    .with_list_parse_key("connectors.supported.wallets")
                    .with_list_parse_key("connector_request_reference_id_config.merchant_ids_send_payment_id_as_connector_request_id"),

            )
            .build()?;

        serde_path_to_error::deserialize(config).map_err(|error| {
            logger::error!(%error, "Unable to deserialize application configuration");
            eprintln!("Unable to deserialize application configuration: {error}");
            ApplicationError::from(error.into_inner())
        })
    }

    pub fn validate(&self) -> ApplicationResult<()> {
        self.server.validate()?;
        self.master_database.get_inner().validate()?;
        #[cfg(feature = "olap")]
        self.replica_database.get_inner().validate()?;
        self.redis.validate().map_err(|error| {
            println!("{error}");
            ApplicationError::InvalidConfigurationValueError("Redis configuration".into())
        })?;
        if self.log.file.enabled {
            if self.log.file.file_name.is_default_or_empty() {
                return Err(ApplicationError::InvalidConfigurationValueError(
                    "log file name must not be empty".into(),
                ));
            }

            if self.log.file.path.is_default_or_empty() {
                return Err(ApplicationError::InvalidConfigurationValueError(
                    "log directory path must not be empty".into(),
                ));
            }
        }
        self.secrets.get_inner().validate()?;
        self.locker.validate()?;
        self.connectors.validate("connectors")?;

        self.cors.validate()?;

        self.scheduler
            .as_ref()
            .map(|scheduler_settings| scheduler_settings.validate())
            .transpose()?;
        #[cfg(feature = "kv_store")]
        self.drainer.validate()?;
        self.api_keys.get_inner().validate()?;

        self.file_storage
            .validate()
            .map_err(|err| ApplicationError::InvalidConfigurationValueError(err.to_string()))?;

        self.lock_settings.validate()?;
        self.events.validate()?;

        #[cfg(feature = "olap")]
        self.opensearch.validate()?;

        self.encryption_management
            .validate()
            .map_err(|err| ApplicationError::InvalidConfigurationValueError(err.into()))?;

        self.secrets_management
            .validate()
            .map_err(|err| ApplicationError::InvalidConfigurationValueError(err.into()))?;
        Ok(())
    }
}

#[cfg(feature = "payouts")]
#[derive(Debug, Deserialize, Clone, Default)]
pub struct Payouts {
    pub payout_eligibility: bool,
}

#[derive(Debug, Clone, Default)]
pub struct LockSettings {
    pub redis_lock_expiry_seconds: u32,
    pub delay_between_retries_in_milliseconds: u32,
    pub lock_retries: u32,
}

impl<'de> Deserialize<'de> for LockSettings {
    fn deserialize<D: serde::Deserializer<'de>>(deserializer: D) -> Result<Self, D::Error> {
        #[derive(Deserialize)]
        #[serde(deny_unknown_fields)]
        struct Inner {
            redis_lock_expiry_seconds: u32,
            delay_between_retries_in_milliseconds: u32,
        }

        let Inner {
            redis_lock_expiry_seconds,
            delay_between_retries_in_milliseconds,
        } = Inner::deserialize(deserializer)?;
        let redis_lock_expiry_milliseconds = redis_lock_expiry_seconds * 1000;
        Ok(Self {
            redis_lock_expiry_seconds,
            delay_between_retries_in_milliseconds,
            lock_retries: redis_lock_expiry_milliseconds / delay_between_retries_in_milliseconds,
        })
    }
}

#[cfg(feature = "olap")]
#[derive(Debug, Deserialize, Clone, Default)]
pub struct ConnectorOnboarding {
    pub paypal: PayPalOnboarding,
}

#[cfg(feature = "olap")]
#[derive(Debug, Deserialize, Clone, Default)]
pub struct PayPalOnboarding {
    pub client_id: Secret<String>,
    pub client_secret: Secret<String>,
    pub partner_id: Secret<String>,
    pub enabled: bool,
}

fn deserialize_hashset_inner<T>(value: impl AsRef<str>) -> Result<HashSet<T>, String>
where
    T: Eq + std::str::FromStr + std::hash::Hash,
    <T as std::str::FromStr>::Err: std::fmt::Display,
{
    let (values, errors) = value
        .as_ref()
        .trim()
        .split(',')
        .map(|s| {
            T::from_str(s.trim()).map_err(|error| {
                format!(
                    "Unable to deserialize `{}` as `{}`: {error}",
                    s.trim(),
                    std::any::type_name::<T>()
                )
            })
        })
        .fold(
            (HashSet::new(), Vec::new()),
            |(mut values, mut errors), result| match result {
                Ok(t) => {
                    values.insert(t);
                    (values, errors)
                }
                Err(error) => {
                    errors.push(error);
                    (values, errors)
                }
            },
        );
    if !errors.is_empty() {
        Err(format!("Some errors occurred:\n{}", errors.join("\n")))
    } else {
        Ok(values)
    }
}

fn deserialize_hashset<'a, D, T>(deserializer: D) -> Result<HashSet<T>, D::Error>
where
    D: serde::Deserializer<'a>,
    T: Eq + std::str::FromStr + std::hash::Hash,
    <T as std::str::FromStr>::Err: std::fmt::Display,
{
    use serde::de::Error;

    deserialize_hashset_inner(<String>::deserialize(deserializer)?).map_err(D::Error::custom)
}

fn deserialize_optional_hashset<'a, D, T>(deserializer: D) -> Result<Option<HashSet<T>>, D::Error>
where
    D: serde::Deserializer<'a>,
    T: Eq + std::str::FromStr + std::hash::Hash,
    <T as std::str::FromStr>::Err: std::fmt::Display,
{
    use serde::de::Error;

    <Option<String>>::deserialize(deserializer).map(|value| {
        value.map_or(Ok(None), |inner: String| {
            let list = deserialize_hashset_inner(inner).map_err(D::Error::custom)?;
            match list.len() {
                0 => Ok(None),
                _ => Ok(Some(list)),
            }
        })
    })?
}

#[cfg(test)]
mod hashset_deserialization_test {
    #![allow(clippy::unwrap_used)]
    use std::collections::HashSet;

    use serde::de::{
        value::{Error as ValueError, StrDeserializer},
        IntoDeserializer,
    };

    use super::deserialize_hashset;

    #[test]
    fn test_payment_method_hashset_deserializer() {
        use diesel_models::enums::PaymentMethod;

        let deserializer: StrDeserializer<'_, ValueError> = "wallet,card".into_deserializer();
        let payment_methods = deserialize_hashset::<'_, _, PaymentMethod>(deserializer);
        let expected_payment_methods = HashSet::from([PaymentMethod::Wallet, PaymentMethod::Card]);

        assert!(payment_methods.is_ok());
        assert_eq!(payment_methods.unwrap(), expected_payment_methods);
    }

    #[test]
    fn test_payment_method_hashset_deserializer_with_spaces() {
        use diesel_models::enums::PaymentMethod;

        let deserializer: StrDeserializer<'_, ValueError> =
            "wallet, card, bank_debit".into_deserializer();
        let payment_methods = deserialize_hashset::<'_, _, PaymentMethod>(deserializer);
        let expected_payment_methods = HashSet::from([
            PaymentMethod::Wallet,
            PaymentMethod::Card,
            PaymentMethod::BankDebit,
        ]);

        assert!(payment_methods.is_ok());
        assert_eq!(payment_methods.unwrap(), expected_payment_methods);
    }

    #[test]
    fn test_payment_method_hashset_deserializer_error() {
        use diesel_models::enums::PaymentMethod;

        let deserializer: StrDeserializer<'_, ValueError> =
            "wallet, card, unknown".into_deserializer();
        let payment_methods = deserialize_hashset::<'_, _, PaymentMethod>(deserializer);

        assert!(payment_methods.is_err());
    }
}<|MERGE_RESOLUTION|>--- conflicted
+++ resolved
@@ -120,8 +120,8 @@
     #[cfg(feature = "olap")]
     pub connector_onboarding: SecretStateContainer<ConnectorOnboarding, S>,
     pub unmasked_headers: UnmaskedHeaders,
-<<<<<<< HEAD
     pub multitenancy: Multitenancy,
+    pub saved_payment_methods: EligiblePaymentMethods,
 }
 
 #[derive(Debug, Deserialize, Clone, Default)]
@@ -149,9 +149,6 @@
 pub struct Tenant {
     pub name: String,
     pub base_url: String,
-=======
-    pub saved_payment_methods: EligiblePaymentMethods,
->>>>>>> 2a302eb5
 }
 
 #[derive(Debug, Deserialize, Clone, Default)]
