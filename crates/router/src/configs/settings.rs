use std::path::PathBuf;

use common_utils::ext_traits::ConfigExt;
use config::{Environment, File};
use redis_interface::RedisSettings;
pub use router_env::config::{Log, LogConsole, LogFile, LogTelemetry};
use serde::Deserialize;
use structopt::StructOpt;

use crate::{
    core::errors::{ApplicationError, ApplicationResult},
    env::{self, logger, Env},
};

#[derive(StructOpt, Default)]
#[structopt(version = router_env::version!())]
pub struct CmdLineConf {
    /// Config file.
    /// Application will look for "config/config.toml" if this option isn't specified.
    #[structopt(short = "f", long, parse(from_os_str))]
    pub config_path: Option<PathBuf>,

    #[structopt(subcommand)]
    pub subcommand: Option<Subcommand>,
}

#[derive(StructOpt)]
pub enum Subcommand {
    /// Generate the OpenAPI specification file from code.
    GenerateOpenapiSpec,
}

#[derive(Debug, Deserialize, Clone, Default)]
#[serde(default)]
pub struct Settings {
    pub server: Server,
    pub proxy: Proxy,
    pub env: Env,
    pub master_database: Database,
    #[cfg(feature = "olap")]
    pub replica_database: Database,
    pub redis: RedisSettings,
    pub log: Log,
    pub secrets: Secrets,
    pub locker: Locker,
    pub connectors: Connectors,
    pub refund: Refund,
    pub eph_key: EphemeralConfig,
    pub scheduler: Option<SchedulerSettings>,
    #[cfg(feature = "kv_store")]
    pub drainer: DrainerSettings,
    pub jwekey: Jwekey,
}

#[derive(Debug, Deserialize, Clone)]
<<<<<<< HEAD
=======
#[serde(default)]
>>>>>>> 0391f5ef
pub struct Secrets {
    pub jwt_secret: String,
    pub admin_api_key: String,
}

#[derive(Debug, Deserialize, Clone)]
#[serde(default)]
pub struct Locker {
    pub host: String,
    pub mock_locker: bool,
    pub basilisk_host: String,
}

#[derive(Debug, Deserialize, Clone)]
<<<<<<< HEAD
=======
#[serde(default)]
>>>>>>> 0391f5ef
pub struct Refund {
    pub max_attempts: usize,
    pub max_age: i64,
}

#[derive(Debug, Deserialize, Clone)]
<<<<<<< HEAD
=======
#[serde(default)]
>>>>>>> 0391f5ef
pub struct EphemeralConfig {
    pub validity: i64,
}

#[derive(Debug, Deserialize, Clone, Default)]
#[serde(default)]
pub struct Jwekey {
    #[cfg(feature = "kms")]
    pub aws_key_id: String,
    #[cfg(feature = "kms")]
    pub aws_region: String,
    pub locker_key_identifier1: String,
    pub locker_key_identifier2: String,
    pub locker_encryption_key1: String,
    pub locker_encryption_key2: String,
    pub locker_decryption_key1: String,
    pub locker_decryption_key2: String,
}

#[derive(Debug, Deserialize, Clone, Default)]
#[serde(default)]
pub struct Proxy {
    pub http_url: Option<String>,
    pub https_url: Option<String>,
}

#[derive(Debug, Deserialize, Clone)]
#[serde(default)]
pub struct Server {
    pub port: u16,
    pub workers: usize,
    pub host: String,
    pub request_body_limit: usize,
    pub base_url: String,
}

#[derive(Debug, Deserialize, Clone)]
#[serde(default)]
pub struct Database {
    pub username: String,
    pub password: String,
    pub host: String,
    pub port: u16,
    pub dbname: String,
    pub pool_size: u32,
}

#[derive(Debug, Deserialize, Clone)]
#[serde(default)]
pub struct SupportedConnectors {
    pub wallets: Vec<String>,
}

#[derive(Debug, Deserialize, Clone, Default)]
#[serde(default)]
pub struct Connectors {
    pub aci: ConnectorParams,
    pub adyen: ConnectorParams,
    pub applepay: ConnectorParams,
    pub authorizedotnet: ConnectorParams,
    pub braintree: ConnectorParams,
    pub checkout: ConnectorParams,
    pub cybersource: ConnectorParams,
    pub fiserv: ConnectorParams,
    pub globalpay: ConnectorParams,
    pub klarna: ConnectorParams,
    pub payu: ConnectorParams,
    pub rapyd: ConnectorParams,
    pub shift4: ConnectorParams,
    pub stripe: ConnectorParams,
<<<<<<< HEAD
    pub supported: SupportedConnectors,
    pub worldline: ConnectorParams,
    pub worldpay: ConnectorParams,
=======
    pub worldline: ConnectorParams,
    pub worldpay: ConnectorParams,

    // Keep this field separate from the remaining fields
    pub supported: SupportedConnectors,
>>>>>>> 0391f5ef
}

#[derive(Debug, Deserialize, Clone, Default)]
#[serde(default)]
pub struct ConnectorParams {
    pub base_url: String,
}

#[derive(Debug, Clone, Deserialize)]
#[serde(default)]
pub struct SchedulerSettings {
    pub stream: String,
    pub consumer_group: String,
    pub producer: ProducerSettings,
}

#[derive(Debug, Clone, Deserialize)]
#[serde(default)]
pub struct ProducerSettings {
    pub upper_fetch_limit: i64,
    pub lower_fetch_limit: i64,

    pub lock_key: String,
    pub lock_ttl: i64,
    pub batch_size: usize,
}

#[cfg(feature = "kv_store")]
#[derive(Debug, Clone, Deserialize)]
#[serde(default)]
pub struct DrainerSettings {
    pub stream_name: String,
    pub num_partitions: u8,
    pub max_read_count: u64,
}

impl Settings {
    pub fn new() -> ApplicationResult<Self> {
        Self::with_config_path(None)
    }

    pub fn with_config_path(config_path: Option<PathBuf>) -> ApplicationResult<Self> {
<<<<<<< HEAD
=======
        // Configuration values are picked up in the following priority order (1 being least
        // priority):
        // 1. Defaults from the implementation of the `Default` trait.
        // 2. Values from config file. The config file accessed depends on the environment
        //    specified by the `RUN_ENV` environment variable. `RUN_ENV` can be one of
        //    `Development`, `Sandbox` or `Production`. If nothing is specified for `RUN_ENV`,
        //    `/config/Development.toml` file is read.
        // 3. Environment variables prefixed with `ROUTER` and each level separated by double
        //    underscores.
        //
        // Values in config file override the defaults in `Default` trait, and the values set using
        // environment variables override both the defaults and the config file values.

>>>>>>> 0391f5ef
        let environment = env::which();
        let config_path = router_env::Config::config_path(&environment.to_string(), config_path);

        let config = router_env::Config::builder(&environment.to_string())?
            .add_source(File::from(config_path).required(true))
            .add_source(
                Environment::with_prefix("ROUTER")
                    .try_parsing(true)
                    .separator("__")
                    .list_separator(",")
                    .with_list_parse_key("redis.cluster_urls")
                    .with_list_parse_key("connectors.supported.wallets"),
            )
            .build()?;

        serde_path_to_error::deserialize(config).map_err(|error| {
            logger::error!(%error, "Unable to deserialize application configuration");
            eprintln!("Unable to deserialize application configuration: {error}");
            ApplicationError::from(error.into_inner())
        })
    }

    pub fn validate(&self) -> ApplicationResult<()> {
        self.server.validate()?;
        self.master_database.validate()?;
        #[cfg(feature = "olap")]
        self.replica_database.validate()?;
        self.redis.validate().map_err(|error| {
            println!("{error}");
            ApplicationError::InvalidConfigurationValueError("Redis configuration".into())
        })?;
        if self.log.file.enabled {
            if self.log.file.file_name.is_default_or_empty() {
                return Err(ApplicationError::InvalidConfigurationValueError(
                    "log file name must not be empty".into(),
                ));
            }

            if self.log.file.path.is_default_or_empty() {
                return Err(ApplicationError::InvalidConfigurationValueError(
                    "log directory path must not be empty".into(),
                ));
            }
        }
        self.secrets.validate()?;
        self.locker.validate()?;
        self.connectors.validate()?;

        self.scheduler
            .as_ref()
            .map(|scheduler_settings| scheduler_settings.validate())
            .transpose()?;
        #[cfg(feature = "kv_store")]
        self.drainer.validate()?;
        self.jwekey.validate()?;

        Ok(())
    }
}<|MERGE_RESOLUTION|>--- conflicted
+++ resolved
@@ -53,10 +53,7 @@
 }
 
 #[derive(Debug, Deserialize, Clone)]
-<<<<<<< HEAD
-=======
-#[serde(default)]
->>>>>>> 0391f5ef
+#[serde(default)]
 pub struct Secrets {
     pub jwt_secret: String,
     pub admin_api_key: String,
@@ -71,20 +68,14 @@
 }
 
 #[derive(Debug, Deserialize, Clone)]
-<<<<<<< HEAD
-=======
-#[serde(default)]
->>>>>>> 0391f5ef
+#[serde(default)]
 pub struct Refund {
     pub max_attempts: usize,
     pub max_age: i64,
 }
 
 #[derive(Debug, Deserialize, Clone)]
-<<<<<<< HEAD
-=======
-#[serde(default)]
->>>>>>> 0391f5ef
+#[serde(default)]
 pub struct EphemeralConfig {
     pub validity: i64,
 }
@@ -155,17 +146,11 @@
     pub rapyd: ConnectorParams,
     pub shift4: ConnectorParams,
     pub stripe: ConnectorParams,
-<<<<<<< HEAD
-    pub supported: SupportedConnectors,
     pub worldline: ConnectorParams,
     pub worldpay: ConnectorParams,
-=======
-    pub worldline: ConnectorParams,
-    pub worldpay: ConnectorParams,
 
     // Keep this field separate from the remaining fields
     pub supported: SupportedConnectors,
->>>>>>> 0391f5ef
 }
 
 #[derive(Debug, Deserialize, Clone, Default)]
@@ -208,8 +193,6 @@
     }
 
     pub fn with_config_path(config_path: Option<PathBuf>) -> ApplicationResult<Self> {
-<<<<<<< HEAD
-=======
         // Configuration values are picked up in the following priority order (1 being least
         // priority):
         // 1. Defaults from the implementation of the `Default` trait.
@@ -223,7 +206,6 @@
         // Values in config file override the defaults in `Default` trait, and the values set using
         // environment variables override both the defaults and the config file values.
 
->>>>>>> 0391f5ef
         let environment = env::which();
         let config_path = router_env::Config::config_path(&environment.to_string(), config_path);
 
