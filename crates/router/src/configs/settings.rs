--- conflicted
+++ resolved
@@ -849,7 +849,19 @@
     pub enabled: bool,
 }
 
-<<<<<<< HEAD
+#[cfg(feature = "tls")]
+#[derive(Debug, Deserialize, Clone)]
+pub struct ServerTls {
+    /// Port to host the TLS secure server on
+    pub port: u16,
+    /// Use a different host (optional) (defaults to the host provided in [`Server`] config)
+    pub host: Option<String>,
+    /// private key file path associated with TLS (path to the private key file (`pem` format))
+    pub private_key: PathBuf,
+    /// certificate file associated with TLS (path to the certificate file (`pem` format))
+    pub certificate: PathBuf,
+}
+
 fn deserialize_hashmap_inner<K, V>(
     value: HashMap<String, String>,
 ) -> Result<HashMap<K, HashSet<V>>, String>
@@ -903,19 +915,6 @@
     use serde::de::Error;
     deserialize_hashmap_inner(<HashMap<String, String>>::deserialize(deserializer)?)
         .map_err(D::Error::custom)
-=======
-#[cfg(feature = "tls")]
-#[derive(Debug, Deserialize, Clone)]
-pub struct ServerTls {
-    /// Port to host the TLS secure server on
-    pub port: u16,
-    /// Use a different host (optional) (defaults to the host provided in [`Server`] config)
-    pub host: Option<String>,
-    /// private key file path associated with TLS (path to the private key file (`pem` format))
-    pub private_key: PathBuf,
-    /// certificate file associated with TLS (path to the certificate file (`pem` format))
-    pub certificate: PathBuf,
->>>>>>> ecc6c00d
 }
 
 fn deserialize_hashset_inner<T>(value: impl AsRef<str>) -> Result<HashSet<T>, String>
