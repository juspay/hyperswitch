--- conflicted
+++ resolved
@@ -129,14 +129,6 @@
     pub braintree: ConnectorParams,
     pub checkout: ConnectorParams,
     pub cybersource: ConnectorParams,
-<<<<<<< HEAD
-    pub globalpay: ConnectorParams,
-    pub klarna: ConnectorParams,
-    pub shift4: ConnectorParams,
-    pub stripe: ConnectorParams,
-    pub worldpay: ConnectorParams,
-    pub supported: SupportedConnectors,
-=======
     pub fiserv: ConnectorParams,
     pub globalpay: ConnectorParams,
     pub klarna: ConnectorParams,
@@ -144,10 +136,11 @@
     pub rapyd: ConnectorParams,
     pub shift4: ConnectorParams,
     pub stripe: ConnectorParams,
-    pub supported: SupportedConnectors,
     pub worldline: ConnectorParams,
     pub worldpay: ConnectorParams,
->>>>>>> a48caef8
+
+    // Keep this field separate from the remaining fields
+    pub supported: SupportedConnectors,
 }
 
 #[derive(Debug, Deserialize, Clone, Default)]
