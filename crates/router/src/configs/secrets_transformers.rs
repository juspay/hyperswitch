--- conflicted
+++ resolved
@@ -589,10 +589,7 @@
         infra_values: conf.infra_values,
         enhancement: conf.enhancement,
         proxy_status_mapping: conf.proxy_status_mapping,
-<<<<<<< HEAD
+        internal_services: conf.internal_services,
         superposition,
-=======
-        internal_services: conf.internal_services,
->>>>>>> 0a35c617
     }
 }