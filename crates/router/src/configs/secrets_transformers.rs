use common_utils::errors::CustomResult;
use hyperswitch_interfaces::secrets_interface::{
    secret_handler::SecretsHandler,
    secret_state::{RawSecret, SecretStateContainer, SecuredSecret},
    SecretManagementInterface, SecretsManagementError,
};

use crate::settings::{self, Settings};

#[async_trait::async_trait]
impl SecretsHandler for settings::Database {
    async fn convert_to_raw_secret(
        value: SecretStateContainer<Self, SecuredSecret>,
        secret_management_client: &dyn SecretManagementInterface,
    ) -> CustomResult<SecretStateContainer<Self, RawSecret>, SecretsManagementError> {
        let db = value.get_inner();
        let db_password = secret_management_client
            .get_secret(db.password.clone())
            .await?;

        Ok(value.transition_state(|db| Self {
            password: db_password,
            ..db
        }))
    }
}

#[async_trait::async_trait]
impl SecretsHandler for settings::Jwekey {
    async fn convert_to_raw_secret(
        value: SecretStateContainer<Self, SecuredSecret>,
        secret_management_client: &dyn SecretManagementInterface,
    ) -> CustomResult<SecretStateContainer<Self, RawSecret>, SecretsManagementError> {
        let jwekey = value.get_inner();
        let (
            vault_encryption_key,
            rust_locker_encryption_key,
            vault_private_key,
            tunnel_private_key,
        ) = tokio::try_join!(
            secret_management_client.get_secret(jwekey.vault_encryption_key.clone()),
            secret_management_client.get_secret(jwekey.rust_locker_encryption_key.clone()),
            secret_management_client.get_secret(jwekey.vault_private_key.clone()),
            secret_management_client.get_secret(jwekey.tunnel_private_key.clone())
        )?;
        Ok(value.transition_state(|_| Self {
            vault_encryption_key,
            rust_locker_encryption_key,
            vault_private_key,
            tunnel_private_key,
        }))
    }
}

#[cfg(feature = "olap")]
#[async_trait::async_trait]
impl SecretsHandler for settings::ConnectorOnboarding {
    async fn convert_to_raw_secret(
        value: SecretStateContainer<Self, SecuredSecret>,
        secret_management_client: &dyn SecretManagementInterface,
    ) -> CustomResult<SecretStateContainer<Self, RawSecret>, SecretsManagementError> {
        let onboarding_config = &value.get_inner().paypal;

        let (client_id, client_secret, partner_id) = tokio::try_join!(
            secret_management_client.get_secret(onboarding_config.client_id.clone()),
            secret_management_client.get_secret(onboarding_config.client_secret.clone()),
            secret_management_client.get_secret(onboarding_config.partner_id.clone())
        )?;

        Ok(value.transition_state(|onboarding_config| Self {
            paypal: settings::PayPalOnboarding {
                client_id,
                client_secret,
                partner_id,
                ..onboarding_config.paypal
            },
        }))
    }
}

#[async_trait::async_trait]
impl SecretsHandler for settings::ForexApi {
    async fn convert_to_raw_secret(
        value: SecretStateContainer<Self, SecuredSecret>,
        secret_management_client: &dyn SecretManagementInterface,
    ) -> CustomResult<SecretStateContainer<Self, RawSecret>, SecretsManagementError> {
        let forex_api = value.get_inner();

        let (api_key, fallback_api_key) = tokio::try_join!(
            secret_management_client.get_secret(forex_api.api_key.clone()),
            secret_management_client.get_secret(forex_api.fallback_api_key.clone()),
        )?;

        Ok(value.transition_state(|forex_api| Self {
            api_key,
            fallback_api_key,
            ..forex_api
        }))
    }
}

#[async_trait::async_trait]
impl SecretsHandler for settings::ApiKeys {
    async fn convert_to_raw_secret(
        value: SecretStateContainer<Self, SecuredSecret>,
        secret_management_client: &dyn SecretManagementInterface,
    ) -> CustomResult<SecretStateContainer<Self, RawSecret>, SecretsManagementError> {
        let api_keys = value.get_inner();

        let hash_key = secret_management_client
            .get_secret(api_keys.hash_key.clone())
            .await?;

        #[cfg(feature = "email")]
        let expiry_reminder_days = api_keys.expiry_reminder_days.clone();

        Ok(value.transition_state(|_| Self {
            hash_key,
            #[cfg(feature = "email")]
            expiry_reminder_days,
        }))
    }
}

#[async_trait::async_trait]
impl SecretsHandler for settings::ApplePayDecryptConifg {
    async fn convert_to_raw_secret(
        value: SecretStateContainer<Self, SecuredSecret>,
        secret_management_client: &dyn SecretManagementInterface,
    ) -> CustomResult<SecretStateContainer<Self, RawSecret>, SecretsManagementError> {
        let applepay_decrypt_keys = value.get_inner();

        let (
            apple_pay_ppc,
            apple_pay_ppc_key,
            apple_pay_merchant_cert,
            apple_pay_merchant_cert_key,
        ) = tokio::try_join!(
            secret_management_client.get_secret(applepay_decrypt_keys.apple_pay_ppc.clone()),
            secret_management_client.get_secret(applepay_decrypt_keys.apple_pay_ppc_key.clone()),
            secret_management_client
                .get_secret(applepay_decrypt_keys.apple_pay_merchant_cert.clone()),
            secret_management_client
                .get_secret(applepay_decrypt_keys.apple_pay_merchant_cert_key.clone()),
        )?;

        Ok(value.transition_state(|_| Self {
            apple_pay_ppc,
            apple_pay_ppc_key,
            apple_pay_merchant_cert,
            apple_pay_merchant_cert_key,
        }))
    }
}

#[async_trait::async_trait]
impl SecretsHandler for settings::ApplepayMerchantConfigs {
    async fn convert_to_raw_secret(
        value: SecretStateContainer<Self, SecuredSecret>,
        secret_management_client: &dyn SecretManagementInterface,
    ) -> CustomResult<SecretStateContainer<Self, RawSecret>, SecretsManagementError> {
        let applepay_merchant_configs = value.get_inner();

        let (merchant_cert, merchant_cert_key, common_merchant_identifier) = tokio::try_join!(
            secret_management_client.get_secret(applepay_merchant_configs.merchant_cert.clone()),
            secret_management_client
                .get_secret(applepay_merchant_configs.merchant_cert_key.clone()),
            secret_management_client
                .get_secret(applepay_merchant_configs.common_merchant_identifier.clone()),
        )?;

        Ok(value.transition_state(|applepay_merchant_configs| Self {
            merchant_cert,
            merchant_cert_key,
            common_merchant_identifier,
            ..applepay_merchant_configs
        }))
    }
}

#[async_trait::async_trait]
impl SecretsHandler for settings::PaymentMethodAuth {
    async fn convert_to_raw_secret(
        value: SecretStateContainer<Self, SecuredSecret>,
        secret_management_client: &dyn SecretManagementInterface,
    ) -> CustomResult<SecretStateContainer<Self, RawSecret>, SecretsManagementError> {
        let payment_method_auth = value.get_inner();

        let pm_auth_key = secret_management_client
            .get_secret(payment_method_auth.pm_auth_key.clone())
            .await?;

        Ok(value.transition_state(|payment_method_auth| Self {
            pm_auth_key,
            ..payment_method_auth
        }))
    }
}

#[async_trait::async_trait]
impl SecretsHandler for settings::Secrets {
    async fn convert_to_raw_secret(
        value: SecretStateContainer<Self, SecuredSecret>,
        secret_management_client: &dyn SecretManagementInterface,
    ) -> CustomResult<SecretStateContainer<Self, RawSecret>, SecretsManagementError> {
        let secrets = value.get_inner();
        let (jwt_secret, admin_api_key, recon_admin_api_key, master_enc_key) = tokio::try_join!(
            secret_management_client.get_secret(secrets.jwt_secret.clone()),
            secret_management_client.get_secret(secrets.admin_api_key.clone()),
            secret_management_client.get_secret(secrets.recon_admin_api_key.clone()),
            secret_management_client.get_secret(secrets.master_enc_key.clone())
        )?;

        Ok(value.transition_state(|_| Self {
            jwt_secret,
            admin_api_key,
            recon_admin_api_key,
            master_enc_key,
        }))
    }
}

#[async_trait::async_trait]
impl SecretsHandler for settings::UserAuthMethodSettings {
    async fn convert_to_raw_secret(
        value: SecretStateContainer<Self, SecuredSecret>,
        secret_management_client: &dyn SecretManagementInterface,
    ) -> CustomResult<SecretStateContainer<Self, RawSecret>, SecretsManagementError> {
        let user_auth_methods = value.get_inner();

        let encryption_key = secret_management_client
            .get_secret(user_auth_methods.encryption_key.clone())
            .await?;

        Ok(value.transition_state(|_| Self { encryption_key }))
    }
}

/// # Panics
///
/// Will panic even if kms decryption fails for at least one field
pub(crate) async fn fetch_raw_secrets(
    conf: Settings<SecuredSecret>,
    secret_management_client: &dyn SecretManagementInterface,
) -> Settings<RawSecret> {
    #[allow(clippy::expect_used)]
    let master_database =
        settings::Database::convert_to_raw_secret(conf.master_database, secret_management_client)
            .await
            .expect("Failed to decrypt master database configuration");

    #[cfg(feature = "olap")]
    #[allow(clippy::expect_used)]
    let analytics =
        analytics::AnalyticsConfig::convert_to_raw_secret(conf.analytics, secret_management_client)
            .await
            .expect("Failed to decrypt analytics configuration");

    #[cfg(feature = "olap")]
    #[allow(clippy::expect_used)]
    let replica_database =
        settings::Database::convert_to_raw_secret(conf.replica_database, secret_management_client)
            .await
            .expect("Failed to decrypt replica database configuration");

    #[allow(clippy::expect_used)]
    let secrets = settings::Secrets::convert_to_raw_secret(conf.secrets, secret_management_client)
        .await
        .expect("Failed to decrypt secrets");

    #[allow(clippy::expect_used)]
    let forex_api =
        settings::ForexApi::convert_to_raw_secret(conf.forex_api, secret_management_client)
            .await
            .expect("Failed to decrypt forex api configs");

    #[allow(clippy::expect_used)]
    let jwekey = settings::Jwekey::convert_to_raw_secret(conf.jwekey, secret_management_client)
        .await
        .expect("Failed to decrypt jwekey configs");

    #[allow(clippy::expect_used)]
    let api_keys =
        settings::ApiKeys::convert_to_raw_secret(conf.api_keys, secret_management_client)
            .await
            .expect("Failed to decrypt api_keys configs");

    #[cfg(feature = "olap")]
    #[allow(clippy::expect_used)]
    let connector_onboarding = settings::ConnectorOnboarding::convert_to_raw_secret(
        conf.connector_onboarding,
        secret_management_client,
    )
    .await
    .expect("Failed to decrypt connector_onboarding configs");

    #[allow(clippy::expect_used)]
    let applepay_decrypt_keys = settings::ApplePayDecryptConifg::convert_to_raw_secret(
        conf.applepay_decrypt_keys,
        secret_management_client,
    )
    .await
    .expect("Failed to decrypt applepay decrypt configs");

    #[allow(clippy::expect_used)]
    let applepay_merchant_configs = settings::ApplepayMerchantConfigs::convert_to_raw_secret(
        conf.applepay_merchant_configs,
        secret_management_client,
    )
    .await
    .expect("Failed to decrypt applepay merchant configs");

    #[allow(clippy::expect_used)]
    let payment_method_auth = settings::PaymentMethodAuth::convert_to_raw_secret(
        conf.payment_method_auth,
        secret_management_client,
    )
    .await
    .expect("Failed to decrypt payment method auth configs");

    #[allow(clippy::expect_used)]
    let user_auth_methods = settings::UserAuthMethodSettings::convert_to_raw_secret(
        conf.user_auth_methods,
        secret_management_client,
    )
    .await
    .expect("Failed to decrypt user_auth_methods configs");

    Settings {
        server: conf.server,
        master_database,
        redis: conf.redis,
        log: conf.log,
        #[cfg(feature = "kv_store")]
        drainer: conf.drainer,
        encryption_management: conf.encryption_management,
        secrets_management: conf.secrets_management,
        proxy: conf.proxy,
        env: conf.env,
        #[cfg(feature = "olap")]
        replica_database,
        secrets,
        locker: conf.locker,
        connectors: conf.connectors,
        forex_api,
        refund: conf.refund,
        eph_key: conf.eph_key,
        scheduler: conf.scheduler,
        jwekey,
        webhooks: conf.webhooks,
        pm_filters: conf.pm_filters,
        bank_config: conf.bank_config,
        api_keys,
        file_storage: conf.file_storage,
        tokenization: conf.tokenization,
        connector_customer: conf.connector_customer,
        #[cfg(feature = "dummy_connector")]
        dummy_connector: conf.dummy_connector,
        #[cfg(feature = "email")]
        email: conf.email,
        user: conf.user,
        mandates: conf.mandates,
        network_transaction_id_supported_connectors: conf
            .network_transaction_id_supported_connectors,
        required_fields: conf.required_fields,
        delayed_session_response: conf.delayed_session_response,
        webhook_source_verification_call: conf.webhook_source_verification_call,
        payment_method_auth,
        connector_request_reference_id_config: conf.connector_request_reference_id_config,
        #[cfg(feature = "payouts")]
        payouts: conf.payouts,
        applepay_decrypt_keys,
        multiple_api_version_supported_connectors: conf.multiple_api_version_supported_connectors,
        applepay_merchant_configs,
        lock_settings: conf.lock_settings,
        temp_locker_enable_config: conf.temp_locker_enable_config,
        generic_link: conf.generic_link,
        payment_link: conf.payment_link,
        #[cfg(feature = "olap")]
        analytics,
        #[cfg(feature = "olap")]
        opensearch: conf.opensearch,
        #[cfg(feature = "kv_store")]
        kv_config: conf.kv_config,
        #[cfg(feature = "frm")]
        frm: conf.frm,
        #[cfg(feature = "olap")]
        report_download_config: conf.report_download_config,
        events: conf.events,
        #[cfg(feature = "olap")]
        connector_onboarding,
        cors: conf.cors,
        unmasked_headers: conf.unmasked_headers,
        saved_payment_methods: conf.saved_payment_methods,
<<<<<<< HEAD
        locker_based_open_banking_connectors: conf.locker_based_open_banking_connectors,
=======
        multitenancy: conf.multitenancy,
        user_auth_methods,
>>>>>>> 549c293c
    }
}<|MERGE_RESOLUTION|>--- conflicted
+++ resolved
@@ -392,11 +392,8 @@
         cors: conf.cors,
         unmasked_headers: conf.unmasked_headers,
         saved_payment_methods: conf.saved_payment_methods,
-<<<<<<< HEAD
-        locker_based_open_banking_connectors: conf.locker_based_open_banking_connectors,
-=======
         multitenancy: conf.multitenancy,
         user_auth_methods,
->>>>>>> 549c293c
+        locker_based_open_banking_connectors: conf.locker_based_open_banking_connectors,
     }
 }