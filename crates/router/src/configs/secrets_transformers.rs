--- conflicted
+++ resolved
@@ -349,13 +349,9 @@
         temp_locker_enable_config: conf.temp_locker_enable_config,
         payment_link: conf.payment_link,
         #[cfg(feature = "olap")]
-<<<<<<< HEAD
-        analytics: conf.analytics,
+        analytics,
         #[cfg(feature = "olap")]
         opensearch: conf.opensearch,
-=======
-        analytics,
->>>>>>> 3fc38740
         #[cfg(feature = "kv_store")]
         kv_config: conf.kv_config,
         #[cfg(feature = "frm")]
