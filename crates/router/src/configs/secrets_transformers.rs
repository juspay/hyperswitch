--- conflicted
+++ resolved
@@ -498,14 +498,11 @@
         decision: conf.decision,
         locker_based_open_banking_connectors: conf.locker_based_open_banking_connectors,
         recipient_emails: conf.recipient_emails,
-<<<<<<< HEAD
         #[cfg(feature = "v2")]
         cell_information: conf.cell_information,
-=======
         network_tokenization_supported_card_networks: conf
             .network_tokenization_supported_card_networks,
         network_tokenization_service,
         network_tokenization_supported_connectors: conf.network_tokenization_supported_connectors,
->>>>>>> 61e2ca9b
     }
 }