--- conflicted
+++ resolved
@@ -362,10 +362,7 @@
         #[cfg(feature = "olap")]
         connector_onboarding,
         cors: conf.cors,
-<<<<<<< HEAD
+        unmasked_headers: conf.unmasked_headers,
         locker_open_banking_connectors: conf.locker_open_banking_connectors,
-=======
-        unmasked_headers: conf.unmasked_headers,
->>>>>>> 5c380def
     }
 }