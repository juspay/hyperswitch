use common_utils::{errors::CustomResult, ext_traits::AsyncExt};
use hyperswitch_interfaces::secrets_interface::{
    secret_handler::SecretsHandler,
    secret_state::{RawSecret, SecretStateContainer, SecuredSecret},
    SecretManagementInterface, SecretsManagementError,
};

use crate::settings::{self, Settings};

#[async_trait::async_trait]
impl SecretsHandler for settings::Database {
    async fn convert_to_raw_secret(
        value: SecretStateContainer<Self, SecuredSecret>,
        secret_management_client: &dyn SecretManagementInterface,
    ) -> CustomResult<SecretStateContainer<Self, RawSecret>, SecretsManagementError> {
        let db = value.get_inner();
        let db_password = secret_management_client
            .get_secret(db.password.clone())
            .await?;

        Ok(value.transition_state(|db| Self {
            password: db_password,
            ..db
        }))
    }
}

#[async_trait::async_trait]
impl SecretsHandler for settings::Jwekey {
    async fn convert_to_raw_secret(
        value: SecretStateContainer<Self, SecuredSecret>,
        secret_management_client: &dyn SecretManagementInterface,
    ) -> CustomResult<SecretStateContainer<Self, RawSecret>, SecretsManagementError> {
        let jwekey = value.get_inner();
        let (
            vault_encryption_key,
            rust_locker_encryption_key,
            vault_private_key,
            tunnel_private_key,
        ) = tokio::try_join!(
            secret_management_client.get_secret(jwekey.vault_encryption_key.clone()),
            secret_management_client.get_secret(jwekey.rust_locker_encryption_key.clone()),
            secret_management_client.get_secret(jwekey.vault_private_key.clone()),
            secret_management_client.get_secret(jwekey.tunnel_private_key.clone())
        )?;
        Ok(value.transition_state(|_| Self {
            vault_encryption_key,
            rust_locker_encryption_key,
            vault_private_key,
            tunnel_private_key,
        }))
    }
}

#[cfg(feature = "olap")]
#[async_trait::async_trait]
impl SecretsHandler for settings::ConnectorOnboarding {
    async fn convert_to_raw_secret(
        value: SecretStateContainer<Self, SecuredSecret>,
        secret_management_client: &dyn SecretManagementInterface,
    ) -> CustomResult<SecretStateContainer<Self, RawSecret>, SecretsManagementError> {
        let onboarding_config = &value.get_inner().paypal;

        let (client_id, client_secret, partner_id) = tokio::try_join!(
            secret_management_client.get_secret(onboarding_config.client_id.clone()),
            secret_management_client.get_secret(onboarding_config.client_secret.clone()),
            secret_management_client.get_secret(onboarding_config.partner_id.clone())
        )?;

        Ok(value.transition_state(|onboarding_config| Self {
            paypal: settings::PayPalOnboarding {
                client_id,
                client_secret,
                partner_id,
                ..onboarding_config.paypal
            },
        }))
    }
}

#[async_trait::async_trait]
impl SecretsHandler for settings::ForexApi {
    async fn convert_to_raw_secret(
        value: SecretStateContainer<Self, SecuredSecret>,
        secret_management_client: &dyn SecretManagementInterface,
    ) -> CustomResult<SecretStateContainer<Self, RawSecret>, SecretsManagementError> {
        let forex_api = value.get_inner();

        let (api_key, fallback_api_key) = tokio::try_join!(
            secret_management_client.get_secret(forex_api.api_key.clone()),
            secret_management_client.get_secret(forex_api.fallback_api_key.clone()),
        )?;

        Ok(value.transition_state(|forex_api| Self {
            api_key,
            fallback_api_key,
            ..forex_api
        }))
    }
}

#[async_trait::async_trait]
impl SecretsHandler for settings::ApiKeys {
    async fn convert_to_raw_secret(
        value: SecretStateContainer<Self, SecuredSecret>,
        secret_management_client: &dyn SecretManagementInterface,
    ) -> CustomResult<SecretStateContainer<Self, RawSecret>, SecretsManagementError> {
        let api_keys = value.get_inner();

        let hash_key = secret_management_client
            .get_secret(api_keys.hash_key.clone())
            .await?;

        #[cfg(feature = "email")]
        let expiry_reminder_days = api_keys.expiry_reminder_days.clone();

        #[cfg(feature = "partial-auth")]
        let enable_partial_auth = api_keys.enable_partial_auth;

        #[cfg(feature = "partial-auth")]
        let (checksum_auth_context, checksum_auth_key) = {
            if enable_partial_auth {
                let checksum_auth_context = secret_management_client
                    .get_secret(api_keys.checksum_auth_context.clone())
                    .await?;
                let checksum_auth_key = secret_management_client
                    .get_secret(api_keys.checksum_auth_key.clone())
                    .await?;
                (checksum_auth_context, checksum_auth_key)
            } else {
                (String::new().into(), String::new().into())
            }
        };

        Ok(value.transition_state(|_| Self {
            hash_key,
            #[cfg(feature = "email")]
            expiry_reminder_days,

            #[cfg(feature = "partial-auth")]
            checksum_auth_key,
            #[cfg(feature = "partial-auth")]
            checksum_auth_context,
            #[cfg(feature = "partial-auth")]
            enable_partial_auth,
        }))
    }
}

#[async_trait::async_trait]
impl SecretsHandler for settings::ApplePayDecryptConfig {
    async fn convert_to_raw_secret(
        value: SecretStateContainer<Self, SecuredSecret>,
        secret_management_client: &dyn SecretManagementInterface,
    ) -> CustomResult<SecretStateContainer<Self, RawSecret>, SecretsManagementError> {
        let applepay_decrypt_keys = value.get_inner();

        let (
            apple_pay_ppc,
            apple_pay_ppc_key,
            apple_pay_merchant_cert,
            apple_pay_merchant_cert_key,
        ) = tokio::try_join!(
            secret_management_client.get_secret(applepay_decrypt_keys.apple_pay_ppc.clone()),
            secret_management_client.get_secret(applepay_decrypt_keys.apple_pay_ppc_key.clone()),
            secret_management_client
                .get_secret(applepay_decrypt_keys.apple_pay_merchant_cert.clone()),
            secret_management_client
                .get_secret(applepay_decrypt_keys.apple_pay_merchant_cert_key.clone()),
        )?;

        Ok(value.transition_state(|_| Self {
            apple_pay_ppc,
            apple_pay_ppc_key,
            apple_pay_merchant_cert,
            apple_pay_merchant_cert_key,
        }))
    }
}

#[async_trait::async_trait]
impl SecretsHandler for settings::PazeDecryptConfig {
    async fn convert_to_raw_secret(
        value: SecretStateContainer<Self, SecuredSecret>,
        secret_management_client: &dyn SecretManagementInterface,
    ) -> CustomResult<SecretStateContainer<Self, RawSecret>, SecretsManagementError> {
        let paze_decrypt_keys = value.get_inner();

        let (paze_private_key, paze_private_key_passphrase) = tokio::try_join!(
            secret_management_client.get_secret(paze_decrypt_keys.paze_private_key.clone()),
            secret_management_client
                .get_secret(paze_decrypt_keys.paze_private_key_passphrase.clone()),
        )?;

        Ok(value.transition_state(|_| Self {
            paze_private_key,
            paze_private_key_passphrase,
        }))
    }
}

#[async_trait::async_trait]
impl SecretsHandler for settings::ApplepayMerchantConfigs {
    async fn convert_to_raw_secret(
        value: SecretStateContainer<Self, SecuredSecret>,
        secret_management_client: &dyn SecretManagementInterface,
    ) -> CustomResult<SecretStateContainer<Self, RawSecret>, SecretsManagementError> {
        let applepay_merchant_configs = value.get_inner();

        let (merchant_cert, merchant_cert_key, common_merchant_identifier) = tokio::try_join!(
            secret_management_client.get_secret(applepay_merchant_configs.merchant_cert.clone()),
            secret_management_client
                .get_secret(applepay_merchant_configs.merchant_cert_key.clone()),
            secret_management_client
                .get_secret(applepay_merchant_configs.common_merchant_identifier.clone()),
        )?;

        Ok(value.transition_state(|applepay_merchant_configs| Self {
            merchant_cert,
            merchant_cert_key,
            common_merchant_identifier,
            ..applepay_merchant_configs
        }))
    }
}

#[async_trait::async_trait]
impl SecretsHandler for settings::KeyManagerConfig {
    async fn convert_to_raw_secret(
        value: SecretStateContainer<Self, SecuredSecret>,
        _secret_management_client: &dyn SecretManagementInterface,
    ) -> CustomResult<SecretStateContainer<Self, RawSecret>, SecretsManagementError> {
        #[cfg(feature = "keymanager_mtls")]
        let keyconfig = value.get_inner();

        #[cfg(feature = "keymanager_mtls")]
        let ca = if keyconfig.enabled {
            _secret_management_client
                .get_secret(keyconfig.ca.clone())
                .await?
        } else {
            keyconfig.ca.clone()
        };

        #[cfg(feature = "keymanager_mtls")]
        let cert = if keyconfig.enabled {
            _secret_management_client
                .get_secret(keyconfig.cert.clone())
                .await?
        } else {
            keyconfig.ca.clone()
        };

        Ok(value.transition_state(|keyconfig| Self {
            #[cfg(feature = "keymanager_mtls")]
            ca,
            #[cfg(feature = "keymanager_mtls")]
            cert,
            ..keyconfig
        }))
    }
}

#[async_trait::async_trait]
impl SecretsHandler for settings::Secrets {
    async fn convert_to_raw_secret(
        value: SecretStateContainer<Self, SecuredSecret>,
        secret_management_client: &dyn SecretManagementInterface,
    ) -> CustomResult<SecretStateContainer<Self, RawSecret>, SecretsManagementError> {
        let secrets = value.get_inner();
        let (jwt_secret, admin_api_key, master_enc_key) = tokio::try_join!(
            secret_management_client.get_secret(secrets.jwt_secret.clone()),
            secret_management_client.get_secret(secrets.admin_api_key.clone()),
            secret_management_client.get_secret(secrets.master_enc_key.clone())
        )?;

        Ok(value.transition_state(|_| Self {
            jwt_secret,
            admin_api_key,
            master_enc_key,
        }))
    }
}

#[async_trait::async_trait]
impl SecretsHandler for settings::UserAuthMethodSettings {
    async fn convert_to_raw_secret(
        value: SecretStateContainer<Self, SecuredSecret>,
        secret_management_client: &dyn SecretManagementInterface,
    ) -> CustomResult<SecretStateContainer<Self, RawSecret>, SecretsManagementError> {
        let user_auth_methods = value.get_inner();

        let encryption_key = secret_management_client
            .get_secret(user_auth_methods.encryption_key.clone())
            .await?;

        Ok(value.transition_state(|_| Self { encryption_key }))
    }
}

#[async_trait::async_trait]
impl SecretsHandler for settings::NetworkTokenizationService {
    async fn convert_to_raw_secret(
        value: SecretStateContainer<Self, SecuredSecret>,
        secret_management_client: &dyn SecretManagementInterface,
    ) -> CustomResult<SecretStateContainer<Self, RawSecret>, SecretsManagementError> {
        let network_tokenization = value.get_inner();
        let token_service_api_key = secret_management_client
            .get_secret(network_tokenization.token_service_api_key.clone())
            .await?;
        let public_key = secret_management_client
            .get_secret(network_tokenization.public_key.clone())
            .await?;
        let private_key = secret_management_client
            .get_secret(network_tokenization.private_key.clone())
            .await?;

        Ok(value.transition_state(|network_tokenization| Self {
            public_key,
            private_key,
            token_service_api_key,
            ..network_tokenization
        }))
    }
}

/// # Panics
///
/// Will panic even if kms decryption fails for at least one field
pub(crate) async fn fetch_raw_secrets(
    conf: Settings<SecuredSecret>,
    secret_management_client: &dyn SecretManagementInterface,
) -> Settings<RawSecret> {
    #[allow(clippy::expect_used)]
    let master_database =
        settings::Database::convert_to_raw_secret(conf.master_database, secret_management_client)
            .await
            .expect("Failed to decrypt master database configuration");

    #[cfg(feature = "olap")]
    #[allow(clippy::expect_used)]
    let analytics =
        analytics::AnalyticsConfig::convert_to_raw_secret(conf.analytics, secret_management_client)
            .await
            .expect("Failed to decrypt analytics configuration");

    #[cfg(feature = "olap")]
    #[allow(clippy::expect_used)]
    let replica_database =
        settings::Database::convert_to_raw_secret(conf.replica_database, secret_management_client)
            .await
            .expect("Failed to decrypt replica database configuration");

    #[allow(clippy::expect_used)]
    let secrets = settings::Secrets::convert_to_raw_secret(conf.secrets, secret_management_client)
        .await
        .expect("Failed to decrypt secrets");

    #[allow(clippy::expect_used)]
    let forex_api =
        settings::ForexApi::convert_to_raw_secret(conf.forex_api, secret_management_client)
            .await
            .expect("Failed to decrypt forex api configs");

    #[allow(clippy::expect_used)]
    let jwekey = settings::Jwekey::convert_to_raw_secret(conf.jwekey, secret_management_client)
        .await
        .expect("Failed to decrypt jwekey configs");

    #[allow(clippy::expect_used)]
    let api_keys =
        settings::ApiKeys::convert_to_raw_secret(conf.api_keys, secret_management_client)
            .await
            .expect("Failed to decrypt api_keys configs");

    #[cfg(feature = "olap")]
    #[allow(clippy::expect_used)]
    let connector_onboarding = settings::ConnectorOnboarding::convert_to_raw_secret(
        conf.connector_onboarding,
        secret_management_client,
    )
    .await
    .expect("Failed to decrypt connector_onboarding configs");

    #[allow(clippy::expect_used)]
    let applepay_decrypt_keys = settings::ApplePayDecryptConfig::convert_to_raw_secret(
        conf.applepay_decrypt_keys,
        secret_management_client,
    )
    .await
    .expect("Failed to decrypt applepay decrypt configs");

    #[allow(clippy::expect_used)]
    let paze_decrypt_keys = if let Some(paze_keys) = conf.paze_decrypt_keys {
        Some(
            settings::PazeDecryptConfig::convert_to_raw_secret(paze_keys, secret_management_client)
                .await
                .expect("Failed to decrypt paze decrypt configs"),
        )
    } else {
        None
    };

    #[allow(clippy::expect_used)]
    let applepay_merchant_configs = settings::ApplepayMerchantConfigs::convert_to_raw_secret(
        conf.applepay_merchant_configs,
        secret_management_client,
    )
    .await
    .expect("Failed to decrypt applepay merchant configs");

    #[allow(clippy::expect_used)]
    let payment_method_auth = settings::PaymentMethodAuth::convert_to_raw_secret(
        conf.payment_method_auth,
        secret_management_client,
    )
    .await
    .expect("Failed to decrypt payment method auth configs");

    #[allow(clippy::expect_used)]
    let key_manager = settings::KeyManagerConfig::convert_to_raw_secret(
        conf.key_manager,
        secret_management_client,
    )
    .await
    .expect("Failed to decrypt keymanager configs");

    #[allow(clippy::expect_used)]
    let user_auth_methods = settings::UserAuthMethodSettings::convert_to_raw_secret(
        conf.user_auth_methods,
        secret_management_client,
    )
    .await
    .expect("Failed to decrypt user_auth_methods configs");

    #[allow(clippy::expect_used)]
    let network_tokenization_service = conf
        .network_tokenization_service
        .async_map(|network_tokenization_service| async {
            settings::NetworkTokenizationService::convert_to_raw_secret(
                network_tokenization_service,
                secret_management_client,
            )
            .await
            .expect("Failed to decrypt network tokenization service configs")
        })
        .await;

    Settings {
        server: conf.server,
        master_database,
        redis: conf.redis,
        log: conf.log,
        #[cfg(feature = "kv_store")]
        drainer: conf.drainer,
        encryption_management: conf.encryption_management,
        secrets_management: conf.secrets_management,
        proxy: conf.proxy,
        env: conf.env,
        key_manager,
        #[cfg(feature = "olap")]
        replica_database,
        secrets,
        fallback_merchant_ids_api_key_auth: conf.fallback_merchant_ids_api_key_auth,
        locker: conf.locker,
        connectors: conf.connectors,
        forex_api,
        refund: conf.refund,
        eph_key: conf.eph_key,
        scheduler: conf.scheduler,
        jwekey,
        webhooks: conf.webhooks,
        pm_filters: conf.pm_filters,
        payout_method_filters: conf.payout_method_filters,
        bank_config: conf.bank_config,
        api_keys,
        file_storage: conf.file_storage,
        tokenization: conf.tokenization,
        connector_customer: conf.connector_customer,
        #[cfg(feature = "dummy_connector")]
        dummy_connector: conf.dummy_connector,
        #[cfg(feature = "email")]
        email: conf.email,
        user: conf.user,
        mandates: conf.mandates,
        zero_mandates: conf.zero_mandates,
        network_transaction_id_supported_connectors: conf
            .network_transaction_id_supported_connectors,
        required_fields: conf.required_fields,
        delayed_session_response: conf.delayed_session_response,
        webhook_source_verification_call: conf.webhook_source_verification_call,
        billing_connectors_payment_sync: conf.billing_connectors_payment_sync,
        billing_connectors_invoice_sync: conf.billing_connectors_invoice_sync,
        payment_method_auth,
        connector_request_reference_id_config: conf.connector_request_reference_id_config,
        #[cfg(feature = "payouts")]
        payouts: conf.payouts,
        applepay_decrypt_keys,
        paze_decrypt_keys,
        google_pay_decrypt_keys: conf.google_pay_decrypt_keys,
        multiple_api_version_supported_connectors: conf.multiple_api_version_supported_connectors,
        applepay_merchant_configs,
        lock_settings: conf.lock_settings,
        temp_locker_enable_config: conf.temp_locker_enable_config,
        generic_link: conf.generic_link,
        payment_link: conf.payment_link,
        #[cfg(feature = "olap")]
        analytics,
        #[cfg(feature = "olap")]
        opensearch: conf.opensearch,
        #[cfg(feature = "kv_store")]
        kv_config: conf.kv_config,
        #[cfg(feature = "frm")]
        frm: conf.frm,
        #[cfg(feature = "olap")]
        report_download_config: conf.report_download_config,
        events: conf.events,
        #[cfg(feature = "olap")]
        connector_onboarding,
        cors: conf.cors,
        unmasked_headers: conf.unmasked_headers,
        saved_payment_methods: conf.saved_payment_methods,
        multitenancy: conf.multitenancy,
        user_auth_methods,
        decision: conf.decision,
        locker_based_open_banking_connectors: conf.locker_based_open_banking_connectors,
        grpc_client: conf.grpc_client,
        crm: conf.crm,
        #[cfg(feature = "v2")]
        cell_information: conf.cell_information,
        network_tokenization_supported_card_networks: conf
            .network_tokenization_supported_card_networks,
        network_tokenization_service,
        network_tokenization_supported_connectors: conf.network_tokenization_supported_connectors,
        theme: conf.theme,
        platform: conf.platform,
        authentication_providers: conf.authentication_providers,
        open_router: conf.open_router,
<<<<<<< HEAD
        #[cfg(feature = "v2")]
        revenue_recovery: conf.revenue_recovery,
=======
        debit_routing_config: conf.debit_routing_config,
>>>>>>> 8bceb94c
        clone_connector_allowlist: conf.clone_connector_allowlist,
    }
}<|MERGE_RESOLUTION|>--- conflicted
+++ resolved
@@ -536,12 +536,9 @@
         platform: conf.platform,
         authentication_providers: conf.authentication_providers,
         open_router: conf.open_router,
-<<<<<<< HEAD
         #[cfg(feature = "v2")]
         revenue_recovery: conf.revenue_recovery,
-=======
         debit_routing_config: conf.debit_routing_config,
->>>>>>> 8bceb94c
         clone_connector_allowlist: conf.clone_connector_allowlist,
     }
 }