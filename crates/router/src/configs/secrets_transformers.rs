--- conflicted
+++ resolved
@@ -589,12 +589,9 @@
         infra_values: conf.infra_values,
         enhancement: conf.enhancement,
         proxy_status_mapping: conf.proxy_status_mapping,
-<<<<<<< HEAD
         trace_header: conf.trace_header,
-=======
         internal_services: conf.internal_services,
         superposition,
         comparison_service: conf.comparison_service,
->>>>>>> 175d0f5b
     }
 }