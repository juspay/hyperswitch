--- conflicted
+++ resolved
@@ -540,10 +540,7 @@
         revenue_recovery: conf.revenue_recovery,
         debit_routing_config: conf.debit_routing_config,
         clone_connector_allowlist: conf.clone_connector_allowlist,
-<<<<<<< HEAD
         merchant_id_auth: conf.merchant_id_auth,
-=======
         infra_values: conf.infra_values,
->>>>>>> fd844c3d
     }
 }