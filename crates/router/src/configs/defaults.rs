--- conflicted
+++ resolved
@@ -1,12 +1,8 @@
-<<<<<<< HEAD
 use std::collections::{HashMap, HashSet};
-=======
-use std::collections::HashMap;
 
 use api_models::{enums, payment_methods::RequiredFieldInfo};
 
 use super::settings::{ConnectorFields, PaymentMethodType};
->>>>>>> 82e1bf0d
 
 impl Default for super::settings::Server {
     fn default() -> Self {
@@ -147,7 +143,6 @@
     }
 }
 
-<<<<<<< HEAD
 use api_models::enums;
 
 use super::settings::{
@@ -225,7 +220,12 @@
                             ]),
                         },
                     ),
-=======
+                ])),
+            ),
+        ]))
+    }
+}
+
 impl Default for super::settings::RequiredFields {
     fn default() -> Self {
         Self(HashMap::from([
@@ -1025,7 +1025,6 @@
                             )]),
                         },
                     ),
->>>>>>> 82e1bf0d
                 ])),
             ),
         ]))
