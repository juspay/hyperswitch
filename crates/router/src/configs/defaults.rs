use std::collections::{HashMap, HashSet};

impl Default for super::settings::Server {
    fn default() -> Self {
        Self {
            port: 8080,
            workers: num_cpus::get_physical(),
            host: "localhost".into(),
            request_body_limit: 16 * 1024, // POST request body is limited to 16KiB
            base_url: "http://localhost:8080".into(),
            shutdown_timeout: 30,
        }
    }
}

impl Default for super::settings::Database {
    fn default() -> Self {
        Self {
            username: String::new(),
            #[cfg(not(feature = "kms"))]
            password: String::new(),
            host: "localhost".into(),
            port: 5432,
            dbname: String::new(),
            pool_size: 5,
            connection_timeout: 10,
            #[cfg(feature = "kms")]
            kms_encrypted_password: String::new(),
        }
    }
}

impl Default for super::settings::Secrets {
    fn default() -> Self {
        Self {
            #[cfg(not(feature = "kms"))]
            jwt_secret: "secret".into(),
            #[cfg(not(feature = "kms"))]
            admin_api_key: "test_admin".into(),
            master_enc_key: "".into(),
            #[cfg(feature = "kms")]
            kms_encrypted_jwt_secret: "".into(),
            #[cfg(feature = "kms")]
            kms_encrypted_admin_api_key: "".into(),
        }
    }
}

impl Default for super::settings::Locker {
    fn default() -> Self {
        Self {
            host: "localhost".into(),
            mock_locker: true,
            basilisk_host: "localhost".into(),
            locker_setup: super::settings::LockerSetup::LegacyLocker,
            locker_signing_key_id: "1".into(),
        }
    }
}

impl Default for super::settings::SupportedConnectors {
    fn default() -> Self {
        Self {
            wallets: ["klarna", "braintree"].map(Into::into).into(),
            /* cards: [
                "adyen",
                "authorizedotnet",
                "braintree",
                "checkout",
                "cybersource",
                "fiserv",
                "rapyd",
                "stripe",
            ]
            .map(Into::into)
            .into(), */
        }
    }
}

impl Default for super::settings::Refund {
    fn default() -> Self {
        Self {
            max_attempts: 10,
            max_age: 365,
        }
    }
}

impl Default for super::settings::EphemeralConfig {
    fn default() -> Self {
        Self { validity: 1 }
    }
}

impl Default for super::settings::SchedulerSettings {
    fn default() -> Self {
        Self {
            stream: "SCHEDULER_STREAM".into(),
            producer: super::settings::ProducerSettings::default(),
            consumer: super::settings::ConsumerSettings::default(),
            graceful_shutdown_interval: 60000,
            loop_interval: 5000,
        }
    }
}

impl Default for super::settings::ProducerSettings {
    fn default() -> Self {
        Self {
            upper_fetch_limit: 0,
            lower_fetch_limit: 1800,
            lock_key: "PRODUCER_LOCKING_KEY".into(),
            lock_ttl: 160,
            batch_size: 200,
        }
    }
}

impl Default for super::settings::ConsumerSettings {
    fn default() -> Self {
        Self {
            disabled: false,
            consumer_group: "SCHEDULER_GROUP".into(),
        }
    }
}

#[cfg(feature = "kv_store")]
impl Default for super::settings::DrainerSettings {
    fn default() -> Self {
        Self {
            stream_name: "DRAINER_STREAM".into(),
            num_partitions: 64,
            max_read_count: 100,
            shutdown_interval: 1000,
            loop_interval: 500,
        }
    }
}

<<<<<<< HEAD
use api_models::enums;

use super::settings::{
    SupportedConnectorsForMandate, SupportedPaymentMethodTypesForMandate,
    SupportedPaymentMethodsForMandate,
};

impl Default for SupportedPaymentMethodsForMandate {
    fn default() -> Self {
        Self(HashMap::from([
            (
                enums::PaymentMethod::PayLater,
                SupportedPaymentMethodTypesForMandate(HashMap::from([(
                    enums::PaymentMethodType::Klarna,
                    SupportedConnectorsForMandate {
                        connector_list: HashSet::from([enums::Connector::Adyen]),
                    },
                )])),
            ),
            (
                enums::PaymentMethod::Wallet,
                SupportedPaymentMethodTypesForMandate(HashMap::from([
                    (
                        enums::PaymentMethodType::GooglePay,
                        SupportedConnectorsForMandate {
                            connector_list: HashSet::from([
                                enums::Connector::Stripe,
                                enums::Connector::Adyen,
                            ]),
                        },
                    ),
                    (
                        enums::PaymentMethodType::ApplePay,
                        SupportedConnectorsForMandate {
                            connector_list: HashSet::from([
                                enums::Connector::Stripe,
                                enums::Connector::Adyen,
                            ]),
                        },
                    ),
                ])),
            ),
            (
                enums::PaymentMethod::Card,
                SupportedPaymentMethodTypesForMandate(HashMap::from([
                    (
                        enums::PaymentMethodType::Credit,
                        SupportedConnectorsForMandate {
                            connector_list: HashSet::from([
                                enums::Connector::Stripe,
                                enums::Connector::Adyen,
                                enums::Connector::Authorizedotnet,
                                enums::Connector::Globalpay,
                                enums::Connector::Worldpay,
                                enums::Connector::Multisafepay,
                                enums::Connector::Nmi,
                                enums::Connector::Nexinets,
                                enums::Connector::Noon,
                            ]),
                        },
                    ),
                    (
                        enums::PaymentMethodType::Debit,
                        SupportedConnectorsForMandate {
                            connector_list: HashSet::from([
                                enums::Connector::Stripe,
                                enums::Connector::Adyen,
                                enums::Connector::Authorizedotnet,
                                enums::Connector::Globalpay,
                                enums::Connector::Worldpay,
                                enums::Connector::Multisafepay,
                                enums::Connector::Nmi,
                                enums::Connector::Nexinets,
                                enums::Connector::Noon,
                            ]),
                        },
                    ),
                ])),
            ),
        ]))
=======
#[allow(clippy::derivable_impls)]
impl Default for super::settings::ApiKeys {
    fn default() -> Self {
        Self {
            #[cfg(feature = "kms")]
            kms_encrypted_hash_key: String::new(),

            /// Hex-encoded 32-byte long (64 characters long when hex-encoded) key used for calculating
            /// hashes of API keys
            #[cfg(not(feature = "kms"))]
            hash_key: String::new(),

            // Specifies the number of days before API key expiry when email reminders should be sent
            #[cfg(feature = "email")]
            expiry_reminder_days: vec![7, 3, 1],
        }
>>>>>>> 9794079c
    }
}<|MERGE_RESOLUTION|>--- conflicted
+++ resolved
@@ -139,7 +139,6 @@
     }
 }
 
-<<<<<<< HEAD
 use api_models::enums;
 
 use super::settings::{
@@ -220,7 +219,9 @@
                 ])),
             ),
         ]))
-=======
+    }
+}
+
 #[allow(clippy::derivable_impls)]
 impl Default for super::settings::ApiKeys {
     fn default() -> Self {
@@ -237,6 +238,5 @@
             #[cfg(feature = "email")]
             expiry_reminder_days: vec![7, 3, 1],
         }
->>>>>>> 9794079c
     }
 }