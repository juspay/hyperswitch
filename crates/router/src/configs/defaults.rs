--- conflicted
+++ resolved
@@ -143,7 +143,6 @@
     }
 }
 
-<<<<<<< HEAD
 impl Default for super::settings::RequiredFields {
     fn default() -> Self {
         Self(HashMap::from([
@@ -946,7 +945,9 @@
                 ])),
             ),
         ]))
-=======
+    }
+}
+
 #[allow(clippy::derivable_impls)]
 impl Default for super::settings::ApiKeys {
     fn default() -> Self {
@@ -963,6 +964,5 @@
             #[cfg(feature = "email")]
             expiry_reminder_days: vec![7, 3, 1],
         }
->>>>>>> ee7cdef1
     }
 }