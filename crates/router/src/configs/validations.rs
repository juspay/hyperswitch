--- conflicted
+++ resolved
@@ -1,9 +1,5 @@
 use common_utils::ext_traits::ConfigExt;
-<<<<<<< HEAD
 use diesel_models::errors::ApplicationError;
-=======
-use storage_models::errors::ApplicationError;
->>>>>>> fa40ed7c
 
 impl super::settings::SupportedConnectors {
     pub fn validate(&self) -> Result<(), ApplicationError> {
@@ -28,26 +24,4 @@
             ))
         })
     }
-<<<<<<< HEAD
-}
-
-#[cfg(feature = "s3")]
-impl super::settings::FileUploadConfig {
-    pub fn validate(&self) -> Result<(), ApplicationError> {
-        use common_utils::fp_utils::when;
-
-        when(self.region.is_default_or_empty(), || {
-            Err(ApplicationError::InvalidConfigurationValueError(
-                "s3 region must not be empty".into(),
-            ))
-        })?;
-
-        when(self.bucket_name.is_default_or_empty(), || {
-            Err(ApplicationError::InvalidConfigurationValueError(
-                "s3 bucket name must not be empty".into(),
-            ))
-        })
-    }
-=======
->>>>>>> fa40ed7c
 }