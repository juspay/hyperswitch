use common_utils::ext_traits::ConfigExt;
use masking::PeekInterface;
use storage_impl::errors::ApplicationError;

impl super::settings::Secrets {
    pub fn validate(&self) -> Result<(), ApplicationError> {
        use common_utils::fp_utils::when;

        when(self.jwt_secret.is_default_or_empty(), || {
            Err(ApplicationError::InvalidConfigurationValueError(
                "JWT secret must not be empty".into(),
            ))
        })?;

        when(self.admin_api_key.is_default_or_empty(), || {
            Err(ApplicationError::InvalidConfigurationValueError(
                "admin API key must not be empty".into(),
            ))
        })?;

        when(self.master_enc_key.is_default_or_empty(), || {
            Err(ApplicationError::InvalidConfigurationValueError(
                "Master encryption key must not be empty".into(),
            ))
        })
    }
}

impl super::settings::Locker {
    pub fn validate(&self) -> Result<(), ApplicationError> {
        use common_utils::fp_utils::when;

        when(!self.mock_locker && self.host.is_default_or_empty(), || {
            Err(ApplicationError::InvalidConfigurationValueError(
                "locker host must not be empty when mock locker is disabled".into(),
            ))
        })?;

        when(
            !self.mock_locker && self.basilisk_host.is_default_or_empty(),
            || {
                Err(ApplicationError::InvalidConfigurationValueError(
                    "basilisk host must not be empty when mock locker is disabled".into(),
                ))
            },
        )
    }
}

impl super::settings::Server {
    pub fn validate(&self) -> Result<(), ApplicationError> {
        use common_utils::fp_utils::when;

        when(self.host.is_default_or_empty(), || {
            Err(ApplicationError::InvalidConfigurationValueError(
                "server host must not be empty".into(),
            ))
        })?;

        when(self.workers == 0, || {
            Err(ApplicationError::InvalidConfigurationValueError(
                "number of workers must be greater than 0".into(),
            ))
        })
    }
}

impl super::settings::Database {
    pub fn validate(&self) -> Result<(), ApplicationError> {
        use common_utils::fp_utils::when;

        when(self.host.is_default_or_empty(), || {
            Err(ApplicationError::InvalidConfigurationValueError(
                "database host must not be empty".into(),
            ))
        })?;

        when(self.dbname.is_default_or_empty(), || {
            Err(ApplicationError::InvalidConfigurationValueError(
                "database name must not be empty".into(),
            ))
        })?;

        when(self.username.is_default_or_empty(), || {
            Err(ApplicationError::InvalidConfigurationValueError(
                "database user username must not be empty".into(),
            ))
        })?;

        when(self.password.is_default_or_empty(), || {
            Err(ApplicationError::InvalidConfigurationValueError(
                "database user password must not be empty".into(),
            ))
        })
    }
}

impl super::settings::SupportedConnectors {
    pub fn validate(&self) -> Result<(), ApplicationError> {
        common_utils::fp_utils::when(self.wallets.is_empty(), || {
            Err(ApplicationError::InvalidConfigurationValueError(
                "list of connectors supporting wallets must not be empty".into(),
            ))
        })
    }
}

impl super::settings::CorsSettings {
    pub fn validate(&self) -> Result<(), ApplicationError> {
        common_utils::fp_utils::when(self.wildcard_origin && !self.origins.is_empty(), || {
            Err(ApplicationError::InvalidConfigurationValueError(
                "Allowed Origins must be empty when wildcard origin is true".to_string(),
            ))
        })?;

        common_utils::fp_utils::when(!self.wildcard_origin && self.origins.is_empty(), || {
            Err(ApplicationError::InvalidConfigurationValueError(
                "Allowed origins must not be empty. Please either enable wildcard origin or provide Allowed Origin".to_string(),
            ))
        })
    }
}

#[cfg(feature = "kv_store")]
impl super::settings::DrainerSettings {
    pub fn validate(&self) -> Result<(), ApplicationError> {
        common_utils::fp_utils::when(self.stream_name.is_default_or_empty(), || {
            Err(ApplicationError::InvalidConfigurationValueError(
                "drainer stream name must not be empty".into(),
            ))
        })
    }
}

impl super::settings::ApiKeys {
    pub fn validate(&self) -> Result<(), ApplicationError> {
        use common_utils::fp_utils::when;

        when(self.hash_key.peek().is_empty(), || {
            Err(ApplicationError::InvalidConfigurationValueError(
                "API key hashing key must not be empty".into(),
            ))
        })?;

        #[cfg(feature = "email")]
        when(self.expiry_reminder_days.is_empty(), || {
            Err(ApplicationError::InvalidConfigurationValueError(
                "API key expiry reminder days must not be empty".into(),
            ))
        })?;

        Ok(())
    }
}

impl super::settings::LockSettings {
    pub fn validate(&self) -> Result<(), ApplicationError> {
        use common_utils::fp_utils::when;

        when(self.redis_lock_expiry_seconds.is_default_or_empty(), || {
            Err(ApplicationError::InvalidConfigurationValueError(
                "redis_lock_expiry_seconds must not be empty or 0".into(),
            ))
        })?;

        when(
            self.delay_between_retries_in_milliseconds
                .is_default_or_empty(),
            || {
                Err(ApplicationError::InvalidConfigurationValueError(
                    "delay_between_retries_in_milliseconds must not be empty or 0".into(),
                ))
            },
        )?;

        when(self.lock_retries.is_default_or_empty(), || {
            Err(ApplicationError::InvalidConfigurationValueError(
                "lock_retries must not be empty or 0".into(),
            ))
        })
    }
}

impl super::settings::GenericLinkEnvConfig {
    pub fn validate(&self) -> Result<(), ApplicationError> {
        use common_utils::fp_utils::when;

        when(self.expiry == 0, || {
            Err(ApplicationError::InvalidConfigurationValueError(
                "link's expiry should not be 0".into(),
            ))
        })
    }
}

<<<<<<< HEAD
#[cfg(feature = "v2")]
impl super::settings::CellInformation {
    pub fn validate(&self) -> Result<(), ApplicationError> {
        use common_utils::{fp_utils::when, id_type};

        when(self.id == id_type::CellId::default(), || {
            Err(ApplicationError::InvalidConfigurationValueError(
                "CellId cannot be set to a default".into(),
=======
impl super::settings::NetworkTokenizationService {
    pub fn validate(&self) -> Result<(), ApplicationError> {
        use common_utils::fp_utils::when;

        when(self.token_service_api_key.is_default_or_empty(), || {
            Err(ApplicationError::InvalidConfigurationValueError(
                "token_service_api_key must not be empty".into(),
            ))
        })?;

        when(self.public_key.is_default_or_empty(), || {
            Err(ApplicationError::InvalidConfigurationValueError(
                "public_key must not be empty".into(),
            ))
        })?;

        when(self.key_id.is_default_or_empty(), || {
            Err(ApplicationError::InvalidConfigurationValueError(
                "key_id must not be empty".into(),
            ))
        })?;

        when(self.private_key.is_default_or_empty(), || {
            Err(ApplicationError::InvalidConfigurationValueError(
                "private_key must not be empty".into(),
>>>>>>> 61e2ca9b
            ))
        })
    }
}<|MERGE_RESOLUTION|>--- conflicted
+++ resolved
@@ -193,7 +193,6 @@
     }
 }
 
-<<<<<<< HEAD
 #[cfg(feature = "v2")]
 impl super::settings::CellInformation {
     pub fn validate(&self) -> Result<(), ApplicationError> {
@@ -202,7 +201,11 @@
         when(self.id == id_type::CellId::default(), || {
             Err(ApplicationError::InvalidConfigurationValueError(
                 "CellId cannot be set to a default".into(),
-=======
+            ))
+        })
+    }
+}
+
 impl super::settings::NetworkTokenizationService {
     pub fn validate(&self) -> Result<(), ApplicationError> {
         use common_utils::fp_utils::when;
@@ -228,7 +231,6 @@
         when(self.private_key.is_default_or_empty(), || {
             Err(ApplicationError::InvalidConfigurationValueError(
                 "private_key must not be empty".into(),
->>>>>>> 61e2ca9b
             ))
         })
     }
