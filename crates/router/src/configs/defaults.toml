# log defaults in /crates/router_env/src/defaults.toml

[server]
port = 8080
host = "127.0.0.1"
request_body_limit = 16_384 # Post request body is limited to 16k.
base_url = "http://localhost:8080"

[proxy]
# http_url = ""
# https_url = ""

[master_database]
username = "none"
password = "none"
host = "localhost"
port = 5432
dbname = "none"
pool_size = 5

[redis]
host = "127.0.0.1"
port = 6379
pool_size = 5
reconnect_max_attempts = 5
reconnect_delay = 5
default_ttl = 300
stream_read_count = 1
cluster_enabled = false
use_legacy_version = false
cluster_urls = []

[keys]
temp_card_key = "OJobAzAwOlibOhygIZOqOGideGUdEBeX" # 32 character long key

[locker]

[jwekey]

[eph_key]
validity = 1

[scheduler]
stream = "SCHEDULER_STREAM"
consumer_group = "SCHEDULER_GROUP"

[scheduler.producer]
upper_fetch_limit = 0
lower_fetch_limit = 1800
lock_key = "PRODUCER_LOCKING_KEY"
lock_ttl = 160
batch_size = 200

[drainer]
stream_name = "DRAINER_STREAM"
<<<<<<< HEAD
num_partitions = 64
batch_size = 200
=======
num_partitions = 4

[connectors.supported]
wallets = ["klarna","braintree"]
cards = ["stripe","adyen","authorizedotnet","checkout","braintree"]
>>>>>>> 6bf99048
<|MERGE_RESOLUTION|>--- conflicted
+++ resolved
@@ -3,7 +3,7 @@
 [server]
 port = 8080
 host = "127.0.0.1"
-request_body_limit = 16_384 # Post request body is limited to 16k.
+request_body_limit = 16_384        # Post request body is limited to 16k.
 base_url = "http://localhost:8080"
 
 [proxy]
@@ -53,13 +53,9 @@
 
 [drainer]
 stream_name = "DRAINER_STREAM"
-<<<<<<< HEAD
 num_partitions = 64
 batch_size = 200
-=======
-num_partitions = 4
 
 [connectors.supported]
-wallets = ["klarna","braintree"]
-cards = ["stripe","adyen","authorizedotnet","checkout","braintree"]
->>>>>>> 6bf99048
+wallets = ["klarna", "braintree"]
+cards = ["stripe", "adyen", "authorizedotnet", "checkout", "braintree"]