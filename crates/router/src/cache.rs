--- conflicted
+++ resolved
@@ -137,28 +137,26 @@
         cache.push("key".to_string(), "val".to_string()).await;
         assert_eq!(cache.get_val::<String>("key"), Some(String::from("val")));
     }
+  
+    #[tokio::test]
+    async fn eviction_on_size_test() {
+        let cache = Cache::new(2, 2, Some(0));
+        cache.push("key".to_string(), "val".to_string()).await;
+        ssert_eq!(cache.get_val::<String>("key"), None);
+    }
 
     #[tokio::test]
-<<<<<<< HEAD
     async fn invalidate_cache_for_key() {
         let cache = Cache::new(1800, 1800);
         cache.push("key".to_string(), "val".to_string()).await;
 
         cache.remove("key").await;
-
-=======
+    }
+  
     async fn eviction_on_time_test() {
         let cache = Cache::new(2, 2, None);
         cache.push("key".to_string(), "val".to_string()).await;
         tokio::time::sleep(std::time::Duration::from_secs(3)).await;
         assert_eq!(cache.get_val::<String>("key"), None);
     }
-
-    #[tokio::test]
-    async fn eviction_on_size_test() {
-        let cache = Cache::new(2, 2, Some(0));
-        cache.push("key".to_string(), "val".to_string()).await;
->>>>>>> 95c7ca99
-        assert_eq!(cache.get_val::<String>("key"), None);
-    }
 }