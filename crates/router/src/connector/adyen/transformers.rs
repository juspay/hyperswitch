<<<<<<< HEAD
use api_models::{enums, payments, webhooks};
=======
use api_models::{
    enums::DisputeStage, payments::MandateReferenceId, webhooks::IncomingWebhookEvent,
};
use cards::CardNumber;
>>>>>>> 3fe24b32
use masking::PeekInterface;
use reqwest::Url;
use serde::{Deserialize, Serialize};
use time::PrimitiveDateTime;

use crate::{
    connector::utils::{
        self, CardData, MandateReferenceData, PaymentsAuthorizeRequestData, RouterData,
    },
    consts,
    core::errors,
    pii::{Email, Secret},
    services,
    types::{
        self,
        api::{self, enums as api_enums},
        storage::enums as storage_enums,
        transformers::ForeignFrom,
    },
};

type Error = error_stack::Report<errors::ConnectorError>;

// Adyen Types Definition
// Payments Request and Response Types
#[derive(Default, Debug, Serialize, Deserialize)]
pub enum AdyenShopperInteraction {
    #[default]
    Ecommerce,
    #[serde(rename = "ContAuth")]
    ContinuedAuthentication,
    Moto,
    #[serde(rename = "POS")]
    Pos,
}

#[derive(Debug, Clone, Serialize, Deserialize)]
#[serde(rename_all = "PascalCase")]
pub enum AdyenRecurringModel {
    UnscheduledCardOnFile,
    CardOnFile,
}

#[derive(Clone, Default, Debug, Serialize, Deserialize)]
pub enum AuthType {
    #[default]
    PreAuth,
}
#[derive(Clone, Default, Debug, Serialize, Deserialize)]
#[serde(rename_all = "camelCase")]
pub struct AdditionalData {
    authorisation_type: Option<AuthType>,
    manual_capture: Option<bool>,
    pub recurring_processing_model: Option<AdyenRecurringModel>,
    /// Enable recurring details in dashboard to receive this ID, https://docs.adyen.com/online-payments/tokenization/create-and-use-tokens#test-and-go-live
    #[serde(rename = "recurring.recurringDetailReference")]
    recurring_detail_reference: Option<String>,
    #[serde(rename = "recurring.shopperReference")]
    recurring_shopper_reference: Option<String>,
    network_tx_reference: Option<String>,
}

#[derive(Debug, Serialize)]
#[serde(rename_all = "camelCase")]
pub struct ShopperName {
    first_name: Option<Secret<String>>,
    last_name: Option<Secret<String>>,
}

#[derive(Default, Debug, Serialize)]
#[serde(rename_all = "camelCase")]
pub struct Address {
    city: Option<String>,
    country: Option<api_enums::CountryAlpha2>,
    house_number_or_name: Option<Secret<String>>,
    postal_code: Option<Secret<String>>,
    state_or_province: Option<Secret<String>>,
    street: Option<Secret<String>>,
}

#[derive(Debug, Serialize)]
#[serde(rename_all = "camelCase")]
pub struct LineItem {
    amount_excluding_tax: Option<i64>,
    amount_including_tax: Option<i64>,
    description: Option<String>,
    id: Option<String>,
    tax_amount: Option<i64>,
    quantity: Option<u16>,
}

#[serde_with::skip_serializing_none]
#[derive(Debug, Serialize)]
#[serde(rename_all = "camelCase")]
pub struct AdyenPaymentRequest<'a> {
    amount: Amount,
    merchant_account: String,
    payment_method: AdyenPaymentMethod<'a>,
    reference: String,
    return_url: String,
    browser_info: Option<AdyenBrowserInfo>,
    shopper_interaction: AdyenShopperInteraction,
    recurring_processing_model: Option<AdyenRecurringModel>,
    additional_data: Option<AdditionalData>,
    shopper_reference: Option<String>,
    store_payment_method: Option<bool>,
    shopper_name: Option<ShopperName>,
    shopper_locale: Option<String>,
    shopper_email: Option<Email>,
    telephone_number: Option<Secret<String>>,
    billing_address: Option<Address>,
    delivery_address: Option<Address>,
    country_code: Option<api_enums::CountryAlpha2>,
    line_items: Option<Vec<LineItem>>,
}

#[derive(Debug, Serialize)]
#[serde(rename_all = "camelCase")]
struct AdyenBrowserInfo {
    user_agent: String,
    accept_header: String,
    language: String,
    color_depth: u8,
    screen_height: u32,
    screen_width: u32,
    time_zone_offset: i32,
    java_enabled: bool,
}

#[derive(Debug, Clone, Serialize, Deserialize)]
pub enum AdyenStatus {
    AuthenticationFinished,
    AuthenticationNotRequired,
    Authorised,
    Cancelled,
    ChallengeShopper,
    Error,
    Pending,
    Received,
    RedirectShopper,
    Refused,
}

/// This implementation will be used only in Authorize, Automatic capture flow.
/// It is also being used in Psync flow, However Psync will be called only after create payment call that too in redirect flow.
impl ForeignFrom<(bool, AdyenStatus)> for storage_enums::AttemptStatus {
    fn foreign_from((is_manual_capture, adyen_status): (bool, AdyenStatus)) -> Self {
        match adyen_status {
            AdyenStatus::AuthenticationFinished => Self::AuthenticationSuccessful,
            AdyenStatus::AuthenticationNotRequired => Self::Pending,
            AdyenStatus::Authorised => match is_manual_capture {
                true => Self::Authorized,
                false => Self::Charged,
            },
            AdyenStatus::Cancelled => Self::Voided,
            AdyenStatus::ChallengeShopper | AdyenStatus::RedirectShopper => {
                Self::AuthenticationPending
            }
            AdyenStatus::Error | AdyenStatus::Refused => Self::Failure,
            AdyenStatus::Pending => Self::Pending,
            AdyenStatus::Received => Self::Started,
        }
    }
}

#[derive(Debug, Serialize, Deserialize, Eq, PartialEq)]
pub struct AdyenRedirectRequest {
    pub details: AdyenRedirectRequestTypes,
}

#[derive(Debug, Clone, Serialize, serde::Deserialize, Eq, PartialEq)]
#[serde(untagged)]
pub enum AdyenRedirectRequestTypes {
    AdyenRedirection(AdyenRedirection),
    AdyenThreeDS(AdyenThreeDS),
}

#[derive(Debug, Clone, Serialize, serde::Deserialize, Eq, PartialEq)]
#[serde(rename_all = "camelCase")]
pub struct AdyenRedirection {
    #[serde(rename = "redirectResult")]
    pub redirect_result: String,
    #[serde(rename = "type")]
    pub type_of_redirection_result: Option<String>,
    pub result_code: Option<String>,
}

#[derive(Debug, Clone, Serialize, serde::Deserialize, Eq, PartialEq)]
#[serde(rename_all = "camelCase")]
pub struct AdyenThreeDS {
    #[serde(rename = "threeDSResult")]
    pub three_ds_result: String,
    #[serde(rename = "type")]
    pub type_of_redirection_result: Option<String>,
    pub result_code: Option<String>,
}

#[derive(Debug, Clone, Deserialize)]
#[serde(untagged)]
pub enum AdyenPaymentResponse {
    AdyenResponse(AdyenResponse),
    AdyenRedirectResponse(AdyenRedirectionResponse),
}

#[derive(Debug, Clone, Serialize, Deserialize)]
#[serde(rename_all = "camelCase")]
pub struct AdyenResponse {
    psp_reference: String,
    result_code: AdyenStatus,
    amount: Option<Amount>,
    merchant_reference: String,
    refusal_reason: Option<String>,
    refusal_reason_code: Option<String>,
    additional_data: Option<AdditionalData>,
}

#[derive(Debug, Clone, Deserialize)]
#[serde(rename_all = "camelCase")]
pub struct AdyenRedirectionResponse {
    result_code: AdyenStatus,
    action: AdyenRedirectionAction,
    refusal_reason: Option<String>,
    refusal_reason_code: Option<String>,
}

#[derive(Debug, Clone, Serialize, Deserialize)]
#[serde(rename_all = "camelCase")]
pub struct AdyenRedirectionAction {
    payment_method_type: String,
    url: Option<Url>,
    method: Option<services::Method>,
    #[serde(rename = "type")]
    type_of_response: ActionType,
    data: Option<std::collections::HashMap<String, String>>,
    payment_data: Option<String>,
}

#[derive(Debug, Clone, Serialize, Deserialize)]
#[serde(rename_all = "lowercase")]
pub enum ActionType {
    Redirect,
    Await,
}

#[derive(Default, Debug, Clone, Serialize, Deserialize)]
pub struct Amount {
    currency: String,
    value: i64,
}

#[derive(Debug, Clone, Serialize)]
#[serde(tag = "type")]
pub enum AdyenPaymentMethod<'a> {
    AdyenAffirm(Box<AdyenPayLaterData>),
    AdyenCard(Box<AdyenCard>),
    AdyenKlarna(Box<AdyenPayLaterData>),
    AdyenPaypal(Box<AdyenPaypal>),
    AfterPay(Box<AdyenPayLaterData>),
    AliPay(Box<AliPayData>),
    ApplePay(Box<AdyenApplePay>),
    BancontactCard(Box<BancontactCardData>),
    Blik(Box<BlikRedirectionData>),
    Eps(Box<BankRedirectionWithIssuer<'a>>),
    Giropay(Box<BankRedirectionPMData>),
    Gpay(Box<AdyenGPay>),
    Ideal(Box<BankRedirectionWithIssuer<'a>>),
    Mandate(Box<AdyenMandate>),
    Mbway(Box<MbwayData>),
    MobilePay(Box<MobilePayData>),
    OnlineBankingCzechRepublic(Box<OnlineBankingCzechRepublicData>),
    OnlineBankingFinland(Box<OnlineBankingFinlandData>),
    OnlineBankingPoland(Box<OnlineBankingPolandData>),
    OnlineBankingSlovakia(Box<OnlineBankingSlovakiaData>),
    PayBright(Box<PayBrightData>),
    Sofort(Box<BankRedirectionPMData>),
    Trustly(Box<BankRedirectionPMData>),
    Walley(Box<WalleyData>),
    WeChatPayWeb(Box<WeChatPayWebData>),
    AchDirectDebit(Box<AchDirectDebitData>),
}

#[derive(Debug, Clone, Serialize)]
#[serde(rename_all = "camelCase")]
pub struct AchDirectDebitData {
    #[serde(rename = "type")]
    payment_type: PaymentType,
    bank_account_number: Secret<String>,
    bank_location_id: Secret<String>,
    owner_name: Secret<String>,
}

#[derive(Debug, Clone, Serialize)]
#[serde(rename_all = "camelCase")]
pub struct MandateData {
    #[serde(rename = "type")]
    payment_type: PaymentType,
    stored_payment_method_id: String,
}

#[derive(Debug, Clone, Serialize)]
pub struct WeChatPayWebData {
    #[serde(rename = "type")]
    payment_type: PaymentType,
}

#[derive(Debug, Clone, Serialize)]
#[serde(rename_all = "camelCase")]
pub struct BancontactCardData {
    #[serde(rename = "type")]
    payment_type: PaymentType,
    brand: String,
    number: CardNumber,
    expiry_month: Secret<String>,
    expiry_year: Secret<String>,
    holder_name: Secret<String>,
}

#[derive(Debug, Clone, Serialize)]
pub struct MobilePayData {
    #[serde(rename = "type")]
    payment_type: PaymentType,
}
#[derive(Debug, Clone, Serialize)]
#[serde(rename_all = "camelCase")]
pub struct MbwayData {
    #[serde(rename = "type")]
    payment_type: PaymentType,
    telephone_number: Secret<String>,
}

#[derive(Debug, Clone, Serialize)]
pub struct WalleyData {
    #[serde(rename = "type")]
    payment_type: PaymentType,
}

#[derive(Debug, Clone, Serialize)]
pub struct PayBrightData {
    #[serde(rename = "type")]
    payment_type: PaymentType,
}

#[derive(Debug, Clone, Serialize)]
pub struct OnlineBankingFinlandData {
    #[serde(rename = "type")]
    payment_type: PaymentType,
}
#[derive(Debug, Clone, Serialize)]
pub struct OnlineBankingCzechRepublicData {
    #[serde(rename = "type")]
    payment_type: PaymentType,
    issuer: OnlineBankingCzechRepublicBanks,
}

#[derive(Debug, Clone, Serialize)]
#[serde(rename_all = "lowercase")]
pub enum OnlineBankingCzechRepublicBanks {
    KB,
    CS,
    C,
}

impl TryFrom<&api_enums::BankNames> for OnlineBankingCzechRepublicBanks {
    type Error = Error;
    fn try_from(bank_name: &api_enums::BankNames) -> Result<Self, Self::Error> {
        match bank_name {
            api::enums::BankNames::KomercniBanka => Ok(Self::KB),
            api::enums::BankNames::CeskaSporitelna => Ok(Self::CS),
            api::enums::BankNames::PlatnoscOnlineKartaPlatnicza => Ok(Self::C),
            _ => Err(errors::ConnectorError::NotSupported {
                message: String::from("BankRedirect"),
                connector: "Adyen",
                payment_experience: api_enums::PaymentExperience::RedirectToUrl.to_string(),
            })?,
        }
    }
}

#[derive(Debug, Clone, Serialize)]
pub struct OnlineBankingPolandData {
    #[serde(rename = "type")]
    payment_type: PaymentType,
    issuer: OnlineBankingPolandBanks,
}

#[derive(Debug, Clone, Serialize)]
pub enum OnlineBankingPolandBanks {
    #[serde(rename = "154")]
    BlikPSP,
    #[serde(rename = "31")]
    PlaceZIPKO,
    #[serde(rename = "243")]
    MBank,
    #[serde(rename = "112")]
    PayWithING,
    #[serde(rename = "20")]
    SantanderPrzelew24,
    #[serde(rename = "65")]
    BankPEKAOSA,
    #[serde(rename = "85")]
    BankMillennium,
    #[serde(rename = "88")]
    PayWithAliorBank,
    #[serde(rename = "143")]
    BankiSpoldzielcze,
    #[serde(rename = "26")]
    PayWithInteligo,
    #[serde(rename = "33")]
    BNPParibasPoland,
    #[serde(rename = "144")]
    BankNowySA,
    #[serde(rename = "45")]
    CreditAgricole,
    #[serde(rename = "99")]
    PayWithBOS,
    #[serde(rename = "119")]
    PayWithCitiHandlowy,
    #[serde(rename = "131")]
    PayWithPlusBank,
    #[serde(rename = "64")]
    ToyotaBank,
    #[serde(rename = "153")]
    VeloBank,
    #[serde(rename = "141")]
    ETransferPocztowy24,
}

impl TryFrom<&api_enums::BankNames> for OnlineBankingPolandBanks {
    type Error = Error;
    fn try_from(bank_name: &api_enums::BankNames) -> Result<Self, Self::Error> {
        match bank_name {
            api_models::enums::BankNames::BlikPSP => Ok(Self::BlikPSP),
            api_models::enums::BankNames::PlaceZIPKO => Ok(Self::PlaceZIPKO),
            api_models::enums::BankNames::MBank => Ok(Self::MBank),
            api_models::enums::BankNames::PayWithING => Ok(Self::PayWithING),
            api_models::enums::BankNames::SantanderPrzelew24 => Ok(Self::SantanderPrzelew24),
            api_models::enums::BankNames::BankPEKAOSA => Ok(Self::BankPEKAOSA),
            api_models::enums::BankNames::BankMillennium => Ok(Self::BankMillennium),
            api_models::enums::BankNames::PayWithAliorBank => Ok(Self::PayWithAliorBank),
            api_models::enums::BankNames::BankiSpoldzielcze => Ok(Self::BankiSpoldzielcze),
            api_models::enums::BankNames::PayWithInteligo => Ok(Self::PayWithInteligo),
            api_models::enums::BankNames::BNPParibasPoland => Ok(Self::BNPParibasPoland),
            api_models::enums::BankNames::BankNowySA => Ok(Self::BankNowySA),
            api_models::enums::BankNames::CreditAgricole => Ok(Self::CreditAgricole),
            api_models::enums::BankNames::PayWithBOS => Ok(Self::PayWithBOS),
            api_models::enums::BankNames::PayWithCitiHandlowy => Ok(Self::PayWithCitiHandlowy),
            api_models::enums::BankNames::PayWithPlusBank => Ok(Self::PayWithPlusBank),
            api_models::enums::BankNames::ToyotaBank => Ok(Self::ToyotaBank),
            api_models::enums::BankNames::VeloBank => Ok(Self::VeloBank),
            api_models::enums::BankNames::ETransferPocztowy24 => Ok(Self::ETransferPocztowy24),
            _ => Err(errors::ConnectorError::NotSupported {
                message: String::from("BankRedirect"),
                connector: "Adyen",
                payment_experience: api_enums::PaymentExperience::RedirectToUrl.to_string(),
            })?,
        }
    }
}

#[derive(Debug, Clone, Serialize)]
#[serde(rename_all = "camelCase")]
pub struct OnlineBankingSlovakiaData {
    #[serde(rename = "type")]
    payment_type: PaymentType,
    issuer: OnlineBankingSlovakiaBanks,
}

#[derive(Debug, Clone, Serialize)]
#[serde(rename_all = "lowercase")]
pub enum OnlineBankingSlovakiaBanks {
    Vub,
    Posto,
    Sporo,
    Tatra,
    Viamo,
}

impl TryFrom<&api_enums::BankNames> for OnlineBankingSlovakiaBanks {
    type Error = Error;
    fn try_from(bank_name: &api_enums::BankNames) -> Result<Self, Self::Error> {
        match bank_name {
            api::enums::BankNames::EPlatbyVUB => Ok(Self::Vub),
            api::enums::BankNames::PostovaBanka => Ok(Self::Posto),
            api::enums::BankNames::SporoPay => Ok(Self::Sporo),
            api::enums::BankNames::TatraPay => Ok(Self::Tatra),
            api::enums::BankNames::Viamo => Ok(Self::Viamo),
            _ => Err(errors::ConnectorError::NotSupported {
                message: String::from("BankRedirect"),
                connector: "Adyen",
                payment_experience: api_enums::PaymentExperience::RedirectToUrl.to_string(),
            })?,
        }
    }
}

#[derive(Debug, Clone, Serialize)]
#[serde(rename_all = "camelCase")]
pub struct BlikRedirectionData {
    #[serde(rename = "type")]
    payment_type: PaymentType,
    blik_code: String,
}

#[derive(Debug, Clone, Serialize)]
#[serde(rename_all = "camelCase")]
pub struct BankRedirectionPMData {
    #[serde(rename = "type")]
    payment_type: PaymentType,
}

#[derive(Debug, Clone, Serialize)]
#[serde(rename_all = "camelCase")]
pub struct BankRedirectionWithIssuer<'a> {
    #[serde(rename = "type")]
    payment_type: PaymentType,
    issuer: &'a str,
}

#[derive(Debug, Clone, Serialize, Deserialize)]
#[serde(rename_all = "camelCase")]
pub struct AdyenMandate {
    #[serde(rename = "type")]
    payment_type: PaymentType,
    stored_payment_method_id: String,
}

#[derive(Debug, Clone, Serialize, Deserialize)]
#[serde(rename_all = "camelCase")]
pub struct AdyenCard {
    #[serde(rename = "type")]
    payment_type: PaymentType,
    number: CardNumber,
    expiry_month: Secret<String>,
    expiry_year: Secret<String>,
    cvc: Option<Secret<String>>,
    brand: Option<CardBrand>, //Mandatory for mandate using network_txns_id
    network_payment_reference: Option<String>,
}

#[derive(Debug, Clone, Serialize, Deserialize)]
#[serde(rename_all = "lowercase")]
pub enum CardBrand {
    Visa,
    MC,
    Amex,
}

#[derive(Default, Debug, Serialize, Deserialize)]
#[serde(rename_all = "camelCase")]
pub struct AdyenCancelRequest {
    merchant_account: String,
    reference: String,
}

#[derive(Default, Debug, Deserialize)]
#[serde(rename_all = "camelCase")]
pub struct AdyenCancelResponse {
    psp_reference: String,
    status: CancelStatus,
}

#[derive(Default, Debug, Deserialize)]
#[serde(rename_all = "lowercase")]
pub enum CancelStatus {
    Received,
    #[default]
    Processing,
}
#[derive(Debug, Clone, Serialize, Deserialize)]
pub struct AdyenPaypal {
    #[serde(rename = "type")]
    payment_type: PaymentType,
}

#[derive(Debug, Clone, Serialize, Deserialize)]
pub struct AliPayData {
    #[serde(rename = "type")]
    payment_type: PaymentType,
}

#[derive(Debug, Clone, Serialize, Deserialize)]
pub struct AdyenGPay {
    #[serde(rename = "type")]
    payment_type: PaymentType,
    #[serde(rename = "googlePayToken")]
    google_pay_token: String,
}

#[derive(Debug, Clone, Serialize, Deserialize)]
pub struct AdyenApplePay {
    #[serde(rename = "type")]
    payment_type: PaymentType,
    #[serde(rename = "applePayToken")]
    apple_pay_token: String,
}

#[derive(Debug, Clone, Serialize, Deserialize)]
pub struct AdyenPayLaterData {
    #[serde(rename = "type")]
    payment_type: PaymentType,
}

// Refunds Request and Response
#[derive(Default, Debug, Serialize, Deserialize)]
#[serde(rename_all = "camelCase")]
pub struct AdyenRefundRequest {
    merchant_account: String,
    amount: Amount,
    merchant_refund_reason: Option<String>,
    reference: String,
}

#[derive(Default, Debug, Clone, Serialize, Deserialize)]
#[serde(rename_all = "camelCase")]
pub struct AdyenRefundResponse {
    merchant_account: String,
    psp_reference: String,
    payment_psp_reference: String,
    reference: String,
    status: String,
}

pub struct AdyenAuthType {
    pub(super) api_key: String,
    pub(super) merchant_account: String,
}

#[derive(Debug, Clone, Serialize, Deserialize)]
#[serde(rename_all = "lowercase")]
pub enum PaymentType {
    Affirm,
    Afterpaytouch,
    Alipay,
    Applepay,
    Blik,
    Eps,
    Giropay,
    Googlepay,
    Ideal,
    Klarna,
    Mbway,
    MobilePay,
    #[serde(rename = "onlineBanking_CZ")]
    OnlineBankingCzechRepublic,
    #[serde(rename = "ebanking_FI")]
    OnlineBankingFinland,
    #[serde(rename = "onlineBanking_PL")]
    OnlineBankingPoland,
    #[serde(rename = "onlineBanking_SK")]
    OnlineBankingSlovakia,
    PayBright,
    Paypal,
    Scheme,
    #[serde(rename = "directEbanking")]
    Sofort,
    #[serde(rename = "networkToken")]
    NetworkToken,
    Trustly,
    Walley,
    #[serde(rename = "wechatpayWeb")]
    WeChatPayWeb,
    #[serde(rename = "ach")]
    AchDirectDebit,
}

pub struct AdyenTestBankNames<'a>(&'a str);

impl<'a> TryFrom<&api_enums::BankNames> for AdyenTestBankNames<'a> {
    type Error = Error;
    fn try_from(bank: &api_enums::BankNames) -> Result<Self, Self::Error> {
        Ok(match bank {
            api_models::enums::BankNames::AbnAmro => Self("1121"),
            api_models::enums::BankNames::AsnBank => Self("1151"),
            api_models::enums::BankNames::Bunq => Self("1152"),
            api_models::enums::BankNames::Handelsbanken => Self("1153"),
            api_models::enums::BankNames::Ing => Self("1154"),
            api_models::enums::BankNames::Knab => Self("1155"),
            api_models::enums::BankNames::Moneyou => Self("1156"),
            api_models::enums::BankNames::Rabobank => Self("1157"),
            api_models::enums::BankNames::Regiobank => Self("1158"),
            api_models::enums::BankNames::Revolut => Self("1159"),
            api_models::enums::BankNames::SnsBank => Self("1159"),
            api_models::enums::BankNames::TriodosBank => Self("1159"),
            api_models::enums::BankNames::VanLanschot => Self("1159"),
            api_models::enums::BankNames::BankAustria => {
                Self("e6819e7a-f663-414b-92ec-cf7c82d2f4e5")
            }
            api_models::enums::BankNames::BawagPskAg => {
                Self("ba7199cc-f057-42f2-9856-2378abf21638")
            }
            api_models::enums::BankNames::Dolomitenbank => {
                Self("d5d5b133-1c0d-4c08-b2be-3c9b116dc326")
            }
            api_models::enums::BankNames::EasybankAg => {
                Self("eff103e6-843d-48b7-a6e6-fbd88f511b11")
            }
            api_models::enums::BankNames::ErsteBankUndSparkassen => {
                Self("3fdc41fc-3d3d-4ee3-a1fe-cd79cfd58ea3")
            }
            api_models::enums::BankNames::HypoTirolBankAg => {
                Self("6765e225-a0dc-4481-9666-e26303d4f221")
            }
            api_models::enums::BankNames::PosojilnicaBankEGen => {
                Self("65ef4682-4944-499f-828f-5d74ad288376")
            }
            api_models::enums::BankNames::RaiffeisenBankengruppeOsterreich => {
                Self("ee9fc487-ebe0-486c-8101-17dce5141a67")
            }
            api_models::enums::BankNames::SchoellerbankAg => {
                Self("1190c4d1-b37a-487e-9355-e0a067f54a9f")
            }
            api_models::enums::BankNames::SpardaBankWien => {
                Self("8b0bfeea-fbb0-4337-b3a1-0e25c0f060fc")
            }
            api_models::enums::BankNames::VolksbankGruppe => {
                Self("e2e97aaa-de4c-4e18-9431-d99790773433")
            }
            api_models::enums::BankNames::VolkskreditbankAg => {
                Self("4a0a975b-0594-4b40-9068-39f77b3a91f9")
            }
            _ => Err(errors::ConnectorError::NotSupported {
                message: String::from("BankRedirect"),
                connector: "Adyen",
                payment_experience: api_enums::PaymentExperience::RedirectToUrl.to_string(),
            })?,
        })
    }
}

impl TryFrom<&types::ConnectorAuthType> for AdyenAuthType {
    type Error = Error;
    fn try_from(auth_type: &types::ConnectorAuthType) -> Result<Self, Self::Error> {
        if let types::ConnectorAuthType::BodyKey { api_key, key1 } = auth_type {
            Ok(Self {
                api_key: api_key.to_string(),
                merchant_account: key1.to_string(),
            })
        } else {
            Err(errors::ConnectorError::FailedToObtainAuthType)?
        }
    }
}

impl<'a> TryFrom<&types::PaymentsAuthorizeRouterData> for AdyenPaymentRequest<'a> {
    type Error = Error;
    fn try_from(item: &types::PaymentsAuthorizeRouterData) -> Result<Self, Self::Error> {
        match item
            .request
            .mandate_id
            .to_owned()
            .and_then(|mandate_ids| mandate_ids.mandate_reference_id)
        {
            Some(mandate_ref) => AdyenPaymentRequest::try_from((item, mandate_ref)),
            None => match item.request.payment_method_data {
                api_models::payments::PaymentMethodData::Card(ref card) => {
                    AdyenPaymentRequest::try_from((item, card))
                }
                api_models::payments::PaymentMethodData::Wallet(ref wallet) => {
                    AdyenPaymentRequest::try_from((item, wallet))
                }
                api_models::payments::PaymentMethodData::PayLater(ref pay_later) => {
                    AdyenPaymentRequest::try_from((item, pay_later))
                }
                api_models::payments::PaymentMethodData::BankRedirect(ref bank_redirect) => {
                    AdyenPaymentRequest::try_from((item, bank_redirect))
                }
                api_models::payments::PaymentMethodData::BankDebit(ref bank_debit) => {
                    AdyenPaymentRequest::try_from((item, bank_debit))
                }
                _ => Err(errors::ConnectorError::NotSupported {
                    message: format!("{:?}", item.request.payment_method_type),
                    connector: "Adyen",
                    payment_experience: api_models::enums::PaymentExperience::RedirectToUrl
                        .to_string(),
                })?,
            },
        }
    }
}

impl From<&types::PaymentsAuthorizeRouterData> for AdyenShopperInteraction {
    fn from(item: &types::PaymentsAuthorizeRouterData) -> Self {
        match item.request.off_session {
            Some(true) => Self::ContinuedAuthentication,
            _ => Self::Ecommerce,
        }
    }
}
type RecurringDetails = (Option<AdyenRecurringModel>, Option<bool>, Option<String>);

fn get_recurring_processing_model(
    item: &types::PaymentsAuthorizeRouterData,
) -> Result<RecurringDetails, Error> {
    match (item.request.setup_future_usage, item.request.off_session) {
        (Some(storage_enums::FutureUsage::OffSession), _) => {
            let customer_id = item.get_customer_id()?;
            let shopper_reference = format!("{}_{}", item.merchant_id, customer_id);
            let store_payment_method = item.request.is_mandate_payment();
            Ok((
                Some(AdyenRecurringModel::UnscheduledCardOnFile),
                Some(store_payment_method),
                Some(shopper_reference),
            ))
        }
        (_, Some(true)) => Ok((
            Some(AdyenRecurringModel::UnscheduledCardOnFile),
            None,
            Some(format!("{}_{}", item.merchant_id, item.get_customer_id()?)),
        )),
        _ => Ok((None, None, None)),
    }
}

fn get_browser_info(item: &types::PaymentsAuthorizeRouterData) -> Option<AdyenBrowserInfo> {
    if item.auth_type == storage_enums::AuthenticationType::ThreeDs
        || item.payment_method == storage_enums::PaymentMethod::BankRedirect
    {
        item.request
            .browser_info
            .as_ref()
            .map(|info| AdyenBrowserInfo {
                accept_header: info.accept_header.clone(),
                language: info.language.clone(),
                screen_height: info.screen_height,
                screen_width: info.screen_width,
                color_depth: info.color_depth,
                user_agent: info.user_agent.clone(),
                time_zone_offset: info.time_zone,
                java_enabled: info.java_enabled,
            })
    } else {
        None
    }
}

fn get_additional_data(item: &types::PaymentsAuthorizeRouterData) -> Option<AdditionalData> {
    match item.request.capture_method {
        Some(storage_models::enums::CaptureMethod::Manual) => Some(AdditionalData {
            authorisation_type: Some(AuthType::PreAuth),
            manual_capture: Some(true),
            network_tx_reference: None,
            recurring_detail_reference: None,
            recurring_shopper_reference: None,
            recurring_processing_model: Some(AdyenRecurringModel::UnscheduledCardOnFile),
        }),
        _ => None,
    }
}

fn get_amount_data(item: &types::PaymentsAuthorizeRouterData) -> Amount {
    Amount {
        currency: item.request.currency.to_string(),
        value: item.request.amount,
    }
}

fn get_address_info(address: Option<&api_models::payments::Address>) -> Option<Address> {
    address.and_then(|add| {
        add.address.as_ref().map(|a| Address {
            city: a.city.clone(),
            country: a.country,
            house_number_or_name: a.line1.clone(),
            postal_code: a.zip.clone(),
            state_or_province: a.state.clone(),
            street: a.line2.clone(),
        })
    })
}

fn get_line_items(item: &types::PaymentsAuthorizeRouterData) -> Vec<LineItem> {
    let order_details = item.request.order_details.as_ref();
    let line_item = LineItem {
        amount_including_tax: Some(item.request.amount),
        amount_excluding_tax: Some(item.request.amount),
        description: order_details.map(|details| details.product_name.clone()),
        // We support only one product details in payment request as of now, therefore hard coded the id.
        // If we begin to support multiple product details in future then this logic should be made to create ID dynamically
        id: Some(String::from("Items #1")),
        tax_amount: None,
        quantity: Some(order_details.map_or(1, |details| details.quantity)),
    };
    vec![line_item]
}

fn get_telephone_number(item: &types::PaymentsAuthorizeRouterData) -> Option<Secret<String>> {
    let phone = item
        .address
        .billing
        .as_ref()
        .and_then(|billing| billing.phone.as_ref());
    phone.as_ref().and_then(|phone| {
        phone.number.as_ref().and_then(|number| {
            phone
                .country_code
                .as_ref()
                .map(|cc| Secret::new(format!("{}{}", cc, number.peek())))
        })
    })
}

fn get_shopper_name(item: &types::PaymentsAuthorizeRouterData) -> Option<ShopperName> {
    let address = item
        .address
        .billing
        .as_ref()
        .and_then(|billing| billing.address.as_ref());
    Some(ShopperName {
        first_name: address.and_then(|address| address.first_name.clone()),
        last_name: address.and_then(|address| address.last_name.clone()),
    })
}

fn get_country_code(item: &types::PaymentsAuthorizeRouterData) -> Option<api_enums::CountryAlpha2> {
    item.address
        .billing
        .as_ref()
        .and_then(|billing| billing.address.as_ref().and_then(|address| address.country))
}

impl<'a> TryFrom<&api_models::payments::BankDebitData> for AdyenPaymentMethod<'a> {
    type Error = Error;
    fn try_from(
        bank_debit_data: &api_models::payments::BankDebitData,
    ) -> Result<Self, Self::Error> {
        match bank_debit_data {
            payments::BankDebitData::AchBankDebit {
                account_number,
                routing_number,
                billing_details: _,
                bank_account_holder_name,
            } => Ok(AdyenPaymentMethod::AchDirectDebit(Box::new(
                AchDirectDebitData {
                    payment_type: PaymentType::AchDirectDebit,
                    bank_account_number: account_number.clone(),
                    bank_location_id: routing_number.clone(),
                    owner_name: bank_account_holder_name.clone().ok_or(
                        errors::ConnectorError::MissingRequiredField {
                            field_name: "bank_account_holder_name",
                        },
                    )?,
                },
            ))),

            _ => Err(errors::ConnectorError::NotImplemented("Payment method".to_string()).into()),
        }
    }
}

impl<'a> TryFrom<&api::Card> for AdyenPaymentMethod<'a> {
    type Error = Error;
    fn try_from(card: &api::Card) -> Result<Self, Self::Error> {
        let adyen_card = AdyenCard {
            payment_type: PaymentType::Scheme,
            number: card.card_number.clone(),
            expiry_month: card.card_exp_month.clone(),
            expiry_year: card.card_exp_year.clone(),
            cvc: Some(card.card_cvc.clone()),
            brand: None,
            network_payment_reference: None,
        };
        Ok(AdyenPaymentMethod::AdyenCard(Box::new(adyen_card)))
    }
}

impl TryFrom<&utils::CardIssuer> for CardBrand {
    type Error = Error;
    fn try_from(card_issuer: &utils::CardIssuer) -> Result<Self, Self::Error> {
        match card_issuer {
            utils::CardIssuer::AmericanExpress => Ok(Self::Amex),
            utils::CardIssuer::Master => Ok(Self::MC),
            utils::CardIssuer::Visa => Ok(Self::Visa),
            _ => Err(errors::ConnectorError::NotImplemented("CardBrand".to_string()).into()),
        }
    }
}

impl<'a> TryFrom<&api::WalletData> for AdyenPaymentMethod<'a> {
    type Error = Error;
    fn try_from(wallet_data: &api::WalletData) -> Result<Self, Self::Error> {
        match wallet_data {
            api_models::payments::WalletData::GooglePay(data) => {
                let gpay_data = AdyenGPay {
                    payment_type: PaymentType::Googlepay,
                    google_pay_token: data.tokenization_data.token.to_owned(),
                };
                Ok(AdyenPaymentMethod::Gpay(Box::new(gpay_data)))
            }
            api_models::payments::WalletData::ApplePay(data) => {
                let apple_pay_data = AdyenApplePay {
                    payment_type: PaymentType::Applepay,
                    apple_pay_token: data.payment_data.to_string(),
                };

                Ok(AdyenPaymentMethod::ApplePay(Box::new(apple_pay_data)))
            }
            api_models::payments::WalletData::PaypalRedirect(_) => {
                let wallet = AdyenPaypal {
                    payment_type: PaymentType::Paypal,
                };
                Ok(AdyenPaymentMethod::AdyenPaypal(Box::new(wallet)))
            }
            api_models::payments::WalletData::AliPay(_) => {
                let alipay_data = AliPayData {
                    payment_type: PaymentType::Alipay,
                };
                Ok(AdyenPaymentMethod::AliPay(Box::new(alipay_data)))
            }
            api_models::payments::WalletData::MbWay(data) => {
                let mbway_data = MbwayData {
                    payment_type: PaymentType::Mbway,
                    telephone_number: data.telephone_number.clone(),
                };
                Ok(AdyenPaymentMethod::Mbway(Box::new(mbway_data)))
            }
            api_models::payments::WalletData::MobilePay(_) => {
                let data = MobilePayData {
                    payment_type: PaymentType::MobilePay,
                };
                Ok(AdyenPaymentMethod::MobilePay(Box::new(data)))
            }
            api_models::payments::WalletData::WeChatPayRedirect(_) => {
                let data = WeChatPayWebData {
                    payment_type: PaymentType::WeChatPayWeb,
                };
                Ok(AdyenPaymentMethod::WeChatPayWeb(Box::new(data)))
            }
            _ => Err(errors::ConnectorError::NotImplemented("Payment method".to_string()).into()),
        }
    }
}

impl<'a> TryFrom<&api::PayLaterData> for AdyenPaymentMethod<'a> {
    type Error = Error;
    fn try_from(pay_later_data: &api::PayLaterData) -> Result<Self, Self::Error> {
        match pay_later_data {
            api_models::payments::PayLaterData::KlarnaRedirect { .. } => {
                let klarna = AdyenPayLaterData {
                    payment_type: PaymentType::Klarna,
                };
                Ok(AdyenPaymentMethod::AdyenKlarna(Box::new(klarna)))
            }
            api_models::payments::PayLaterData::AffirmRedirect { .. } => Ok(
                AdyenPaymentMethod::AdyenAffirm(Box::new(AdyenPayLaterData {
                    payment_type: PaymentType::Affirm,
                })),
            ),
            api_models::payments::PayLaterData::AfterpayClearpayRedirect { .. } => {
                Ok(AdyenPaymentMethod::AfterPay(Box::new(AdyenPayLaterData {
                    payment_type: PaymentType::Afterpaytouch,
                })))
            }
            api_models::payments::PayLaterData::PayBright { .. } => {
                Ok(AdyenPaymentMethod::PayBright(Box::new(PayBrightData {
                    payment_type: PaymentType::PayBright,
                })))
            }
            api_models::payments::PayLaterData::Walley { .. } => {
                Ok(AdyenPaymentMethod::Walley(Box::new(WalleyData {
                    payment_type: PaymentType::Walley,
                })))
            }
            _ => Err(errors::ConnectorError::NotImplemented("Payment method".to_string()).into()),
        }
    }
}

impl<'a> TryFrom<&api_models::payments::BankRedirectData> for AdyenPaymentMethod<'a> {
    type Error = Error;
    fn try_from(
        bank_redirect_data: &api_models::payments::BankRedirectData,
    ) -> Result<Self, Self::Error> {
        match bank_redirect_data {
            api_models::payments::BankRedirectData::BancontactCard {
                card_number,
                card_exp_month,
                card_exp_year,
                card_holder_name,
            } => Ok(AdyenPaymentMethod::BancontactCard(Box::new(
                BancontactCardData {
                    payment_type: PaymentType::Scheme,
                    brand: "bcmc".to_string(),
                    number: card_number.clone(),
                    expiry_month: card_exp_month.clone(),
                    expiry_year: card_exp_year.clone(),
                    holder_name: card_holder_name.clone(),
                },
            ))),
            api_models::payments::BankRedirectData::Blik { blik_code } => {
                Ok(AdyenPaymentMethod::Blik(Box::new(BlikRedirectionData {
                    payment_type: PaymentType::Blik,
                    blik_code: blik_code.to_string(),
                })))
            }
            api_models::payments::BankRedirectData::Eps { bank_name, .. } => Ok(
                AdyenPaymentMethod::Eps(Box::new(BankRedirectionWithIssuer {
                    payment_type: PaymentType::Eps,
                    issuer: AdyenTestBankNames::try_from(bank_name)?.0,
                })),
            ),
            api_models::payments::BankRedirectData::Giropay { .. } => Ok(
                AdyenPaymentMethod::Giropay(Box::new(BankRedirectionPMData {
                    payment_type: PaymentType::Giropay,
                })),
            ),
            api_models::payments::BankRedirectData::Ideal { bank_name, .. } => Ok(
                AdyenPaymentMethod::Ideal(Box::new(BankRedirectionWithIssuer {
                    payment_type: PaymentType::Ideal,
                    issuer: AdyenTestBankNames::try_from(bank_name)?.0,
                })),
            ),
            api_models::payments::BankRedirectData::OnlineBankingCzechRepublic { issuer } => {
                Ok(AdyenPaymentMethod::OnlineBankingCzechRepublic(Box::new(
                    OnlineBankingCzechRepublicData {
                        payment_type: PaymentType::OnlineBankingCzechRepublic,
                        issuer: OnlineBankingCzechRepublicBanks::try_from(issuer)?,
                    },
                )))
            }
            api_models::payments::BankRedirectData::OnlineBankingFinland { .. } => Ok(
                AdyenPaymentMethod::OnlineBankingFinland(Box::new(OnlineBankingFinlandData {
                    payment_type: PaymentType::OnlineBankingFinland,
                })),
            ),
            api_models::payments::BankRedirectData::OnlineBankingPoland { issuer } => Ok(
                AdyenPaymentMethod::OnlineBankingPoland(Box::new(OnlineBankingPolandData {
                    payment_type: PaymentType::OnlineBankingPoland,
                    issuer: OnlineBankingPolandBanks::try_from(issuer)?,
                })),
            ),
            api_models::payments::BankRedirectData::OnlineBankingSlovakia { issuer } => Ok(
                AdyenPaymentMethod::OnlineBankingSlovakia(Box::new(OnlineBankingSlovakiaData {
                    payment_type: PaymentType::OnlineBankingSlovakia,
                    issuer: OnlineBankingSlovakiaBanks::try_from(issuer)?,
                })),
            ),
            api_models::payments::BankRedirectData::Sofort { .. } => Ok(
                AdyenPaymentMethod::Sofort(Box::new(BankRedirectionPMData {
                    payment_type: PaymentType::Sofort,
                })),
            ),
            api_models::payments::BankRedirectData::Trustly {} => Ok(AdyenPaymentMethod::Trustly(
                Box::new(BankRedirectionPMData {
                    payment_type: PaymentType::Trustly,
                }),
            )),
            _ => Err(errors::ConnectorError::NotImplemented("Payment method".to_string()).into()),
        }
    }
}

impl<'a>
    TryFrom<(
        &types::PaymentsAuthorizeRouterData,
        payments::MandateReferenceId,
    )> for AdyenPaymentRequest<'a>
{
    type Error = Error;
    fn try_from(
        value: (
            &types::PaymentsAuthorizeRouterData,
            payments::MandateReferenceId,
        ),
    ) -> Result<Self, Self::Error> {
        let (item, mandate_ref_id) = value;
        let amount = get_amount_data(item);
        let auth_type = AdyenAuthType::try_from(&item.connector_auth_type)?;
        let shopper_interaction = AdyenShopperInteraction::from(item);
        let (recurring_processing_model, store_payment_method, shopper_reference) =
            get_recurring_processing_model(item)?;
        let browser_info = get_browser_info(item);
        let additional_data = get_additional_data(item);
        let return_url = item.request.get_return_url()?;
        let payment_method = match mandate_ref_id {
<<<<<<< HEAD
            payments::MandateReferenceId::ConnectorMandateId(connector_mandate_id) => {
=======
            MandateReferenceId::ConnectorMandateId(connector_mandate_ids) => {
>>>>>>> 3fe24b32
                let adyen_mandate = AdyenMandate {
                    payment_type: PaymentType::Scheme,
                    stored_payment_method_id: connector_mandate_ids.get_connector_mandate_id()?,
                };
                Ok::<AdyenPaymentMethod<'_>, Self::Error>(AdyenPaymentMethod::Mandate(Box::new(
                    adyen_mandate,
                )))
            }
            payments::MandateReferenceId::NetworkMandateId(network_mandate_id) => {
                match item.request.payment_method_data {
                    api::PaymentMethodData::Card(ref card) => {
                        let card_issuer = card.get_card_issuer()?;
                        let brand = CardBrand::try_from(&card_issuer)?;
                        let adyen_card = AdyenCard {
                            payment_type: PaymentType::Scheme,
                            number: card.card_number.clone(),
                            expiry_month: card.card_exp_month.clone(),
                            expiry_year: card.card_exp_year.clone(),
                            cvc: None,
                            brand: Some(brand),
                            network_payment_reference: Some(network_mandate_id),
                        };
                        Ok(AdyenPaymentMethod::AdyenCard(Box::new(adyen_card)))
                    }
                    _ => Err(errors::ConnectorError::NotSupported {
                        message: format!("mandate_{:?}", item.payment_method),
                        connector: "Adyen",
                        payment_experience: api_models::enums::PaymentExperience::RedirectToUrl
                            .to_string(),
                    })?,
                }
            }
        }?;
        Ok(AdyenPaymentRequest {
            amount,
            merchant_account: auth_type.merchant_account,
            payment_method,
            reference: item.payment_id.to_string(),
            return_url,
            shopper_interaction,
            recurring_processing_model,
            browser_info,
            additional_data,
            telephone_number: None,
            shopper_name: None,
            shopper_email: None,
            shopper_locale: None,
            billing_address: None,
            delivery_address: None,
            country_code: None,
            line_items: None,
            shopper_reference,
            store_payment_method,
        })
    }
}
impl<'a> TryFrom<(&types::PaymentsAuthorizeRouterData, &api::Card)> for AdyenPaymentRequest<'a> {
    type Error = Error;
    fn try_from(
        value: (&types::PaymentsAuthorizeRouterData, &api::Card),
    ) -> Result<Self, Self::Error> {
        let (item, card_data) = value;
        let amount = get_amount_data(item);
        let auth_type = AdyenAuthType::try_from(&item.connector_auth_type)?;
        let shopper_interaction = AdyenShopperInteraction::from(item);
        let (recurring_processing_model, store_payment_method, shopper_reference) =
            get_recurring_processing_model(item)?;
        let browser_info = get_browser_info(item);
        let additional_data = get_additional_data(item);
        let return_url = item.request.get_return_url()?;
        let payment_method = AdyenPaymentMethod::try_from(card_data)?;
        Ok(AdyenPaymentRequest {
            amount,
            merchant_account: auth_type.merchant_account,
            payment_method,
            reference: item.payment_id.to_string(),
            return_url,
            shopper_interaction,
            recurring_processing_model,
            browser_info,
            additional_data,
            telephone_number: None,
            shopper_name: None,
            shopper_email: None,
            shopper_locale: None,
            billing_address: None,
            delivery_address: None,
            country_code: None,
            line_items: None,
            shopper_reference,
            store_payment_method,
        })
    }
}

impl<'a>
    TryFrom<(
        &types::PaymentsAuthorizeRouterData,
        &api_models::payments::BankDebitData,
    )> for AdyenPaymentRequest<'a>
{
    type Error = Error;

    fn try_from(
        value: (
            &types::PaymentsAuthorizeRouterData,
            &api_models::payments::BankDebitData,
        ),
    ) -> Result<Self, Self::Error> {
        let (item, bank_debit_data) = value;
        let amount = get_amount_data(item);
        let auth_type = AdyenAuthType::try_from(&item.connector_auth_type)?;
        let shopper_interaction = AdyenShopperInteraction::from(item);
        let recurring_processing_model = get_recurring_processing_model(item)?.0;
        let browser_info = get_browser_info(item);
        let additional_data = get_additional_data(item);
        let return_url = item.request.get_return_url()?;
        let payment_method = AdyenPaymentMethod::try_from(bank_debit_data)?;
        let country_code = get_country_code(item);
        let request = AdyenPaymentRequest {
            amount,
            merchant_account: auth_type.merchant_account,
            payment_method,
            reference: item.payment_id.to_string(),
            return_url,
            browser_info,
            shopper_interaction,
            recurring_processing_model,
            additional_data,
            shopper_name: None,
            shopper_locale: None,
            shopper_email: item.request.email.clone(),
            telephone_number: None,
            billing_address: None,
            delivery_address: None,
            country_code,
            line_items: None,
            shopper_reference: None,
            store_payment_method: None,
        };
        Ok(request)
    }
}

impl<'a>
    TryFrom<(
        &types::PaymentsAuthorizeRouterData,
        &api_models::payments::BankRedirectData,
    )> for AdyenPaymentRequest<'a>
{
    type Error = Error;
    fn try_from(
        value: (
            &types::PaymentsAuthorizeRouterData,
            &api_models::payments::BankRedirectData,
        ),
    ) -> Result<Self, Self::Error> {
        let (item, bank_redirect_data) = value;
        let amount = get_amount_data(item);
        let auth_type = AdyenAuthType::try_from(&item.connector_auth_type)?;
        let shopper_interaction = AdyenShopperInteraction::from(item);
        let (recurring_processing_model, store_payment_method, shopper_reference) =
            get_recurring_processing_model(item)?;
        let browser_info = get_browser_info(item);
        let additional_data = get_additional_data(item);
        let return_url = item.request.get_return_url()?;
        let payment_method = AdyenPaymentMethod::try_from(bank_redirect_data)?;
        let (shopper_locale, country) = get_sofort_extra_details(item);
        let line_items = Some(get_line_items(item));

        Ok(AdyenPaymentRequest {
            amount,
            merchant_account: auth_type.merchant_account,
            payment_method,
            reference: item.payment_id.to_string(),
            return_url,
            shopper_interaction,
            recurring_processing_model,
            browser_info,
            additional_data,
            telephone_number: None,
            shopper_name: None,
            shopper_email: item.request.email.clone(),
            shopper_locale,
            billing_address: None,
            delivery_address: None,
            country_code: country,
            line_items,
            shopper_reference,
            store_payment_method,
        })
    }
}

fn get_sofort_extra_details(
    item: &types::PaymentsAuthorizeRouterData,
) -> (Option<String>, Option<api_enums::CountryAlpha2>) {
    match item.request.payment_method_data {
        api_models::payments::PaymentMethodData::BankRedirect(ref b) => {
            if let api_models::payments::BankRedirectData::Sofort {
                country,
                preferred_language,
                ..
            } = b
            {
                (
                    Some(preferred_language.to_string()),
                    Some(country.to_owned()),
                )
            } else {
                (None, None)
            }
        }
        _ => (None, None),
    }
}

impl<'a> TryFrom<(&types::PaymentsAuthorizeRouterData, &api::WalletData)>
    for AdyenPaymentRequest<'a>
{
    type Error = Error;
    fn try_from(
        value: (&types::PaymentsAuthorizeRouterData, &api::WalletData),
    ) -> Result<Self, Self::Error> {
        let (item, wallet_data) = value;
        let amount = get_amount_data(item);
        let auth_type = AdyenAuthType::try_from(&item.connector_auth_type)?;
        let browser_info = get_browser_info(item);
        let additional_data = get_additional_data(item);
        let payment_method = AdyenPaymentMethod::try_from(wallet_data)?;
        let shopper_interaction = AdyenShopperInteraction::from(item);
        let (recurring_processing_model, store_payment_method, shopper_reference) =
            get_recurring_processing_model(item)?;
        let return_url = item.request.get_return_url()?;
        Ok(AdyenPaymentRequest {
            amount,
            merchant_account: auth_type.merchant_account,
            payment_method,
            reference: item.payment_id.to_string(),
            return_url,
            shopper_interaction,
            recurring_processing_model,
            browser_info,
            additional_data,
            telephone_number: None,
            shopper_name: None,
            shopper_email: None,
            shopper_locale: None,
            billing_address: None,
            delivery_address: None,
            country_code: None,
            line_items: None,
            shopper_reference,
            store_payment_method,
        })
    }
}

impl<'a> TryFrom<(&types::PaymentsAuthorizeRouterData, &api::PayLaterData)>
    for AdyenPaymentRequest<'a>
{
    type Error = Error;
    fn try_from(
        value: (&types::PaymentsAuthorizeRouterData, &api::PayLaterData),
    ) -> Result<Self, Self::Error> {
        let (item, paylater_data) = value;
        let amount = get_amount_data(item);
        let auth_type = AdyenAuthType::try_from(&item.connector_auth_type)?;
        let browser_info = get_browser_info(item);
        let additional_data = get_additional_data(item);
        let payment_method = AdyenPaymentMethod::try_from(paylater_data)?;
        let shopper_interaction = AdyenShopperInteraction::from(item);
        let (recurring_processing_model, store_payment_method, shopper_reference) =
            get_recurring_processing_model(item)?;
        let return_url = item.request.get_return_url()?;
        let shopper_name = get_shopper_name(item);
        let shopper_email = item.request.email.clone();
        let billing_address = get_address_info(item.address.billing.as_ref());
        let delivery_address = get_address_info(item.address.shipping.as_ref());
        let country_code = get_country_code(item);
        let line_items = Some(get_line_items(item));
        let telephone_number = get_telephone_number(item);
        Ok(AdyenPaymentRequest {
            amount,
            merchant_account: auth_type.merchant_account,
            payment_method,
            reference: item.payment_id.to_string(),
            return_url,
            shopper_interaction,
            recurring_processing_model,
            browser_info,
            additional_data,
            telephone_number,
            shopper_name,
            shopper_email,
            shopper_locale: None,
            billing_address,
            delivery_address,
            country_code,
            line_items,
            shopper_reference,
            store_payment_method,
        })
    }
}

impl TryFrom<&types::PaymentsCancelRouterData> for AdyenCancelRequest {
    type Error = Error;
    fn try_from(item: &types::PaymentsCancelRouterData) -> Result<Self, Self::Error> {
        let auth_type = AdyenAuthType::try_from(&item.connector_auth_type)?;
        Ok(Self {
            merchant_account: auth_type.merchant_account,
            reference: item.payment_id.to_string(),
        })
    }
}

impl From<CancelStatus> for storage_enums::AttemptStatus {
    fn from(status: CancelStatus) -> Self {
        match status {
            CancelStatus::Received => Self::Voided,
            CancelStatus::Processing => Self::Pending,
        }
    }
}

impl TryFrom<types::PaymentsCancelResponseRouterData<AdyenCancelResponse>>
    for types::PaymentsCancelRouterData
{
    type Error = Error;
    fn try_from(
        item: types::PaymentsCancelResponseRouterData<AdyenCancelResponse>,
    ) -> Result<Self, Self::Error> {
        Ok(Self {
            status: item.response.status.into(),
            response: Ok(types::PaymentsResponseData::TransactionResponse {
                resource_id: types::ResponseId::ConnectorTransactionId(item.response.psp_reference),
                redirection_data: None,
                mandate_reference: None,
                connector_metadata: None,
                network_txn_id: None,
            }),
            ..item.data
        })
    }
}

pub fn get_adyen_response(
    response: AdyenResponse,
    is_capture_manual: bool,
    status_code: u16,
) -> errors::CustomResult<
    (
        storage_enums::AttemptStatus,
        Option<types::ErrorResponse>,
        types::PaymentsResponseData,
    ),
    errors::ConnectorError,
> {
    let status =
        storage_enums::AttemptStatus::foreign_from((is_capture_manual, response.result_code));
    let error = if response.refusal_reason.is_some() || response.refusal_reason_code.is_some() {
        Some(types::ErrorResponse {
            code: response
                .refusal_reason_code
                .unwrap_or_else(|| consts::NO_ERROR_CODE.to_string()),
            message: response
                .refusal_reason
                .unwrap_or_else(|| consts::NO_ERROR_MESSAGE.to_string()),
            reason: None,
            status_code,
        })
    } else {
        None
    };
    let mandate_reference = response
        .additional_data
        .as_ref()
        .map(|data| types::MandateReference {
            connector_mandate_id: data.recurring_detail_reference.to_owned(),
            payment_method_id: None,
        });
    let network_txn_id = response
        .additional_data
        .and_then(|additional_data| additional_data.network_tx_reference);

    let payments_response_data = types::PaymentsResponseData::TransactionResponse {
        resource_id: types::ResponseId::ConnectorTransactionId(response.psp_reference),
        redirection_data: None,
        mandate_reference,
        connector_metadata: None,
        network_txn_id,
    };
    Ok((status, error, payments_response_data))
}

pub fn get_redirection_response(
    response: AdyenRedirectionResponse,
    is_manual_capture: bool,
    status_code: u16,
) -> errors::CustomResult<
    (
        storage_enums::AttemptStatus,
        Option<types::ErrorResponse>,
        types::PaymentsResponseData,
    ),
    errors::ConnectorError,
> {
    let status =
        storage_enums::AttemptStatus::foreign_from((is_manual_capture, response.result_code));
    let error = if response.refusal_reason.is_some() || response.refusal_reason_code.is_some() {
        Some(types::ErrorResponse {
            code: response
                .refusal_reason_code
                .unwrap_or_else(|| consts::NO_ERROR_CODE.to_string()),
            message: response
                .refusal_reason
                .unwrap_or_else(|| consts::NO_ERROR_MESSAGE.to_string()),
            reason: None,
            status_code,
        })
    } else {
        None
    };

    let redirection_data = response.action.url.map(|url| {
        let form_fields = response.action.data.unwrap_or_else(|| {
            std::collections::HashMap::from_iter(
                url.query_pairs()
                    .map(|(key, value)| (key.to_string(), value.to_string())),
            )
        });
        services::RedirectForm::Form {
            endpoint: url.to_string(),
            method: response.action.method.unwrap_or(services::Method::Get),
            form_fields,
        }
    });

    // We don't get connector transaction id for redirections in Adyen.
    let payments_response_data = types::PaymentsResponseData::TransactionResponse {
        resource_id: types::ResponseId::NoResponseId,
        redirection_data,
        mandate_reference: None,
        connector_metadata: None,
        network_txn_id: None,
    };
    Ok((status, error, payments_response_data))
}

impl<F, Req>
    TryFrom<(
        types::ResponseRouterData<F, AdyenPaymentResponse, Req, types::PaymentsResponseData>,
        bool,
    )> for types::RouterData<F, Req, types::PaymentsResponseData>
{
    type Error = Error;
    fn try_from(
        items: (
            types::ResponseRouterData<F, AdyenPaymentResponse, Req, types::PaymentsResponseData>,
            bool,
        ),
    ) -> Result<Self, Self::Error> {
        let item = items.0;
        let is_manual_capture = items.1;
        let (status, error, payment_response_data) = match item.response {
            AdyenPaymentResponse::AdyenResponse(response) => {
                get_adyen_response(response, is_manual_capture, item.http_code)?
            }
            AdyenPaymentResponse::AdyenRedirectResponse(response) => {
                get_redirection_response(response, is_manual_capture, item.http_code)?
            }
        };

        Ok(Self {
            status,
            response: error.map_or_else(|| Ok(payment_response_data), Err),
            ..item.data
        })
    }
}
#[derive(Default, Debug, Serialize, Deserialize)]
#[serde(rename_all = "camelCase")]
pub struct AdyenCaptureRequest {
    merchant_account: String,
    amount: Amount,
    reference: String,
}

impl TryFrom<&types::PaymentsCaptureRouterData> for AdyenCaptureRequest {
    type Error = Error;
    fn try_from(item: &types::PaymentsCaptureRouterData) -> Result<Self, Self::Error> {
        let auth_type = AdyenAuthType::try_from(&item.connector_auth_type)?;
        Ok(Self {
            merchant_account: auth_type.merchant_account,
            reference: item.payment_id.to_string(),
            amount: Amount {
                currency: item.request.currency.to_string(),
                value: item.request.amount_to_capture,
            },
        })
    }
}

#[derive(Default, Debug, Serialize, Deserialize)]
#[serde(rename_all = "camelCase")]
pub struct AdyenCaptureResponse {
    merchant_account: String,
    payment_psp_reference: String,
    psp_reference: String,
    reference: String,
    status: String,
    amount: Amount,
}

impl TryFrom<types::PaymentsCaptureResponseRouterData<AdyenCaptureResponse>>
    for types::PaymentsCaptureRouterData
{
    type Error = Error;
    fn try_from(
        item: types::PaymentsCaptureResponseRouterData<AdyenCaptureResponse>,
    ) -> Result<Self, Self::Error> {
        let (status, amount_captured) = match item.response.status.as_str() {
            "received" => (
                storage_enums::AttemptStatus::Charged,
                Some(item.response.amount.value),
            ),
            _ => (storage_enums::AttemptStatus::Pending, None),
        };
        Ok(Self {
            status,
            response: Ok(types::PaymentsResponseData::TransactionResponse {
                resource_id: types::ResponseId::ConnectorTransactionId(item.response.psp_reference),
                redirection_data: None,
                mandate_reference: None,
                connector_metadata: None,
                network_txn_id: None,
            }),
            amount_captured,
            ..item.data
        })
    }
}

/*
// This is a repeated code block from Stripe inegration. Can we avoid the repetition in every integration
#[derive(Debug, Serialize, Deserialize)]
#[serde(rename_all = "lowercase")]
pub enum AdyenPaymentStatus {
    Succeeded,
    Failed,
    Processing,
    RequiresCustomerAction,
    RequiresPaymentMethod,
    RequiresConfirmation,
}

// Default always be Processing
impl Default for AdyenPaymentStatus {
    fn default() -> Self {
        AdyenPaymentStatus::Processing
    }
}

impl From<AdyenPaymentStatus> for enums::Status {
    fn from(item: AdyenPaymentStatus) -> Self {
        match item {
            AdyenPaymentStatus::Succeeded => enums::Status::Charged,
            AdyenPaymentStatus::Failed => enums::Status::Failure,
            AdyenPaymentStatus::Processing
            | AdyenPaymentStatus::RequiresCustomerAction
            | AdyenPaymentStatus::RequiresPaymentMethod
            | AdyenPaymentStatus::RequiresConfirmation => enums::Status::Pending,
        }
    }
}
*/
// Refund Request Transform
impl<F> TryFrom<&types::RefundsRouterData<F>> for AdyenRefundRequest {
    type Error = Error;
    fn try_from(item: &types::RefundsRouterData<F>) -> Result<Self, Self::Error> {
        let auth_type = AdyenAuthType::try_from(&item.connector_auth_type)?;
        Ok(Self {
            merchant_account: auth_type.merchant_account,
            amount: Amount {
                currency: item.request.currency.to_string(),
                value: item.request.refund_amount,
            },
            merchant_refund_reason: item.request.reason.clone(),
            reference: item.request.refund_id.clone(),
        })
    }
}

// Refund Response Transform
impl<F> TryFrom<types::RefundsResponseRouterData<F, AdyenRefundResponse>>
    for types::RefundsRouterData<F>
{
    type Error = Error;
    fn try_from(
        item: types::RefundsResponseRouterData<F, AdyenRefundResponse>,
    ) -> Result<Self, Self::Error> {
        let refund_status = match item.response.status.as_str() {
            // From the docs, the only value returned is "received", outcome of refund is available
            // through refund notification webhook
            "received" => storage_enums::RefundStatus::Success,
            _ => storage_enums::RefundStatus::Pending,
        };
        Ok(Self {
            response: Ok(types::RefundsResponseData {
                connector_refund_id: item.response.reference,
                refund_status,
            }),
            ..item.data
        })
    }
}

#[derive(Debug, Default, Serialize, Deserialize)]
#[serde(rename_all = "camelCase")]
pub struct ErrorResponse {
    pub status: i32,
    pub error_code: String,
    pub message: String,
    pub error_type: String,
    pub psp_reference: Option<String>,
}

// #[cfg(test)]
// mod test_adyen_transformers {
//     use super::*;

//     #[test]
//     fn verify_transform_from_router_to_adyen_req() {
//         let router_req = PaymentsRequest {
//             amount: 0.0,
//             currency: "None".to_string(),
//             ..Default::default()
//         };
//         println!("{:#?}", &router_req);
//         let adyen_req = AdyenPaymentRequest::from(router_req);
//         println!("{:#?}", &adyen_req);
//         let adyen_req_json: String = serde_json::to_string(&adyen_req).unwrap();
//         println!("{}", adyen_req_json);
//         assert_eq!(true, true)
//     }
// }

#[derive(Debug, Deserialize)]
pub enum DisputeStatus {
    Undefended,
    Pending,
    Lost,
    Accepted,
    Won,
}

#[derive(Debug, Deserialize)]
#[serde(rename_all = "camelCase")]
pub struct AdyenAdditionalDataWH {
    pub hmac_signature: String,
    pub dispute_status: Option<DisputeStatus>,
    pub chargeback_reason_code: Option<String>,
    #[serde(default, with = "common_utils::custom_serde::iso8601::option")]
    pub defense_period_ends_at: Option<PrimitiveDateTime>,
}

#[derive(Debug, Deserialize)]
pub struct AdyenAmountWH {
    pub value: i64,
    pub currency: String,
}

#[derive(Clone, Debug, Deserialize, strum::Display)]
#[serde(rename_all = "SCREAMING_SNAKE_CASE")]
#[strum(serialize_all = "SCREAMING_SNAKE_CASE")]
pub enum WebhookEventCode {
    Authorisation,
    Refund,
    CancelOrRefund,
    RefundFailed,
    NotificationOfChargeback,
    Chargeback,
    ChargebackReversed,
    SecondChargeback,
    PrearbitrationWon,
    PrearbitrationLost,
}

pub fn is_transaction_event(event_code: &WebhookEventCode) -> bool {
    matches!(event_code, WebhookEventCode::Authorisation)
}

pub fn is_refund_event(event_code: &WebhookEventCode) -> bool {
    matches!(
        event_code,
        WebhookEventCode::Refund
            | WebhookEventCode::CancelOrRefund
            | WebhookEventCode::RefundFailed
    )
}

pub fn is_chargeback_event(event_code: &WebhookEventCode) -> bool {
    matches!(
        event_code,
        WebhookEventCode::NotificationOfChargeback
            | WebhookEventCode::Chargeback
            | WebhookEventCode::ChargebackReversed
            | WebhookEventCode::SecondChargeback
            | WebhookEventCode::PrearbitrationWon
            | WebhookEventCode::PrearbitrationLost
    )
}

impl ForeignFrom<(WebhookEventCode, Option<DisputeStatus>)> for webhooks::IncomingWebhookEvent {
    fn foreign_from((code, status): (WebhookEventCode, Option<DisputeStatus>)) -> Self {
        match (code, status) {
            (WebhookEventCode::Authorisation, _) => Self::PaymentIntentSuccess,
            (WebhookEventCode::Refund, _) => Self::RefundSuccess,
            (WebhookEventCode::CancelOrRefund, _) => Self::RefundSuccess,
            (WebhookEventCode::RefundFailed, _) => Self::RefundFailure,
            (WebhookEventCode::NotificationOfChargeback, _) => Self::DisputeOpened,
            (WebhookEventCode::Chargeback, None) => Self::DisputeLost,
            (WebhookEventCode::Chargeback, Some(DisputeStatus::Won)) => Self::DisputeWon,
            (WebhookEventCode::Chargeback, Some(DisputeStatus::Lost)) => Self::DisputeLost,
            (WebhookEventCode::Chargeback, Some(_)) => Self::DisputeOpened,
            (WebhookEventCode::ChargebackReversed, Some(DisputeStatus::Pending)) => {
                Self::DisputeChallenged
            }
            (WebhookEventCode::ChargebackReversed, _) => Self::DisputeWon,
            (WebhookEventCode::SecondChargeback, _) => Self::DisputeLost,
            (WebhookEventCode::PrearbitrationWon, Some(DisputeStatus::Pending)) => {
                Self::DisputeOpened
            }
            (WebhookEventCode::PrearbitrationWon, _) => Self::DisputeWon,
            (WebhookEventCode::PrearbitrationLost, _) => Self::DisputeLost,
        }
    }
}

impl From<WebhookEventCode> for enums::DisputeStage {
    fn from(code: WebhookEventCode) -> Self {
        match code {
            WebhookEventCode::NotificationOfChargeback => Self::PreDispute,
            WebhookEventCode::SecondChargeback => Self::PreArbitration,
            WebhookEventCode::PrearbitrationWon => Self::PreArbitration,
            WebhookEventCode::PrearbitrationLost => Self::PreArbitration,
            _ => Self::Dispute,
        }
    }
}

#[derive(Debug, Deserialize)]
#[serde(rename_all = "camelCase")]
pub struct AdyenNotificationRequestItemWH {
    pub additional_data: AdyenAdditionalDataWH,
    pub amount: AdyenAmountWH,
    pub original_reference: Option<String>,
    pub psp_reference: String,
    pub event_code: WebhookEventCode,
    pub merchant_account_code: String,
    pub merchant_reference: String,
    pub success: String,
    pub reason: Option<String>,
    #[serde(default, with = "common_utils::custom_serde::iso8601::option")]
    pub event_date: Option<PrimitiveDateTime>,
}

#[derive(Debug, Deserialize)]
#[serde(rename_all = "PascalCase")]
pub struct AdyenItemObjectWH {
    pub notification_request_item: AdyenNotificationRequestItemWH,
}

#[derive(Debug, Deserialize)]
#[serde(rename_all = "camelCase")]
pub struct AdyenIncomingWebhook {
    pub notification_items: Vec<AdyenItemObjectWH>,
}

impl From<AdyenNotificationRequestItemWH> for AdyenResponse {
    fn from(notif: AdyenNotificationRequestItemWH) -> Self {
        Self {
            psp_reference: notif.psp_reference,
            merchant_reference: notif.merchant_reference,
            result_code: match notif.success.as_str() {
                "true" => AdyenStatus::Authorised,
                _ => AdyenStatus::Refused,
            },
            amount: Some(Amount {
                value: notif.amount.value,
                currency: notif.amount.currency,
            }),
            refusal_reason: None,
            refusal_reason_code: None,
            additional_data: None,
        }
    }
}<|MERGE_RESOLUTION|>--- conflicted
+++ resolved
@@ -1,11 +1,5 @@
-<<<<<<< HEAD
 use api_models::{enums, payments, webhooks};
-=======
-use api_models::{
-    enums::DisputeStage, payments::MandateReferenceId, webhooks::IncomingWebhookEvent,
-};
 use cards::CardNumber;
->>>>>>> 3fe24b32
 use masking::PeekInterface;
 use reqwest::Url;
 use serde::{Deserialize, Serialize};
@@ -1179,11 +1173,7 @@
         let additional_data = get_additional_data(item);
         let return_url = item.request.get_return_url()?;
         let payment_method = match mandate_ref_id {
-<<<<<<< HEAD
-            payments::MandateReferenceId::ConnectorMandateId(connector_mandate_id) => {
-=======
-            MandateReferenceId::ConnectorMandateId(connector_mandate_ids) => {
->>>>>>> 3fe24b32
+            payments::MandateReferenceId::ConnectorMandateId(connector_mandate_ids) => {
                 let adyen_mandate = AdyenMandate {
                     payment_type: PaymentType::Scheme,
                     stored_payment_method_id: connector_mandate_ids.get_connector_mandate_id()?,
