use base64::Engine;
use error_stack::ResultExt;
use masking::PeekInterface;
use reqwest::Url;
use serde::{Deserialize, Serialize};

use crate::{
    connector::utils::PaymentsRequestData,
    consts,
    core::errors,
    pii::{self, Email, Secret},
    services,
    types::{self, api, storage::enums as storage_enums},
};

// Adyen Types Definition
// Payments Request and Response Types
#[derive(Default, Debug, Serialize, Deserialize)]
pub enum AdyenShopperInteraction {
    #[default]
    Ecommerce,
    #[serde(rename = "ContAuth")]
    ContinuedAuthentication,
    Moto,
    #[serde(rename = "POS")]
    Pos,
}

#[derive(Debug, Serialize, Deserialize)]
#[serde(rename_all = "camelCase")]
pub enum AdyenRecurringModel {
    UnscheduledCardOnFile,
}

#[derive(Default, Debug, Serialize, Deserialize)]
pub enum AuthType {
    #[default]
    PreAuth,
}
#[derive(Default, Debug, Serialize, Deserialize)]
#[serde(rename_all = "camelCase")]
pub struct AdditionalData {
    authorisation_type: AuthType,
    manual_capture: bool,
}

#[derive(Debug, Serialize)]
#[serde(rename_all = "camelCase")]
pub struct ShopperName {
    first_name: Option<Secret<String>>,
    last_name: Option<Secret<String>>,
}

#[derive(Default, Debug, Serialize)]
#[serde(rename_all = "camelCase")]
pub struct Address {
    city: Option<String>,
    country: Option<String>,
    house_number_or_name: Option<Secret<String>>,
    postal_code: Option<Secret<String>>,
    state_or_province: Option<Secret<String>>,
    street: Option<Secret<String>>,
}

#[derive(Debug, Serialize)]
#[serde(rename_all = "camelCase")]
pub struct LineItem {
    amount_excluding_tax: Option<i64>,
    amount_including_tax: Option<i64>,
    description: Option<String>,
    id: Option<String>,
    tax_amount: Option<i64>,
    quantity: Option<u16>,
}

#[derive(Debug, Serialize)]
#[serde(rename_all = "camelCase")]
pub struct AdyenPaymentRequest {
    amount: Amount,
    merchant_account: String,
    payment_method: AdyenPaymentMethod,
    reference: String,
    return_url: String,
    browser_info: Option<AdyenBrowserInfo>,
    shopper_interaction: AdyenShopperInteraction,
    #[serde(skip_serializing_if = "Option::is_none")]
    recurring_processing_model: Option<AdyenRecurringModel>,
    additional_data: Option<AdditionalData>,
    shopper_name: Option<ShopperName>,
    shopper_email: Option<Secret<String, Email>>,
    telephone_number: Option<Secret<String>>,
    billing_address: Option<Address>,
    delivery_address: Option<Address>,
    country_code: Option<String>,
    line_items: Option<Vec<LineItem>>,
}

#[derive(Debug, Serialize)]
#[serde(rename_all = "camelCase")]
struct AdyenBrowserInfo {
    user_agent: String,
    accept_header: String,
    language: String,
    color_depth: u8,
    screen_height: u32,
    screen_width: u32,
    time_zone_offset: i32,
    java_enabled: bool,
}

#[derive(Debug, Clone, Serialize, Deserialize)]
pub enum AdyenStatus {
    Authorised,
    Refused,
    Cancelled,
    RedirectShopper,
}

impl From<AdyenStatus> for storage_enums::AttemptStatus {
    fn from(item: AdyenStatus) -> Self {
        match item {
            AdyenStatus::Authorised => Self::Charged,
            AdyenStatus::Refused => Self::Failure,
            AdyenStatus::Cancelled => Self::Voided,
            AdyenStatus::RedirectShopper => Self::AuthenticationPending,
        }
    }
}

#[derive(Debug, Serialize, Deserialize, Eq, PartialEq)]
pub struct AdyenRedirectRequest {
    pub details: AdyenRedirectRequestTypes,
}

#[derive(Debug, Clone, Serialize, serde::Deserialize, Eq, PartialEq)]
#[serde(untagged)]
pub enum AdyenRedirectRequestTypes {
    AdyenRedirection(AdyenRedirection),
    AdyenThreeDS(AdyenThreeDS),
}

#[derive(Debug, Clone, Serialize, serde::Deserialize, Eq, PartialEq)]
#[serde(rename_all = "camelCase")]
pub struct AdyenRedirection {
    #[serde(rename = "redirectResult")]
    pub redirect_result: String,
    #[serde(rename = "type")]
    pub type_of_redirection_result: Option<String>,
    pub result_code: Option<String>,
}

#[derive(Debug, Clone, Serialize, serde::Deserialize, Eq, PartialEq)]
#[serde(rename_all = "camelCase")]
pub struct AdyenThreeDS {
    #[serde(rename = "threeDSResult")]
    pub three_ds_result: String,
    #[serde(rename = "type")]
    pub type_of_redirection_result: Option<String>,
    pub result_code: Option<String>,
}

#[derive(Debug, Clone, Deserialize)]
#[serde(untagged)]
pub enum AdyenPaymentResponse {
    AdyenResponse(AdyenResponse),
    AdyenRedirectResponse(AdyenRedirectionResponse),
}

#[derive(Debug, Clone, Serialize, Deserialize)]
#[serde(rename_all = "camelCase")]
pub struct AdyenResponse {
    psp_reference: String,
    result_code: AdyenStatus,
    amount: Option<Amount>,
    merchant_reference: String,
    refusal_reason: Option<String>,
    refusal_reason_code: Option<String>,
}

#[derive(Debug, Clone, Deserialize)]
#[serde(rename_all = "camelCase")]
pub struct AdyenRedirectionResponse {
    result_code: AdyenStatus,
    action: AdyenRedirectionAction,
    refusal_reason: Option<String>,
    refusal_reason_code: Option<String>,
}

#[derive(Debug, Clone, Serialize, Deserialize)]
#[serde(rename_all = "camelCase")]
pub struct AdyenRedirectionAction {
    payment_method_type: String,
    url: Url,
    method: services::Method,
    #[serde(rename = "type")]
    type_of_response: String,
    data: Option<std::collections::HashMap<String, String>>,
}

#[derive(Default, Debug, Clone, Serialize, Deserialize)]
pub struct Amount {
    currency: String,
    value: i64,
}

#[derive(Debug, Clone, Serialize, Deserialize)]
#[serde(tag = "type")]
pub enum AdyenPaymentMethod {
    AdyenCard(AdyenCard),
    AdyenPaypal(AdyenPaypal),
    Gpay(AdyenGPay),
    ApplePay(AdyenApplePay),
    AfterPay(AdyenPayLaterData),
    AdyenKlarna(AdyenPayLaterData),
    AdyenAffirm(AdyenPayLaterData),
}

#[derive(Debug, Clone, Serialize, Deserialize)]
#[serde(rename_all = "camelCase")]
pub struct AdyenCard {
    #[serde(rename = "type")]
    payment_type: PaymentType,
    number: Secret<String, pii::CardNumber>,
    expiry_month: Secret<String>,
    expiry_year: Secret<String>,
    cvc: Option<Secret<String>>,
}

#[derive(Default, Debug, Serialize, Deserialize)]
#[serde(rename_all = "camelCase")]
pub struct AdyenCancelRequest {
    merchant_account: String,
    reference: String,
}

#[derive(Default, Debug, Deserialize)]
#[serde(rename_all = "camelCase")]
pub struct AdyenCancelResponse {
    psp_reference: String,
    status: CancelStatus,
}

#[derive(Default, Debug, Deserialize)]
#[serde(rename_all = "lowercase")]
pub enum CancelStatus {
    Received,
    #[default]
    Processing,
}
#[derive(Debug, Clone, Serialize, Deserialize)]
#[serde(rename_all = "camelCase")]
pub struct AdyenPaypal {
    #[serde(rename = "type")]
    payment_type: PaymentType,
}

#[derive(Debug, Clone, Serialize, Deserialize)]
pub struct AdyenGPay {
    #[serde(rename = "type")]
    payment_type: PaymentType,
    #[serde(rename = "googlePayToken")]
    google_pay_token: String,
}

#[derive(Debug, Clone, Serialize, Deserialize)]
pub struct AdyenApplePay {
    #[serde(rename = "type")]
    payment_type: PaymentType,
    #[serde(rename = "applePayToken")]
    apple_pay_token: String,
}

#[derive(Debug, Clone, Serialize, Deserialize)]
pub struct AdyenPayLaterData {
    #[serde(rename = "type")]
    payment_type: PaymentType,
}

// Refunds Request and Response
#[derive(Default, Debug, Serialize, Deserialize)]
#[serde(rename_all = "camelCase")]
pub struct AdyenRefundRequest {
    merchant_account: String,
    amount: Amount,
    merchant_refund_reason: Option<String>,
    reference: String,
}

#[derive(Default, Debug, Clone, Serialize, Deserialize)]
#[serde(rename_all = "camelCase")]
pub struct AdyenRefundResponse {
    merchant_account: String,
    psp_reference: String,
    payment_psp_reference: String,
    reference: String,
    status: String,
}

pub struct AdyenAuthType {
    pub(super) api_key: String,
    pub(super) merchant_account: String,
}

#[derive(Debug, Clone, Serialize, Deserialize)]
#[serde(rename_all = "lowercase")]
pub enum PaymentType {
    Scheme,
    Googlepay,
    Applepay,
    Paypal,
    Klarna,
    Affirm,
    Afterpaytouch,
}

impl TryFrom<&types::ConnectorAuthType> for AdyenAuthType {
    type Error = error_stack::Report<errors::ConnectorError>;
    fn try_from(auth_type: &types::ConnectorAuthType) -> Result<Self, Self::Error> {
        if let types::ConnectorAuthType::BodyKey { api_key, key1 } = auth_type {
            Ok(Self {
                api_key: api_key.to_string(),
                merchant_account: key1.to_string(),
            })
        } else {
            Err(errors::ConnectorError::FailedToObtainAuthType)?
        }
    }
}

// Payment Request Transform
impl TryFrom<&types::PaymentsAuthorizeRouterData> for AdyenPaymentRequest {
    type Error = error_stack::Report<errors::ConnectorError>;
    fn try_from(item: &types::PaymentsAuthorizeRouterData) -> Result<Self, Self::Error> {
        match item.payment_method {
            storage_models::enums::PaymentMethod::Card => get_card_specific_payment_data(item),
            storage_models::enums::PaymentMethod::PayLater => {
                get_paylater_specific_payment_data(item)
            }
            storage_models::enums::PaymentMethod::Wallet => get_wallet_specific_payment_data(item),
            _ => Err(errors::ConnectorError::NotImplemented("Payment methods".to_string()).into()),
        }
    }
}

impl From<&types::PaymentsAuthorizeRouterData> for AdyenShopperInteraction {
    fn from(item: &types::PaymentsAuthorizeRouterData) -> Self {
        match item.request.off_session {
            Some(true) => Self::ContinuedAuthentication,
            _ => Self::Ecommerce,
        }
    }
}

fn get_recurring_processing_model(
    item: &types::PaymentsAuthorizeRouterData,
) -> Option<AdyenRecurringModel> {
    match item.request.setup_future_usage {
        Some(storage_enums::FutureUsage::OffSession) => {
            Some(AdyenRecurringModel::UnscheduledCardOnFile)
        }
        _ => None,
    }
}

fn get_browser_info(item: &types::PaymentsAuthorizeRouterData) -> Option<AdyenBrowserInfo> {
    if matches!(item.auth_type, storage_enums::AuthenticationType::ThreeDs) {
        item.request
            .browser_info
            .as_ref()
            .map(|info| AdyenBrowserInfo {
                accept_header: info.accept_header.clone(),
                language: info.language.clone(),
                screen_height: info.screen_height,
                screen_width: info.screen_width,
                color_depth: info.color_depth,
                user_agent: info.user_agent.clone(),
                time_zone_offset: info.time_zone,
                java_enabled: info.java_enabled,
            })
    } else {
        None
    }
}

fn get_additional_data(item: &types::PaymentsAuthorizeRouterData) -> Option<AdditionalData> {
    match item.request.capture_method {
        Some(storage_models::enums::CaptureMethod::Manual) => Some(AdditionalData {
            authorisation_type: AuthType::PreAuth,
            manual_capture: true,
        }),
        _ => None,
    }
}

fn get_amount_data(item: &types::PaymentsAuthorizeRouterData) -> Amount {
    Amount {
        currency: item.request.currency.to_string(),
        value: item.request.amount,
    }
}

fn get_address_info(address: Option<&api_models::payments::Address>) -> Option<Address> {
    address.and_then(|add| {
        add.address.as_ref().map(|a| Address {
            city: a.city.clone(),
            country: a.country.clone(),
            house_number_or_name: a.line1.clone(),
            postal_code: a.zip.clone(),
            state_or_province: a.state.clone(),
            street: a.line2.clone(),
        })
    })
}

fn get_line_items(item: &types::PaymentsAuthorizeRouterData) -> Vec<LineItem> {
    let order_details = item.request.order_details.as_ref();
    let line_item = LineItem {
        amount_including_tax: Some(item.request.amount),
        amount_excluding_tax: None,
        description: order_details.map(|details| details.product_name.clone()),
        // We support only one product details in payment request as of now, therefore hard coded the id.
        // If we begin to support multiple product details in future then this logic should be made to create ID dynamically
        id: Some(String::from("Items #1")),
        tax_amount: None,
        quantity: order_details.map(|details| details.quantity),
    };
    vec![line_item]
}

fn get_telephone_number(item: &types::PaymentsAuthorizeRouterData) -> Option<Secret<String>> {
    let phone = item
        .address
        .billing
        .as_ref()
        .and_then(|billing| billing.phone.as_ref());
    phone.as_ref().and_then(|phone| {
        phone.number.as_ref().and_then(|number| {
            phone
                .country_code
                .as_ref()
                .map(|cc| Secret::new(format!("{}{}", cc, number.peek())))
        })
    })
}

fn get_shopper_name(item: &types::PaymentsAuthorizeRouterData) -> Option<ShopperName> {
    let address = item
        .address
        .billing
        .as_ref()
        .and_then(|billing| billing.address.as_ref());
    Some(ShopperName {
        first_name: address.and_then(|address| address.first_name.clone()),
        last_name: address.and_then(|address| address.last_name.clone()),
    })
}

fn get_country_code(item: &types::PaymentsAuthorizeRouterData) -> Option<String> {
    let address = item
        .address
        .billing
        .as_ref()
        .and_then(|billing| billing.address.as_ref());
    address.and_then(|address| address.country.clone())
}

fn get_payment_method_data(
    item: &types::PaymentsAuthorizeRouterData,
) -> Result<AdyenPaymentMethod, error_stack::Report<errors::ConnectorError>> {
    match item.request.payment_method_data {
        api::PaymentMethodData::Card(ref card) => {
            let adyen_card = AdyenCard {
                payment_type: PaymentType::Scheme,
                number: card.card_number.clone(),
                expiry_month: card.card_exp_month.clone(),
                expiry_year: card.card_exp_year.clone(),
                cvc: Some(card.card_cvc.clone()),
            };
            Ok(AdyenPaymentMethod::AdyenCard(adyen_card))
        }
<<<<<<< HEAD
        api::PaymentMethod::Wallet(ref wallet_data) => match wallet_data {
            api_models::payments::WalletData::Gpay(data) => {
=======
        api::PaymentMethodData::Wallet(ref wallet_data) => match wallet_data.issuer_name {
            api_enums::WalletIssuer::GooglePay => {
>>>>>>> a2616d87
                let gpay_data = AdyenGPay {
                    payment_type: PaymentType::Googlepay,
                    google_pay_token: data.tokenization_data.token.to_owned(),
                };
                Ok(AdyenPaymentMethod::Gpay(gpay_data))
            }
            api_models::payments::WalletData::Applepay(data) => {
                let apple_pay_data = AdyenApplePay {
                    payment_type: PaymentType::Applepay,
                    apple_pay_token:
                        consts::BASE64_ENGINE.encode(
                            common_utils::ext_traits::Encode::<
                                api_models::payments::ApplepayPaymentData,
                            >::encode_to_string_of_json(
                                &data.payment_data
                            )
                            .change_context(errors::ConnectorError::RequestEncodingFailed)?,
                        ),
                };

                Ok(AdyenPaymentMethod::ApplePay(apple_pay_data))
            }
            api_models::payments::WalletData::PaypalSdk(_) => {
                Err(errors::ConnectorError::NotImplemented("Payment methods".to_string()).into())
            }
            api_models::payments::WalletData::Paypal(_) => {
                let wallet = AdyenPaypal {
                    payment_type: PaymentType::Paypal,
                };
                Ok(AdyenPaymentMethod::AdyenPaypal(wallet))
            }
        },
        api_models::payments::PaymentMethodData::PayLater(ref pay_later_data) => {
            match pay_later_data {
                api_models::payments::PayLaterData::KlarnaRedirect { .. } => {
                    let klarna = AdyenPayLaterData {
                        payment_type: PaymentType::Klarna,
                    };
                    Ok(AdyenPaymentMethod::AdyenKlarna(klarna))
                }
                api_models::payments::PayLaterData::AffirmRedirect { .. } => {
                    Ok(AdyenPaymentMethod::AdyenAffirm(AdyenPayLaterData {
                        payment_type: PaymentType::Affirm,
                    }))
                }
                api_models::payments::PayLaterData::AfterpayClearpayRedirect { .. } => {
                    Ok(AdyenPaymentMethod::AfterPay(AdyenPayLaterData {
                        payment_type: PaymentType::Afterpaytouch,
                    }))
                }
                _ => Err(
                    errors::ConnectorError::NotImplemented("Payment methods".to_string()).into(),
                ),
            }
        }
        _ => Err(errors::ConnectorError::NotImplemented("Payment methods".to_string()).into()),
    }
}

fn get_card_specific_payment_data(
    item: &types::PaymentsAuthorizeRouterData,
) -> Result<AdyenPaymentRequest, error_stack::Report<errors::ConnectorError>> {
    let amount = get_amount_data(item);
    let auth_type = AdyenAuthType::try_from(&item.connector_auth_type)?;
    let shopper_interaction = AdyenShopperInteraction::from(item);
    let recurring_processing_model = get_recurring_processing_model(item);
    let browser_info = get_browser_info(item);
    let additional_data = get_additional_data(item);
    let return_url = item.get_return_url()?;
    let payment_method = get_payment_method_data(item)?;
    Ok(AdyenPaymentRequest {
        amount,
        merchant_account: auth_type.merchant_account,
        payment_method,
        reference: item.payment_id.to_string(),
        return_url,
        shopper_interaction,
        recurring_processing_model,
        browser_info,
        additional_data,
        telephone_number: None,
        shopper_name: None,
        shopper_email: None,
        billing_address: None,
        delivery_address: None,
        country_code: None,
        line_items: None,
    })
}

fn get_wallet_specific_payment_data(
    item: &types::PaymentsAuthorizeRouterData,
) -> Result<AdyenPaymentRequest, error_stack::Report<errors::ConnectorError>> {
    let amount = get_amount_data(item);
    let auth_type = AdyenAuthType::try_from(&item.connector_auth_type)?;
    let browser_info = get_browser_info(item);
    let additional_data = get_additional_data(item);
    let payment_method = get_payment_method_data(item)?;
    let shopper_interaction = AdyenShopperInteraction::from(item);
    let recurring_processing_model = get_recurring_processing_model(item);
    let return_url = item.get_return_url()?;
    Ok(AdyenPaymentRequest {
        amount,
        merchant_account: auth_type.merchant_account,
        payment_method,
        reference: item.payment_id.to_string(),
        return_url,
        shopper_interaction,
        recurring_processing_model,
        browser_info,
        additional_data,
        telephone_number: None,
        shopper_name: None,
        shopper_email: None,
        billing_address: None,
        delivery_address: None,
        country_code: None,
        line_items: None,
    })
}

fn get_paylater_specific_payment_data(
    item: &types::PaymentsAuthorizeRouterData,
) -> Result<AdyenPaymentRequest, error_stack::Report<errors::ConnectorError>> {
    let amount = get_amount_data(item);
    let auth_type = AdyenAuthType::try_from(&item.connector_auth_type)?;
    let browser_info = get_browser_info(item);
    let additional_data = get_additional_data(item);
    let payment_method = get_payment_method_data(item)?;
    let shopper_interaction = AdyenShopperInteraction::from(item);
    let recurring_processing_model = get_recurring_processing_model(item);
    let return_url = item.get_return_url()?;
    let shopper_name = get_shopper_name(item);
    let shopper_email = item.request.email.clone();
    let billing_address = get_address_info(item.address.billing.as_ref());
    let delivery_address = get_address_info(item.address.shipping.as_ref());
    let country_code = get_country_code(item);
    let line_items = Some(get_line_items(item));
    let telephone_number = get_telephone_number(item);
    Ok(AdyenPaymentRequest {
        amount,
        merchant_account: auth_type.merchant_account,
        payment_method,
        reference: item.payment_id.to_string(),
        return_url,
        shopper_interaction,
        recurring_processing_model,
        browser_info,
        additional_data,
        telephone_number,
        shopper_name,
        shopper_email,
        billing_address,
        delivery_address,
        country_code,
        line_items,
    })
}

impl TryFrom<&types::PaymentsCancelRouterData> for AdyenCancelRequest {
    type Error = error_stack::Report<errors::ConnectorError>;
    fn try_from(item: &types::PaymentsCancelRouterData) -> Result<Self, Self::Error> {
        let auth_type = AdyenAuthType::try_from(&item.connector_auth_type)?;
        Ok(Self {
            merchant_account: auth_type.merchant_account,
            reference: item.payment_id.to_string(),
        })
    }
}

impl From<CancelStatus> for storage_enums::AttemptStatus {
    fn from(status: CancelStatus) -> Self {
        match status {
            CancelStatus::Received => Self::Voided,
            CancelStatus::Processing => Self::Pending,
        }
    }
}

impl TryFrom<types::PaymentsCancelResponseRouterData<AdyenCancelResponse>>
    for types::PaymentsCancelRouterData
{
    type Error = error_stack::Report<errors::ConnectorError>;
    fn try_from(
        item: types::PaymentsCancelResponseRouterData<AdyenCancelResponse>,
    ) -> Result<Self, Self::Error> {
        Ok(Self {
            status: item.response.status.into(),
            response: Ok(types::PaymentsResponseData::TransactionResponse {
                resource_id: types::ResponseId::ConnectorTransactionId(item.response.psp_reference),
                redirection_data: None,
                mandate_reference: None,
                connector_metadata: None,
            }),
            ..item.data
        })
    }
}

pub fn get_adyen_response(
    response: AdyenResponse,
    is_capture_manual: bool,
    status_code: u16,
) -> errors::CustomResult<
    (
        storage_enums::AttemptStatus,
        Option<types::ErrorResponse>,
        types::PaymentsResponseData,
    ),
    errors::ConnectorError,
> {
    let status = match response.result_code {
        AdyenStatus::Authorised => {
            if is_capture_manual {
                storage_enums::AttemptStatus::Authorized
            } else {
                storage_enums::AttemptStatus::Charged
            }
        }
        AdyenStatus::Refused | AdyenStatus::Cancelled => storage_enums::AttemptStatus::Failure,
        _ => storage_enums::AttemptStatus::Pending,
    };
    let error = if response.refusal_reason.is_some() || response.refusal_reason_code.is_some() {
        Some(types::ErrorResponse {
            code: response
                .refusal_reason_code
                .unwrap_or_else(|| consts::NO_ERROR_CODE.to_string()),
            message: response
                .refusal_reason
                .unwrap_or_else(|| consts::NO_ERROR_MESSAGE.to_string()),
            reason: None,
            status_code,
        })
    } else {
        None
    };

    let payments_response_data = types::PaymentsResponseData::TransactionResponse {
        resource_id: types::ResponseId::ConnectorTransactionId(response.psp_reference),
        redirection_data: None,
        mandate_reference: None,
        connector_metadata: None,
    };
    Ok((status, error, payments_response_data))
}

pub fn get_redirection_response(
    response: AdyenRedirectionResponse,
    status_code: u16,
) -> errors::CustomResult<
    (
        storage_enums::AttemptStatus,
        Option<types::ErrorResponse>,
        types::PaymentsResponseData,
    ),
    errors::ConnectorError,
> {
    let status = response.result_code.into();

    let error = if response.refusal_reason.is_some() || response.refusal_reason_code.is_some() {
        Some(types::ErrorResponse {
            code: response
                .refusal_reason_code
                .unwrap_or_else(|| consts::NO_ERROR_CODE.to_string()),
            message: response
                .refusal_reason
                .unwrap_or_else(|| consts::NO_ERROR_MESSAGE.to_string()),
            reason: None,
            status_code,
        })
    } else {
        None
    };

    let form_fields = response.action.data.unwrap_or_else(|| {
        std::collections::HashMap::from_iter(
            response
                .action
                .url
                .query_pairs()
                .map(|(key, value)| (key.to_string(), value.to_string())),
        )
    });

    let redirection_data = services::RedirectForm {
        endpoint: response.action.url.to_string(),
        method: response.action.method,
        form_fields,
    };

    // We don't get connector transaction id for redirections in Adyen.
    let payments_response_data = types::PaymentsResponseData::TransactionResponse {
        resource_id: types::ResponseId::NoResponseId,
        redirection_data: Some(redirection_data),
        mandate_reference: None,
        connector_metadata: None,
    };
    Ok((status, error, payments_response_data))
}

impl<F, Req>
    TryFrom<(
        types::ResponseRouterData<F, AdyenPaymentResponse, Req, types::PaymentsResponseData>,
        bool,
    )> for types::RouterData<F, Req, types::PaymentsResponseData>
{
    type Error = error_stack::Report<errors::ConnectorError>;
    fn try_from(
        items: (
            types::ResponseRouterData<F, AdyenPaymentResponse, Req, types::PaymentsResponseData>,
            bool,
        ),
    ) -> Result<Self, Self::Error> {
        let item = items.0;
        let is_manual_capture = items.1;
        let (status, error, payment_response_data) = match item.response {
            AdyenPaymentResponse::AdyenResponse(response) => {
                get_adyen_response(response, is_manual_capture, item.http_code)?
            }
            AdyenPaymentResponse::AdyenRedirectResponse(response) => {
                get_redirection_response(response, item.http_code)?
            }
        };

        Ok(Self {
            status,
            response: error.map_or_else(|| Ok(payment_response_data), Err),
            ..item.data
        })
    }
}
#[derive(Default, Debug, Serialize, Deserialize)]
#[serde(rename_all = "camelCase")]
pub struct AdyenCaptureRequest {
    merchant_account: String,
    amount: Amount,
    reference: String,
}

impl TryFrom<&types::PaymentsCaptureRouterData> for AdyenCaptureRequest {
    type Error = error_stack::Report<errors::ConnectorError>;
    fn try_from(item: &types::PaymentsCaptureRouterData) -> Result<Self, Self::Error> {
        let auth_type = AdyenAuthType::try_from(&item.connector_auth_type)?;
        Ok(Self {
            merchant_account: auth_type.merchant_account,
            reference: item.payment_id.to_string(),
            amount: Amount {
                currency: item.request.currency.to_string(),
                value: item
                    .request
                    .amount_to_capture
                    .unwrap_or(item.request.amount),
            },
        })
    }
}

#[derive(Default, Debug, Serialize, Deserialize)]
#[serde(rename_all = "camelCase")]
pub struct AdyenCaptureResponse {
    merchant_account: String,
    payment_psp_reference: String,
    psp_reference: String,
    reference: String,
    status: String,
    amount: Amount,
}

impl TryFrom<types::PaymentsCaptureResponseRouterData<AdyenCaptureResponse>>
    for types::PaymentsCaptureRouterData
{
    type Error = error_stack::Report<errors::ConnectorError>;
    fn try_from(
        item: types::PaymentsCaptureResponseRouterData<AdyenCaptureResponse>,
    ) -> Result<Self, Self::Error> {
        let (status, amount_captured) = match item.response.status.as_str() {
            "received" => (
                storage_enums::AttemptStatus::Charged,
                Some(item.response.amount.value),
            ),
            _ => (storage_enums::AttemptStatus::Pending, None),
        };
        Ok(Self {
            status,
            response: Ok(types::PaymentsResponseData::TransactionResponse {
                resource_id: types::ResponseId::ConnectorTransactionId(item.response.psp_reference),
                redirection_data: None,
                mandate_reference: None,
                connector_metadata: None,
            }),
            amount_captured,
            ..item.data
        })
    }
}

/*
// This is a repeated code block from Stripe inegration. Can we avoid the repetition in every integration
#[derive(Debug, Serialize, Deserialize)]
#[serde(rename_all = "lowercase")]
pub enum AdyenPaymentStatus {
    Succeeded,
    Failed,
    Processing,
    RequiresCustomerAction,
    RequiresPaymentMethod,
    RequiresConfirmation,
}

// Default always be Processing
impl Default for AdyenPaymentStatus {
    fn default() -> Self {
        AdyenPaymentStatus::Processing
    }
}

impl From<AdyenPaymentStatus> for enums::Status {
    fn from(item: AdyenPaymentStatus) -> Self {
        match item {
            AdyenPaymentStatus::Succeeded => enums::Status::Charged,
            AdyenPaymentStatus::Failed => enums::Status::Failure,
            AdyenPaymentStatus::Processing
            | AdyenPaymentStatus::RequiresCustomerAction
            | AdyenPaymentStatus::RequiresPaymentMethod
            | AdyenPaymentStatus::RequiresConfirmation => enums::Status::Pending,
        }
    }
}
*/
// Refund Request Transform
impl<F> TryFrom<&types::RefundsRouterData<F>> for AdyenRefundRequest {
    type Error = error_stack::Report<errors::ConnectorError>;
    fn try_from(item: &types::RefundsRouterData<F>) -> Result<Self, Self::Error> {
        let auth_type = AdyenAuthType::try_from(&item.connector_auth_type)?;
        Ok(Self {
            merchant_account: auth_type.merchant_account,
            amount: Amount {
                currency: item.request.currency.to_string(),
                value: item.request.refund_amount,
            },
            merchant_refund_reason: item.request.reason.clone(),
            reference: item.request.refund_id.clone(),
        })
    }
}

// Refund Response Transform
impl<F> TryFrom<types::RefundsResponseRouterData<F, AdyenRefundResponse>>
    for types::RefundsRouterData<F>
{
    type Error = error_stack::Report<errors::ConnectorError>;
    fn try_from(
        item: types::RefundsResponseRouterData<F, AdyenRefundResponse>,
    ) -> Result<Self, Self::Error> {
        let refund_status = match item.response.status.as_str() {
            // From the docs, the only value returned is "received", outcome of refund is available
            // through refund notification webhook
            "received" => storage_enums::RefundStatus::Success,
            _ => storage_enums::RefundStatus::Pending,
        };
        Ok(Self {
            response: Ok(types::RefundsResponseData {
                connector_refund_id: item.response.reference,
                refund_status,
            }),
            ..item.data
        })
    }
}

#[derive(Debug, Default, Serialize, Deserialize)]
#[serde(rename_all = "camelCase")]
pub struct ErrorResponse {
    pub status: i32,
    pub error_code: String,
    pub message: String,
    pub error_type: String,
    pub psp_reference: Option<String>,
}

// #[cfg(test)]
// mod test_adyen_transformers {
//     use super::*;

//     #[test]
//     fn verify_transform_from_router_to_adyen_req() {
//         let router_req = PaymentsRequest {
//             amount: 0.0,
//             currency: "None".to_string(),
//             ..Default::default()
//         };
//         println!("{:#?}", &router_req);
//         let adyen_req = AdyenPaymentRequest::from(router_req);
//         println!("{:#?}", &adyen_req);
//         let adyen_req_json: String = serde_json::to_string(&adyen_req).unwrap();
//         println!("{}", adyen_req_json);
//         assert_eq!(true, true)
//     }
// }

#[derive(Debug, Deserialize)]
#[serde(rename_all = "camelCase")]
pub struct AdyenAdditionalDataWH {
    pub hmac_signature: String,
}

#[derive(Debug, Deserialize)]
pub struct AdyenAmountWH {
    pub value: i64,
    pub currency: String,
}

#[derive(Debug, Deserialize)]
#[serde(rename_all = "camelCase")]
pub struct AdyenNotificationRequestItemWH {
    pub additional_data: AdyenAdditionalDataWH,
    pub amount: AdyenAmountWH,
    pub original_reference: Option<String>,
    pub psp_reference: String,
    pub event_code: String,
    pub merchant_account_code: String,
    pub merchant_reference: String,
    pub success: String,
}

#[derive(Debug, Deserialize)]
#[serde(rename_all = "PascalCase")]
pub struct AdyenItemObjectWH {
    pub notification_request_item: AdyenNotificationRequestItemWH,
}

#[derive(Debug, Deserialize)]
#[serde(rename_all = "camelCase")]
pub struct AdyenIncomingWebhook {
    pub notification_items: Vec<AdyenItemObjectWH>,
}

impl From<AdyenNotificationRequestItemWH> for AdyenResponse {
    fn from(notif: AdyenNotificationRequestItemWH) -> Self {
        Self {
            psp_reference: notif.psp_reference,
            merchant_reference: notif.merchant_reference,
            result_code: match notif.success.as_str() {
                "true" => AdyenStatus::Authorised,
                _ => AdyenStatus::Refused,
            },
            amount: Some(Amount {
                value: notif.amount.value,
                currency: notif.amount.currency,
            }),
            refusal_reason: None,
            refusal_reason_code: None,
        }
    }
}<|MERGE_RESOLUTION|>--- conflicted
+++ resolved
@@ -478,20 +478,15 @@
             };
             Ok(AdyenPaymentMethod::AdyenCard(adyen_card))
         }
-<<<<<<< HEAD
-        api::PaymentMethod::Wallet(ref wallet_data) => match wallet_data {
-            api_models::payments::WalletData::Gpay(data) => {
-=======
-        api::PaymentMethodData::Wallet(ref wallet_data) => match wallet_data.issuer_name {
-            api_enums::WalletIssuer::GooglePay => {
->>>>>>> a2616d87
+        api::PaymentMethodData::Wallet(ref wallet_data) => match wallet_data {
+            api_models::payments::WalletData::GooglePay(data) => {
                 let gpay_data = AdyenGPay {
                     payment_type: PaymentType::Googlepay,
                     google_pay_token: data.tokenization_data.token.to_owned(),
                 };
                 Ok(AdyenPaymentMethod::Gpay(gpay_data))
             }
-            api_models::payments::WalletData::Applepay(data) => {
+            api_models::payments::WalletData::ApplePay(data) => {
                 let apple_pay_data = AdyenApplePay {
                     payment_type: PaymentType::Applepay,
                     apple_pay_token:
@@ -510,7 +505,7 @@
             api_models::payments::WalletData::PaypalSdk(_) => {
                 Err(errors::ConnectorError::NotImplemented("Payment methods".to_string()).into())
             }
-            api_models::payments::WalletData::Paypal(_) => {
+            api_models::payments::WalletData::PaypalRedirect(_) => {
                 let wallet = AdyenPaypal {
                     payment_type: PaymentType::Paypal,
                 };
