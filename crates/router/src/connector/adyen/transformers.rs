--- conflicted
+++ resolved
@@ -268,6 +268,7 @@
     AdyenPaypal(Box<AdyenPaypal>),
     AfterPay(Box<AdyenPayLaterData>),
     AliPay(Box<AliPayData>),
+    AliPayHk(Box<AliPayHkData>),
     AliPayHk(Box<AliPayHkData>),
     ApplePay(Box<AdyenApplePay>),
     BancontactCard(Box<BancontactCardData>),
@@ -688,7 +689,6 @@
 }
 
 #[derive(Debug, Clone, Serialize, Deserialize)]
-<<<<<<< HEAD
 pub struct GoPayData {}
 
 #[derive(Debug, Clone, Serialize, Deserialize)]
@@ -703,8 +703,6 @@
 pub struct TouchNGoData {}
 
 #[derive(Debug, Clone, Serialize, Deserialize)]
-=======
->>>>>>> 47cd08a0
 pub struct AdyenGPay {
     #[serde(rename = "type")]
     payment_type: PaymentType,
@@ -757,6 +755,8 @@
     Affirm,
     Afterpaytouch,
     Alipay,
+    #[serde(rename = "alipay_hk")]
+    AlipayHk,
     #[serde(rename = "alipay_hk")]
     AlipayHk,
     Applepay,
@@ -805,7 +805,6 @@
     #[serde(rename = "directdebit_GB")]
     BacsDirectDebit,
     Samsungpay,
-<<<<<<< HEAD
 }
 
 #[derive(Debug, Eq, PartialEq, Serialize, Clone)]
@@ -834,8 +833,6 @@
     MolpayKrungthaibank,
     MolpaySiamcommercialbank,
     MolpayKbank,
-=======
->>>>>>> 47cd08a0
 }
 
 pub struct AdyenTestBankNames<'a>(&'a str);
@@ -1238,7 +1235,6 @@
                 };
                 Ok(AdyenPaymentMethod::AliPayHk(Box::new(alipay_hk_data)))
             }
-<<<<<<< HEAD
             api_models::payments::WalletData::GoPayRedirect(_) => {
                 let go_pay_data = GoPayData {};
                 Ok(AdyenPaymentMethod::GoPay(Box::new(go_pay_data)))
@@ -1259,8 +1255,6 @@
                 let touch_n_go_data = TouchNGoData {};
                 Ok(AdyenPaymentMethod::TouchNGo(Box::new(touch_n_go_data)))
             }
-=======
->>>>>>> 47cd08a0
             api_models::payments::WalletData::MbWayRedirect(data) => {
                 let mbway_data = MbwayData {
                     payment_type: PaymentType::Mbway,
