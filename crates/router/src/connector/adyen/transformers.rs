--- conflicted
+++ resolved
@@ -526,8 +526,6 @@
 #[derive(Debug, Clone, Serialize)]
 #[serde(rename_all = "camelCase")]
 pub struct OnlineBankingThailandData {
-    #[serde(rename = "type")]
-    payment_type: PaymentType,
     issuer: AdyenIssuerID,
 }
 
@@ -819,14 +817,11 @@
     FpxRhb,
     FpxScb,
     FpxUob,
-<<<<<<< HEAD
     MolpayBangkokbank,
     MolpayKrungsribank,
     MolpayKrungthaibank,
     MolpaySiamcommercialbank,
     MolpayKbank
-=======
->>>>>>> 61e80f14
 }
 
 pub struct AdyenTestBankNames<'a>(&'a str);
@@ -1414,7 +1409,6 @@
             ),
             api_models::payments::BankRedirectData::OnlineBankingThailand { issuer } => Ok(
                 AdyenPaymentMethod::OnlineBankingThailand(Box::new(OnlineBankingThailandData {
-                    payment_type: PaymentType::OnlineBankingThailand,
                     issuer: AdyenIssuerID::try_from(issuer)?,
                 })),
             ),
