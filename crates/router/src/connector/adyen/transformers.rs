--- conflicted
+++ resolved
@@ -285,11 +285,8 @@
     #[serde(rename = "sepadirectdebit")]
     SepaDirectDebit(Box<SepaDirectDebitData>),
     BacsDirectDebit(Box<BacsDirectDebitData>),
-<<<<<<< HEAD
+    SamsungPay(Box<SamsungPayPmData>),
     Twint(Box<TwintWalletData>),
-=======
-    SamsungPay(Box<SamsungPayPmData>),
->>>>>>> aa8c50b4
 }
 
 #[derive(Debug, Clone, Serialize)]
@@ -711,11 +708,8 @@
     SepaDirectDebit,
     #[serde(rename = "directdebit_GB")]
     BacsDirectDebit,
-<<<<<<< HEAD
+    Samsungpay,
     Twint,
-=======
-    Samsungpay,
->>>>>>> aa8c50b4
 }
 
 pub struct AdyenTestBankNames<'a>(&'a str);
@@ -1124,20 +1118,18 @@
                 };
                 Ok(AdyenPaymentMethod::WeChatPayWeb(Box::new(data)))
             }
-<<<<<<< HEAD
-            api_models::payments::WalletData::TwintRedirect { .. } => {
-                let data = TwintWalletData {
-                    payment_type: PaymentType::Twint,
-                };
-                Ok(AdyenPaymentMethod::Twint(Box::new(data)))
-=======
             api_models::payments::WalletData::SamsungPay(samsung_data) => {
                 let data = SamsungPayPmData {
                     payment_type: PaymentType::Samsungpay,
                     samsung_pay_token: samsung_data.token.to_owned(),
                 };
                 Ok(AdyenPaymentMethod::SamsungPay(Box::new(data)))
->>>>>>> aa8c50b4
+            }
+            api_models::payments::WalletData::TwintRedirect { .. } => {
+                let data = TwintWalletData {
+                    payment_type: PaymentType::Twint,
+                };
+                Ok(AdyenPaymentMethod::Twint(Box::new(data)))
             }
             _ => Err(errors::ConnectorError::NotImplemented("Payment method".to_string()).into()),
         }
