#[cfg(feature = "payouts")]
use api_models::payouts::PayoutMethodData;
use api_models::{enums, payments, webhooks};
use cards::CardNumber;
use common_utils::{ext_traits::Encode, pii};
use error_stack::{report, ResultExt};
use masking::{ExposeInterface, PeekInterface};
use reqwest::Url;
use serde::{Deserialize, Serialize};
use time::{Duration, OffsetDateTime, PrimitiveDateTime};

use crate::{
    connector::utils::{
        self, AddressDetailsData, BrowserInformationData, CardData, MandateReferenceData,
        PaymentsAuthorizeRequestData, RouterData,
    },
    consts,
    core::errors,
    pii::{Email, Secret},
    services,
    types::{
        self,
        api::{self, enums as api_enums},
        domain,
        storage::enums as storage_enums,
        transformers::{ForeignFrom, ForeignTryFrom},
        PaymentsAuthorizeData,
    },
    utils as crate_utils,
};
#[cfg(feature = "payouts")]
use crate::{types::api::payouts, utils::OptionExt};

type Error = error_stack::Report<errors::ConnectorError>;

#[derive(Debug, Serialize)]
pub struct AdyenRouterData<T> {
    pub amount: i64,
    pub router_data: T,
}

impl<T>
    TryFrom<(
        &types::api::CurrencyUnit,
        types::storage::enums::Currency,
        i64,
        T,
    )> for AdyenRouterData<T>
{
    type Error = error_stack::Report<errors::ConnectorError>;
    fn try_from(
        (_currency_unit, _currency, amount, item): (
            &types::api::CurrencyUnit,
            types::storage::enums::Currency,
            i64,
            T,
        ),
    ) -> Result<Self, Self::Error> {
        Ok(Self {
            amount,
            router_data: item,
        })
    }
}
#[derive(Debug, Default, Serialize, Deserialize)]
pub struct AdyenConnectorMetadataObject {
    pub endpoint_prefix: Option<String>,
}

impl TryFrom<&Option<pii::SecretSerdeValue>> for AdyenConnectorMetadataObject {
    type Error = error_stack::Report<errors::ConnectorError>;
    fn try_from(meta_data: &Option<pii::SecretSerdeValue>) -> Result<Self, Self::Error> {
        let metadata: Self = utils::to_connector_meta_from_secret::<Self>(meta_data.clone())
            .change_context(errors::ConnectorError::InvalidConnectorConfig {
                config: "metadata",
            })?;
        Ok(metadata)
    }
}

// Adyen Types Definition
// Payments Request and Response Types
#[derive(Default, Debug, Serialize, Deserialize)]
pub enum AdyenShopperInteraction {
    #[default]
    Ecommerce,
    #[serde(rename = "ContAuth")]
    ContinuedAuthentication,
    Moto,
    #[serde(rename = "POS")]
    Pos,
}

#[derive(Debug, Clone, Serialize, Deserialize)]
#[serde(rename_all = "PascalCase")]
pub enum AdyenRecurringModel {
    UnscheduledCardOnFile,
    CardOnFile,
}

#[derive(Clone, Default, Debug, Serialize, Deserialize)]
pub enum AuthType {
    #[default]
    PreAuth,
}
#[derive(Clone, Default, Debug, Serialize, Deserialize)]
#[serde(rename_all = "camelCase")]
pub struct AdditionalData {
    authorisation_type: Option<AuthType>,
    manual_capture: Option<String>,
    execute_three_d: Option<String>,
    pub recurring_processing_model: Option<AdyenRecurringModel>,
    /// Enable recurring details in dashboard to receive this ID, https://docs.adyen.com/online-payments/tokenization/create-and-use-tokens#test-and-go-live
    #[serde(rename = "recurring.recurringDetailReference")]
    recurring_detail_reference: Option<Secret<String>>,
    #[serde(rename = "recurring.shopperReference")]
    recurring_shopper_reference: Option<String>,
    network_tx_reference: Option<Secret<String>>,
    #[cfg(feature = "payouts")]
    payout_eligible: Option<PayoutEligibility>,
    funds_availability: Option<String>,
}

#[derive(Default, Debug, Serialize, Deserialize)]
#[serde(rename_all = "camelCase")]
pub struct ShopperName {
    first_name: Option<Secret<String>>,
    last_name: Option<Secret<String>>,
}

#[derive(Default, Debug, Serialize, Deserialize)]
#[serde(rename_all = "camelCase")]
pub struct Address {
    city: String,
    country: api_enums::CountryAlpha2,
    house_number_or_name: Secret<String>,
    postal_code: Secret<String>,
    state_or_province: Option<Secret<String>>,
    street: Secret<String>,
}

#[derive(Debug, Serialize)]
#[serde(rename_all = "camelCase")]
pub struct LineItem {
    amount_excluding_tax: Option<i64>,
    amount_including_tax: Option<i64>,
    description: Option<String>,
    id: Option<String>,
    tax_amount: Option<i64>,
    quantity: Option<u16>,
}

#[serde_with::skip_serializing_none]
#[derive(Debug, Serialize)]
#[serde(rename_all = "camelCase")]
pub struct AdyenPaymentRequest<'a> {
    amount: Amount,
    merchant_account: Secret<String>,
    payment_method: AdyenPaymentMethod<'a>,
    reference: String,
    return_url: String,
    browser_info: Option<AdyenBrowserInfo>,
    shopper_interaction: AdyenShopperInteraction,
    recurring_processing_model: Option<AdyenRecurringModel>,
    additional_data: Option<AdditionalData>,
    shopper_reference: Option<String>,
    store_payment_method: Option<bool>,
    shopper_name: Option<ShopperName>,
    #[serde(rename = "shopperIP")]
    shopper_ip: Option<Secret<String, pii::IpAddress>>,
    shopper_locale: Option<String>,
    shopper_email: Option<Email>,
    shopper_statement: Option<String>,
    social_security_number: Option<Secret<String>>,
    telephone_number: Option<Secret<String>>,
    billing_address: Option<Address>,
    delivery_address: Option<Address>,
    country_code: Option<api_enums::CountryAlpha2>,
    line_items: Option<Vec<LineItem>>,
    channel: Option<Channel>,
    metadata: Option<pii::SecretSerdeValue>,
}

#[derive(Debug, Serialize)]
#[serde(rename_all = "camelCase")]
struct AdyenBrowserInfo {
    user_agent: String,
    accept_header: String,
    language: String,
    color_depth: u8,
    screen_height: u32,
    screen_width: u32,
    time_zone_offset: i32,
    java_enabled: bool,
}

#[derive(Debug, Clone, Serialize, Deserialize)]
pub enum AdyenStatus {
    AuthenticationFinished,
    AuthenticationNotRequired,
    Authorised,
    Cancelled,
    ChallengeShopper,
    Error,
    Pending,
    Received,
    RedirectShopper,
    Refused,
    PresentToShopper,
    #[cfg(feature = "payouts")]
    #[serde(rename = "[payout-confirm-received]")]
    PayoutConfirmReceived,
    #[cfg(feature = "payouts")]
    #[serde(rename = "[payout-decline-received]")]
    PayoutDeclineReceived,
    #[cfg(feature = "payouts")]
    #[serde(rename = "[payout-submit-received]")]
    PayoutSubmitReceived,
}

#[derive(Debug, Clone, Serialize)]
pub enum Channel {
    Web,
}

#[derive(Debug, Serialize)]
#[serde(rename_all = "camelCase")]
pub struct AdyenBalanceRequest<'a> {
    pub payment_method: AdyenPaymentMethod<'a>,
    pub merchant_account: Secret<String>,
}

#[derive(Debug, Deserialize, Serialize)]
#[serde(rename_all = "camelCase")]
pub struct AdyenBalanceResponse {
    pub psp_reference: String,
    pub balance: Amount,
}

/// This implementation will be used only in Authorize, Automatic capture flow.
/// It is also being used in Psync flow, However Psync will be called only after create payment call that too in redirect flow.
impl ForeignFrom<(bool, AdyenStatus, Option<common_enums::PaymentMethodType>)>
    for storage_enums::AttemptStatus
{
    fn foreign_from(
        (is_manual_capture, adyen_status, pmt): (
            bool,
            AdyenStatus,
            Option<common_enums::PaymentMethodType>,
        ),
    ) -> Self {
        match adyen_status {
            AdyenStatus::AuthenticationFinished => Self::AuthenticationSuccessful,
            AdyenStatus::AuthenticationNotRequired | AdyenStatus::Received => Self::Pending,
            AdyenStatus::Authorised => match is_manual_capture {
                true => Self::Authorized,
                // In case of Automatic capture Authorized is the final status of the payment
                false => Self::Charged,
            },
            AdyenStatus::Cancelled => Self::Voided,
            AdyenStatus::ChallengeShopper
            | AdyenStatus::RedirectShopper
            | AdyenStatus::PresentToShopper => Self::AuthenticationPending,
            AdyenStatus::Error | AdyenStatus::Refused => Self::Failure,
            AdyenStatus::Pending => match pmt {
                Some(common_enums::PaymentMethodType::Pix) => Self::AuthenticationPending,
                _ => Self::Pending,
            },
            #[cfg(feature = "payouts")]
            AdyenStatus::PayoutConfirmReceived => Self::Started,
            #[cfg(feature = "payouts")]
            AdyenStatus::PayoutSubmitReceived => Self::Pending,
            #[cfg(feature = "payouts")]
            AdyenStatus::PayoutDeclineReceived => Self::Voided,
        }
    }
}

impl ForeignTryFrom<(bool, AdyenWebhookStatus)> for storage_enums::AttemptStatus {
    type Error = error_stack::Report<errors::ConnectorError>;
    fn foreign_try_from(
        (is_manual_capture, adyen_webhook_status): (bool, AdyenWebhookStatus),
    ) -> Result<Self, Self::Error> {
        match adyen_webhook_status {
            AdyenWebhookStatus::Authorised => match is_manual_capture {
                true => Ok(Self::Authorized),
                // In case of Automatic capture Authorized is the final status of the payment
                false => Ok(Self::Charged),
            },
            AdyenWebhookStatus::AuthorisationFailed => Ok(Self::Failure),
            AdyenWebhookStatus::Cancelled => Ok(Self::Voided),
            AdyenWebhookStatus::CancelFailed => Ok(Self::VoidFailed),
            AdyenWebhookStatus::Captured => Ok(Self::Charged),
            AdyenWebhookStatus::CaptureFailed => Ok(Self::CaptureFailed),
            //If Unexpected Event is received, need to understand how it reached this point
            //Webhooks with Payment Events only should try to conume this resource object.
            AdyenWebhookStatus::UnexpectedEvent => {
                Err(report!(errors::ConnectorError::WebhookBodyDecodingFailed))
            }
        }
    }
}

#[derive(Debug, Serialize, Deserialize, Eq, PartialEq)]
pub struct AdyenRedirectRequest {
    pub details: AdyenRedirectRequestTypes,
}

#[derive(Debug, Clone, Serialize, serde::Deserialize, Eq, PartialEq)]
#[serde(untagged)]
pub enum AdyenRedirectRequestTypes {
    AdyenRedirection(AdyenRedirection),
    AdyenThreeDS(AdyenThreeDS),
    AdyenRefusal(AdyenRefusal),
}

#[derive(Debug, Clone, Serialize, serde::Deserialize, Eq, PartialEq)]
#[serde(rename_all = "camelCase")]
pub struct AdyenRefusal {
    pub payload: String,
    #[serde(rename = "type")]
    pub type_of_redirection_result: Option<String>,
    pub result_code: Option<String>,
}

#[derive(Debug, Clone, Serialize, serde::Deserialize, Eq, PartialEq)]
#[serde(rename_all = "camelCase")]
pub struct AdyenRedirection {
    pub redirect_result: String,
    #[serde(rename = "type")]
    pub type_of_redirection_result: Option<String>,
    pub result_code: Option<String>,
}

#[derive(Debug, Clone, Serialize, serde::Deserialize, Eq, PartialEq)]
#[serde(rename_all = "camelCase")]
pub struct AdyenThreeDS {
    #[serde(rename = "threeDSResult")]
    pub three_ds_result: String,
    #[serde(rename = "type")]
    pub type_of_redirection_result: Option<String>,
    pub result_code: Option<String>,
}

#[derive(Debug, Clone, Deserialize, Serialize)]
#[serde(untagged)]
pub enum AdyenPaymentResponse {
    Response(Box<Response>),
    PresentToShopper(Box<PresentToShopperResponse>),
    QrCodeResponse(Box<QrCodeResponseResponse>),
    RedirectionResponse(Box<RedirectionResponse>),
    RedirectionErrorResponse(Box<RedirectionErrorResponse>),
    WebhookResponse(Box<AdyenWebhookResponse>),
}

#[derive(Debug, Clone, Serialize, Deserialize)]
#[serde(rename_all = "camelCase")]
pub struct Response {
    psp_reference: String,
    result_code: AdyenStatus,
    amount: Option<Amount>,
    merchant_reference: String,
    refusal_reason: Option<String>,
    refusal_reason_code: Option<String>,
    additional_data: Option<AdditionalData>,
}

#[derive(Debug, Clone, Serialize, Deserialize)]
pub enum AdyenWebhookStatus {
    Authorised,
    AuthorisationFailed,
    Cancelled,
    CancelFailed,
    Captured,
    CaptureFailed,
    UnexpectedEvent,
}

//Creating custom struct which can be consumed in Psync Handler triggered from Webhooks
#[derive(Debug, Clone, Serialize, Deserialize)]
#[serde(rename_all = "camelCase")]
pub struct AdyenWebhookResponse {
    transaction_id: String,
    payment_reference: Option<String>,
    status: AdyenWebhookStatus,
    amount: Option<Amount>,
    merchant_reference_id: String,
    refusal_reason: Option<String>,
    refusal_reason_code: Option<String>,
    event_code: WebhookEventCode,
}

#[derive(Debug, Clone, Serialize, Deserialize)]
#[serde(rename_all = "camelCase")]
pub struct RedirectionErrorResponse {
    result_code: AdyenStatus,
    refusal_reason: String,
    psp_reference: Option<String>,
}

#[derive(Debug, Clone, Deserialize, Serialize)]
#[serde(rename_all = "camelCase")]
pub struct RedirectionResponse {
    result_code: AdyenStatus,
    action: AdyenRedirectAction,
    refusal_reason: Option<String>,
    refusal_reason_code: Option<String>,
    psp_reference: Option<String>,
    merchant_reference: Option<String>,
}

#[derive(Debug, Clone, Deserialize, Serialize)]
#[serde(rename_all = "camelCase")]
pub struct PresentToShopperResponse {
    psp_reference: Option<String>,
    result_code: AdyenStatus,
    action: AdyenPtsAction,
    refusal_reason: Option<String>,
    refusal_reason_code: Option<String>,
    merchant_reference: Option<String>,
}

#[derive(Debug, Clone, Deserialize, Serialize)]
#[serde(rename_all = "camelCase")]
pub struct QrCodeResponseResponse {
    result_code: AdyenStatus,
    action: AdyenQrCodeAction,
    refusal_reason: Option<String>,
    refusal_reason_code: Option<String>,
    additional_data: Option<QrCodeAdditionalData>,
    psp_reference: Option<String>,
    merchant_reference: Option<String>,
}

#[derive(Debug, Clone, Serialize, Deserialize)]
#[serde(rename_all = "camelCase")]
pub struct AdyenQrCodeAction {
    payment_method_type: PaymentType,
    #[serde(rename = "type")]
    type_of_response: ActionType,
    #[serde(rename = "url")]
    qr_code_url: Option<Url>,
    qr_code_data: String,
}

#[derive(Debug, Clone, Serialize, Deserialize)]
pub struct QrCodeAdditionalData {
    #[serde(rename = "pix.expirationDate")]
    #[serde(default, with = "common_utils::custom_serde::iso8601::option")]
    pix_expiration_date: Option<PrimitiveDateTime>,
}

#[derive(Debug, Clone, Serialize, Deserialize)]
#[serde(rename_all = "camelCase")]
pub struct AdyenPtsAction {
    reference: String,
    download_url: Option<Url>,
    payment_method_type: PaymentType,
    #[serde(rename = "expiresAt")]
    #[serde(
        default,
        with = "common_utils::custom_serde::iso8601::option_without_timezone"
    )]
    expires_at: Option<PrimitiveDateTime>,
    initial_amount: Option<Amount>,
    pass_creation_token: Option<String>,
    total_amount: Option<Amount>,
    #[serde(rename = "type")]
    type_of_response: ActionType,
    instructions_url: Option<Url>,
}

#[derive(Debug, Clone, Serialize, Deserialize)]
#[serde(rename_all = "camelCase")]
pub struct AdyenRedirectAction {
    payment_method_type: PaymentType,
    url: Option<Url>,
    method: Option<services::Method>,
    #[serde(rename = "type")]
    type_of_response: ActionType,
    data: Option<std::collections::HashMap<String, String>>,
    payment_data: Option<String>,
}

#[derive(Debug, Clone, Serialize, Deserialize)]
#[serde(rename_all = "lowercase")]
pub enum ActionType {
    Redirect,
    Await,
    #[serde(rename = "qrCode")]
    QrCode,
    Voucher,
}

#[derive(Default, Debug, Clone, Serialize, Deserialize)]
pub struct Amount {
    pub currency: storage_enums::Currency,
    pub value: i64,
}

#[derive(Debug, Clone, Serialize)]
#[serde(tag = "type")]
#[serde(rename_all = "lowercase")]
pub enum AdyenPaymentMethod<'a> {
    AdyenAffirm(Box<PmdForPaymentType>),
    AdyenCard(Box<AdyenCard>),
    AdyenKlarna(Box<PmdForPaymentType>),
    AdyenPaypal(Box<PmdForPaymentType>),
    #[serde(rename = "afterpaytouch")]
    AfterPay(Box<PmdForPaymentType>),
    AlmaPayLater(Box<PmdForPaymentType>),
    AliPay(Box<PmdForPaymentType>),
    AliPayHk(Box<PmdForPaymentType>),
    ApplePay(Box<AdyenApplePay>),
    #[serde(rename = "atome")]
    Atome,
    BancontactCard(Box<BancontactCardData>),
    Bizum(Box<PmdForPaymentType>),
    Blik(Box<BlikRedirectionData>),
    #[serde(rename = "boletobancario")]
    BoletoBancario,
    #[serde(rename = "clearpay")]
    ClearPay,
    #[serde(rename = "dana")]
    Dana,
    Eps(Box<BankRedirectionWithIssuer<'a>>),
    #[serde(rename = "gcash")]
    Gcash(Box<GcashData>),
    Giropay(Box<PmdForPaymentType>),
    Gpay(Box<AdyenGPay>),
    #[serde(rename = "gopay_wallet")]
    GoPay(Box<GoPayData>),
    Ideal(Box<BankRedirectionWithIssuer<'a>>),
    #[serde(rename = "kakaopay")]
    Kakaopay(Box<KakaoPayData>),
    Mandate(Box<AdyenMandate>),
    Mbway(Box<MbwayData>),
    MobilePay(Box<PmdForPaymentType>),
    #[serde(rename = "momo_wallet")]
    Momo(Box<MomoData>),
    #[serde(rename = "momo_atm")]
    MomoAtm,
    #[serde(rename = "touchngo")]
    TouchNGo(Box<TouchNGoData>),
    OnlineBankingCzechRepublic(Box<OnlineBankingCzechRepublicData>),
    OnlineBankingFinland(Box<PmdForPaymentType>),
    OnlineBankingPoland(Box<OnlineBankingPolandData>),
    OnlineBankingSlovakia(Box<OnlineBankingSlovakiaData>),
    #[serde(rename = "molpay_ebanking_fpx_MY")]
    OnlineBankingFpx(Box<OnlineBankingFpxData>),
    #[serde(rename = "molpay_ebanking_TH")]
    OnlineBankingThailand(Box<OnlineBankingThailandData>),
    #[serde(rename = "paybybank")]
    OpenBankingUK(Box<OpenBankingUKData>),
    #[serde(rename = "oxxo")]
    Oxxo,
    #[serde(rename = "paysafecard")]
    PaySafeCard,
    #[serde(rename = "paybright")]
    PayBright,
    #[serde(rename = "doku_permata_lite_atm")]
    PermataBankTransfer(Box<DokuBankData>),
    #[serde(rename = "directEbanking")]
    Sofort,
    #[serde(rename = "trustly")]
    Trustly,
    #[serde(rename = "walley")]
    Walley,
    #[serde(rename = "wechatpayWeb")]
    WeChatPayWeb,
    AchDirectDebit(Box<AchDirectDebitData>),
    #[serde(rename = "sepadirectdebit")]
    SepaDirectDebit(Box<SepaDirectDebitData>),
    BacsDirectDebit(Box<BacsDirectDebitData>),
    SamsungPay(Box<SamsungPayPmData>),
    #[serde(rename = "doku_bca_va")]
    BcaBankTransfer(Box<DokuBankData>),
    #[serde(rename = "doku_bni_va")]
    BniVa(Box<DokuBankData>),
    #[serde(rename = "doku_bri_va")]
    BriVa(Box<DokuBankData>),
    #[serde(rename = "doku_cimb_va")]
    CimbVa(Box<DokuBankData>),
    #[serde(rename = "doku_danamon_va")]
    DanamonVa(Box<DokuBankData>),
    #[serde(rename = "doku_mandiri_va")]
    MandiriVa(Box<DokuBankData>),
    #[serde(rename = "twint")]
    Twint,
    #[serde(rename = "vipps")]
    Vipps,
    #[serde(rename = "doku_indomaret")]
    Indomaret(Box<DokuBankData>),
    #[serde(rename = "doku_alfamart")]
    Alfamart(Box<DokuBankData>),
    PaymentMethodBalance(Box<BalancePmData>),
    AdyenGiftCard(Box<GiftCardData>),
    #[serde(rename = "swish")]
    Swish,
    #[serde(rename = "benefit")]
    Benefit,
    #[serde(rename = "knet")]
    Knet,
    #[serde(rename = "econtext_seven_eleven")]
    SevenEleven(Box<JCSVoucherData>),
    #[serde(rename = "econtext_stores")]
    Lawson(Box<JCSVoucherData>),
    #[serde(rename = "econtext_stores")]
    MiniStop(Box<JCSVoucherData>),
    #[serde(rename = "econtext_stores")]
    FamilyMart(Box<JCSVoucherData>),
    #[serde(rename = "econtext_stores")]
    Seicomart(Box<JCSVoucherData>),
    #[serde(rename = "econtext_stores")]
    PayEasy(Box<JCSVoucherData>),
    Pix(Box<PmdForPaymentType>),
}

#[derive(Debug, Clone, Serialize)]
pub struct PmdForPaymentType {
    #[serde(rename = "type")]
    payment_type: PaymentType,
}

#[derive(Debug, Clone, Eq, PartialEq, serde::Serialize, serde::Deserialize)]
#[serde(rename_all = "camelCase")]
pub struct JCSVoucherData {
    first_name: Secret<String>,
    last_name: Option<Secret<String>>,
    shopper_email: Email,
    telephone_number: Secret<String>,
}

#[derive(Debug, Clone, Serialize)]
#[serde(rename_all = "camelCase")]
pub struct BalancePmData {
    #[serde(rename = "type")]
    payment_type: GiftCardBrand,
    number: Secret<String>,
    cvc: Secret<String>,
}

#[derive(Debug, Clone, Serialize)]
#[serde(rename_all = "camelCase")]
pub struct GiftCardData {
    #[serde(rename = "type")]
    payment_type: PaymentType,
    brand: GiftCardBrand,
    number: Secret<String>,
    cvc: Secret<String>,
}

#[derive(Debug, Clone, Serialize)]
#[serde(rename_all = "camelCase")]
pub struct AchDirectDebitData {
    #[serde(rename = "type")]
    payment_type: PaymentType,
    bank_account_number: Secret<String>,
    bank_location_id: Secret<String>,
    owner_name: Secret<String>,
}

#[derive(Debug, Clone, Serialize)]
#[serde(rename_all = "camelCase")]
pub struct SepaDirectDebitData {
    #[serde(rename = "sepa.ownerName")]
    owner_name: Secret<String>,
    #[serde(rename = "sepa.ibanNumber")]
    iban_number: Secret<String>,
}

#[derive(Debug, Clone, Serialize)]
#[serde(rename_all = "camelCase")]
pub struct BacsDirectDebitData {
    #[serde(rename = "type")]
    payment_type: PaymentType,
    bank_account_number: Secret<String>,
    bank_location_id: Secret<String>,
    holder_name: Secret<String>,
}

#[derive(Debug, Clone, Serialize)]
#[serde(rename_all = "camelCase")]
pub struct BancontactCardData {
    #[serde(rename = "type")]
    payment_type: PaymentType,
    brand: String,
    number: CardNumber,
    expiry_month: Secret<String>,
    expiry_year: Secret<String>,
    holder_name: Secret<String>,
}

#[derive(Debug, Clone, Serialize)]
#[serde(rename_all = "camelCase")]
pub struct MbwayData {
    #[serde(rename = "type")]
    payment_type: PaymentType,
    telephone_number: Secret<String>,
}

#[derive(Debug, Clone, Serialize)]
pub struct WalleyData {
    #[serde(rename = "type")]
    payment_type: PaymentType,
}

#[derive(Debug, Clone, Serialize)]
pub struct SamsungPayPmData {
    #[serde(rename = "type")]
    payment_type: PaymentType,
    #[serde(rename = "samsungPayToken")]
    samsung_pay_token: Secret<String>,
}

#[derive(Debug, Clone, Serialize)]
pub struct PayBrightData {
    #[serde(rename = "type")]
    payment_type: PaymentType,
}

#[derive(Debug, Clone, Serialize)]
pub struct OnlineBankingCzechRepublicData {
    #[serde(rename = "type")]
    payment_type: PaymentType,
    issuer: OnlineBankingCzechRepublicBanks,
}

#[derive(Debug, Clone, Serialize)]
#[serde(rename_all = "lowercase")]
pub enum OnlineBankingCzechRepublicBanks {
    KB,
    CS,
    C,
}

impl TryFrom<&Box<payments::JCSVoucherData>> for JCSVoucherData {
    type Error = Error;
    fn try_from(jcs_data: &Box<payments::JCSVoucherData>) -> Result<Self, Self::Error> {
        Ok(Self {
            first_name: jcs_data.first_name.clone(),
            last_name: jcs_data.last_name.clone(),
            shopper_email: jcs_data.email.clone(),
            telephone_number: Secret::new(jcs_data.phone_number.clone()),
        })
    }
}

impl TryFrom<&api_enums::BankNames> for OnlineBankingCzechRepublicBanks {
    type Error = Error;
    fn try_from(bank_name: &api_enums::BankNames) -> Result<Self, Self::Error> {
        match bank_name {
            api::enums::BankNames::KomercniBanka => Ok(Self::KB),
            api::enums::BankNames::CeskaSporitelna => Ok(Self::CS),
            api::enums::BankNames::PlatnoscOnlineKartaPlatnicza => Ok(Self::C),
            _ => Err(errors::ConnectorError::NotImplemented(
                utils::get_unimplemented_payment_method_error_message("Adyen"),
            ))?,
        }
    }
}

#[derive(Debug, Clone, Serialize)]
pub struct OnlineBankingPolandData {
    #[serde(rename = "type")]
    payment_type: PaymentType,
    issuer: OnlineBankingPolandBanks,
}

#[derive(Debug, Clone, Serialize)]
pub enum OnlineBankingPolandBanks {
    #[serde(rename = "154")]
    BlikPSP,
    #[serde(rename = "31")]
    PlaceZIPKO,
    #[serde(rename = "243")]
    MBank,
    #[serde(rename = "112")]
    PayWithING,
    #[serde(rename = "20")]
    SantanderPrzelew24,
    #[serde(rename = "65")]
    BankPEKAOSA,
    #[serde(rename = "85")]
    BankMillennium,
    #[serde(rename = "88")]
    PayWithAliorBank,
    #[serde(rename = "143")]
    BankiSpoldzielcze,
    #[serde(rename = "26")]
    PayWithInteligo,
    #[serde(rename = "33")]
    BNPParibasPoland,
    #[serde(rename = "144")]
    BankNowySA,
    #[serde(rename = "45")]
    CreditAgricole,
    #[serde(rename = "99")]
    PayWithBOS,
    #[serde(rename = "119")]
    PayWithCitiHandlowy,
    #[serde(rename = "131")]
    PayWithPlusBank,
    #[serde(rename = "64")]
    ToyotaBank,
    #[serde(rename = "153")]
    VeloBank,
    #[serde(rename = "141")]
    ETransferPocztowy24,
}

impl TryFrom<&api_enums::BankNames> for OnlineBankingPolandBanks {
    type Error = Error;
    fn try_from(bank_name: &api_enums::BankNames) -> Result<Self, Self::Error> {
        match bank_name {
            api_models::enums::BankNames::BlikPSP => Ok(Self::BlikPSP),
            api_models::enums::BankNames::PlaceZIPKO => Ok(Self::PlaceZIPKO),
            api_models::enums::BankNames::MBank => Ok(Self::MBank),
            api_models::enums::BankNames::PayWithING => Ok(Self::PayWithING),
            api_models::enums::BankNames::SantanderPrzelew24 => Ok(Self::SantanderPrzelew24),
            api_models::enums::BankNames::BankPEKAOSA => Ok(Self::BankPEKAOSA),
            api_models::enums::BankNames::BankMillennium => Ok(Self::BankMillennium),
            api_models::enums::BankNames::PayWithAliorBank => Ok(Self::PayWithAliorBank),
            api_models::enums::BankNames::BankiSpoldzielcze => Ok(Self::BankiSpoldzielcze),
            api_models::enums::BankNames::PayWithInteligo => Ok(Self::PayWithInteligo),
            api_models::enums::BankNames::BNPParibasPoland => Ok(Self::BNPParibasPoland),
            api_models::enums::BankNames::BankNowySA => Ok(Self::BankNowySA),
            api_models::enums::BankNames::CreditAgricole => Ok(Self::CreditAgricole),
            api_models::enums::BankNames::PayWithBOS => Ok(Self::PayWithBOS),
            api_models::enums::BankNames::PayWithCitiHandlowy => Ok(Self::PayWithCitiHandlowy),
            api_models::enums::BankNames::PayWithPlusBank => Ok(Self::PayWithPlusBank),
            api_models::enums::BankNames::ToyotaBank => Ok(Self::ToyotaBank),
            api_models::enums::BankNames::VeloBank => Ok(Self::VeloBank),
            api_models::enums::BankNames::ETransferPocztowy24 => Ok(Self::ETransferPocztowy24),
            _ => Err(errors::ConnectorError::NotImplemented(
                utils::get_unimplemented_payment_method_error_message("Adyen"),
            ))?,
        }
    }
}

#[derive(Debug, Clone, Serialize)]
#[serde(rename_all = "camelCase")]
pub struct OnlineBankingSlovakiaData {
    #[serde(rename = "type")]
    payment_type: PaymentType,
    issuer: OnlineBankingSlovakiaBanks,
}

#[derive(Debug, Clone, Serialize)]
#[serde(rename_all = "camelCase")]
pub struct OnlineBankingFpxData {
    issuer: OnlineBankingFpxIssuer,
}

#[derive(Debug, Clone, Serialize)]
#[serde(rename_all = "camelCase")]
pub struct OnlineBankingThailandData {
    issuer: OnlineBankingThailandIssuer,
}

#[derive(Debug, Clone, Serialize)]
pub struct OpenBankingUKData {
    issuer: OpenBankingUKIssuer,
}

#[derive(Debug, Clone, Serialize)]
#[serde(rename_all = "lowercase")]
pub enum OnlineBankingSlovakiaBanks {
    Vub,
    Posto,
    Sporo,
    Tatra,
    Viamo,
}

impl TryFrom<&api_enums::BankNames> for OnlineBankingSlovakiaBanks {
    type Error = Error;
    fn try_from(bank_name: &api_enums::BankNames) -> Result<Self, Self::Error> {
        match bank_name {
            api::enums::BankNames::EPlatbyVUB => Ok(Self::Vub),
            api::enums::BankNames::PostovaBanka => Ok(Self::Posto),
            api::enums::BankNames::SporoPay => Ok(Self::Sporo),
            api::enums::BankNames::TatraPay => Ok(Self::Tatra),
            api::enums::BankNames::Viamo => Ok(Self::Viamo),
            _ => Err(errors::ConnectorError::NotImplemented(
                utils::get_unimplemented_payment_method_error_message("Adyen"),
            ))?,
        }
    }
}

impl TryFrom<&api_enums::BankNames> for OnlineBankingFpxIssuer {
    type Error = Error;
    fn try_from(bank_name: &api_enums::BankNames) -> Result<Self, Self::Error> {
        match bank_name {
            api::enums::BankNames::AffinBank => Ok(Self::FpxAbb),
            api::enums::BankNames::AgroBank => Ok(Self::FpxAgrobank),
            api::enums::BankNames::AllianceBank => Ok(Self::FpxAbmb),
            api::enums::BankNames::AmBank => Ok(Self::FpxAmb),
            api::enums::BankNames::BankIslam => Ok(Self::FpxBimb),
            api::enums::BankNames::BankMuamalat => Ok(Self::FpxBmmb),
            api::enums::BankNames::BankRakyat => Ok(Self::FpxBkrm),
            api::enums::BankNames::BankSimpananNasional => Ok(Self::FpxBsn),
            api::enums::BankNames::CimbBank => Ok(Self::FpxCimbclicks),
            api::enums::BankNames::HongLeongBank => Ok(Self::FpxHlb),
            api::enums::BankNames::HsbcBank => Ok(Self::FpxHsbc),
            api::enums::BankNames::KuwaitFinanceHouse => Ok(Self::FpxKfh),
            api::enums::BankNames::Maybank => Ok(Self::FpxMb2u),
            api::enums::BankNames::OcbcBank => Ok(Self::FpxOcbc),
            api::enums::BankNames::PublicBank => Ok(Self::FpxPbb),
            api::enums::BankNames::RhbBank => Ok(Self::FpxRhb),
            api::enums::BankNames::StandardCharteredBank => Ok(Self::FpxScb),
            api::enums::BankNames::UobBank => Ok(Self::FpxUob),
            _ => Err(errors::ConnectorError::NotImplemented(
                utils::get_unimplemented_payment_method_error_message("Adyen"),
            ))?,
        }
    }
}

impl TryFrom<&api_enums::BankNames> for OnlineBankingThailandIssuer {
    type Error = Error;
    fn try_from(bank_name: &api_enums::BankNames) -> Result<Self, Self::Error> {
        match bank_name {
            api::enums::BankNames::BangkokBank => Ok(Self::Bangkokbank),
            api::enums::BankNames::KrungsriBank => Ok(Self::Krungsribank),
            api::enums::BankNames::KrungThaiBank => Ok(Self::Krungthaibank),
            api::enums::BankNames::TheSiamCommercialBank => Ok(Self::Siamcommercialbank),
            api::enums::BankNames::KasikornBank => Ok(Self::Kbank),
            _ => Err(errors::ConnectorError::NotImplemented(
                utils::get_unimplemented_payment_method_error_message("Adyen"),
            ))?,
        }
    }
}

impl TryFrom<&api_enums::BankNames> for OpenBankingUKIssuer {
    type Error = Error;
    fn try_from(bank_name: &api_enums::BankNames) -> Result<Self, Self::Error> {
        match bank_name {
            api::enums::BankNames::OpenBankSuccess => Ok(Self::RedirectSuccess),
            api::enums::BankNames::OpenBankFailure => Ok(Self::RedirectFailure),
            api::enums::BankNames::OpenBankCancelled => Ok(Self::RedirectCancelled),
            api::enums::BankNames::Aib => Ok(Self::Aib),
            api::enums::BankNames::BankOfScotland => Ok(Self::BankOfScotland),
            api::enums::BankNames::Barclays => Ok(Self::Barclays),
            api::enums::BankNames::DanskeBank => Ok(Self::DanskeBank),
            api::enums::BankNames::FirstDirect => Ok(Self::FirstDirect),
            api::enums::BankNames::FirstTrust => Ok(Self::FirstTrust),
            api::enums::BankNames::HsbcBank => Ok(Self::HsbcBank),
            api::enums::BankNames::Halifax => Ok(Self::Halifax),
            api::enums::BankNames::Lloyds => Ok(Self::Lloyds),
            api::enums::BankNames::Monzo => Ok(Self::Monzo),
            api::enums::BankNames::NatWest => Ok(Self::NatWest),
            api::enums::BankNames::NationwideBank => Ok(Self::NationwideBank),
            api::enums::BankNames::Revolut => Ok(Self::Revolut),
            api::enums::BankNames::RoyalBankOfScotland => Ok(Self::RoyalBankOfScotland),
            api::enums::BankNames::SantanderPrzelew24 => Ok(Self::SantanderPrzelew24),
            api::enums::BankNames::Starling => Ok(Self::Starling),
            api::enums::BankNames::TsbBank => Ok(Self::TsbBank),
            api::enums::BankNames::TescoBank => Ok(Self::TescoBank),
            api::enums::BankNames::UlsterBank => Ok(Self::UlsterBank),
            enums::BankNames::AmericanExpress
            | enums::BankNames::AffinBank
            | enums::BankNames::AgroBank
            | enums::BankNames::AllianceBank
            | enums::BankNames::AmBank
            | enums::BankNames::BankOfAmerica
            | enums::BankNames::BankIslam
            | enums::BankNames::BankMuamalat
            | enums::BankNames::BankRakyat
            | enums::BankNames::BankSimpananNasional
            | enums::BankNames::BlikPSP
            | enums::BankNames::CapitalOne
            | enums::BankNames::Chase
            | enums::BankNames::Citi
            | enums::BankNames::CimbBank
            | enums::BankNames::Discover
            | enums::BankNames::NavyFederalCreditUnion
            | enums::BankNames::PentagonFederalCreditUnion
            | enums::BankNames::SynchronyBank
            | enums::BankNames::WellsFargo
            | enums::BankNames::AbnAmro
            | enums::BankNames::AsnBank
            | enums::BankNames::Bunq
            | enums::BankNames::Handelsbanken
            | enums::BankNames::HongLeongBank
            | enums::BankNames::Ing
            | enums::BankNames::Knab
            | enums::BankNames::KuwaitFinanceHouse
            | enums::BankNames::Moneyou
            | enums::BankNames::Rabobank
            | enums::BankNames::Regiobank
            | enums::BankNames::SnsBank
            | enums::BankNames::TriodosBank
            | enums::BankNames::VanLanschot
            | enums::BankNames::ArzteUndApothekerBank
            | enums::BankNames::AustrianAnadiBankAg
            | enums::BankNames::BankAustria
            | enums::BankNames::Bank99Ag
            | enums::BankNames::BankhausCarlSpangler
            | enums::BankNames::BankhausSchelhammerUndSchatteraAg
            | enums::BankNames::BankMillennium
            | enums::BankNames::BankPEKAOSA
            | enums::BankNames::BawagPskAg
            | enums::BankNames::BksBankAg
            | enums::BankNames::BrullKallmusBankAg
            | enums::BankNames::BtvVierLanderBank
            | enums::BankNames::CapitalBankGraweGruppeAg
            | enums::BankNames::CeskaSporitelna
            | enums::BankNames::Dolomitenbank
            | enums::BankNames::EasybankAg
            | enums::BankNames::EPlatbyVUB
            | enums::BankNames::ErsteBankUndSparkassen
            | enums::BankNames::FrieslandBank
            | enums::BankNames::HypoAlpeadriabankInternationalAg
            | enums::BankNames::HypoNoeLbFurNiederosterreichUWien
            | enums::BankNames::HypoOberosterreichSalzburgSteiermark
            | enums::BankNames::HypoTirolBankAg
            | enums::BankNames::HypoVorarlbergBankAg
            | enums::BankNames::HypoBankBurgenlandAktiengesellschaft
            | enums::BankNames::KomercniBanka
            | enums::BankNames::MBank
            | enums::BankNames::MarchfelderBank
            | enums::BankNames::Maybank
            | enums::BankNames::OberbankAg
            | enums::BankNames::OsterreichischeArzteUndApothekerbank
            | enums::BankNames::OcbcBank
            | enums::BankNames::PayWithING
            | enums::BankNames::PlaceZIPKO
            | enums::BankNames::PlatnoscOnlineKartaPlatnicza
            | enums::BankNames::PosojilnicaBankEGen
            | enums::BankNames::PostovaBanka
            | enums::BankNames::PublicBank
            | enums::BankNames::RaiffeisenBankengruppeOsterreich
            | enums::BankNames::RhbBank
            | enums::BankNames::SchelhammerCapitalBankAg
            | enums::BankNames::StandardCharteredBank
            | enums::BankNames::SchoellerbankAg
            | enums::BankNames::SpardaBankWien
            | enums::BankNames::SporoPay
            | enums::BankNames::TatraPay
            | enums::BankNames::Viamo
            | enums::BankNames::VolksbankGruppe
            | enums::BankNames::VolkskreditbankAg
            | enums::BankNames::VrBankBraunau
            | enums::BankNames::UobBank
            | enums::BankNames::PayWithAliorBank
            | enums::BankNames::BankiSpoldzielcze
            | enums::BankNames::PayWithInteligo
            | enums::BankNames::BNPParibasPoland
            | enums::BankNames::BankNowySA
            | enums::BankNames::CreditAgricole
            | enums::BankNames::PayWithBOS
            | enums::BankNames::PayWithCitiHandlowy
            | enums::BankNames::PayWithPlusBank
            | enums::BankNames::ToyotaBank
            | enums::BankNames::VeloBank
            | enums::BankNames::ETransferPocztowy24
            | enums::BankNames::PlusBank
            | enums::BankNames::EtransferPocztowy24
            | enums::BankNames::BankiSpbdzielcze
            | enums::BankNames::BankNowyBfgSa
            | enums::BankNames::GetinBank
            | enums::BankNames::Blik
            | enums::BankNames::NoblePay
            | enums::BankNames::IdeaBank
            | enums::BankNames::EnveloBank
            | enums::BankNames::NestPrzelew
            | enums::BankNames::MbankMtransfer
            | enums::BankNames::Inteligo
            | enums::BankNames::PbacZIpko
            | enums::BankNames::BnpParibas
            | enums::BankNames::BankPekaoSa
            | enums::BankNames::VolkswagenBank
            | enums::BankNames::AliorBank
            | enums::BankNames::Boz
            | enums::BankNames::BangkokBank
            | enums::BankNames::KrungsriBank
            | enums::BankNames::KrungThaiBank
            | enums::BankNames::TheSiamCommercialBank
            | enums::BankNames::Yoursafe
            | enums::BankNames::N26
            | enums::BankNames::NationaleNederlanden
            | enums::BankNames::KasikornBank => Err(errors::ConnectorError::NotImplemented(
                utils::get_unimplemented_payment_method_error_message("Adyen"),
            ))?,
        }
    }
}

#[derive(Debug, Clone, Serialize)]
#[serde(rename_all = "camelCase")]
pub struct BlikRedirectionData {
    #[serde(rename = "type")]
    payment_type: PaymentType,
    blik_code: Secret<String>,
}

#[derive(Debug, Clone, Serialize)]
#[serde(rename_all = "camelCase")]
pub struct BankRedirectionWithIssuer<'a> {
    #[serde(rename = "type")]
    payment_type: PaymentType,
    issuer: Option<&'a str>,
}

#[derive(Debug, Clone, Serialize, Deserialize)]
#[serde(rename_all = "camelCase")]
pub struct AdyenMandate {
    #[serde(rename = "type")]
    payment_type: PaymentType,
    stored_payment_method_id: Secret<String>,
}

#[derive(Debug, Clone, Serialize, Deserialize)]
#[serde(rename_all = "camelCase")]
pub struct AdyenCard {
    #[serde(rename = "type")]
    payment_type: PaymentType,
    number: CardNumber,
    expiry_month: Secret<String>,
    expiry_year: Secret<String>,
    cvc: Option<Secret<String>>,
    holder_name: Option<Secret<String>>,
    brand: Option<CardBrand>, //Mandatory for mandate using network_txns_id
    network_payment_reference: Option<Secret<String>>,
}

#[derive(Debug, Clone, Serialize, Deserialize)]
#[serde(rename_all = "lowercase")]
pub enum CardBrand {
    Visa,
    MC,
    Amex,
}

#[derive(Default, Debug, Serialize, Deserialize)]
#[serde(rename_all = "camelCase")]
pub struct AdyenCancelRequest {
    merchant_account: Secret<String>,
    reference: String,
}

#[derive(Default, Debug, Deserialize, Serialize)]
#[serde(rename_all = "camelCase")]
pub struct AdyenCancelResponse {
    payment_psp_reference: String,
    status: CancelStatus,
    reference: String,
}

#[derive(Default, Debug, Deserialize, Serialize)]
#[serde(rename_all = "lowercase")]
pub enum CancelStatus {
    Received,
    #[default]
    Processing,
}

#[derive(Debug, Clone, Serialize, Deserialize)]
pub struct GoPayData {}

#[derive(Debug, Clone, Serialize, Deserialize)]
pub struct KakaoPayData {}
#[derive(Debug, Clone, Serialize, Deserialize)]
pub struct GcashData {}

#[derive(Debug, Clone, Serialize, Deserialize)]
pub struct MomoData {}

#[derive(Debug, Clone, Serialize, Deserialize)]
pub struct TouchNGoData {}

#[derive(Debug, Clone, Serialize, Deserialize)]
pub struct AdyenGPay {
    #[serde(rename = "type")]
    payment_type: PaymentType,
    #[serde(rename = "googlePayToken")]
    google_pay_token: Secret<String>,
}

#[derive(Debug, Clone, Serialize, Deserialize)]
pub struct AdyenApplePay {
    #[serde(rename = "type")]
    payment_type: PaymentType,
    #[serde(rename = "applePayToken")]
    apple_pay_token: Secret<String>,
}

#[derive(Debug, Clone, Serialize, Deserialize)]
#[serde(rename_all = "camelCase")]
pub struct DokuBankData {
    first_name: Secret<String>,
    last_name: Option<Secret<String>>,
    shopper_email: Email,
}
// Refunds Request and Response
#[derive(Default, Debug, Serialize, Deserialize)]
#[serde(rename_all = "camelCase")]
pub struct AdyenRefundRequest {
    merchant_account: Secret<String>,
    amount: Amount,
    merchant_refund_reason: Option<String>,
    reference: String,
}

#[derive(Default, Debug, Clone, Serialize, Deserialize)]
#[serde(rename_all = "camelCase")]
pub struct AdyenRefundResponse {
    merchant_account: Secret<String>,
    psp_reference: String,
    payment_psp_reference: String,
    reference: String,
    status: String,
}

pub struct AdyenAuthType {
    pub(super) api_key: Secret<String>,
    pub(super) merchant_account: Secret<String>,
    #[allow(dead_code)]
    pub(super) review_key: Option<Secret<String>>,
}

#[derive(Debug, Clone, Serialize, Deserialize)]
#[serde(rename_all = "lowercase")]
pub enum PaymentType {
    Affirm,
    Afterpaytouch,
    Alipay,
    #[serde(rename = "alipay_hk")]
    AlipayHk,
    #[serde(rename = "doku_alfamart")]
    Alfamart,
    Alma,
    Applepay,
    Bizum,
    Atome,
    Blik,
    #[serde(rename = "boletobancario")]
    BoletoBancario,
    ClearPay,
    Dana,
    Eps,
    Gcash,
    Giropay,
    Googlepay,
    #[serde(rename = "gopay_wallet")]
    GoPay,
    Ideal,
    #[serde(rename = "doku_indomaret")]
    Indomaret,
    Klarna,
    Kakaopay,
    Mbway,
    MobilePay,
    #[serde(rename = "momo_wallet")]
    Momo,
    #[serde(rename = "momo_atm")]
    MomoAtm,
    #[serde(rename = "onlineBanking_CZ")]
    OnlineBankingCzechRepublic,
    #[serde(rename = "ebanking_FI")]
    OnlineBankingFinland,
    #[serde(rename = "onlineBanking_PL")]
    OnlineBankingPoland,
    #[serde(rename = "onlineBanking_SK")]
    OnlineBankingSlovakia,
    #[serde(rename = "molpay_ebanking_fpx_MY")]
    OnlineBankingFpx,
    #[serde(rename = "molpay_ebanking_TH")]
    OnlineBankingThailand,
    #[serde(rename = "paybybank")]
    OpenBankingUK,
    #[serde(rename = "oxxo")]
    Oxxo,
    #[serde(rename = "paysafecard")]
    PaySafeCard,
    PayBright,
    Paypal,
    Scheme,
    #[serde(rename = "directEbanking")]
    Sofort,
    #[serde(rename = "networkToken")]
    NetworkToken,
    Trustly,
    #[serde(rename = "touchngo")]
    TouchNGo,
    Walley,
    #[serde(rename = "wechatpayWeb")]
    WeChatPayWeb,
    #[serde(rename = "ach")]
    AchDirectDebit,
    SepaDirectDebit,
    #[serde(rename = "directdebit_GB")]
    BacsDirectDebit,
    Samsungpay,
    Twint,
    Vipps,
    Giftcard,
    Knet,
    Benefit,
    Swish,
    #[serde(rename = "doku_permata_lite_atm")]
    PermataBankTransfer,
    #[serde(rename = "doku_bca_va")]
    BcaBankTransfer,
    #[serde(rename = "doku_bni_va")]
    BniVa,
    #[serde(rename = "doku_bri_va")]
    BriVa,
    #[serde(rename = "doku_cimb_va")]
    CimbVa,
    #[serde(rename = "doku_danamon_va")]
    DanamonVa,
    #[serde(rename = "doku_mandiri_va")]
    MandiriVa,
    #[serde(rename = "econtext_seven_eleven")]
    SevenEleven,
    #[serde(rename = "econtext_stores")]
    Lawson,
    #[serde(rename = "econtext_stores")]
    MiniStop,
    #[serde(rename = "econtext_stores")]
    FamilyMart,
    #[serde(rename = "econtext_stores")]
    Seicomart,
    #[serde(rename = "econtext_stores")]
    PayEasy,
    Pix,
}

#[derive(Debug, Clone, Serialize, Deserialize)]
#[serde(rename_all = "lowercase")]
pub enum GiftCardBrand {
    Givex,
    Auriga,
    Babygiftcard,
}

#[derive(Debug, Eq, PartialEq, Serialize, Clone)]
#[serde(rename_all = "snake_case")]
pub enum OnlineBankingFpxIssuer {
    FpxAbb,
    FpxAgrobank,
    FpxAbmb,
    FpxAmb,
    FpxBimb,
    FpxBmmb,
    FpxBkrm,
    FpxBsn,
    FpxCimbclicks,
    FpxHlb,
    FpxHsbc,
    FpxKfh,
    FpxMb2u,
    FpxOcbc,
    FpxPbb,
    FpxRhb,
    FpxScb,
    FpxUob,
}

#[derive(Debug, Eq, PartialEq, Serialize, Clone)]
pub enum OnlineBankingThailandIssuer {
    #[serde(rename = "molpay_bangkokbank")]
    Bangkokbank,
    #[serde(rename = "molpay_krungsribank")]
    Krungsribank,
    #[serde(rename = "molpay_krungthaibank")]
    Krungthaibank,
    #[serde(rename = "molpay_siamcommercialbank")]
    Siamcommercialbank,
    #[serde(rename = "molpay_kbank")]
    Kbank,
}

#[derive(Debug, Eq, PartialEq, Serialize, Clone)]
pub enum OpenBankingUKIssuer {
    #[serde(rename = "uk-test-open-banking-redirect")]
    RedirectSuccess,
    #[serde(rename = "uk-test-open-banking-redirect-failed")]
    RedirectFailure,
    #[serde(rename = "uk-test-open-banking-redirect-cancelled")]
    RedirectCancelled,
    #[serde(rename = "uk-aib-oauth2")]
    Aib,
    #[serde(rename = "uk-bankofscotland-oauth2")]
    BankOfScotland,
    #[serde(rename = "uk-barclays-oauth2")]
    Barclays,
    #[serde(rename = "uk-danskebank-oauth2")]
    DanskeBank,
    #[serde(rename = "uk-firstdirect-oauth2")]
    FirstDirect,
    #[serde(rename = "uk-firsttrust-oauth2")]
    FirstTrust,
    #[serde(rename = "uk-hsbc-oauth2")]
    HsbcBank,
    #[serde(rename = "uk-halifax-oauth2")]
    Halifax,
    #[serde(rename = "uk-lloyds-oauth2")]
    Lloyds,
    #[serde(rename = "uk-monzo-oauth2")]
    Monzo,
    #[serde(rename = "uk-natwest-oauth2")]
    NatWest,
    #[serde(rename = "uk-nationwide-oauth2")]
    NationwideBank,
    #[serde(rename = "uk-revolut-oauth2")]
    Revolut,
    #[serde(rename = "uk-rbs-oauth2")]
    RoyalBankOfScotland,
    #[serde(rename = "uk-santander-oauth2")]
    SantanderPrzelew24,
    #[serde(rename = "uk-starling-oauth2")]
    Starling,
    #[serde(rename = "uk-tsb-oauth2")]
    TsbBank,
    #[serde(rename = "uk-tesco-oauth2")]
    TescoBank,
    #[serde(rename = "uk-ulster-oauth2")]
    UlsterBank,
}

pub struct AdyenTestBankNames<'a>(&'a str);

impl<'a> TryFrom<&api_enums::BankNames> for AdyenTestBankNames<'a> {
    type Error = Error;
    fn try_from(bank: &api_enums::BankNames) -> Result<Self, Self::Error> {
        Ok(match bank {
            api_models::enums::BankNames::AbnAmro => Self("1121"),
            api_models::enums::BankNames::AsnBank => Self("1151"),
            api_models::enums::BankNames::Bunq => Self("1152"),
            api_models::enums::BankNames::Ing => Self("1154"),
            api_models::enums::BankNames::Knab => Self("1155"),
            api_models::enums::BankNames::N26 => Self("1156"),
            api_models::enums::BankNames::NationaleNederlanden => Self("1157"),
            api_models::enums::BankNames::Rabobank => Self("1157"),
            api_models::enums::BankNames::Regiobank => Self("1158"),
            api_models::enums::BankNames::Revolut => Self("1159"),
            api_models::enums::BankNames::SnsBank => Self("1159"),
            api_models::enums::BankNames::TriodosBank => Self("1159"),
            api_models::enums::BankNames::VanLanschot => Self("1159"),
            api_models::enums::BankNames::Yoursafe => Self("1159"),
            api_models::enums::BankNames::BankAustria => {
                Self("e6819e7a-f663-414b-92ec-cf7c82d2f4e5")
            }
            api_models::enums::BankNames::BawagPskAg => {
                Self("ba7199cc-f057-42f2-9856-2378abf21638")
            }
            api_models::enums::BankNames::Dolomitenbank => {
                Self("d5d5b133-1c0d-4c08-b2be-3c9b116dc326")
            }
            api_models::enums::BankNames::EasybankAg => {
                Self("eff103e6-843d-48b7-a6e6-fbd88f511b11")
            }
            api_models::enums::BankNames::ErsteBankUndSparkassen => {
                Self("3fdc41fc-3d3d-4ee3-a1fe-cd79cfd58ea3")
            }
            api_models::enums::BankNames::HypoTirolBankAg => {
                Self("6765e225-a0dc-4481-9666-e26303d4f221")
            }
            api_models::enums::BankNames::PosojilnicaBankEGen => {
                Self("65ef4682-4944-499f-828f-5d74ad288376")
            }
            api_models::enums::BankNames::RaiffeisenBankengruppeOsterreich => {
                Self("ee9fc487-ebe0-486c-8101-17dce5141a67")
            }
            api_models::enums::BankNames::SchoellerbankAg => {
                Self("1190c4d1-b37a-487e-9355-e0a067f54a9f")
            }
            api_models::enums::BankNames::SpardaBankWien => {
                Self("8b0bfeea-fbb0-4337-b3a1-0e25c0f060fc")
            }
            api_models::enums::BankNames::VolksbankGruppe => {
                Self("e2e97aaa-de4c-4e18-9431-d99790773433")
            }
            api_models::enums::BankNames::VolkskreditbankAg => {
                Self("4a0a975b-0594-4b40-9068-39f77b3a91f9")
            }
            _ => Err(errors::ConnectorError::NotImplemented(
                utils::get_unimplemented_payment_method_error_message("Adyen"),
            ))?,
        })
    }
}

pub struct AdyenBankNames<'a>(&'a str);

impl<'a> TryFrom<&api_enums::BankNames> for AdyenBankNames<'a> {
    type Error = Error;
    fn try_from(bank: &api_enums::BankNames) -> Result<Self, Self::Error> {
        Ok(match bank {
            api_models::enums::BankNames::AbnAmro => Self("0031"),
            api_models::enums::BankNames::AsnBank => Self("0761"),
            api_models::enums::BankNames::Bunq => Self("0802"),
            api_models::enums::BankNames::Ing => Self("0721"),
            api_models::enums::BankNames::Knab => Self("0801"),
            api_models::enums::BankNames::N26 => Self("0807"),
            api_models::enums::BankNames::NationaleNederlanden => Self("0808"),
            api_models::enums::BankNames::Rabobank => Self("0021"),
            api_models::enums::BankNames::Regiobank => Self("0771"),
            api_models::enums::BankNames::Revolut => Self("0805"),
            api_models::enums::BankNames::SnsBank => Self("0751"),
            api_models::enums::BankNames::TriodosBank => Self("0511"),
            api_models::enums::BankNames::VanLanschot => Self("0161"),
            api_models::enums::BankNames::Yoursafe => Self("0806"),
            _ => Err(errors::ConnectorError::NotSupported {
                message: String::from("BankRedirect"),
                connector: "Adyen",
            })?,
        })
    }
}

impl TryFrom<&types::ConnectorAuthType> for AdyenAuthType {
    type Error = Error;
    fn try_from(auth_type: &types::ConnectorAuthType) -> Result<Self, Self::Error> {
        match auth_type {
            types::ConnectorAuthType::BodyKey { api_key, key1 } => Ok(Self {
                api_key: api_key.to_owned(),
                merchant_account: key1.to_owned(),
                review_key: None,
            }),
            types::ConnectorAuthType::SignatureKey {
                api_key,
                key1,
                api_secret,
            } => Ok(Self {
                api_key: api_key.to_owned(),
                merchant_account: key1.to_owned(),
                review_key: Some(api_secret.to_owned()),
            }),
            _ => Err(errors::ConnectorError::FailedToObtainAuthType)?,
        }
    }
}

impl<'a> TryFrom<&AdyenRouterData<&types::PaymentsAuthorizeRouterData>>
    for AdyenPaymentRequest<'a>
{
    type Error = Error;
    fn try_from(
        item: &AdyenRouterData<&types::PaymentsAuthorizeRouterData>,
    ) -> Result<Self, Self::Error> {
        match item
            .router_data
            .request
            .mandate_id
            .to_owned()
            .and_then(|mandate_ids| mandate_ids.mandate_reference_id)
        {
            Some(mandate_ref) => AdyenPaymentRequest::try_from((item, mandate_ref)),
            None => match item.router_data.request.payment_method_data {
                domain::PaymentMethodData::Card(ref card) => {
                    AdyenPaymentRequest::try_from((item, card))
                }
                domain::PaymentMethodData::Wallet(ref wallet) => {
                    AdyenPaymentRequest::try_from((item, wallet))
                }
                domain::PaymentMethodData::PayLater(ref pay_later) => {
                    AdyenPaymentRequest::try_from((item, pay_later))
                }
                domain::PaymentMethodData::BankRedirect(ref bank_redirect) => {
                    AdyenPaymentRequest::try_from((item, bank_redirect))
                }
                domain::PaymentMethodData::BankDebit(ref bank_debit) => {
                    AdyenPaymentRequest::try_from((item, bank_debit))
                }
                domain::PaymentMethodData::BankTransfer(ref bank_transfer) => {
                    AdyenPaymentRequest::try_from((item, bank_transfer.as_ref()))
                }
                domain::PaymentMethodData::CardRedirect(ref card_redirect_data) => {
                    AdyenPaymentRequest::try_from((item, card_redirect_data))
                }
                domain::PaymentMethodData::Voucher(ref voucher_data) => {
                    AdyenPaymentRequest::try_from((item, voucher_data))
                }
                domain::PaymentMethodData::GiftCard(ref gift_card_data) => {
                    AdyenPaymentRequest::try_from((item, gift_card_data.as_ref()))
                }
                domain::PaymentMethodData::Crypto(_)
                | domain::PaymentMethodData::MandatePayment
                | domain::PaymentMethodData::Reward
                | domain::PaymentMethodData::Upi(_)
                | domain::PaymentMethodData::CardToken(_) => {
                    Err(errors::ConnectorError::NotImplemented(
                        utils::get_unimplemented_payment_method_error_message("Adyen"),
                    ))?
                }
            },
        }
    }
}

impl<'a> TryFrom<&types::PaymentsPreProcessingRouterData> for AdyenBalanceRequest<'a> {
    type Error = Error;
    fn try_from(item: &types::PaymentsPreProcessingRouterData) -> Result<Self, Self::Error> {
        let payment_method = match &item.request.payment_method_data {
            Some(domain::PaymentMethodData::GiftCard(gift_card_data)) => {
                match gift_card_data.as_ref() {
                    payments::GiftCardData::Givex(gift_card_data) => {
                        let balance_pm = BalancePmData {
                            payment_type: GiftCardBrand::Givex,
                            number: gift_card_data.number.clone(),
                            cvc: gift_card_data.cvc.clone(),
                        };
                        Ok(AdyenPaymentMethod::PaymentMethodBalance(Box::new(
                            balance_pm,
                        )))
                    }
                    payments::GiftCardData::PaySafeCard {} => {
                        Err(errors::ConnectorError::FlowNotSupported {
                            flow: "Balance".to_string(),
                            connector: "adyen".to_string(),
                        })
                    }
                }
            }
            _ => Err(errors::ConnectorError::FlowNotSupported {
                flow: "Balance".to_string(),
                connector: "adyen".to_string(),
            }),
        }?;
        let auth_type = AdyenAuthType::try_from(&item.connector_auth_type)?;
        Ok(Self {
            payment_method,
            merchant_account: auth_type.merchant_account,
        })
    }
}

impl From<&types::PaymentsAuthorizeRouterData> for AdyenShopperInteraction {
    fn from(item: &types::PaymentsAuthorizeRouterData) -> Self {
        match item.request.off_session {
            Some(true) => Self::ContinuedAuthentication,
            _ => Self::Ecommerce,
        }
    }
}
type RecurringDetails = (Option<AdyenRecurringModel>, Option<bool>, Option<String>);

fn get_recurring_processing_model(
    item: &types::PaymentsAuthorizeRouterData,
) -> Result<RecurringDetails, Error> {
    match (item.request.setup_future_usage, item.request.off_session) {
        (Some(storage_enums::FutureUsage::OffSession), _) => {
            let customer_id = item.get_customer_id()?;
            let shopper_reference = format!("{}_{}", item.merchant_id, customer_id);
            let store_payment_method = item.request.is_mandate_payment();
            Ok((
                Some(AdyenRecurringModel::UnscheduledCardOnFile),
                Some(store_payment_method),
                Some(shopper_reference),
            ))
        }
        (_, Some(true)) => Ok((
            Some(AdyenRecurringModel::UnscheduledCardOnFile),
            None,
            Some(format!("{}_{}", item.merchant_id, item.get_customer_id()?)),
        )),
        _ => Ok((None, None, None)),
    }
}

fn get_browser_info(
    item: &types::PaymentsAuthorizeRouterData,
) -> Result<Option<AdyenBrowserInfo>, Error> {
    if item.auth_type == storage_enums::AuthenticationType::ThreeDs
        || item.payment_method == storage_enums::PaymentMethod::BankRedirect
        || item.request.payment_method_type == Some(storage_enums::PaymentMethodType::GoPay)
    {
        let info = item.request.get_browser_info()?;
        Ok(Some(AdyenBrowserInfo {
            accept_header: info.get_accept_header()?,
            language: info.get_language()?,
            screen_height: info.get_screen_height()?,
            screen_width: info.get_screen_width()?,
            color_depth: info.get_color_depth()?,
            user_agent: info.get_user_agent()?,
            time_zone_offset: info.get_time_zone()?,
            java_enabled: info.get_java_enabled()?,
        }))
    } else {
        Ok(None)
    }
}

fn get_additional_data(item: &types::PaymentsAuthorizeRouterData) -> Option<AdditionalData> {
    let (authorisation_type, manual_capture) = match item.request.capture_method {
        Some(diesel_models::enums::CaptureMethod::Manual)
        | Some(diesel_models::enums::CaptureMethod::ManualMultiple) => {
            (Some(AuthType::PreAuth), Some("true".to_string()))
        }
        _ => (None, None),
    };
    let execute_three_d = if matches!(item.auth_type, enums::AuthenticationType::ThreeDs) {
        Some("true".to_string())
    } else {
        None
    };
    Some(AdditionalData {
        authorisation_type,
        manual_capture,
        execute_three_d,
        network_tx_reference: None,
        recurring_detail_reference: None,
        recurring_shopper_reference: None,
        recurring_processing_model: None,
        ..AdditionalData::default()
    })
}

fn get_channel_type(pm_type: &Option<storage_enums::PaymentMethodType>) -> Option<Channel> {
    pm_type.as_ref().and_then(|pmt| match pmt {
        storage_enums::PaymentMethodType::GoPay => Some(Channel::Web),
        _ => None,
    })
}

fn get_amount_data(item: &AdyenRouterData<&types::PaymentsAuthorizeRouterData>) -> Amount {
    Amount {
        currency: item.router_data.request.currency,
        value: item.amount.to_owned(),
    }
}

fn get_address_info(
    address: Option<&api_models::payments::Address>,
) -> Option<Result<Address, error_stack::Report<errors::ConnectorError>>> {
    address.and_then(|add| {
        add.address.as_ref().map(
            |a| -> Result<Address, error_stack::Report<errors::ConnectorError>> {
                Ok(Address {
                    city: a.get_city()?.to_owned(),
                    country: a.get_country()?.to_owned(),
                    house_number_or_name: a.get_line1()?.to_owned(),
                    postal_code: a.get_zip()?.to_owned(),
                    state_or_province: a.state.clone(),
                    street: a.get_line2()?.to_owned(),
                })
            },
        )
    })
}

fn get_line_items(item: &AdyenRouterData<&types::PaymentsAuthorizeRouterData>) -> Vec<LineItem> {
    let order_details: Option<Vec<payments::OrderDetailsWithAmount>> =
        item.router_data.request.order_details.clone();
    match order_details {
        Some(od) => od
            .iter()
            .enumerate()
            .map(|(i, data)| LineItem {
                amount_including_tax: Some(data.amount),
                amount_excluding_tax: Some(data.amount),
                description: Some(data.product_name.clone()),
                id: Some(format!("Items #{i}")),
                tax_amount: None,
                quantity: Some(data.quantity),
            })
            .collect(),
        None => {
            let line_item = LineItem {
                amount_including_tax: Some(item.amount.to_owned()),
                amount_excluding_tax: Some(item.amount.to_owned()),
                description: item.router_data.description.clone(),
                id: Some(String::from("Items #1")),
                tax_amount: None,
                quantity: Some(1),
            };
            vec![line_item]
        }
    }
}

fn get_telephone_number(item: &types::PaymentsAuthorizeRouterData) -> Option<Secret<String>> {
    let phone = item
        .get_optional_billing()
        .and_then(|billing| billing.phone.as_ref());

    phone.as_ref().and_then(|phone| {
        phone.number.as_ref().and_then(|number| {
            phone
                .country_code
                .as_ref()
                .map(|cc| Secret::new(format!("{}{}", cc, number.peek())))
        })
    })
}

fn get_shopper_name(address: Option<&api_models::payments::Address>) -> Option<ShopperName> {
    let billing = address.and_then(|billing| billing.address.as_ref());
    Some(ShopperName {
        first_name: billing.and_then(|a| a.first_name.clone()),
        last_name: billing.and_then(|a| a.last_name.clone()),
    })
}

fn get_country_code(
    address: Option<&api_models::payments::Address>,
) -> Option<api_enums::CountryAlpha2> {
    address.and_then(|billing| billing.address.as_ref().and_then(|address| address.country))
}

fn get_social_security_number(
    voucher_data: &api_models::payments::VoucherData,
) -> Option<Secret<String>> {
    match voucher_data {
        payments::VoucherData::Boleto(boleto_data) => boleto_data.social_security_number.clone(),
        payments::VoucherData::Alfamart { .. }
        | payments::VoucherData::Indomaret { .. }
        | payments::VoucherData::Efecty
        | payments::VoucherData::PagoEfectivo
        | payments::VoucherData::RedCompra
        | payments::VoucherData::Oxxo
        | payments::VoucherData::RedPagos
        | payments::VoucherData::SevenEleven { .. }
        | payments::VoucherData::Lawson { .. }
        | payments::VoucherData::MiniStop { .. }
        | payments::VoucherData::FamilyMart { .. }
        | payments::VoucherData::Seicomart { .. }
        | payments::VoucherData::PayEasy { .. } => None,
    }
}

fn build_shopper_reference(customer_id: &Option<String>, merchant_id: String) -> Option<String> {
    customer_id
        .clone()
        .map(|c_id| format!("{}_{}", merchant_id, c_id))
}

impl<'a> TryFrom<&api_models::payments::BankDebitData> for AdyenPaymentMethod<'a> {
    type Error = Error;
    fn try_from(
        bank_debit_data: &api_models::payments::BankDebitData,
    ) -> Result<Self, Self::Error> {
        match bank_debit_data {
            payments::BankDebitData::AchBankDebit {
                account_number,
                routing_number,
                card_holder_name,
                ..
            } => Ok(AdyenPaymentMethod::AchDirectDebit(Box::new(
                AchDirectDebitData {
                    payment_type: PaymentType::AchDirectDebit,
                    bank_account_number: account_number.clone(),
                    bank_location_id: routing_number.clone(),
                    owner_name: card_holder_name.clone().ok_or(
                        errors::ConnectorError::MissingRequiredField {
                            field_name: "card_holder_name",
                        },
                    )?,
                },
            ))),
            payments::BankDebitData::SepaBankDebit {
                iban,
                bank_account_holder_name,
                ..
            } => Ok(AdyenPaymentMethod::SepaDirectDebit(Box::new(
                SepaDirectDebitData {
                    owner_name: bank_account_holder_name.clone().ok_or(
                        errors::ConnectorError::MissingRequiredField {
                            field_name: "bank_account_holder_name",
                        },
                    )?,
                    iban_number: iban.clone(),
                },
            ))),
            payments::BankDebitData::BacsBankDebit {
                account_number,
                sort_code,
                bank_account_holder_name,
                ..
            } => Ok(AdyenPaymentMethod::BacsDirectDebit(Box::new(
                BacsDirectDebitData {
                    payment_type: PaymentType::BacsDirectDebit,
                    bank_account_number: account_number.clone(),
                    bank_location_id: sort_code.clone(),
                    holder_name: bank_account_holder_name.clone().ok_or(
                        errors::ConnectorError::MissingRequiredField {
                            field_name: "bank_account_holder_name",
                        },
                    )?,
                },
            ))),
            payments::BankDebitData::BecsBankDebit { .. } => {
                Err(errors::ConnectorError::NotImplemented(
                    utils::get_unimplemented_payment_method_error_message("Adyen"),
                )
                .into())
            }
        }
    }
}

impl<'a> TryFrom<&api_models::payments::VoucherData> for AdyenPaymentMethod<'a> {
    type Error = Error;
    fn try_from(voucher_data: &api_models::payments::VoucherData) -> Result<Self, Self::Error> {
        match voucher_data {
            payments::VoucherData::Boleto { .. } => Ok(AdyenPaymentMethod::BoletoBancario),
            payments::VoucherData::Alfamart(alfarmart_data) => {
                Ok(AdyenPaymentMethod::Alfamart(Box::new(DokuBankData {
                    first_name: alfarmart_data.first_name.clone(),
                    last_name: alfarmart_data.last_name.clone(),
                    shopper_email: alfarmart_data.email.clone(),
                })))
            }
            payments::VoucherData::Indomaret(indomaret_data) => {
                Ok(AdyenPaymentMethod::Indomaret(Box::new(DokuBankData {
                    first_name: indomaret_data.first_name.clone(),
                    last_name: indomaret_data.last_name.clone(),
                    shopper_email: indomaret_data.email.clone(),
                })))
            }
            payments::VoucherData::Oxxo => Ok(AdyenPaymentMethod::Oxxo),
            payments::VoucherData::SevenEleven(jcs_data) => Ok(AdyenPaymentMethod::SevenEleven(
                Box::new(JCSVoucherData::try_from(jcs_data)?),
            )),
            payments::VoucherData::Lawson(jcs_data) => Ok(AdyenPaymentMethod::Lawson(Box::new(
                JCSVoucherData::try_from(jcs_data)?,
            ))),
            payments::VoucherData::MiniStop(jcs_data) => Ok(AdyenPaymentMethod::MiniStop(
                Box::new(JCSVoucherData::try_from(jcs_data)?),
            )),
            payments::VoucherData::FamilyMart(jcs_data) => Ok(AdyenPaymentMethod::FamilyMart(
                Box::new(JCSVoucherData::try_from(jcs_data)?),
            )),
            payments::VoucherData::Seicomart(jcs_data) => Ok(AdyenPaymentMethod::Seicomart(
                Box::new(JCSVoucherData::try_from(jcs_data)?),
            )),
            payments::VoucherData::PayEasy(jcs_data) => Ok(AdyenPaymentMethod::PayEasy(Box::new(
                JCSVoucherData::try_from(jcs_data)?,
            ))),
            payments::VoucherData::Efecty
            | payments::VoucherData::PagoEfectivo
            | payments::VoucherData::RedCompra
            | payments::VoucherData::RedPagos => Err(errors::ConnectorError::NotImplemented(
                utils::get_unimplemented_payment_method_error_message("Adyen"),
            )
            .into()),
        }
    }
}

impl<'a> TryFrom<&api_models::payments::GiftCardData> for AdyenPaymentMethod<'a> {
    type Error = Error;
    fn try_from(gift_card_data: &api_models::payments::GiftCardData) -> Result<Self, Self::Error> {
        match gift_card_data {
            payments::GiftCardData::PaySafeCard {} => Ok(AdyenPaymentMethod::PaySafeCard),
            payments::GiftCardData::Givex(givex_data) => {
                let gift_card_pm = GiftCardData {
                    payment_type: PaymentType::Giftcard,
                    brand: GiftCardBrand::Givex,
                    number: givex_data.number.clone(),
                    cvc: givex_data.cvc.clone(),
                };
                Ok(AdyenPaymentMethod::AdyenGiftCard(Box::new(gift_card_pm)))
            }
        }
    }
}

<<<<<<< HEAD
impl<'a> TryFrom<(&domain::Card, Option<Secret<String>>)> for AdyenPaymentMethod<'a> {
    type Error = Error;
    fn try_from(
        (card, card_holder_name): (&domain::Card, Option<Secret<String>>),
    ) -> Result<Self, Self::Error> {
=======
impl<'a> TryFrom<&domain::Card> for AdyenPaymentMethod<'a> {
    type Error = Error;
    fn try_from(card: &domain::Card) -> Result<Self, Self::Error> {
>>>>>>> 9cce1520
        let adyen_card = AdyenCard {
            payment_type: PaymentType::Scheme,
            number: card.card_number.clone(),
            expiry_month: card.card_exp_month.clone(),
            expiry_year: card.get_expiry_year_4_digit(),
            cvc: Some(card.card_cvc.clone()),
            holder_name: card_holder_name,
            brand: None,
            network_payment_reference: None,
        };
        Ok(AdyenPaymentMethod::AdyenCard(Box::new(adyen_card)))
    }
}

impl TryFrom<&storage_enums::PaymentMethodType> for PaymentType {
    type Error = Error;
    fn try_from(item: &storage_enums::PaymentMethodType) -> Result<Self, Self::Error> {
        match item {
            storage_enums::PaymentMethodType::Credit
            | storage_enums::PaymentMethodType::Debit
            | storage_enums::PaymentMethodType::Klarna
            | storage_enums::PaymentMethodType::Ach
            | storage_enums::PaymentMethodType::Sepa
            | storage_enums::PaymentMethodType::Bacs
            | storage_enums::PaymentMethodType::BancontactCard
            | storage_enums::PaymentMethodType::Blik
            | storage_enums::PaymentMethodType::Eps
            | storage_enums::PaymentMethodType::Giropay
            | storage_enums::PaymentMethodType::Ideal
            | storage_enums::PaymentMethodType::OnlineBankingCzechRepublic
            | storage_enums::PaymentMethodType::OnlineBankingFinland
            | storage_enums::PaymentMethodType::OnlineBankingPoland
            | storage_enums::PaymentMethodType::OnlineBankingSlovakia
            | storage_enums::PaymentMethodType::Sofort
            | storage_enums::PaymentMethodType::Trustly
            | storage_enums::PaymentMethodType::GooglePay
            | storage_enums::PaymentMethodType::AliPay
            | storage_enums::PaymentMethodType::ApplePay
            | storage_enums::PaymentMethodType::AliPayHk
            | storage_enums::PaymentMethodType::MbWay
            | storage_enums::PaymentMethodType::MobilePay
            | storage_enums::PaymentMethodType::WeChatPay
            | storage_enums::PaymentMethodType::SamsungPay
            | storage_enums::PaymentMethodType::Affirm
            | storage_enums::PaymentMethodType::AfterpayClearpay
            | storage_enums::PaymentMethodType::PayBright
            | storage_enums::PaymentMethodType::Walley => Ok(Self::Scheme),
            storage_enums::PaymentMethodType::Paypal => Ok(Self::Paypal),
            _ => Err(errors::ConnectorError::NotImplemented(
                utils::get_unimplemented_payment_method_error_message("Adyen"),
            ))?,
        }
    }
}

impl TryFrom<&utils::CardIssuer> for CardBrand {
    type Error = Error;
    fn try_from(card_issuer: &utils::CardIssuer) -> Result<Self, Self::Error> {
        match card_issuer {
            utils::CardIssuer::AmericanExpress => Ok(Self::Amex),
            utils::CardIssuer::Master => Ok(Self::MC),
            utils::CardIssuer::Visa => Ok(Self::Visa),
            _ => Err(errors::ConnectorError::NotImplemented("CardBrand".to_string()).into()),
        }
    }
}

impl<'a> TryFrom<&api::WalletData> for AdyenPaymentMethod<'a> {
    type Error = Error;
    fn try_from(wallet_data: &api::WalletData) -> Result<Self, Self::Error> {
        match wallet_data {
            api_models::payments::WalletData::GooglePay(data) => {
                let gpay_data = AdyenGPay {
                    payment_type: PaymentType::Googlepay,
                    google_pay_token: Secret::new(data.tokenization_data.token.to_owned()),
                };
                Ok(AdyenPaymentMethod::Gpay(Box::new(gpay_data)))
            }
            api_models::payments::WalletData::ApplePay(data) => {
                let apple_pay_data = AdyenApplePay {
                    payment_type: PaymentType::Applepay,
                    apple_pay_token: Secret::new(data.payment_data.to_string()),
                };

                Ok(AdyenPaymentMethod::ApplePay(Box::new(apple_pay_data)))
            }
            api_models::payments::WalletData::PaypalRedirect(_) => {
                let wallet = PmdForPaymentType {
                    payment_type: PaymentType::Paypal,
                };
                Ok(AdyenPaymentMethod::AdyenPaypal(Box::new(wallet)))
            }
            api_models::payments::WalletData::AliPayRedirect(_) => {
                let alipay_data = PmdForPaymentType {
                    payment_type: PaymentType::Alipay,
                };
                Ok(AdyenPaymentMethod::AliPay(Box::new(alipay_data)))
            }
            api_models::payments::WalletData::AliPayHkRedirect(_) => {
                let alipay_hk_data = PmdForPaymentType {
                    payment_type: PaymentType::AlipayHk,
                };
                Ok(AdyenPaymentMethod::AliPayHk(Box::new(alipay_hk_data)))
            }
            api_models::payments::WalletData::GoPayRedirect(_) => {
                let go_pay_data = GoPayData {};
                Ok(AdyenPaymentMethod::GoPay(Box::new(go_pay_data)))
            }
            api_models::payments::WalletData::KakaoPayRedirect(_) => {
                let kakao_pay_data = KakaoPayData {};
                Ok(AdyenPaymentMethod::Kakaopay(Box::new(kakao_pay_data)))
            }
            api_models::payments::WalletData::GcashRedirect(_) => {
                let gcash_data = GcashData {};
                Ok(AdyenPaymentMethod::Gcash(Box::new(gcash_data)))
            }
            api_models::payments::WalletData::MomoRedirect(_) => {
                let momo_data = MomoData {};
                Ok(AdyenPaymentMethod::Momo(Box::new(momo_data)))
            }
            api_models::payments::WalletData::TouchNGoRedirect(_) => {
                let touch_n_go_data = TouchNGoData {};
                Ok(AdyenPaymentMethod::TouchNGo(Box::new(touch_n_go_data)))
            }
            api_models::payments::WalletData::MbWayRedirect(data) => {
                let mbway_data = MbwayData {
                    payment_type: PaymentType::Mbway,
                    telephone_number: data.telephone_number.clone(),
                };
                Ok(AdyenPaymentMethod::Mbway(Box::new(mbway_data)))
            }
            api_models::payments::WalletData::MobilePayRedirect(_) => {
                let data = PmdForPaymentType {
                    payment_type: PaymentType::MobilePay,
                };
                Ok(AdyenPaymentMethod::MobilePay(Box::new(data)))
            }
            api_models::payments::WalletData::WeChatPayRedirect(_) => {
                Ok(AdyenPaymentMethod::WeChatPayWeb)
            }
            api_models::payments::WalletData::SamsungPay(samsung_data) => {
                let data = SamsungPayPmData {
                    payment_type: PaymentType::Samsungpay,
                    samsung_pay_token: samsung_data.token.to_owned(),
                };
                Ok(AdyenPaymentMethod::SamsungPay(Box::new(data)))
            }
            api_models::payments::WalletData::TwintRedirect { .. } => Ok(AdyenPaymentMethod::Twint),
            api_models::payments::WalletData::VippsRedirect { .. } => Ok(AdyenPaymentMethod::Vipps),
            api_models::payments::WalletData::DanaRedirect { .. } => Ok(AdyenPaymentMethod::Dana),
            api_models::payments::WalletData::SwishQr(_) => Ok(AdyenPaymentMethod::Swish),
            payments::WalletData::AliPayQr(_)
            | payments::WalletData::ApplePayRedirect(_)
            | payments::WalletData::ApplePayThirdPartySdk(_)
            | payments::WalletData::GooglePayRedirect(_)
            | payments::WalletData::GooglePayThirdPartySdk(_)
            | payments::WalletData::PaypalSdk(_)
            | payments::WalletData::WeChatPayQr(_)
            | payments::WalletData::CashappQr(_) => Err(errors::ConnectorError::NotImplemented(
                utils::get_unimplemented_payment_method_error_message("Adyen"),
            )
            .into()),
        }
    }
}

pub fn check_required_field<'a, T>(
    field: &'a Option<T>,
    message: &'static str,
) -> Result<&'a T, errors::ConnectorError> {
    field
        .as_ref()
        .ok_or(errors::ConnectorError::MissingRequiredField {
            field_name: message,
        })
}

impl<'a>
    TryFrom<(
        &api::PayLaterData,
        &Option<api_enums::CountryAlpha2>,
        &Option<Email>,
        &Option<String>,
        &Option<ShopperName>,
        &Option<Secret<String>>,
        &Option<Address>,
        &Option<Address>,
    )> for AdyenPaymentMethod<'a>
{
    type Error = Error;
    fn try_from(
        value: (
            &api::PayLaterData,
            &Option<api_enums::CountryAlpha2>,
            &Option<Email>,
            &Option<String>,
            &Option<ShopperName>,
            &Option<Secret<String>>,
            &Option<Address>,
            &Option<Address>,
        ),
    ) -> Result<Self, Self::Error> {
        let (
            pay_later_data,
            country_code,
            shopper_email,
            shopper_reference,
            shopper_name,
            telephone_number,
            billing_address,
            delivery_address,
        ) = value;
        match pay_later_data {
            api_models::payments::PayLaterData::KlarnaRedirect { .. } => {
                let klarna = PmdForPaymentType {
                    payment_type: PaymentType::Klarna,
                };
                check_required_field(shopper_email, "email")?;
                check_required_field(shopper_reference, "customer_id")?;
                check_required_field(country_code, "billing.country")?;

                Ok(AdyenPaymentMethod::AdyenKlarna(Box::new(klarna)))
            }
            api_models::payments::PayLaterData::AffirmRedirect { .. } => {
                check_required_field(shopper_email, "email")?;
                check_required_field(shopper_name, "billing.first_name, billing.last_name")?;
                check_required_field(telephone_number, "billing.phone")?;
                check_required_field(billing_address, "billing")?;

                Ok(AdyenPaymentMethod::AdyenAffirm(Box::new(
                    PmdForPaymentType {
                        payment_type: PaymentType::Affirm,
                    },
                )))
            }
            api_models::payments::PayLaterData::AfterpayClearpayRedirect { .. } => {
                check_required_field(shopper_email, "email")?;
                check_required_field(shopper_name, "billing.first_name, billing.last_name")?;
                check_required_field(delivery_address, "shipping")?;
                check_required_field(billing_address, "billing")?;

                if let Some(country) = country_code {
                    match country {
                        api_enums::CountryAlpha2::IT
                        | api_enums::CountryAlpha2::FR
                        | api_enums::CountryAlpha2::ES
                        | api_enums::CountryAlpha2::GB => Ok(AdyenPaymentMethod::ClearPay),
                        _ => Ok(AdyenPaymentMethod::AfterPay(Box::new(PmdForPaymentType {
                            payment_type: PaymentType::Afterpaytouch,
                        }))),
                    }
                } else {
                    Err(errors::ConnectorError::MissingRequiredField {
                        field_name: "country",
                    })?
                }
            }
            api_models::payments::PayLaterData::PayBrightRedirect { .. } => {
                check_required_field(shopper_name, "billing.first_name, billing.last_name")?;
                check_required_field(telephone_number, "billing.phone")?;
                check_required_field(shopper_email, "email")?;
                check_required_field(billing_address, "billing")?;
                check_required_field(delivery_address, "shipping")?;
                check_required_field(country_code, "billing.country")?;
                Ok(AdyenPaymentMethod::PayBright)
            }
            api_models::payments::PayLaterData::WalleyRedirect { .. } => {
                //[TODO: Line items specific sub-fields are mandatory]
                check_required_field(telephone_number, "billing.phone")?;
                check_required_field(shopper_email, "email")?;
                Ok(AdyenPaymentMethod::Walley)
            }
            api_models::payments::PayLaterData::AlmaRedirect { .. } => {
                check_required_field(telephone_number, "billing.phone")?;
                check_required_field(shopper_email, "email")?;
                check_required_field(billing_address, "billing")?;
                check_required_field(delivery_address, "shipping")?;
                Ok(AdyenPaymentMethod::AlmaPayLater(Box::new(
                    PmdForPaymentType {
                        payment_type: PaymentType::Alma,
                    },
                )))
            }
            api_models::payments::PayLaterData::AtomeRedirect { .. } => {
                check_required_field(shopper_email, "email")?;
                check_required_field(shopper_name, "billing.first_name, billing.last_name")?;
                check_required_field(telephone_number, "billing.phone")?;
                check_required_field(billing_address, "billing")?;
                Ok(AdyenPaymentMethod::Atome)
            }
            payments::PayLaterData::KlarnaSdk { .. } => {
                Err(errors::ConnectorError::NotImplemented(
                    utils::get_unimplemented_payment_method_error_message("Adyen"),
                )
                .into())
            }
        }
    }
}

impl<'a> TryFrom<(&api_models::payments::BankRedirectData, Option<bool>)>
    for AdyenPaymentMethod<'a>
{
    type Error = Error;
    fn try_from(
        (bank_redirect_data, test_mode): (&api_models::payments::BankRedirectData, Option<bool>),
    ) -> Result<Self, Self::Error> {
        match bank_redirect_data {
            api_models::payments::BankRedirectData::BancontactCard {
                card_number,
                card_exp_month,
                card_exp_year,
                card_holder_name,
                ..
            } => Ok(AdyenPaymentMethod::BancontactCard(Box::new(
                BancontactCardData {
                    payment_type: PaymentType::Scheme,
                    brand: "bcmc".to_string(),
                    number: card_number
                        .as_ref()
                        .ok_or(errors::ConnectorError::MissingRequiredField {
                            field_name: "bancontact_card.card_number",
                        })?
                        .clone(),
                    expiry_month: card_exp_month
                        .as_ref()
                        .ok_or(errors::ConnectorError::MissingRequiredField {
                            field_name: "bancontact_card.card_exp_month",
                        })?
                        .clone(),
                    expiry_year: card_exp_year
                        .as_ref()
                        .ok_or(errors::ConnectorError::MissingRequiredField {
                            field_name: "bancontact_card.card_exp_year",
                        })?
                        .clone(),
                    holder_name: card_holder_name
                        .as_ref()
                        .ok_or(errors::ConnectorError::MissingRequiredField {
                            field_name: "bancontact_card.card_holder_name",
                        })?
                        .clone(),
                },
            ))),
            api_models::payments::BankRedirectData::Bizum { .. } => {
                Ok(AdyenPaymentMethod::Bizum(Box::new(PmdForPaymentType {
                    payment_type: PaymentType::Bizum,
                })))
            }
            api_models::payments::BankRedirectData::Blik { blik_code } => {
                Ok(AdyenPaymentMethod::Blik(Box::new(BlikRedirectionData {
                    payment_type: PaymentType::Blik,
                    blik_code: Secret::new(blik_code.clone().ok_or(
                        errors::ConnectorError::MissingRequiredField {
                            field_name: "blik_code",
                        },
                    )?),
                })))
            }
            api_models::payments::BankRedirectData::Eps { bank_name, .. } => Ok(
                AdyenPaymentMethod::Eps(Box::new(BankRedirectionWithIssuer {
                    payment_type: PaymentType::Eps,
                    issuer: Some(
                        AdyenTestBankNames::try_from(&bank_name.ok_or(
                            errors::ConnectorError::MissingRequiredField {
                                field_name: "eps.bank_name",
                            },
                        )?)?
                        .0,
                    ),
                })),
            ),
            api_models::payments::BankRedirectData::Giropay { .. } => {
                Ok(AdyenPaymentMethod::Giropay(Box::new(PmdForPaymentType {
                    payment_type: PaymentType::Giropay,
                })))
            }
            api_models::payments::BankRedirectData::Ideal { bank_name, .. } => {
                let issuer = if test_mode.unwrap_or(true) {
                    Some(
                        AdyenTestBankNames::try_from(&bank_name.ok_or(
                            errors::ConnectorError::MissingRequiredField {
                                field_name: "ideal.bank_name",
                            },
                        )?)?
                        .0,
                    )
                } else {
                    Some(
                        AdyenBankNames::try_from(&bank_name.ok_or(
                            errors::ConnectorError::MissingRequiredField {
                                field_name: "ideal.bank_name",
                            },
                        )?)?
                        .0,
                    )
                };
                Ok(AdyenPaymentMethod::Ideal(Box::new(
                    BankRedirectionWithIssuer {
                        payment_type: PaymentType::Ideal,
                        issuer,
                    },
                )))
            }
            api_models::payments::BankRedirectData::OnlineBankingCzechRepublic { issuer } => {
                Ok(AdyenPaymentMethod::OnlineBankingCzechRepublic(Box::new(
                    OnlineBankingCzechRepublicData {
                        payment_type: PaymentType::OnlineBankingCzechRepublic,
                        issuer: OnlineBankingCzechRepublicBanks::try_from(issuer)?,
                    },
                )))
            }
            api_models::payments::BankRedirectData::OnlineBankingFinland { .. } => Ok(
                AdyenPaymentMethod::OnlineBankingFinland(Box::new(PmdForPaymentType {
                    payment_type: PaymentType::OnlineBankingFinland,
                })),
            ),
            api_models::payments::BankRedirectData::OnlineBankingPoland { issuer } => Ok(
                AdyenPaymentMethod::OnlineBankingPoland(Box::new(OnlineBankingPolandData {
                    payment_type: PaymentType::OnlineBankingPoland,
                    issuer: OnlineBankingPolandBanks::try_from(issuer)?,
                })),
            ),
            api_models::payments::BankRedirectData::OnlineBankingSlovakia { issuer } => Ok(
                AdyenPaymentMethod::OnlineBankingSlovakia(Box::new(OnlineBankingSlovakiaData {
                    payment_type: PaymentType::OnlineBankingSlovakia,
                    issuer: OnlineBankingSlovakiaBanks::try_from(issuer)?,
                })),
            ),
            api_models::payments::BankRedirectData::OnlineBankingFpx { issuer } => Ok(
                AdyenPaymentMethod::OnlineBankingFpx(Box::new(OnlineBankingFpxData {
                    issuer: OnlineBankingFpxIssuer::try_from(issuer)?,
                })),
            ),
            api_models::payments::BankRedirectData::OnlineBankingThailand { issuer } => Ok(
                AdyenPaymentMethod::OnlineBankingThailand(Box::new(OnlineBankingThailandData {
                    issuer: OnlineBankingThailandIssuer::try_from(issuer)?,
                })),
            ),
            api_models::payments::BankRedirectData::OpenBankingUk { issuer, .. } => Ok(
                AdyenPaymentMethod::OpenBankingUK(Box::new(OpenBankingUKData {
                    issuer: match issuer {
                        Some(bank_name) => OpenBankingUKIssuer::try_from(bank_name)?,
                        None => Err(errors::ConnectorError::MissingRequiredField {
                            field_name: "issuer",
                        })?,
                    },
                })),
            ),
            api_models::payments::BankRedirectData::Sofort { .. } => Ok(AdyenPaymentMethod::Sofort),
            api_models::payments::BankRedirectData::Trustly { .. } => {
                Ok(AdyenPaymentMethod::Trustly)
            }
            payments::BankRedirectData::Interac { .. }
            | payments::BankRedirectData::Przelewy24 { .. } => {
                Err(errors::ConnectorError::NotImplemented(
                    utils::get_unimplemented_payment_method_error_message("Adyen"),
                )
                .into())
            }
        }
    }
}

impl<'a> TryFrom<&api_models::payments::BankTransferData> for AdyenPaymentMethod<'a> {
    type Error = Error;
    fn try_from(
        bank_transfer_data: &api_models::payments::BankTransferData,
    ) -> Result<Self, Self::Error> {
        match bank_transfer_data {
            payments::BankTransferData::PermataBankTransfer {
                ref billing_details,
            } => Ok(AdyenPaymentMethod::PermataBankTransfer(Box::new(
                DokuBankData {
                    first_name: billing_details.first_name.clone(),
                    last_name: billing_details.last_name.clone(),
                    shopper_email: billing_details.email.clone(),
                },
            ))),
            payments::BankTransferData::BcaBankTransfer {
                ref billing_details,
            } => Ok(AdyenPaymentMethod::BcaBankTransfer(Box::new(
                DokuBankData {
                    first_name: billing_details.first_name.clone(),
                    last_name: billing_details.last_name.clone(),
                    shopper_email: billing_details.email.clone(),
                },
            ))),
            payments::BankTransferData::BniVaBankTransfer {
                ref billing_details,
            } => Ok(AdyenPaymentMethod::BniVa(Box::new(DokuBankData {
                first_name: billing_details.first_name.clone(),
                last_name: billing_details.last_name.clone(),
                shopper_email: billing_details.email.clone(),
            }))),
            payments::BankTransferData::BriVaBankTransfer {
                ref billing_details,
            } => Ok(AdyenPaymentMethod::BriVa(Box::new(DokuBankData {
                first_name: billing_details.first_name.clone(),
                last_name: billing_details.last_name.clone(),
                shopper_email: billing_details.email.clone(),
            }))),
            payments::BankTransferData::CimbVaBankTransfer {
                ref billing_details,
            } => Ok(AdyenPaymentMethod::CimbVa(Box::new(DokuBankData {
                first_name: billing_details.first_name.clone(),
                last_name: billing_details.last_name.clone(),
                shopper_email: billing_details.email.clone(),
            }))),
            payments::BankTransferData::DanamonVaBankTransfer {
                ref billing_details,
            } => Ok(AdyenPaymentMethod::DanamonVa(Box::new(DokuBankData {
                first_name: billing_details.first_name.clone(),
                last_name: billing_details.last_name.clone(),
                shopper_email: billing_details.email.clone(),
            }))),
            payments::BankTransferData::MandiriVaBankTransfer {
                ref billing_details,
            } => Ok(AdyenPaymentMethod::MandiriVa(Box::new(DokuBankData {
                first_name: billing_details.first_name.clone(),
                last_name: billing_details.last_name.clone(),
                shopper_email: billing_details.email.clone(),
            }))),
            api_models::payments::BankTransferData::Pix {} => {
                Ok(AdyenPaymentMethod::Pix(Box::new(PmdForPaymentType {
                    payment_type: PaymentType::Pix,
                })))
            }
            api_models::payments::BankTransferData::AchBankTransfer { .. }
            | api_models::payments::BankTransferData::SepaBankTransfer { .. }
            | api_models::payments::BankTransferData::BacsBankTransfer { .. }
            | api_models::payments::BankTransferData::MultibancoBankTransfer { .. }
            | payments::BankTransferData::Pse {} => Err(errors::ConnectorError::NotImplemented(
                utils::get_unimplemented_payment_method_error_message("Adyen"),
            )
            .into()),
        }
    }
}

impl<'a> TryFrom<&domain::payments::CardRedirectData> for AdyenPaymentMethod<'a> {
    type Error = Error;
    fn try_from(
        card_redirect_data: &domain::payments::CardRedirectData,
    ) -> Result<Self, Self::Error> {
        match card_redirect_data {
            domain::CardRedirectData::Knet {} => Ok(AdyenPaymentMethod::Knet),
            domain::CardRedirectData::Benefit {} => Ok(AdyenPaymentMethod::Benefit),
            domain::CardRedirectData::MomoAtm {} => Ok(AdyenPaymentMethod::MomoAtm),
            domain::CardRedirectData::CardRedirect {} => {
                Err(errors::ConnectorError::NotImplemented(
                    utils::get_unimplemented_payment_method_error_message("Adyen"),
                )
                .into())
            }
        }
    }
}

impl<'a>
    TryFrom<(
        &AdyenRouterData<&types::PaymentsAuthorizeRouterData>,
        payments::MandateReferenceId,
    )> for AdyenPaymentRequest<'a>
{
    type Error = Error;
    fn try_from(
        value: (
            &AdyenRouterData<&types::PaymentsAuthorizeRouterData>,
            payments::MandateReferenceId,
        ),
    ) -> Result<Self, Self::Error> {
        let (item, mandate_ref_id) = value;
        let amount = get_amount_data(item);
        let auth_type = AdyenAuthType::try_from(&item.router_data.connector_auth_type)?;
        let shopper_interaction = AdyenShopperInteraction::from(item.router_data);
        let (recurring_processing_model, store_payment_method, shopper_reference) =
            get_recurring_processing_model(item.router_data)?;
        let browser_info = get_browser_info(item.router_data)?;
        let additional_data = get_additional_data(item.router_data);
        let return_url = item.router_data.request.get_return_url()?;
        let payment_method_type = item
            .router_data
            .request
            .payment_method_type
            .as_ref()
            .ok_or(errors::ConnectorError::MissingPaymentMethodType)?;
        let payment_method = match mandate_ref_id {
            payments::MandateReferenceId::ConnectorMandateId(connector_mandate_ids) => {
                let adyen_mandate = AdyenMandate {
                    payment_type: PaymentType::try_from(payment_method_type)?,
                    stored_payment_method_id: Secret::new(
                        connector_mandate_ids.get_connector_mandate_id()?,
                    ),
                };
                Ok::<AdyenPaymentMethod<'_>, Self::Error>(AdyenPaymentMethod::Mandate(Box::new(
                    adyen_mandate,
                )))
            }
            payments::MandateReferenceId::NetworkMandateId(network_mandate_id) => {
                match item.router_data.request.payment_method_data {
                    domain::PaymentMethodData::Card(ref card) => {
                        let card_issuer = card.get_card_issuer()?;
                        let brand = CardBrand::try_from(&card_issuer)?;
                        let card_holder_name = item.router_data.get_optional_billing_name();
                        let adyen_card = AdyenCard {
                            payment_type: PaymentType::Scheme,
                            number: card.card_number.clone(),
                            expiry_month: card.card_exp_month.clone(),
                            expiry_year: card.card_exp_year.clone(),
                            cvc: None,
                            holder_name: card_holder_name,
                            brand: Some(brand),
                            network_payment_reference: Some(Secret::new(network_mandate_id)),
                        };
                        Ok(AdyenPaymentMethod::AdyenCard(Box::new(adyen_card)))
                    }
                    domain::PaymentMethodData::CardRedirect(_)
                    | domain::PaymentMethodData::Wallet(_)
                    | domain::PaymentMethodData::PayLater(_)
                    | domain::PaymentMethodData::BankRedirect(_)
                    | domain::PaymentMethodData::BankDebit(_)
                    | domain::PaymentMethodData::BankTransfer(_)
                    | domain::PaymentMethodData::Crypto(_)
                    | domain::PaymentMethodData::MandatePayment
                    | domain::PaymentMethodData::Reward
                    | domain::PaymentMethodData::Upi(_)
                    | domain::PaymentMethodData::Voucher(_)
                    | domain::PaymentMethodData::GiftCard(_)
                    | domain::PaymentMethodData::CardToken(_) => {
                        Err(errors::ConnectorError::NotSupported {
                            message: "Network tokenization for payment method".to_string(),
                            connector: "Adyen",
                        })?
                    }
                }
            }
        }?;
        Ok(AdyenPaymentRequest {
            amount,
            merchant_account: auth_type.merchant_account,
            payment_method,
            reference: item.router_data.connector_request_reference_id.clone(),
            return_url,
            shopper_interaction,
            recurring_processing_model,
            browser_info,
            additional_data,
            telephone_number: None,
            shopper_name: None,
            shopper_email: None,
            shopper_locale: None,
            social_security_number: None,
            billing_address: None,
            delivery_address: None,
            country_code: None,
            line_items: None,
            shopper_reference,
            store_payment_method,
            channel: None,
            shopper_statement: item.router_data.request.statement_descriptor.clone(),
            shopper_ip: item.router_data.request.get_ip_address_as_optional(),
            metadata: item.router_data.request.metadata.clone(),
        })
    }
}
impl<'a>
    TryFrom<(
        &AdyenRouterData<&types::PaymentsAuthorizeRouterData>,
        &domain::Card,
    )> for AdyenPaymentRequest<'a>
{
    type Error = Error;
    fn try_from(
        value: (
            &AdyenRouterData<&types::PaymentsAuthorizeRouterData>,
            &domain::Card,
        ),
    ) -> Result<Self, Self::Error> {
        let (item, card_data) = value;
        let amount = get_amount_data(item);
        let auth_type = AdyenAuthType::try_from(&item.router_data.connector_auth_type)?;
        let shopper_interaction = AdyenShopperInteraction::from(item.router_data);
        let shopper_reference = build_shopper_reference(
            &item.router_data.customer_id,
            item.router_data.merchant_id.clone(),
        );
        let (recurring_processing_model, store_payment_method, _) =
            get_recurring_processing_model(item.router_data)?;
        let browser_info = get_browser_info(item.router_data)?;
        let billing_address =
            get_address_info(item.router_data.get_optional_billing()).transpose()?;
        let country_code = get_country_code(item.router_data.get_optional_billing());
        let additional_data = get_additional_data(item.router_data);
        let return_url = item.router_data.request.get_return_url()?;
        let card_holder_name = item.router_data.get_optional_billing_name();
        let payment_method = AdyenPaymentMethod::try_from((card_data, card_holder_name))?;
        let shopper_email = item.router_data.request.email.clone();
        let shopper_name = get_shopper_name(item.router_data.get_optional_billing());

        Ok(AdyenPaymentRequest {
            amount,
            merchant_account: auth_type.merchant_account,
            payment_method,
            reference: item.router_data.connector_request_reference_id.clone(),
            return_url,
            shopper_interaction,
            recurring_processing_model,
            browser_info,
            additional_data,
            telephone_number: None,
            shopper_name,
            shopper_email,
            shopper_locale: None,
            social_security_number: None,
            billing_address,
            delivery_address: None,
            country_code,
            line_items: None,
            shopper_reference,
            store_payment_method,
            channel: None,
            shopper_statement: item.router_data.request.statement_descriptor.clone(),
            shopper_ip: item.router_data.request.get_ip_address_as_optional(),
            metadata: item.router_data.request.metadata.clone(),
        })
    }
}

impl<'a>
    TryFrom<(
        &AdyenRouterData<&types::PaymentsAuthorizeRouterData>,
        &api_models::payments::BankDebitData,
    )> for AdyenPaymentRequest<'a>
{
    type Error = Error;

    fn try_from(
        value: (
            &AdyenRouterData<&types::PaymentsAuthorizeRouterData>,
            &api_models::payments::BankDebitData,
        ),
    ) -> Result<Self, Self::Error> {
        let (item, bank_debit_data) = value;
        let amount = get_amount_data(item);
        let auth_type = AdyenAuthType::try_from(&item.router_data.connector_auth_type)?;
        let shopper_interaction = AdyenShopperInteraction::from(item.router_data);
        let recurring_processing_model = get_recurring_processing_model(item.router_data)?.0;
        let browser_info = get_browser_info(item.router_data)?;
        let additional_data = get_additional_data(item.router_data);
        let return_url = item.router_data.request.get_return_url()?;
        let payment_method = AdyenPaymentMethod::try_from(bank_debit_data)?;
        let country_code = get_country_code(item.router_data.get_optional_billing());
        let request = AdyenPaymentRequest {
            amount,
            merchant_account: auth_type.merchant_account,
            payment_method,
            reference: item.router_data.connector_request_reference_id.clone(),
            return_url,
            browser_info,
            shopper_interaction,
            recurring_processing_model,
            additional_data,
            shopper_name: None,
            shopper_locale: None,
            shopper_email: item.router_data.request.email.clone(),
            social_security_number: None,
            telephone_number: None,
            billing_address: None,
            delivery_address: None,
            country_code,
            line_items: None,
            shopper_reference: None,
            store_payment_method: None,
            channel: None,
            shopper_statement: item.router_data.request.statement_descriptor.clone(),
            shopper_ip: item.router_data.request.get_ip_address_as_optional(),
            metadata: item.router_data.request.metadata.clone(),
        };
        Ok(request)
    }
}

impl<'a>
    TryFrom<(
        &AdyenRouterData<&types::PaymentsAuthorizeRouterData>,
        &api_models::payments::VoucherData,
    )> for AdyenPaymentRequest<'a>
{
    type Error = Error;

    fn try_from(
        value: (
            &AdyenRouterData<&types::PaymentsAuthorizeRouterData>,
            &api_models::payments::VoucherData,
        ),
    ) -> Result<Self, Self::Error> {
        let (item, voucher_data) = value;
        let amount = get_amount_data(item);
        let auth_type = AdyenAuthType::try_from(&item.router_data.connector_auth_type)?;
        let shopper_interaction = AdyenShopperInteraction::from(item.router_data);
        let recurring_processing_model = get_recurring_processing_model(item.router_data)?.0;
        let browser_info = get_browser_info(item.router_data)?;
        let additional_data = get_additional_data(item.router_data);
        let payment_method = AdyenPaymentMethod::try_from(voucher_data)?;
        let return_url = item.router_data.request.get_return_url()?;
        let social_security_number = get_social_security_number(voucher_data);
        let request = AdyenPaymentRequest {
            amount,
            merchant_account: auth_type.merchant_account,
            payment_method,
            reference: item.router_data.connector_request_reference_id.to_string(),
            return_url,
            browser_info,
            shopper_interaction,
            recurring_processing_model,
            additional_data,
            shopper_name: None,
            shopper_locale: None,
            shopper_email: item.router_data.request.email.clone(),
            social_security_number,
            telephone_number: None,
            billing_address: None,
            delivery_address: None,
            country_code: None,
            line_items: None,
            shopper_reference: None,
            store_payment_method: None,
            channel: None,
            shopper_statement: item.router_data.request.statement_descriptor.clone(),
            shopper_ip: item.router_data.request.get_ip_address_as_optional(),
            metadata: item.router_data.request.metadata.clone(),
        };
        Ok(request)
    }
}

impl<'a>
    TryFrom<(
        &AdyenRouterData<&types::PaymentsAuthorizeRouterData>,
        &api_models::payments::BankTransferData,
    )> for AdyenPaymentRequest<'a>
{
    type Error = Error;

    fn try_from(
        value: (
            &AdyenRouterData<&types::PaymentsAuthorizeRouterData>,
            &api_models::payments::BankTransferData,
        ),
    ) -> Result<Self, Self::Error> {
        let (item, bank_transfer_data) = value;
        let amount = get_amount_data(item);
        let auth_type = AdyenAuthType::try_from(&item.router_data.connector_auth_type)?;
        let shopper_interaction = AdyenShopperInteraction::from(item.router_data);
        let payment_method = AdyenPaymentMethod::try_from(bank_transfer_data)?;
        let return_url = item.router_data.request.get_return_url()?;
        let request = AdyenPaymentRequest {
            amount,
            merchant_account: auth_type.merchant_account,
            payment_method,
            reference: item.router_data.connector_request_reference_id.to_string(),
            return_url,
            browser_info: None,
            shopper_interaction,
            recurring_processing_model: None,
            additional_data: None,
            shopper_name: None,
            shopper_locale: None,
            shopper_email: item.router_data.request.email.clone(),
            social_security_number: None,
            telephone_number: None,
            billing_address: None,
            delivery_address: None,
            country_code: None,
            line_items: None,
            shopper_reference: None,
            store_payment_method: None,
            channel: None,
            shopper_statement: item.router_data.request.statement_descriptor.clone(),
            shopper_ip: item.router_data.request.get_ip_address_as_optional(),
            metadata: item.router_data.request.metadata.clone(),
        };
        Ok(request)
    }
}

impl<'a>
    TryFrom<(
        &AdyenRouterData<&types::PaymentsAuthorizeRouterData>,
        &api_models::payments::GiftCardData,
    )> for AdyenPaymentRequest<'a>
{
    type Error = Error;

    fn try_from(
        value: (
            &AdyenRouterData<&types::PaymentsAuthorizeRouterData>,
            &api_models::payments::GiftCardData,
        ),
    ) -> Result<Self, Self::Error> {
        let (item, gift_card_data) = value;
        let amount = get_amount_data(item);
        let auth_type = AdyenAuthType::try_from(&item.router_data.connector_auth_type)?;
        let shopper_interaction = AdyenShopperInteraction::from(item.router_data);
        let return_url = item.router_data.request.get_router_return_url()?;
        let payment_method = AdyenPaymentMethod::try_from(gift_card_data)?;
        let request = AdyenPaymentRequest {
            amount,
            merchant_account: auth_type.merchant_account,
            payment_method,
            reference: item.router_data.connector_request_reference_id.to_string(),
            return_url,
            browser_info: None,
            shopper_interaction,
            recurring_processing_model: None,
            additional_data: None,
            shopper_name: None,
            shopper_locale: None,
            shopper_email: item.router_data.request.email.clone(),
            telephone_number: None,
            billing_address: None,
            delivery_address: None,
            country_code: None,
            line_items: None,
            shopper_reference: None,
            store_payment_method: None,
            channel: None,
            social_security_number: None,
            shopper_statement: item.router_data.request.statement_descriptor.clone(),
            shopper_ip: item.router_data.request.get_ip_address_as_optional(),
            metadata: item.router_data.request.metadata.clone(),
        };
        Ok(request)
    }
}

impl<'a>
    TryFrom<(
        &AdyenRouterData<&types::PaymentsAuthorizeRouterData>,
        &api_models::payments::BankRedirectData,
    )> for AdyenPaymentRequest<'a>
{
    type Error = Error;
    fn try_from(
        value: (
            &AdyenRouterData<&types::PaymentsAuthorizeRouterData>,
            &api_models::payments::BankRedirectData,
        ),
    ) -> Result<Self, Self::Error> {
        let (item, bank_redirect_data) = value;
        let amount = get_amount_data(item);
        let auth_type = AdyenAuthType::try_from(&item.router_data.connector_auth_type)?;
        let shopper_interaction = AdyenShopperInteraction::from(item.router_data);
        let (recurring_processing_model, store_payment_method, shopper_reference) =
            get_recurring_processing_model(item.router_data)?;
        let browser_info = get_browser_info(item.router_data)?;
        let additional_data = get_additional_data(item.router_data);
        let return_url = item.router_data.request.get_return_url()?;
        let payment_method =
            AdyenPaymentMethod::try_from((bank_redirect_data, item.router_data.test_mode))?;
        let (shopper_locale, country) = get_redirect_extra_details(item.router_data)?;
        let line_items = Some(get_line_items(item));

        Ok(AdyenPaymentRequest {
            amount,
            merchant_account: auth_type.merchant_account,
            payment_method,
            reference: item.router_data.connector_request_reference_id.clone(),
            return_url,
            shopper_interaction,
            recurring_processing_model,
            browser_info,
            additional_data,
            telephone_number: None,
            shopper_name: None,
            shopper_email: item.router_data.request.email.clone(),
            shopper_locale,
            social_security_number: None,
            billing_address: None,
            delivery_address: None,
            country_code: country,
            line_items,
            shopper_reference,
            store_payment_method,
            channel: None,
            shopper_statement: item.router_data.request.statement_descriptor.clone(),
            shopper_ip: item.router_data.request.get_ip_address_as_optional(),
            metadata: item.router_data.request.metadata.clone(),
        })
    }
}

fn get_redirect_extra_details(
    item: &types::PaymentsAuthorizeRouterData,
) -> Result<(Option<String>, Option<api_enums::CountryAlpha2>), errors::ConnectorError> {
    match item.request.payment_method_data {
        domain::PaymentMethodData::BankRedirect(ref redirect_data) => match redirect_data {
            api_models::payments::BankRedirectData::Sofort {
                country,
                preferred_language,
                ..
            } => Ok((preferred_language.clone(), *country)),
            api_models::payments::BankRedirectData::OpenBankingUk { country, .. } => {
                let country = country.ok_or(errors::ConnectorError::MissingRequiredField {
                    field_name: "country",
                })?;
                Ok((None, Some(country)))
            }
            _ => Ok((None, None)),
        },
        _ => Ok((None, None)),
    }
}

fn get_shopper_email(
    item: &PaymentsAuthorizeData,
    is_mandate_payment: bool,
) -> errors::CustomResult<Option<Email>, errors::ConnectorError> {
    if is_mandate_payment {
        let payment_method_type = item
            .payment_method_type
            .as_ref()
            .ok_or(errors::ConnectorError::MissingPaymentMethodType)?;
        match payment_method_type {
            storage_enums::PaymentMethodType::Paypal => Ok(Some(item.get_email()?)),
            _ => Ok(item.email.clone()),
        }
    } else {
        Ok(item.email.clone())
    }
}

impl<'a>
    TryFrom<(
        &AdyenRouterData<&types::PaymentsAuthorizeRouterData>,
        &api::WalletData,
    )> for AdyenPaymentRequest<'a>
{
    type Error = Error;
    fn try_from(
        value: (
            &AdyenRouterData<&types::PaymentsAuthorizeRouterData>,
            &api::WalletData,
        ),
    ) -> Result<Self, Self::Error> {
        let (item, wallet_data) = value;
        let amount = get_amount_data(item);
        let auth_type = AdyenAuthType::try_from(&item.router_data.connector_auth_type)?;
        let browser_info = get_browser_info(item.router_data)?;
        let additional_data = get_additional_data(item.router_data);
        let payment_method = AdyenPaymentMethod::try_from(wallet_data)?;
        let shopper_interaction = AdyenShopperInteraction::from(item.router_data);
        let channel = get_channel_type(&item.router_data.request.payment_method_type);
        let (recurring_processing_model, store_payment_method, shopper_reference) =
            get_recurring_processing_model(item.router_data)?;
        let return_url = item.router_data.request.get_router_return_url()?;
        let shopper_email =
            get_shopper_email(&item.router_data.request, store_payment_method.is_some())?;
        Ok(AdyenPaymentRequest {
            amount,
            merchant_account: auth_type.merchant_account,
            payment_method,
            reference: item.router_data.connector_request_reference_id.clone(),
            return_url,
            shopper_interaction,
            recurring_processing_model,
            browser_info,
            additional_data,
            telephone_number: None,
            shopper_name: None,
            shopper_email,
            shopper_locale: None,
            social_security_number: None,
            billing_address: None,
            delivery_address: None,
            country_code: None,
            line_items: None,
            shopper_reference,
            store_payment_method,
            channel,
            shopper_statement: item.router_data.request.statement_descriptor.clone(),
            shopper_ip: item.router_data.request.get_ip_address_as_optional(),
            metadata: item.router_data.request.metadata.clone(),
        })
    }
}

impl<'a>
    TryFrom<(
        &AdyenRouterData<&types::PaymentsAuthorizeRouterData>,
        &api::PayLaterData,
    )> for AdyenPaymentRequest<'a>
{
    type Error = Error;
    fn try_from(
        value: (
            &AdyenRouterData<&types::PaymentsAuthorizeRouterData>,
            &api::PayLaterData,
        ),
    ) -> Result<Self, Self::Error> {
        let (item, paylater_data) = value;
        let amount = get_amount_data(item);
        let auth_type = AdyenAuthType::try_from(&item.router_data.connector_auth_type)?;
        let browser_info = get_browser_info(item.router_data)?;
        let additional_data = get_additional_data(item.router_data);
        let country_code = get_country_code(item.router_data.get_optional_billing());
        let shopper_interaction = AdyenShopperInteraction::from(item.router_data);
        let shopper_reference = build_shopper_reference(
            &item.router_data.customer_id,
            item.router_data.merchant_id.clone(),
        );
        let (recurring_processing_model, store_payment_method, _) =
            get_recurring_processing_model(item.router_data)?;
        let return_url = item.router_data.request.get_return_url()?;
        let shopper_name: Option<ShopperName> =
            get_shopper_name(item.router_data.get_optional_billing());
        let shopper_email = item.router_data.request.email.clone();
        let billing_address =
            get_address_info(item.router_data.get_optional_billing()).transpose()?;
        let delivery_address =
            get_address_info(item.router_data.get_optional_shipping()).transpose()?;
        let line_items = Some(get_line_items(item));
        let telephone_number = get_telephone_number(item.router_data);
        let payment_method = AdyenPaymentMethod::try_from((
            paylater_data,
            &country_code,
            &shopper_email,
            &shopper_reference,
            &shopper_name,
            &telephone_number,
            &billing_address,
            &delivery_address,
        ))?;
        Ok(AdyenPaymentRequest {
            amount,
            merchant_account: auth_type.merchant_account,
            payment_method,
            reference: item.router_data.connector_request_reference_id.clone(),
            return_url,
            shopper_interaction,
            recurring_processing_model,
            browser_info,
            additional_data,
            telephone_number,
            shopper_name,
            shopper_email,
            shopper_locale: None,
            social_security_number: None,
            billing_address,
            delivery_address,
            country_code,
            line_items,
            shopper_reference,
            store_payment_method,
            channel: None,
            shopper_statement: item.router_data.request.statement_descriptor.clone(),
            shopper_ip: item.router_data.request.get_ip_address_as_optional(),
            metadata: item.router_data.request.metadata.clone(),
        })
    }
}

impl<'a>
    TryFrom<(
        &AdyenRouterData<&types::PaymentsAuthorizeRouterData>,
        &domain::payments::CardRedirectData,
    )> for AdyenPaymentRequest<'a>
{
    type Error = Error;
    fn try_from(
        value: (
            &AdyenRouterData<&types::PaymentsAuthorizeRouterData>,
            &domain::payments::CardRedirectData,
        ),
    ) -> Result<Self, Self::Error> {
        let (item, card_redirect_data) = value;
        let amount = get_amount_data(item);
        let auth_type = AdyenAuthType::try_from(&item.router_data.connector_auth_type)?;
        let payment_method = AdyenPaymentMethod::try_from(card_redirect_data)?;
        let shopper_interaction = AdyenShopperInteraction::from(item.router_data);
        let return_url = item.router_data.request.get_return_url()?;
        let shopper_name = get_shopper_name(item.router_data.get_optional_billing());
        let shopper_email = item.router_data.request.email.clone();
        let telephone_number = item
            .router_data
            .get_billing_phone()
            .change_context(errors::ConnectorError::MissingRequiredField {
                field_name: "billing.phone",
            })?
            .number
            .to_owned();
        Ok(AdyenPaymentRequest {
            amount,
            merchant_account: auth_type.merchant_account,
            payment_method,
            reference: item.router_data.connector_request_reference_id.to_string(),
            return_url,
            shopper_interaction,
            recurring_processing_model: None,
            browser_info: None,
            additional_data: None,
            telephone_number,
            shopper_name,
            shopper_email,
            shopper_locale: None,
            billing_address: None,
            delivery_address: None,
            country_code: None,
            line_items: None,
            shopper_reference: None,
            store_payment_method: None,
            channel: None,
            social_security_number: None,
            shopper_statement: item.router_data.request.statement_descriptor.clone(),
            shopper_ip: item.router_data.request.get_ip_address_as_optional(),
            metadata: item.router_data.request.metadata.clone(),
        })
    }
}

impl TryFrom<&types::PaymentsCancelRouterData> for AdyenCancelRequest {
    type Error = Error;
    fn try_from(item: &types::PaymentsCancelRouterData) -> Result<Self, Self::Error> {
        let auth_type = AdyenAuthType::try_from(&item.connector_auth_type)?;
        Ok(Self {
            merchant_account: auth_type.merchant_account,
            reference: item.connector_request_reference_id.clone(),
        })
    }
}

impl TryFrom<types::PaymentsCancelResponseRouterData<AdyenCancelResponse>>
    for types::PaymentsCancelRouterData
{
    type Error = Error;
    fn try_from(
        item: types::PaymentsCancelResponseRouterData<AdyenCancelResponse>,
    ) -> Result<Self, Self::Error> {
        Ok(Self {
            status: enums::AttemptStatus::Pending,
            response: Ok(types::PaymentsResponseData::TransactionResponse {
                resource_id: types::ResponseId::ConnectorTransactionId(
                    item.response.payment_psp_reference,
                ),
                redirection_data: None,
                mandate_reference: None,
                connector_metadata: None,
                network_txn_id: None,
                connector_response_reference_id: Some(item.response.reference),
                incremental_authorization_allowed: None,
            }),
            ..item.data
        })
    }
}

impl<F>
    TryFrom<
        types::ResponseRouterData<
            F,
            AdyenBalanceResponse,
            types::PaymentsPreProcessingData,
            types::PaymentsResponseData,
        >,
    > for types::RouterData<F, types::PaymentsPreProcessingData, types::PaymentsResponseData>
{
    type Error = Error;
    fn try_from(
        item: types::ResponseRouterData<
            F,
            AdyenBalanceResponse,
            types::PaymentsPreProcessingData,
            types::PaymentsResponseData,
        >,
    ) -> Result<Self, Self::Error> {
        Ok(Self {
            response: Ok(types::PaymentsResponseData::TransactionResponse {
                resource_id: types::ResponseId::ConnectorTransactionId(item.response.psp_reference),
                redirection_data: None,
                mandate_reference: None,
                connector_metadata: None,
                network_txn_id: None,
                connector_response_reference_id: None,
                incremental_authorization_allowed: None,
            }),
            payment_method_balance: Some(types::PaymentMethodBalance {
                amount: item.response.balance.value,
                currency: item.response.balance.currency,
            }),
            ..item.data
        })
    }
}

pub fn get_adyen_response(
    response: Response,
    is_capture_manual: bool,
    status_code: u16,
    pmt: Option<enums::PaymentMethodType>,
) -> errors::CustomResult<
    (
        storage_enums::AttemptStatus,
        Option<types::ErrorResponse>,
        types::PaymentsResponseData,
    ),
    errors::ConnectorError,
> {
    let status =
        storage_enums::AttemptStatus::foreign_from((is_capture_manual, response.result_code, pmt));
    let error = if response.refusal_reason.is_some() || response.refusal_reason_code.is_some() {
        Some(types::ErrorResponse {
            code: response
                .refusal_reason_code
                .unwrap_or_else(|| consts::NO_ERROR_CODE.to_string()),
            message: response
                .refusal_reason
                .clone()
                .unwrap_or_else(|| consts::NO_ERROR_MESSAGE.to_string()),
            reason: response.refusal_reason,
            status_code,
            attempt_status: None,
            connector_transaction_id: Some(response.psp_reference.clone()),
        })
    } else {
        None
    };
    let mandate_reference = response
        .additional_data
        .as_ref()
        .and_then(|data| data.recurring_detail_reference.to_owned())
        .map(|mandate_id| types::MandateReference {
            connector_mandate_id: Some(mandate_id.expose()),
            payment_method_id: None,
        });
    let network_txn_id = response.additional_data.and_then(|additional_data| {
        additional_data
            .network_tx_reference
            .map(|network_tx_id| network_tx_id.expose())
    });

    let payments_response_data = types::PaymentsResponseData::TransactionResponse {
        resource_id: types::ResponseId::ConnectorTransactionId(response.psp_reference),
        redirection_data: None,
        mandate_reference,
        connector_metadata: None,
        network_txn_id,
        connector_response_reference_id: Some(response.merchant_reference),
        incremental_authorization_allowed: None,
    };
    Ok((status, error, payments_response_data))
}

pub fn get_webhook_response(
    response: AdyenWebhookResponse,
    is_capture_manual: bool,
    is_multiple_capture_psync_flow: bool,
    status_code: u16,
) -> errors::CustomResult<
    (
        storage_enums::AttemptStatus,
        Option<types::ErrorResponse>,
        types::PaymentsResponseData,
    ),
    errors::ConnectorError,
> {
    let status = storage_enums::AttemptStatus::foreign_try_from((
        is_capture_manual,
        response.status.clone(),
    ))?;
    let error = if response.refusal_reason.is_some() || response.refusal_reason_code.is_some() {
        Some(types::ErrorResponse {
            code: response
                .refusal_reason_code
                .clone()
                .unwrap_or_else(|| consts::NO_ERROR_CODE.to_string()),
            message: response
                .refusal_reason
                .clone()
                .unwrap_or_else(|| consts::NO_ERROR_MESSAGE.to_string()),
            reason: response.refusal_reason.clone(),
            status_code,
            attempt_status: None,
            connector_transaction_id: Some(response.transaction_id.clone()),
        })
    } else {
        None
    };

    if is_multiple_capture_psync_flow {
        let capture_sync_response_list = utils::construct_captures_response_hashmap(vec![response]);
        Ok((
            status,
            error,
            types::PaymentsResponseData::MultipleCaptureResponse {
                capture_sync_response_list,
            },
        ))
    } else {
        let payments_response_data = types::PaymentsResponseData::TransactionResponse {
            resource_id: types::ResponseId::ConnectorTransactionId(
                response
                    .payment_reference
                    .unwrap_or(response.transaction_id),
            ),
            redirection_data: None,
            mandate_reference: None,
            connector_metadata: None,
            network_txn_id: None,
            connector_response_reference_id: Some(response.merchant_reference_id),
            incremental_authorization_allowed: None,
        };
        Ok((status, error, payments_response_data))
    }
}

pub fn get_redirection_response(
    response: RedirectionResponse,
    is_manual_capture: bool,
    status_code: u16,
    pmt: Option<enums::PaymentMethodType>,
) -> errors::CustomResult<
    (
        storage_enums::AttemptStatus,
        Option<types::ErrorResponse>,
        types::PaymentsResponseData,
    ),
    errors::ConnectorError,
> {
    let status = storage_enums::AttemptStatus::foreign_from((
        is_manual_capture,
        response.result_code.clone(),
        pmt,
    ));
    let error = if response.refusal_reason.is_some() || response.refusal_reason_code.is_some() {
        Some(types::ErrorResponse {
            code: response
                .refusal_reason_code
                .clone()
                .unwrap_or_else(|| consts::NO_ERROR_CODE.to_string()),
            message: response
                .refusal_reason
                .clone()
                .unwrap_or_else(|| consts::NO_ERROR_MESSAGE.to_string()),
            reason: response.refusal_reason.to_owned(),
            status_code,
            attempt_status: None,
            connector_transaction_id: response.psp_reference.clone(),
        })
    } else {
        None
    };

    let redirection_data = response.action.url.clone().map(|url| {
        let form_fields = response.action.data.clone().unwrap_or_else(|| {
            std::collections::HashMap::from_iter(
                url.query_pairs()
                    .map(|(key, value)| (key.to_string(), value.to_string())),
            )
        });
        services::RedirectForm::Form {
            endpoint: url.to_string(),
            method: response.action.method.unwrap_or(services::Method::Get),
            form_fields,
        }
    });

    let connector_metadata = get_wait_screen_metadata(&response)?;

    let payments_response_data = types::PaymentsResponseData::TransactionResponse {
        resource_id: match response.psp_reference.as_ref() {
            Some(psp) => types::ResponseId::ConnectorTransactionId(psp.to_string()),
            None => types::ResponseId::NoResponseId,
        },
        redirection_data,
        mandate_reference: None,
        connector_metadata,
        network_txn_id: None,
        connector_response_reference_id: response
            .merchant_reference
            .clone()
            .or(response.psp_reference),
        incremental_authorization_allowed: None,
    };
    Ok((status, error, payments_response_data))
}

pub fn get_present_to_shopper_response(
    response: PresentToShopperResponse,
    is_manual_capture: bool,
    status_code: u16,
    pmt: Option<enums::PaymentMethodType>,
) -> errors::CustomResult<
    (
        storage_enums::AttemptStatus,
        Option<types::ErrorResponse>,
        types::PaymentsResponseData,
    ),
    errors::ConnectorError,
> {
    let status = storage_enums::AttemptStatus::foreign_from((
        is_manual_capture,
        response.result_code.clone(),
        pmt,
    ));
    let error = if response.refusal_reason.is_some() || response.refusal_reason_code.is_some() {
        Some(types::ErrorResponse {
            code: response
                .refusal_reason_code
                .clone()
                .unwrap_or_else(|| consts::NO_ERROR_CODE.to_string()),
            message: response
                .refusal_reason
                .clone()
                .unwrap_or_else(|| consts::NO_ERROR_MESSAGE.to_string()),
            reason: response.refusal_reason.to_owned(),
            status_code,
            attempt_status: None,
            connector_transaction_id: response.psp_reference.clone(),
        })
    } else {
        None
    };

    let connector_metadata = get_present_to_shopper_metadata(&response)?;
    // We don't get connector transaction id for redirections in Adyen.
    let payments_response_data = types::PaymentsResponseData::TransactionResponse {
        resource_id: match response.psp_reference.as_ref() {
            Some(psp) => types::ResponseId::ConnectorTransactionId(psp.to_string()),
            None => types::ResponseId::NoResponseId,
        },
        redirection_data: None,
        mandate_reference: None,
        connector_metadata,
        network_txn_id: None,
        connector_response_reference_id: response
            .merchant_reference
            .clone()
            .or(response.psp_reference),
        incremental_authorization_allowed: None,
    };
    Ok((status, error, payments_response_data))
}

pub fn get_qr_code_response(
    response: QrCodeResponseResponse,
    is_manual_capture: bool,
    status_code: u16,
    pmt: Option<enums::PaymentMethodType>,
) -> errors::CustomResult<
    (
        storage_enums::AttemptStatus,
        Option<types::ErrorResponse>,
        types::PaymentsResponseData,
    ),
    errors::ConnectorError,
> {
    let status = storage_enums::AttemptStatus::foreign_from((
        is_manual_capture,
        response.result_code.clone(),
        pmt,
    ));
    let error = if response.refusal_reason.is_some() || response.refusal_reason_code.is_some() {
        Some(types::ErrorResponse {
            code: response
                .refusal_reason_code
                .clone()
                .unwrap_or_else(|| consts::NO_ERROR_CODE.to_string()),
            message: response
                .refusal_reason
                .clone()
                .unwrap_or_else(|| consts::NO_ERROR_MESSAGE.to_string()),
            reason: response.refusal_reason.to_owned(),
            status_code,
            attempt_status: None,
            connector_transaction_id: response.psp_reference.clone(),
        })
    } else {
        None
    };

    let connector_metadata = get_qr_metadata(&response)?;
    let payments_response_data = types::PaymentsResponseData::TransactionResponse {
        resource_id: match response.psp_reference.as_ref() {
            Some(psp) => types::ResponseId::ConnectorTransactionId(psp.to_string()),
            None => types::ResponseId::NoResponseId,
        },
        redirection_data: None,
        mandate_reference: None,
        connector_metadata,
        network_txn_id: None,
        connector_response_reference_id: response
            .merchant_reference
            .clone()
            .or(response.psp_reference),
        incremental_authorization_allowed: None,
    };
    Ok((status, error, payments_response_data))
}

pub fn get_redirection_error_response(
    response: RedirectionErrorResponse,
    is_manual_capture: bool,
    status_code: u16,
    pmt: Option<enums::PaymentMethodType>,
) -> errors::CustomResult<
    (
        storage_enums::AttemptStatus,
        Option<types::ErrorResponse>,
        types::PaymentsResponseData,
    ),
    errors::ConnectorError,
> {
    let status =
        storage_enums::AttemptStatus::foreign_from((is_manual_capture, response.result_code, pmt));
    let error = Some(types::ErrorResponse {
        code: status.to_string(),
        message: response.refusal_reason.clone(),
        reason: Some(response.refusal_reason),
        status_code,
        attempt_status: None,
        connector_transaction_id: response.psp_reference.clone(),
    });
    // We don't get connector transaction id for redirections in Adyen.
    let payments_response_data = types::PaymentsResponseData::TransactionResponse {
        resource_id: types::ResponseId::NoResponseId,
        redirection_data: None,
        mandate_reference: None,
        connector_metadata: None,
        network_txn_id: None,
        connector_response_reference_id: None,
        incremental_authorization_allowed: None,
    };

    Ok((status, error, payments_response_data))
}

pub fn get_qr_metadata(
    response: &QrCodeResponseResponse,
) -> errors::CustomResult<Option<serde_json::Value>, errors::ConnectorError> {
    let image_data = crate_utils::QrImage::new_from_data(response.action.qr_code_data.clone())
        .change_context(errors::ConnectorError::ResponseHandlingFailed)?;

    let image_data_url = Url::parse(image_data.data.clone().as_str()).ok();
    let qr_code_url = response.action.qr_code_url.clone();
    let display_to_timestamp = response
        .additional_data
        .clone()
        .and_then(|additional_data| additional_data.pix_expiration_date)
        .map(|time| utils::get_timestamp_in_milliseconds(&time));

    if let (Some(image_data_url), Some(qr_code_url)) = (image_data_url.clone(), qr_code_url.clone())
    {
        let qr_code_info = payments::QrCodeInformation::QrCodeUrl {
            image_data_url,
            qr_code_url,
            display_to_timestamp,
        };
        Some(qr_code_info.encode_to_value())
            .transpose()
            .change_context(errors::ConnectorError::ResponseHandlingFailed)
    } else if let (None, Some(qr_code_url)) = (image_data_url.clone(), qr_code_url.clone()) {
        let qr_code_info = payments::QrCodeInformation::QrCodeImageUrl {
            qr_code_url,
            display_to_timestamp,
        };
        Some(qr_code_info.encode_to_value())
            .transpose()
            .change_context(errors::ConnectorError::ResponseHandlingFailed)
    } else if let (Some(image_data_url), None) = (image_data_url, qr_code_url) {
        let qr_code_info = payments::QrCodeInformation::QrDataUrl {
            image_data_url,
            display_to_timestamp,
        };

        Some(qr_code_info.encode_to_value())
            .transpose()
            .change_context(errors::ConnectorError::ResponseHandlingFailed)
    } else {
        Ok(None)
    }
}

#[derive(Debug, Clone, Serialize, Deserialize)]
pub struct WaitScreenData {
    display_from_timestamp: i128,
    display_to_timestamp: Option<i128>,
}

pub fn get_wait_screen_metadata(
    next_action: &RedirectionResponse,
) -> errors::CustomResult<Option<serde_json::Value>, errors::ConnectorError> {
    match next_action.action.payment_method_type {
        PaymentType::Blik => {
            let current_time = OffsetDateTime::now_utc().unix_timestamp_nanos();
            Ok(Some(serde_json::json!(WaitScreenData {
                display_from_timestamp: current_time,
                display_to_timestamp: Some(current_time + Duration::minutes(1).whole_nanoseconds())
            })))
        }
        PaymentType::Mbway => {
            let current_time = OffsetDateTime::now_utc().unix_timestamp_nanos();
            Ok(Some(serde_json::json!(WaitScreenData {
                display_from_timestamp: current_time,
                display_to_timestamp: None
            })))
        }
        PaymentType::Affirm
        | PaymentType::Oxxo
        | PaymentType::Afterpaytouch
        | PaymentType::Alipay
        | PaymentType::AlipayHk
        | PaymentType::Alfamart
        | PaymentType::Alma
        | PaymentType::Applepay
        | PaymentType::Bizum
        | PaymentType::Atome
        | PaymentType::BoletoBancario
        | PaymentType::ClearPay
        | PaymentType::Dana
        | PaymentType::Eps
        | PaymentType::Gcash
        | PaymentType::Giropay
        | PaymentType::Googlepay
        | PaymentType::GoPay
        | PaymentType::Ideal
        | PaymentType::Indomaret
        | PaymentType::Klarna
        | PaymentType::Kakaopay
        | PaymentType::MobilePay
        | PaymentType::Momo
        | PaymentType::MomoAtm
        | PaymentType::OnlineBankingCzechRepublic
        | PaymentType::OnlineBankingFinland
        | PaymentType::OnlineBankingPoland
        | PaymentType::OnlineBankingSlovakia
        | PaymentType::OnlineBankingFpx
        | PaymentType::OnlineBankingThailand
        | PaymentType::OpenBankingUK
        | PaymentType::PayBright
        | PaymentType::Paypal
        | PaymentType::Scheme
        | PaymentType::Sofort
        | PaymentType::NetworkToken
        | PaymentType::Trustly
        | PaymentType::TouchNGo
        | PaymentType::Walley
        | PaymentType::WeChatPayWeb
        | PaymentType::AchDirectDebit
        | PaymentType::SepaDirectDebit
        | PaymentType::BacsDirectDebit
        | PaymentType::Samsungpay
        | PaymentType::Twint
        | PaymentType::Vipps
        | PaymentType::Swish
        | PaymentType::Knet
        | PaymentType::Benefit
        | PaymentType::PermataBankTransfer
        | PaymentType::BcaBankTransfer
        | PaymentType::BniVa
        | PaymentType::BriVa
        | PaymentType::CimbVa
        | PaymentType::DanamonVa
        | PaymentType::Giftcard
        | PaymentType::MandiriVa
        | PaymentType::PaySafeCard
        | PaymentType::SevenEleven
        | PaymentType::Lawson
        | PaymentType::MiniStop
        | PaymentType::FamilyMart
        | PaymentType::Seicomart
        | PaymentType::PayEasy
        | PaymentType::Pix => Ok(None),
    }
}

pub fn get_present_to_shopper_metadata(
    response: &PresentToShopperResponse,
) -> errors::CustomResult<Option<serde_json::Value>, errors::ConnectorError> {
    let reference = response.action.reference.clone();
    let expires_at = response
        .action
        .expires_at
        .map(|time| utils::get_timestamp_in_milliseconds(&time));

    match response.action.payment_method_type {
        PaymentType::Alfamart
        | PaymentType::Indomaret
        | PaymentType::BoletoBancario
        | PaymentType::Oxxo
        | PaymentType::Lawson
        | PaymentType::MiniStop
        | PaymentType::FamilyMart
        | PaymentType::Seicomart
        | PaymentType::PayEasy => {
            let voucher_data = payments::VoucherNextStepData {
                expires_at,
                reference,
                download_url: response.action.download_url.clone(),
                instructions_url: response.action.instructions_url.clone(),
            };

            Some(voucher_data.encode_to_value())
                .transpose()
                .change_context(errors::ConnectorError::ResponseHandlingFailed)
        }
        PaymentType::PermataBankTransfer
        | PaymentType::BcaBankTransfer
        | PaymentType::BniVa
        | PaymentType::BriVa
        | PaymentType::CimbVa
        | PaymentType::DanamonVa
        | PaymentType::Giftcard
        | PaymentType::MandiriVa => {
            let voucher_data = payments::BankTransferInstructions::DokuBankTransferInstructions(
                Box::new(payments::DokuBankTransferInstructions {
                    reference: Secret::new(response.action.reference.clone()),
                    instructions_url: response.action.instructions_url.clone(),
                    expires_at,
                }),
            );

            Some(voucher_data.encode_to_value())
                .transpose()
                .change_context(errors::ConnectorError::ResponseHandlingFailed)
        }
        PaymentType::Affirm
        | PaymentType::Afterpaytouch
        | PaymentType::Alipay
        | PaymentType::AlipayHk
        | PaymentType::Alma
        | PaymentType::Applepay
        | PaymentType::Bizum
        | PaymentType::Atome
        | PaymentType::Blik
        | PaymentType::ClearPay
        | PaymentType::Dana
        | PaymentType::Eps
        | PaymentType::Gcash
        | PaymentType::Giropay
        | PaymentType::Googlepay
        | PaymentType::GoPay
        | PaymentType::Ideal
        | PaymentType::Klarna
        | PaymentType::Kakaopay
        | PaymentType::Mbway
        | PaymentType::Knet
        | PaymentType::Benefit
        | PaymentType::MobilePay
        | PaymentType::Momo
        | PaymentType::MomoAtm
        | PaymentType::OnlineBankingCzechRepublic
        | PaymentType::OnlineBankingFinland
        | PaymentType::OnlineBankingPoland
        | PaymentType::OnlineBankingSlovakia
        | PaymentType::OnlineBankingFpx
        | PaymentType::OnlineBankingThailand
        | PaymentType::OpenBankingUK
        | PaymentType::PayBright
        | PaymentType::Paypal
        | PaymentType::Scheme
        | PaymentType::Sofort
        | PaymentType::NetworkToken
        | PaymentType::Trustly
        | PaymentType::TouchNGo
        | PaymentType::Walley
        | PaymentType::WeChatPayWeb
        | PaymentType::AchDirectDebit
        | PaymentType::SepaDirectDebit
        | PaymentType::BacsDirectDebit
        | PaymentType::Samsungpay
        | PaymentType::Twint
        | PaymentType::Vipps
        | PaymentType::Swish
        | PaymentType::PaySafeCard
        | PaymentType::SevenEleven
        | PaymentType::Pix => Ok(None),
    }
}

impl<F, Req>
    TryFrom<(
        types::ResponseRouterData<F, AdyenPaymentResponse, Req, types::PaymentsResponseData>,
        Option<storage_enums::CaptureMethod>,
        bool,
        Option<enums::PaymentMethodType>,
    )> for types::RouterData<F, Req, types::PaymentsResponseData>
{
    type Error = Error;
    fn try_from(
        (item, capture_method, is_multiple_capture_psync_flow, pmt): (
            types::ResponseRouterData<F, AdyenPaymentResponse, Req, types::PaymentsResponseData>,
            Option<storage_enums::CaptureMethod>,
            bool,
            Option<enums::PaymentMethodType>,
        ),
    ) -> Result<Self, Self::Error> {
        let is_manual_capture = utils::is_manual_capture(capture_method);
        let (status, error, payment_response_data) = match item.response {
            AdyenPaymentResponse::Response(response) => {
                get_adyen_response(*response, is_manual_capture, item.http_code, pmt)?
            }
            AdyenPaymentResponse::PresentToShopper(response) => {
                get_present_to_shopper_response(*response, is_manual_capture, item.http_code, pmt)?
            }
            AdyenPaymentResponse::QrCodeResponse(response) => {
                get_qr_code_response(*response, is_manual_capture, item.http_code, pmt)?
            }
            AdyenPaymentResponse::RedirectionResponse(response) => {
                get_redirection_response(*response, is_manual_capture, item.http_code, pmt)?
            }
            AdyenPaymentResponse::RedirectionErrorResponse(response) => {
                get_redirection_error_response(*response, is_manual_capture, item.http_code, pmt)?
            }
            AdyenPaymentResponse::WebhookResponse(response) => get_webhook_response(
                *response,
                is_manual_capture,
                is_multiple_capture_psync_flow,
                item.http_code,
            )?,
        };

        Ok(Self {
            status,
            response: error.map_or_else(|| Ok(payment_response_data), Err),
            ..item.data
        })
    }
}

#[derive(Default, Debug, Serialize, Deserialize)]
#[serde(rename_all = "camelCase")]
pub struct AdyenCaptureRequest {
    merchant_account: Secret<String>,
    amount: Amount,
    reference: String,
}

impl TryFrom<&AdyenRouterData<&types::PaymentsCaptureRouterData>> for AdyenCaptureRequest {
    type Error = Error;
    fn try_from(
        item: &AdyenRouterData<&types::PaymentsCaptureRouterData>,
    ) -> Result<Self, Self::Error> {
        let auth_type = AdyenAuthType::try_from(&item.router_data.connector_auth_type)?;
        let reference = match item.router_data.request.multiple_capture_data.clone() {
            // if multiple capture request, send capture_id as our reference for the capture
            Some(multiple_capture_request_data) => multiple_capture_request_data.capture_reference,
            // if single capture request, send connector_request_reference_id(attempt_id)
            None => item.router_data.connector_request_reference_id.clone(),
        };
        Ok(Self {
            merchant_account: auth_type.merchant_account,
            reference,
            amount: Amount {
                currency: item.router_data.request.currency,
                value: item.amount.to_owned(),
            },
        })
    }
}

#[derive(Default, Debug, Serialize, Deserialize)]
#[serde(rename_all = "camelCase")]
pub struct AdyenCaptureResponse {
    merchant_account: Secret<String>,
    payment_psp_reference: String,
    psp_reference: String,
    reference: String,
    status: String,
    amount: Amount,
    merchant_reference: Option<String>,
}

impl TryFrom<types::PaymentsCaptureResponseRouterData<AdyenCaptureResponse>>
    for types::PaymentsCaptureRouterData
{
    type Error = Error;
    fn try_from(
        item: types::PaymentsCaptureResponseRouterData<AdyenCaptureResponse>,
    ) -> Result<Self, Self::Error> {
        let connector_transaction_id = if item.data.request.multiple_capture_data.is_some() {
            item.response.psp_reference.clone()
        } else {
            item.response.payment_psp_reference
        };
        Ok(Self {
            // From the docs, the only value returned is "received", outcome of refund is available
            // through refund notification webhook
            // For more info: https://docs.adyen.com/online-payments/capture
            status: storage_enums::AttemptStatus::Pending,
            response: Ok(types::PaymentsResponseData::TransactionResponse {
                resource_id: types::ResponseId::ConnectorTransactionId(connector_transaction_id),
                redirection_data: None,
                mandate_reference: None,
                connector_metadata: None,
                network_txn_id: None,
                connector_response_reference_id: Some(item.response.reference),
                incremental_authorization_allowed: None,
            }),
            amount_captured: Some(item.response.amount.value),
            ..item.data
        })
    }
}

/*
// This is a repeated code block from Stripe inegration. Can we avoid the repetition in every integration
#[derive(Debug, Serialize, Deserialize)]
#[serde(rename_all = "lowercase")]
pub enum AdyenPaymentStatus {
    Succeeded,
    Failed,
    Processing,
    RequiresCustomerAction,
    RequiresPaymentMethod,
    RequiresConfirmation,
}

// Default always be Processing
impl Default for AdyenPaymentStatus {
    fn default() -> Self {
        AdyenPaymentStatus::Processing
    }
}

impl From<AdyenPaymentStatus> for enums::Status {
    fn from(item: AdyenPaymentStatus) -> Self {
        match item {
            AdyenPaymentStatus::Succeeded => enums::Status::Charged,
            AdyenPaymentStatus::Failed => enums::Status::Failure,
            AdyenPaymentStatus::Processing
            | AdyenPaymentStatus::RequiresCustomerAction
            | AdyenPaymentStatus::RequiresPaymentMethod
            | AdyenPaymentStatus::RequiresConfirmation => enums::Status::Pending,
        }
    }
}
*/
// Refund Request Transform
impl<F> TryFrom<&AdyenRouterData<&types::RefundsRouterData<F>>> for AdyenRefundRequest {
    type Error = Error;
    fn try_from(item: &AdyenRouterData<&types::RefundsRouterData<F>>) -> Result<Self, Self::Error> {
        let auth_type = AdyenAuthType::try_from(&item.router_data.connector_auth_type)?;
        Ok(Self {
            merchant_account: auth_type.merchant_account,
            amount: Amount {
                currency: item.router_data.request.currency,
                value: item.router_data.request.refund_amount,
            },
            merchant_refund_reason: item.router_data.request.reason.clone(),
            reference: item.router_data.request.refund_id.clone(),
        })
    }
}

// Refund Response Transform
impl<F> TryFrom<types::RefundsResponseRouterData<F, AdyenRefundResponse>>
    for types::RefundsRouterData<F>
{
    type Error = Error;
    fn try_from(
        item: types::RefundsResponseRouterData<F, AdyenRefundResponse>,
    ) -> Result<Self, Self::Error> {
        Ok(Self {
            response: Ok(types::RefundsResponseData {
                connector_refund_id: item.response.psp_reference,
                // From the docs, the only value returned is "received", outcome of refund is available
                // through refund notification webhook
                // For more info: https://docs.adyen.com/online-payments/refund
                refund_status: storage_enums::RefundStatus::Pending,
            }),
            ..item.data
        })
    }
}

#[derive(Debug, Default, Serialize, Deserialize)]
#[serde(rename_all = "camelCase")]
pub struct ErrorResponse {
    pub status: i32,
    pub error_code: String,
    pub message: String,
    pub error_type: String,
    pub psp_reference: Option<String>,
}

// #[cfg(test)]
// mod test_adyen_transformers {
//     use super::*;

//     #[test]
//     fn verify_transform_from_router_to_adyen_req() {
//         let router_req = PaymentsRequest {
//             amount: 0.0,
//             currency: "None".to_string(),
//             ..Default::default()
//         };
//         println!("{:#?}", &router_req);
//         let adyen_req = AdyenPaymentRequest::from(router_req);
//         println!("{:#?}", &adyen_req);
//         let adyen_req_json: String = serde_json::to_string(&adyen_req).unwrap();
//         println!("{}", adyen_req_json);
//         assert_eq!(true, true)
//     }
// }

#[derive(Debug, Deserialize)]
pub enum DisputeStatus {
    Undefended,
    Pending,
    Lost,
    Accepted,
    Won,
}

#[derive(Debug, Deserialize)]
#[serde(rename_all = "camelCase")]
pub struct AdyenAdditionalDataWH {
    pub hmac_signature: Secret<String>,
    pub dispute_status: Option<DisputeStatus>,
    pub chargeback_reason_code: Option<String>,
    #[serde(default, with = "common_utils::custom_serde::iso8601::option")]
    pub defense_period_ends_at: Option<PrimitiveDateTime>,
}

#[derive(Debug, Deserialize)]
pub struct AdyenAmountWH {
    pub value: i64,
    pub currency: storage_enums::Currency,
}

#[derive(Clone, Debug, Deserialize, Serialize, strum::Display, PartialEq)]
#[serde(rename_all = "SCREAMING_SNAKE_CASE")]
#[strum(serialize_all = "SCREAMING_SNAKE_CASE")]
pub enum WebhookEventCode {
    Authorisation,
    Refund,
    CancelOrRefund,
    Cancellation,
    Capture,
    CaptureFailed,
    RefundFailed,
    RefundReversed,
    NotificationOfChargeback,
    Chargeback,
    ChargebackReversed,
    SecondChargeback,
    PrearbitrationWon,
    PrearbitrationLost,
    #[serde(other)]
    Unknown,
}

pub fn is_transaction_event(event_code: &WebhookEventCode) -> bool {
    matches!(event_code, WebhookEventCode::Authorisation)
}

pub fn is_capture_or_cancel_event(event_code: &WebhookEventCode) -> bool {
    matches!(
        event_code,
        WebhookEventCode::Capture
            | WebhookEventCode::CaptureFailed
            | WebhookEventCode::Cancellation
    )
}

pub fn is_refund_event(event_code: &WebhookEventCode) -> bool {
    matches!(
        event_code,
        WebhookEventCode::Refund
            | WebhookEventCode::CancelOrRefund
            | WebhookEventCode::RefundFailed
            | WebhookEventCode::RefundReversed
    )
}

pub fn is_chargeback_event(event_code: &WebhookEventCode) -> bool {
    matches!(
        event_code,
        WebhookEventCode::NotificationOfChargeback
            | WebhookEventCode::Chargeback
            | WebhookEventCode::ChargebackReversed
            | WebhookEventCode::SecondChargeback
            | WebhookEventCode::PrearbitrationWon
            | WebhookEventCode::PrearbitrationLost
    )
}

fn is_success_scenario(is_success: String) -> bool {
    is_success.as_str() == "true"
}

impl ForeignFrom<(WebhookEventCode, String, Option<DisputeStatus>)>
    for webhooks::IncomingWebhookEvent
{
    fn foreign_from(
        (code, is_success, dispute_status): (WebhookEventCode, String, Option<DisputeStatus>),
    ) -> Self {
        match code {
            WebhookEventCode::Authorisation => {
                if is_success_scenario(is_success) {
                    Self::PaymentIntentSuccess
                } else {
                    Self::PaymentIntentFailure
                }
            }
            WebhookEventCode::Refund | WebhookEventCode::CancelOrRefund => {
                if is_success_scenario(is_success) {
                    Self::RefundSuccess
                } else {
                    Self::RefundFailure
                }
            }
            WebhookEventCode::Cancellation => {
                if is_success_scenario(is_success) {
                    Self::PaymentIntentCancelled
                } else {
                    Self::PaymentIntentCancelFailure
                }
            }
            WebhookEventCode::RefundFailed | WebhookEventCode::RefundReversed => {
                Self::RefundFailure
            }
            WebhookEventCode::NotificationOfChargeback => Self::DisputeOpened,
            WebhookEventCode::Chargeback => match dispute_status {
                Some(DisputeStatus::Won) => Self::DisputeWon,
                Some(DisputeStatus::Lost) | None => Self::DisputeLost,
                Some(_) => Self::DisputeOpened,
            },
            WebhookEventCode::ChargebackReversed => match dispute_status {
                Some(DisputeStatus::Pending) => Self::DisputeChallenged,
                _ => Self::DisputeWon,
            },
            WebhookEventCode::SecondChargeback => Self::DisputeLost,
            WebhookEventCode::PrearbitrationWon => match dispute_status {
                Some(DisputeStatus::Pending) => Self::DisputeOpened,
                _ => Self::DisputeWon,
            },
            WebhookEventCode::PrearbitrationLost => Self::DisputeLost,
            WebhookEventCode::Capture => {
                if is_success_scenario(is_success) {
                    Self::PaymentIntentCaptureSuccess
                } else {
                    Self::PaymentIntentCaptureFailure
                }
            }
            WebhookEventCode::CaptureFailed => Self::PaymentIntentCaptureFailure,
            WebhookEventCode::Unknown => Self::EventNotSupported,
        }
    }
}

impl From<WebhookEventCode> for enums::DisputeStage {
    fn from(code: WebhookEventCode) -> Self {
        match code {
            WebhookEventCode::NotificationOfChargeback => Self::PreDispute,
            WebhookEventCode::SecondChargeback => Self::PreArbitration,
            WebhookEventCode::PrearbitrationWon => Self::PreArbitration,
            WebhookEventCode::PrearbitrationLost => Self::PreArbitration,
            _ => Self::Dispute,
        }
    }
}

#[derive(Debug, Deserialize)]
#[serde(rename_all = "camelCase")]
pub struct AdyenNotificationRequestItemWH {
    pub additional_data: AdyenAdditionalDataWH,
    pub amount: AdyenAmountWH,
    pub original_reference: Option<String>,
    pub psp_reference: String,
    pub event_code: WebhookEventCode,
    pub merchant_account_code: String,
    pub merchant_reference: String,
    pub success: String,
    pub reason: Option<String>,
    #[serde(default, with = "common_utils::custom_serde::iso8601::option")]
    pub event_date: Option<PrimitiveDateTime>,
}

#[derive(Debug, Deserialize)]
#[serde(rename_all = "PascalCase")]
pub struct AdyenItemObjectWH {
    pub notification_request_item: AdyenNotificationRequestItemWH,
}

#[derive(Debug, Deserialize)]
#[serde(rename_all = "camelCase")]
pub struct AdyenIncomingWebhook {
    pub notification_items: Vec<AdyenItemObjectWH>,
}

impl From<AdyenNotificationRequestItemWH> for AdyenWebhookResponse {
    fn from(notif: AdyenNotificationRequestItemWH) -> Self {
        Self {
            transaction_id: notif.psp_reference,
            payment_reference: notif.original_reference,
            //Translating into custom status so that it can be clearly mapped to out attempt_status
            status: match notif.event_code {
                WebhookEventCode::Authorisation => {
                    if is_success_scenario(notif.success) {
                        AdyenWebhookStatus::Authorised
                    } else {
                        AdyenWebhookStatus::AuthorisationFailed
                    }
                }
                WebhookEventCode::Cancellation => {
                    if is_success_scenario(notif.success) {
                        AdyenWebhookStatus::Cancelled
                    } else {
                        AdyenWebhookStatus::CancelFailed
                    }
                }
                WebhookEventCode::Capture => {
                    if is_success_scenario(notif.success) {
                        AdyenWebhookStatus::Captured
                    } else {
                        AdyenWebhookStatus::CaptureFailed
                    }
                }
                WebhookEventCode::CaptureFailed => AdyenWebhookStatus::CaptureFailed,
                WebhookEventCode::CancelOrRefund
                | WebhookEventCode::Refund
                | WebhookEventCode::RefundFailed
                | WebhookEventCode::RefundReversed
                | WebhookEventCode::NotificationOfChargeback
                | WebhookEventCode::Chargeback
                | WebhookEventCode::ChargebackReversed
                | WebhookEventCode::SecondChargeback
                | WebhookEventCode::PrearbitrationWon
                | WebhookEventCode::PrearbitrationLost
                | WebhookEventCode::Unknown => AdyenWebhookStatus::UnexpectedEvent,
            },
            amount: Some(Amount {
                value: notif.amount.value,
                currency: notif.amount.currency,
            }),
            merchant_reference_id: notif.merchant_reference,
            refusal_reason: None,
            refusal_reason_code: None,
            event_code: notif.event_code,
        }
    }
}

//This will be triggered in Psync handler of webhook response
impl utils::MultipleCaptureSyncResponse for AdyenWebhookResponse {
    fn get_connector_capture_id(&self) -> String {
        self.transaction_id.clone()
    }

    fn get_capture_attempt_status(&self) -> enums::AttemptStatus {
        match self.status {
            AdyenWebhookStatus::Captured => enums::AttemptStatus::Charged,
            _ => enums::AttemptStatus::CaptureFailed,
        }
    }

    fn is_capture_response(&self) -> bool {
        matches!(
            self.event_code,
            WebhookEventCode::Capture | WebhookEventCode::CaptureFailed
        )
    }

    fn get_connector_reference_id(&self) -> Option<String> {
        Some(self.merchant_reference_id.clone())
    }

    fn get_amount_captured(&self) -> Option<i64> {
        self.amount
            .as_ref()
            .map(|amount_struct| amount_struct.value)
    }
}

// Payouts
#[cfg(feature = "payouts")]
#[derive(Debug, Serialize, Deserialize)]
#[serde(rename_all = "camelCase")]
pub struct AdyenPayoutCreateRequest {
    amount: Amount,
    recurring: RecurringContract,
    merchant_account: Secret<String>,
    #[serde(flatten)]
    payment_data: PayoutPaymentMethodData,
    reference: String,
    shopper_reference: String,
    shopper_email: Option<Email>,
    shopper_name: ShopperName,
    date_of_birth: Option<Secret<String>>,
    entity_type: Option<storage_enums::PayoutEntityType>,
    nationality: Option<storage_enums::CountryAlpha2>,
    billing_address: Option<Address>,
}

#[cfg(feature = "payouts")]
#[derive(Debug, Clone, Serialize, Deserialize)]
#[serde(untagged)]
pub enum PayoutPaymentMethodData {
    PayoutBankData(PayoutBankData),
    PayoutWalletData(PayoutWalletData),
}

#[cfg(feature = "payouts")]
#[derive(Debug, Clone, Serialize, Deserialize)]
#[serde(rename_all = "camelCase")]
pub struct PayoutBankData {
    bank: PayoutBankDetails,
}

#[cfg(feature = "payouts")]
#[derive(Debug, Clone, Serialize, Deserialize)]
#[serde(rename_all = "camelCase")]
pub struct PayoutWalletData {
    selected_brand: PayoutBrand,
    additional_data: PayoutAdditionalData,
}

#[cfg(feature = "payouts")]
#[derive(Debug, Clone, Serialize, Deserialize)]
#[serde(rename_all = "camelCase")]
pub enum PayoutBrand {
    Paypal,
}

#[cfg(feature = "payouts")]
#[derive(Debug, Clone, Serialize, Deserialize)]
#[serde(rename_all = "camelCase")]
struct PayoutAdditionalData {
    token_data_type: PayoutTokenDataType,
    email_id: Email,
}

#[cfg(feature = "payouts")]
#[derive(Debug, Clone, Serialize, Deserialize)]
enum PayoutTokenDataType {
    PayPal,
}

#[cfg(feature = "payouts")]
#[derive(Debug, Clone, Serialize, Deserialize)]
#[serde(rename_all = "camelCase")]
struct PayoutBankDetails {
    iban: Secret<String>,
    owner_name: Secret<String>,
    bank_city: Option<String>,
    bank_name: Option<String>,
    bic: Option<Secret<String>>,
    country_code: Option<storage_enums::CountryAlpha2>,
    tax_id: Option<Secret<String>>,
}

#[cfg(feature = "payouts")]
#[derive(Debug, Clone, Serialize, Deserialize)]
#[serde(rename_all = "camelCase")]
struct RecurringContract {
    contract: Contract,
}

#[cfg(feature = "payouts")]
#[derive(Debug, Clone, Serialize, Deserialize)]
#[serde(rename_all = "UPPERCASE")]
enum Contract {
    Oneclick,
    Recurring,
    Payout,
}

#[cfg(feature = "payouts")]
#[derive(Debug, Clone, Serialize, Deserialize)]
#[serde(rename_all = "camelCase")]
pub struct AdyenPayoutResponse {
    psp_reference: String,
    result_code: Option<AdyenStatus>,
    response: Option<AdyenStatus>,
    amount: Option<Amount>,
    merchant_reference: Option<String>,
    refusal_reason: Option<String>,
    refusal_reason_code: Option<String>,
    additional_data: Option<AdditionalData>,
    auth_code: Option<String>,
}

#[cfg(feature = "payouts")]
#[derive(Debug, Serialize, Deserialize)]
#[serde(rename_all = "camelCase")]
pub struct AdyenPayoutEligibilityRequest {
    amount: Amount,
    merchant_account: Secret<String>,
    payment_method: PayoutCardDetails,
    reference: String,
    shopper_reference: String,
}

#[cfg(feature = "payouts")]
#[derive(Default, Debug, Serialize, Deserialize, Eq, PartialEq)]
#[serde(rename_all = "camelCase")]
pub struct PayoutCardDetails {
    #[serde(rename = "type")]
    payment_method_type: String,
    number: CardNumber,
    expiry_month: Secret<String>,
    expiry_year: Secret<String>,
    holder_name: Secret<String>,
}

#[cfg(feature = "payouts")]
#[derive(Clone, Default, Debug, Serialize, Deserialize, Eq, PartialEq)]
pub enum PayoutEligibility {
    #[serde(rename = "Y")]
    Yes,
    #[serde(rename = "N")]
    #[default]
    No,
    #[serde(rename = "D")]
    Domestic,
    #[serde(rename = "U")]
    Unknown,
}

#[cfg(feature = "payouts")]
#[derive(Debug, Serialize, Deserialize)]
#[serde(untagged)]
pub enum AdyenPayoutFulfillRequest {
    GenericFulfillRequest(PayoutFulfillGenericRequest),
    Card(Box<PayoutFulfillCardRequest>),
}

#[cfg(feature = "payouts")]
#[derive(Debug, Serialize, Deserialize)]
#[serde(rename_all = "camelCase")]
pub struct PayoutFulfillGenericRequest {
    merchant_account: Secret<String>,
    original_reference: String,
}

#[cfg(feature = "payouts")]
#[derive(Debug, Serialize, Deserialize)]
#[serde(rename_all = "camelCase")]
pub struct PayoutFulfillCardRequest {
    amount: Amount,
    card: PayoutCardDetails,
    billing_address: Option<Address>,
    merchant_account: Secret<String>,
    reference: String,
    shopper_name: ShopperName,
    nationality: Option<storage_enums::CountryAlpha2>,
    entity_type: Option<storage_enums::PayoutEntityType>,
}

#[cfg(feature = "payouts")]
#[derive(Debug, Serialize, Deserialize)]
#[serde(rename_all = "camelCase")]
pub struct AdyenPayoutCancelRequest {
    original_reference: String,
    merchant_account: Secret<String>,
}

#[cfg(feature = "payouts")]
impl TryFrom<&PayoutMethodData> for PayoutCardDetails {
    type Error = Error;
    fn try_from(item: &PayoutMethodData) -> Result<Self, Self::Error> {
        match item {
            PayoutMethodData::Card(card) => Ok(Self {
                payment_method_type: "scheme".to_string(), // FIXME: Remove hardcoding
                number: card.card_number.clone(),
                expiry_month: card.expiry_month.clone(),
                expiry_year: card.expiry_year.clone(),
                holder_name: card
                    .card_holder_name
                    .clone()
                    .get_required_value("card_holder_name")
                    .change_context(errors::ConnectorError::MissingRequiredField {
                        field_name: "payout_method_data.card.holder_name",
                    })?,
            }),
            _ => Err(errors::ConnectorError::MissingRequiredField {
                field_name: "payout_method_data.card",
            })?,
        }
    }
}

// Payouts eligibility request transform
#[cfg(feature = "payouts")]
impl<F> TryFrom<&AdyenRouterData<&types::PayoutsRouterData<F>>> for AdyenPayoutEligibilityRequest {
    type Error = Error;
    fn try_from(item: &AdyenRouterData<&types::PayoutsRouterData<F>>) -> Result<Self, Self::Error> {
        let auth_type = AdyenAuthType::try_from(&item.router_data.connector_auth_type)?;
        let payout_method_data =
            PayoutCardDetails::try_from(&item.router_data.get_payout_method_data()?)?;
        Ok(Self {
            amount: Amount {
                currency: item.router_data.request.destination_currency,
                value: item.amount.to_owned(),
            },
            merchant_account: auth_type.merchant_account,
            payment_method: payout_method_data,
            reference: item.router_data.request.payout_id.clone(),
            shopper_reference: item.router_data.merchant_id.clone(),
        })
    }
}

// Payouts create request transform
#[cfg(feature = "payouts")]
impl<F> TryFrom<&types::PayoutsRouterData<F>> for AdyenPayoutCancelRequest {
    type Error = Error;
    fn try_from(item: &types::PayoutsRouterData<F>) -> Result<Self, Self::Error> {
        let auth_type = AdyenAuthType::try_from(&item.connector_auth_type)?;

        let merchant_account = auth_type.merchant_account;
        if let Some(id) = &item.request.connector_payout_id {
            Ok(Self {
                merchant_account,
                original_reference: id.to_string(),
            })
        } else {
            Err(errors::ConnectorError::MissingRequiredField {
                field_name: "connector_payout_id",
            })?
        }
    }
}

// Payouts cancel request transform
#[cfg(feature = "payouts")]
impl<F> TryFrom<&AdyenRouterData<&types::PayoutsRouterData<F>>> for AdyenPayoutCreateRequest {
    type Error = Error;
    fn try_from(item: &AdyenRouterData<&types::PayoutsRouterData<F>>) -> Result<Self, Self::Error> {
        let auth_type = AdyenAuthType::try_from(&item.router_data.connector_auth_type)?;
        let merchant_account = auth_type.merchant_account;
        let (owner_name, customer_email) = item
            .router_data
            .request
            .customer_details
            .to_owned()
            .map_or((None, None), |c| (c.name, c.email));
        let owner_name = owner_name.get_required_value("owner_name").change_context(
            errors::ConnectorError::MissingRequiredField {
                field_name: "payout_method_data.bank.owner_name",
            },
        )?;

        match item.router_data.get_payout_method_data()? {
            PayoutMethodData::Card(_) => Err(errors::ConnectorError::NotSupported {
                message: "Card payout creation is not supported".to_string(),
                connector: "Adyen",
            })?,
            PayoutMethodData::Bank(bd) => {
                let bank_details = match bd {
                    payouts::BankPayout::Sepa(b) => PayoutBankDetails {
                        bank_name: b.bank_name,
                        country_code: b.bank_country_code,
                        bank_city: b.bank_city,
                        owner_name,
                        bic: b.bic,
                        iban: b.iban,
                        tax_id: None,
                    },
                    payouts::BankPayout::Ach(..) => Err(errors::ConnectorError::NotSupported {
                        message: "Bank transfer via ACH is not supported".to_string(),
                        connector: "Adyen",
                    })?,
                    payouts::BankPayout::Bacs(..) => Err(errors::ConnectorError::NotSupported {
                        message: "Bank transfer via Bacs is not supported".to_string(),
                        connector: "Adyen",
                    })?,
                };
                let bank_data = PayoutBankData { bank: bank_details };
                let address: &payments::AddressDetails = item.router_data.get_billing_address()?;
                Ok(Self {
                    amount: Amount {
                        value: item.amount.to_owned(),
                        currency: item.router_data.request.destination_currency,
                    },
                    recurring: RecurringContract {
                        contract: Contract::Payout,
                    },
                    merchant_account,
                    payment_data: PayoutPaymentMethodData::PayoutBankData(bank_data),
                    reference: item.router_data.request.payout_id.to_owned(),
                    shopper_reference: item.router_data.merchant_id.to_owned(),
                    shopper_email: customer_email,
                    shopper_name: ShopperName {
                        first_name: Some(address.get_first_name()?.to_owned()), // it is a required field for payouts
                        last_name: Some(address.get_last_name()?.to_owned()), // it is a required field for payouts
                    },
                    date_of_birth: None,
                    entity_type: Some(item.router_data.request.entity_type),
                    nationality: get_country_code(item.router_data.get_optional_billing()),
                    billing_address: get_address_info(item.router_data.get_optional_billing())
                        .transpose()?,
                })
            }
            PayoutMethodData::Wallet(wallet_data) => {
                let additional_data = match wallet_data {
                    api_models::payouts::Wallet::Paypal(paypal_data) => PayoutAdditionalData {
                        token_data_type: PayoutTokenDataType::PayPal,
                        email_id: paypal_data.email.clone().ok_or(
                            errors::ConnectorError::MissingRequiredField {
                                field_name: "email_address",
                            },
                        )?,
                    },
                };
                let address: &payments::AddressDetails = item.router_data.get_billing_address()?;
                let payout_wallet = PayoutWalletData {
                    selected_brand: PayoutBrand::Paypal,
                    additional_data,
                };
                Ok(Self {
                    amount: Amount {
                        value: item.amount.to_owned(),
                        currency: item.router_data.request.destination_currency,
                    },
                    recurring: RecurringContract {
                        contract: Contract::Payout,
                    },
                    merchant_account,
                    payment_data: PayoutPaymentMethodData::PayoutWalletData(payout_wallet),
                    reference: item.router_data.request.payout_id.to_owned(),
                    shopper_reference: item.router_data.merchant_id.to_owned(),
                    shopper_email: customer_email,
                    shopper_name: ShopperName {
                        first_name: Some(address.get_first_name()?.to_owned()), // it is a required field for payouts
                        last_name: Some(address.get_last_name()?.to_owned()), // it is a required field for payouts
                    },
                    date_of_birth: None,
                    entity_type: Some(item.router_data.request.entity_type),
                    nationality: get_country_code(item.router_data.get_optional_billing()),
                    billing_address: get_address_info(item.router_data.get_optional_billing())
                        .transpose()?,
                })
            }
        }
    }
}

// Payouts fulfill request transform
#[cfg(feature = "payouts")]
impl<F> TryFrom<&AdyenRouterData<&types::PayoutsRouterData<F>>> for AdyenPayoutFulfillRequest {
    type Error = Error;
    fn try_from(item: &AdyenRouterData<&types::PayoutsRouterData<F>>) -> Result<Self, Self::Error> {
        let auth_type = AdyenAuthType::try_from(&item.router_data.connector_auth_type)?;
        let payout_type = item.router_data.request.payout_type.to_owned();
        let merchant_account = auth_type.merchant_account;
        match payout_type {
            storage_enums::PayoutType::Bank | storage_enums::PayoutType::Wallet => {
                Ok(Self::GenericFulfillRequest(PayoutFulfillGenericRequest {
                    merchant_account,
                    original_reference: item
                        .router_data
                        .request
                        .connector_payout_id
                        .clone()
                        .ok_or(errors::ConnectorError::MissingRequiredField {
                            field_name: "connector_payout_id",
                        })?,
                }))
            }
            storage_enums::PayoutType::Card => {
                let address = item.router_data.get_billing_address()?;
                Ok(Self::Card(Box::new(PayoutFulfillCardRequest {
                    amount: Amount {
                        value: item.amount.to_owned(),
                        currency: item.router_data.request.destination_currency,
                    },
                    card: PayoutCardDetails::try_from(&item.router_data.get_payout_method_data()?)?,
                    billing_address: get_address_info(item.router_data.get_billing().ok())
                        .transpose()?,
                    merchant_account,
                    reference: item.router_data.request.payout_id.clone(),
                    shopper_name: ShopperName {
                        first_name: Some(address.get_first_name()?.to_owned()), // it is a required field for payouts
                        last_name: Some(address.get_last_name()?.to_owned()), // it is a required field for payouts
                    },
                    nationality: get_country_code(item.router_data.get_optional_billing()),
                    entity_type: Some(item.router_data.request.entity_type),
                })))
            }
        }
    }
}

// Payouts response transform
#[cfg(feature = "payouts")]
impl<F> TryFrom<types::PayoutsResponseRouterData<F, AdyenPayoutResponse>>
    for types::PayoutsRouterData<F>
{
    type Error = Error;
    fn try_from(
        item: types::PayoutsResponseRouterData<F, AdyenPayoutResponse>,
    ) -> Result<Self, Self::Error> {
        let response: AdyenPayoutResponse = item.response;
        let payout_eligible = response
            .additional_data
            .and_then(|pa| pa.payout_eligible)
            .map(|pe| pe == PayoutEligibility::Yes || pe == PayoutEligibility::Domestic);

        let status = payout_eligible.map_or(
            {
                response.result_code.map_or(
                    response
                        .response
                        .map(storage_enums::PayoutStatus::foreign_from),
                    |rc| Some(storage_enums::PayoutStatus::foreign_from(rc)),
                )
            },
            |pe| {
                if pe {
                    Some(storage_enums::PayoutStatus::RequiresFulfillment)
                } else {
                    Some(storage_enums::PayoutStatus::Ineligible)
                }
            },
        );

        Ok(Self {
            response: Ok(types::PayoutsResponseData {
                status,
                connector_payout_id: response.psp_reference,
                payout_eligible,
            }),
            ..item.data
        })
    }
}

#[cfg(feature = "payouts")]
impl ForeignFrom<AdyenStatus> for storage_enums::PayoutStatus {
    fn foreign_from(adyen_status: AdyenStatus) -> Self {
        match adyen_status {
            AdyenStatus::Authorised | AdyenStatus::PayoutConfirmReceived => Self::Success,
            AdyenStatus::Cancelled | AdyenStatus::PayoutDeclineReceived => Self::Cancelled,
            AdyenStatus::Error => Self::Failed,
            AdyenStatus::Pending => Self::Pending,
            AdyenStatus::PayoutSubmitReceived => Self::RequiresFulfillment,
            _ => Self::Ineligible,
        }
    }
}<|MERGE_RESOLUTION|>--- conflicted
+++ resolved
@@ -1963,17 +1963,11 @@
     }
 }
 
-<<<<<<< HEAD
 impl<'a> TryFrom<(&domain::Card, Option<Secret<String>>)> for AdyenPaymentMethod<'a> {
     type Error = Error;
     fn try_from(
         (card, card_holder_name): (&domain::Card, Option<Secret<String>>),
     ) -> Result<Self, Self::Error> {
-=======
-impl<'a> TryFrom<&domain::Card> for AdyenPaymentMethod<'a> {
-    type Error = Error;
-    fn try_from(card: &domain::Card) -> Result<Self, Self::Error> {
->>>>>>> 9cce1520
         let adyen_card = AdyenCard {
             payment_type: PaymentType::Scheme,
             number: card.card_number.clone(),
@@ -2578,7 +2572,7 @@
                     domain::PaymentMethodData::Card(ref card) => {
                         let card_issuer = card.get_card_issuer()?;
                         let brand = CardBrand::try_from(&card_issuer)?;
-                        let card_holder_name = item.router_data.get_optional_billing_name();
+                        let card_holder_name = item.router_data.get_optional_billing_combined_name();
                         let adyen_card = AdyenCard {
                             payment_type: PaymentType::Scheme,
                             number: card.card_number.clone(),
@@ -2669,7 +2663,7 @@
         let country_code = get_country_code(item.router_data.get_optional_billing());
         let additional_data = get_additional_data(item.router_data);
         let return_url = item.router_data.request.get_return_url()?;
-        let card_holder_name = item.router_data.get_optional_billing_name();
+        let card_holder_name = item.router_data.get_optional_billing_combined_name();
         let payment_method = AdyenPaymentMethod::try_from((card_data, card_holder_name))?;
         let shopper_email = item.router_data.request.email.clone();
         let shopper_name = get_shopper_name(item.router_data.get_optional_billing());
