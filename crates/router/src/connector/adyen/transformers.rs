#[cfg(feature = "payouts")]
use api_models::payouts::PayoutMethodData;
use api_models::{enums, payments, webhooks};
use cards::CardNumber;
use common_utils::{errors::ParsingError, ext_traits::Encode, id_type, pii, types::MinorUnit};
use error_stack::{report, ResultExt};
use hyperswitch_domain_models::router_request_types::SubmitEvidenceRequestData;
use masking::{ExposeInterface, PeekInterface};
use reqwest::Url;
use serde::{Deserialize, Serialize};
use time::{Duration, OffsetDateTime, PrimitiveDateTime};

#[cfg(feature = "payouts")]
use crate::{connector::utils::PayoutsData, types::api::payouts, utils::OptionExt};
use crate::{
    connector::utils::{
        self, missing_field_err, AddressDetailsData, BrowserInformationData, CardData,
        NetworkTokenData, PaymentsAuthorizeRequestData, PhoneDetailsData, RouterData,
    },
    consts,
    core::errors,
    pii::{Email, Secret},
    services,
    types::{
        self,
        api::enums as api_enums,
        domain,
        storage::enums as storage_enums,
        transformers::{ForeignFrom, ForeignTryFrom},
    },
    utils as crate_utils,
};

type Error = error_stack::Report<errors::ConnectorError>;

#[derive(Debug, Serialize)]
pub struct AdyenRouterData<T> {
    pub amount: MinorUnit,
    pub router_data: T,
}

impl<T> TryFrom<(MinorUnit, T)> for AdyenRouterData<T> {
    type Error = error_stack::Report<errors::ConnectorError>;
    fn try_from((amount, item): (MinorUnit, T)) -> Result<Self, Self::Error> {
        Ok(Self {
            amount,
            router_data: item,
        })
    }
}
#[derive(Debug, Default, Serialize, Deserialize)]
pub struct AdyenConnectorMetadataObject {
    pub endpoint_prefix: Option<String>,
}

impl TryFrom<&Option<pii::SecretSerdeValue>> for AdyenConnectorMetadataObject {
    type Error = error_stack::Report<errors::ConnectorError>;
    fn try_from(meta_data: &Option<pii::SecretSerdeValue>) -> Result<Self, Self::Error> {
        let metadata: Self = utils::to_connector_meta_from_secret::<Self>(meta_data.clone())
            .change_context(errors::ConnectorError::InvalidConnectorConfig {
                config: "metadata",
            })?;
        Ok(metadata)
    }
}

// Adyen Types Definition
// Payments Request and Response Types
#[derive(Default, Debug, Serialize, Deserialize)]
pub enum AdyenShopperInteraction {
    #[default]
    Ecommerce,
    #[serde(rename = "ContAuth")]
    ContinuedAuthentication,
    Moto,
    #[serde(rename = "POS")]
    Pos,
}

#[derive(Debug, Clone, Serialize, Deserialize)]
#[serde(rename_all = "PascalCase")]
pub enum AdyenRecurringModel {
    UnscheduledCardOnFile,
    CardOnFile,
}

#[derive(Clone, Default, Debug, Serialize, Deserialize)]
pub enum AuthType {
    #[default]
    PreAuth,
}
#[serde_with::skip_serializing_none]
#[derive(Clone, Default, Debug, Serialize, Deserialize)]
#[serde(rename_all = "camelCase")]
pub struct AdditionalData {
    authorisation_type: Option<AuthType>,
    manual_capture: Option<String>,
    execute_three_d: Option<String>,
    pub recurring_processing_model: Option<AdyenRecurringModel>,
    /// Enable recurring details in dashboard to receive this ID, https://docs.adyen.com/online-payments/tokenization/create-and-use-tokens#test-and-go-live
    #[serde(rename = "recurring.recurringDetailReference")]
    recurring_detail_reference: Option<Secret<String>>,
    #[serde(rename = "recurring.shopperReference")]
    recurring_shopper_reference: Option<String>,
    network_tx_reference: Option<Secret<String>>,
    #[cfg(feature = "payouts")]
    payout_eligible: Option<PayoutEligibility>,
    funds_availability: Option<String>,
}

#[serde_with::skip_serializing_none]
#[derive(Default, Debug, Serialize, Deserialize)]
#[serde(rename_all = "camelCase")]
pub struct ShopperName {
    first_name: Option<Secret<String>>,
    last_name: Option<Secret<String>>,
}

#[serde_with::skip_serializing_none]
#[derive(Default, Debug, Serialize, Deserialize)]
#[serde(rename_all = "camelCase")]
pub struct Address {
    city: String,
    country: api_enums::CountryAlpha2,
    house_number_or_name: Secret<String>,
    postal_code: Secret<String>,
    state_or_province: Option<Secret<String>>,
    street: Option<Secret<String>>,
}

#[serde_with::skip_serializing_none]
#[derive(Debug, Serialize)]
#[serde(rename_all = "camelCase")]
pub struct LineItem {
    amount_excluding_tax: Option<MinorUnit>,
    amount_including_tax: Option<MinorUnit>,
    description: Option<String>,
    id: Option<String>,
    tax_amount: Option<MinorUnit>,
    quantity: Option<u16>,
}

#[serde_with::skip_serializing_none]
#[derive(Debug, Serialize)]
#[serde(rename_all = "camelCase")]
pub struct AdyenPaymentRequest<'a> {
    amount: Amount,
    merchant_account: Secret<String>,
    payment_method: AdyenPaymentMethod<'a>,
    mpi_data: Option<AdyenMpiData>,
    reference: String,
    return_url: String,
    browser_info: Option<AdyenBrowserInfo>,
    shopper_interaction: AdyenShopperInteraction,
    recurring_processing_model: Option<AdyenRecurringModel>,
    additional_data: Option<AdditionalData>,
    shopper_reference: Option<String>,
    store_payment_method: Option<bool>,
    shopper_name: Option<ShopperName>,
    #[serde(rename = "shopperIP")]
    shopper_ip: Option<Secret<String, pii::IpAddress>>,
    shopper_locale: Option<String>,
    shopper_email: Option<Email>,
    shopper_statement: Option<String>,
    social_security_number: Option<Secret<String>>,
    telephone_number: Option<Secret<String>>,
    billing_address: Option<Address>,
    delivery_address: Option<Address>,
    country_code: Option<api_enums::CountryAlpha2>,
    line_items: Option<Vec<LineItem>>,
    channel: Option<Channel>,
    metadata: Option<pii::SecretSerdeValue>,
    merchant_order_reference: Option<String>,
    splits: Option<Vec<AdyenSplitData>>,
    store: Option<String>,
}

#[derive(Debug, Clone, Serialize, Deserialize)]
#[serde(rename_all = "camelCase")]
struct AdyenSplitData {
    amount: Option<Amount>,
    #[serde(rename = "type")]
    split_type: common_enums::AdyenSplitType,
    account: Option<String>,
    reference: Option<String>,
    description: Option<String>,
}

#[serde_with::skip_serializing_none]
#[derive(Debug, Serialize)]
#[serde(rename_all = "camelCase")]
struct AdyenMpiData {
    directory_response: String,
    authentication_response: String,
    token_authentication_verification_value: Secret<String>,
    eci: Option<String>,
}

#[derive(Debug, Serialize)]
#[serde(rename_all = "camelCase")]
struct AdyenBrowserInfo {
    user_agent: String,
    accept_header: String,
    language: String,
    color_depth: u8,
    screen_height: u32,
    screen_width: u32,
    time_zone_offset: i32,
    java_enabled: bool,
}

#[derive(Debug, Clone, Serialize, Deserialize)]
pub enum AdyenStatus {
    AuthenticationFinished,
    AuthenticationNotRequired,
    Authorised,
    Cancelled,
    ChallengeShopper,
    Error,
    Pending,
    Received,
    RedirectShopper,
    Refused,
    PresentToShopper,
    #[cfg(feature = "payouts")]
    #[serde(rename = "[payout-confirm-received]")]
    PayoutConfirmReceived,
    #[cfg(feature = "payouts")]
    #[serde(rename = "[payout-decline-received]")]
    PayoutDeclineReceived,
    #[cfg(feature = "payouts")]
    #[serde(rename = "[payout-submit-received]")]
    PayoutSubmitReceived,
}

#[derive(Debug, Clone, Serialize)]
pub enum Channel {
    Web,
}

#[derive(Debug, Serialize)]
#[serde(rename_all = "camelCase")]
pub struct AdyenBalanceRequest<'a> {
    pub payment_method: AdyenPaymentMethod<'a>,
    pub merchant_account: Secret<String>,
}

#[derive(Debug, Deserialize, Serialize)]
#[serde(rename_all = "camelCase")]
pub struct AdyenBalanceResponse {
    pub psp_reference: String,
    pub balance: Amount,
}

/// This implementation will be used only in Authorize, Automatic capture flow.
/// It is also being used in Psync flow, However Psync will be called only after create payment call that too in redirect flow.
impl ForeignFrom<(bool, AdyenStatus, Option<common_enums::PaymentMethodType>)>
    for storage_enums::AttemptStatus
{
    fn foreign_from(
        (is_manual_capture, adyen_status, pmt): (
            bool,
            AdyenStatus,
            Option<common_enums::PaymentMethodType>,
        ),
    ) -> Self {
        match adyen_status {
            AdyenStatus::AuthenticationFinished => Self::AuthenticationSuccessful,
            AdyenStatus::AuthenticationNotRequired | AdyenStatus::Received => Self::Pending,
            AdyenStatus::Authorised => match is_manual_capture {
                true => Self::Authorized,
                // In case of Automatic capture Authorized is the final status of the payment
                false => Self::Charged,
            },
            AdyenStatus::Cancelled => Self::Voided,
            AdyenStatus::ChallengeShopper
            | AdyenStatus::RedirectShopper
            | AdyenStatus::PresentToShopper => Self::AuthenticationPending,
            AdyenStatus::Error | AdyenStatus::Refused => Self::Failure,
            AdyenStatus::Pending => match pmt {
                Some(common_enums::PaymentMethodType::Pix) => Self::AuthenticationPending,
                _ => Self::Pending,
            },
            #[cfg(feature = "payouts")]
            AdyenStatus::PayoutConfirmReceived => Self::Started,
            #[cfg(feature = "payouts")]
            AdyenStatus::PayoutSubmitReceived => Self::Pending,
            #[cfg(feature = "payouts")]
            AdyenStatus::PayoutDeclineReceived => Self::Voided,
        }
    }
}

impl ForeignTryFrom<(bool, AdyenWebhookStatus)> for storage_enums::AttemptStatus {
    type Error = error_stack::Report<errors::ConnectorError>;
    fn foreign_try_from(
        (is_manual_capture, adyen_webhook_status): (bool, AdyenWebhookStatus),
    ) -> Result<Self, Self::Error> {
        match adyen_webhook_status {
            AdyenWebhookStatus::Authorised => match is_manual_capture {
                true => Ok(Self::Authorized),
                // In case of Automatic capture Authorized is the final status of the payment
                false => Ok(Self::Charged),
            },
            AdyenWebhookStatus::AuthorisationFailed => Ok(Self::Failure),
            AdyenWebhookStatus::Cancelled => Ok(Self::Voided),
            AdyenWebhookStatus::CancelFailed => Ok(Self::VoidFailed),
            AdyenWebhookStatus::Captured => Ok(Self::Charged),
            AdyenWebhookStatus::CaptureFailed => Ok(Self::CaptureFailed),
            //If Unexpected Event is received, need to understand how it reached this point
            //Webhooks with Payment Events only should try to conume this resource object.
            AdyenWebhookStatus::UnexpectedEvent | AdyenWebhookStatus::Reversed => {
                Err(report!(errors::ConnectorError::WebhookBodyDecodingFailed))
            }
        }
    }
}

#[derive(Debug, Serialize, Deserialize, Eq, PartialEq)]
pub struct AdyenRedirectRequest {
    pub details: AdyenRedirectRequestTypes,
}

#[derive(Debug, Clone, Serialize, serde::Deserialize, Eq, PartialEq)]
#[serde(untagged)]
pub enum AdyenRedirectRequestTypes {
    AdyenRedirection(AdyenRedirection),
    AdyenThreeDS(AdyenThreeDS),
    AdyenRefusal(AdyenRefusal),
}

#[derive(Debug, Clone, Serialize, serde::Deserialize, Eq, PartialEq)]
#[serde(rename_all = "camelCase")]
pub struct AdyenRefusal {
    pub payload: String,
    #[serde(rename = "type")]
    pub type_of_redirection_result: Option<String>,
    pub result_code: Option<String>,
}

#[derive(Debug, Clone, Serialize, serde::Deserialize, Eq, PartialEq)]
#[serde(rename_all = "camelCase")]
pub struct AdyenRedirection {
    pub redirect_result: String,
    #[serde(rename = "type")]
    pub type_of_redirection_result: Option<String>,
    pub result_code: Option<String>,
}

#[derive(Debug, Clone, Serialize, serde::Deserialize, Eq, PartialEq)]
#[serde(rename_all = "camelCase")]
pub struct AdyenThreeDS {
    #[serde(rename = "threeDSResult")]
    pub three_ds_result: String,
    #[serde(rename = "type")]
    pub type_of_redirection_result: Option<String>,
    pub result_code: Option<String>,
}

#[derive(Debug, Clone, Deserialize, Serialize)]
#[serde(untagged)]
pub enum AdyenPaymentResponse {
    Response(Box<Response>),
    PresentToShopper(Box<PresentToShopperResponse>),
    QrCodeResponse(Box<QrCodeResponseResponse>),
    RedirectionResponse(Box<RedirectionResponse>),
    RedirectionErrorResponse(Box<RedirectionErrorResponse>),
    WebhookResponse(Box<AdyenWebhookResponse>),
}

#[derive(Debug, Clone, Serialize, Deserialize)]
#[serde(rename_all = "camelCase")]
pub struct Response {
    psp_reference: String,
    result_code: AdyenStatus,
    amount: Option<Amount>,
    merchant_reference: String,
    refusal_reason: Option<String>,
    refusal_reason_code: Option<String>,
    additional_data: Option<AdditionalData>,
    splits: Option<Vec<AdyenSplitData>>,
    store: Option<String>,
}

#[derive(Debug, Clone, Serialize, Deserialize)]
pub enum AdyenWebhookStatus {
    Authorised,
    AuthorisationFailed,
    Cancelled,
    CancelFailed,
    Captured,
    CaptureFailed,
    Reversed,
    UnexpectedEvent,
}

//Creating custom struct which can be consumed in Psync Handler triggered from Webhooks
#[derive(Debug, Clone, Serialize, Deserialize)]
#[serde(rename_all = "camelCase")]
pub struct AdyenWebhookResponse {
    transaction_id: String,
    payment_reference: Option<String>,
    status: AdyenWebhookStatus,
    amount: Option<Amount>,
    merchant_reference_id: String,
    refusal_reason: Option<String>,
    refusal_reason_code: Option<String>,
    event_code: WebhookEventCode,
}

#[derive(Debug, Clone, Serialize, Deserialize)]
#[serde(rename_all = "camelCase")]
pub struct RedirectionErrorResponse {
    result_code: AdyenStatus,
    refusal_reason: Option<String>,
    psp_reference: Option<String>,
    merchant_reference: Option<String>,
}

#[derive(Debug, Clone, Deserialize, Serialize)]
#[serde(rename_all = "camelCase")]
pub struct RedirectionResponse {
    result_code: AdyenStatus,
    action: AdyenRedirectAction,
    refusal_reason: Option<String>,
    refusal_reason_code: Option<String>,
    psp_reference: Option<String>,
    merchant_reference: Option<String>,
    store: Option<String>,
    splits: Option<Vec<AdyenSplitData>>,
}

#[derive(Debug, Clone, Deserialize, Serialize)]
#[serde(rename_all = "camelCase")]
pub struct PresentToShopperResponse {
    psp_reference: Option<String>,
    result_code: AdyenStatus,
    action: AdyenPtsAction,
    refusal_reason: Option<String>,
    refusal_reason_code: Option<String>,
    merchant_reference: Option<String>,
    store: Option<String>,
    splits: Option<Vec<AdyenSplitData>>,
}

#[derive(Debug, Clone, Deserialize, Serialize)]
#[serde(rename_all = "camelCase")]
pub struct QrCodeResponseResponse {
    result_code: AdyenStatus,
    action: AdyenQrCodeAction,
    refusal_reason: Option<String>,
    refusal_reason_code: Option<String>,
    additional_data: Option<QrCodeAdditionalData>,
    psp_reference: Option<String>,
    merchant_reference: Option<String>,
    store: Option<String>,
    splits: Option<Vec<AdyenSplitData>>,
}

#[derive(Debug, Clone, Serialize, Deserialize)]
#[serde(rename_all = "camelCase")]
pub struct AdyenQrCodeAction {
    payment_method_type: PaymentType,
    #[serde(rename = "type")]
    type_of_response: ActionType,
    #[serde(rename = "url")]
    qr_code_url: Option<Url>,
    qr_code_data: String,
}

#[derive(Debug, Clone, Serialize, Deserialize)]
pub struct QrCodeAdditionalData {
    #[serde(rename = "pix.expirationDate")]
    #[serde(default, with = "common_utils::custom_serde::iso8601::option")]
    pix_expiration_date: Option<PrimitiveDateTime>,
}

#[derive(Debug, Clone, Serialize, Deserialize)]
#[serde(rename_all = "camelCase")]
pub struct AdyenPtsAction {
    reference: String,
    download_url: Option<Url>,
    payment_method_type: PaymentType,
    #[serde(rename = "expiresAt")]
    #[serde(
        default,
        with = "common_utils::custom_serde::iso8601::option_without_timezone"
    )]
    expires_at: Option<PrimitiveDateTime>,
    initial_amount: Option<Amount>,
    pass_creation_token: Option<String>,
    total_amount: Option<Amount>,
    #[serde(rename = "type")]
    type_of_response: ActionType,
    instructions_url: Option<Url>,
}

#[derive(Debug, Clone, Serialize, Deserialize)]
#[serde(rename_all = "camelCase")]
pub struct AdyenRedirectAction {
    payment_method_type: PaymentType,
    url: Option<Url>,
    method: Option<services::Method>,
    #[serde(rename = "type")]
    type_of_response: ActionType,
    data: Option<std::collections::HashMap<String, String>>,
    payment_data: Option<String>,
}

#[derive(Debug, Clone, Serialize, Deserialize)]
#[serde(rename_all = "lowercase")]
pub enum ActionType {
    Redirect,
    Await,
    #[serde(rename = "qrCode")]
    QrCode,
    Voucher,
}

#[derive(Default, Debug, Clone, Serialize, Deserialize)]
pub struct Amount {
    pub currency: storage_enums::Currency,
    pub value: MinorUnit,
}

#[derive(Debug, Clone, Serialize)]
#[serde(untagged)]
#[serde(rename_all = "lowercase")]
pub enum AdyenPaymentMethod<'a> {
    AdyenAffirm(Box<PmdForPaymentType>),
    AdyenCard(Box<AdyenCard>),
    AdyenKlarna(Box<PmdForPaymentType>),
    AdyenPaypal(Box<PmdForPaymentType>),
    #[serde(rename = "afterpaytouch")]
    AfterPay(Box<PmdForPaymentType>),
    AlmaPayLater(Box<PmdForPaymentType>),
    AliPay(Box<PmdForPaymentType>),
    AliPayHk(Box<PmdForPaymentType>),
    ApplePay(Box<AdyenApplePay>),
    #[serde(rename = "atome")]
    Atome,
    BancontactCard(Box<BancontactCardData>),
    Bizum(Box<PmdForPaymentType>),
    Blik(Box<BlikRedirectionData>),
    #[serde(rename = "boletobancario")]
    BoletoBancario,
    #[serde(rename = "clearpay")]
    ClearPay,
    #[serde(rename = "dana")]
    Dana,
    Eps(Box<BankRedirectionWithIssuer<'a>>),
    #[serde(rename = "gcash")]
    Gcash(Box<GcashData>),
    Giropay(Box<PmdForPaymentType>),
    Gpay(Box<AdyenGPay>),
    #[serde(rename = "gopay_wallet")]
    GoPay(Box<GoPayData>),
    Ideal(Box<BankRedirectionWithIssuer<'a>>),
    #[serde(rename = "kakaopay")]
    Kakaopay(Box<KakaoPayData>),
    Mandate(Box<AdyenMandate>),
    Mbway(Box<MbwayData>),
    MobilePay(Box<PmdForPaymentType>),
    #[serde(rename = "momo_wallet")]
    Momo(Box<MomoData>),
    #[serde(rename = "momo_atm")]
    MomoAtm,
    #[serde(rename = "touchngo")]
    TouchNGo(Box<TouchNGoData>),
    OnlineBankingCzechRepublic(Box<OnlineBankingCzechRepublicData>),
    OnlineBankingFinland(Box<PmdForPaymentType>),
    OnlineBankingPoland(Box<OnlineBankingPolandData>),
    OnlineBankingSlovakia(Box<OnlineBankingSlovakiaData>),
    #[serde(rename = "molpay_ebanking_fpx_MY")]
    OnlineBankingFpx(Box<OnlineBankingFpxData>),
    #[serde(rename = "molpay_ebanking_TH")]
    OnlineBankingThailand(Box<OnlineBankingThailandData>),
    #[serde(rename = "paybybank")]
    OpenBankingUK(Box<OpenBankingUKData>),
    #[serde(rename = "oxxo")]
    Oxxo,
    #[serde(rename = "paysafecard")]
    PaySafeCard,
    #[serde(rename = "paybright")]
    PayBright,
    #[serde(rename = "doku_permata_lite_atm")]
    PermataBankTransfer(Box<DokuBankData>),
    #[serde(rename = "directEbanking")]
    Sofort,
    #[serde(rename = "trustly")]
    Trustly,
    #[serde(rename = "walley")]
    Walley,
    #[serde(rename = "wechatpayWeb")]
    WeChatPayWeb,
    AchDirectDebit(Box<AchDirectDebitData>),
    #[serde(rename = "sepadirectdebit")]
    SepaDirectDebit(Box<SepaDirectDebitData>),
    BacsDirectDebit(Box<BacsDirectDebitData>),
    SamsungPay(Box<SamsungPayPmData>),
    #[serde(rename = "doku_bca_va")]
    BcaBankTransfer(Box<DokuBankData>),
    #[serde(rename = "doku_bni_va")]
    BniVa(Box<DokuBankData>),
    #[serde(rename = "doku_bri_va")]
    BriVa(Box<DokuBankData>),
    #[serde(rename = "doku_cimb_va")]
    CimbVa(Box<DokuBankData>),
    #[serde(rename = "doku_danamon_va")]
    DanamonVa(Box<DokuBankData>),
    #[serde(rename = "doku_mandiri_va")]
    MandiriVa(Box<DokuBankData>),
    #[serde(rename = "twint")]
    Twint,
    #[serde(rename = "vipps")]
    Vipps,
    #[serde(rename = "doku_indomaret")]
    Indomaret(Box<DokuBankData>),
    #[serde(rename = "doku_alfamart")]
    Alfamart(Box<DokuBankData>),
    PaymentMethodBalance(Box<BalancePmData>),
    AdyenGiftCard(Box<GiftCardData>),
    #[serde(rename = "swish")]
    Swish,
    #[serde(rename = "benefit")]
    Benefit,
    #[serde(rename = "knet")]
    Knet,
    #[serde(rename = "econtext_seven_eleven")]
    SevenEleven(Box<JCSVoucherData>),
    #[serde(rename = "econtext_stores")]
    Lawson(Box<JCSVoucherData>),
    #[serde(rename = "econtext_stores")]
    MiniStop(Box<JCSVoucherData>),
    #[serde(rename = "econtext_stores")]
    FamilyMart(Box<JCSVoucherData>),
    #[serde(rename = "econtext_stores")]
    Seicomart(Box<JCSVoucherData>),
    #[serde(rename = "econtext_stores")]
    PayEasy(Box<JCSVoucherData>),
    Pix(Box<PmdForPaymentType>),
    NetworkToken(Box<AdyenNetworkTokenData>),
}

#[derive(Debug, Clone, Serialize)]
pub struct PmdForPaymentType {
    #[serde(rename = "type")]
    payment_type: PaymentType,
}

#[derive(Debug, Clone, Eq, PartialEq, serde::Serialize, serde::Deserialize)]
#[serde(rename_all = "camelCase")]
pub struct JCSVoucherData {
    first_name: Secret<String>,
    last_name: Option<Secret<String>>,
    shopper_email: Email,
    telephone_number: Secret<String>,
}

#[derive(Debug, Clone, Serialize)]
#[serde(rename_all = "camelCase")]
pub struct BalancePmData {
    #[serde(rename = "type")]
    payment_type: GiftCardBrand,
    number: Secret<String>,
    cvc: Secret<String>,
}

#[derive(Debug, Clone, Serialize)]
#[serde(rename_all = "camelCase")]
pub struct GiftCardData {
    #[serde(rename = "type")]
    payment_type: PaymentType,
    brand: GiftCardBrand,
    number: Secret<String>,
    cvc: Secret<String>,
}

#[derive(Debug, Clone, Serialize)]
#[serde(rename_all = "camelCase")]
pub struct AchDirectDebitData {
    #[serde(rename = "type")]
    payment_type: PaymentType,
    bank_account_number: Secret<String>,
    bank_location_id: Secret<String>,
    owner_name: Secret<String>,
}

#[derive(Debug, Clone, Serialize)]
#[serde(rename_all = "camelCase")]
pub struct SepaDirectDebitData {
    #[serde(rename = "sepa.ownerName")]
    owner_name: Secret<String>,
    #[serde(rename = "sepa.ibanNumber")]
    iban_number: Secret<String>,
}

#[derive(Debug, Clone, Serialize)]
#[serde(rename_all = "camelCase")]
pub struct BacsDirectDebitData {
    #[serde(rename = "type")]
    payment_type: PaymentType,
    bank_account_number: Secret<String>,
    bank_location_id: Secret<String>,
    holder_name: Secret<String>,
}

#[derive(Debug, Clone, Serialize)]
#[serde(rename_all = "camelCase")]
pub struct BancontactCardData {
    #[serde(rename = "type")]
    payment_type: PaymentType,
    brand: String,
    number: CardNumber,
    expiry_month: Secret<String>,
    expiry_year: Secret<String>,
    holder_name: Secret<String>,
}

#[derive(Debug, Clone, Serialize)]
#[serde(rename_all = "camelCase")]
pub struct MbwayData {
    #[serde(rename = "type")]
    payment_type: PaymentType,
    telephone_number: Secret<String>,
}

#[derive(Debug, Clone, Serialize)]
pub struct SamsungPayPmData {
    #[serde(rename = "type")]
    payment_type: PaymentType,
    #[serde(rename = "samsungPayToken")]
    samsung_pay_token: Secret<String>,
}

#[derive(Debug, Clone, Serialize)]
pub struct OnlineBankingCzechRepublicData {
    #[serde(rename = "type")]
    payment_type: PaymentType,
    issuer: OnlineBankingCzechRepublicBanks,
}

#[derive(Debug, Clone, Serialize)]
#[serde(rename_all = "lowercase")]
pub enum OnlineBankingCzechRepublicBanks {
    KB,
    CS,
}

impl TryFrom<&types::PaymentsAuthorizeRouterData> for JCSVoucherData {
    type Error = Error;
    fn try_from(item: &types::PaymentsAuthorizeRouterData) -> Result<Self, Self::Error> {
        Ok(Self {
            first_name: item.get_billing_first_name()?,
            last_name: item.get_optional_billing_last_name(),
            shopper_email: item.get_billing_email()?,
            telephone_number: item.get_billing_phone_number()?,
        })
    }
}

impl TryFrom<&common_enums::BankNames> for OnlineBankingCzechRepublicBanks {
    type Error = Error;
    fn try_from(bank_name: &common_enums::BankNames) -> Result<Self, Self::Error> {
        match bank_name {
            common_enums::BankNames::KomercniBanka => Ok(Self::KB),
            common_enums::BankNames::CeskaSporitelna => Ok(Self::CS),
            _ => Err(errors::ConnectorError::NotImplemented(
                utils::get_unimplemented_payment_method_error_message("Adyen"),
            ))?,
        }
    }
}

#[derive(Debug, Clone, Serialize)]
pub struct OnlineBankingPolandData {
    #[serde(rename = "type")]
    payment_type: PaymentType,
    issuer: OnlineBankingPolandBanks,
}

#[derive(Debug, Clone, Serialize)]
pub enum OnlineBankingPolandBanks {
    #[serde(rename = "154")]
    BlikPSP,
    #[serde(rename = "31")]
    PlaceZIPKO,
    #[serde(rename = "243")]
    MBank,
    #[serde(rename = "112")]
    PayWithING,
    #[serde(rename = "20")]
    SantanderPrzelew24,
    #[serde(rename = "65")]
    BankPEKAOSA,
    #[serde(rename = "85")]
    BankMillennium,
    #[serde(rename = "88")]
    PayWithAliorBank,
    #[serde(rename = "143")]
    BankiSpoldzielcze,
    #[serde(rename = "26")]
    PayWithInteligo,
    #[serde(rename = "33")]
    BNPParibasPoland,
    #[serde(rename = "144")]
    BankNowySA,
    #[serde(rename = "45")]
    CreditAgricole,
    #[serde(rename = "99")]
    PayWithBOS,
    #[serde(rename = "119")]
    PayWithCitiHandlowy,
    #[serde(rename = "131")]
    PayWithPlusBank,
    #[serde(rename = "64")]
    ToyotaBank,
    #[serde(rename = "153")]
    VeloBank,
    #[serde(rename = "141")]
    ETransferPocztowy24,
}

impl TryFrom<&common_enums::BankNames> for OnlineBankingPolandBanks {
    type Error = Error;
    fn try_from(bank_name: &common_enums::BankNames) -> Result<Self, Self::Error> {
        match bank_name {
            common_enums::BankNames::BlikPSP => Ok(Self::BlikPSP),
            common_enums::BankNames::PlaceZIPKO => Ok(Self::PlaceZIPKO),
            common_enums::BankNames::MBank => Ok(Self::MBank),
            common_enums::BankNames::PayWithING => Ok(Self::PayWithING),
            common_enums::BankNames::SantanderPrzelew24 => Ok(Self::SantanderPrzelew24),
            common_enums::BankNames::BankPEKAOSA => Ok(Self::BankPEKAOSA),
            common_enums::BankNames::BankMillennium => Ok(Self::BankMillennium),
            common_enums::BankNames::PayWithAliorBank => Ok(Self::PayWithAliorBank),
            common_enums::BankNames::BankiSpoldzielcze => Ok(Self::BankiSpoldzielcze),
            common_enums::BankNames::PayWithInteligo => Ok(Self::PayWithInteligo),
            common_enums::BankNames::BNPParibasPoland => Ok(Self::BNPParibasPoland),
            common_enums::BankNames::BankNowySA => Ok(Self::BankNowySA),
            common_enums::BankNames::CreditAgricole => Ok(Self::CreditAgricole),
            common_enums::BankNames::PayWithBOS => Ok(Self::PayWithBOS),
            common_enums::BankNames::PayWithCitiHandlowy => Ok(Self::PayWithCitiHandlowy),
            common_enums::BankNames::PayWithPlusBank => Ok(Self::PayWithPlusBank),
            common_enums::BankNames::ToyotaBank => Ok(Self::ToyotaBank),
            common_enums::BankNames::VeloBank => Ok(Self::VeloBank),
            common_enums::BankNames::ETransferPocztowy24 => Ok(Self::ETransferPocztowy24),
            _ => Err(errors::ConnectorError::NotImplemented(
                utils::get_unimplemented_payment_method_error_message("Adyen"),
            ))?,
        }
    }
}

#[derive(Debug, Clone, Serialize)]
#[serde(rename_all = "camelCase")]
pub struct OnlineBankingSlovakiaData {
    #[serde(rename = "type")]
    payment_type: PaymentType,
    issuer: OnlineBankingSlovakiaBanks,
}

#[derive(Debug, Clone, Serialize)]
#[serde(rename_all = "camelCase")]
pub struct OnlineBankingFpxData {
    issuer: OnlineBankingFpxIssuer,
}

#[derive(Debug, Clone, Serialize)]
#[serde(rename_all = "camelCase")]
pub struct OnlineBankingThailandData {
    issuer: OnlineBankingThailandIssuer,
}

#[derive(Debug, Clone, Serialize)]
pub struct OpenBankingUKData {
    issuer: Option<OpenBankingUKIssuer>,
}

#[derive(Debug, Clone, Serialize)]
#[serde(rename_all = "lowercase")]
pub enum OnlineBankingSlovakiaBanks {
    Vub,
    Posto,
    Sporo,
    Tatra,
    Viamo,
}

impl TryFrom<&common_enums::BankNames> for OnlineBankingSlovakiaBanks {
    type Error = Error;
    fn try_from(bank_name: &common_enums::BankNames) -> Result<Self, Self::Error> {
        match bank_name {
            common_enums::BankNames::EPlatbyVUB => Ok(Self::Vub),
            common_enums::BankNames::PostovaBanka => Ok(Self::Posto),
            common_enums::BankNames::SporoPay => Ok(Self::Sporo),
            common_enums::BankNames::TatraPay => Ok(Self::Tatra),
            common_enums::BankNames::Viamo => Ok(Self::Viamo),
            _ => Err(errors::ConnectorError::NotImplemented(
                utils::get_unimplemented_payment_method_error_message("Adyen"),
            ))?,
        }
    }
}

impl TryFrom<&common_enums::BankNames> for OnlineBankingFpxIssuer {
    type Error = Error;
    fn try_from(bank_name: &common_enums::BankNames) -> Result<Self, Self::Error> {
        match bank_name {
            common_enums::BankNames::AffinBank => Ok(Self::FpxAbb),
            common_enums::BankNames::AgroBank => Ok(Self::FpxAgrobank),
            common_enums::BankNames::AllianceBank => Ok(Self::FpxAbmb),
            common_enums::BankNames::AmBank => Ok(Self::FpxAmb),
            common_enums::BankNames::BankIslam => Ok(Self::FpxBimb),
            common_enums::BankNames::BankMuamalat => Ok(Self::FpxBmmb),
            common_enums::BankNames::BankRakyat => Ok(Self::FpxBkrm),
            common_enums::BankNames::BankSimpananNasional => Ok(Self::FpxBsn),
            common_enums::BankNames::CimbBank => Ok(Self::FpxCimbclicks),
            common_enums::BankNames::HongLeongBank => Ok(Self::FpxHlb),
            common_enums::BankNames::HsbcBank => Ok(Self::FpxHsbc),
            common_enums::BankNames::KuwaitFinanceHouse => Ok(Self::FpxKfh),
            common_enums::BankNames::Maybank => Ok(Self::FpxMb2u),
            common_enums::BankNames::OcbcBank => Ok(Self::FpxOcbc),
            common_enums::BankNames::PublicBank => Ok(Self::FpxPbb),
            common_enums::BankNames::RhbBank => Ok(Self::FpxRhb),
            common_enums::BankNames::StandardCharteredBank => Ok(Self::FpxScb),
            common_enums::BankNames::UobBank => Ok(Self::FpxUob),
            _ => Err(errors::ConnectorError::NotImplemented(
                utils::get_unimplemented_payment_method_error_message("Adyen"),
            ))?,
        }
    }
}

impl TryFrom<&common_enums::BankNames> for OnlineBankingThailandIssuer {
    type Error = Error;
    fn try_from(bank_name: &common_enums::BankNames) -> Result<Self, Self::Error> {
        match bank_name {
            common_enums::BankNames::BangkokBank => Ok(Self::Bangkokbank),
            common_enums::BankNames::KrungsriBank => Ok(Self::Krungsribank),
            common_enums::BankNames::KrungThaiBank => Ok(Self::Krungthaibank),
            common_enums::BankNames::TheSiamCommercialBank => Ok(Self::Siamcommercialbank),
            common_enums::BankNames::KasikornBank => Ok(Self::Kbank),
            _ => Err(errors::ConnectorError::NotImplemented(
                utils::get_unimplemented_payment_method_error_message("Adyen"),
            ))?,
        }
    }
}

impl TryFrom<&common_enums::BankNames> for OpenBankingUKIssuer {
    type Error = Error;
    fn try_from(bank_name: &common_enums::BankNames) -> Result<Self, Self::Error> {
        match bank_name {
            common_enums::BankNames::OpenBankSuccess => Ok(Self::RedirectSuccess),
            common_enums::BankNames::OpenBankFailure => Ok(Self::RedirectFailure),
            common_enums::BankNames::OpenBankCancelled => Ok(Self::RedirectCancelled),
            common_enums::BankNames::Aib => Ok(Self::Aib),
            common_enums::BankNames::BankOfScotland => Ok(Self::BankOfScotland),
            common_enums::BankNames::Barclays => Ok(Self::Barclays),
            common_enums::BankNames::DanskeBank => Ok(Self::DanskeBank),
            common_enums::BankNames::FirstDirect => Ok(Self::FirstDirect),
            common_enums::BankNames::FirstTrust => Ok(Self::FirstTrust),
            common_enums::BankNames::HsbcBank => Ok(Self::HsbcBank),
            common_enums::BankNames::Halifax => Ok(Self::Halifax),
            common_enums::BankNames::Lloyds => Ok(Self::Lloyds),
            common_enums::BankNames::Monzo => Ok(Self::Monzo),
            common_enums::BankNames::NatWest => Ok(Self::NatWest),
            common_enums::BankNames::NationwideBank => Ok(Self::NationwideBank),
            common_enums::BankNames::Revolut => Ok(Self::Revolut),
            common_enums::BankNames::RoyalBankOfScotland => Ok(Self::RoyalBankOfScotland),
            common_enums::BankNames::SantanderPrzelew24 => Ok(Self::SantanderPrzelew24),
            common_enums::BankNames::Starling => Ok(Self::Starling),
            common_enums::BankNames::TsbBank => Ok(Self::TsbBank),
            common_enums::BankNames::TescoBank => Ok(Self::TescoBank),
            common_enums::BankNames::UlsterBank => Ok(Self::UlsterBank),
            common_enums::BankNames::AmericanExpress
            | common_enums::BankNames::AffinBank
            | common_enums::BankNames::AgroBank
            | common_enums::BankNames::AllianceBank
            | common_enums::BankNames::AmBank
            | common_enums::BankNames::BankOfAmerica
            | common_enums::BankNames::BankOfChina
            | common_enums::BankNames::BankIslam
            | common_enums::BankNames::BankMuamalat
            | common_enums::BankNames::BankRakyat
            | common_enums::BankNames::BankSimpananNasional
            | common_enums::BankNames::BlikPSP
            | common_enums::BankNames::CapitalOne
            | common_enums::BankNames::Chase
            | common_enums::BankNames::Citi
            | common_enums::BankNames::CimbBank
            | common_enums::BankNames::Discover
            | common_enums::BankNames::NavyFederalCreditUnion
            | common_enums::BankNames::PentagonFederalCreditUnion
            | common_enums::BankNames::SynchronyBank
            | common_enums::BankNames::WellsFargo
            | common_enums::BankNames::AbnAmro
            | common_enums::BankNames::AsnBank
            | common_enums::BankNames::Bunq
            | common_enums::BankNames::Handelsbanken
            | common_enums::BankNames::HongLeongBank
            | common_enums::BankNames::Ing
            | common_enums::BankNames::Knab
            | common_enums::BankNames::KuwaitFinanceHouse
            | common_enums::BankNames::Moneyou
            | common_enums::BankNames::Rabobank
            | common_enums::BankNames::Regiobank
            | common_enums::BankNames::SnsBank
            | common_enums::BankNames::TriodosBank
            | common_enums::BankNames::VanLanschot
            | common_enums::BankNames::ArzteUndApothekerBank
            | common_enums::BankNames::AustrianAnadiBankAg
            | common_enums::BankNames::BankAustria
            | common_enums::BankNames::Bank99Ag
            | common_enums::BankNames::BankhausCarlSpangler
            | common_enums::BankNames::BankhausSchelhammerUndSchatteraAg
            | common_enums::BankNames::BankMillennium
            | common_enums::BankNames::BankPEKAOSA
            | common_enums::BankNames::BawagPskAg
            | common_enums::BankNames::BksBankAg
            | common_enums::BankNames::BrullKallmusBankAg
            | common_enums::BankNames::BtvVierLanderBank
            | common_enums::BankNames::CapitalBankGraweGruppeAg
            | common_enums::BankNames::CeskaSporitelna
            | common_enums::BankNames::Dolomitenbank
            | common_enums::BankNames::EasybankAg
            | common_enums::BankNames::EPlatbyVUB
            | common_enums::BankNames::ErsteBankUndSparkassen
            | common_enums::BankNames::FrieslandBank
            | common_enums::BankNames::HypoAlpeadriabankInternationalAg
            | common_enums::BankNames::HypoNoeLbFurNiederosterreichUWien
            | common_enums::BankNames::HypoOberosterreichSalzburgSteiermark
            | common_enums::BankNames::HypoTirolBankAg
            | common_enums::BankNames::HypoVorarlbergBankAg
            | common_enums::BankNames::HypoBankBurgenlandAktiengesellschaft
            | common_enums::BankNames::KomercniBanka
            | common_enums::BankNames::MBank
            | common_enums::BankNames::MarchfelderBank
            | common_enums::BankNames::Maybank
            | common_enums::BankNames::OberbankAg
            | common_enums::BankNames::OsterreichischeArzteUndApothekerbank
            | common_enums::BankNames::OcbcBank
            | common_enums::BankNames::PayWithING
            | common_enums::BankNames::PlaceZIPKO
            | common_enums::BankNames::PlatnoscOnlineKartaPlatnicza
            | common_enums::BankNames::PosojilnicaBankEGen
            | common_enums::BankNames::PostovaBanka
            | common_enums::BankNames::PublicBank
            | common_enums::BankNames::RaiffeisenBankengruppeOsterreich
            | common_enums::BankNames::RhbBank
            | common_enums::BankNames::SchelhammerCapitalBankAg
            | common_enums::BankNames::StandardCharteredBank
            | common_enums::BankNames::SchoellerbankAg
            | common_enums::BankNames::SpardaBankWien
            | common_enums::BankNames::SporoPay
            | common_enums::BankNames::TatraPay
            | common_enums::BankNames::Viamo
            | common_enums::BankNames::VolksbankGruppe
            | common_enums::BankNames::VolkskreditbankAg
            | common_enums::BankNames::VrBankBraunau
            | common_enums::BankNames::UobBank
            | common_enums::BankNames::PayWithAliorBank
            | common_enums::BankNames::BankiSpoldzielcze
            | common_enums::BankNames::PayWithInteligo
            | common_enums::BankNames::BNPParibasPoland
            | common_enums::BankNames::BankNowySA
            | common_enums::BankNames::CreditAgricole
            | common_enums::BankNames::PayWithBOS
            | common_enums::BankNames::PayWithCitiHandlowy
            | common_enums::BankNames::PayWithPlusBank
            | common_enums::BankNames::ToyotaBank
            | common_enums::BankNames::VeloBank
            | common_enums::BankNames::ETransferPocztowy24
            | common_enums::BankNames::PlusBank
            | common_enums::BankNames::EtransferPocztowy24
            | common_enums::BankNames::BankiSpbdzielcze
            | common_enums::BankNames::BankNowyBfgSa
            | common_enums::BankNames::GetinBank
            | common_enums::BankNames::Blik
            | common_enums::BankNames::NoblePay
            | common_enums::BankNames::IdeaBank
            | common_enums::BankNames::EnveloBank
            | common_enums::BankNames::NestPrzelew
            | common_enums::BankNames::MbankMtransfer
            | common_enums::BankNames::Inteligo
            | common_enums::BankNames::PbacZIpko
            | common_enums::BankNames::BnpParibas
            | common_enums::BankNames::BankPekaoSa
            | common_enums::BankNames::VolkswagenBank
            | common_enums::BankNames::AliorBank
            | common_enums::BankNames::Boz
            | common_enums::BankNames::BangkokBank
            | common_enums::BankNames::KrungsriBank
            | common_enums::BankNames::KrungThaiBank
            | common_enums::BankNames::TheSiamCommercialBank
            | common_enums::BankNames::Yoursafe
            | common_enums::BankNames::N26
            | common_enums::BankNames::NationaleNederlanden
            | common_enums::BankNames::KasikornBank => {
                Err(errors::ConnectorError::NotImplemented(
                    utils::get_unimplemented_payment_method_error_message("Adyen"),
                ))?
            }
        }
    }
}

#[derive(Debug, Clone, Serialize)]
#[serde(rename_all = "camelCase")]
pub struct BlikRedirectionData {
    #[serde(rename = "type")]
    payment_type: PaymentType,
    blik_code: Secret<String>,
}

#[serde_with::skip_serializing_none]
#[derive(Debug, Clone, Serialize)]
#[serde(rename_all = "camelCase")]
pub struct BankRedirectionWithIssuer<'a> {
    #[serde(rename = "type")]
    payment_type: PaymentType,
    issuer: Option<&'a str>,
}

#[derive(Debug, Clone, Serialize, Deserialize)]
#[serde(rename_all = "camelCase")]
pub struct AdyenMandate {
    #[serde(rename = "type")]
    payment_type: PaymentType,
    stored_payment_method_id: Secret<String>,
}

#[serde_with::skip_serializing_none]
#[derive(Debug, Clone, Serialize, Deserialize)]
#[serde(rename_all = "camelCase")]
pub struct AdyenCard {
    #[serde(rename = "type")]
    payment_type: PaymentType,
    number: CardNumber,
    expiry_month: Secret<String>,
    expiry_year: Secret<String>,
    cvc: Option<Secret<String>>,
    holder_name: Option<Secret<String>>,
    brand: Option<CardBrand>, //Mandatory for mandate using network_txns_id
    network_payment_reference: Option<Secret<String>>,
}

#[derive(Debug, Clone, Serialize, Deserialize)]
#[serde(rename_all = "lowercase")]
pub enum CardBrand {
    Visa,
    MC,
    Amex,
    Argencard,
    Bcmc,
    Bijcard,
    Cabal,
    Cartebancaire,
    Codensa,
    Cup,
    Dankort,
    Diners,
    Discover,
    Electron,
    Elo,
    Forbrugsforeningen,
    Hiper,
    Hipercard,
    Jcb,
    Karenmillen,
    Laser,
    Maestro,
    Maestrouk,
    Mcalphabankbonus,
    Mir,
    Naranja,
    Oasis,
    Rupay,
    Shopping,
    Solo,
    Troy,
    Uatp,
    Visaalphabankbonus,
    Visadankort,
    Warehouse,
}

#[derive(Default, Debug, Serialize, Deserialize)]
#[serde(rename_all = "camelCase")]
pub struct AdyenCancelRequest {
    merchant_account: Secret<String>,
    reference: String,
}

#[derive(Default, Debug, Deserialize, Serialize)]
#[serde(rename_all = "camelCase")]
pub struct AdyenCancelResponse {
    payment_psp_reference: String,
    status: CancelStatus,
    reference: String,
}

#[derive(Default, Debug, Deserialize, Serialize)]
#[serde(rename_all = "lowercase")]
pub enum CancelStatus {
    Received,
    #[default]
    Processing,
}

#[derive(Debug, Clone, Serialize, Deserialize)]
pub struct GoPayData {}

#[derive(Debug, Clone, Serialize, Deserialize)]
pub struct KakaoPayData {}
#[derive(Debug, Clone, Serialize, Deserialize)]
pub struct GcashData {}

#[derive(Debug, Clone, Serialize, Deserialize)]
pub struct MomoData {}

#[derive(Debug, Clone, Serialize, Deserialize)]
pub struct TouchNGoData {}

#[derive(Debug, Clone, Serialize, Deserialize)]
pub struct AdyenGPay {
    #[serde(rename = "type")]
    payment_type: PaymentType,
    #[serde(rename = "googlePayToken")]
    google_pay_token: Secret<String>,
}

#[derive(Debug, Clone, Serialize, Deserialize)]
pub struct AdyenApplePay {
    #[serde(rename = "type")]
    payment_type: PaymentType,
    #[serde(rename = "applePayToken")]
    apple_pay_token: Secret<String>,
}

#[serde_with::skip_serializing_none]
#[derive(Debug, Clone, Serialize, Deserialize)]
#[serde(rename_all = "camelCase")]
pub struct AdyenNetworkTokenData {
    #[serde(rename = "type")]
    payment_type: PaymentType,
    number: CardNumber,
    expiry_month: Secret<String>,
    expiry_year: Secret<String>,
    holder_name: Option<Secret<String>>,
    brand: Option<CardBrand>, //Mandatory for mandate using network_txns_id
    network_payment_reference: Option<Secret<String>>,
}

#[derive(Debug, Clone, Serialize, Deserialize)]
#[serde(rename_all = "camelCase")]
pub struct DokuBankData {
    first_name: Secret<String>,
    last_name: Option<Secret<String>>,
    shopper_email: Email,
}
// Refunds Request and Response
#[serde_with::skip_serializing_none]
#[derive(Debug, Serialize, Deserialize)]
#[serde(rename_all = "camelCase")]
pub struct AdyenRefundRequest {
    merchant_account: Secret<String>,
    amount: Amount,
    merchant_refund_reason: Option<String>,
    reference: String,
    splits: Option<Vec<AdyenSplitData>>,
    store: Option<String>,
}

#[derive(Default, Debug, Clone, Serialize, Deserialize)]
#[serde(rename_all = "camelCase")]
pub struct AdyenRefundResponse {
    merchant_account: Secret<String>,
    psp_reference: String,
    payment_psp_reference: String,
    reference: String,
    status: String,
}

pub struct AdyenAuthType {
    pub(super) api_key: Secret<String>,
    pub(super) merchant_account: Secret<String>,
    #[allow(dead_code)]
    pub(super) review_key: Option<Secret<String>>,
}

#[derive(Debug, Clone, Serialize, Deserialize)]
#[serde(rename_all = "lowercase")]
pub enum PaymentType {
    Affirm,
    Afterpaytouch,
    Alipay,
    #[serde(rename = "alipay_hk")]
    AlipayHk,
    #[serde(rename = "doku_alfamart")]
    Alfamart,
    Alma,
    Applepay,
    Bizum,
    Atome,
    Blik,
    #[serde(rename = "boletobancario")]
    BoletoBancario,
    ClearPay,
    Dana,
    Eps,
    Gcash,
    Giropay,
    Googlepay,
    #[serde(rename = "gopay_wallet")]
    GoPay,
    Ideal,
    #[serde(rename = "doku_indomaret")]
    Indomaret,
    Klarna,
    Kakaopay,
    Mbway,
    MobilePay,
    #[serde(rename = "momo_wallet")]
    Momo,
    #[serde(rename = "momo_atm")]
    MomoAtm,
    #[serde(rename = "onlineBanking_CZ")]
    OnlineBankingCzechRepublic,
    #[serde(rename = "ebanking_FI")]
    OnlineBankingFinland,
    #[serde(rename = "onlineBanking_PL")]
    OnlineBankingPoland,
    #[serde(rename = "onlineBanking_SK")]
    OnlineBankingSlovakia,
    #[serde(rename = "molpay_ebanking_fpx_MY")]
    OnlineBankingFpx,
    #[serde(rename = "molpay_ebanking_TH")]
    OnlineBankingThailand,
    #[serde(rename = "paybybank")]
    OpenBankingUK,
    #[serde(rename = "oxxo")]
    Oxxo,
    #[serde(rename = "paysafecard")]
    PaySafeCard,
    PayBright,
    Paypal,
    Scheme,
    #[serde(rename = "directEbanking")]
    Sofort,
    #[serde(rename = "networkToken")]
    NetworkToken,
    Trustly,
    #[serde(rename = "touchngo")]
    TouchNGo,
    Walley,
    #[serde(rename = "wechatpayWeb")]
    WeChatPayWeb,
    #[serde(rename = "ach")]
    AchDirectDebit,
    SepaDirectDebit,
    #[serde(rename = "directdebit_GB")]
    BacsDirectDebit,
    Samsungpay,
    Twint,
    Vipps,
    Giftcard,
    Knet,
    Benefit,
    Swish,
    #[serde(rename = "doku_permata_lite_atm")]
    PermataBankTransfer,
    #[serde(rename = "doku_bca_va")]
    BcaBankTransfer,
    #[serde(rename = "doku_bni_va")]
    BniVa,
    #[serde(rename = "doku_bri_va")]
    BriVa,
    #[serde(rename = "doku_cimb_va")]
    CimbVa,
    #[serde(rename = "doku_danamon_va")]
    DanamonVa,
    #[serde(rename = "doku_mandiri_va")]
    MandiriVa,
    #[serde(rename = "econtext_seven_eleven")]
    SevenEleven,
    #[serde(rename = "econtext_stores")]
    Lawson,
    #[serde(rename = "econtext_stores")]
    MiniStop,
    #[serde(rename = "econtext_stores")]
    FamilyMart,
    #[serde(rename = "econtext_stores")]
    Seicomart,
    #[serde(rename = "econtext_stores")]
    PayEasy,
    Pix,
}

#[derive(Debug, Clone, Serialize, Deserialize)]
#[serde(rename_all = "lowercase")]
pub enum GiftCardBrand {
    Givex,
    Auriga,
    Babygiftcard,
}

#[derive(Debug, Eq, PartialEq, Serialize, Clone)]
#[serde(rename_all = "snake_case")]
pub enum OnlineBankingFpxIssuer {
    FpxAbb,
    FpxAgrobank,
    FpxAbmb,
    FpxAmb,
    FpxBimb,
    FpxBmmb,
    FpxBkrm,
    FpxBsn,
    FpxCimbclicks,
    FpxHlb,
    FpxHsbc,
    FpxKfh,
    FpxMb2u,
    FpxOcbc,
    FpxPbb,
    FpxRhb,
    FpxScb,
    FpxUob,
}

#[derive(Debug, Eq, PartialEq, Serialize, Clone)]
pub enum OnlineBankingThailandIssuer {
    #[serde(rename = "molpay_bangkokbank")]
    Bangkokbank,
    #[serde(rename = "molpay_krungsribank")]
    Krungsribank,
    #[serde(rename = "molpay_krungthaibank")]
    Krungthaibank,
    #[serde(rename = "molpay_siamcommercialbank")]
    Siamcommercialbank,
    #[serde(rename = "molpay_kbank")]
    Kbank,
}

#[derive(Debug, Eq, PartialEq, Serialize, Clone)]
pub enum OpenBankingUKIssuer {
    #[serde(rename = "uk-test-open-banking-redirect")]
    RedirectSuccess,
    #[serde(rename = "uk-test-open-banking-redirect-failed")]
    RedirectFailure,
    #[serde(rename = "uk-test-open-banking-redirect-cancelled")]
    RedirectCancelled,
    #[serde(rename = "uk-aib-oauth2")]
    Aib,
    #[serde(rename = "uk-bankofscotland-oauth2")]
    BankOfScotland,
    #[serde(rename = "uk-barclays-oauth2")]
    Barclays,
    #[serde(rename = "uk-danskebank-oauth2")]
    DanskeBank,
    #[serde(rename = "uk-firstdirect-oauth2")]
    FirstDirect,
    #[serde(rename = "uk-firsttrust-oauth2")]
    FirstTrust,
    #[serde(rename = "uk-hsbc-oauth2")]
    HsbcBank,
    #[serde(rename = "uk-halifax-oauth2")]
    Halifax,
    #[serde(rename = "uk-lloyds-oauth2")]
    Lloyds,
    #[serde(rename = "uk-monzo-oauth2")]
    Monzo,
    #[serde(rename = "uk-natwest-oauth2")]
    NatWest,
    #[serde(rename = "uk-nationwide-oauth2")]
    NationwideBank,
    #[serde(rename = "uk-revolut-oauth2")]
    Revolut,
    #[serde(rename = "uk-rbs-oauth2")]
    RoyalBankOfScotland,
    #[serde(rename = "uk-santander-oauth2")]
    SantanderPrzelew24,
    #[serde(rename = "uk-starling-oauth2")]
    Starling,
    #[serde(rename = "uk-tsb-oauth2")]
    TsbBank,
    #[serde(rename = "uk-tesco-oauth2")]
    TescoBank,
    #[serde(rename = "uk-ulster-oauth2")]
    UlsterBank,
}

pub struct AdyenTestBankNames<'a>(&'a str);

impl TryFrom<&common_enums::BankNames> for AdyenTestBankNames<'_> {
    type Error = Error;
    fn try_from(bank: &common_enums::BankNames) -> Result<Self, Self::Error> {
        Ok(match bank {
            common_enums::BankNames::AbnAmro => Self("1121"),
            common_enums::BankNames::AsnBank => Self("1151"),
            common_enums::BankNames::Bunq => Self("1152"),
            common_enums::BankNames::Ing => Self("1154"),
            common_enums::BankNames::Knab => Self("1155"),
            common_enums::BankNames::N26 => Self("1156"),
            common_enums::BankNames::NationaleNederlanden => Self("1157"),
            common_enums::BankNames::Rabobank => Self("1157"),
            common_enums::BankNames::Regiobank => Self("1158"),
            common_enums::BankNames::Revolut => Self("1159"),
            common_enums::BankNames::SnsBank => Self("1159"),
            common_enums::BankNames::TriodosBank => Self("1159"),
            common_enums::BankNames::VanLanschot => Self("1159"),
            common_enums::BankNames::Yoursafe => Self("1159"),
            common_enums::BankNames::BankAustria => Self("e6819e7a-f663-414b-92ec-cf7c82d2f4e5"),
            common_enums::BankNames::BawagPskAg => Self("ba7199cc-f057-42f2-9856-2378abf21638"),
            common_enums::BankNames::Dolomitenbank => Self("d5d5b133-1c0d-4c08-b2be-3c9b116dc326"),
            common_enums::BankNames::EasybankAg => Self("eff103e6-843d-48b7-a6e6-fbd88f511b11"),
            common_enums::BankNames::ErsteBankUndSparkassen => {
                Self("3fdc41fc-3d3d-4ee3-a1fe-cd79cfd58ea3")
            }
            common_enums::BankNames::HypoTirolBankAg => {
                Self("6765e225-a0dc-4481-9666-e26303d4f221")
            }
            common_enums::BankNames::PosojilnicaBankEGen => {
                Self("65ef4682-4944-499f-828f-5d74ad288376")
            }
            common_enums::BankNames::RaiffeisenBankengruppeOsterreich => {
                Self("ee9fc487-ebe0-486c-8101-17dce5141a67")
            }
            common_enums::BankNames::SchoellerbankAg => {
                Self("1190c4d1-b37a-487e-9355-e0a067f54a9f")
            }
            common_enums::BankNames::SpardaBankWien => Self("8b0bfeea-fbb0-4337-b3a1-0e25c0f060fc"),
            common_enums::BankNames::VolksbankGruppe => {
                Self("e2e97aaa-de4c-4e18-9431-d99790773433")
            }
            common_enums::BankNames::VolkskreditbankAg => {
                Self("4a0a975b-0594-4b40-9068-39f77b3a91f9")
            }
            _ => Err(errors::ConnectorError::NotImplemented(
                utils::get_unimplemented_payment_method_error_message("Adyen"),
            ))?,
        })
    }
}

pub struct AdyenBankNames<'a>(&'a str);

impl TryFrom<&common_enums::BankNames> for AdyenBankNames<'_> {
    type Error = Error;
    fn try_from(bank: &common_enums::BankNames) -> Result<Self, Self::Error> {
        Ok(match bank {
            common_enums::BankNames::AbnAmro => Self("0031"),
            common_enums::BankNames::AsnBank => Self("0761"),
            common_enums::BankNames::Bunq => Self("0802"),
            common_enums::BankNames::Ing => Self("0721"),
            common_enums::BankNames::Knab => Self("0801"),
            common_enums::BankNames::N26 => Self("0807"),
            common_enums::BankNames::NationaleNederlanden => Self("0808"),
            common_enums::BankNames::Rabobank => Self("0021"),
            common_enums::BankNames::Regiobank => Self("0771"),
            common_enums::BankNames::Revolut => Self("0805"),
            common_enums::BankNames::SnsBank => Self("0751"),
            common_enums::BankNames::TriodosBank => Self("0511"),
            common_enums::BankNames::VanLanschot => Self("0161"),
            common_enums::BankNames::Yoursafe => Self("0806"),
            _ => Err(errors::ConnectorError::NotSupported {
                message: String::from("BankRedirect"),
                connector: "Adyen",
            })?,
        })
    }
}

impl TryFrom<&types::ConnectorAuthType> for AdyenAuthType {
    type Error = Error;
    fn try_from(auth_type: &types::ConnectorAuthType) -> Result<Self, Self::Error> {
        match auth_type {
            types::ConnectorAuthType::BodyKey { api_key, key1 } => Ok(Self {
                api_key: api_key.to_owned(),
                merchant_account: key1.to_owned(),
                review_key: None,
            }),
            types::ConnectorAuthType::SignatureKey {
                api_key,
                key1,
                api_secret,
            } => Ok(Self {
                api_key: api_key.to_owned(),
                merchant_account: key1.to_owned(),
                review_key: Some(api_secret.to_owned()),
            }),
            _ => Err(errors::ConnectorError::FailedToObtainAuthType)?,
        }
    }
}

impl TryFrom<&AdyenRouterData<&types::PaymentsAuthorizeRouterData>> for AdyenPaymentRequest<'_> {
    type Error = Error;
    fn try_from(
        item: &AdyenRouterData<&types::PaymentsAuthorizeRouterData>,
    ) -> Result<Self, Self::Error> {
        match item
            .router_data
            .request
            .mandate_id
            .to_owned()
            .and_then(|mandate_ids| mandate_ids.mandate_reference_id)
        {
            Some(mandate_ref) => AdyenPaymentRequest::try_from((item, mandate_ref)),
            None => match item.router_data.request.payment_method_data {
                domain::PaymentMethodData::Card(ref card) => {
                    AdyenPaymentRequest::try_from((item, card))
                }
                domain::PaymentMethodData::Wallet(ref wallet) => {
                    AdyenPaymentRequest::try_from((item, wallet))
                }
                domain::PaymentMethodData::PayLater(ref pay_later) => {
                    AdyenPaymentRequest::try_from((item, pay_later))
                }
                domain::PaymentMethodData::BankRedirect(ref bank_redirect) => {
                    AdyenPaymentRequest::try_from((item, bank_redirect))
                }
                domain::PaymentMethodData::BankDebit(ref bank_debit) => {
                    AdyenPaymentRequest::try_from((item, bank_debit))
                }
                domain::PaymentMethodData::BankTransfer(ref bank_transfer) => {
                    AdyenPaymentRequest::try_from((item, bank_transfer.as_ref()))
                }
                domain::PaymentMethodData::CardRedirect(ref card_redirect_data) => {
                    AdyenPaymentRequest::try_from((item, card_redirect_data))
                }
                domain::PaymentMethodData::Voucher(ref voucher_data) => {
                    AdyenPaymentRequest::try_from((item, voucher_data))
                }
                domain::PaymentMethodData::GiftCard(ref gift_card_data) => {
                    AdyenPaymentRequest::try_from((item, gift_card_data.as_ref()))
                }
                domain::PaymentMethodData::NetworkToken(ref token_data) => {
                    AdyenPaymentRequest::try_from((item, token_data))
                }
                domain::PaymentMethodData::Crypto(_)
                | domain::PaymentMethodData::MandatePayment
                | domain::PaymentMethodData::Reward
                | domain::PaymentMethodData::RealTimePayment(_)
                | domain::PaymentMethodData::MobilePayment(_)
                | domain::PaymentMethodData::Upi(_)
                | domain::PaymentMethodData::OpenBanking(_)
                | domain::PaymentMethodData::CardToken(_)
                | domain::PaymentMethodData::CardDetailsForNetworkTransactionId(_) => {
                    Err(errors::ConnectorError::NotImplemented(
                        utils::get_unimplemented_payment_method_error_message("Adyen"),
                    ))?
                }
            },
        }
    }
}

impl TryFrom<&types::PaymentsPreProcessingRouterData> for AdyenBalanceRequest<'_> {
    type Error = Error;
    fn try_from(item: &types::PaymentsPreProcessingRouterData) -> Result<Self, Self::Error> {
        let payment_method = match &item.request.payment_method_data {
            Some(domain::PaymentMethodData::GiftCard(gift_card_data)) => {
                match gift_card_data.as_ref() {
                    domain::GiftCardData::Givex(gift_card_data) => {
                        let balance_pm = BalancePmData {
                            payment_type: GiftCardBrand::Givex,
                            number: gift_card_data.number.clone(),
                            cvc: gift_card_data.cvc.clone(),
                        };
                        Ok(AdyenPaymentMethod::PaymentMethodBalance(Box::new(
                            balance_pm,
                        )))
                    }
                    domain::GiftCardData::PaySafeCard {} => {
                        Err(errors::ConnectorError::FlowNotSupported {
                            flow: "Balance".to_string(),
                            connector: "adyen".to_string(),
                        })
                    }
                }
            }
            _ => Err(errors::ConnectorError::FlowNotSupported {
                flow: "Balance".to_string(),
                connector: "adyen".to_string(),
            }),
        }?;
        let auth_type = AdyenAuthType::try_from(&item.connector_auth_type)?;
        Ok(Self {
            payment_method,
            merchant_account: auth_type.merchant_account,
        })
    }
}

impl From<&types::PaymentsAuthorizeRouterData> for AdyenShopperInteraction {
    fn from(item: &types::PaymentsAuthorizeRouterData) -> Self {
        match item.request.off_session {
            Some(true) => Self::ContinuedAuthentication,
            _ => Self::Ecommerce,
        }
    }
}
type RecurringDetails = (Option<AdyenRecurringModel>, Option<bool>, Option<String>);

fn get_recurring_processing_model(
    item: &types::PaymentsAuthorizeRouterData,
) -> Result<RecurringDetails, Error> {
    match (item.request.setup_future_usage, item.request.off_session) {
        (Some(storage_enums::FutureUsage::OffSession), _) => {
            let customer_id = item.get_customer_id()?;
            let shopper_reference = format!(
                "{}_{}",
                item.merchant_id.get_string_repr(),
                customer_id.get_string_repr()
            );
            let store_payment_method = item.request.is_mandate_payment();
            Ok((
                Some(AdyenRecurringModel::UnscheduledCardOnFile),
                Some(store_payment_method),
                Some(shopper_reference),
            ))
        }
        (_, Some(true)) => Ok((
            Some(AdyenRecurringModel::UnscheduledCardOnFile),
            None,
            Some(format!(
                "{}_{}",
                item.merchant_id.get_string_repr(),
                item.get_customer_id()?.get_string_repr()
            )),
        )),
        _ => Ok((None, None, None)),
    }
}

fn get_browser_info(
    item: &types::PaymentsAuthorizeRouterData,
) -> Result<Option<AdyenBrowserInfo>, Error> {
    if item.auth_type == storage_enums::AuthenticationType::ThreeDs
        || item.payment_method == storage_enums::PaymentMethod::Card
        || item.payment_method == storage_enums::PaymentMethod::BankRedirect
        || item.request.payment_method_type == Some(storage_enums::PaymentMethodType::GoPay)
        || item.request.payment_method_type == Some(storage_enums::PaymentMethodType::GooglePay)
    {
        let info = item.request.get_browser_info()?;
        Ok(Some(AdyenBrowserInfo {
            accept_header: info.get_accept_header()?,
            language: info.get_language()?,
            screen_height: info.get_screen_height()?,
            screen_width: info.get_screen_width()?,
            color_depth: info.get_color_depth()?,
            user_agent: info.get_user_agent()?,
            time_zone_offset: info.get_time_zone()?,
            java_enabled: info.get_java_enabled()?,
        }))
    } else {
        Ok(None)
    }
}

fn get_additional_data(item: &types::PaymentsAuthorizeRouterData) -> Option<AdditionalData> {
    let (authorisation_type, manual_capture) = match item.request.capture_method {
        Some(diesel_models::enums::CaptureMethod::Manual)
        | Some(diesel_models::enums::CaptureMethod::ManualMultiple) => {
            (Some(AuthType::PreAuth), Some("true".to_string()))
        }
        _ => (None, None),
    };
    let execute_three_d = if matches!(item.auth_type, enums::AuthenticationType::ThreeDs) {
        Some("true".to_string())
    } else {
        None
    };
    if authorisation_type.is_none() && manual_capture.is_none() && execute_three_d.is_none() {
        //without this if-condition when the above 3 values are None, additionalData will be serialized to JSON like this -> additionalData: {}
        //returning None, ensures that additionalData key will not be present in the serialized JSON
        None
    } else {
        Some(AdditionalData {
            authorisation_type,
            manual_capture,
            execute_three_d,
            network_tx_reference: None,
            recurring_detail_reference: None,
            recurring_shopper_reference: None,
            recurring_processing_model: None,
            ..AdditionalData::default()
        })
    }
}

fn get_channel_type(pm_type: Option<storage_enums::PaymentMethodType>) -> Option<Channel> {
    pm_type.as_ref().and_then(|pmt| match pmt {
        storage_enums::PaymentMethodType::GoPay | storage_enums::PaymentMethodType::Vipps => {
            Some(Channel::Web)
        }
        _ => None,
    })
}

fn get_amount_data(item: &AdyenRouterData<&types::PaymentsAuthorizeRouterData>) -> Amount {
    Amount {
        currency: item.router_data.request.currency,
        value: item.amount.to_owned(),
    }
}

pub fn get_address_info(
    address: Option<&hyperswitch_domain_models::address::Address>,
) -> Option<Result<Address, error_stack::Report<errors::ConnectorError>>> {
    address.and_then(|add| {
        add.address.as_ref().map(
            |a| -> Result<Address, error_stack::Report<errors::ConnectorError>> {
                Ok(Address {
                    city: a.get_city()?.to_owned(),
                    country: a.get_country()?.to_owned(),
                    house_number_or_name: a.get_line1()?.to_owned(),
                    postal_code: a.get_zip()?.to_owned(),
                    state_or_province: a.state.clone(),
                    street: a.get_optional_line2().to_owned(),
                })
            },
        )
    })
}

fn get_line_items(item: &AdyenRouterData<&types::PaymentsAuthorizeRouterData>) -> Vec<LineItem> {
    let order_details = item.router_data.request.order_details.clone();
    match order_details {
        Some(od) => od
            .iter()
            .enumerate()
            .map(|(i, data)| LineItem {
                amount_including_tax: Some(data.amount),
                amount_excluding_tax: Some(data.amount),
                description: Some(data.product_name.clone()),
                id: Some(format!("Items #{i}")),
                tax_amount: None,
                quantity: Some(data.quantity),
            })
            .collect(),
        None => {
            let line_item = LineItem {
                amount_including_tax: Some(item.amount.to_owned()),
                amount_excluding_tax: Some(item.amount.to_owned()),
                description: item.router_data.description.clone(),
                id: Some(String::from("Items #1")),
                tax_amount: None,
                quantity: Some(1),
            };
            vec![line_item]
        }
    }
}

fn get_telephone_number(item: &types::PaymentsAuthorizeRouterData) -> Option<Secret<String>> {
    let phone = item
        .get_optional_billing()
        .and_then(|billing| billing.phone.as_ref());

    phone.as_ref().and_then(|phone| {
        phone.number.as_ref().and_then(|number| {
            phone
                .country_code
                .as_ref()
                .map(|cc| Secret::new(format!("{}{}", cc, number.peek())))
        })
    })
}

fn get_shopper_name(
    address: Option<&hyperswitch_domain_models::address::Address>,
) -> Option<ShopperName> {
    let billing = address.and_then(|billing| billing.address.as_ref());
    Some(ShopperName {
        first_name: billing.and_then(|a| a.first_name.clone()),
        last_name: billing.and_then(|a| a.last_name.clone()),
    })
}

fn get_country_code(
    address: Option<&hyperswitch_domain_models::address::Address>,
) -> Option<api_enums::CountryAlpha2> {
    address.and_then(|billing| billing.address.as_ref().and_then(|address| address.country))
}

fn get_social_security_number(voucher_data: &domain::VoucherData) -> Option<Secret<String>> {
    match voucher_data {
        domain::VoucherData::Boleto(boleto_data) => boleto_data.social_security_number.clone(),
        domain::VoucherData::Alfamart { .. }
        | domain::VoucherData::Indomaret { .. }
        | domain::VoucherData::Efecty
        | domain::VoucherData::PagoEfectivo
        | domain::VoucherData::RedCompra
        | domain::VoucherData::Oxxo
        | domain::VoucherData::RedPagos
        | domain::VoucherData::SevenEleven { .. }
        | domain::VoucherData::Lawson { .. }
        | domain::VoucherData::MiniStop { .. }
        | domain::VoucherData::FamilyMart { .. }
        | domain::VoucherData::Seicomart { .. }
        | domain::VoucherData::PayEasy { .. } => None,
    }
}

fn build_shopper_reference(
    customer_id: &Option<id_type::CustomerId>,
    merchant_id: id_type::MerchantId,
) -> Option<String> {
    customer_id.clone().map(|c_id| {
        format!(
            "{}_{}",
            merchant_id.get_string_repr(),
            c_id.get_string_repr()
        )
    })
}

impl TryFrom<(&domain::BankDebitData, &types::PaymentsAuthorizeRouterData)>
    for AdyenPaymentMethod<'_>
{
    type Error = Error;
    fn try_from(
        (bank_debit_data, item): (&domain::BankDebitData, &types::PaymentsAuthorizeRouterData),
    ) -> Result<Self, Self::Error> {
        match bank_debit_data {
            domain::BankDebitData::AchBankDebit {
                account_number,
                routing_number,
                ..
            } => Ok(AdyenPaymentMethod::AchDirectDebit(Box::new(
                AchDirectDebitData {
                    payment_type: PaymentType::AchDirectDebit,
                    bank_account_number: account_number.clone(),
                    bank_location_id: routing_number.clone(),
                    owner_name: item.get_billing_full_name()?,
                },
            ))),
            domain::BankDebitData::SepaBankDebit { iban, .. } => Ok(
                AdyenPaymentMethod::SepaDirectDebit(Box::new(SepaDirectDebitData {
                    owner_name: item.get_billing_full_name()?,
                    iban_number: iban.clone(),
                })),
            ),
            domain::BankDebitData::BacsBankDebit {
                account_number,
                sort_code,
                ..
            } => Ok(AdyenPaymentMethod::BacsDirectDebit(Box::new(
                BacsDirectDebitData {
                    payment_type: PaymentType::BacsDirectDebit,
                    bank_account_number: account_number.clone(),
                    bank_location_id: sort_code.clone(),
                    holder_name: item.get_billing_full_name()?,
                },
            ))),
            domain::BankDebitData::BecsBankDebit { .. } => {
                Err(errors::ConnectorError::NotImplemented(
                    utils::get_unimplemented_payment_method_error_message("Adyen"),
                )
                .into())
            }
        }
    }
}

impl TryFrom<(&domain::VoucherData, &types::PaymentsAuthorizeRouterData)>
    for AdyenPaymentMethod<'_>
{
    type Error = Error;
    fn try_from(
        (voucher_data, item): (&domain::VoucherData, &types::PaymentsAuthorizeRouterData),
    ) -> Result<Self, Self::Error> {
        match voucher_data {
            domain::VoucherData::Boleto { .. } => Ok(AdyenPaymentMethod::BoletoBancario),
            domain::VoucherData::Alfamart(_) => Ok(AdyenPaymentMethod::Alfamart(Box::new(
                DokuBankData::try_from(item)?,
            ))),

            domain::VoucherData::Indomaret(_) => Ok(AdyenPaymentMethod::Indomaret(Box::new(
                DokuBankData::try_from(item)?,
            ))),

            domain::VoucherData::Oxxo => Ok(AdyenPaymentMethod::Oxxo),
            domain::VoucherData::SevenEleven(_) => Ok(AdyenPaymentMethod::SevenEleven(Box::new(
                JCSVoucherData::try_from(item)?,
            ))),
            domain::VoucherData::Lawson(_) => Ok(AdyenPaymentMethod::Lawson(Box::new(
                JCSVoucherData::try_from(item)?,
            ))),
            domain::VoucherData::MiniStop(_) => Ok(AdyenPaymentMethod::MiniStop(Box::new(
                JCSVoucherData::try_from(item)?,
            ))),
            domain::VoucherData::FamilyMart(_) => Ok(AdyenPaymentMethod::FamilyMart(Box::new(
                JCSVoucherData::try_from(item)?,
            ))),
            domain::VoucherData::Seicomart(_) => Ok(AdyenPaymentMethod::Seicomart(Box::new(
                JCSVoucherData::try_from(item)?,
            ))),
            domain::VoucherData::PayEasy(_) => Ok(AdyenPaymentMethod::PayEasy(Box::new(
                JCSVoucherData::try_from(item)?,
            ))),
            domain::VoucherData::Efecty
            | domain::VoucherData::PagoEfectivo
            | domain::VoucherData::RedCompra
            | domain::VoucherData::RedPagos => Err(errors::ConnectorError::NotImplemented(
                utils::get_unimplemented_payment_method_error_message("Adyen"),
            )
            .into()),
        }
    }
}

impl TryFrom<&domain::GiftCardData> for AdyenPaymentMethod<'_> {
    type Error = Error;
    fn try_from(gift_card_data: &domain::GiftCardData) -> Result<Self, Self::Error> {
        match gift_card_data {
            domain::GiftCardData::PaySafeCard {} => Ok(AdyenPaymentMethod::PaySafeCard),
            domain::GiftCardData::Givex(givex_data) => {
                let gift_card_pm = GiftCardData {
                    payment_type: PaymentType::Giftcard,
                    brand: GiftCardBrand::Givex,
                    number: givex_data.number.clone(),
                    cvc: givex_data.cvc.clone(),
                };
                Ok(AdyenPaymentMethod::AdyenGiftCard(Box::new(gift_card_pm)))
            }
        }
    }
}

fn get_adyen_card_network(card_network: common_enums::CardNetwork) -> Option<CardBrand> {
    match card_network {
        common_enums::CardNetwork::Visa => Some(CardBrand::Visa),
        common_enums::CardNetwork::Mastercard => Some(CardBrand::MC),
        common_enums::CardNetwork::CartesBancaires => Some(CardBrand::Cartebancaire),
        common_enums::CardNetwork::AmericanExpress => Some(CardBrand::Amex),
        common_enums::CardNetwork::JCB => Some(CardBrand::Jcb),
        common_enums::CardNetwork::DinersClub => Some(CardBrand::Diners),
        common_enums::CardNetwork::Discover => Some(CardBrand::Discover),
        common_enums::CardNetwork::UnionPay => Some(CardBrand::Cup),
        common_enums::CardNetwork::RuPay => Some(CardBrand::Rupay),
        common_enums::CardNetwork::Maestro => Some(CardBrand::Maestro),
        common_enums::CardNetwork::Interac => None,
    }
}

impl TryFrom<(&domain::Card, Option<Secret<String>>)> for AdyenPaymentMethod<'_> {
    type Error = Error;
    fn try_from(
        (card, card_holder_name): (&domain::Card, Option<Secret<String>>),
    ) -> Result<Self, Self::Error> {
        let adyen_card = AdyenCard {
            payment_type: PaymentType::Scheme,
            number: card.card_number.clone(),
            expiry_month: card.card_exp_month.clone(),
            expiry_year: card.get_expiry_year_4_digit(),
            cvc: Some(card.card_cvc.clone()),
            holder_name: card_holder_name,
            brand: card.card_network.clone().and_then(get_adyen_card_network),
            network_payment_reference: None,
        };
        Ok(AdyenPaymentMethod::AdyenCard(Box::new(adyen_card)))
    }
}

impl TryFrom<&storage_enums::PaymentMethodType> for PaymentType {
    type Error = Error;
    fn try_from(item: &storage_enums::PaymentMethodType) -> Result<Self, Self::Error> {
        match item {
            storage_enums::PaymentMethodType::Credit
            | storage_enums::PaymentMethodType::Debit
            | storage_enums::PaymentMethodType::Klarna
            | storage_enums::PaymentMethodType::BancontactCard
            | storage_enums::PaymentMethodType::Blik
            | storage_enums::PaymentMethodType::Eps
            | storage_enums::PaymentMethodType::Giropay
            | storage_enums::PaymentMethodType::Ideal
            | storage_enums::PaymentMethodType::OnlineBankingCzechRepublic
            | storage_enums::PaymentMethodType::OnlineBankingFinland
            | storage_enums::PaymentMethodType::OnlineBankingPoland
            | storage_enums::PaymentMethodType::OnlineBankingSlovakia
            | storage_enums::PaymentMethodType::Sofort
            | storage_enums::PaymentMethodType::Trustly
            | storage_enums::PaymentMethodType::GooglePay
            | storage_enums::PaymentMethodType::AliPay
            | storage_enums::PaymentMethodType::ApplePay
            | storage_enums::PaymentMethodType::AliPayHk
            | storage_enums::PaymentMethodType::MbWay
            | storage_enums::PaymentMethodType::MobilePay
            | storage_enums::PaymentMethodType::WeChatPay
            | storage_enums::PaymentMethodType::SamsungPay
            | storage_enums::PaymentMethodType::Affirm
            | storage_enums::PaymentMethodType::AfterpayClearpay
            | storage_enums::PaymentMethodType::PayBright
            | storage_enums::PaymentMethodType::Walley => Ok(Self::Scheme),
            storage_enums::PaymentMethodType::Sepa => Ok(Self::SepaDirectDebit),
            storage_enums::PaymentMethodType::Bacs => Ok(Self::BacsDirectDebit),
            storage_enums::PaymentMethodType::Ach => Ok(Self::AchDirectDebit),
            storage_enums::PaymentMethodType::Paypal => Ok(Self::Paypal),
            _ => Err(errors::ConnectorError::NotImplemented(
                utils::get_unimplemented_payment_method_error_message("Adyen"),
            ))?,
        }
    }
}

impl TryFrom<&utils::CardIssuer> for CardBrand {
    type Error = Error;
    fn try_from(card_issuer: &utils::CardIssuer) -> Result<Self, Self::Error> {
        match card_issuer {
            utils::CardIssuer::AmericanExpress => Ok(Self::Amex),
            utils::CardIssuer::Master => Ok(Self::MC),
            utils::CardIssuer::Visa => Ok(Self::Visa),
            utils::CardIssuer::Maestro => Ok(Self::Maestro),
            utils::CardIssuer::Discover => Ok(Self::Discover),
            utils::CardIssuer::DinersClub => Ok(Self::Diners),
            utils::CardIssuer::JCB => Ok(Self::Jcb),
            utils::CardIssuer::CarteBlanche => Ok(Self::Cartebancaire),
        }
    }
}

impl TryFrom<(&domain::WalletData, &types::PaymentsAuthorizeRouterData)>
    for AdyenPaymentMethod<'_>
{
    type Error = Error;
    fn try_from(
        value: (&domain::WalletData, &types::PaymentsAuthorizeRouterData),
    ) -> Result<Self, Self::Error> {
        let (wallet_data, item) = value;
        match wallet_data {
            domain::WalletData::GooglePay(data) => {
                let gpay_data = AdyenGPay {
                    payment_type: PaymentType::Googlepay,
                    google_pay_token: Secret::new(data.tokenization_data.token.to_owned()),
                };
                Ok(AdyenPaymentMethod::Gpay(Box::new(gpay_data)))
            }
            domain::WalletData::ApplePay(data) => {
                let apple_pay_data = AdyenApplePay {
                    payment_type: PaymentType::Applepay,
                    apple_pay_token: Secret::new(data.payment_data.to_string()),
                };

                Ok(AdyenPaymentMethod::ApplePay(Box::new(apple_pay_data)))
            }
            domain::WalletData::PaypalRedirect(_) => {
                let wallet = PmdForPaymentType {
                    payment_type: PaymentType::Paypal,
                };
                Ok(AdyenPaymentMethod::AdyenPaypal(Box::new(wallet)))
            }
            domain::WalletData::AliPayRedirect(_) => {
                let alipay_data = PmdForPaymentType {
                    payment_type: PaymentType::Alipay,
                };
                Ok(AdyenPaymentMethod::AliPay(Box::new(alipay_data)))
            }
            domain::WalletData::AliPayHkRedirect(_) => {
                let alipay_hk_data = PmdForPaymentType {
                    payment_type: PaymentType::AlipayHk,
                };
                Ok(AdyenPaymentMethod::AliPayHk(Box::new(alipay_hk_data)))
            }
            domain::WalletData::GoPayRedirect(_) => {
                let go_pay_data = GoPayData {};
                Ok(AdyenPaymentMethod::GoPay(Box::new(go_pay_data)))
            }
            domain::WalletData::KakaoPayRedirect(_) => {
                let kakao_pay_data = KakaoPayData {};
                Ok(AdyenPaymentMethod::Kakaopay(Box::new(kakao_pay_data)))
            }
            domain::WalletData::GcashRedirect(_) => {
                let gcash_data = GcashData {};
                Ok(AdyenPaymentMethod::Gcash(Box::new(gcash_data)))
            }
            domain::WalletData::MomoRedirect(_) => {
                let momo_data = MomoData {};
                Ok(AdyenPaymentMethod::Momo(Box::new(momo_data)))
            }
            domain::WalletData::TouchNGoRedirect(_) => {
                let touch_n_go_data = TouchNGoData {};
                Ok(AdyenPaymentMethod::TouchNGo(Box::new(touch_n_go_data)))
            }
            domain::WalletData::MbWayRedirect(_) => {
                let phone_details = item.get_billing_phone()?;
                let mbway_data = MbwayData {
                    payment_type: PaymentType::Mbway,
                    telephone_number: phone_details.get_number_with_country_code()?,
                };
                Ok(AdyenPaymentMethod::Mbway(Box::new(mbway_data)))
            }
            domain::WalletData::MobilePayRedirect(_) => {
                let data = PmdForPaymentType {
                    payment_type: PaymentType::MobilePay,
                };
                Ok(AdyenPaymentMethod::MobilePay(Box::new(data)))
            }
            domain::WalletData::WeChatPayRedirect(_) => Ok(AdyenPaymentMethod::WeChatPayWeb),
            domain::WalletData::SamsungPay(samsung_data) => {
                let data = SamsungPayPmData {
                    payment_type: PaymentType::Samsungpay,
                    samsung_pay_token: samsung_data.payment_credential.token_data.data.to_owned(),
                };
                Ok(AdyenPaymentMethod::SamsungPay(Box::new(data)))
            }
            domain::WalletData::Paze(_) => match item.payment_method_token.clone() {
                Some(types::PaymentMethodToken::PazeDecrypt(paze_decrypted_data)) => {
                    let data = AdyenCard {
                        payment_type: PaymentType::NetworkToken,
                        number: paze_decrypted_data.token.payment_token,
                        expiry_month: paze_decrypted_data.token.token_expiration_month,
                        expiry_year: paze_decrypted_data.token.token_expiration_year,
                        cvc: None,
                        holder_name: paze_decrypted_data
                            .billing_address
                            .name
                            .or(item.get_optional_billing_full_name()),
                        brand: Some(paze_decrypted_data.payment_card_network.clone())
                            .and_then(get_adyen_card_network),
                        network_payment_reference: None,
                    };
                    Ok(AdyenPaymentMethod::AdyenCard(Box::new(data)))
                }
                _ => Err(errors::ConnectorError::NotImplemented(
                    utils::get_unimplemented_payment_method_error_message("Cybersource"),
                )
                .into()),
            },
            domain::WalletData::TwintRedirect { .. } => Ok(AdyenPaymentMethod::Twint),
            domain::WalletData::VippsRedirect { .. } => Ok(AdyenPaymentMethod::Vipps),
            domain::WalletData::DanaRedirect { .. } => Ok(AdyenPaymentMethod::Dana),
            domain::WalletData::SwishQr(_) => Ok(AdyenPaymentMethod::Swish),
            domain::WalletData::AliPayQr(_)
            | domain::WalletData::ApplePayRedirect(_)
            | domain::WalletData::ApplePayThirdPartySdk(_)
            | domain::WalletData::GooglePayRedirect(_)
            | domain::WalletData::GooglePayThirdPartySdk(_)
            | domain::WalletData::PaypalSdk(_)
            | domain::WalletData::WeChatPayQr(_)
            | domain::WalletData::CashappQr(_)
            | domain::WalletData::Mifinity(_) => Err(errors::ConnectorError::NotImplemented(
                utils::get_unimplemented_payment_method_error_message("Adyen"),
            )
            .into()),
        }
    }
}

pub fn check_required_field<'a, T>(
    field: &'a Option<T>,
    message: &'static str,
) -> Result<&'a T, errors::ConnectorError> {
    field
        .as_ref()
        .ok_or(errors::ConnectorError::MissingRequiredField {
            field_name: message,
        })
}

impl
    TryFrom<(
        &domain::PayLaterData,
        &Option<api_enums::CountryAlpha2>,
        &Option<Email>,
        &Option<String>,
        &Option<ShopperName>,
        &Option<Secret<String>>,
        &Option<Address>,
        &Option<Address>,
    )> for AdyenPaymentMethod<'_>
{
    type Error = Error;
    fn try_from(
        value: (
            &domain::PayLaterData,
            &Option<api_enums::CountryAlpha2>,
            &Option<Email>,
            &Option<String>,
            &Option<ShopperName>,
            &Option<Secret<String>>,
            &Option<Address>,
            &Option<Address>,
        ),
    ) -> Result<Self, Self::Error> {
        let (
            pay_later_data,
            country_code,
            shopper_email,
            shopper_reference,
            shopper_name,
            telephone_number,
            billing_address,
            delivery_address,
        ) = value;
        match pay_later_data {
            domain::payments::PayLaterData::KlarnaRedirect { .. } => {
                let klarna = PmdForPaymentType {
                    payment_type: PaymentType::Klarna,
                };
                check_required_field(shopper_email, "email")?;
                check_required_field(shopper_reference, "customer_id")?;
                check_required_field(country_code, "billing.country")?;

                Ok(AdyenPaymentMethod::AdyenKlarna(Box::new(klarna)))
            }
            domain::payments::PayLaterData::AffirmRedirect { .. } => {
                check_required_field(shopper_email, "email")?;
                check_required_field(shopper_name, "billing.first_name, billing.last_name")?;
                check_required_field(telephone_number, "billing.phone")?;
                check_required_field(billing_address, "billing")?;

                Ok(AdyenPaymentMethod::AdyenAffirm(Box::new(
                    PmdForPaymentType {
                        payment_type: PaymentType::Affirm,
                    },
                )))
            }
            domain::payments::PayLaterData::AfterpayClearpayRedirect { .. } => {
                check_required_field(shopper_email, "email")?;
                check_required_field(shopper_name, "billing.first_name, billing.last_name")?;
                check_required_field(delivery_address, "shipping")?;
                check_required_field(billing_address, "billing")?;

                if let Some(country) = country_code {
                    match country {
                        api_enums::CountryAlpha2::IT
                        | api_enums::CountryAlpha2::FR
                        | api_enums::CountryAlpha2::ES
                        | api_enums::CountryAlpha2::GB => Ok(AdyenPaymentMethod::ClearPay),
                        _ => Ok(AdyenPaymentMethod::AfterPay(Box::new(PmdForPaymentType {
                            payment_type: PaymentType::Afterpaytouch,
                        }))),
                    }
                } else {
                    Err(errors::ConnectorError::MissingRequiredField {
                        field_name: "country",
                    })?
                }
            }
            domain::payments::PayLaterData::PayBrightRedirect { .. } => {
                check_required_field(shopper_name, "billing.first_name, billing.last_name")?;
                check_required_field(telephone_number, "billing.phone")?;
                check_required_field(shopper_email, "email")?;
                check_required_field(billing_address, "billing")?;
                check_required_field(delivery_address, "shipping")?;
                check_required_field(country_code, "billing.country")?;
                Ok(AdyenPaymentMethod::PayBright)
            }
            domain::payments::PayLaterData::WalleyRedirect { .. } => {
                //[TODO: Line items specific sub-fields are mandatory]
                check_required_field(telephone_number, "billing.phone")?;
                check_required_field(shopper_email, "email")?;
                Ok(AdyenPaymentMethod::Walley)
            }
            domain::payments::PayLaterData::AlmaRedirect { .. } => {
                check_required_field(telephone_number, "billing.phone")?;
                check_required_field(shopper_email, "email")?;
                check_required_field(billing_address, "billing")?;
                check_required_field(delivery_address, "shipping")?;
                Ok(AdyenPaymentMethod::AlmaPayLater(Box::new(
                    PmdForPaymentType {
                        payment_type: PaymentType::Alma,
                    },
                )))
            }
            domain::payments::PayLaterData::AtomeRedirect { .. } => {
                check_required_field(shopper_email, "email")?;
                check_required_field(shopper_name, "billing.first_name, billing.last_name")?;
                check_required_field(telephone_number, "billing.phone")?;
                check_required_field(billing_address, "billing")?;
                Ok(AdyenPaymentMethod::Atome)
            }
            domain::payments::PayLaterData::KlarnaCheckout {}
            | domain::payments::PayLaterData::KlarnaSdk { .. } => {
                Err(errors::ConnectorError::NotImplemented(
                    utils::get_unimplemented_payment_method_error_message("Adyen"),
                )
                .into())
            }
        }
    }
}

impl
    TryFrom<(
        &domain::BankRedirectData,
        Option<bool>,
        &types::PaymentsAuthorizeRouterData,
    )> for AdyenPaymentMethod<'_>
{
    type Error = Error;
    fn try_from(
        (bank_redirect_data, test_mode, item): (
            &domain::BankRedirectData,
            Option<bool>,
            &types::PaymentsAuthorizeRouterData,
        ),
    ) -> Result<Self, Self::Error> {
        match bank_redirect_data {
            domain::BankRedirectData::BancontactCard {
                card_number,
                card_exp_month,
                card_exp_year,
                ..
            } => Ok(AdyenPaymentMethod::BancontactCard(Box::new(
                BancontactCardData {
                    payment_type: PaymentType::Scheme,
                    brand: "bcmc".to_string(),
                    number: card_number
                        .as_ref()
                        .ok_or(errors::ConnectorError::MissingRequiredField {
                            field_name: "bancontact_card.card_number",
                        })?
                        .clone(),
                    expiry_month: card_exp_month
                        .as_ref()
                        .ok_or(errors::ConnectorError::MissingRequiredField {
                            field_name: "bancontact_card.card_exp_month",
                        })?
                        .clone(),
                    expiry_year: card_exp_year
                        .as_ref()
                        .ok_or(errors::ConnectorError::MissingRequiredField {
                            field_name: "bancontact_card.card_exp_year",
                        })?
                        .clone(),
                    holder_name: item.get_billing_full_name()?,
                },
            ))),
            domain::BankRedirectData::Bizum { .. } => {
                Ok(AdyenPaymentMethod::Bizum(Box::new(PmdForPaymentType {
                    payment_type: PaymentType::Bizum,
                })))
            }
            domain::BankRedirectData::Blik { blik_code } => {
                Ok(AdyenPaymentMethod::Blik(Box::new(BlikRedirectionData {
                    payment_type: PaymentType::Blik,
                    blik_code: Secret::new(blik_code.clone().ok_or(
                        errors::ConnectorError::MissingRequiredField {
                            field_name: "blik_code",
                        },
                    )?),
                })))
            }
            domain::BankRedirectData::Eps { bank_name, .. } => Ok(AdyenPaymentMethod::Eps(
                Box::new(BankRedirectionWithIssuer {
                    payment_type: PaymentType::Eps,
                    issuer: Some(
                        AdyenTestBankNames::try_from(&bank_name.ok_or(
                            errors::ConnectorError::MissingRequiredField {
                                field_name: "eps.bank_name",
                            },
                        )?)?
                        .0,
                    ),
                }),
            )),
            domain::BankRedirectData::Giropay { .. } => {
                Ok(AdyenPaymentMethod::Giropay(Box::new(PmdForPaymentType {
                    payment_type: PaymentType::Giropay,
                })))
            }
            domain::BankRedirectData::Ideal { bank_name, .. } => {
                let issuer = if test_mode.unwrap_or(true) {
                    Some(
                        AdyenTestBankNames::try_from(&bank_name.ok_or(
                            errors::ConnectorError::MissingRequiredField {
                                field_name: "ideal.bank_name",
                            },
                        )?)?
                        .0,
                    )
                } else {
                    Some(
                        AdyenBankNames::try_from(&bank_name.ok_or(
                            errors::ConnectorError::MissingRequiredField {
                                field_name: "ideal.bank_name",
                            },
                        )?)?
                        .0,
                    )
                };
                Ok(AdyenPaymentMethod::Ideal(Box::new(
                    BankRedirectionWithIssuer {
                        payment_type: PaymentType::Ideal,
                        issuer,
                    },
                )))
            }
            domain::BankRedirectData::OnlineBankingCzechRepublic { issuer } => {
                Ok(AdyenPaymentMethod::OnlineBankingCzechRepublic(Box::new(
                    OnlineBankingCzechRepublicData {
                        payment_type: PaymentType::OnlineBankingCzechRepublic,
                        issuer: OnlineBankingCzechRepublicBanks::try_from(issuer)?,
                    },
                )))
            }
            domain::BankRedirectData::OnlineBankingFinland { .. } => Ok(
                AdyenPaymentMethod::OnlineBankingFinland(Box::new(PmdForPaymentType {
                    payment_type: PaymentType::OnlineBankingFinland,
                })),
            ),
            domain::BankRedirectData::OnlineBankingPoland { issuer } => Ok(
                AdyenPaymentMethod::OnlineBankingPoland(Box::new(OnlineBankingPolandData {
                    payment_type: PaymentType::OnlineBankingPoland,
                    issuer: OnlineBankingPolandBanks::try_from(issuer)?,
                })),
            ),
            domain::BankRedirectData::OnlineBankingSlovakia { issuer } => Ok(
                AdyenPaymentMethod::OnlineBankingSlovakia(Box::new(OnlineBankingSlovakiaData {
                    payment_type: PaymentType::OnlineBankingSlovakia,
                    issuer: OnlineBankingSlovakiaBanks::try_from(issuer)?,
                })),
            ),
            domain::BankRedirectData::OnlineBankingFpx { issuer } => Ok(
                AdyenPaymentMethod::OnlineBankingFpx(Box::new(OnlineBankingFpxData {
                    issuer: OnlineBankingFpxIssuer::try_from(issuer)?,
                })),
            ),
            domain::BankRedirectData::OnlineBankingThailand { issuer } => Ok(
                AdyenPaymentMethod::OnlineBankingThailand(Box::new(OnlineBankingThailandData {
                    issuer: OnlineBankingThailandIssuer::try_from(issuer)?,
                })),
            ),
            domain::BankRedirectData::OpenBankingUk { issuer, .. } => Ok(
                AdyenPaymentMethod::OpenBankingUK(Box::new(OpenBankingUKData {
                    issuer: match issuer {
                        Some(bank_name) => Some(OpenBankingUKIssuer::try_from(bank_name)?),
                        None => None,
                    },
                })),
            ),
            domain::BankRedirectData::Sofort { .. } => Ok(AdyenPaymentMethod::Sofort),
            domain::BankRedirectData::Trustly { .. } => Ok(AdyenPaymentMethod::Trustly),
            domain::BankRedirectData::Interac { .. }
            | domain::BankRedirectData::LocalBankRedirect {}
            | domain::BankRedirectData::Przelewy24 { .. } => {
                Err(errors::ConnectorError::NotImplemented(
                    utils::get_unimplemented_payment_method_error_message("Adyen"),
                )
                .into())
            }
        }
    }
}

impl
    TryFrom<(
        &domain::BankTransferData,
        &types::PaymentsAuthorizeRouterData,
    )> for AdyenPaymentMethod<'_>
{
    type Error = Error;
    fn try_from(
        (bank_transfer_data, item): (
            &domain::BankTransferData,
            &types::PaymentsAuthorizeRouterData,
        ),
    ) -> Result<Self, Self::Error> {
        match bank_transfer_data {
            domain::BankTransferData::PermataBankTransfer {} => Ok(
                AdyenPaymentMethod::PermataBankTransfer(Box::new(DokuBankData::try_from(item)?)),
            ),

            domain::BankTransferData::BcaBankTransfer {} => Ok(
                AdyenPaymentMethod::BcaBankTransfer(Box::new(DokuBankData::try_from(item)?)),
            ),
            domain::BankTransferData::BniVaBankTransfer {} => Ok(AdyenPaymentMethod::BniVa(
                Box::new(DokuBankData::try_from(item)?),
            )),
            domain::BankTransferData::BriVaBankTransfer {} => Ok(AdyenPaymentMethod::BriVa(
                Box::new(DokuBankData::try_from(item)?),
            )),
            domain::BankTransferData::CimbVaBankTransfer {} => Ok(AdyenPaymentMethod::CimbVa(
                Box::new(DokuBankData::try_from(item)?),
            )),
            domain::BankTransferData::DanamonVaBankTransfer {} => Ok(
                AdyenPaymentMethod::DanamonVa(Box::new(DokuBankData::try_from(item)?)),
            ),
            domain::BankTransferData::MandiriVaBankTransfer {} => Ok(
                AdyenPaymentMethod::MandiriVa(Box::new(DokuBankData::try_from(item)?)),
            ),
            domain::BankTransferData::Pix { .. } => {
                Ok(AdyenPaymentMethod::Pix(Box::new(PmdForPaymentType {
                    payment_type: PaymentType::Pix,
                })))
            }
            domain::BankTransferData::AchBankTransfer { .. }
            | domain::BankTransferData::SepaBankTransfer { .. }
            | domain::BankTransferData::BacsBankTransfer { .. }
            | domain::BankTransferData::MultibancoBankTransfer { .. }
            | domain::BankTransferData::LocalBankTransfer { .. }
            | domain::BankTransferData::Pse {} => Err(errors::ConnectorError::NotImplemented(
                utils::get_unimplemented_payment_method_error_message("Adyen"),
            )
            .into()),
        }
    }
}

impl TryFrom<&types::PaymentsAuthorizeRouterData> for DokuBankData {
    type Error = Error;
    fn try_from(item: &types::PaymentsAuthorizeRouterData) -> Result<Self, Self::Error> {
        Ok(Self {
            first_name: item.get_billing_first_name()?,
            last_name: item.get_optional_billing_last_name(),
            shopper_email: item.get_billing_email()?,
        })
    }
}

impl TryFrom<&domain::payments::CardRedirectData> for AdyenPaymentMethod<'_> {
    type Error = Error;
    fn try_from(
        card_redirect_data: &domain::payments::CardRedirectData,
    ) -> Result<Self, Self::Error> {
        match card_redirect_data {
            domain::CardRedirectData::Knet {} => Ok(AdyenPaymentMethod::Knet),
            domain::CardRedirectData::Benefit {} => Ok(AdyenPaymentMethod::Benefit),
            domain::CardRedirectData::MomoAtm {} => Ok(AdyenPaymentMethod::MomoAtm),
            domain::CardRedirectData::CardRedirect {} => {
                Err(errors::ConnectorError::NotImplemented(
                    utils::get_unimplemented_payment_method_error_message("Adyen"),
                )
                .into())
            }
        }
    }
}

impl
    TryFrom<(
        &AdyenRouterData<&types::PaymentsAuthorizeRouterData>,
        payments::MandateReferenceId,
    )> for AdyenPaymentRequest<'_>
{
    type Error = Error;
    fn try_from(
        value: (
            &AdyenRouterData<&types::PaymentsAuthorizeRouterData>,
            payments::MandateReferenceId,
        ),
    ) -> Result<Self, Self::Error> {
        let (item, mandate_ref_id) = value;
        let amount = get_amount_data(item);
        let auth_type = AdyenAuthType::try_from(&item.router_data.connector_auth_type)?;
        let shopper_interaction = AdyenShopperInteraction::from(item.router_data);
        let (recurring_processing_model, store_payment_method, shopper_reference) =
            get_recurring_processing_model(item.router_data)?;
        let browser_info = None;
        let additional_data = get_additional_data(item.router_data);
        let return_url = item.router_data.request.get_router_return_url()?;
        let payment_method_type = item.router_data.request.payment_method_type;
        let payment_method = match mandate_ref_id {
            payments::MandateReferenceId::ConnectorMandateId(connector_mandate_ids) => {
                let adyen_mandate = AdyenMandate {
                    payment_type: match payment_method_type {
                        Some(pm_type) => PaymentType::try_from(&pm_type)?,
                        None => PaymentType::Scheme,
                    },
                    stored_payment_method_id: Secret::new(
                        connector_mandate_ids
                            .get_connector_mandate_id()
                            .ok_or_else(missing_field_err("mandate_id"))?,
                    ),
                };
                Ok::<AdyenPaymentMethod<'_>, Self::Error>(AdyenPaymentMethod::Mandate(Box::new(
                    adyen_mandate,
                )))
            }
            payments::MandateReferenceId::NetworkMandateId(network_mandate_id) => {
                match item.router_data.request.payment_method_data {
                    domain::PaymentMethodData::CardDetailsForNetworkTransactionId(
                        ref card_details_for_network_transaction_id,
                    ) => {
                        let brand = match card_details_for_network_transaction_id
                            .card_network
                            .clone()
                            .and_then(get_adyen_card_network)
                        {
                            Some(card_network) => card_network,
                            None => CardBrand::try_from(
                                &card_details_for_network_transaction_id.get_card_issuer()?,
                            )?,
                        };

                        let card_holder_name = item.router_data.get_optional_billing_full_name();
                        let adyen_card = AdyenCard {
                            payment_type: PaymentType::Scheme,
                            number: card_details_for_network_transaction_id.card_number.clone(),
                            expiry_month: card_details_for_network_transaction_id
                                .card_exp_month
                                .clone(),
                            expiry_year: card_details_for_network_transaction_id
                                .get_expiry_year_4_digit()
                                .clone(),
                            cvc: None,
                            holder_name: card_holder_name,
                            brand: Some(brand),
                            network_payment_reference: Some(Secret::new(network_mandate_id)),
                        };
                        Ok(AdyenPaymentMethod::AdyenCard(Box::new(adyen_card)))
                    }
                    domain::PaymentMethodData::CardRedirect(_)
                    | domain::PaymentMethodData::Wallet(_)
                    | domain::PaymentMethodData::PayLater(_)
                    | domain::PaymentMethodData::BankRedirect(_)
                    | domain::PaymentMethodData::BankDebit(_)
                    | domain::PaymentMethodData::BankTransfer(_)
                    | domain::PaymentMethodData::Crypto(_)
                    | domain::PaymentMethodData::MandatePayment
                    | domain::PaymentMethodData::Reward
                    | domain::PaymentMethodData::RealTimePayment(_)
                    | domain::PaymentMethodData::MobilePayment(_)
                    | domain::PaymentMethodData::Upi(_)
                    | domain::PaymentMethodData::Voucher(_)
                    | domain::PaymentMethodData::GiftCard(_)
                    | domain::PaymentMethodData::OpenBanking(_)
                    | domain::PaymentMethodData::CardToken(_)
                    | domain::PaymentMethodData::NetworkToken(_)
                    | domain::PaymentMethodData::Card(_) => {
                        Err(errors::ConnectorError::NotSupported {
                            message: "Network tokenization for payment method".to_string(),
                            connector: "Adyen",
                        })?
                    }
                }
            }
            payments::MandateReferenceId::NetworkTokenWithNTI(network_mandate_id) => {
                match item.router_data.request.payment_method_data {
                    domain::PaymentMethodData::NetworkToken(ref token_data) => {
                        let card_issuer = token_data.get_card_issuer()?;
                        let brand = CardBrand::try_from(&card_issuer)?;
                        let card_holder_name = item.router_data.get_optional_billing_full_name();
                        let adyen_network_token = AdyenNetworkTokenData {
                            payment_type: PaymentType::NetworkToken,
                            number: token_data.token_number.clone(),
                            expiry_month: token_data.token_exp_month.clone(),
                            expiry_year: token_data.get_expiry_year_4_digit(),
                            holder_name: card_holder_name,
                            brand: Some(brand), // FIXME: Remove hardcoding
                            network_payment_reference: Some(Secret::new(
                                network_mandate_id.network_transaction_id,
                            )),
                        };
                        Ok(AdyenPaymentMethod::NetworkToken(Box::new(
                            adyen_network_token,
                        )))
                    }

                    domain::PaymentMethodData::Card(_)
                    | domain::PaymentMethodData::CardRedirect(_)
                    | domain::PaymentMethodData::Wallet(_)
                    | domain::PaymentMethodData::PayLater(_)
                    | domain::PaymentMethodData::BankRedirect(_)
                    | domain::PaymentMethodData::BankDebit(_)
                    | domain::PaymentMethodData::BankTransfer(_)
                    | domain::PaymentMethodData::Crypto(_)
                    | domain::PaymentMethodData::MandatePayment
                    | domain::PaymentMethodData::Reward
                    | domain::PaymentMethodData::RealTimePayment(_)
                    | domain::PaymentMethodData::Upi(_)
                    | domain::PaymentMethodData::Voucher(_)
                    | domain::PaymentMethodData::GiftCard(_)
                    | domain::PaymentMethodData::OpenBanking(_)
                    | domain::PaymentMethodData::CardToken(_)
                    | domain::PaymentMethodData::MobilePayment(_)
                    | domain::PaymentMethodData::CardDetailsForNetworkTransactionId(_) => {
                        Err(errors::ConnectorError::NotSupported {
                            message: "Network tokenization for payment method".to_string(),
                            connector: "Adyen",
                        })?
                    }
                }
            } //
        }?;

        let (store, splits) = match item
        .router_data
        .request
        .split_payments
        .as_ref()
        {
            Some(common_types::payments::SplitPaymentsRequest::AdyenSplitPayment(adyen_split_payment)) =>  get_adyen_split_request(&adyen_split_payment, item.router_data.request.currency),
            _ => (None, None),
        };

        Ok(AdyenPaymentRequest {
            amount,
            merchant_account: auth_type.merchant_account,
            payment_method,
            reference: item.router_data.connector_request_reference_id.clone(),
            return_url,
            shopper_interaction,
            recurring_processing_model,
            browser_info,
            additional_data,
            mpi_data: None,
            telephone_number: None,
            shopper_name: None,
            shopper_email: None,
            shopper_locale: None,
            social_security_number: None,
            billing_address: None,
            delivery_address: None,
            country_code: None,
            line_items: None,
            shopper_reference,
            store_payment_method,
            channel: None,
            shopper_statement: item.router_data.request.statement_descriptor.clone(),
            shopper_ip: item.router_data.request.get_ip_address_as_optional(),
            metadata: item.router_data.request.metadata.clone().map(Into::into),
            merchant_order_reference: item.router_data.request.merchant_order_reference_id.clone(),
            store,
            splits,
        })
    }
}
impl
    TryFrom<(
        &AdyenRouterData<&types::PaymentsAuthorizeRouterData>,
        &domain::Card,
    )> for AdyenPaymentRequest<'_>
{
    type Error = Error;
    fn try_from(
        value: (
            &AdyenRouterData<&types::PaymentsAuthorizeRouterData>,
            &domain::Card,
        ),
    ) -> Result<Self, Self::Error> {
        let (item, card_data) = value;
        let amount = get_amount_data(item);
        let auth_type = AdyenAuthType::try_from(&item.router_data.connector_auth_type)?;
        let shopper_interaction = AdyenShopperInteraction::from(item.router_data);
        let shopper_reference = build_shopper_reference(
            &item.router_data.customer_id,
            item.router_data.merchant_id.clone(),
        );
        let (recurring_processing_model, store_payment_method, _) =
            get_recurring_processing_model(item.router_data)?;
        let browser_info = get_browser_info(item.router_data)?;
        let billing_address =
            get_address_info(item.router_data.get_optional_billing()).and_then(Result::ok);
        let country_code = get_country_code(item.router_data.get_optional_billing());
        let additional_data = get_additional_data(item.router_data);
        let return_url = item.router_data.request.get_router_return_url()?;
        let card_holder_name = item.router_data.get_optional_billing_full_name();
        let payment_method = AdyenPaymentMethod::try_from((card_data, card_holder_name))?;
        let shopper_email = item.router_data.get_optional_billing_email();
        let shopper_name = get_shopper_name(item.router_data.get_optional_billing());
        let (store, splits) = match item
        .router_data
        .request
        .split_payments
        .as_ref()
        {
            Some(common_types::payments::SplitPaymentsRequest::AdyenSplitPayment(adyen_split_payment)) =>  get_adyen_split_request(&adyen_split_payment, item.router_data.request.currency),
            _ => (None, None),
        };

        Ok(AdyenPaymentRequest {
            amount,
            merchant_account: auth_type.merchant_account,
            payment_method,
            reference: item.router_data.connector_request_reference_id.clone(),
            return_url,
            shopper_interaction,
            recurring_processing_model,
            browser_info,
            additional_data,
            mpi_data: None,
            telephone_number: None,
            shopper_name,
            shopper_email,
            shopper_locale: None,
            social_security_number: None,
            billing_address,
            delivery_address: None,
            country_code,
            line_items: None,
            shopper_reference,
            store_payment_method,
            channel: None,
            shopper_statement: item.router_data.request.statement_descriptor.clone(),
            shopper_ip: item.router_data.request.get_ip_address_as_optional(),
            metadata: item.router_data.request.metadata.clone().map(Into::into),
            merchant_order_reference: item.router_data.request.merchant_order_reference_id.clone(),
            store,
            splits,
        })
    }
}

impl
    TryFrom<(
        &AdyenRouterData<&types::PaymentsAuthorizeRouterData>,
        &domain::BankDebitData,
    )> for AdyenPaymentRequest<'_>
{
    type Error = Error;

    fn try_from(
        value: (
            &AdyenRouterData<&types::PaymentsAuthorizeRouterData>,
            &domain::BankDebitData,
        ),
    ) -> Result<Self, Self::Error> {
        let (item, bank_debit_data) = value;
        let amount = get_amount_data(item);
        let auth_type = AdyenAuthType::try_from(&item.router_data.connector_auth_type)?;
        let shopper_interaction = AdyenShopperInteraction::from(item.router_data);
        let (recurring_processing_model, store_payment_method, shopper_reference) =
            get_recurring_processing_model(item.router_data)?;
        let browser_info = get_browser_info(item.router_data)?;
        let additional_data = get_additional_data(item.router_data);
        let return_url = item.router_data.request.get_router_return_url()?;
        let payment_method = AdyenPaymentMethod::try_from((bank_debit_data, item.router_data))?;
        let country_code = get_country_code(item.router_data.get_optional_billing());
        let (store, splits) = match item
        .router_data
        .request
        .split_payments
        .as_ref()
        {
            Some(common_types::payments::SplitPaymentsRequest::AdyenSplitPayment(adyen_split_payment)) =>  get_adyen_split_request(&adyen_split_payment, item.router_data.request.currency),
            _ => (None, None),
        };
        let request = AdyenPaymentRequest {
            amount,
            merchant_account: auth_type.merchant_account,
            payment_method,
            reference: item.router_data.connector_request_reference_id.clone(),
            return_url,
            browser_info,
            shopper_interaction,
            recurring_processing_model,
            additional_data,
            mpi_data: None,
            shopper_name: None,
            shopper_locale: None,
            shopper_email: item.router_data.get_optional_billing_email(),
            social_security_number: None,
            telephone_number: None,
            billing_address: None,
            delivery_address: None,
            country_code,
            line_items: None,
            shopper_reference,
            store_payment_method,
            channel: None,
            shopper_statement: item.router_data.request.statement_descriptor.clone(),
            shopper_ip: item.router_data.request.get_ip_address_as_optional(),
            metadata: item.router_data.request.metadata.clone().map(Into::into),
            merchant_order_reference: item.router_data.request.merchant_order_reference_id.clone(),
            store,
            splits,
        };
        Ok(request)
    }
}

impl
    TryFrom<(
        &AdyenRouterData<&types::PaymentsAuthorizeRouterData>,
        &domain::VoucherData,
    )> for AdyenPaymentRequest<'_>
{
    type Error = Error;

    fn try_from(
        value: (
            &AdyenRouterData<&types::PaymentsAuthorizeRouterData>,
            &domain::VoucherData,
        ),
    ) -> Result<Self, Self::Error> {
        let (item, voucher_data) = value;
        let amount = get_amount_data(item);
        let auth_type = AdyenAuthType::try_from(&item.router_data.connector_auth_type)?;
        let shopper_interaction = AdyenShopperInteraction::from(item.router_data);
        let recurring_processing_model = get_recurring_processing_model(item.router_data)?.0;
        let browser_info = get_browser_info(item.router_data)?;
        let additional_data = get_additional_data(item.router_data);
        let payment_method = AdyenPaymentMethod::try_from((voucher_data, item.router_data))?;
        let return_url = item.router_data.request.get_router_return_url()?;
        let social_security_number = get_social_security_number(voucher_data);
        let billing_address =
            get_address_info(item.router_data.get_optional_billing()).and_then(Result::ok);
        let shopper_name = get_shopper_name(item.router_data.get_optional_billing());
        let (store, splits) = match item
        .router_data
        .request
        .split_payments
        .as_ref()
        {
            Some(common_types::payments::SplitPaymentsRequest::AdyenSplitPayment(adyen_split_payment)) =>  get_adyen_split_request(&adyen_split_payment, item.router_data.request.currency),
            _ => (None, None),
        };

        let request = AdyenPaymentRequest {
            amount,
            merchant_account: auth_type.merchant_account,
            payment_method,
            reference: item.router_data.connector_request_reference_id.to_string(),
            return_url,
            browser_info,
            shopper_interaction,
            recurring_processing_model,
            additional_data,
            shopper_name,
            shopper_locale: None,
            shopper_email: item.router_data.get_optional_billing_email(),
            social_security_number,
            mpi_data: None,
            telephone_number: None,
            billing_address,
            delivery_address: None,
            country_code: None,
            line_items: None,
            shopper_reference: None,
            store_payment_method: None,
            channel: None,
            shopper_statement: item.router_data.request.statement_descriptor.clone(),
            shopper_ip: item.router_data.request.get_ip_address_as_optional(),
            metadata: item.router_data.request.metadata.clone().map(Into::into),
            merchant_order_reference: item.router_data.request.merchant_order_reference_id.clone(),
            store,
            splits,
        };
        Ok(request)
    }
}

impl
    TryFrom<(
        &AdyenRouterData<&types::PaymentsAuthorizeRouterData>,
        &domain::BankTransferData,
    )> for AdyenPaymentRequest<'_>
{
    type Error = Error;

    fn try_from(
        value: (
            &AdyenRouterData<&types::PaymentsAuthorizeRouterData>,
            &domain::BankTransferData,
        ),
    ) -> Result<Self, Self::Error> {
        let (item, bank_transfer_data) = value;
        let amount = get_amount_data(item);
        let auth_type = AdyenAuthType::try_from(&item.router_data.connector_auth_type)?;
        let shopper_interaction = AdyenShopperInteraction::from(item.router_data);
        let payment_method = AdyenPaymentMethod::try_from((bank_transfer_data, item.router_data))?;
<<<<<<< HEAD
        let return_url = item.router_data.request.get_return_url()?;
        let (store, splits) = match item
        .router_data
        .request
        .split_payments
        .as_ref()
        {
            Some(common_types::payments::SplitPaymentsRequest::AdyenSplitPayment(adyen_split_payment)) =>  get_adyen_split_request(&adyen_split_payment, item.router_data.request.currency),
            _ => (None, None),
        };
=======
        let return_url = item.router_data.request.get_router_return_url()?;
>>>>>>> d35a9222
        let request = AdyenPaymentRequest {
            amount,
            merchant_account: auth_type.merchant_account,
            payment_method,
            reference: item.router_data.connector_request_reference_id.to_string(),
            return_url,
            browser_info: None,
            shopper_interaction,
            recurring_processing_model: None,
            additional_data: None,
            mpi_data: None,
            shopper_name: None,
            shopper_locale: None,
            shopper_email: item.router_data.get_optional_billing_email(),
            social_security_number: None,
            telephone_number: None,
            billing_address: None,
            delivery_address: None,
            country_code: None,
            line_items: None,
            shopper_reference: None,
            store_payment_method: None,
            channel: None,
            shopper_statement: item.router_data.request.statement_descriptor.clone(),
            shopper_ip: item.router_data.request.get_ip_address_as_optional(),
            metadata: item.router_data.request.metadata.clone().map(Into::into),
            merchant_order_reference: item.router_data.request.merchant_order_reference_id.clone(),
            store,
            splits,
        };
        Ok(request)
    }
}

impl
    TryFrom<(
        &AdyenRouterData<&types::PaymentsAuthorizeRouterData>,
        &domain::GiftCardData,
    )> for AdyenPaymentRequest<'_>
{
    type Error = Error;

    fn try_from(
        value: (
            &AdyenRouterData<&types::PaymentsAuthorizeRouterData>,
            &domain::GiftCardData,
        ),
    ) -> Result<Self, Self::Error> {
        let (item, gift_card_data) = value;
        let amount = get_amount_data(item);
        let auth_type = AdyenAuthType::try_from(&item.router_data.connector_auth_type)?;
        let shopper_interaction = AdyenShopperInteraction::from(item.router_data);
        let return_url = item.router_data.request.get_router_return_url()?;
        let payment_method = AdyenPaymentMethod::try_from(gift_card_data)?;
        let (store, splits) = match item
        .router_data
        .request
        .split_payments
        .as_ref()
        {
            Some(common_types::payments::SplitPaymentsRequest::AdyenSplitPayment(adyen_split_payment)) =>  get_adyen_split_request(&adyen_split_payment, item.router_data.request.currency),
            _ => (None, None),
        };

        let request = AdyenPaymentRequest {
            amount,
            merchant_account: auth_type.merchant_account,
            payment_method,
            reference: item.router_data.connector_request_reference_id.to_string(),
            return_url,
            browser_info: None,
            shopper_interaction,
            recurring_processing_model: None,
            additional_data: None,
            mpi_data: None,
            shopper_name: None,
            shopper_locale: None,
            shopper_email: item.router_data.get_optional_billing_email(),
            telephone_number: None,
            billing_address: None,
            delivery_address: None,
            country_code: None,
            line_items: None,
            shopper_reference: None,
            store_payment_method: None,
            channel: None,
            social_security_number: None,
            shopper_statement: item.router_data.request.statement_descriptor.clone(),
            shopper_ip: item.router_data.request.get_ip_address_as_optional(),
            metadata: item.router_data.request.metadata.clone().map(Into::into),
            merchant_order_reference: item.router_data.request.merchant_order_reference_id.clone(),
            store,
            splits,
        };
        Ok(request)
    }
}

impl
    TryFrom<(
        &AdyenRouterData<&types::PaymentsAuthorizeRouterData>,
        &domain::BankRedirectData,
    )> for AdyenPaymentRequest<'_>
{
    type Error = Error;
    fn try_from(
        value: (
            &AdyenRouterData<&types::PaymentsAuthorizeRouterData>,
            &domain::BankRedirectData,
        ),
    ) -> Result<Self, Self::Error> {
        let (item, bank_redirect_data) = value;
        let amount = get_amount_data(item);
        let auth_type = AdyenAuthType::try_from(&item.router_data.connector_auth_type)?;
        let shopper_interaction = AdyenShopperInteraction::from(item.router_data);
        let (recurring_processing_model, store_payment_method, shopper_reference) =
            get_recurring_processing_model(item.router_data)?;
        let browser_info = get_browser_info(item.router_data)?;
        let additional_data = get_additional_data(item.router_data);
        let return_url = item.router_data.request.get_router_return_url()?;
        let payment_method = AdyenPaymentMethod::try_from((
            bank_redirect_data,
            item.router_data.test_mode,
            item.router_data,
        ))?;
        let (shopper_locale, country) = get_redirect_extra_details(item.router_data)?;
        let line_items = Some(get_line_items(item));
        let billing_address =
            get_address_info(item.router_data.get_optional_billing()).and_then(Result::ok);
            let (store, splits) = match item
            .router_data
            .request
            .split_payments
            .as_ref()
            {
                Some(common_types::payments::SplitPaymentsRequest::AdyenSplitPayment(adyen_split_payment)) =>  get_adyen_split_request(&adyen_split_payment, item.router_data.request.currency),
                _ => (None, None),
            };

        Ok(AdyenPaymentRequest {
            amount,
            merchant_account: auth_type.merchant_account,
            payment_method,
            reference: item.router_data.connector_request_reference_id.clone(),
            return_url,
            shopper_interaction,
            recurring_processing_model,
            browser_info,
            additional_data,
            mpi_data: None,
            telephone_number: None,
            shopper_name: None,
            shopper_email: item.router_data.get_optional_billing_email(),
            shopper_locale,
            social_security_number: None,
            billing_address,
            delivery_address: None,
            country_code: country,
            line_items,
            shopper_reference,
            store_payment_method,
            channel: None,
            shopper_statement: item.router_data.request.statement_descriptor.clone(),
            shopper_ip: item.router_data.request.get_ip_address_as_optional(),
            metadata: item.router_data.request.metadata.clone().map(Into::into),
            merchant_order_reference: item.router_data.request.merchant_order_reference_id.clone(),
            store,
            splits,
        })
    }
}

fn get_redirect_extra_details(
    item: &types::PaymentsAuthorizeRouterData,
) -> errors::CustomResult<(Option<String>, Option<api_enums::CountryAlpha2>), errors::ConnectorError>
{
    match item.request.payment_method_data {
        domain::PaymentMethodData::BankRedirect(ref redirect_data) => match redirect_data {
            domain::BankRedirectData::Sofort {
                preferred_language, ..
            } => {
                let country = item.get_optional_billing_country();
                Ok((preferred_language.clone(), country))
            }
            domain::BankRedirectData::Trustly { .. }
            | domain::BankRedirectData::OpenBankingUk { .. } => {
                let country = item.get_optional_billing_country();
                Ok((None, country))
            }
            _ => Ok((None, None)),
        },
        _ => Ok((None, None)),
    }
}

fn get_shopper_email(
    item: &types::PaymentsAuthorizeRouterData,
    is_mandate_payment: bool,
) -> errors::CustomResult<Option<Email>, errors::ConnectorError> {
    if is_mandate_payment {
        let payment_method_type = item
            .request
            .payment_method_type
            .as_ref()
            .ok_or(errors::ConnectorError::MissingPaymentMethodType)?;
        match payment_method_type {
            storage_enums::PaymentMethodType::Paypal => Ok(Some(item.get_billing_email()?)),
            _ => Ok(item.get_optional_billing_email()),
        }
    } else {
        Ok(item.get_optional_billing_email())
    }
}

impl
    TryFrom<(
        &AdyenRouterData<&types::PaymentsAuthorizeRouterData>,
        &domain::WalletData,
    )> for AdyenPaymentRequest<'_>
{
    type Error = Error;
    fn try_from(
        value: (
            &AdyenRouterData<&types::PaymentsAuthorizeRouterData>,
            &domain::WalletData,
        ),
    ) -> Result<Self, Self::Error> {
        let (item, wallet_data) = value;
        let amount = get_amount_data(item);
        let auth_type = AdyenAuthType::try_from(&item.router_data.connector_auth_type)?;
        let browser_info = get_browser_info(item.router_data)?;
        let additional_data = get_additional_data(item.router_data);
        let payment_method = AdyenPaymentMethod::try_from((wallet_data, item.router_data))?;
        let shopper_interaction = AdyenShopperInteraction::from(item.router_data);
        let channel = get_channel_type(item.router_data.request.payment_method_type);
        let (recurring_processing_model, store_payment_method, shopper_reference) =
            get_recurring_processing_model(item.router_data)?;
        let return_url = item.router_data.request.get_router_return_url()?;
        let shopper_email = get_shopper_email(item.router_data, store_payment_method.is_some())?;
        let billing_address =
            get_address_info(item.router_data.get_optional_billing()).and_then(Result::ok);
        let mpi_data = if let domain::WalletData::Paze(_) = wallet_data {
            match item.router_data.payment_method_token.clone() {
                Some(types::PaymentMethodToken::PazeDecrypt(paze_decrypted_data)) => {
                    Some(AdyenMpiData {
                        directory_response: "Y".to_string(),
                        authentication_response: "Y".to_string(),
                        token_authentication_verification_value: paze_decrypted_data
                            .token
                            .payment_account_reference,
                        eci: paze_decrypted_data.eci,
                    })
                }
                _ => None,
            }
        } else {
            None
        };
        let (store, splits) = match item
        .router_data
        .request
        .split_payments
        .as_ref()
        {
            Some(common_types::payments::SplitPaymentsRequest::AdyenSplitPayment(adyen_split_payment)) =>  get_adyen_split_request(&adyen_split_payment, item.router_data.request.currency),
            _ => (None, None),
        };
        Ok(AdyenPaymentRequest {
            amount,
            merchant_account: auth_type.merchant_account,
            payment_method,
            reference: item.router_data.connector_request_reference_id.clone(),
            return_url,
            shopper_interaction,
            recurring_processing_model,
            browser_info,
            additional_data,
            mpi_data,
            telephone_number: None,
            shopper_name: None,
            shopper_email,
            shopper_locale: None,
            social_security_number: None,
            billing_address,
            delivery_address: None,
            country_code: None,
            line_items: None,
            shopper_reference,
            store_payment_method,
            channel,
            shopper_statement: item.router_data.request.statement_descriptor.clone(),
            shopper_ip: item.router_data.request.get_ip_address_as_optional(),
            metadata: item.router_data.request.metadata.clone().map(Into::into),
            merchant_order_reference: item.router_data.request.merchant_order_reference_id.clone(),
            store,
            splits,
        })
    }
}

impl
    TryFrom<(
        &AdyenRouterData<&types::PaymentsAuthorizeRouterData>,
        &domain::PayLaterData,
    )> for AdyenPaymentRequest<'_>
{
    type Error = Error;
    fn try_from(
        value: (
            &AdyenRouterData<&types::PaymentsAuthorizeRouterData>,
            &domain::PayLaterData,
        ),
    ) -> Result<Self, Self::Error> {
        let (item, paylater_data) = value;
        let amount = get_amount_data(item);
        let auth_type = AdyenAuthType::try_from(&item.router_data.connector_auth_type)?;
        let browser_info = get_browser_info(item.router_data)?;
        let additional_data = get_additional_data(item.router_data);
        let country_code = get_country_code(item.router_data.get_optional_billing());
        let shopper_interaction = AdyenShopperInteraction::from(item.router_data);
        let shopper_reference = build_shopper_reference(
            &item.router_data.customer_id,
            item.router_data.merchant_id.clone(),
        );
        let (recurring_processing_model, store_payment_method, _) =
            get_recurring_processing_model(item.router_data)?;
        let return_url = item.router_data.request.get_router_return_url()?;
        let shopper_name = get_shopper_name(item.router_data.get_optional_billing());
        let shopper_email = item.router_data.get_optional_billing_email();
        let billing_address =
            get_address_info(item.router_data.get_optional_billing()).and_then(Result::ok);
        let delivery_address =
            get_address_info(item.router_data.get_optional_shipping()).and_then(Result::ok);
        let line_items = Some(get_line_items(item));
        let telephone_number = get_telephone_number(item.router_data);
        let payment_method = AdyenPaymentMethod::try_from((
            paylater_data,
            &country_code,
            &shopper_email,
            &shopper_reference,
            &shopper_name,
            &telephone_number,
            &billing_address,
            &delivery_address,
        ))?;
        let (store, splits) = match item
        .router_data
        .request
        .split_payments
        .as_ref()
        {
            Some(common_types::payments::SplitPaymentsRequest::AdyenSplitPayment(adyen_split_payment)) =>  get_adyen_split_request(&adyen_split_payment, item.router_data.request.currency),
            _ => (None, None),
        };

        Ok(AdyenPaymentRequest {
            amount,
            merchant_account: auth_type.merchant_account,
            payment_method,
            reference: item.router_data.connector_request_reference_id.clone(),
            return_url,
            shopper_interaction,
            recurring_processing_model,
            browser_info,
            additional_data,
            telephone_number,
            shopper_name,
            shopper_email,
            mpi_data: None,
            shopper_locale: None,
            social_security_number: None,
            billing_address,
            delivery_address,
            country_code,
            line_items,
            shopper_reference,
            store_payment_method,
            channel: None,
            shopper_statement: item.router_data.request.statement_descriptor.clone(),
            shopper_ip: item.router_data.request.get_ip_address_as_optional(),
            metadata: item.router_data.request.metadata.clone().map(Into::into),
            merchant_order_reference: item.router_data.request.merchant_order_reference_id.clone(),
            store,
            splits,
        })
    }
}

impl
    TryFrom<(
        &AdyenRouterData<&types::PaymentsAuthorizeRouterData>,
        &domain::payments::CardRedirectData,
    )> for AdyenPaymentRequest<'_>
{
    type Error = Error;
    fn try_from(
        value: (
            &AdyenRouterData<&types::PaymentsAuthorizeRouterData>,
            &domain::payments::CardRedirectData,
        ),
    ) -> Result<Self, Self::Error> {
        let (item, card_redirect_data) = value;
        let amount = get_amount_data(item);
        let auth_type = AdyenAuthType::try_from(&item.router_data.connector_auth_type)?;
        let payment_method = AdyenPaymentMethod::try_from(card_redirect_data)?;
        let shopper_interaction = AdyenShopperInteraction::from(item.router_data);
        let return_url = item.router_data.request.get_router_return_url()?;
        let shopper_name = get_shopper_name(item.router_data.get_optional_billing());
        let shopper_email = item.router_data.get_optional_billing_email();
        let telephone_number = item
            .router_data
            .get_billing_phone()
            .change_context(errors::ConnectorError::MissingRequiredField {
                field_name: "billing.phone",
            })?
            .number
            .to_owned();
        let (store, splits) = match item
        .router_data
        .request
        .split_payments
        .as_ref()
        {
            Some(common_types::payments::SplitPaymentsRequest::AdyenSplitPayment(adyen_split_payment)) =>  get_adyen_split_request(&adyen_split_payment, item.router_data.request.currency),
            _ => (None, None),
        };

        Ok(AdyenPaymentRequest {
            amount,
            merchant_account: auth_type.merchant_account,
            payment_method,
            reference: item.router_data.connector_request_reference_id.to_string(),
            return_url,
            shopper_interaction,
            recurring_processing_model: None,
            browser_info: None,
            additional_data: None,
            mpi_data: None,
            telephone_number,
            shopper_name,
            shopper_email,
            shopper_locale: None,
            billing_address: None,
            delivery_address: None,
            country_code: None,
            line_items: None,
            shopper_reference: None,
            store_payment_method: None,
            channel: None,
            social_security_number: None,
            shopper_statement: item.router_data.request.statement_descriptor.clone(),
            shopper_ip: item.router_data.request.get_ip_address_as_optional(),
            metadata: item.router_data.request.metadata.clone().map(Into::into),
            merchant_order_reference: item.router_data.request.merchant_order_reference_id.clone(),
            store,
            splits,
        })
    }
}

impl TryFrom<&types::PaymentsCancelRouterData> for AdyenCancelRequest {
    type Error = Error;
    fn try_from(item: &types::PaymentsCancelRouterData) -> Result<Self, Self::Error> {
        let auth_type = AdyenAuthType::try_from(&item.connector_auth_type)?;
        Ok(Self {
            merchant_account: auth_type.merchant_account,
            reference: item.connector_request_reference_id.clone(),
        })
    }
}

fn get_adyen_split_request(
    split_request: &common_types::domain::AdyenSplitData,
    currency: common_enums::enums::Currency,
) -> (Option<String>, Option<Vec<AdyenSplitData>>) {
    let splits = split_request
                .split_items
                .iter()
                .map(|split_item| {
                    let amount = split_item.amount.map(|value| Amount { currency, value });
                    AdyenSplitData {
                        amount,
                        reference: split_item.reference.clone(),
                        split_type: split_item.split_type.clone(),
                        account: split_item.account.clone(),
                        description: split_item.description.clone(),
                    }
                })
                .collect();
            (split_request.store.clone(), Some(splits))
}

impl TryFrom<types::PaymentsCancelResponseRouterData<AdyenCancelResponse>>
    for types::PaymentsCancelRouterData
{
    type Error = Error;
    fn try_from(
        item: types::PaymentsCancelResponseRouterData<AdyenCancelResponse>,
    ) -> Result<Self, Self::Error> {
        Ok(Self {
            status: enums::AttemptStatus::Pending,
            response: Ok(types::PaymentsResponseData::TransactionResponse {
                resource_id: types::ResponseId::ConnectorTransactionId(
                    item.response.payment_psp_reference,
                ),
                redirection_data: Box::new(None),
                mandate_reference: Box::new(None),
                connector_metadata: None,
                network_txn_id: None,
                connector_response_reference_id: Some(item.response.reference),
                incremental_authorization_allowed: None,
                charges: None,
            }),
            ..item.data
        })
    }
}

impl<F>
    TryFrom<
        types::ResponseRouterData<
            F,
            AdyenBalanceResponse,
            types::PaymentsPreProcessingData,
            types::PaymentsResponseData,
        >,
    > for types::RouterData<F, types::PaymentsPreProcessingData, types::PaymentsResponseData>
{
    type Error = Error;
    fn try_from(
        item: types::ResponseRouterData<
            F,
            AdyenBalanceResponse,
            types::PaymentsPreProcessingData,
            types::PaymentsResponseData,
        >,
    ) -> Result<Self, Self::Error> {
        Ok(Self {
            response: Ok(types::PaymentsResponseData::TransactionResponse {
                resource_id: types::ResponseId::ConnectorTransactionId(item.response.psp_reference),
                redirection_data: Box::new(None),
                mandate_reference: Box::new(None),
                connector_metadata: None,
                network_txn_id: None,
                connector_response_reference_id: None,
                incremental_authorization_allowed: None,
                charges: None,
            }),
            payment_method_balance: Some(types::PaymentMethodBalance {
                currency: item.response.balance.currency,
                amount: item.response.balance.value,
            }),
            ..item.data
        })
    }
}

pub fn get_adyen_response(
    response: Response,
    is_capture_manual: bool,
    status_code: u16,
    pmt: Option<enums::PaymentMethodType>,
) -> errors::CustomResult<
    (
        storage_enums::AttemptStatus,
        Option<types::ErrorResponse>,
        types::PaymentsResponseData,
    ),
    errors::ConnectorError,
> {
    let status =
        storage_enums::AttemptStatus::foreign_from((is_capture_manual, response.result_code, pmt));
    let error = if response.refusal_reason.is_some()
        || response.refusal_reason_code.is_some()
        || status == storage_enums::AttemptStatus::Failure
    {
        Some(types::ErrorResponse {
            code: response
                .refusal_reason_code
                .unwrap_or_else(|| consts::NO_ERROR_CODE.to_string()),
            message: response
                .refusal_reason
                .clone()
                .unwrap_or_else(|| consts::NO_ERROR_MESSAGE.to_string()),
            reason: response.refusal_reason,
            status_code,
            attempt_status: None,
            connector_transaction_id: Some(response.psp_reference.clone()),
        })
    } else {
        None
    };
    let mandate_reference = response
        .additional_data
        .as_ref()
        .and_then(|data| data.recurring_detail_reference.to_owned())
        .map(|mandate_id| types::MandateReference {
            connector_mandate_id: Some(mandate_id.expose()),
            payment_method_id: None,
            mandate_metadata: None,
            connector_mandate_request_reference_id: None,
        });
    let network_txn_id = response.additional_data.and_then(|additional_data| {
        additional_data
            .network_tx_reference
            .map(|network_tx_id| network_tx_id.expose())
    });

    let charges = match &response.splits {
        Some(split_items) => Some(construct_charge_response(response.store, split_items)),
        None => None,
    };

    let payments_response_data = types::PaymentsResponseData::TransactionResponse {
        resource_id: types::ResponseId::ConnectorTransactionId(response.psp_reference),
        redirection_data: Box::new(None),
        mandate_reference: Box::new(mandate_reference),
        connector_metadata: None,
        network_txn_id,
        connector_response_reference_id: Some(response.merchant_reference),
        incremental_authorization_allowed: None,
        charges,
    };
    Ok((status, error, payments_response_data))
}

pub fn get_webhook_response(
    response: AdyenWebhookResponse,
    is_capture_manual: bool,
    is_multiple_capture_psync_flow: bool,
    status_code: u16,
) -> errors::CustomResult<
    (
        storage_enums::AttemptStatus,
        Option<types::ErrorResponse>,
        types::PaymentsResponseData,
    ),
    errors::ConnectorError,
> {
    let status = storage_enums::AttemptStatus::foreign_try_from((
        is_capture_manual,
        response.status.clone(),
    ))?;
    let error = if response.refusal_reason.is_some()
        || response.refusal_reason_code.is_some()
        || status == storage_enums::AttemptStatus::Failure
    {
        Some(types::ErrorResponse {
            code: response
                .refusal_reason_code
                .clone()
                .unwrap_or_else(|| consts::NO_ERROR_CODE.to_string()),
            message: response
                .refusal_reason
                .clone()
                .unwrap_or_else(|| consts::NO_ERROR_MESSAGE.to_string()),
            reason: response.refusal_reason.clone(),
            status_code,
            attempt_status: None,
            connector_transaction_id: Some(response.transaction_id.clone()),
        })
    } else {
        None
    };

    if is_multiple_capture_psync_flow {
        let capture_sync_response_list =
            utils::construct_captures_response_hashmap(vec![response])?;
        Ok((
            status,
            error,
            types::PaymentsResponseData::MultipleCaptureResponse {
                capture_sync_response_list,
            },
        ))
    } else {
        let payments_response_data = types::PaymentsResponseData::TransactionResponse {
            resource_id: types::ResponseId::ConnectorTransactionId(
                response
                    .payment_reference
                    .unwrap_or(response.transaction_id),
            ),
            redirection_data: Box::new(None),
            mandate_reference: Box::new(None),
            connector_metadata: None,
            network_txn_id: None,
            connector_response_reference_id: Some(response.merchant_reference_id),
            incremental_authorization_allowed: None,
            charges: None,
        };
        Ok((status, error, payments_response_data))
    }
}

pub fn get_redirection_response(
    response: RedirectionResponse,
    is_manual_capture: bool,
    status_code: u16,
    pmt: Option<enums::PaymentMethodType>,
) -> errors::CustomResult<
    (
        storage_enums::AttemptStatus,
        Option<types::ErrorResponse>,
        types::PaymentsResponseData,
    ),
    errors::ConnectorError,
> {
    let status = storage_enums::AttemptStatus::foreign_from((
        is_manual_capture,
        response.result_code.clone(),
        pmt,
    ));
    let error = if response.refusal_reason.is_some()
        || response.refusal_reason_code.is_some()
        || status == storage_enums::AttemptStatus::Failure
    {
        Some(types::ErrorResponse {
            code: response
                .refusal_reason_code
                .clone()
                .unwrap_or_else(|| consts::NO_ERROR_CODE.to_string()),
            message: response
                .refusal_reason
                .clone()
                .unwrap_or_else(|| consts::NO_ERROR_MESSAGE.to_string()),
            reason: response.refusal_reason.to_owned(),
            status_code,
            attempt_status: None,
            connector_transaction_id: response.psp_reference.clone(),
        })
    } else {
        None
    };

    let redirection_data = response.action.url.clone().map(|url| {
        let form_fields = response.action.data.clone().unwrap_or_else(|| {
            std::collections::HashMap::from_iter(
                url.query_pairs()
                    .map(|(key, value)| (key.to_string(), value.to_string())),
            )
        });
        services::RedirectForm::Form {
            endpoint: url.to_string(),
            method: response.action.method.unwrap_or(services::Method::Get),
            form_fields,
        }
    });

    let connector_metadata = get_wait_screen_metadata(&response)?;

    let charges = match &response.splits {
        Some(split_items) => Some(construct_charge_response(response.store, split_items)),
        None => None,
    };

    let payments_response_data = types::PaymentsResponseData::TransactionResponse {
        resource_id: match response.psp_reference.as_ref() {
            Some(psp) => types::ResponseId::ConnectorTransactionId(psp.to_string()),
            None => types::ResponseId::NoResponseId,
        },
        redirection_data: Box::new(redirection_data),
        mandate_reference: Box::new(None),
        connector_metadata,
        network_txn_id: None,
        connector_response_reference_id: response
            .merchant_reference
            .clone()
            .or(response.psp_reference),
        incremental_authorization_allowed: None,
        charges,
    };
    Ok((status, error, payments_response_data))
}

pub fn get_present_to_shopper_response(
    response: PresentToShopperResponse,
    is_manual_capture: bool,
    status_code: u16,
    pmt: Option<enums::PaymentMethodType>,
) -> errors::CustomResult<
    (
        storage_enums::AttemptStatus,
        Option<types::ErrorResponse>,
        types::PaymentsResponseData,
    ),
    errors::ConnectorError,
> {
    let status = storage_enums::AttemptStatus::foreign_from((
        is_manual_capture,
        response.result_code.clone(),
        pmt,
    ));
    let error = if response.refusal_reason.is_some()
        || response.refusal_reason_code.is_some()
        || status == storage_enums::AttemptStatus::Failure
    {
        Some(types::ErrorResponse {
            code: response
                .refusal_reason_code
                .clone()
                .unwrap_or_else(|| consts::NO_ERROR_CODE.to_string()),
            message: response
                .refusal_reason
                .clone()
                .unwrap_or_else(|| consts::NO_ERROR_MESSAGE.to_string()),
            reason: response.refusal_reason.to_owned(),
            status_code,
            attempt_status: None,
            connector_transaction_id: response.psp_reference.clone(),
        })
    } else {
        None
    };

    let charges = match &response.splits {
        Some(split_items) => Some(construct_charge_response(response.store.clone(), split_items)),
        None => None,
    };

    let connector_metadata = get_present_to_shopper_metadata(&response)?;
    // We don't get connector transaction id for redirections in Adyen.
    let payments_response_data = types::PaymentsResponseData::TransactionResponse {
        resource_id: match response.psp_reference.as_ref() {
            Some(psp) => types::ResponseId::ConnectorTransactionId(psp.to_string()),
            None => types::ResponseId::NoResponseId,
        },
        redirection_data: Box::new(None),
        mandate_reference: Box::new(None),
        connector_metadata,
        network_txn_id: None,
        connector_response_reference_id: response
            .merchant_reference
            .clone()
            .or(response.psp_reference),
        incremental_authorization_allowed: None,
        charges,
    };
    Ok((status, error, payments_response_data))
}


pub fn get_qr_code_response(
    response: QrCodeResponseResponse,
    is_manual_capture: bool,
    status_code: u16,
    pmt: Option<enums::PaymentMethodType>,
) -> errors::CustomResult<
    (
        storage_enums::AttemptStatus,
        Option<types::ErrorResponse>,
        types::PaymentsResponseData,
    ),
    errors::ConnectorError,
> {
    let status = storage_enums::AttemptStatus::foreign_from((
        is_manual_capture,
        response.result_code.clone(),
        pmt,
    ));
    let error = if response.refusal_reason.is_some()
        || response.refusal_reason_code.is_some()
        || status == storage_enums::AttemptStatus::Failure
    {
        Some(types::ErrorResponse {
            code: response
                .refusal_reason_code
                .clone()
                .unwrap_or_else(|| consts::NO_ERROR_CODE.to_string()),
            message: response
                .refusal_reason
                .clone()
                .unwrap_or_else(|| consts::NO_ERROR_MESSAGE.to_string()),
            reason: response.refusal_reason.to_owned(),
            status_code,
            attempt_status: None,
            connector_transaction_id: response.psp_reference.clone(),
        })
    } else {
        None
    };

    let charges = match &response.splits {
        Some(split_items) => Some(construct_charge_response(response.store.clone(), split_items)),
        None => None,
    };

    let connector_metadata = get_qr_metadata(&response)?;
    let payments_response_data = types::PaymentsResponseData::TransactionResponse {
        resource_id: match response.psp_reference.as_ref() {
            Some(psp) => types::ResponseId::ConnectorTransactionId(psp.to_string()),
            None => types::ResponseId::NoResponseId,
        },
        redirection_data: Box::new(None),
        mandate_reference: Box::new(None),
        connector_metadata,
        network_txn_id: None,
        connector_response_reference_id: response
            .merchant_reference
            .clone()
            .or(response.psp_reference),
        incremental_authorization_allowed: None,
        charges,
    };
    Ok((status, error, payments_response_data))
}

pub fn get_redirection_error_response(
    response: RedirectionErrorResponse,
    is_manual_capture: bool,
    status_code: u16,
    pmt: Option<enums::PaymentMethodType>,
) -> errors::CustomResult<
    (
        storage_enums::AttemptStatus,
        Option<types::ErrorResponse>,
        types::PaymentsResponseData,
    ),
    errors::ConnectorError,
> {
    let status =
        storage_enums::AttemptStatus::foreign_from((is_manual_capture, response.result_code, pmt));
    let error = Some(types::ErrorResponse {
        code: status.to_string(),
        message: response
            .refusal_reason
            .clone()
            .unwrap_or_else(|| consts::NO_ERROR_MESSAGE.to_string()),
        reason: response.refusal_reason,
        status_code,
        attempt_status: None,
        connector_transaction_id: response.psp_reference.clone(),
    });
    // We don't get connector transaction id for redirections in Adyen.
    let payments_response_data = types::PaymentsResponseData::TransactionResponse {
        resource_id: types::ResponseId::NoResponseId,
        redirection_data: Box::new(None),
        mandate_reference: Box::new(None),
        connector_metadata: None,
        network_txn_id: None,
        connector_response_reference_id: response
            .merchant_reference
            .clone()
            .or(response.psp_reference),
        incremental_authorization_allowed: None,
        charges: None,
    };

    Ok((status, error, payments_response_data))
}

pub fn get_qr_metadata(
    response: &QrCodeResponseResponse,
) -> errors::CustomResult<Option<serde_json::Value>, errors::ConnectorError> {
    let image_data = crate_utils::QrImage::new_from_data(response.action.qr_code_data.clone())
        .change_context(errors::ConnectorError::ResponseHandlingFailed)?;

    let image_data_url = Url::parse(image_data.data.clone().as_str()).ok();
    let qr_code_url = response.action.qr_code_url.clone();
    let display_to_timestamp = response
        .additional_data
        .clone()
        .and_then(|additional_data| additional_data.pix_expiration_date)
        .map(|time| utils::get_timestamp_in_milliseconds(&time));

    if let (Some(image_data_url), Some(qr_code_url)) = (image_data_url.clone(), qr_code_url.clone())
    {
        let qr_code_info = payments::QrCodeInformation::QrCodeUrl {
            image_data_url,
            qr_code_url,
            display_to_timestamp,
        };
        Some(qr_code_info.encode_to_value())
            .transpose()
            .change_context(errors::ConnectorError::ResponseHandlingFailed)
    } else if let (None, Some(qr_code_url)) = (image_data_url.clone(), qr_code_url.clone()) {
        let qr_code_info = payments::QrCodeInformation::QrCodeImageUrl {
            qr_code_url,
            display_to_timestamp,
        };
        Some(qr_code_info.encode_to_value())
            .transpose()
            .change_context(errors::ConnectorError::ResponseHandlingFailed)
    } else if let (Some(image_data_url), None) = (image_data_url, qr_code_url) {
        let qr_code_info = payments::QrCodeInformation::QrDataUrl {
            image_data_url,
            display_to_timestamp,
        };

        Some(qr_code_info.encode_to_value())
            .transpose()
            .change_context(errors::ConnectorError::ResponseHandlingFailed)
    } else {
        Ok(None)
    }
}

#[derive(Debug, Clone, Serialize, Deserialize)]
pub struct WaitScreenData {
    display_from_timestamp: i128,
    display_to_timestamp: Option<i128>,
}

pub fn get_wait_screen_metadata(
    next_action: &RedirectionResponse,
) -> errors::CustomResult<Option<serde_json::Value>, errors::ConnectorError> {
    match next_action.action.payment_method_type {
        PaymentType::Blik => {
            let current_time = OffsetDateTime::now_utc().unix_timestamp_nanos();
            Ok(Some(serde_json::json!(WaitScreenData {
                display_from_timestamp: current_time,
                display_to_timestamp: Some(current_time + Duration::minutes(1).whole_nanoseconds())
            })))
        }
        PaymentType::Mbway => {
            let current_time = OffsetDateTime::now_utc().unix_timestamp_nanos();
            Ok(Some(serde_json::json!(WaitScreenData {
                display_from_timestamp: current_time,
                display_to_timestamp: None
            })))
        }
        PaymentType::Affirm
        | PaymentType::Oxxo
        | PaymentType::Afterpaytouch
        | PaymentType::Alipay
        | PaymentType::AlipayHk
        | PaymentType::Alfamart
        | PaymentType::Alma
        | PaymentType::Applepay
        | PaymentType::Bizum
        | PaymentType::Atome
        | PaymentType::BoletoBancario
        | PaymentType::ClearPay
        | PaymentType::Dana
        | PaymentType::Eps
        | PaymentType::Gcash
        | PaymentType::Giropay
        | PaymentType::Googlepay
        | PaymentType::GoPay
        | PaymentType::Ideal
        | PaymentType::Indomaret
        | PaymentType::Klarna
        | PaymentType::Kakaopay
        | PaymentType::MobilePay
        | PaymentType::Momo
        | PaymentType::MomoAtm
        | PaymentType::OnlineBankingCzechRepublic
        | PaymentType::OnlineBankingFinland
        | PaymentType::OnlineBankingPoland
        | PaymentType::OnlineBankingSlovakia
        | PaymentType::OnlineBankingFpx
        | PaymentType::OnlineBankingThailand
        | PaymentType::OpenBankingUK
        | PaymentType::PayBright
        | PaymentType::Paypal
        | PaymentType::Scheme
        | PaymentType::Sofort
        | PaymentType::NetworkToken
        | PaymentType::Trustly
        | PaymentType::TouchNGo
        | PaymentType::Walley
        | PaymentType::WeChatPayWeb
        | PaymentType::AchDirectDebit
        | PaymentType::SepaDirectDebit
        | PaymentType::BacsDirectDebit
        | PaymentType::Samsungpay
        | PaymentType::Twint
        | PaymentType::Vipps
        | PaymentType::Swish
        | PaymentType::Knet
        | PaymentType::Benefit
        | PaymentType::PermataBankTransfer
        | PaymentType::BcaBankTransfer
        | PaymentType::BniVa
        | PaymentType::BriVa
        | PaymentType::CimbVa
        | PaymentType::DanamonVa
        | PaymentType::Giftcard
        | PaymentType::MandiriVa
        | PaymentType::PaySafeCard
        | PaymentType::SevenEleven
        | PaymentType::Lawson
        | PaymentType::MiniStop
        | PaymentType::FamilyMart
        | PaymentType::Seicomart
        | PaymentType::PayEasy
        | PaymentType::Pix => Ok(None),
    }
}

pub fn get_present_to_shopper_metadata(
    response: &PresentToShopperResponse,
) -> errors::CustomResult<Option<serde_json::Value>, errors::ConnectorError> {
    let reference = response.action.reference.clone();
    let expires_at = response
        .action
        .expires_at
        .map(|time| utils::get_timestamp_in_milliseconds(&time));

    match response.action.payment_method_type {
        PaymentType::Alfamart
        | PaymentType::Indomaret
        | PaymentType::BoletoBancario
        | PaymentType::Oxxo
        | PaymentType::Lawson
        | PaymentType::MiniStop
        | PaymentType::FamilyMart
        | PaymentType::Seicomart
        | PaymentType::PayEasy => {
            let voucher_data = payments::VoucherNextStepData {
                expires_at,
                reference,
                download_url: response.action.download_url.clone(),
                instructions_url: response.action.instructions_url.clone(),
            };

            Some(voucher_data.encode_to_value())
                .transpose()
                .change_context(errors::ConnectorError::ResponseHandlingFailed)
        }
        PaymentType::PermataBankTransfer
        | PaymentType::BcaBankTransfer
        | PaymentType::BniVa
        | PaymentType::BriVa
        | PaymentType::CimbVa
        | PaymentType::DanamonVa
        | PaymentType::Giftcard
        | PaymentType::MandiriVa => {
            let voucher_data = payments::BankTransferInstructions::DokuBankTransferInstructions(
                Box::new(payments::DokuBankTransferInstructions {
                    reference: Secret::new(response.action.reference.clone()),
                    instructions_url: response.action.instructions_url.clone(),
                    expires_at,
                }),
            );

            Some(voucher_data.encode_to_value())
                .transpose()
                .change_context(errors::ConnectorError::ResponseHandlingFailed)
        }
        PaymentType::Affirm
        | PaymentType::Afterpaytouch
        | PaymentType::Alipay
        | PaymentType::AlipayHk
        | PaymentType::Alma
        | PaymentType::Applepay
        | PaymentType::Bizum
        | PaymentType::Atome
        | PaymentType::Blik
        | PaymentType::ClearPay
        | PaymentType::Dana
        | PaymentType::Eps
        | PaymentType::Gcash
        | PaymentType::Giropay
        | PaymentType::Googlepay
        | PaymentType::GoPay
        | PaymentType::Ideal
        | PaymentType::Klarna
        | PaymentType::Kakaopay
        | PaymentType::Mbway
        | PaymentType::Knet
        | PaymentType::Benefit
        | PaymentType::MobilePay
        | PaymentType::Momo
        | PaymentType::MomoAtm
        | PaymentType::OnlineBankingCzechRepublic
        | PaymentType::OnlineBankingFinland
        | PaymentType::OnlineBankingPoland
        | PaymentType::OnlineBankingSlovakia
        | PaymentType::OnlineBankingFpx
        | PaymentType::OnlineBankingThailand
        | PaymentType::OpenBankingUK
        | PaymentType::PayBright
        | PaymentType::Paypal
        | PaymentType::Scheme
        | PaymentType::Sofort
        | PaymentType::NetworkToken
        | PaymentType::Trustly
        | PaymentType::TouchNGo
        | PaymentType::Walley
        | PaymentType::WeChatPayWeb
        | PaymentType::AchDirectDebit
        | PaymentType::SepaDirectDebit
        | PaymentType::BacsDirectDebit
        | PaymentType::Samsungpay
        | PaymentType::Twint
        | PaymentType::Vipps
        | PaymentType::Swish
        | PaymentType::PaySafeCard
        | PaymentType::SevenEleven
        | PaymentType::Pix => Ok(None),
    }
}

impl<F, Req>
    ForeignTryFrom<(
        types::ResponseRouterData<F, AdyenPaymentResponse, Req, types::PaymentsResponseData>,
        Option<storage_enums::CaptureMethod>,
        bool,
        Option<enums::PaymentMethodType>,
    )> for types::RouterData<F, Req, types::PaymentsResponseData>
{
    type Error = Error;
    fn foreign_try_from(
        (item, capture_method, is_multiple_capture_psync_flow, pmt): (
            types::ResponseRouterData<F, AdyenPaymentResponse, Req, types::PaymentsResponseData>,
            Option<storage_enums::CaptureMethod>,
            bool,
            Option<enums::PaymentMethodType>,
        ),
    ) -> Result<Self, Self::Error> {
        let is_manual_capture = utils::is_manual_capture(capture_method);
        let (status, error, payment_response_data) = match item.response {
            AdyenPaymentResponse::Response(response) => {
                get_adyen_response(*response, is_manual_capture, item.http_code, pmt)?
            }
            AdyenPaymentResponse::PresentToShopper(response) => {
                get_present_to_shopper_response(*response, is_manual_capture, item.http_code, pmt)?
            }
            AdyenPaymentResponse::QrCodeResponse(response) => {
                get_qr_code_response(*response, is_manual_capture, item.http_code, pmt)?
            }
            AdyenPaymentResponse::RedirectionResponse(response) => {
                get_redirection_response(*response, is_manual_capture, item.http_code, pmt)?
            }
            AdyenPaymentResponse::RedirectionErrorResponse(response) => {
                get_redirection_error_response(*response, is_manual_capture, item.http_code, pmt)?
            }
            AdyenPaymentResponse::WebhookResponse(response) => get_webhook_response(
                *response,
                is_manual_capture,
                is_multiple_capture_psync_flow,
                item.http_code,
            )?,
        };

        Ok(Self {
            status,
            response: error.map_or_else(|| Ok(payment_response_data), Err),
            ..item.data
        })
    }
}

#[derive(Default, Debug, Serialize, Deserialize)]
#[serde(rename_all = "camelCase")]
pub struct AdyenCaptureRequest {
    merchant_account: Secret<String>,
    amount: Amount,
    reference: String,
}

impl TryFrom<&AdyenRouterData<&types::PaymentsCaptureRouterData>> for AdyenCaptureRequest {
    type Error = Error;
    fn try_from(
        item: &AdyenRouterData<&types::PaymentsCaptureRouterData>,
    ) -> Result<Self, Self::Error> {
        let auth_type = AdyenAuthType::try_from(&item.router_data.connector_auth_type)?;
        let reference = match item.router_data.request.multiple_capture_data.clone() {
            // if multiple capture request, send capture_id as our reference for the capture
            Some(multiple_capture_request_data) => multiple_capture_request_data.capture_reference,
            // if single capture request, send connector_request_reference_id(attempt_id)
            None => item.router_data.connector_request_reference_id.clone(),
        };
        Ok(Self {
            merchant_account: auth_type.merchant_account,
            reference,
            amount: Amount {
                currency: item.router_data.request.currency,
                value: item.amount.to_owned(),
            },
        })
    }
}

#[derive(Default, Debug, Serialize, Deserialize)]
#[serde(rename_all = "camelCase")]
pub struct AdyenCaptureResponse {
    merchant_account: Secret<String>,
    payment_psp_reference: String,
    psp_reference: String,
    reference: String,
    status: String,
    amount: Amount,
    merchant_reference: Option<String>,
    store: Option<String>,
    splits: Option<Vec<AdyenSplitData>>,
}

impl TryFrom<types::PaymentsCaptureResponseRouterData<AdyenCaptureResponse>>
    for types::PaymentsCaptureRouterData
{
    type Error = Error;
    fn try_from(
        item: types::PaymentsCaptureResponseRouterData<AdyenCaptureResponse>,
    ) -> Result<Self, Self::Error> {
        let connector_transaction_id = if item.data.request.multiple_capture_data.is_some() {
            item.response.psp_reference.clone()
        } else {
            item.response.payment_psp_reference
        };
        let charges = match &item.response.splits {
            Some(split_items) => Some(construct_charge_response(item.response.store, split_items)),
            None => None,
        };
        
        Ok(Self {
            // From the docs, the only value returned is "received", outcome of refund is available
            // through refund notification webhook
            // For more info: https://docs.adyen.com/online-payments/capture
            status: storage_enums::AttemptStatus::Pending,
            response: Ok(types::PaymentsResponseData::TransactionResponse {
                resource_id: types::ResponseId::ConnectorTransactionId(connector_transaction_id),
                redirection_data: Box::new(None),
                mandate_reference: Box::new(None),
                connector_metadata: None,
                network_txn_id: None,
                connector_response_reference_id: Some(item.response.reference),
                incremental_authorization_allowed: None,
                charges,
            }),
            amount_captured: Some(0),
            ..item.data
        })
    }
}


fn construct_charge_response(store: Option<String>, split_item: &Vec<AdyenSplitData>) -> common_types::payments::ConnectorChargeResponseData {
        let splits: Vec<common_types::domain::AdyenSplitItem> = split_item
            .iter()
            .map(|split_item| common_types::domain::AdyenSplitItem {
                amount: split_item.amount.as_ref().map(|amount| amount.value.clone()),
                reference: split_item.reference.clone(),
                split_type: split_item.split_type.clone(),
                account: split_item.account.clone(),
                description: split_item.description.clone(),
            })
            .collect();

        common_types::payments::ConnectorChargeResponseData::AdyenSplitPayment(
            common_types::domain::AdyenSplitData {
                store,
                split_items: splits,
            },
        )
}
 
/*
// This is a repeated code block from Stripe inegration. Can we avoid the repetition in every integration
#[derive(Debug, Serialize, Deserialize)]
#[serde(rename_all = "lowercase")]
pub enum AdyenPaymentStatus {
    Succeeded,
    Failed,
    Processing,
    RequiresCustomerAction,
    RequiresPaymentMethod,
    RequiresConfirmation,
}

// Default always be Processing
impl Default for AdyenPaymentStatus {
    fn default() -> Self {
        AdyenPaymentStatus::Processing
    }
}

impl From<AdyenPaymentStatus> for enums::Status {
    fn from(item: AdyenPaymentStatus) -> Self {
        match item {
            AdyenPaymentStatus::Succeeded => enums::Status::Charged,
            AdyenPaymentStatus::Failed => enums::Status::Failure,
            AdyenPaymentStatus::Processing
            | AdyenPaymentStatus::RequiresCustomerAction
            | AdyenPaymentStatus::RequiresPaymentMethod
            | AdyenPaymentStatus::RequiresConfirmation => enums::Status::Pending,
        }
    }
}
*/
// Refund Request Transform
impl<F> TryFrom<&AdyenRouterData<&types::RefundsRouterData<F>>> for AdyenRefundRequest {
    type Error = Error;
    fn try_from(item: &AdyenRouterData<&types::RefundsRouterData<F>>) -> Result<Self, Self::Error> {
        let auth_type = AdyenAuthType::try_from(&item.router_data.connector_auth_type)?;
        let (store, splits) = match item
        .router_data
        .request
        .split_refunds
        .as_ref()
        {
                Some(hyperswitch_domain_models::router_request_types::SplitRefundsRequest::AdyenSplitRefund(adyen_split_data)) =>  get_adyen_split_request(&adyen_split_data, item.router_data.request.currency),
                _ => (None, None),
        };
    
        Ok(Self {
            merchant_account: auth_type.merchant_account,
            amount: Amount {
                currency: item.router_data.request.currency,
                value: item.amount,
            },
            merchant_refund_reason: item.router_data.request.reason.clone(),
            reference: item.router_data.request.refund_id.clone(),
            store,
            splits,
        })
    }
}

// Refund Response Transform
impl<F> TryFrom<types::RefundsResponseRouterData<F, AdyenRefundResponse>>
    for types::RefundsRouterData<F>
{
    type Error = Error;
    fn try_from(
        item: types::RefundsResponseRouterData<F, AdyenRefundResponse>,
    ) -> Result<Self, Self::Error> {
        Ok(Self {
            response: Ok(types::RefundsResponseData {
                connector_refund_id: item.response.psp_reference,
                // From the docs, the only value returned is "received", outcome of refund is available
                // through refund notification webhook
                // For more info: https://docs.adyen.com/online-payments/refund
                refund_status: storage_enums::RefundStatus::Pending,
            }),
            ..item.data
        })
    }
}

#[derive(Debug, Default, Serialize, Deserialize)]
#[serde(rename_all = "camelCase")]
pub struct ErrorResponse {
    pub status: i32,
    pub error_code: String,
    pub message: String,
    pub error_type: String,
    pub psp_reference: Option<String>,
}

// #[cfg(test)]
// mod test_adyen_transformers {
//     use super::*;

//     #[test]
//     fn verify_transform_from_router_to_adyen_req() {
//         let router_req = PaymentsRequest {
//             amount: 0.0,
//             currency: "None".to_string(),
//             ..Default::default()
//         };
//         println!("{:#?}", &router_req);
//         let adyen_req = AdyenPaymentRequest::from(router_req);
//         println!("{:#?}", &adyen_req);
//         let adyen_req_json: String = serde_json::to_string(&adyen_req).unwrap();
//         println!("{}", adyen_req_json);
//         assert_eq!(true, true)
//     }
// }

#[derive(Debug, Deserialize)]
pub enum DisputeStatus {
    Undefended,
    Pending,
    Lost,
    Accepted,
    Won,
}

#[derive(Debug, Deserialize)]
#[serde(rename_all = "camelCase")]
pub struct AdyenAdditionalDataWH {
    pub hmac_signature: Secret<String>,
    pub dispute_status: Option<DisputeStatus>,
    pub chargeback_reason_code: Option<String>,
    #[serde(default, with = "common_utils::custom_serde::iso8601::option")]
    pub defense_period_ends_at: Option<PrimitiveDateTime>,
    /// Enable recurring details in dashboard to receive this ID, https://docs.adyen.com/online-payments/tokenization/create-and-use-tokens#test-and-go-live
    #[serde(rename = "recurring.recurringDetailReference")]
    pub recurring_detail_reference: Option<Secret<String>>,
    pub network_tx_reference: Option<Secret<String>>,
}

#[derive(Debug, Deserialize)]
pub struct AdyenAmountWH {
    pub value: MinorUnit,
    pub currency: storage_enums::Currency,
}

#[derive(Clone, Debug, Deserialize, Serialize, strum::Display, PartialEq)]
#[serde(rename_all = "SCREAMING_SNAKE_CASE")]
#[strum(serialize_all = "SCREAMING_SNAKE_CASE")]
pub enum WebhookEventCode {
    Authorisation,
    Refund,
    CancelOrRefund,
    Cancellation,
    Capture,
    CaptureFailed,
    RefundFailed,
    RefundReversed,
    NotificationOfChargeback,
    Chargeback,
    ChargebackReversed,
    SecondChargeback,
    PrearbitrationWon,
    PrearbitrationLost,
    #[cfg(feature = "payouts")]
    PayoutThirdparty,
    #[cfg(feature = "payouts")]
    PayoutDecline,
    #[cfg(feature = "payouts")]
    PayoutExpire,
    #[cfg(feature = "payouts")]
    PayoutReversed,
    #[serde(other)]
    Unknown,
}

pub fn is_transaction_event(event_code: &WebhookEventCode) -> bool {
    matches!(event_code, WebhookEventCode::Authorisation)
}

pub fn is_capture_or_cancel_event(event_code: &WebhookEventCode) -> bool {
    matches!(
        event_code,
        WebhookEventCode::Capture
            | WebhookEventCode::CaptureFailed
            | WebhookEventCode::Cancellation
    )
}

pub fn is_refund_event(event_code: &WebhookEventCode) -> bool {
    matches!(
        event_code,
        WebhookEventCode::Refund
            | WebhookEventCode::CancelOrRefund
            | WebhookEventCode::RefundFailed
            | WebhookEventCode::RefundReversed
    )
}

pub fn is_chargeback_event(event_code: &WebhookEventCode) -> bool {
    matches!(
        event_code,
        WebhookEventCode::NotificationOfChargeback
            | WebhookEventCode::Chargeback
            | WebhookEventCode::ChargebackReversed
            | WebhookEventCode::SecondChargeback
            | WebhookEventCode::PrearbitrationWon
            | WebhookEventCode::PrearbitrationLost
    )
}

#[cfg(feature = "payouts")]
pub fn is_payout_event(event_code: &WebhookEventCode) -> bool {
    matches!(
        event_code,
        WebhookEventCode::PayoutThirdparty
            | WebhookEventCode::PayoutDecline
            | WebhookEventCode::PayoutExpire
            | WebhookEventCode::PayoutReversed
    )
}

fn is_success_scenario(is_success: String) -> bool {
    is_success.as_str() == "true"
}

impl ForeignFrom<(WebhookEventCode, String, Option<DisputeStatus>)>
    for webhooks::IncomingWebhookEvent
{
    fn foreign_from(
        (code, is_success, dispute_status): (WebhookEventCode, String, Option<DisputeStatus>),
    ) -> Self {
        match code {
            WebhookEventCode::Authorisation => {
                if is_success_scenario(is_success) {
                    Self::PaymentIntentSuccess
                } else {
                    Self::PaymentIntentFailure
                }
            }
            WebhookEventCode::Refund | WebhookEventCode::CancelOrRefund => {
                if is_success_scenario(is_success) {
                    Self::RefundSuccess
                } else {
                    Self::RefundFailure
                }
            }
            WebhookEventCode::Cancellation => {
                if is_success_scenario(is_success) {
                    Self::PaymentIntentCancelled
                } else {
                    Self::PaymentIntentCancelFailure
                }
            }
            WebhookEventCode::RefundFailed | WebhookEventCode::RefundReversed => {
                Self::RefundFailure
            }
            WebhookEventCode::NotificationOfChargeback => Self::DisputeOpened,
            WebhookEventCode::Chargeback => match dispute_status {
                Some(DisputeStatus::Won) => Self::DisputeWon,
                Some(DisputeStatus::Lost) | None => Self::DisputeLost,
                Some(_) => Self::DisputeOpened,
            },
            WebhookEventCode::ChargebackReversed => match dispute_status {
                Some(DisputeStatus::Pending) => Self::DisputeChallenged,
                _ => Self::DisputeWon,
            },
            WebhookEventCode::SecondChargeback => Self::DisputeLost,
            WebhookEventCode::PrearbitrationWon => match dispute_status {
                Some(DisputeStatus::Pending) => Self::DisputeOpened,
                _ => Self::DisputeWon,
            },
            WebhookEventCode::PrearbitrationLost => Self::DisputeLost,
            WebhookEventCode::Capture => {
                if is_success_scenario(is_success) {
                    Self::PaymentIntentCaptureSuccess
                } else {
                    Self::PaymentIntentCaptureFailure
                }
            }
            WebhookEventCode::CaptureFailed => Self::PaymentIntentCaptureFailure,
            #[cfg(feature = "payouts")]
            WebhookEventCode::PayoutThirdparty => Self::PayoutCreated,
            #[cfg(feature = "payouts")]
            WebhookEventCode::PayoutDecline => Self::PayoutFailure,
            #[cfg(feature = "payouts")]
            WebhookEventCode::PayoutExpire => Self::PayoutExpired,
            #[cfg(feature = "payouts")]
            WebhookEventCode::PayoutReversed => Self::PayoutReversed,
            WebhookEventCode::Unknown => Self::EventNotSupported,
        }
    }
}

impl From<WebhookEventCode> for enums::DisputeStage {
    fn from(code: WebhookEventCode) -> Self {
        match code {
            WebhookEventCode::NotificationOfChargeback => Self::PreDispute,
            WebhookEventCode::SecondChargeback => Self::PreArbitration,
            WebhookEventCode::PrearbitrationWon => Self::PreArbitration,
            WebhookEventCode::PrearbitrationLost => Self::PreArbitration,
            _ => Self::Dispute,
        }
    }
}

#[derive(Debug, Deserialize)]
#[serde(rename_all = "camelCase")]
pub struct AdyenNotificationRequestItemWH {
    pub additional_data: AdyenAdditionalDataWH,
    pub amount: AdyenAmountWH,
    pub original_reference: Option<String>,
    pub psp_reference: String,
    pub event_code: WebhookEventCode,
    pub merchant_account_code: String,
    pub merchant_reference: String,
    pub success: String,
    pub reason: Option<String>,
    #[serde(default, with = "common_utils::custom_serde::iso8601::option")]
    pub event_date: Option<PrimitiveDateTime>,
}

#[derive(Debug, Deserialize)]
#[serde(rename_all = "PascalCase")]
pub struct AdyenItemObjectWH {
    pub notification_request_item: AdyenNotificationRequestItemWH,
}

#[derive(Debug, Deserialize)]
#[serde(rename_all = "camelCase")]
pub struct AdyenIncomingWebhook {
    pub notification_items: Vec<AdyenItemObjectWH>,
}

impl From<AdyenNotificationRequestItemWH> for AdyenWebhookResponse {
    fn from(notif: AdyenNotificationRequestItemWH) -> Self {
        let (refusal_reason, refusal_reason_code) = if !is_success_scenario(notif.success.clone()) {
            (
                notif.reason.or(Some(consts::NO_ERROR_MESSAGE.to_string())),
                Some(consts::NO_ERROR_CODE.to_string()),
            )
        } else {
            (None, None)
        };
        Self {
            transaction_id: notif.psp_reference,
            payment_reference: notif.original_reference,
            //Translating into custom status so that it can be clearly mapped to out attempt_status
            status: match notif.event_code {
                WebhookEventCode::Authorisation => {
                    if is_success_scenario(notif.success) {
                        AdyenWebhookStatus::Authorised
                    } else {
                        AdyenWebhookStatus::AuthorisationFailed
                    }
                }
                WebhookEventCode::Cancellation => {
                    if is_success_scenario(notif.success) {
                        AdyenWebhookStatus::Cancelled
                    } else {
                        AdyenWebhookStatus::CancelFailed
                    }
                }
                WebhookEventCode::Capture => {
                    if is_success_scenario(notif.success) {
                        AdyenWebhookStatus::Captured
                    } else {
                        AdyenWebhookStatus::CaptureFailed
                    }
                }
                #[cfg(feature = "payouts")]
                WebhookEventCode::PayoutThirdparty => {
                    if is_success_scenario(notif.success) {
                        AdyenWebhookStatus::Authorised
                    } else {
                        AdyenWebhookStatus::AuthorisationFailed
                    }
                }
                #[cfg(feature = "payouts")]
                WebhookEventCode::PayoutDecline => AdyenWebhookStatus::Cancelled,
                #[cfg(feature = "payouts")]
                WebhookEventCode::PayoutExpire => AdyenWebhookStatus::AuthorisationFailed,
                #[cfg(feature = "payouts")]
                WebhookEventCode::PayoutReversed => AdyenWebhookStatus::Reversed,
                WebhookEventCode::CaptureFailed => AdyenWebhookStatus::CaptureFailed,
                WebhookEventCode::CancelOrRefund
                | WebhookEventCode::Refund
                | WebhookEventCode::RefundFailed
                | WebhookEventCode::RefundReversed
                | WebhookEventCode::NotificationOfChargeback
                | WebhookEventCode::Chargeback
                | WebhookEventCode::ChargebackReversed
                | WebhookEventCode::SecondChargeback
                | WebhookEventCode::PrearbitrationWon
                | WebhookEventCode::PrearbitrationLost
                | WebhookEventCode::Unknown => AdyenWebhookStatus::UnexpectedEvent,
            },
            amount: Some(Amount {
                value: notif.amount.value,
                currency: notif.amount.currency,
            }),
            merchant_reference_id: notif.merchant_reference,
            refusal_reason,
            refusal_reason_code,
            event_code: notif.event_code,
        }
    }
}

//This will be triggered in Psync handler of webhook response
impl utils::MultipleCaptureSyncResponse for AdyenWebhookResponse {
    fn get_connector_capture_id(&self) -> String {
        self.transaction_id.clone()
    }

    fn get_capture_attempt_status(&self) -> enums::AttemptStatus {
        match self.status {
            AdyenWebhookStatus::Captured => enums::AttemptStatus::Charged,
            _ => enums::AttemptStatus::CaptureFailed,
        }
    }

    fn is_capture_response(&self) -> bool {
        matches!(
            self.event_code,
            WebhookEventCode::Capture | WebhookEventCode::CaptureFailed
        )
    }

    fn get_connector_reference_id(&self) -> Option<String> {
        Some(self.merchant_reference_id.clone())
    }

    fn get_amount_captured(&self) -> Result<Option<MinorUnit>, error_stack::Report<ParsingError>> {
        Ok(self.amount.clone().map(|amount| amount.value))
    }
}

// Payouts
#[cfg(feature = "payouts")]
#[derive(Debug, Serialize, Deserialize)]
#[serde(rename_all = "camelCase")]
pub struct AdyenPayoutCreateRequest {
    amount: Amount,
    recurring: RecurringContract,
    merchant_account: Secret<String>,
    #[serde(flatten)]
    payment_data: PayoutPaymentMethodData,
    reference: String,
    shopper_reference: String,
    shopper_email: Option<Email>,
    shopper_name: ShopperName,
    date_of_birth: Option<Secret<String>>,
    entity_type: Option<storage_enums::PayoutEntityType>,
    nationality: Option<storage_enums::CountryAlpha2>,
    billing_address: Option<Address>,
}

#[cfg(feature = "payouts")]
#[derive(Debug, Clone, Serialize, Deserialize)]
#[serde(untagged)]
pub enum PayoutPaymentMethodData {
    PayoutBankData(PayoutBankData),
    PayoutWalletData(PayoutWalletData),
}

#[cfg(feature = "payouts")]
#[derive(Debug, Clone, Serialize, Deserialize)]
#[serde(rename_all = "camelCase")]
pub struct PayoutBankData {
    bank: PayoutBankDetails,
}

#[cfg(feature = "payouts")]
#[derive(Debug, Clone, Serialize, Deserialize)]
#[serde(rename_all = "camelCase")]
pub struct PayoutWalletData {
    selected_brand: PayoutBrand,
    additional_data: PayoutAdditionalData,
}

#[cfg(feature = "payouts")]
#[derive(Debug, Clone, Serialize, Deserialize)]
#[serde(rename_all = "camelCase")]
pub enum PayoutBrand {
    Paypal,
}

#[cfg(feature = "payouts")]
#[derive(Debug, Clone, Serialize, Deserialize)]
#[serde(rename_all = "camelCase")]
struct PayoutAdditionalData {
    token_data_type: PayoutTokenDataType,
    email_id: Email,
}

#[cfg(feature = "payouts")]
#[derive(Debug, Clone, Serialize, Deserialize)]
enum PayoutTokenDataType {
    PayPal,
}

#[cfg(feature = "payouts")]
#[derive(Debug, Clone, Serialize, Deserialize)]
#[serde(rename_all = "camelCase")]
struct PayoutBankDetails {
    iban: Secret<String>,
    owner_name: Secret<String>,
    bank_city: Option<String>,
    bank_name: Option<String>,
    bic: Option<Secret<String>>,
    country_code: Option<storage_enums::CountryAlpha2>,
    tax_id: Option<Secret<String>>,
}

#[cfg(feature = "payouts")]
#[derive(Debug, Clone, Serialize, Deserialize)]
#[serde(rename_all = "camelCase")]
struct RecurringContract {
    contract: Contract,
}

#[cfg(feature = "payouts")]
#[derive(Debug, Clone, Serialize, Deserialize)]
#[serde(rename_all = "UPPERCASE")]
enum Contract {
    Oneclick,
    Recurring,
    Payout,
}

#[cfg(feature = "payouts")]
#[derive(Debug, Clone, Serialize, Deserialize)]
#[serde(rename_all = "camelCase")]
pub struct AdyenPayoutResponse {
    psp_reference: String,
    result_code: Option<AdyenStatus>,
    response: Option<AdyenStatus>,
    amount: Option<Amount>,
    merchant_reference: Option<String>,
    refusal_reason: Option<String>,
    refusal_reason_code: Option<String>,
    additional_data: Option<AdditionalData>,
    auth_code: Option<String>,
}

#[cfg(feature = "payouts")]
#[derive(Debug, Serialize, Deserialize)]
#[serde(rename_all = "camelCase")]
pub struct AdyenPayoutEligibilityRequest {
    amount: Amount,
    merchant_account: Secret<String>,
    payment_method: PayoutCardDetails,
    reference: String,
    shopper_reference: String,
}

#[cfg(feature = "payouts")]
#[derive(Default, Debug, Serialize, Deserialize, Eq, PartialEq)]
#[serde(rename_all = "camelCase")]
pub struct PayoutCardDetails {
    #[serde(rename = "type")]
    payment_method_type: String,
    number: CardNumber,
    expiry_month: Secret<String>,
    expiry_year: Secret<String>,
    holder_name: Secret<String>,
}

#[cfg(feature = "payouts")]
#[derive(Clone, Default, Debug, Serialize, Deserialize, Eq, PartialEq)]
pub enum PayoutEligibility {
    #[serde(rename = "Y")]
    Yes,
    #[serde(rename = "N")]
    #[default]
    No,
    #[serde(rename = "D")]
    Domestic,
    #[serde(rename = "U")]
    Unknown,
}

#[cfg(feature = "payouts")]
#[derive(Debug, Serialize, Deserialize)]
#[serde(untagged)]
pub enum AdyenPayoutFulfillRequest {
    GenericFulfillRequest(PayoutFulfillGenericRequest),
    Card(Box<PayoutFulfillCardRequest>),
}

#[cfg(feature = "payouts")]
#[derive(Debug, Serialize, Deserialize)]
#[serde(rename_all = "camelCase")]
pub struct PayoutFulfillGenericRequest {
    merchant_account: Secret<String>,
    original_reference: String,
}

#[cfg(feature = "payouts")]
#[derive(Debug, Serialize, Deserialize)]
#[serde(rename_all = "camelCase")]
pub struct PayoutFulfillCardRequest {
    amount: Amount,
    card: PayoutCardDetails,
    billing_address: Option<Address>,
    merchant_account: Secret<String>,
    reference: String,
    shopper_name: ShopperName,
    nationality: Option<storage_enums::CountryAlpha2>,
    entity_type: Option<storage_enums::PayoutEntityType>,
}

#[cfg(feature = "payouts")]
#[derive(Debug, Serialize, Deserialize)]
#[serde(rename_all = "camelCase")]
pub struct AdyenPayoutCancelRequest {
    original_reference: String,
    merchant_account: Secret<String>,
}

#[cfg(feature = "payouts")]
impl TryFrom<&PayoutMethodData> for PayoutCardDetails {
    type Error = Error;
    fn try_from(item: &PayoutMethodData) -> Result<Self, Self::Error> {
        match item {
            PayoutMethodData::Card(card) => Ok(Self {
                payment_method_type: "scheme".to_string(), // FIXME: Remove hardcoding
                number: card.card_number.clone(),
                expiry_month: card.expiry_month.clone(),
                expiry_year: card.expiry_year.clone(),
                holder_name: card
                    .card_holder_name
                    .clone()
                    .get_required_value("card_holder_name")
                    .change_context(errors::ConnectorError::MissingRequiredField {
                        field_name: "payout_method_data.card.holder_name",
                    })?,
            }),
            _ => Err(errors::ConnectorError::MissingRequiredField {
                field_name: "payout_method_data.card",
            })?,
        }
    }
}

// Payouts eligibility request transform
#[cfg(feature = "payouts")]
impl<F> TryFrom<&AdyenRouterData<&types::PayoutsRouterData<F>>> for AdyenPayoutEligibilityRequest {
    type Error = Error;
    fn try_from(item: &AdyenRouterData<&types::PayoutsRouterData<F>>) -> Result<Self, Self::Error> {
        let auth_type = AdyenAuthType::try_from(&item.router_data.connector_auth_type)?;
        let payout_method_data =
            PayoutCardDetails::try_from(&item.router_data.get_payout_method_data()?)?;
        Ok(Self {
            amount: Amount {
                currency: item.router_data.request.destination_currency,
                value: item.amount.to_owned(),
            },
            merchant_account: auth_type.merchant_account,
            payment_method: payout_method_data,
            reference: item.router_data.connector_request_reference_id.clone(),
            shopper_reference: item.router_data.merchant_id.get_string_repr().to_owned(),
        })
    }
}

// Payouts create request transform
#[cfg(feature = "payouts")]
impl<F> TryFrom<&types::PayoutsRouterData<F>> for AdyenPayoutCancelRequest {
    type Error = Error;
    fn try_from(item: &types::PayoutsRouterData<F>) -> Result<Self, Self::Error> {
        let auth_type = AdyenAuthType::try_from(&item.connector_auth_type)?;

        let merchant_account = auth_type.merchant_account;
        if let Some(id) = &item.request.connector_payout_id {
            Ok(Self {
                merchant_account,
                original_reference: id.to_string(),
            })
        } else {
            Err(errors::ConnectorError::MissingRequiredField {
                field_name: "connector_payout_id",
            })?
        }
    }
}

// Payouts cancel request transform
#[cfg(feature = "payouts")]
impl<F> TryFrom<&AdyenRouterData<&types::PayoutsRouterData<F>>> for AdyenPayoutCreateRequest {
    type Error = Error;
    fn try_from(item: &AdyenRouterData<&types::PayoutsRouterData<F>>) -> Result<Self, Self::Error> {
        let auth_type = AdyenAuthType::try_from(&item.router_data.connector_auth_type)?;
        let merchant_account = auth_type.merchant_account;
        let (owner_name, customer_email) = item
            .router_data
            .request
            .customer_details
            .to_owned()
            .map_or((None, None), |c| (c.name, c.email));
        let owner_name = owner_name.get_required_value("owner_name").change_context(
            errors::ConnectorError::MissingRequiredField {
                field_name: "payout_method_data.bank.owner_name",
            },
        )?;

        match item.router_data.get_payout_method_data()? {
            PayoutMethodData::Card(_) => Err(errors::ConnectorError::NotSupported {
                message: "Card payout creation is not supported".to_string(),
                connector: "Adyen",
            })?,
            PayoutMethodData::Bank(bd) => {
                let bank_details = match bd {
                    payouts::BankPayout::Sepa(b) => PayoutBankDetails {
                        bank_name: b.bank_name,
                        country_code: b.bank_country_code,
                        bank_city: b.bank_city,
                        owner_name,
                        bic: b.bic,
                        iban: b.iban,
                        tax_id: None,
                    },
                    payouts::BankPayout::Ach(..) => Err(errors::ConnectorError::NotSupported {
                        message: "Bank transfer via ACH is not supported".to_string(),
                        connector: "Adyen",
                    })?,
                    payouts::BankPayout::Bacs(..) => Err(errors::ConnectorError::NotSupported {
                        message: "Bank transfer via Bacs is not supported".to_string(),
                        connector: "Adyen",
                    })?,
                    payouts::BankPayout::Pix(..) => Err(errors::ConnectorError::NotSupported {
                        message: "Bank transfer via Pix is not supported".to_string(),
                        connector: "Adyen",
                    })?,
                };
                let bank_data = PayoutBankData { bank: bank_details };
                let address: &hyperswitch_domain_models::address::AddressDetails =
                    item.router_data.get_billing_address()?;
                Ok(Self {
                    amount: Amount {
                        value: item.amount.to_owned(),
                        currency: item.router_data.request.destination_currency,
                    },
                    recurring: RecurringContract {
                        contract: Contract::Payout,
                    },
                    merchant_account,
                    payment_data: PayoutPaymentMethodData::PayoutBankData(bank_data),
                    reference: item.router_data.connector_request_reference_id.to_owned(),
                    shopper_reference: item.router_data.merchant_id.get_string_repr().to_owned(),
                    shopper_email: customer_email,
                    shopper_name: ShopperName {
                        first_name: Some(address.get_first_name()?.to_owned()), // it is a required field for payouts
                        last_name: Some(address.get_last_name()?.to_owned()), // it is a required field for payouts
                    },
                    date_of_birth: None,
                    entity_type: Some(item.router_data.request.entity_type),
                    nationality: get_country_code(item.router_data.get_optional_billing()),
                    billing_address: get_address_info(item.router_data.get_optional_billing())
                        .transpose()?,
                })
            }
            PayoutMethodData::Wallet(wallet_data) => {
                let additional_data = match wallet_data {
                    api_models::payouts::Wallet::Paypal(paypal_data) => PayoutAdditionalData {
                        token_data_type: PayoutTokenDataType::PayPal,
                        email_id: paypal_data.email.clone().ok_or(
                            errors::ConnectorError::MissingRequiredField {
                                field_name: "email_address",
                            },
                        )?,
                    },
                    api_models::payouts::Wallet::Venmo(_) => {
                        Err(errors::ConnectorError::NotSupported {
                            message: "Venmo Wallet is not supported".to_string(),
                            connector: "Adyen",
                        })?
                    }
                };
                let address: &hyperswitch_domain_models::address::AddressDetails =
                    item.router_data.get_billing_address()?;
                let payout_wallet = PayoutWalletData {
                    selected_brand: PayoutBrand::Paypal,
                    additional_data,
                };
                Ok(Self {
                    amount: Amount {
                        value: item.amount.to_owned(),
                        currency: item.router_data.request.destination_currency,
                    },
                    recurring: RecurringContract {
                        contract: Contract::Payout,
                    },
                    merchant_account,
                    payment_data: PayoutPaymentMethodData::PayoutWalletData(payout_wallet),
                    reference: item.router_data.request.payout_id.to_owned(),
                    shopper_reference: item.router_data.merchant_id.get_string_repr().to_owned(),
                    shopper_email: customer_email,
                    shopper_name: ShopperName {
                        first_name: Some(address.get_first_name()?.to_owned()), // it is a required field for payouts
                        last_name: Some(address.get_last_name()?.to_owned()), // it is a required field for payouts
                    },
                    date_of_birth: None,
                    entity_type: Some(item.router_data.request.entity_type),
                    nationality: get_country_code(item.router_data.get_optional_billing()),
                    billing_address: get_address_info(item.router_data.get_optional_billing())
                        .transpose()?,
                })
            }
        }
    }
}

// Payouts fulfill request transform
#[cfg(feature = "payouts")]
impl<F> TryFrom<&AdyenRouterData<&types::PayoutsRouterData<F>>> for AdyenPayoutFulfillRequest {
    type Error = Error;
    fn try_from(item: &AdyenRouterData<&types::PayoutsRouterData<F>>) -> Result<Self, Self::Error> {
        let auth_type = AdyenAuthType::try_from(&item.router_data.connector_auth_type)?;
        let payout_type = item.router_data.request.get_payout_type()?;
        let merchant_account = auth_type.merchant_account;
        match payout_type {
            storage_enums::PayoutType::Bank | storage_enums::PayoutType::Wallet => {
                Ok(Self::GenericFulfillRequest(PayoutFulfillGenericRequest {
                    merchant_account,
                    original_reference: item
                        .router_data
                        .request
                        .connector_payout_id
                        .clone()
                        .ok_or(errors::ConnectorError::MissingRequiredField {
                            field_name: "connector_payout_id",
                        })?,
                }))
            }
            storage_enums::PayoutType::Card => {
                let address = item.router_data.get_billing_address()?;
                Ok(Self::Card(Box::new(PayoutFulfillCardRequest {
                    amount: Amount {
                        value: item.amount.to_owned(),
                        currency: item.router_data.request.destination_currency,
                    },
                    card: PayoutCardDetails::try_from(&item.router_data.get_payout_method_data()?)?,
                    billing_address: get_address_info(item.router_data.get_billing().ok())
                        .transpose()?,
                    merchant_account,
                    reference: item.router_data.connector_request_reference_id.clone(),
                    shopper_name: ShopperName {
                        first_name: Some(address.get_first_name()?.to_owned()), // it is a required field for payouts
                        last_name: Some(address.get_last_name()?.to_owned()), // it is a required field for payouts
                    },
                    nationality: get_country_code(item.router_data.get_optional_billing()),
                    entity_type: Some(item.router_data.request.entity_type),
                })))
            }
        }
    }
}

// Payouts response transform
#[cfg(feature = "payouts")]
impl<F> TryFrom<types::PayoutsResponseRouterData<F, AdyenPayoutResponse>>
    for types::PayoutsRouterData<F>
{
    type Error = Error;
    fn try_from(
        item: types::PayoutsResponseRouterData<F, AdyenPayoutResponse>,
    ) -> Result<Self, Self::Error> {
        let response: AdyenPayoutResponse = item.response;
        let payout_eligible = response
            .additional_data
            .and_then(|pa| pa.payout_eligible)
            .map(|pe| pe == PayoutEligibility::Yes || pe == PayoutEligibility::Domestic);

        let status = payout_eligible.map_or(
            {
                response.result_code.map_or(
                    response.response.map(storage_enums::PayoutStatus::from),
                    |rc| Some(storage_enums::PayoutStatus::from(rc)),
                )
            },
            |pe| {
                if pe {
                    Some(storage_enums::PayoutStatus::RequiresFulfillment)
                } else {
                    Some(storage_enums::PayoutStatus::Ineligible)
                }
            },
        );

        Ok(Self {
            response: Ok(types::PayoutsResponseData {
                status,
                connector_payout_id: Some(response.psp_reference),
                payout_eligible,
                should_add_next_step_to_process_tracker: false,
                error_code: None,
                error_message: None,
            }),
            ..item.data
        })
    }
}

#[cfg(feature = "payouts")]
impl From<AdyenStatus> for storage_enums::PayoutStatus {
    fn from(adyen_status: AdyenStatus) -> Self {
        match adyen_status {
            AdyenStatus::Authorised => Self::Success,
            AdyenStatus::PayoutConfirmReceived => Self::Initiated,
            AdyenStatus::Cancelled | AdyenStatus::PayoutDeclineReceived => Self::Cancelled,
            AdyenStatus::Error => Self::Failed,
            AdyenStatus::Pending => Self::Pending,
            AdyenStatus::PayoutSubmitReceived => Self::RequiresFulfillment,
            _ => Self::Ineligible,
        }
    }
}

fn get_merchant_account_code(
    auth_type: &types::ConnectorAuthType,
) -> errors::CustomResult<Secret<String>, errors::ConnectorError> {
    let auth = AdyenAuthType::try_from(auth_type)
        .change_context(errors::ConnectorError::FailedToObtainAuthType)?;
    Ok(auth.merchant_account.clone())
}

#[derive(Default, Debug, Serialize, Deserialize)]
#[serde(rename_all = "camelCase")]
pub struct AdyenAcceptDisputeRequest {
    dispute_psp_reference: String,
    merchant_account_code: Secret<String>,
}

#[derive(Default, Debug, Deserialize)]
#[serde(rename_all = "camelCase")]
pub struct AdyenDisputeResponse {
    pub error_message: Option<String>,
    pub success: bool,
}

impl TryFrom<&types::AcceptDisputeRouterData> for AdyenAcceptDisputeRequest {
    type Error = Error;
    fn try_from(item: &types::AcceptDisputeRouterData) -> Result<Self, Self::Error> {
        let merchant_account_code = get_merchant_account_code(&item.connector_auth_type)?;
        Ok(Self {
            dispute_psp_reference: item.clone().request.connector_dispute_id,
            merchant_account_code,
        })
    }
}

#[derive(Default, Debug, Serialize, Deserialize)]
#[serde(rename_all = "camelCase")]
pub struct AdyenDefendDisputeRequest {
    dispute_psp_reference: String,
    merchant_account_code: Secret<String>,
    defense_reason_code: String,
}

impl TryFrom<&types::DefendDisputeRouterData> for AdyenDefendDisputeRequest {
    type Error = Error;
    fn try_from(item: &types::DefendDisputeRouterData) -> Result<Self, Self::Error> {
        let merchant_account_code = get_merchant_account_code(&item.connector_auth_type)?;
        Ok(Self {
            dispute_psp_reference: item.request.connector_dispute_id.clone(),
            merchant_account_code,
            defense_reason_code: "SupplyDefenseMaterial".into(),
        })
    }
}

#[derive(Default, Debug, Serialize)]
#[serde(rename_all = "camelCase")]
pub struct Evidence {
    defense_documents: Vec<DefenseDocuments>,
    merchant_account_code: Secret<String>,
    dispute_psp_reference: String,
}

#[derive(Default, Debug, Serialize)]
#[serde(rename_all = "camelCase")]
pub struct DefenseDocuments {
    content: Secret<String>,
    content_type: Option<String>,
    defense_document_type_code: String,
}

impl TryFrom<&types::SubmitEvidenceRouterData> for Evidence {
    type Error = error_stack::Report<errors::ConnectorError>;
    fn try_from(item: &types::SubmitEvidenceRouterData) -> Result<Self, Self::Error> {
        let merchant_account_code = get_merchant_account_code(&item.connector_auth_type)?;
        let submit_evidence_request_data = item.request.clone();
        Ok(Self {
            defense_documents: get_defence_documents(submit_evidence_request_data).ok_or(
                errors::ConnectorError::MissingRequiredField {
                    field_name: "Missing Defence Documents",
                },
            )?,
            merchant_account_code,
            dispute_psp_reference: item.request.connector_dispute_id.clone(),
        })
    }
}

fn get_defence_documents(item: SubmitEvidenceRequestData) -> Option<Vec<DefenseDocuments>> {
    let mut defense_documents: Vec<DefenseDocuments> = Vec::new();
    if let Some(shipping_documentation) = item.shipping_documentation {
        defense_documents.push(DefenseDocuments {
            content: get_content(shipping_documentation).into(),
            content_type: item.receipt_file_type,
            defense_document_type_code: "DefenseMaterial".into(),
        })
    }
    if let Some(receipt) = item.receipt {
        defense_documents.push(DefenseDocuments {
            content: get_content(receipt).into(),
            content_type: item.shipping_documentation_file_type,
            defense_document_type_code: "DefenseMaterial".into(),
        })
    }
    if let Some(invoice_showing_distinct_transactions) = item.invoice_showing_distinct_transactions
    {
        defense_documents.push(DefenseDocuments {
            content: get_content(invoice_showing_distinct_transactions).into(),
            content_type: item.invoice_showing_distinct_transactions_file_type,
            defense_document_type_code: "DefenseMaterial".into(),
        })
    }
    if let Some(customer_communication) = item.customer_communication {
        defense_documents.push(DefenseDocuments {
            content: get_content(customer_communication).into(),
            content_type: item.customer_communication_file_type,
            defense_document_type_code: "DefenseMaterial".into(),
        })
    }
    if let Some(refund_policy) = item.refund_policy {
        defense_documents.push(DefenseDocuments {
            content: get_content(refund_policy).into(),
            content_type: item.refund_policy_file_type,
            defense_document_type_code: "DefenseMaterial".into(),
        })
    }
    if let Some(recurring_transaction_agreement) = item.recurring_transaction_agreement {
        defense_documents.push(DefenseDocuments {
            content: get_content(recurring_transaction_agreement).into(),
            content_type: item.recurring_transaction_agreement_file_type,
            defense_document_type_code: "DefenseMaterial".into(),
        })
    }
    if let Some(uncategorized_file) = item.uncategorized_file {
        defense_documents.push(DefenseDocuments {
            content: get_content(uncategorized_file).into(),
            content_type: item.uncategorized_file_type,
            defense_document_type_code: "DefenseMaterial".into(),
        })
    }
    if let Some(cancellation_policy) = item.cancellation_policy {
        defense_documents.push(DefenseDocuments {
            content: get_content(cancellation_policy).into(),
            content_type: item.cancellation_policy_file_type,
            defense_document_type_code: "DefenseMaterial".into(),
        })
    }
    if let Some(customer_signature) = item.customer_signature {
        defense_documents.push(DefenseDocuments {
            content: get_content(customer_signature).into(),
            content_type: item.customer_signature_file_type,
            defense_document_type_code: "DefenseMaterial".into(),
        })
    }
    if let Some(service_documentation) = item.service_documentation {
        defense_documents.push(DefenseDocuments {
            content: get_content(service_documentation).into(),
            content_type: item.service_documentation_file_type,
            defense_document_type_code: "DefenseMaterial".into(),
        })
    }

    if defense_documents.is_empty() {
        None
    } else {
        Some(defense_documents)
    }
}

fn get_content(item: Vec<u8>) -> String {
    String::from_utf8_lossy(&item).to_string()
}

impl ForeignTryFrom<(&Self, AdyenDisputeResponse)> for types::AcceptDisputeRouterData {
    type Error = errors::ConnectorError;

    fn foreign_try_from(item: (&Self, AdyenDisputeResponse)) -> Result<Self, Self::Error> {
        let (data, response) = item;

        if response.success {
            Ok(types::AcceptDisputeRouterData {
                response: Ok(types::AcceptDisputeResponse {
                    dispute_status: api_enums::DisputeStatus::DisputeAccepted,
                    connector_status: None,
                }),
                ..data.clone()
            })
        } else {
            Ok(types::AcceptDisputeRouterData {
                response: Err(types::ErrorResponse {
                    code: response
                        .error_message
                        .clone()
                        .unwrap_or_else(|| consts::NO_ERROR_CODE.to_string()),
                    message: response
                        .error_message
                        .clone()
                        .unwrap_or_else(|| consts::NO_ERROR_MESSAGE.to_string()),
                    reason: response.error_message,
                    status_code: data.connector_http_status_code.ok_or(
                        errors::ConnectorError::MissingRequiredField {
                            field_name: "http code",
                        },
                    )?,
                    attempt_status: None,
                    connector_transaction_id: None,
                }),
                ..data.clone()
            })
        }
    }
}

impl ForeignTryFrom<(&Self, AdyenDisputeResponse)> for types::SubmitEvidenceRouterData {
    type Error = errors::ConnectorError;
    fn foreign_try_from(item: (&Self, AdyenDisputeResponse)) -> Result<Self, Self::Error> {
        let (data, response) = item;
        if response.success {
            Ok(types::SubmitEvidenceRouterData {
                response: Ok(types::SubmitEvidenceResponse {
                    dispute_status: api_enums::DisputeStatus::DisputeChallenged,
                    connector_status: None,
                }),
                ..data.clone()
            })
        } else {
            Ok(types::SubmitEvidenceRouterData {
                response: Err(types::ErrorResponse {
                    code: response
                        .error_message
                        .clone()
                        .unwrap_or_else(|| consts::NO_ERROR_CODE.to_string()),
                    message: response
                        .error_message
                        .clone()
                        .unwrap_or_else(|| consts::NO_ERROR_MESSAGE.to_string()),
                    reason: response.error_message,
                    status_code: data.connector_http_status_code.ok_or(
                        errors::ConnectorError::MissingRequiredField {
                            field_name: "http code",
                        },
                    )?,
                    attempt_status: None,
                    connector_transaction_id: None,
                }),
                ..data.clone()
            })
        }
    }
}

impl ForeignTryFrom<(&Self, AdyenDisputeResponse)> for types::DefendDisputeRouterData {
    type Error = errors::ConnectorError;

    fn foreign_try_from(item: (&Self, AdyenDisputeResponse)) -> Result<Self, Self::Error> {
        let (data, response) = item;

        if response.success {
            Ok(types::DefendDisputeRouterData {
                response: Ok(types::DefendDisputeResponse {
                    dispute_status: api_enums::DisputeStatus::DisputeChallenged,
                    connector_status: None,
                }),
                ..data.clone()
            })
        } else {
            Ok(types::DefendDisputeRouterData {
                response: Err(types::ErrorResponse {
                    code: response
                        .error_message
                        .clone()
                        .unwrap_or_else(|| consts::NO_ERROR_CODE.to_string()),
                    message: response
                        .error_message
                        .clone()
                        .unwrap_or_else(|| consts::NO_ERROR_MESSAGE.to_string()),
                    reason: response.error_message,
                    status_code: data.connector_http_status_code.ok_or(
                        errors::ConnectorError::MissingRequiredField {
                            field_name: "http code",
                        },
                    )?,
                    attempt_status: None,
                    connector_transaction_id: None,
                }),
                ..data.clone()
            })
        }
    }
}

impl TryFrom<(&domain::NetworkTokenData, Option<Secret<String>>)> for AdyenPaymentMethod<'_> {
    type Error = Error;
    fn try_from(
        (token_data, card_holder_name): (&domain::NetworkTokenData, Option<Secret<String>>),
    ) -> Result<Self, Self::Error> {
        let adyen_network_token = AdyenNetworkTokenData {
            payment_type: PaymentType::NetworkToken,
            number: token_data.token_number.clone(),
            expiry_month: token_data.token_exp_month.clone(),
            expiry_year: token_data.get_expiry_year_4_digit(),
            holder_name: card_holder_name,
            brand: None, // FIXME: Remove hardcoding
            network_payment_reference: None,
        };
        Ok(AdyenPaymentMethod::NetworkToken(Box::new(
            adyen_network_token,
        )))
    }
}

impl
    TryFrom<(
        &AdyenRouterData<&types::PaymentsAuthorizeRouterData>,
        &domain::NetworkTokenData,
    )> for AdyenPaymentRequest<'_>
{
    type Error = Error;
    fn try_from(
        value: (
            &AdyenRouterData<&types::PaymentsAuthorizeRouterData>,
            &domain::NetworkTokenData,
        ),
    ) -> Result<Self, Self::Error> {
        let (item, token_data) = value;
        let amount = get_amount_data(item);
        let auth_type = AdyenAuthType::try_from(&item.router_data.connector_auth_type)?;
        let shopper_interaction = AdyenShopperInteraction::from(item.router_data);
        let shopper_reference = build_shopper_reference(
            &item.router_data.customer_id,
            item.router_data.merchant_id.clone(),
        );
        let (recurring_processing_model, store_payment_method, _) =
            get_recurring_processing_model(item.router_data)?;
        let browser_info = get_browser_info(item.router_data)?;
        let billing_address =
            get_address_info(item.router_data.get_optional_billing()).transpose()?;
        let country_code = get_country_code(item.router_data.get_optional_billing());
        let additional_data = get_additional_data(item.router_data);
        let return_url = item.router_data.request.get_router_return_url()?;
        let card_holder_name = item.router_data.get_optional_billing_full_name();
        let payment_method = AdyenPaymentMethod::try_from((token_data, card_holder_name))?;
        let shopper_email = item.router_data.request.email.clone();
        let shopper_name = get_shopper_name(item.router_data.get_optional_billing());
        let mpi_data = AdyenMpiData {
            directory_response: "Y".to_string(),
            authentication_response: "Y".to_string(),
            token_authentication_verification_value: token_data
                .token_cryptogram
                .clone()
                .unwrap_or_default(),
            eci: Some("02".to_string()),
        };
        let (store, splits) = match item
        .router_data
        .request
        .split_payments
        .as_ref()
        {
            Some(common_types::payments::SplitPaymentsRequest::AdyenSplitPayment(adyen_split_payment)) =>  get_adyen_split_request(&adyen_split_payment, item.router_data.request.currency),
            _ => (None, None),
        };

        Ok(AdyenPaymentRequest {
            amount,
            merchant_account: auth_type.merchant_account,
            payment_method,
            reference: item.router_data.connector_request_reference_id.clone(),
            return_url,
            shopper_interaction,
            recurring_processing_model,
            browser_info,
            additional_data,
            telephone_number: None,
            shopper_name,
            shopper_email,
            shopper_locale: None,
            social_security_number: None,
            billing_address,
            delivery_address: None,
            country_code,
            line_items: None,
            shopper_reference,
            store_payment_method,
            channel: None,
            shopper_statement: item.router_data.request.statement_descriptor.clone(),
            shopper_ip: item.router_data.request.get_ip_address_as_optional(),
            metadata: item.router_data.request.metadata.clone().map(Into::into),
            merchant_order_reference: item.router_data.request.merchant_order_reference_id.clone(),
            mpi_data: Some(mpi_data),
            store,
            splits,
        })
    }
}<|MERGE_RESOLUTION|>--- conflicted
+++ resolved
@@ -3054,8 +3054,7 @@
         let auth_type = AdyenAuthType::try_from(&item.router_data.connector_auth_type)?;
         let shopper_interaction = AdyenShopperInteraction::from(item.router_data);
         let payment_method = AdyenPaymentMethod::try_from((bank_transfer_data, item.router_data))?;
-<<<<<<< HEAD
-        let return_url = item.router_data.request.get_return_url()?;
+        let return_url = item.router_data.request.get_router_return_url()?;
         let (store, splits) = match item
         .router_data
         .request
@@ -3065,9 +3064,6 @@
             Some(common_types::payments::SplitPaymentsRequest::AdyenSplitPayment(adyen_split_payment)) =>  get_adyen_split_request(&adyen_split_payment, item.router_data.request.currency),
             _ => (None, None),
         };
-=======
-        let return_url = item.router_data.request.get_router_return_url()?;
->>>>>>> d35a9222
         let request = AdyenPaymentRequest {
             amount,
             merchant_account: auth_type.merchant_account,
