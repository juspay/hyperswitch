--- conflicted
+++ resolved
@@ -2581,22 +2581,20 @@
             }
             payments::MandateReferenceId::NetworkMandateId(network_mandate_id) => {
                 match item.router_data.request.payment_method_data {
-<<<<<<< HEAD
                     domain::PaymentMethodData::CardDetailsForNetworkTransactionId(
                         ref card_details_for_network_transaction_id,
                     ) => {
-                        let card_issuer =
-                            card_details_for_network_transaction_id.get_card_issuer()?;
-                        let brand = CardBrand::try_from(&card_issuer)?;
-=======
-                    domain::PaymentMethodData::Card(ref card) => {
-                        let brand = match card.card_network.clone().and_then(get_adyen_card_network)
+                        let brand = match card_details_for_network_transaction_id
+                            .card_network
+                            .clone()
+                            .and_then(get_adyen_card_network)
                         {
                             Some(card_network) => card_network,
-                            None => CardBrand::try_from(&card.get_card_issuer()?)?,
+                            None => CardBrand::try_from(
+                                &card_details_for_network_transaction_id.get_card_issuer()?,
+                            )?,
                         };
 
->>>>>>> b7139483
                         let card_holder_name = item.router_data.get_optional_billing_full_name();
                         let adyen_card = AdyenCard {
                             payment_type: PaymentType::Scheme,
