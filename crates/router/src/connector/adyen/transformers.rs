use base64::Engine;
use error_stack::{IntoReport, ResultExt};
use masking::PeekInterface;
use reqwest::Url;
use serde::{Deserialize, Serialize};

use crate::{
<<<<<<< HEAD
    connector::utils::{self, RouterData},
=======
    connector::utils::PaymentsRequestData,
>>>>>>> f931c427
    consts,
    core::errors,
    pii::{self, Email, Secret},
    services,
    types::{self, api, storage::enums as storage_enums},
};

// Adyen Types Definition
// Payments Request and Response Types
#[derive(Default, Debug, Serialize, Deserialize)]
pub enum AdyenShopperInteraction {
    #[default]
    Ecommerce,
    #[serde(rename = "ContAuth")]
    ContinuedAuthentication,
    Moto,
    #[serde(rename = "POS")]
    Pos,
}

#[derive(Debug, Serialize, Deserialize)]
#[serde(rename_all = "camelCase")]
pub enum AdyenRecurringModel {
    UnscheduledCardOnFile,
}

#[derive(Default, Debug, Serialize, Deserialize)]
pub enum AuthType {
    #[default]
    PreAuth,
}
#[derive(Default, Debug, Serialize, Deserialize)]
#[serde(rename_all = "camelCase")]
pub struct AdditionalData {
    authorisation_type: AuthType,
    manual_capture: bool,
}

#[derive(Debug, Serialize)]
#[serde(rename_all = "camelCase")]
pub struct ShopperName {
    first_name: Option<Secret<String>>,
    last_name: Option<Secret<String>>,
}

#[derive(Default, Debug, Serialize)]
#[serde(rename_all = "camelCase")]
pub struct Address {
    city: Option<String>,
    country: Option<String>,
    house_number_or_name: Option<Secret<String>>,
    postal_code: Option<Secret<String>>,
    state_or_province: Option<Secret<String>>,
    street: Option<Secret<String>>,
}

#[derive(Debug, Serialize)]
#[serde(rename_all = "camelCase")]
pub struct LineItem {
    amount_excluding_tax: Option<i64>,
    amount_including_tax: Option<i64>,
    description: Option<String>,
    id: Option<String>,
    tax_amount: Option<i64>,
    quantity: Option<u16>,
}

#[derive(Debug, Serialize)]
#[serde(rename_all = "camelCase")]
pub struct AdyenPaymentRequest {
    amount: Amount,
    merchant_account: String,
    payment_method: AdyenPaymentMethod,
    reference: String,
    return_url: String,
    browser_info: Option<AdyenBrowserInfo>,
    shopper_interaction: AdyenShopperInteraction,
    #[serde(skip_serializing_if = "Option::is_none")]
    recurring_processing_model: Option<AdyenRecurringModel>,
    additional_data: Option<AdditionalData>,
    shopper_name: Option<ShopperName>,
    shopper_email: Option<Secret<String, Email>>,
    telephone_number: Option<Secret<String>>,
    billing_address: Option<Address>,
    delivery_address: Option<Address>,
    country_code: Option<String>,
    line_items: Option<Vec<LineItem>>,
}

#[derive(Debug, Serialize)]
#[serde(rename_all = "camelCase")]
struct AdyenBrowserInfo {
    user_agent: String,
    accept_header: String,
    language: String,
    color_depth: u8,
    screen_height: u32,
    screen_width: u32,
    time_zone_offset: i32,
    java_enabled: bool,
}

#[derive(Debug, Clone, Serialize, Deserialize)]
pub enum AdyenStatus {
    Authorised,
    Refused,
    Cancelled,
    RedirectShopper,
}

impl From<AdyenStatus> for storage_enums::AttemptStatus {
    fn from(item: AdyenStatus) -> Self {
        match item {
            AdyenStatus::Authorised => Self::Charged,
            AdyenStatus::Refused => Self::Failure,
            AdyenStatus::Cancelled => Self::Voided,
            AdyenStatus::RedirectShopper => Self::AuthenticationPending,
        }
    }
}

#[derive(Debug, Serialize, Deserialize, Eq, PartialEq)]
pub struct AdyenRedirectRequest {
    pub details: AdyenRedirectRequestTypes,
}

#[derive(Debug, Clone, Serialize, serde::Deserialize, Eq, PartialEq)]
#[serde(untagged)]
pub enum AdyenRedirectRequestTypes {
    AdyenRedirection(AdyenRedirection),
    AdyenThreeDS(AdyenThreeDS),
}

#[derive(Debug, Clone, Serialize, serde::Deserialize, Eq, PartialEq)]
#[serde(rename_all = "camelCase")]
pub struct AdyenRedirection {
    #[serde(rename = "redirectResult")]
    pub redirect_result: String,
    #[serde(rename = "type")]
    pub type_of_redirection_result: Option<String>,
    pub result_code: Option<String>,
}

#[derive(Debug, Clone, Serialize, serde::Deserialize, Eq, PartialEq)]
#[serde(rename_all = "camelCase")]
pub struct AdyenThreeDS {
    #[serde(rename = "threeDSResult")]
    pub three_ds_result: String,
    #[serde(rename = "type")]
    pub type_of_redirection_result: Option<String>,
    pub result_code: Option<String>,
}

#[derive(Debug, Clone, Deserialize)]
#[serde(untagged)]
pub enum AdyenPaymentResponse {
    AdyenResponse(AdyenResponse),
    AdyenRedirectResponse(AdyenRedirectionResponse),
}

#[derive(Debug, Clone, Serialize, Deserialize)]
#[serde(rename_all = "camelCase")]
pub struct AdyenResponse {
    psp_reference: String,
    result_code: AdyenStatus,
    amount: Option<Amount>,
    merchant_reference: String,
    refusal_reason: Option<String>,
    refusal_reason_code: Option<String>,
}

#[derive(Debug, Clone, Deserialize)]
#[serde(rename_all = "camelCase")]
pub struct AdyenRedirectionResponse {
    result_code: AdyenStatus,
    action: AdyenRedirectionAction,
    refusal_reason: Option<String>,
    refusal_reason_code: Option<String>,
}

#[derive(Debug, Clone, Serialize, Deserialize)]
#[serde(rename_all = "camelCase")]
pub struct AdyenRedirectionAction {
    payment_method_type: String,
    url: Url,
    method: services::Method,
    #[serde(rename = "type")]
    type_of_response: String,
    data: Option<std::collections::HashMap<String, String>>,
}

#[derive(Default, Debug, Clone, Serialize, Deserialize)]
pub struct Amount {
    currency: String,
    value: i64,
}

#[derive(Debug, Clone, Serialize, Deserialize)]
#[serde(tag = "type")]
pub enum AdyenPaymentMethod {
    AdyenCard(AdyenCard),
    AdyenPaypal(AdyenPaypal),
    Gpay(AdyenGPay),
    ApplePay(AdyenApplePay),
    AfterPay(AdyenPayLaterData),
    AdyenKlarna(AdyenPayLaterData),
    AdyenAffirm(AdyenPayLaterData),
}

#[derive(Debug, Clone, Serialize, Deserialize)]
#[serde(rename_all = "camelCase")]
pub struct AdyenCard {
    #[serde(rename = "type")]
    payment_type: PaymentType,
    number: Secret<String, pii::CardNumber>,
    expiry_month: Secret<String>,
    expiry_year: Secret<String>,
    cvc: Option<Secret<String>>,
}

#[derive(Default, Debug, Serialize, Deserialize)]
#[serde(rename_all = "camelCase")]
pub struct AdyenCancelRequest {
    merchant_account: String,
    reference: String,
}

#[derive(Default, Debug, Deserialize)]
#[serde(rename_all = "camelCase")]
pub struct AdyenCancelResponse {
    psp_reference: String,
    status: CancelStatus,
}

#[derive(Default, Debug, Deserialize)]
#[serde(rename_all = "lowercase")]
pub enum CancelStatus {
    Received,
    #[default]
    Processing,
}
#[derive(Debug, Clone, Serialize, Deserialize)]
#[serde(rename_all = "camelCase")]
pub struct AdyenPaypal {
    #[serde(rename = "type")]
    payment_type: PaymentType,
}

#[derive(Debug, Clone, Serialize, Deserialize)]
pub struct AdyenGPay {
    #[serde(rename = "type")]
    payment_type: PaymentType,
    #[serde(rename = "googlePayToken")]
    google_pay_token: String,
}

#[derive(Debug, Clone, Serialize, Deserialize)]
pub struct AdyenApplePay {
    #[serde(rename = "type")]
    payment_type: PaymentType,
    #[serde(rename = "applePayToken")]
    apple_pay_token: String,
}

#[derive(Debug, Clone, Serialize, Deserialize)]
pub struct AdyenPayLaterData {
    #[serde(rename = "type")]
    payment_type: PaymentType,
}

// Refunds Request and Response
#[derive(Default, Debug, Serialize, Deserialize)]
#[serde(rename_all = "camelCase")]
pub struct AdyenRefundRequest {
    merchant_account: String,
    amount: Amount,
    merchant_refund_reason: Option<String>,
    reference: String,
}

#[derive(Default, Debug, Clone, Serialize, Deserialize)]
#[serde(rename_all = "camelCase")]
pub struct AdyenRefundResponse {
    merchant_account: String,
    psp_reference: String,
    payment_psp_reference: String,
    reference: String,
    status: String,
}

pub struct AdyenAuthType {
    pub(super) api_key: String,
    pub(super) merchant_account: String,
}

#[derive(Debug, Clone, Serialize, Deserialize)]
#[serde(rename_all = "lowercase")]
pub enum PaymentType {
    Scheme,
    Googlepay,
    Applepay,
    Paypal,
    Klarna,
    Affirm,
    Afterpaytouch,
}

impl TryFrom<&types::ConnectorAuthType> for AdyenAuthType {
    type Error = error_stack::Report<errors::ConnectorError>;
    fn try_from(auth_type: &types::ConnectorAuthType) -> Result<Self, Self::Error> {
        if let types::ConnectorAuthType::BodyKey { api_key, key1 } = auth_type {
            Ok(Self {
                api_key: api_key.to_string(),
                merchant_account: key1.to_string(),
            })
        } else {
            Err(errors::ConnectorError::FailedToObtainAuthType)?
        }
    }
}

// Payment Request Transform
impl TryFrom<&types::PaymentsAuthorizeRouterData> for AdyenPaymentRequest {
    type Error = error_stack::Report<errors::ConnectorError>;
    fn try_from(item: &types::PaymentsAuthorizeRouterData) -> Result<Self, Self::Error> {
        match item.payment_method {
            storage_models::enums::PaymentMethod::Card => get_card_specific_payment_data(item),
            storage_models::enums::PaymentMethod::PayLater => {
                get_paylater_specific_payment_data(item)
            }
            storage_models::enums::PaymentMethod::Wallet => get_wallet_specific_payment_data(item),
            _ => Err(errors::ConnectorError::NotSupported {
                payment_method: item.payment_method.to_string(),
                connector: "adyen",
            })
            .into_report()?,
        }
    }
}

impl From<&types::PaymentsAuthorizeRouterData> for AdyenShopperInteraction {
    fn from(item: &types::PaymentsAuthorizeRouterData) -> Self {
        match item.request.off_session {
            Some(true) => Self::ContinuedAuthentication,
            _ => Self::Ecommerce,
        }
    }
}

fn get_recurring_processing_model(
    item: &types::PaymentsAuthorizeRouterData,
) -> Option<AdyenRecurringModel> {
    match item.request.setup_future_usage {
        Some(storage_enums::FutureUsage::OffSession) => {
            Some(AdyenRecurringModel::UnscheduledCardOnFile)
        }
        _ => None,
    }
}

fn get_browser_info(item: &types::PaymentsAuthorizeRouterData) -> Option<AdyenBrowserInfo> {
    if matches!(item.auth_type, storage_enums::AuthenticationType::ThreeDs) {
        item.request
            .browser_info
            .as_ref()
            .map(|info| AdyenBrowserInfo {
                accept_header: info.accept_header.clone(),
                language: info.language.clone(),
                screen_height: info.screen_height,
                screen_width: info.screen_width,
                color_depth: info.color_depth,
                user_agent: info.user_agent.clone(),
                time_zone_offset: info.time_zone,
                java_enabled: info.java_enabled,
            })
    } else {
        None
    }
}

fn get_additional_data(item: &types::PaymentsAuthorizeRouterData) -> Option<AdditionalData> {
    match item.request.capture_method {
        Some(storage_models::enums::CaptureMethod::Manual) => Some(AdditionalData {
            authorisation_type: AuthType::PreAuth,
            manual_capture: true,
        }),
        _ => None,
    }
}

fn get_amount_data(item: &types::PaymentsAuthorizeRouterData) -> Amount {
    Amount {
        currency: item.request.currency.to_string(),
        value: item.request.amount,
    }
}

fn get_address_info(address: Option<&api_models::payments::Address>) -> Option<Address> {
    address.and_then(|add| {
        add.address.as_ref().map(|a| Address {
            city: a.city.clone(),
            country: a.country.clone(),
            house_number_or_name: a.line1.clone(),
            postal_code: a.zip.clone(),
            state_or_province: a.state.clone(),
            street: a.line2.clone(),
        })
    })
}

fn get_line_items(item: &types::PaymentsAuthorizeRouterData) -> Vec<LineItem> {
    let order_details = item.request.order_details.as_ref();
    let line_item = LineItem {
        amount_including_tax: Some(item.request.amount),
        amount_excluding_tax: None,
        description: order_details.map(|details| details.product_name.clone()),
        // We support only one product details in payment request as of now, therefore hard coded the id.
        // If we begin to support multiple product details in future then this logic should be made to create ID dynamically
        id: Some(String::from("Items #1")),
        tax_amount: None,
        quantity: order_details.map(|details| details.quantity),
    };
    vec![line_item]
}

fn get_telephone_number(item: &types::PaymentsAuthorizeRouterData) -> Option<Secret<String>> {
    let phone = item
        .address
        .billing
        .as_ref()
        .and_then(|billing| billing.phone.as_ref());
    phone.as_ref().and_then(|phone| {
        phone.number.as_ref().and_then(|number| {
            phone
                .country_code
                .as_ref()
                .map(|cc| Secret::new(format!("{}{}", cc, number.peek())))
        })
    })
}

fn get_shopper_name(item: &types::PaymentsAuthorizeRouterData) -> Option<ShopperName> {
    let address = item
        .address
        .billing
        .as_ref()
        .and_then(|billing| billing.address.as_ref());
    Some(ShopperName {
        first_name: address.and_then(|address| address.first_name.clone()),
        last_name: address.and_then(|address| address.last_name.clone()),
    })
}

fn get_country_code(item: &types::PaymentsAuthorizeRouterData) -> Option<String> {
    let address = item
        .address
        .billing
        .as_ref()
        .and_then(|billing| billing.address.as_ref());
    address.and_then(|address| address.country.clone())
}

fn get_payment_method_data(
    item: &types::PaymentsAuthorizeRouterData,
) -> Result<AdyenPaymentMethod, error_stack::Report<errors::ConnectorError>> {
    match item.request.payment_method_data {
        api::PaymentMethodData::Card(ref card) => {
            let adyen_card = AdyenCard {
                payment_type: PaymentType::Scheme,
                number: card.card_number.clone(),
                expiry_month: card.card_exp_month.clone(),
                expiry_year: card.card_exp_year.clone(),
                cvc: Some(card.card_cvc.clone()),
            };
            Ok(AdyenPaymentMethod::AdyenCard(adyen_card))
        }
        api::PaymentMethodData::Wallet(ref wallet_data) => match wallet_data {
            api_models::payments::WalletData::GooglePay(data) => {
                let gpay_data = AdyenGPay {
                    payment_type: PaymentType::Googlepay,
                    google_pay_token: data.tokenization_data.token.to_owned(),
                };
                Ok(AdyenPaymentMethod::Gpay(gpay_data))
            }
            api_models::payments::WalletData::ApplePay(data) => {
                let apple_pay_data = AdyenApplePay {
                    payment_type: PaymentType::Applepay,
                    apple_pay_token:
                        consts::BASE64_ENGINE.encode(
                            common_utils::ext_traits::Encode::<
                                api_models::payments::ApplepayPaymentData,
                            >::encode_to_string_of_json(
                                &data.payment_data
                            )
                            .change_context(errors::ConnectorError::RequestEncodingFailed)?,
                        ),
                };

                Ok(AdyenPaymentMethod::ApplePay(apple_pay_data))
            }
            api_models::payments::WalletData::PaypalSdk(_) => {
                Err(errors::ConnectorError::NotImplemented("Payment methods".to_string()).into())
            }
            api_models::payments::WalletData::PaypalRedirect(_) => {
                let wallet = AdyenPaypal {
                    payment_type: PaymentType::Paypal,
                };
                Ok(AdyenPaymentMethod::AdyenPaypal(wallet))
            }
        },
        api_models::payments::PaymentMethodData::PayLater(ref pay_later_data) => {
            match pay_later_data {
                api_models::payments::PayLaterData::KlarnaRedirect { .. } => {
                    let klarna = AdyenPayLaterData {
                        payment_type: PaymentType::Klarna,
                    };
                    Ok(AdyenPaymentMethod::AdyenKlarna(klarna))
                }
                api_models::payments::PayLaterData::AffirmRedirect { .. } => {
                    Ok(AdyenPaymentMethod::AdyenAffirm(AdyenPayLaterData {
                        payment_type: PaymentType::Affirm,
                    }))
                }
                api_models::payments::PayLaterData::AfterpayClearpayRedirect { .. } => {
                    Ok(AdyenPaymentMethod::AfterPay(AdyenPayLaterData {
                        payment_type: PaymentType::Afterpaytouch,
                    }))
                }
                _ => Err(
                    errors::ConnectorError::NotImplemented("Payment methods".to_string()).into(),
                ),
            }
        }
        _ => Err(errors::ConnectorError::NotImplemented("Payment methods".to_string()).into()),
    }
}

fn get_card_specific_payment_data(
    item: &types::PaymentsAuthorizeRouterData,
) -> Result<AdyenPaymentRequest, error_stack::Report<errors::ConnectorError>> {
    let amount = get_amount_data(item);
    let auth_type = AdyenAuthType::try_from(&item.connector_auth_type)?;
    let shopper_interaction = AdyenShopperInteraction::from(item);
    let recurring_processing_model = get_recurring_processing_model(item);
    let browser_info = get_browser_info(item);
    let additional_data = get_additional_data(item);
    let return_url = item.get_return_url()?;
    let payment_method = get_payment_method_data(item)?;
    Ok(AdyenPaymentRequest {
        amount,
        merchant_account: auth_type.merchant_account,
        payment_method,
        reference: item.payment_id.to_string(),
        return_url,
        shopper_interaction,
        recurring_processing_model,
        browser_info,
        additional_data,
        telephone_number: None,
        shopper_name: None,
        shopper_email: None,
        billing_address: None,
        delivery_address: None,
        country_code: None,
        line_items: None,
    })
}

fn get_wallet_specific_payment_data(
    item: &types::PaymentsAuthorizeRouterData,
) -> Result<AdyenPaymentRequest, error_stack::Report<errors::ConnectorError>> {
    let amount = get_amount_data(item);
    let auth_type = AdyenAuthType::try_from(&item.connector_auth_type)?;
    let browser_info = get_browser_info(item);
    let additional_data = get_additional_data(item);
    let payment_method = get_payment_method_data(item)?;
    let shopper_interaction = AdyenShopperInteraction::from(item);
    let recurring_processing_model = get_recurring_processing_model(item);
    let return_url = item.get_return_url()?;
    Ok(AdyenPaymentRequest {
        amount,
        merchant_account: auth_type.merchant_account,
        payment_method,
        reference: item.payment_id.to_string(),
        return_url,
        shopper_interaction,
        recurring_processing_model,
        browser_info,
        additional_data,
        telephone_number: None,
        shopper_name: None,
        shopper_email: None,
        billing_address: None,
        delivery_address: None,
        country_code: None,
        line_items: None,
    })
}

fn get_paylater_specific_payment_data(
    item: &types::PaymentsAuthorizeRouterData,
) -> Result<AdyenPaymentRequest, error_stack::Report<errors::ConnectorError>> {
    let amount = get_amount_data(item);
    let auth_type = AdyenAuthType::try_from(&item.connector_auth_type)?;
    let browser_info = get_browser_info(item);
    let additional_data = get_additional_data(item);
    let payment_method = get_payment_method_data(item)?;
    let shopper_interaction = AdyenShopperInteraction::from(item);
    let recurring_processing_model = get_recurring_processing_model(item);
    let return_url = item.get_return_url()?;
    let shopper_name = get_shopper_name(item);
    let shopper_email = item.request.email.clone();
    let billing_address = get_address_info(item.address.billing.as_ref());
    let delivery_address = get_address_info(item.address.shipping.as_ref());
    let country_code = get_country_code(item);
    let line_items = Some(get_line_items(item));
    let telephone_number = get_telephone_number(item);
    Ok(AdyenPaymentRequest {
        amount,
        merchant_account: auth_type.merchant_account,
        payment_method,
        reference: item.payment_id.to_string(),
        return_url,
        shopper_interaction,
        recurring_processing_model,
        browser_info,
        additional_data,
        telephone_number,
        shopper_name,
        shopper_email,
        billing_address,
        delivery_address,
        country_code,
        line_items,
    })
}

impl TryFrom<&types::PaymentsCancelRouterData> for AdyenCancelRequest {
    type Error = error_stack::Report<errors::ConnectorError>;
    fn try_from(item: &types::PaymentsCancelRouterData) -> Result<Self, Self::Error> {
        let auth_type = AdyenAuthType::try_from(&item.connector_auth_type)?;
        Ok(Self {
            merchant_account: auth_type.merchant_account,
            reference: item.payment_id.to_string(),
        })
    }
}

impl From<CancelStatus> for storage_enums::AttemptStatus {
    fn from(status: CancelStatus) -> Self {
        match status {
            CancelStatus::Received => Self::Voided,
            CancelStatus::Processing => Self::Pending,
        }
    }
}

impl TryFrom<types::PaymentsCancelResponseRouterData<AdyenCancelResponse>>
    for types::PaymentsCancelRouterData
{
    type Error = error_stack::Report<errors::ConnectorError>;
    fn try_from(
        item: types::PaymentsCancelResponseRouterData<AdyenCancelResponse>,
    ) -> Result<Self, Self::Error> {
        Ok(Self {
            status: item.response.status.into(),
            response: Ok(types::PaymentsResponseData::TransactionResponse {
                resource_id: types::ResponseId::ConnectorTransactionId(item.response.psp_reference),
                redirection_data: None,
                mandate_reference: None,
                connector_metadata: None,
            }),
            ..item.data
        })
    }
}

pub fn get_adyen_response(
    response: AdyenResponse,
    is_capture_manual: bool,
    status_code: u16,
) -> errors::CustomResult<
    (
        storage_enums::AttemptStatus,
        Option<types::ErrorResponse>,
        types::PaymentsResponseData,
    ),
    errors::ConnectorError,
> {
    let status = match response.result_code {
        AdyenStatus::Authorised => {
            if is_capture_manual {
                storage_enums::AttemptStatus::Authorized
            } else {
                storage_enums::AttemptStatus::Charged
            }
        }
        AdyenStatus::Refused | AdyenStatus::Cancelled => storage_enums::AttemptStatus::Failure,
        _ => storage_enums::AttemptStatus::Pending,
    };
    let error = if response.refusal_reason.is_some() || response.refusal_reason_code.is_some() {
        Some(types::ErrorResponse {
            code: response
                .refusal_reason_code
                .unwrap_or_else(|| consts::NO_ERROR_CODE.to_string()),
            message: response
                .refusal_reason
                .unwrap_or_else(|| consts::NO_ERROR_MESSAGE.to_string()),
            reason: None,
            status_code,
        })
    } else {
        None
    };

    let payments_response_data = types::PaymentsResponseData::TransactionResponse {
        resource_id: types::ResponseId::ConnectorTransactionId(response.psp_reference),
        redirection_data: None,
        mandate_reference: None,
        connector_metadata: None,
    };
    Ok((status, error, payments_response_data))
}

pub fn get_redirection_response(
    response: AdyenRedirectionResponse,
    status_code: u16,
) -> errors::CustomResult<
    (
        storage_enums::AttemptStatus,
        Option<types::ErrorResponse>,
        types::PaymentsResponseData,
    ),
    errors::ConnectorError,
> {
    let status = response.result_code.into();

    let error = if response.refusal_reason.is_some() || response.refusal_reason_code.is_some() {
        Some(types::ErrorResponse {
            code: response
                .refusal_reason_code
                .unwrap_or_else(|| consts::NO_ERROR_CODE.to_string()),
            message: response
                .refusal_reason
                .unwrap_or_else(|| consts::NO_ERROR_MESSAGE.to_string()),
            reason: None,
            status_code,
        })
    } else {
        None
    };

    let form_fields = response.action.data.unwrap_or_else(|| {
        std::collections::HashMap::from_iter(
            response
                .action
                .url
                .query_pairs()
                .map(|(key, value)| (key.to_string(), value.to_string())),
        )
    });

    let redirection_data = services::RedirectForm {
        endpoint: response.action.url.to_string(),
        method: response.action.method,
        form_fields,
    };

    // We don't get connector transaction id for redirections in Adyen.
    let payments_response_data = types::PaymentsResponseData::TransactionResponse {
        resource_id: types::ResponseId::NoResponseId,
        redirection_data: Some(redirection_data),
        mandate_reference: None,
        connector_metadata: None,
    };
    Ok((status, error, payments_response_data))
}

impl<F, Req>
    TryFrom<(
        types::ResponseRouterData<F, AdyenPaymentResponse, Req, types::PaymentsResponseData>,
        bool,
    )> for types::RouterData<F, Req, types::PaymentsResponseData>
{
    type Error = error_stack::Report<errors::ConnectorError>;
    fn try_from(
        items: (
            types::ResponseRouterData<F, AdyenPaymentResponse, Req, types::PaymentsResponseData>,
            bool,
        ),
    ) -> Result<Self, Self::Error> {
        let item = items.0;
        let is_manual_capture = items.1;
        let (status, error, payment_response_data) = match item.response {
            AdyenPaymentResponse::AdyenResponse(response) => {
                get_adyen_response(response, is_manual_capture, item.http_code)?
            }
            AdyenPaymentResponse::AdyenRedirectResponse(response) => {
                get_redirection_response(response, item.http_code)?
            }
        };

        Ok(Self {
            status,
            response: error.map_or_else(|| Ok(payment_response_data), Err),
            ..item.data
        })
    }
}
#[derive(Default, Debug, Serialize, Deserialize)]
#[serde(rename_all = "camelCase")]
pub struct AdyenCaptureRequest {
    merchant_account: String,
    amount: Amount,
    reference: String,
}

impl TryFrom<&types::PaymentsCaptureRouterData> for AdyenCaptureRequest {
    type Error = error_stack::Report<errors::ConnectorError>;
    fn try_from(item: &types::PaymentsCaptureRouterData) -> Result<Self, Self::Error> {
        let auth_type = AdyenAuthType::try_from(&item.connector_auth_type)?;
        Ok(Self {
            merchant_account: auth_type.merchant_account,
            reference: item.payment_id.to_string(),
            amount: Amount {
                currency: item.request.currency.to_string(),
                value: item
                    .request
                    .amount_to_capture
                    .unwrap_or(item.request.amount),
            },
        })
    }
}

#[derive(Default, Debug, Serialize, Deserialize)]
#[serde(rename_all = "camelCase")]
pub struct AdyenCaptureResponse {
    merchant_account: String,
    payment_psp_reference: String,
    psp_reference: String,
    reference: String,
    status: String,
    amount: Amount,
}

impl TryFrom<types::PaymentsCaptureResponseRouterData<AdyenCaptureResponse>>
    for types::PaymentsCaptureRouterData
{
    type Error = error_stack::Report<errors::ConnectorError>;
    fn try_from(
        item: types::PaymentsCaptureResponseRouterData<AdyenCaptureResponse>,
    ) -> Result<Self, Self::Error> {
        let (status, amount_captured) = match item.response.status.as_str() {
            "received" => (
                storage_enums::AttemptStatus::Charged,
                Some(item.response.amount.value),
            ),
            _ => (storage_enums::AttemptStatus::Pending, None),
        };
        Ok(Self {
            status,
            response: Ok(types::PaymentsResponseData::TransactionResponse {
                resource_id: types::ResponseId::ConnectorTransactionId(item.response.psp_reference),
                redirection_data: None,
                mandate_reference: None,
                connector_metadata: None,
            }),
            amount_captured,
            ..item.data
        })
    }
}

/*
// This is a repeated code block from Stripe inegration. Can we avoid the repetition in every integration
#[derive(Debug, Serialize, Deserialize)]
#[serde(rename_all = "lowercase")]
pub enum AdyenPaymentStatus {
    Succeeded,
    Failed,
    Processing,
    RequiresCustomerAction,
    RequiresPaymentMethod,
    RequiresConfirmation,
}

// Default always be Processing
impl Default for AdyenPaymentStatus {
    fn default() -> Self {
        AdyenPaymentStatus::Processing
    }
}

impl From<AdyenPaymentStatus> for enums::Status {
    fn from(item: AdyenPaymentStatus) -> Self {
        match item {
            AdyenPaymentStatus::Succeeded => enums::Status::Charged,
            AdyenPaymentStatus::Failed => enums::Status::Failure,
            AdyenPaymentStatus::Processing
            | AdyenPaymentStatus::RequiresCustomerAction
            | AdyenPaymentStatus::RequiresPaymentMethod
            | AdyenPaymentStatus::RequiresConfirmation => enums::Status::Pending,
        }
    }
}
*/
// Refund Request Transform
impl<F> TryFrom<&types::RefundsRouterData<F>> for AdyenRefundRequest {
    type Error = error_stack::Report<errors::ConnectorError>;
    fn try_from(item: &types::RefundsRouterData<F>) -> Result<Self, Self::Error> {
        let auth_type = AdyenAuthType::try_from(&item.connector_auth_type)?;
        Ok(Self {
            merchant_account: auth_type.merchant_account,
            amount: Amount {
                currency: item.request.currency.to_string(),
                value: item.request.refund_amount,
            },
            merchant_refund_reason: item.request.reason.clone(),
            reference: item.request.refund_id.clone(),
        })
    }
}

// Refund Response Transform
impl<F> TryFrom<types::RefundsResponseRouterData<F, AdyenRefundResponse>>
    for types::RefundsRouterData<F>
{
    type Error = error_stack::Report<errors::ConnectorError>;
    fn try_from(
        item: types::RefundsResponseRouterData<F, AdyenRefundResponse>,
    ) -> Result<Self, Self::Error> {
        let refund_status = match item.response.status.as_str() {
            // From the docs, the only value returned is "received", outcome of refund is available
            // through refund notification webhook
            "received" => storage_enums::RefundStatus::Success,
            _ => storage_enums::RefundStatus::Pending,
        };
        Ok(Self {
            response: Ok(types::RefundsResponseData {
                connector_refund_id: item.response.reference,
                refund_status,
            }),
            ..item.data
        })
    }
}

#[derive(Debug, Default, Serialize, Deserialize)]
#[serde(rename_all = "camelCase")]
pub struct ErrorResponse {
    pub status: i32,
    pub error_code: String,
    pub message: String,
    pub error_type: String,
    pub psp_reference: Option<String>,
}

// #[cfg(test)]
// mod test_adyen_transformers {
//     use super::*;

//     #[test]
//     fn verify_transform_from_router_to_adyen_req() {
//         let router_req = PaymentsRequest {
//             amount: 0.0,
//             currency: "None".to_string(),
//             ..Default::default()
//         };
//         println!("{:#?}", &router_req);
//         let adyen_req = AdyenPaymentRequest::from(router_req);
//         println!("{:#?}", &adyen_req);
//         let adyen_req_json: String = serde_json::to_string(&adyen_req).unwrap();
//         println!("{}", adyen_req_json);
//         assert_eq!(true, true)
//     }
// }

#[derive(Debug, Deserialize)]
#[serde(rename_all = "camelCase")]
pub struct AdyenAdditionalDataWH {
    pub hmac_signature: String,
}

#[derive(Debug, Deserialize)]
pub struct AdyenAmountWH {
    pub value: i64,
    pub currency: String,
}

#[derive(Debug, Deserialize)]
#[serde(rename_all = "camelCase")]
pub struct AdyenNotificationRequestItemWH {
    pub additional_data: AdyenAdditionalDataWH,
    pub amount: AdyenAmountWH,
    pub original_reference: Option<String>,
    pub psp_reference: String,
    pub event_code: String,
    pub merchant_account_code: String,
    pub merchant_reference: String,
    pub success: String,
}

#[derive(Debug, Deserialize)]
#[serde(rename_all = "PascalCase")]
pub struct AdyenItemObjectWH {
    pub notification_request_item: AdyenNotificationRequestItemWH,
}

#[derive(Debug, Deserialize)]
#[serde(rename_all = "camelCase")]
pub struct AdyenIncomingWebhook {
    pub notification_items: Vec<AdyenItemObjectWH>,
}

impl From<AdyenNotificationRequestItemWH> for AdyenResponse {
    fn from(notif: AdyenNotificationRequestItemWH) -> Self {
        Self {
            psp_reference: notif.psp_reference,
            merchant_reference: notif.merchant_reference,
            result_code: match notif.success.as_str() {
                "true" => AdyenStatus::Authorised,
                _ => AdyenStatus::Refused,
            },
            amount: Some(Amount {
                value: notif.amount.value,
                currency: notif.amount.currency,
            }),
            refusal_reason: None,
            refusal_reason_code: None,
        }
    }
}<|MERGE_RESOLUTION|>--- conflicted
+++ resolved
@@ -5,11 +5,7 @@
 use serde::{Deserialize, Serialize};
 
 use crate::{
-<<<<<<< HEAD
-    connector::utils::{self, RouterData},
-=======
-    connector::utils::PaymentsRequestData,
->>>>>>> f931c427
+    connector::utils::RouterData,
     consts,
     core::errors,
     pii::{self, Email, Secret},
