#[cfg(feature = "payouts")]
use api_models::payouts::PayoutMethodData;
use api_models::{enums, payments, webhooks};
use cards::CardNumber;
use error_stack::ResultExt;
use masking::PeekInterface;
use reqwest::Url;
use serde::{Deserialize, Serialize};
use time::PrimitiveDateTime;

#[cfg(feature = "payouts")]
use crate::connector::utils::AddressDetailsData;
#[cfg(feature = "payouts")]
use crate::types::api::payouts;
use crate::{
    connector::utils::{
        self, BrowserInformationData, CardData, MandateReferenceData, PaymentsAuthorizeRequestData,
        RouterData,
    },
    consts,
    core::errors,
    pii::{Email, Secret},
    services,
    types::{
        self,
        api::{self, enums as api_enums},
        storage::enums as storage_enums,
        transformers::ForeignFrom,
        PaymentsAuthorizeData,
    },
};

type Error = error_stack::Report<errors::ConnectorError>;

// Adyen Types Definition
// Payments Request and Response Types
#[derive(Default, Debug, Serialize, Deserialize)]
pub enum AdyenShopperInteraction {
    #[default]
    Ecommerce,
    #[serde(rename = "ContAuth")]
    ContinuedAuthentication,
    Moto,
    #[serde(rename = "POS")]
    Pos,
}

#[derive(Debug, Clone, Serialize, Deserialize)]
#[serde(rename_all = "PascalCase")]
pub enum AdyenRecurringModel {
    UnscheduledCardOnFile,
    CardOnFile,
}

#[derive(Clone, Default, Debug, Serialize, Deserialize)]
pub enum AuthType {
    #[default]
    PreAuth,
}
#[derive(Clone, Default, Debug, Serialize, Deserialize)]
#[serde(rename_all = "camelCase")]
pub struct AdditionalData {
    authorisation_type: Option<AuthType>,
    manual_capture: Option<bool>,
    pub recurring_processing_model: Option<AdyenRecurringModel>,
    /// Enable recurring details in dashboard to receive this ID, https://docs.adyen.com/online-payments/tokenization/create-and-use-tokens#test-and-go-live
    #[serde(rename = "recurring.recurringDetailReference")]
    recurring_detail_reference: Option<String>,
    #[serde(rename = "recurring.shopperReference")]
    recurring_shopper_reference: Option<String>,
    network_tx_reference: Option<String>,
    #[cfg(feature = "payouts")]
    payout_eligible: Option<PayoutEligibility>,
    funds_availability: Option<String>,
}

#[derive(Default, Debug, Serialize, Deserialize)]
#[serde(rename_all = "camelCase")]
pub struct ShopperName {
    first_name: Option<Secret<String>>,
    last_name: Option<Secret<String>>,
}

#[derive(Default, Debug, Serialize, Deserialize)]
#[serde(rename_all = "camelCase")]
pub struct Address {
    city: Option<String>,
    country: Option<api_enums::CountryAlpha2>,
    house_number_or_name: Option<Secret<String>>,
    postal_code: Option<Secret<String>>,
    state_or_province: Option<Secret<String>>,
    street: Option<Secret<String>>,
}

#[derive(Debug, Serialize)]
#[serde(rename_all = "camelCase")]
pub struct LineItem {
    amount_excluding_tax: Option<i64>,
    amount_including_tax: Option<i64>,
    description: Option<String>,
    id: Option<String>,
    tax_amount: Option<i64>,
    quantity: Option<u16>,
}

#[serde_with::skip_serializing_none]
#[derive(Debug, Serialize)]
#[serde(rename_all = "camelCase")]
pub struct AdyenPaymentRequest<'a> {
    amount: Amount,
    merchant_account: Secret<String>,
    payment_method: AdyenPaymentMethod<'a>,
    reference: String,
    return_url: String,
    browser_info: Option<AdyenBrowserInfo>,
    shopper_interaction: AdyenShopperInteraction,
    recurring_processing_model: Option<AdyenRecurringModel>,
    additional_data: Option<AdditionalData>,
    shopper_reference: Option<String>,
    store_payment_method: Option<bool>,
    shopper_name: Option<ShopperName>,
    shopper_locale: Option<String>,
    shopper_email: Option<Email>,
    telephone_number: Option<Secret<String>>,
    billing_address: Option<Address>,
    delivery_address: Option<Address>,
    country_code: Option<api_enums::CountryAlpha2>,
    line_items: Option<Vec<LineItem>>,
    channel: Option<Channel>,
}

#[derive(Debug, Serialize)]
#[serde(rename_all = "camelCase")]
struct AdyenBrowserInfo {
    user_agent: String,
    accept_header: String,
    language: String,
    color_depth: u8,
    screen_height: u32,
    screen_width: u32,
    time_zone_offset: i32,
    java_enabled: bool,
}

#[derive(Debug, Clone, Serialize, Deserialize)]
pub enum AdyenStatus {
    AuthenticationFinished,
    AuthenticationNotRequired,
    Authorised,
    Cancelled,
    ChallengeShopper,
    Error,
    Pending,
    Received,
    RedirectShopper,
    Refused,
    #[cfg(feature = "payouts")]
    #[serde(rename = "[payout-confirm-received]")]
    PayoutConfirmReceived,
    #[cfg(feature = "payouts")]
    #[serde(rename = "[payout-decline-received]")]
    PayoutDeclineReceived,
    #[cfg(feature = "payouts")]
    #[serde(rename = "[payout-submit-received]")]
    PayoutSubmitReceived,
}

#[derive(Debug, Clone, Serialize)]
pub enum Channel {
    Web,
}

#[derive(Debug, Serialize)]
#[serde(rename_all = "camelCase")]
pub struct AdyenBalanceRequest<'a> {
    pub payment_method: AdyenPaymentMethod<'a>,
    pub merchant_account: String,
}

#[derive(Default, Debug, Deserialize)]
#[serde(rename_all = "camelCase")]
pub struct AdyenBalanceResponse {
    psp_reference: String,
    balance: Amount,
}

/// This implementation will be used only in Authorize, Automatic capture flow.
/// It is also being used in Psync flow, However Psync will be called only after create payment call that too in redirect flow.
impl ForeignFrom<(bool, AdyenStatus)> for storage_enums::AttemptStatus {
    fn foreign_from((is_manual_capture, adyen_status): (bool, AdyenStatus)) -> Self {
        match adyen_status {
            AdyenStatus::AuthenticationFinished => Self::AuthenticationSuccessful,
            AdyenStatus::AuthenticationNotRequired => Self::Pending,
            AdyenStatus::Authorised => match is_manual_capture {
                true => Self::Authorized,
                // In case of Automatic capture Authorized is the final status of the payment
                false => Self::Charged,
            },
            AdyenStatus::Cancelled => Self::Voided,
            AdyenStatus::ChallengeShopper | AdyenStatus::RedirectShopper => {
                Self::AuthenticationPending
            }
            AdyenStatus::Error | AdyenStatus::Refused => Self::Failure,
            AdyenStatus::Pending => Self::Pending,
            AdyenStatus::Received => Self::Started,
            #[cfg(feature = "payouts")]
            AdyenStatus::PayoutConfirmReceived => Self::Started,
            #[cfg(feature = "payouts")]
            AdyenStatus::PayoutSubmitReceived => Self::Pending,
            #[cfg(feature = "payouts")]
            AdyenStatus::PayoutDeclineReceived => Self::Voided,
        }
    }
}

#[derive(Debug, Serialize, Deserialize, Eq, PartialEq)]
pub struct AdyenRedirectRequest {
    pub details: AdyenRedirectRequestTypes,
}

#[derive(Debug, Clone, Serialize, serde::Deserialize, Eq, PartialEq)]
#[serde(untagged)]
pub enum AdyenRedirectRequestTypes {
    AdyenRedirection(AdyenRedirection),
    AdyenThreeDS(AdyenThreeDS),
}

#[derive(Debug, Clone, Serialize, serde::Deserialize, Eq, PartialEq)]
#[serde(rename_all = "camelCase")]
pub struct AdyenRedirection {
    #[serde(rename = "redirectResult")]
    pub redirect_result: String,
    #[serde(rename = "type")]
    pub type_of_redirection_result: Option<String>,
    pub result_code: Option<String>,
}

#[derive(Debug, Clone, Serialize, serde::Deserialize, Eq, PartialEq)]
#[serde(rename_all = "camelCase")]
pub struct AdyenThreeDS {
    #[serde(rename = "threeDSResult")]
    pub three_ds_result: String,
    #[serde(rename = "type")]
    pub type_of_redirection_result: Option<String>,
    pub result_code: Option<String>,
}

#[derive(Debug, Clone, Deserialize)]
#[serde(untagged)]
pub enum AdyenPaymentResponse {
    Response(Response),
    RedirectResponse(RedirectionResponse),
    RedirectionErrorResponse(RedirectionErrorResponse),
}

#[derive(Debug, Clone, Serialize, Deserialize)]
#[serde(rename_all = "camelCase")]
pub struct Response {
    psp_reference: String,
    result_code: AdyenStatus,
    amount: Option<Amount>,
    merchant_reference: String,
    refusal_reason: Option<String>,
    refusal_reason_code: Option<String>,
    additional_data: Option<AdditionalData>,
}

#[derive(Debug, Clone, Serialize, Deserialize)]
#[serde(rename_all = "camelCase")]
pub struct RedirectionErrorResponse {
    result_code: AdyenStatus,
    refusal_reason: String,
}

#[derive(Debug, Clone, Deserialize)]
#[serde(rename_all = "camelCase")]
pub struct RedirectionResponse {
    result_code: AdyenStatus,
    action: AdyenRedirectionAction,
    refusal_reason: Option<String>,
    refusal_reason_code: Option<String>,
}

#[derive(Debug, Clone, Serialize, Deserialize)]
#[serde(rename_all = "camelCase")]
pub struct AdyenRedirectionAction {
    payment_method_type: String,
    url: Option<Url>,
    method: Option<services::Method>,
    #[serde(rename = "type")]
    type_of_response: ActionType,
    data: Option<std::collections::HashMap<String, String>>,
    payment_data: Option<String>,
}

#[derive(Debug, Clone, Serialize, Deserialize)]
#[serde(rename_all = "lowercase")]
pub enum ActionType {
    Redirect,
    Await,
}

#[derive(Default, Debug, Clone, Serialize, Deserialize)]
pub struct Amount {
    currency: String,
    value: i64,
}

#[derive(Debug, Clone, Serialize)]
#[serde(tag = "type")]
pub enum AdyenPaymentMethod<'a> {
    AdyenAffirm(Box<AdyenPayLaterData>),
    AdyenCard(Box<AdyenCard>),
    AdyenKlarna(Box<AdyenPayLaterData>),
    AdyenPaypal(Box<AdyenPaypal>),
    AfterPay(Box<AdyenPayLaterData>),
    AlmaPayLater(Box<AdyenPayLaterData>),
    AliPay(Box<AliPayData>),
    AliPayHk(Box<AliPayHkData>),
    ApplePay(Box<AdyenApplePay>),
    #[serde(rename = "atome")]
    Atome(Box<AtomeData>),
    BancontactCard(Box<BancontactCardData>),
    Bizum(Box<BankRedirectionPMData>),
    Blik(Box<BlikRedirectionData>),
    ClearPay(Box<AdyenPayLaterData>),
    Dana(Box<DanaWalletData>),
    Eps(Box<BankRedirectionWithIssuer<'a>>),
    #[serde(rename = "gcash")]
    Gcash(Box<GcashData>),
    Giropay(Box<BankRedirectionPMData>),
    Gpay(Box<AdyenGPay>),
    #[serde(rename = "gopay_wallet")]
    GoPay(Box<GoPayData>),
    Ideal(Box<BankRedirectionWithIssuer<'a>>),
    #[serde(rename = "kakaopay")]
    Kakaopay(Box<KakaoPayData>),
    Mandate(Box<AdyenMandate>),
    Mbway(Box<MbwayData>),
    MobilePay(Box<MobilePayData>),
    #[serde(rename = "momo_wallet")]
    Momo(Box<MomoData>),
    #[serde(rename = "touchngo")]
    TouchNGo(Box<TouchNGoData>),
    OnlineBankingCzechRepublic(Box<OnlineBankingCzechRepublicData>),
    OnlineBankingFinland(Box<OnlineBankingFinlandData>),
    OnlineBankingPoland(Box<OnlineBankingPolandData>),
    OnlineBankingSlovakia(Box<OnlineBankingSlovakiaData>),
    #[serde(rename = "molpay_ebanking_fpx_MY")]
    OnlineBankingFpx(Box<OnlineBankingFpxData>),
    #[serde(rename = "molpay_ebanking_TH")]
    OnlineBankingThailand(Box<OnlineBankingThailandData>),
    PayBright(Box<PayBrightData>),
    Sofort(Box<BankRedirectionPMData>),
    Trustly(Box<BankRedirectionPMData>),
    Walley(Box<WalleyData>),
    WeChatPayWeb(Box<WeChatPayWebData>),
    AchDirectDebit(Box<AchDirectDebitData>),
    #[serde(rename = "sepadirectdebit")]
    SepaDirectDebit(Box<SepaDirectDebitData>),
    BacsDirectDebit(Box<BacsDirectDebitData>),
    SamsungPay(Box<SamsungPayPmData>),
<<<<<<< HEAD
    PaymentMethodBalance(Box<BalancePmData>),
    AdyenGiftCard(Box<GiftCardData>),
}

#[derive(Debug, Clone, Serialize)]
#[serde(rename_all = "camelCase")]
pub struct BalancePmData {
    #[serde(rename = "type")]
    payment_type: String,
    number: Secret<String>,
    cvc: Secret<String>,
}

#[derive(Debug, Clone, Serialize)]
#[serde(rename_all = "camelCase")]
pub struct GiftCardData {
    #[serde(rename = "type")]
    payment_type: PaymentType,
    brand: String,
    number: Secret<String>,
    cvc: Secret<String>,
=======
    Twint(Box<TwintWalletData>),
    Vipps(Box<VippsWalletData>),
>>>>>>> 7607b6b6
}

#[derive(Debug, Clone, Serialize)]
#[serde(rename_all = "camelCase")]
pub struct AchDirectDebitData {
    #[serde(rename = "type")]
    payment_type: PaymentType,
    bank_account_number: Secret<String>,
    bank_location_id: Secret<String>,
    owner_name: Secret<String>,
}

#[derive(Debug, Clone, Serialize)]
#[serde(rename_all = "camelCase")]
pub struct SepaDirectDebitData {
    #[serde(rename = "sepa.ownerName")]
    owner_name: Secret<String>,
    #[serde(rename = "sepa.ibanNumber")]
    iban_number: Secret<String>,
}

#[derive(Debug, Clone, Serialize)]
#[serde(rename_all = "camelCase")]
pub struct BacsDirectDebitData {
    #[serde(rename = "type")]
    payment_type: PaymentType,
    bank_account_number: Secret<String>,
    bank_location_id: Secret<String>,
    holder_name: Secret<String>,
}

#[derive(Debug, Clone, Serialize)]
#[serde(rename_all = "camelCase")]
pub struct MandateData {
    #[serde(rename = "type")]
    payment_type: PaymentType,
    stored_payment_method_id: String,
}

#[derive(Debug, Clone, Serialize)]
pub struct WeChatPayWebData {
    #[serde(rename = "type")]
    payment_type: PaymentType,
}

#[derive(Debug, Clone, Serialize)]
#[serde(rename_all = "camelCase")]
pub struct BancontactCardData {
    #[serde(rename = "type")]
    payment_type: PaymentType,
    brand: String,
    number: CardNumber,
    expiry_month: Secret<String>,
    expiry_year: Secret<String>,
    holder_name: Secret<String>,
}

#[derive(Debug, Clone, Serialize)]
pub struct MobilePayData {
    #[serde(rename = "type")]
    payment_type: PaymentType,
}
#[derive(Debug, Clone, Serialize)]
#[serde(rename_all = "camelCase")]
pub struct MbwayData {
    #[serde(rename = "type")]
    payment_type: PaymentType,
    telephone_number: Secret<String>,
}

#[derive(Debug, Clone, Serialize)]
pub struct WalleyData {
    #[serde(rename = "type")]
    payment_type: PaymentType,
}

#[derive(Debug, Clone, Serialize)]
pub struct SamsungPayPmData {
    #[serde(rename = "type")]
    payment_type: PaymentType,
    #[serde(rename = "samsungPayToken")]
    samsung_pay_token: Secret<String>,
}

#[derive(Debug, Clone, Serialize)]
pub struct PayBrightData {
    #[serde(rename = "type")]
    payment_type: PaymentType,
}

#[derive(Debug, Clone, Serialize)]
pub struct OnlineBankingFinlandData {
    #[serde(rename = "type")]
    payment_type: PaymentType,
}
#[derive(Debug, Clone, Serialize)]
pub struct OnlineBankingCzechRepublicData {
    #[serde(rename = "type")]
    payment_type: PaymentType,
    issuer: OnlineBankingCzechRepublicBanks,
}

#[derive(Debug, Clone, Serialize)]
#[serde(rename_all = "lowercase")]
pub enum OnlineBankingCzechRepublicBanks {
    KB,
    CS,
    C,
}

impl TryFrom<&api_enums::BankNames> for OnlineBankingCzechRepublicBanks {
    type Error = Error;
    fn try_from(bank_name: &api_enums::BankNames) -> Result<Self, Self::Error> {
        match bank_name {
            api::enums::BankNames::KomercniBanka => Ok(Self::KB),
            api::enums::BankNames::CeskaSporitelna => Ok(Self::CS),
            api::enums::BankNames::PlatnoscOnlineKartaPlatnicza => Ok(Self::C),
            _ => Err(errors::ConnectorError::NotSupported {
                message: String::from("BankRedirect"),
                connector: "Adyen",
                payment_experience: api_enums::PaymentExperience::RedirectToUrl.to_string(),
            })?,
        }
    }
}

#[derive(Debug, Clone, Serialize)]
pub struct OnlineBankingPolandData {
    #[serde(rename = "type")]
    payment_type: PaymentType,
    issuer: OnlineBankingPolandBanks,
}

#[derive(Debug, Clone, Serialize)]
pub enum OnlineBankingPolandBanks {
    #[serde(rename = "154")]
    BlikPSP,
    #[serde(rename = "31")]
    PlaceZIPKO,
    #[serde(rename = "243")]
    MBank,
    #[serde(rename = "112")]
    PayWithING,
    #[serde(rename = "20")]
    SantanderPrzelew24,
    #[serde(rename = "65")]
    BankPEKAOSA,
    #[serde(rename = "85")]
    BankMillennium,
    #[serde(rename = "88")]
    PayWithAliorBank,
    #[serde(rename = "143")]
    BankiSpoldzielcze,
    #[serde(rename = "26")]
    PayWithInteligo,
    #[serde(rename = "33")]
    BNPParibasPoland,
    #[serde(rename = "144")]
    BankNowySA,
    #[serde(rename = "45")]
    CreditAgricole,
    #[serde(rename = "99")]
    PayWithBOS,
    #[serde(rename = "119")]
    PayWithCitiHandlowy,
    #[serde(rename = "131")]
    PayWithPlusBank,
    #[serde(rename = "64")]
    ToyotaBank,
    #[serde(rename = "153")]
    VeloBank,
    #[serde(rename = "141")]
    ETransferPocztowy24,
}

impl TryFrom<&api_enums::BankNames> for OnlineBankingPolandBanks {
    type Error = Error;
    fn try_from(bank_name: &api_enums::BankNames) -> Result<Self, Self::Error> {
        match bank_name {
            api_models::enums::BankNames::BlikPSP => Ok(Self::BlikPSP),
            api_models::enums::BankNames::PlaceZIPKO => Ok(Self::PlaceZIPKO),
            api_models::enums::BankNames::MBank => Ok(Self::MBank),
            api_models::enums::BankNames::PayWithING => Ok(Self::PayWithING),
            api_models::enums::BankNames::SantanderPrzelew24 => Ok(Self::SantanderPrzelew24),
            api_models::enums::BankNames::BankPEKAOSA => Ok(Self::BankPEKAOSA),
            api_models::enums::BankNames::BankMillennium => Ok(Self::BankMillennium),
            api_models::enums::BankNames::PayWithAliorBank => Ok(Self::PayWithAliorBank),
            api_models::enums::BankNames::BankiSpoldzielcze => Ok(Self::BankiSpoldzielcze),
            api_models::enums::BankNames::PayWithInteligo => Ok(Self::PayWithInteligo),
            api_models::enums::BankNames::BNPParibasPoland => Ok(Self::BNPParibasPoland),
            api_models::enums::BankNames::BankNowySA => Ok(Self::BankNowySA),
            api_models::enums::BankNames::CreditAgricole => Ok(Self::CreditAgricole),
            api_models::enums::BankNames::PayWithBOS => Ok(Self::PayWithBOS),
            api_models::enums::BankNames::PayWithCitiHandlowy => Ok(Self::PayWithCitiHandlowy),
            api_models::enums::BankNames::PayWithPlusBank => Ok(Self::PayWithPlusBank),
            api_models::enums::BankNames::ToyotaBank => Ok(Self::ToyotaBank),
            api_models::enums::BankNames::VeloBank => Ok(Self::VeloBank),
            api_models::enums::BankNames::ETransferPocztowy24 => Ok(Self::ETransferPocztowy24),
            _ => Err(errors::ConnectorError::NotSupported {
                message: String::from("BankRedirect"),
                connector: "Adyen",
                payment_experience: api_enums::PaymentExperience::RedirectToUrl.to_string(),
            })?,
        }
    }
}

#[derive(Debug, Clone, Serialize)]
#[serde(rename_all = "camelCase")]
pub struct OnlineBankingSlovakiaData {
    #[serde(rename = "type")]
    payment_type: PaymentType,
    issuer: OnlineBankingSlovakiaBanks,
}

#[derive(Debug, Clone, Serialize)]
#[serde(rename_all = "camelCase")]
pub struct OnlineBankingFpxData {
    issuer: OnlineBankingFpxIssuer,
}

#[derive(Debug, Clone, Serialize)]
#[serde(rename_all = "camelCase")]
pub struct OnlineBankingThailandData {
    issuer: OnlineBankingThailandIssuer,
}

#[derive(Debug, Clone, Serialize)]
#[serde(rename_all = "lowercase")]
pub enum OnlineBankingSlovakiaBanks {
    Vub,
    Posto,
    Sporo,
    Tatra,
    Viamo,
}

impl TryFrom<&api_enums::BankNames> for OnlineBankingSlovakiaBanks {
    type Error = Error;
    fn try_from(bank_name: &api_enums::BankNames) -> Result<Self, Self::Error> {
        match bank_name {
            api::enums::BankNames::EPlatbyVUB => Ok(Self::Vub),
            api::enums::BankNames::PostovaBanka => Ok(Self::Posto),
            api::enums::BankNames::SporoPay => Ok(Self::Sporo),
            api::enums::BankNames::TatraPay => Ok(Self::Tatra),
            api::enums::BankNames::Viamo => Ok(Self::Viamo),
            _ => Err(errors::ConnectorError::NotSupported {
                message: String::from("BankRedirect"),
                connector: "Adyen",
                payment_experience: api_enums::PaymentExperience::RedirectToUrl.to_string(),
            })?,
        }
    }
}

impl TryFrom<&api_enums::BankNames> for OnlineBankingFpxIssuer {
    type Error = Error;
    fn try_from(bank_name: &api_enums::BankNames) -> Result<Self, Self::Error> {
        match bank_name {
            api::enums::BankNames::AffinBank => Ok(Self::FpxAbb),
            api::enums::BankNames::AgroBank => Ok(Self::FpxAgrobank),
            api::enums::BankNames::AllianceBank => Ok(Self::FpxAbmb),
            api::enums::BankNames::AmBank => Ok(Self::FpxAmb),
            api::enums::BankNames::BankIslam => Ok(Self::FpxBimb),
            api::enums::BankNames::BankMuamalat => Ok(Self::FpxBmmb),
            api::enums::BankNames::BankRakyat => Ok(Self::FpxBkrm),
            api::enums::BankNames::BankSimpananNasional => Ok(Self::FpxBsn),
            api::enums::BankNames::CimbBank => Ok(Self::FpxCimbclicks),
            api::enums::BankNames::HongLeongBank => Ok(Self::FpxHlb),
            api::enums::BankNames::HsbcBank => Ok(Self::FpxHsbc),
            api::enums::BankNames::KuwaitFinanceHouse => Ok(Self::FpxKfh),
            api::enums::BankNames::Maybank => Ok(Self::FpxMb2u),
            api::enums::BankNames::OcbcBank => Ok(Self::FpxOcbc),
            api::enums::BankNames::PublicBank => Ok(Self::FpxPbb),
            api::enums::BankNames::RhbBank => Ok(Self::FpxRhb),
            api::enums::BankNames::StandardCharteredBank => Ok(Self::FpxScb),
            api::enums::BankNames::UobBank => Ok(Self::FpxUob),
            _ => Err(errors::ConnectorError::NotSupported {
                message: String::from("BankRedirect"),
                connector: "Adyen",
                payment_experience: api_enums::PaymentExperience::RedirectToUrl.to_string(),
            })?,
        }
    }
}

impl TryFrom<&api_enums::BankNames> for OnlineBankingThailandIssuer {
    type Error = Error;
    fn try_from(bank_name: &api_enums::BankNames) -> Result<Self, Self::Error> {
        match bank_name {
            api::enums::BankNames::BangkokBank => Ok(Self::Bangkokbank),
            api::enums::BankNames::KrungsriBank => Ok(Self::Krungsribank),
            api::enums::BankNames::KrungThaiBank => Ok(Self::Krungthaibank),
            api::enums::BankNames::TheSiamCommercialBank => Ok(Self::Siamcommercialbank),
            api::enums::BankNames::KasikornBank => Ok(Self::Kbank),
            _ => Err(errors::ConnectorError::NotSupported {
                message: String::from("BankRedirect"),
                connector: "Adyen",
                payment_experience: api_enums::PaymentExperience::RedirectToUrl.to_string(),
            })?,
        }
    }
}

#[derive(Debug, Clone, Serialize)]
#[serde(rename_all = "camelCase")]
pub struct BlikRedirectionData {
    #[serde(rename = "type")]
    payment_type: PaymentType,
    blik_code: String,
}

#[derive(Debug, Clone, Serialize)]
#[serde(rename_all = "camelCase")]
pub struct BankRedirectionPMData {
    #[serde(rename = "type")]
    payment_type: PaymentType,
}

#[derive(Debug, Clone, Serialize)]
#[serde(rename_all = "camelCase")]
pub struct BankRedirectionWithIssuer<'a> {
    #[serde(rename = "type")]
    payment_type: PaymentType,
    issuer: Option<&'a str>,
}

#[derive(Debug, Clone, Serialize, Deserialize)]
#[serde(rename_all = "camelCase")]
pub struct AdyenMandate {
    #[serde(rename = "type")]
    payment_type: PaymentType,
    stored_payment_method_id: String,
}

#[derive(Debug, Clone, Serialize, Deserialize)]
#[serde(rename_all = "camelCase")]
pub struct AdyenCard {
    #[serde(rename = "type")]
    payment_type: PaymentType,
    number: CardNumber,
    expiry_month: Secret<String>,
    expiry_year: Secret<String>,
    cvc: Option<Secret<String>>,
    brand: Option<CardBrand>, //Mandatory for mandate using network_txns_id
    network_payment_reference: Option<String>,
}

#[derive(Debug, Clone, Serialize, Deserialize)]
#[serde(rename_all = "lowercase")]
pub enum CardBrand {
    Visa,
    MC,
    Amex,
}

#[derive(Default, Debug, Serialize, Deserialize)]
#[serde(rename_all = "camelCase")]
pub struct AdyenCancelRequest {
    merchant_account: Secret<String>,
    reference: String,
}

#[derive(Default, Debug, Deserialize)]
#[serde(rename_all = "camelCase")]
pub struct AdyenCancelResponse {
    psp_reference: String,
    status: CancelStatus,
}

#[derive(Default, Debug, Deserialize)]
#[serde(rename_all = "lowercase")]
pub enum CancelStatus {
    Received,
    #[default]
    Processing,
}
#[derive(Debug, Clone, Serialize, Deserialize)]
pub struct AdyenPaypal {
    #[serde(rename = "type")]
    payment_type: PaymentType,
}

#[derive(Debug, Clone, Serialize, Deserialize)]
pub struct AliPayData {
    #[serde(rename = "type")]
    payment_type: PaymentType,
}

#[derive(Debug, Clone, Serialize, Deserialize)]
pub struct AliPayHkData {
    #[serde(rename = "type")]
    payment_type: PaymentType,
}

#[derive(Debug, Clone, Serialize, Deserialize)]
pub struct GoPayData {}

#[derive(Debug, Clone, Serialize, Deserialize)]
pub struct KakaoPayData {}
#[derive(Debug, Clone, Serialize, Deserialize)]
pub struct GcashData {}

#[derive(Debug, Clone, Serialize, Deserialize)]
pub struct MomoData {}

#[derive(Debug, Clone, Serialize, Deserialize)]
pub struct TouchNGoData {}

#[derive(Debug, Clone, Serialize, Deserialize)]
pub struct AdyenGPay {
    #[serde(rename = "type")]
    payment_type: PaymentType,
    #[serde(rename = "googlePayToken")]
    google_pay_token: Secret<String>,
}

#[derive(Debug, Clone, Serialize, Deserialize)]
pub struct AdyenApplePay {
    #[serde(rename = "type")]
    payment_type: PaymentType,
    #[serde(rename = "applePayToken")]
    apple_pay_token: Secret<String>,
}

#[derive(Debug, Clone, Serialize, Deserialize)]
pub struct DanaWalletData {
    #[serde(rename = "type")]
    payment_type: PaymentType,
}

#[derive(Debug, Clone, Serialize, Deserialize)]
pub struct TwintWalletData {
    #[serde(rename = "type")]
    payment_type: PaymentType,
}

#[derive(Debug, Clone, Serialize, Deserialize)]
pub struct VippsWalletData {
    #[serde(rename = "type")]
    payment_type: PaymentType,
}

#[derive(Debug, Clone, Serialize, Deserialize)]
pub struct AtomeData {}

#[derive(Debug, Clone, Serialize, Deserialize)]
pub struct AdyenPayLaterData {
    #[serde(rename = "type")]
    payment_type: PaymentType,
}

// Refunds Request and Response
#[derive(Default, Debug, Serialize, Deserialize)]
#[serde(rename_all = "camelCase")]
pub struct AdyenRefundRequest {
    merchant_account: Secret<String>,
    amount: Amount,
    merchant_refund_reason: Option<String>,
    reference: String,
}

#[derive(Default, Debug, Clone, Serialize, Deserialize)]
#[serde(rename_all = "camelCase")]
pub struct AdyenRefundResponse {
    merchant_account: String,
    psp_reference: String,
    payment_psp_reference: String,
    reference: String,
    status: String,
}

pub struct AdyenAuthType {
    pub(super) api_key: Secret<String>,
    pub(super) merchant_account: Secret<String>,
    #[allow(dead_code)]
    pub(super) review_key: Option<Secret<String>>,
}

#[derive(Debug, Clone, Serialize, Deserialize)]
#[serde(rename_all = "lowercase")]
pub enum PaymentType {
    Affirm,
    Afterpaytouch,
    Alipay,
    #[serde(rename = "alipay_hk")]
    AlipayHk,
    Alma,
    Applepay,
    Bizum,
    Atome,
    Blik,
    ClearPay,
    Dana,
    Eps,
    Gcash,
    Giropay,
    Googlepay,
    #[serde(rename = "gopay_wallet")]
    GoPay,
    Ideal,
    Klarna,
    Kakaopay,
    Mbway,
    MobilePay,
    #[serde(rename = "momo_wallet")]
    Momo,
    #[serde(rename = "onlineBanking_CZ")]
    OnlineBankingCzechRepublic,
    #[serde(rename = "ebanking_FI")]
    OnlineBankingFinland,
    #[serde(rename = "onlineBanking_PL")]
    OnlineBankingPoland,
    #[serde(rename = "onlineBanking_SK")]
    OnlineBankingSlovakia,
    #[serde(rename = "molpay_ebanking_fpx_MY")]
    OnlineBankingFpx,
    #[serde(rename = "molpay_ebanking_TH")]
    OnlineBankingThailand,
    PayBright,
    Paypal,
    Scheme,
    #[serde(rename = "directEbanking")]
    Sofort,
    #[serde(rename = "networkToken")]
    NetworkToken,
    Trustly,
    #[serde(rename = "touchngo")]
    TouchNGo,
    Walley,
    #[serde(rename = "wechatpayWeb")]
    WeChatPayWeb,
    #[serde(rename = "ach")]
    AchDirectDebit,
    SepaDirectDebit,
    #[serde(rename = "directdebit_GB")]
    BacsDirectDebit,
    Samsungpay,
<<<<<<< HEAD
    Giftcard,
=======
    Twint,
    Vipps,
}

#[derive(Debug, Eq, PartialEq, Serialize, Clone)]
#[serde(rename_all = "snake_case")]
pub enum OnlineBankingFpxIssuer {
    FpxAbb,
    FpxAgrobank,
    FpxAbmb,
    FpxAmb,
    FpxBimb,
    FpxBmmb,
    FpxBkrm,
    FpxBsn,
    FpxCimbclicks,
    FpxHlb,
    FpxHsbc,
    FpxKfh,
    FpxMb2u,
    FpxOcbc,
    FpxPbb,
    FpxRhb,
    FpxScb,
    FpxUob,
}

#[derive(Debug, Eq, PartialEq, Serialize, Clone)]
pub enum OnlineBankingThailandIssuer {
    #[serde(rename = "molpay_bangkokbank")]
    Bangkokbank,
    #[serde(rename = "molpay_krungsribank")]
    Krungsribank,
    #[serde(rename = "molpay_krungthaibank")]
    Krungthaibank,
    #[serde(rename = "molpay_siamcommercialbank")]
    Siamcommercialbank,
    #[serde(rename = "molpay_kbank")]
    Kbank,
>>>>>>> 7607b6b6
}

pub struct AdyenTestBankNames<'a>(&'a str);

impl<'a> TryFrom<&api_enums::BankNames> for AdyenTestBankNames<'a> {
    type Error = Error;
    fn try_from(bank: &api_enums::BankNames) -> Result<Self, Self::Error> {
        Ok(match bank {
            api_models::enums::BankNames::AbnAmro => Self("1121"),
            api_models::enums::BankNames::AsnBank => Self("1151"),
            api_models::enums::BankNames::Bunq => Self("1152"),
            api_models::enums::BankNames::Handelsbanken => Self("1153"),
            api_models::enums::BankNames::Ing => Self("1154"),
            api_models::enums::BankNames::Knab => Self("1155"),
            api_models::enums::BankNames::Moneyou => Self("1156"),
            api_models::enums::BankNames::Rabobank => Self("1157"),
            api_models::enums::BankNames::Regiobank => Self("1158"),
            api_models::enums::BankNames::Revolut => Self("1159"),
            api_models::enums::BankNames::SnsBank => Self("1159"),
            api_models::enums::BankNames::TriodosBank => Self("1159"),
            api_models::enums::BankNames::VanLanschot => Self("1159"),
            api_models::enums::BankNames::BankAustria => {
                Self("e6819e7a-f663-414b-92ec-cf7c82d2f4e5")
            }
            api_models::enums::BankNames::BawagPskAg => {
                Self("ba7199cc-f057-42f2-9856-2378abf21638")
            }
            api_models::enums::BankNames::Dolomitenbank => {
                Self("d5d5b133-1c0d-4c08-b2be-3c9b116dc326")
            }
            api_models::enums::BankNames::EasybankAg => {
                Self("eff103e6-843d-48b7-a6e6-fbd88f511b11")
            }
            api_models::enums::BankNames::ErsteBankUndSparkassen => {
                Self("3fdc41fc-3d3d-4ee3-a1fe-cd79cfd58ea3")
            }
            api_models::enums::BankNames::HypoTirolBankAg => {
                Self("6765e225-a0dc-4481-9666-e26303d4f221")
            }
            api_models::enums::BankNames::PosojilnicaBankEGen => {
                Self("65ef4682-4944-499f-828f-5d74ad288376")
            }
            api_models::enums::BankNames::RaiffeisenBankengruppeOsterreich => {
                Self("ee9fc487-ebe0-486c-8101-17dce5141a67")
            }
            api_models::enums::BankNames::SchoellerbankAg => {
                Self("1190c4d1-b37a-487e-9355-e0a067f54a9f")
            }
            api_models::enums::BankNames::SpardaBankWien => {
                Self("8b0bfeea-fbb0-4337-b3a1-0e25c0f060fc")
            }
            api_models::enums::BankNames::VolksbankGruppe => {
                Self("e2e97aaa-de4c-4e18-9431-d99790773433")
            }
            api_models::enums::BankNames::VolkskreditbankAg => {
                Self("4a0a975b-0594-4b40-9068-39f77b3a91f9")
            }
            _ => Err(errors::ConnectorError::NotSupported {
                message: String::from("BankRedirect"),
                connector: "Adyen",
                payment_experience: api_enums::PaymentExperience::RedirectToUrl.to_string(),
            })?,
        })
    }
}

impl TryFrom<&types::ConnectorAuthType> for AdyenAuthType {
    type Error = Error;
    fn try_from(auth_type: &types::ConnectorAuthType) -> Result<Self, Self::Error> {
        match auth_type {
            types::ConnectorAuthType::BodyKey { api_key, key1 } => Ok(Self {
                api_key: api_key.to_owned(),
                merchant_account: key1.to_owned(),
                review_key: None,
            }),
            types::ConnectorAuthType::SignatureKey {
                api_key,
                key1,
                api_secret,
            } => Ok(Self {
                api_key: api_key.to_owned(),
                merchant_account: key1.to_owned(),
                review_key: Some(api_secret.to_owned()),
            }),
            _ => Err(errors::ConnectorError::FailedToObtainAuthType)?,
        }
    }
}

impl<'a> TryFrom<&types::PaymentsAuthorizeRouterData> for AdyenPaymentRequest<'a> {
    type Error = Error;
    fn try_from(item: &types::PaymentsAuthorizeRouterData) -> Result<Self, Self::Error> {
        match item
            .request
            .mandate_id
            .to_owned()
            .and_then(|mandate_ids| mandate_ids.mandate_reference_id)
        {
            Some(mandate_ref) => AdyenPaymentRequest::try_from((item, mandate_ref)),
            None => match item.request.payment_method_data {
                api_models::payments::PaymentMethodData::Card(ref card) => {
                    AdyenPaymentRequest::try_from((item, card))
                }
                api_models::payments::PaymentMethodData::Wallet(ref wallet) => {
                    AdyenPaymentRequest::try_from((item, wallet))
                }
                api_models::payments::PaymentMethodData::PayLater(ref pay_later) => {
                    AdyenPaymentRequest::try_from((item, pay_later))
                }
                api_models::payments::PaymentMethodData::BankRedirect(ref bank_redirect) => {
                    AdyenPaymentRequest::try_from((item, bank_redirect))
                }
                api_models::payments::PaymentMethodData::BankDebit(ref bank_debit) => {
                    AdyenPaymentRequest::try_from((item, bank_debit))
                }
                api_models::payments::PaymentMethodData::GiftCard(ref gift_card_data) => {
                    AdyenPaymentRequest::try_from((item, gift_card_data.as_ref()))
                }
                _ => Err(errors::ConnectorError::NotSupported {
                    message: format!("{:?}", item.request.payment_method_type),
                    connector: "Adyen",
                    payment_experience: api_models::enums::PaymentExperience::RedirectToUrl
                        .to_string(),
                })?,
            },
        }
    }
}

impl<'a> TryFrom<&types::PaymentsBalanceRouterData> for AdyenBalanceRequest<'a> {
    type Error = Error;
    fn try_from(item: &types::PaymentsBalanceRouterData) -> Result<Self, Self::Error> {
        let payment_method = match &item.request.payment_method_data {
            payments::PaymentMethodData::GiftCard(gift_card_data) => {
                let balance_pm = BalancePmData {
                    payment_type: item.request.get_payment_method_type()?.to_string(),
                    number: gift_card_data.number.to_owned(),
                    cvc: gift_card_data.cvc.to_owned(),
                };
                Ok(AdyenPaymentMethod::PaymentMethodBalance(Box::new(
                    balance_pm,
                )))
            }
            _ => Err(errors::ConnectorError::NotSupported {
                message: format!(
                    "PaymentMethod Balance call is not supported for {:?} ",
                    item.request.payment_method_type
                ),
                connector: "Adyen",
                payment_experience: api_models::enums::PaymentExperience::RedirectToUrl.to_string(),
            }),
        }?;
        let auth_type = AdyenAuthType::try_from(&item.connector_auth_type)?;
        Ok(Self {
            payment_method,
            merchant_account: auth_type.merchant_account,
        })
    }
}

impl From<&types::PaymentsAuthorizeRouterData> for AdyenShopperInteraction {
    fn from(item: &types::PaymentsAuthorizeRouterData) -> Self {
        match item.request.off_session {
            Some(true) => Self::ContinuedAuthentication,
            _ => Self::Ecommerce,
        }
    }
}
type RecurringDetails = (Option<AdyenRecurringModel>, Option<bool>, Option<String>);

fn get_recurring_processing_model(
    item: &types::PaymentsAuthorizeRouterData,
) -> Result<RecurringDetails, Error> {
    match (item.request.setup_future_usage, item.request.off_session) {
        (Some(storage_enums::FutureUsage::OffSession), _) => {
            let customer_id = item.get_customer_id()?;
            let shopper_reference = format!("{}_{}", item.merchant_id, customer_id);
            let store_payment_method = item.request.is_mandate_payment();
            Ok((
                Some(AdyenRecurringModel::UnscheduledCardOnFile),
                Some(store_payment_method),
                Some(shopper_reference),
            ))
        }
        (_, Some(true)) => Ok((
            Some(AdyenRecurringModel::UnscheduledCardOnFile),
            None,
            Some(format!("{}_{}", item.merchant_id, item.get_customer_id()?)),
        )),
        _ => Ok((None, None, None)),
    }
}

fn get_browser_info(
    item: &types::PaymentsAuthorizeRouterData,
) -> Result<Option<AdyenBrowserInfo>, Error> {
    if item.auth_type == storage_enums::AuthenticationType::ThreeDs
        || item.payment_method == storage_enums::PaymentMethod::BankRedirect
        || item.request.payment_method_type == Some(storage_enums::PaymentMethodType::GoPay)
    {
        let info = item.request.get_browser_info()?;
        Ok(Some(AdyenBrowserInfo {
            accept_header: info.get_accept_header()?,
            language: info.get_language()?,
            screen_height: info.get_screen_height()?,
            screen_width: info.get_screen_width()?,
            color_depth: info.get_color_depth()?,
            user_agent: info.get_user_agent()?,
            time_zone_offset: info.get_time_zone()?,
            java_enabled: info.get_java_enabled()?,
        }))
    } else {
        Ok(None)
    }
}

fn get_additional_data(item: &types::PaymentsAuthorizeRouterData) -> Option<AdditionalData> {
    match item.request.capture_method {
        Some(diesel_models::enums::CaptureMethod::Manual) => Some(AdditionalData {
            authorisation_type: Some(AuthType::PreAuth),
            manual_capture: Some(true),
            network_tx_reference: None,
            recurring_detail_reference: None,
            recurring_shopper_reference: None,
            recurring_processing_model: Some(AdyenRecurringModel::UnscheduledCardOnFile),
            ..AdditionalData::default()
        }),
        _ => None,
    }
}

fn get_channel_type(pm_type: &Option<storage_enums::PaymentMethodType>) -> Option<Channel> {
    pm_type.as_ref().and_then(|pmt| match pmt {
        storage_enums::PaymentMethodType::GoPay => Some(Channel::Web),
        _ => None,
    })
}

fn get_amount_data(item: &types::PaymentsAuthorizeRouterData) -> Amount {
    Amount {
        currency: item.request.currency.to_string(),
        value: item.request.amount,
    }
}

fn get_address_info(address: Option<&api_models::payments::Address>) -> Option<Address> {
    address.and_then(|add| {
        add.address.as_ref().map(|a| Address {
            city: a.city.clone(),
            country: a.country,
            house_number_or_name: a.line1.clone(),
            postal_code: a.zip.clone(),
            state_or_province: a.state.clone(),
            street: a.line2.clone(),
        })
    })
}

fn get_line_items(item: &types::PaymentsAuthorizeRouterData) -> Vec<LineItem> {
    let order_details: Option<Vec<payments::OrderDetailsWithAmount>> =
        item.request.order_details.clone();
    match order_details {
        Some(od) => od
            .iter()
            .enumerate()
            .map(|(i, data)| LineItem {
                amount_including_tax: Some(data.amount),
                amount_excluding_tax: Some(data.amount),
                description: Some(data.product_name.clone()),
                id: Some(format!("Items #{i}")),
                tax_amount: None,
                quantity: Some(data.quantity),
            })
            .collect(),
        None => {
            let line_item = LineItem {
                amount_including_tax: Some(item.request.amount),
                amount_excluding_tax: Some(item.request.amount),
                description: item.description.clone(),
                id: Some(String::from("Items #1")),
                tax_amount: None,
                quantity: Some(1),
            };
            vec![line_item]
        }
    }
}

fn get_telephone_number(item: &types::PaymentsAuthorizeRouterData) -> Option<Secret<String>> {
    let phone = item
        .address
        .billing
        .as_ref()
        .and_then(|billing| billing.phone.as_ref());
    phone.as_ref().and_then(|phone| {
        phone.number.as_ref().and_then(|number| {
            phone
                .country_code
                .as_ref()
                .map(|cc| Secret::new(format!("{}{}", cc, number.peek())))
        })
    })
}

fn get_shopper_name(address: Option<&api_models::payments::Address>) -> Option<ShopperName> {
    let billing = address.and_then(|billing| billing.address.as_ref());
    Some(ShopperName {
        first_name: billing.and_then(|a| a.first_name.clone()),
        last_name: billing.and_then(|a| a.last_name.clone()),
    })
}

fn get_country_code(
    address: Option<&api_models::payments::Address>,
) -> Option<api_enums::CountryAlpha2> {
    address.and_then(|billing| billing.address.as_ref().and_then(|address| address.country))
}

#[cfg(feature = "payouts")]
fn get_payout_card_details(payout_method_data: &PayoutMethodData) -> Option<PayoutCardDetails> {
    match payout_method_data {
        PayoutMethodData::Card(card) => Some(PayoutCardDetails {
            _type: "scheme".to_string(), // FIXME: Remove hardcoding
            number: card.card_number.peek().to_string(),
            expiry_month: card.expiry_month.peek().to_string(),
            expiry_year: card.expiry_year.peek().to_string(),
            holder_name: card.card_holder_name.peek().to_string(),
        }),
        _ => None,
    }
}

impl<'a> TryFrom<&api_models::payments::BankDebitData> for AdyenPaymentMethod<'a> {
    type Error = Error;
    fn try_from(
        bank_debit_data: &api_models::payments::BankDebitData,
    ) -> Result<Self, Self::Error> {
        match bank_debit_data {
            payments::BankDebitData::AchBankDebit {
                account_number,
                routing_number,
                card_holder_name,
                ..
            } => Ok(AdyenPaymentMethod::AchDirectDebit(Box::new(
                AchDirectDebitData {
                    payment_type: PaymentType::AchDirectDebit,
                    bank_account_number: account_number.clone(),
                    bank_location_id: routing_number.clone(),
                    owner_name: card_holder_name.clone().ok_or(
                        errors::ConnectorError::MissingRequiredField {
                            field_name: "card_holder_name",
                        },
                    )?,
                },
            ))),
            payments::BankDebitData::SepaBankDebit {
                iban,
                bank_account_holder_name,
                ..
            } => Ok(AdyenPaymentMethod::SepaDirectDebit(Box::new(
                SepaDirectDebitData {
                    owner_name: bank_account_holder_name.clone().ok_or(
                        errors::ConnectorError::MissingRequiredField {
                            field_name: "bank_account_holder_name",
                        },
                    )?,
                    iban_number: iban.clone(),
                },
            ))),
            payments::BankDebitData::BacsBankDebit {
                account_number,
                sort_code,
                bank_account_holder_name,
                ..
            } => Ok(AdyenPaymentMethod::BacsDirectDebit(Box::new(
                BacsDirectDebitData {
                    payment_type: PaymentType::BacsDirectDebit,
                    bank_account_number: account_number.clone(),
                    bank_location_id: sort_code.clone(),
                    holder_name: bank_account_holder_name.clone().ok_or(
                        errors::ConnectorError::MissingRequiredField {
                            field_name: "bank_account_holder_name",
                        },
                    )?,
                },
            ))),
            _ => Err(errors::ConnectorError::NotImplemented("Payment method".to_string()).into()),
        }
    }
}

impl<'a> TryFrom<&api::Card> for AdyenPaymentMethod<'a> {
    type Error = Error;
    fn try_from(card: &api::Card) -> Result<Self, Self::Error> {
        let adyen_card = AdyenCard {
            payment_type: PaymentType::Scheme,
            number: card.card_number.clone(),
            expiry_month: card.card_exp_month.clone(),
            expiry_year: card.get_expiry_year_4_digit(),
            cvc: Some(card.card_cvc.clone()),
            brand: None,
            network_payment_reference: None,
        };
        Ok(AdyenPaymentMethod::AdyenCard(Box::new(adyen_card)))
    }
}

impl TryFrom<&storage_enums::PaymentMethodType> for PaymentType {
    type Error = Error;
    fn try_from(item: &storage_enums::PaymentMethodType) -> Result<Self, Self::Error> {
        match item {
            storage_enums::PaymentMethodType::Credit
            | storage_enums::PaymentMethodType::Debit
            | storage_enums::PaymentMethodType::Klarna
            | storage_enums::PaymentMethodType::Ach
            | storage_enums::PaymentMethodType::Sepa
            | storage_enums::PaymentMethodType::Bacs
            | storage_enums::PaymentMethodType::BancontactCard
            | storage_enums::PaymentMethodType::Blik
            | storage_enums::PaymentMethodType::Eps
            | storage_enums::PaymentMethodType::Giropay
            | storage_enums::PaymentMethodType::Ideal
            | storage_enums::PaymentMethodType::OnlineBankingCzechRepublic
            | storage_enums::PaymentMethodType::OnlineBankingFinland
            | storage_enums::PaymentMethodType::OnlineBankingPoland
            | storage_enums::PaymentMethodType::OnlineBankingSlovakia
            | storage_enums::PaymentMethodType::Sofort
            | storage_enums::PaymentMethodType::Trustly
            | storage_enums::PaymentMethodType::GooglePay
            | storage_enums::PaymentMethodType::AliPay
            | storage_enums::PaymentMethodType::ApplePay
            | storage_enums::PaymentMethodType::AliPayHk
            | storage_enums::PaymentMethodType::MbWay
            | storage_enums::PaymentMethodType::MobilePay
            | storage_enums::PaymentMethodType::WeChatPay
            | storage_enums::PaymentMethodType::SamsungPay
            | storage_enums::PaymentMethodType::Affirm
            | storage_enums::PaymentMethodType::AfterpayClearpay
            | storage_enums::PaymentMethodType::PayBright
            | storage_enums::PaymentMethodType::Walley => Ok(Self::Scheme),
            storage_enums::PaymentMethodType::Paypal => Ok(Self::Paypal),
            _ => Err(errors::ConnectorError::NotImplemented(
                "Payment Method Type".to_string(),
            ))?,
        }
    }
}

impl TryFrom<&utils::CardIssuer> for CardBrand {
    type Error = Error;
    fn try_from(card_issuer: &utils::CardIssuer) -> Result<Self, Self::Error> {
        match card_issuer {
            utils::CardIssuer::AmericanExpress => Ok(Self::Amex),
            utils::CardIssuer::Master => Ok(Self::MC),
            utils::CardIssuer::Visa => Ok(Self::Visa),
            _ => Err(errors::ConnectorError::NotImplemented("CardBrand".to_string()).into()),
        }
    }
}

impl<'a> TryFrom<&api::WalletData> for AdyenPaymentMethod<'a> {
    type Error = Error;
    fn try_from(wallet_data: &api::WalletData) -> Result<Self, Self::Error> {
        match wallet_data {
            api_models::payments::WalletData::GooglePay(data) => {
                let gpay_data = AdyenGPay {
                    payment_type: PaymentType::Googlepay,
                    google_pay_token: Secret::new(data.tokenization_data.token.to_owned()),
                };
                Ok(AdyenPaymentMethod::Gpay(Box::new(gpay_data)))
            }
            api_models::payments::WalletData::ApplePay(data) => {
                let apple_pay_data = AdyenApplePay {
                    payment_type: PaymentType::Applepay,
                    apple_pay_token: Secret::new(data.payment_data.to_string()),
                };

                Ok(AdyenPaymentMethod::ApplePay(Box::new(apple_pay_data)))
            }
            api_models::payments::WalletData::PaypalRedirect(_) => {
                let wallet = AdyenPaypal {
                    payment_type: PaymentType::Paypal,
                };
                Ok(AdyenPaymentMethod::AdyenPaypal(Box::new(wallet)))
            }
            api_models::payments::WalletData::AliPayRedirect(_) => {
                let alipay_data = AliPayData {
                    payment_type: PaymentType::Alipay,
                };
                Ok(AdyenPaymentMethod::AliPay(Box::new(alipay_data)))
            }
            api_models::payments::WalletData::AliPayHkRedirect(_) => {
                let alipay_hk_data = AliPayHkData {
                    payment_type: PaymentType::AlipayHk,
                };
                Ok(AdyenPaymentMethod::AliPayHk(Box::new(alipay_hk_data)))
            }
            api_models::payments::WalletData::GoPayRedirect(_) => {
                let go_pay_data = GoPayData {};
                Ok(AdyenPaymentMethod::GoPay(Box::new(go_pay_data)))
            }
            api_models::payments::WalletData::KakaoPayRedirect(_) => {
                let kakao_pay_data = KakaoPayData {};
                Ok(AdyenPaymentMethod::Kakaopay(Box::new(kakao_pay_data)))
            }
            api_models::payments::WalletData::GcashRedirect(_) => {
                let gcash_data = GcashData {};
                Ok(AdyenPaymentMethod::Gcash(Box::new(gcash_data)))
            }
            api_models::payments::WalletData::MomoRedirect(_) => {
                let momo_data = MomoData {};
                Ok(AdyenPaymentMethod::Momo(Box::new(momo_data)))
            }
            api_models::payments::WalletData::TouchNGoRedirect(_) => {
                let touch_n_go_data = TouchNGoData {};
                Ok(AdyenPaymentMethod::TouchNGo(Box::new(touch_n_go_data)))
            }
            api_models::payments::WalletData::MbWayRedirect(data) => {
                let mbway_data = MbwayData {
                    payment_type: PaymentType::Mbway,
                    telephone_number: data.telephone_number.clone(),
                };
                Ok(AdyenPaymentMethod::Mbway(Box::new(mbway_data)))
            }
            api_models::payments::WalletData::MobilePayRedirect(_) => {
                let data = MobilePayData {
                    payment_type: PaymentType::MobilePay,
                };
                Ok(AdyenPaymentMethod::MobilePay(Box::new(data)))
            }
            api_models::payments::WalletData::WeChatPayRedirect(_) => {
                let data = WeChatPayWebData {
                    payment_type: PaymentType::WeChatPayWeb,
                };
                Ok(AdyenPaymentMethod::WeChatPayWeb(Box::new(data)))
            }
            api_models::payments::WalletData::SamsungPay(samsung_data) => {
                let data = SamsungPayPmData {
                    payment_type: PaymentType::Samsungpay,
                    samsung_pay_token: samsung_data.token.to_owned(),
                };
                Ok(AdyenPaymentMethod::SamsungPay(Box::new(data)))
            }
            api_models::payments::WalletData::TwintRedirect { .. } => {
                let data = TwintWalletData {
                    payment_type: PaymentType::Twint,
                };
                Ok(AdyenPaymentMethod::Twint(Box::new(data)))
            }
            api_models::payments::WalletData::VippsRedirect { .. } => {
                let data = VippsWalletData {
                    payment_type: PaymentType::Vipps,
                };
                Ok(AdyenPaymentMethod::Vipps(Box::new(data)))
            }
            api_models::payments::WalletData::DanaRedirect { .. } => {
                let data = DanaWalletData {
                    payment_type: PaymentType::Dana,
                };
                Ok(AdyenPaymentMethod::Dana(Box::new(data)))
            }
            _ => Err(errors::ConnectorError::NotImplemented("Payment method".to_string()).into()),
        }
    }
}

impl<'a> TryFrom<(&api::PayLaterData, Option<api_enums::CountryAlpha2>)>
    for AdyenPaymentMethod<'a>
{
    type Error = Error;
    fn try_from(
        value: (&api::PayLaterData, Option<api_enums::CountryAlpha2>),
    ) -> Result<Self, Self::Error> {
        let (pay_later_data, country_code) = value;
        match pay_later_data {
            api_models::payments::PayLaterData::KlarnaRedirect { .. } => {
                let klarna = AdyenPayLaterData {
                    payment_type: PaymentType::Klarna,
                };
                Ok(AdyenPaymentMethod::AdyenKlarna(Box::new(klarna)))
            }
            api_models::payments::PayLaterData::AffirmRedirect { .. } => Ok(
                AdyenPaymentMethod::AdyenAffirm(Box::new(AdyenPayLaterData {
                    payment_type: PaymentType::Affirm,
                })),
            ),
            api_models::payments::PayLaterData::AfterpayClearpayRedirect { .. } => {
                if let Some(country) = country_code {
                    match country {
                        api_enums::CountryAlpha2::IT
                        | api_enums::CountryAlpha2::FR
                        | api_enums::CountryAlpha2::ES
                        | api_enums::CountryAlpha2::GB => {
                            Ok(AdyenPaymentMethod::ClearPay(Box::new(AdyenPayLaterData {
                                payment_type: PaymentType::ClearPay,
                            })))
                        }
                        _ => Ok(AdyenPaymentMethod::AfterPay(Box::new(AdyenPayLaterData {
                            payment_type: PaymentType::Afterpaytouch,
                        }))),
                    }
                } else {
                    Err(errors::ConnectorError::MissingRequiredField {
                        field_name: "country",
                    })?
                }
            }
            api_models::payments::PayLaterData::PayBrightRedirect { .. } => {
                Ok(AdyenPaymentMethod::PayBright(Box::new(PayBrightData {
                    payment_type: PaymentType::PayBright,
                })))
            }
            api_models::payments::PayLaterData::WalleyRedirect { .. } => {
                Ok(AdyenPaymentMethod::Walley(Box::new(WalleyData {
                    payment_type: PaymentType::Walley,
                })))
            }
            api_models::payments::PayLaterData::AlmaRedirect { .. } => Ok(
                AdyenPaymentMethod::AlmaPayLater(Box::new(AdyenPayLaterData {
                    payment_type: PaymentType::Alma,
                })),
            ),
            api_models::payments::PayLaterData::AtomeRedirect { .. } => {
                Ok(AdyenPaymentMethod::Atome(Box::new(AtomeData {})))
            }
            _ => Err(errors::ConnectorError::NotImplemented("Payment method".to_string()).into()),
        }
    }
}

impl<'a> TryFrom<&api_models::payments::BankRedirectData> for AdyenPaymentMethod<'a> {
    type Error = Error;
    fn try_from(
        bank_redirect_data: &api_models::payments::BankRedirectData,
    ) -> Result<Self, Self::Error> {
        match bank_redirect_data {
            api_models::payments::BankRedirectData::BancontactCard {
                card_number,
                card_exp_month,
                card_exp_year,
                card_holder_name,
                ..
            } => Ok(AdyenPaymentMethod::BancontactCard(Box::new(
                BancontactCardData {
                    payment_type: PaymentType::Scheme,
                    brand: "bcmc".to_string(),
                    number: card_number
                        .as_ref()
                        .ok_or(errors::ConnectorError::MissingRequiredField {
                            field_name: "bancontact_card.card_number",
                        })?
                        .clone(),
                    expiry_month: card_exp_month
                        .as_ref()
                        .ok_or(errors::ConnectorError::MissingRequiredField {
                            field_name: "bancontact_card.card_exp_month",
                        })?
                        .clone(),
                    expiry_year: card_exp_year
                        .as_ref()
                        .ok_or(errors::ConnectorError::MissingRequiredField {
                            field_name: "bancontact_card.card_exp_year",
                        })?
                        .clone(),
                    holder_name: card_holder_name
                        .as_ref()
                        .ok_or(errors::ConnectorError::MissingRequiredField {
                            field_name: "bancontact_card.card_holder_name",
                        })?
                        .clone(),
                },
            ))),
            api_models::payments::BankRedirectData::Bizum { .. } => {
                Ok(AdyenPaymentMethod::Bizum(Box::new(BankRedirectionPMData {
                    payment_type: PaymentType::Bizum,
                })))
            }
            api_models::payments::BankRedirectData::Blik { blik_code } => {
                Ok(AdyenPaymentMethod::Blik(Box::new(BlikRedirectionData {
                    payment_type: PaymentType::Blik,
                    blik_code: blik_code.to_string(),
                })))
            }
            api_models::payments::BankRedirectData::Eps { bank_name, .. } => Ok(
                AdyenPaymentMethod::Eps(Box::new(BankRedirectionWithIssuer {
                    payment_type: PaymentType::Eps,
                    issuer: bank_name
                        .map(|bank_name| AdyenTestBankNames::try_from(&bank_name))
                        .transpose()?
                        .map(|adyen_bank_name| adyen_bank_name.0),
                })),
            ),
            api_models::payments::BankRedirectData::Giropay { .. } => Ok(
                AdyenPaymentMethod::Giropay(Box::new(BankRedirectionPMData {
                    payment_type: PaymentType::Giropay,
                })),
            ),
            api_models::payments::BankRedirectData::Ideal { bank_name, .. } => Ok(
                AdyenPaymentMethod::Ideal(Box::new(BankRedirectionWithIssuer {
                    payment_type: PaymentType::Ideal,
                    issuer: bank_name
                        .map(|bank_name| AdyenTestBankNames::try_from(&bank_name))
                        .transpose()?
                        .map(|adyen_bank_name| adyen_bank_name.0),
                })),
            ),
            api_models::payments::BankRedirectData::OnlineBankingCzechRepublic { issuer } => {
                Ok(AdyenPaymentMethod::OnlineBankingCzechRepublic(Box::new(
                    OnlineBankingCzechRepublicData {
                        payment_type: PaymentType::OnlineBankingCzechRepublic,
                        issuer: OnlineBankingCzechRepublicBanks::try_from(issuer)?,
                    },
                )))
            }
            api_models::payments::BankRedirectData::OnlineBankingFinland { .. } => Ok(
                AdyenPaymentMethod::OnlineBankingFinland(Box::new(OnlineBankingFinlandData {
                    payment_type: PaymentType::OnlineBankingFinland,
                })),
            ),
            api_models::payments::BankRedirectData::OnlineBankingPoland { issuer } => Ok(
                AdyenPaymentMethod::OnlineBankingPoland(Box::new(OnlineBankingPolandData {
                    payment_type: PaymentType::OnlineBankingPoland,
                    issuer: OnlineBankingPolandBanks::try_from(issuer)?,
                })),
            ),
            api_models::payments::BankRedirectData::OnlineBankingSlovakia { issuer } => Ok(
                AdyenPaymentMethod::OnlineBankingSlovakia(Box::new(OnlineBankingSlovakiaData {
                    payment_type: PaymentType::OnlineBankingSlovakia,
                    issuer: OnlineBankingSlovakiaBanks::try_from(issuer)?,
                })),
            ),
            api_models::payments::BankRedirectData::OnlineBankingFpx { issuer } => Ok(
                AdyenPaymentMethod::OnlineBankingFpx(Box::new(OnlineBankingFpxData {
                    issuer: OnlineBankingFpxIssuer::try_from(issuer)?,
                })),
            ),
            api_models::payments::BankRedirectData::OnlineBankingThailand { issuer } => Ok(
                AdyenPaymentMethod::OnlineBankingThailand(Box::new(OnlineBankingThailandData {
                    issuer: OnlineBankingThailandIssuer::try_from(issuer)?,
                })),
            ),
            api_models::payments::BankRedirectData::Sofort { .. } => Ok(
                AdyenPaymentMethod::Sofort(Box::new(BankRedirectionPMData {
                    payment_type: PaymentType::Sofort,
                })),
            ),
            api_models::payments::BankRedirectData::Trustly { .. } => Ok(
                AdyenPaymentMethod::Trustly(Box::new(BankRedirectionPMData {
                    payment_type: PaymentType::Trustly,
                })),
            ),
            _ => Err(errors::ConnectorError::NotImplemented("Payment method".to_string()).into()),
        }
    }
}

impl<'a>
    TryFrom<(
        &types::PaymentsAuthorizeRouterData,
        payments::MandateReferenceId,
    )> for AdyenPaymentRequest<'a>
{
    type Error = Error;
    fn try_from(
        value: (
            &types::PaymentsAuthorizeRouterData,
            payments::MandateReferenceId,
        ),
    ) -> Result<Self, Self::Error> {
        let (item, mandate_ref_id) = value;
        let amount = get_amount_data(item);
        let auth_type = AdyenAuthType::try_from(&item.connector_auth_type)?;
        let shopper_interaction = AdyenShopperInteraction::from(item);
        let (recurring_processing_model, store_payment_method, shopper_reference) =
            get_recurring_processing_model(item)?;
        let browser_info = get_browser_info(item)?;
        let additional_data = get_additional_data(item);
        let return_url = item.request.get_return_url()?;
        let payment_method_type = item
            .request
            .payment_method_type
            .as_ref()
            .ok_or(errors::ConnectorError::MissingPaymentMethodType)?;
        let payment_method = match mandate_ref_id {
            payments::MandateReferenceId::ConnectorMandateId(connector_mandate_ids) => {
                let adyen_mandate = AdyenMandate {
                    payment_type: PaymentType::try_from(payment_method_type)?,
                    stored_payment_method_id: connector_mandate_ids.get_connector_mandate_id()?,
                };
                Ok::<AdyenPaymentMethod<'_>, Self::Error>(AdyenPaymentMethod::Mandate(Box::new(
                    adyen_mandate,
                )))
            }
            payments::MandateReferenceId::NetworkMandateId(network_mandate_id) => {
                match item.request.payment_method_data {
                    api::PaymentMethodData::Card(ref card) => {
                        let card_issuer = card.get_card_issuer()?;
                        let brand = CardBrand::try_from(&card_issuer)?;
                        let adyen_card = AdyenCard {
                            payment_type: PaymentType::Scheme,
                            number: card.card_number.clone(),
                            expiry_month: card.card_exp_month.clone(),
                            expiry_year: card.card_exp_year.clone(),
                            cvc: None,
                            brand: Some(brand),
                            network_payment_reference: Some(network_mandate_id),
                        };
                        Ok(AdyenPaymentMethod::AdyenCard(Box::new(adyen_card)))
                    }
                    _ => Err(errors::ConnectorError::NotSupported {
                        message: format!("mandate_{:?}", item.payment_method),
                        connector: "Adyen",
                        payment_experience: api_models::enums::PaymentExperience::RedirectToUrl
                            .to_string(),
                    })?,
                }
            }
        }?;
        Ok(AdyenPaymentRequest {
            amount,
            merchant_account: auth_type.merchant_account,
            payment_method,
            reference: item.connector_request_reference_id.clone(),
            return_url,
            shopper_interaction,
            recurring_processing_model,
            browser_info,
            additional_data,
            telephone_number: None,
            shopper_name: None,
            shopper_email: None,
            shopper_locale: None,
            billing_address: None,
            delivery_address: None,
            country_code: None,
            line_items: None,
            shopper_reference,
            store_payment_method,
            channel: None,
        })
    }
}
impl<'a> TryFrom<(&types::PaymentsAuthorizeRouterData, &api::Card)> for AdyenPaymentRequest<'a> {
    type Error = Error;
    fn try_from(
        value: (&types::PaymentsAuthorizeRouterData, &api::Card),
    ) -> Result<Self, Self::Error> {
        let (item, card_data) = value;
        let amount = get_amount_data(item);
        let auth_type = AdyenAuthType::try_from(&item.connector_auth_type)?;
        let shopper_interaction = AdyenShopperInteraction::from(item);
        let (recurring_processing_model, store_payment_method, shopper_reference) =
            get_recurring_processing_model(item)?;
        let browser_info = get_browser_info(item)?;
        let additional_data = get_additional_data(item);
        let return_url = item.request.get_return_url()?;
        let payment_method = AdyenPaymentMethod::try_from(card_data)?;
        Ok(AdyenPaymentRequest {
            amount,
            merchant_account: auth_type.merchant_account,
            payment_method,
            reference: item.connector_request_reference_id.clone(),
            return_url,
            shopper_interaction,
            recurring_processing_model,
            browser_info,
            additional_data,
            telephone_number: None,
            shopper_name: None,
            shopper_email: None,
            shopper_locale: None,
            billing_address: None,
            delivery_address: None,
            country_code: None,
            line_items: None,
            shopper_reference,
            store_payment_method,
            channel: None,
        })
    }
}

impl<'a>
    TryFrom<(
        &types::PaymentsAuthorizeRouterData,
        &api_models::payments::BankDebitData,
    )> for AdyenPaymentRequest<'a>
{
    type Error = Error;

    fn try_from(
        value: (
            &types::PaymentsAuthorizeRouterData,
            &api_models::payments::BankDebitData,
        ),
    ) -> Result<Self, Self::Error> {
        let (item, bank_debit_data) = value;
        let amount = get_amount_data(item);
        let auth_type = AdyenAuthType::try_from(&item.connector_auth_type)?;
        let shopper_interaction = AdyenShopperInteraction::from(item);
        let recurring_processing_model = get_recurring_processing_model(item)?.0;
        let browser_info = get_browser_info(item)?;
        let additional_data = get_additional_data(item);
        let return_url = item.request.get_return_url()?;
        let payment_method = AdyenPaymentMethod::try_from(bank_debit_data)?;
        let country_code = get_country_code(item.address.billing.as_ref());
        let request = AdyenPaymentRequest {
            amount,
            merchant_account: auth_type.merchant_account,
            payment_method,
            reference: item.connector_request_reference_id.clone(),
            return_url,
            browser_info,
            shopper_interaction,
            recurring_processing_model,
            additional_data,
            shopper_name: None,
            shopper_locale: None,
            shopper_email: item.request.email.clone(),
            telephone_number: None,
            billing_address: None,
            delivery_address: None,
            country_code,
            line_items: None,
            shopper_reference: None,
            store_payment_method: None,
            channel: None,
        };
        Ok(request)
    }
}

impl<'a>
    TryFrom<(
        &types::PaymentsAuthorizeRouterData,
        &api_models::payments::BankRedirectData,
    )> for AdyenPaymentRequest<'a>
{
    type Error = Error;
    fn try_from(
        value: (
            &types::PaymentsAuthorizeRouterData,
            &api_models::payments::BankRedirectData,
        ),
    ) -> Result<Self, Self::Error> {
        let (item, bank_redirect_data) = value;
        let amount = get_amount_data(item);
        let auth_type = AdyenAuthType::try_from(&item.connector_auth_type)?;
        let shopper_interaction = AdyenShopperInteraction::from(item);
        let (recurring_processing_model, store_payment_method, shopper_reference) =
            get_recurring_processing_model(item)?;
        let browser_info = get_browser_info(item)?;
        let additional_data = get_additional_data(item);
        let return_url = item.request.get_return_url()?;
        let payment_method = AdyenPaymentMethod::try_from(bank_redirect_data)?;
        let (shopper_locale, country) = get_sofort_extra_details(item);
        let line_items = Some(get_line_items(item));

        Ok(AdyenPaymentRequest {
            amount,
            merchant_account: auth_type.merchant_account,
            payment_method,
            reference: item.connector_request_reference_id.clone(),
            return_url,
            shopper_interaction,
            recurring_processing_model,
            browser_info,
            additional_data,
            telephone_number: None,
            shopper_name: None,
            shopper_email: item.request.email.clone(),
            shopper_locale,
            billing_address: None,
            delivery_address: None,
            country_code: country,
            line_items,
            shopper_reference,
            store_payment_method,
            channel: None,
        })
    }
}

fn get_sofort_extra_details(
    item: &types::PaymentsAuthorizeRouterData,
) -> (Option<String>, Option<api_enums::CountryAlpha2>) {
    match item.request.payment_method_data {
        api_models::payments::PaymentMethodData::BankRedirect(ref b) => {
            if let api_models::payments::BankRedirectData::Sofort {
                country,
                preferred_language,
                ..
            } = b
            {
                (
                    Some(preferred_language.to_string()),
                    Some(country.to_owned()),
                )
            } else {
                (None, None)
            }
        }
        _ => (None, None),
    }
}

fn get_shopper_email(
    item: &PaymentsAuthorizeData,
    is_mandate_payment: bool,
) -> errors::CustomResult<Option<Email>, errors::ConnectorError> {
    if is_mandate_payment {
        let payment_method_type = item
            .payment_method_type
            .as_ref()
            .ok_or(errors::ConnectorError::MissingPaymentMethodType)?;
        match payment_method_type {
            storage_enums::PaymentMethodType::Paypal => Ok(Some(item.get_email()?)),
            _ => Ok(item.email.clone()),
        }
    } else {
        Ok(item.email.clone())
    }
}

impl<'a> TryFrom<(&types::PaymentsAuthorizeRouterData, &api::WalletData)>
    for AdyenPaymentRequest<'a>
{
    type Error = Error;
    fn try_from(
        value: (&types::PaymentsAuthorizeRouterData, &api::WalletData),
    ) -> Result<Self, Self::Error> {
        let (item, wallet_data) = value;
        let amount = get_amount_data(item);
        let auth_type = AdyenAuthType::try_from(&item.connector_auth_type)?;
        let browser_info = get_browser_info(item)?;
        let additional_data = get_additional_data(item);
        let payment_method = AdyenPaymentMethod::try_from(wallet_data)?;
        let shopper_interaction = AdyenShopperInteraction::from(item);
        let channel = get_channel_type(&item.request.payment_method_type);
        let (recurring_processing_model, store_payment_method, shopper_reference) =
            get_recurring_processing_model(item)?;
        let return_url = item.request.get_router_return_url()?;
        let shopper_email = get_shopper_email(&item.request, store_payment_method.is_some())?;
        Ok(AdyenPaymentRequest {
            amount,
            merchant_account: auth_type.merchant_account,
            payment_method,
            reference: item.connector_request_reference_id.clone(),
            return_url,
            shopper_interaction,
            recurring_processing_model,
            browser_info,
            additional_data,
            telephone_number: None,
            shopper_name: None,
            shopper_email,
            shopper_locale: None,
            billing_address: None,
            delivery_address: None,
            country_code: None,
            line_items: None,
            shopper_reference,
            store_payment_method,
            channel,
        })
    }
}

impl<'a> TryFrom<(&types::PaymentsAuthorizeRouterData, &api::PayLaterData)>
    for AdyenPaymentRequest<'a>
{
    type Error = Error;
    fn try_from(
        value: (&types::PaymentsAuthorizeRouterData, &api::PayLaterData),
    ) -> Result<Self, Self::Error> {
        let (item, paylater_data) = value;
        let amount = get_amount_data(item);
        let auth_type = AdyenAuthType::try_from(&item.connector_auth_type)?;
        let browser_info = get_browser_info(item)?;
        let additional_data = get_additional_data(item);
        let country_code = get_country_code(item.address.billing.as_ref());
        let payment_method = AdyenPaymentMethod::try_from((paylater_data, country_code))?;
        let shopper_interaction = AdyenShopperInteraction::from(item);
        let (recurring_processing_model, store_payment_method, shopper_reference) =
            get_recurring_processing_model(item)?;
        let return_url = item.request.get_return_url()?;
        let shopper_name: Option<ShopperName> = get_shopper_name(item.address.billing.as_ref());
        let shopper_email = item.request.email.clone();
        let billing_address = get_address_info(item.address.billing.as_ref());
        let delivery_address = get_address_info(item.address.shipping.as_ref());
        let line_items = Some(get_line_items(item));
        let telephone_number = get_telephone_number(item);
        Ok(AdyenPaymentRequest {
            amount,
            merchant_account: auth_type.merchant_account,
            payment_method,
            reference: item.connector_request_reference_id.clone(),
            return_url,
            shopper_interaction,
            recurring_processing_model,
            browser_info,
            additional_data,
            telephone_number,
            shopper_name,
            shopper_email,
            shopper_locale: None,
            billing_address,
            delivery_address,
            country_code,
            line_items,
            shopper_reference,
            store_payment_method,
            channel: None,
        })
    }
}

impl<'a>
    TryFrom<(
        &types::PaymentsAuthorizeRouterData,
        &api_models::payments::GiftCardData,
    )> for AdyenPaymentRequest<'a>
{
    type Error = Error;
    fn try_from(
        value: (
            &types::PaymentsAuthorizeRouterData,
            &api_models::payments::GiftCardData,
        ),
    ) -> Result<Self, Self::Error> {
        let (item, gift_card_data) = value;
        let amount = get_amount_data(item);
        let auth_type = AdyenAuthType::try_from(&item.connector_auth_type)?;
        let shopper_interaction = AdyenShopperInteraction::from(item);
        let (recurring_processing_model, store_payment_method, shopper_reference) =
            get_recurring_processing_model(item)?;
        let browser_info = get_browser_info(item)?;
        let additional_data = get_additional_data(item);
        let return_url = item.request.get_return_url()?;
        let gift_card_brand = item.request.get_payment_method_type()?.to_string();
        let payment_method = AdyenPaymentMethod::try_from((gift_card_data, gift_card_brand))?;
        let (shopper_locale, country) = get_sofort_extra_details(item);
        let line_items = Some(get_line_items(item));

        Ok(AdyenPaymentRequest {
            amount,
            merchant_account: auth_type.merchant_account,
            payment_method,
            reference: item.payment_id.to_string(),
            return_url,
            shopper_interaction,
            recurring_processing_model,
            browser_info,
            additional_data,
            telephone_number: None,
            shopper_name: None,
            shopper_email: item.request.email.clone(),
            shopper_locale,
            billing_address: None,
            delivery_address: None,
            country_code: country,
            line_items,
            shopper_reference,
            store_payment_method,
        })
    }
}

impl<'a> TryFrom<(&api_models::payments::GiftCardData, String)> for AdyenPaymentMethod<'a> {
    type Error = Error;
    fn try_from(
        gift_card_data: (&api_models::payments::GiftCardData, String),
    ) -> Result<Self, Self::Error> {
        let gift_card_pm = GiftCardData {
            payment_type: PaymentType::Giftcard,
            brand: gift_card_data.1,
            number: gift_card_data.0.number.to_owned(),
            cvc: gift_card_data.0.cvc.to_owned(),
        };
        Ok(AdyenPaymentMethod::AdyenGiftCard(Box::new(gift_card_pm)))
    }
}

impl TryFrom<&types::PaymentsCancelRouterData> for AdyenCancelRequest {
    type Error = Error;
    fn try_from(item: &types::PaymentsCancelRouterData) -> Result<Self, Self::Error> {
        let auth_type = AdyenAuthType::try_from(&item.connector_auth_type)?;
        Ok(Self {
            merchant_account: auth_type.merchant_account,
            reference: item.connector_request_reference_id.clone(),
        })
    }
}

impl From<CancelStatus> for storage_enums::AttemptStatus {
    fn from(status: CancelStatus) -> Self {
        match status {
            CancelStatus::Received => Self::Voided,
            CancelStatus::Processing => Self::Pending,
        }
    }
}

impl TryFrom<types::PaymentsCancelResponseRouterData<AdyenCancelResponse>>
    for types::PaymentsCancelRouterData
{
    type Error = Error;
    fn try_from(
        item: types::PaymentsCancelResponseRouterData<AdyenCancelResponse>,
    ) -> Result<Self, Self::Error> {
        Ok(Self {
            status: item.response.status.into(),
            response: Ok(types::PaymentsResponseData::TransactionResponse {
                resource_id: types::ResponseId::ConnectorTransactionId(item.response.psp_reference),
                redirection_data: None,
                mandate_reference: None,
                connector_metadata: None,
                network_txn_id: None,
                connector_response_reference_id: None,
            }),
            ..item.data
        })
    }
}

impl TryFrom<types::PaymentsBalanceResponseRouterData<AdyenBalanceResponse>>
    for types::PaymentsBalanceRouterData
{
    type Error = Error;
    fn try_from(
        item: types::PaymentsBalanceResponseRouterData<AdyenBalanceResponse>,
    ) -> Result<Self, Self::Error> {
        Ok(Self {
            response: Ok(types::PaymentsResponseData::TransactionResponse {
                resource_id: types::ResponseId::ConnectorTransactionId(item.response.psp_reference),
                redirection_data: None,
                mandate_reference: None,
                connector_metadata: None,
                network_txn_id: None,
            }),
            payment_method_balance: Some(item.response.balance.value),
            ..item.data
        })
    }
}

pub fn get_adyen_response(
    response: Response,
    is_capture_manual: bool,
    status_code: u16,
) -> errors::CustomResult<
    (
        storage_enums::AttemptStatus,
        Option<types::ErrorResponse>,
        types::PaymentsResponseData,
    ),
    errors::ConnectorError,
> {
    let status =
        storage_enums::AttemptStatus::foreign_from((is_capture_manual, response.result_code));
    let error = if response.refusal_reason.is_some() || response.refusal_reason_code.is_some() {
        Some(types::ErrorResponse {
            code: response
                .refusal_reason_code
                .unwrap_or_else(|| consts::NO_ERROR_CODE.to_string()),
            message: response
                .refusal_reason
                .clone()
                .unwrap_or_else(|| consts::NO_ERROR_MESSAGE.to_string()),
            reason: response.refusal_reason,
            status_code,
        })
    } else {
        None
    };
    let mandate_reference = response
        .additional_data
        .as_ref()
        .and_then(|data| data.recurring_detail_reference.to_owned())
        .map(|mandate_id| types::MandateReference {
            connector_mandate_id: Some(mandate_id),
            payment_method_id: None,
        });
    let network_txn_id = response
        .additional_data
        .and_then(|additional_data| additional_data.network_tx_reference);

    let payments_response_data = types::PaymentsResponseData::TransactionResponse {
        resource_id: types::ResponseId::ConnectorTransactionId(response.psp_reference),
        redirection_data: None,
        mandate_reference,
        connector_metadata: None,
        network_txn_id,
        connector_response_reference_id: Some(response.merchant_reference),
    };
    Ok((status, error, payments_response_data))
}

pub fn get_redirection_response(
    response: RedirectionResponse,
    is_manual_capture: bool,
    status_code: u16,
) -> errors::CustomResult<
    (
        storage_enums::AttemptStatus,
        Option<types::ErrorResponse>,
        types::PaymentsResponseData,
    ),
    errors::ConnectorError,
> {
    let status =
        storage_enums::AttemptStatus::foreign_from((is_manual_capture, response.result_code));
    let error = if response.refusal_reason.is_some() || response.refusal_reason_code.is_some() {
        Some(types::ErrorResponse {
            code: response
                .refusal_reason_code
                .unwrap_or_else(|| consts::NO_ERROR_CODE.to_string()),
            message: response
                .refusal_reason
                .unwrap_or_else(|| consts::NO_ERROR_MESSAGE.to_string()),
            reason: None,
            status_code,
        })
    } else {
        None
    };

    let redirection_data = response.action.url.map(|url| {
        let form_fields = response.action.data.unwrap_or_else(|| {
            std::collections::HashMap::from_iter(
                url.query_pairs()
                    .map(|(key, value)| (key.to_string(), value.to_string())),
            )
        });
        services::RedirectForm::Form {
            endpoint: url.to_string(),
            method: response.action.method.unwrap_or(services::Method::Get),
            form_fields,
        }
    });

    // We don't get connector transaction id for redirections in Adyen.
    let payments_response_data = types::PaymentsResponseData::TransactionResponse {
        resource_id: types::ResponseId::NoResponseId,
        redirection_data,
        mandate_reference: None,
        connector_metadata: None,
        network_txn_id: None,
        connector_response_reference_id: None,
    };
    Ok((status, error, payments_response_data))
}

pub fn get_redirection_error_response(
    response: RedirectionErrorResponse,
    is_manual_capture: bool,
    status_code: u16,
) -> errors::CustomResult<
    (
        storage_enums::AttemptStatus,
        Option<types::ErrorResponse>,
        types::PaymentsResponseData,
    ),
    errors::ConnectorError,
> {
    let status =
        storage_enums::AttemptStatus::foreign_from((is_manual_capture, response.result_code));
    let error = Some(types::ErrorResponse {
        code: status.to_string(),
        message: response.refusal_reason.clone(),
        reason: Some(response.refusal_reason),
        status_code,
    });
    // We don't get connector transaction id for redirections in Adyen.
    let payments_response_data = types::PaymentsResponseData::TransactionResponse {
        resource_id: types::ResponseId::NoResponseId,
        redirection_data: None,
        mandate_reference: None,
        connector_metadata: None,
        network_txn_id: None,
        connector_response_reference_id: None,
    };
    Ok((status, error, payments_response_data))
}

impl<F, Req>
    TryFrom<(
        types::ResponseRouterData<F, AdyenPaymentResponse, Req, types::PaymentsResponseData>,
        bool,
    )> for types::RouterData<F, Req, types::PaymentsResponseData>
{
    type Error = Error;
    fn try_from(
        items: (
            types::ResponseRouterData<F, AdyenPaymentResponse, Req, types::PaymentsResponseData>,
            bool,
        ),
    ) -> Result<Self, Self::Error> {
        let item = items.0;
        let is_manual_capture = items.1;
        let (status, error, payment_response_data) = match item.response {
            AdyenPaymentResponse::Response(response) => {
                get_adyen_response(response, is_manual_capture, item.http_code)?
            }
            AdyenPaymentResponse::RedirectResponse(response) => {
                get_redirection_response(response, is_manual_capture, item.http_code)?
            }
            AdyenPaymentResponse::RedirectionErrorResponse(response) => {
                get_redirection_error_response(response, is_manual_capture, item.http_code)?
            }
        };

        Ok(Self {
            status,
            response: error.map_or_else(|| Ok(payment_response_data), Err),
            ..item.data
        })
    }
}
#[derive(Default, Debug, Serialize, Deserialize)]
#[serde(rename_all = "camelCase")]
pub struct AdyenCaptureRequest {
    merchant_account: Secret<String>,
    amount: Amount,
    reference: String,
}

impl TryFrom<&types::PaymentsCaptureRouterData> for AdyenCaptureRequest {
    type Error = Error;
    fn try_from(item: &types::PaymentsCaptureRouterData) -> Result<Self, Self::Error> {
        let auth_type = AdyenAuthType::try_from(&item.connector_auth_type)?;
        Ok(Self {
            merchant_account: auth_type.merchant_account,
            reference: item.connector_request_reference_id.clone(),
            amount: Amount {
                currency: item.request.currency.to_string(),
                value: item.request.amount_to_capture,
            },
        })
    }
}

#[derive(Default, Debug, Serialize, Deserialize)]
#[serde(rename_all = "camelCase")]
pub struct AdyenCaptureResponse {
    merchant_account: String,
    payment_psp_reference: String,
    psp_reference: String,
    reference: String,
    status: String,
    amount: Amount,
}

impl TryFrom<types::PaymentsCaptureResponseRouterData<AdyenCaptureResponse>>
    for types::PaymentsCaptureRouterData
{
    type Error = Error;
    fn try_from(
        item: types::PaymentsCaptureResponseRouterData<AdyenCaptureResponse>,
    ) -> Result<Self, Self::Error> {
        Ok(Self {
            // From the docs, the only value returned is "received", outcome of refund is available
            // through refund notification webhook
            // For more info: https://docs.adyen.com/online-payments/capture
            status: storage_enums::AttemptStatus::Pending,
            response: Ok(types::PaymentsResponseData::TransactionResponse {
                resource_id: types::ResponseId::ConnectorTransactionId(item.response.psp_reference),
                redirection_data: None,
                mandate_reference: None,
                connector_metadata: None,
                network_txn_id: None,
                connector_response_reference_id: None,
            }),
            amount_captured: Some(item.response.amount.value),
            ..item.data
        })
    }
}

/*
// This is a repeated code block from Stripe inegration. Can we avoid the repetition in every integration
#[derive(Debug, Serialize, Deserialize)]
#[serde(rename_all = "lowercase")]
pub enum AdyenPaymentStatus {
    Succeeded,
    Failed,
    Processing,
    RequiresCustomerAction,
    RequiresPaymentMethod,
    RequiresConfirmation,
}

// Default always be Processing
impl Default for AdyenPaymentStatus {
    fn default() -> Self {
        AdyenPaymentStatus::Processing
    }
}

impl From<AdyenPaymentStatus> for enums::Status {
    fn from(item: AdyenPaymentStatus) -> Self {
        match item {
            AdyenPaymentStatus::Succeeded => enums::Status::Charged,
            AdyenPaymentStatus::Failed => enums::Status::Failure,
            AdyenPaymentStatus::Processing
            | AdyenPaymentStatus::RequiresCustomerAction
            | AdyenPaymentStatus::RequiresPaymentMethod
            | AdyenPaymentStatus::RequiresConfirmation => enums::Status::Pending,
        }
    }
}
*/
// Refund Request Transform
impl<F> TryFrom<&types::RefundsRouterData<F>> for AdyenRefundRequest {
    type Error = Error;
    fn try_from(item: &types::RefundsRouterData<F>) -> Result<Self, Self::Error> {
        let auth_type = AdyenAuthType::try_from(&item.connector_auth_type)?;
        Ok(Self {
            merchant_account: auth_type.merchant_account,
            amount: Amount {
                currency: item.request.currency.to_string(),
                value: item.request.refund_amount,
            },
            merchant_refund_reason: item.request.reason.clone(),
            reference: item.request.refund_id.clone(),
        })
    }
}

// Refund Response Transform
impl<F> TryFrom<types::RefundsResponseRouterData<F, AdyenRefundResponse>>
    for types::RefundsRouterData<F>
{
    type Error = Error;
    fn try_from(
        item: types::RefundsResponseRouterData<F, AdyenRefundResponse>,
    ) -> Result<Self, Self::Error> {
        Ok(Self {
            response: Ok(types::RefundsResponseData {
                connector_refund_id: item.response.reference,
                // From the docs, the only value returned is "received", outcome of refund is available
                // through refund notification webhook
                // For more info: https://docs.adyen.com/online-payments/refund
                refund_status: storage_enums::RefundStatus::Pending,
            }),
            ..item.data
        })
    }
}

#[derive(Debug, Default, Serialize, Deserialize)]
#[serde(rename_all = "camelCase")]
pub struct ErrorResponse {
    pub status: i32,
    pub error_code: String,
    pub message: String,
    pub error_type: String,
    pub psp_reference: Option<String>,
}

// #[cfg(test)]
// mod test_adyen_transformers {
//     use super::*;

//     #[test]
//     fn verify_transform_from_router_to_adyen_req() {
//         let router_req = PaymentsRequest {
//             amount: 0.0,
//             currency: "None".to_string(),
//             ..Default::default()
//         };
//         println!("{:#?}", &router_req);
//         let adyen_req = AdyenPaymentRequest::from(router_req);
//         println!("{:#?}", &adyen_req);
//         let adyen_req_json: String = serde_json::to_string(&adyen_req).unwrap();
//         println!("{}", adyen_req_json);
//         assert_eq!(true, true)
//     }
// }

#[derive(Debug, Deserialize)]
pub enum DisputeStatus {
    Undefended,
    Pending,
    Lost,
    Accepted,
    Won,
}

#[derive(Debug, Deserialize)]
#[serde(rename_all = "camelCase")]
pub struct AdyenAdditionalDataWH {
    pub hmac_signature: String,
    pub dispute_status: Option<DisputeStatus>,
    pub chargeback_reason_code: Option<String>,
    #[serde(default, with = "common_utils::custom_serde::iso8601::option")]
    pub defense_period_ends_at: Option<PrimitiveDateTime>,
}

#[derive(Debug, Deserialize)]
pub struct AdyenAmountWH {
    pub value: i64,
    pub currency: String,
}

#[derive(Clone, Debug, Deserialize, strum::Display)]
#[serde(rename_all = "SCREAMING_SNAKE_CASE")]
#[strum(serialize_all = "SCREAMING_SNAKE_CASE")]
pub enum WebhookEventCode {
    Authorisation,
    Refund,
    CancelOrRefund,
    RefundFailed,
    NotificationOfChargeback,
    Chargeback,
    ChargebackReversed,
    SecondChargeback,
    PrearbitrationWon,
    PrearbitrationLost,
    #[serde(other)]
    Unknown,
}

pub fn is_transaction_event(event_code: &WebhookEventCode) -> bool {
    matches!(event_code, WebhookEventCode::Authorisation)
}

pub fn is_refund_event(event_code: &WebhookEventCode) -> bool {
    matches!(
        event_code,
        WebhookEventCode::Refund
            | WebhookEventCode::CancelOrRefund
            | WebhookEventCode::RefundFailed
    )
}

pub fn is_chargeback_event(event_code: &WebhookEventCode) -> bool {
    matches!(
        event_code,
        WebhookEventCode::NotificationOfChargeback
            | WebhookEventCode::Chargeback
            | WebhookEventCode::ChargebackReversed
            | WebhookEventCode::SecondChargeback
            | WebhookEventCode::PrearbitrationWon
            | WebhookEventCode::PrearbitrationLost
    )
}

impl ForeignFrom<(WebhookEventCode, Option<DisputeStatus>)> for webhooks::IncomingWebhookEvent {
    fn foreign_from((code, status): (WebhookEventCode, Option<DisputeStatus>)) -> Self {
        match (code, status) {
            (WebhookEventCode::Authorisation, _) => Self::PaymentIntentSuccess,
            (WebhookEventCode::Refund, _) => Self::RefundSuccess,
            (WebhookEventCode::CancelOrRefund, _) => Self::RefundSuccess,
            (WebhookEventCode::RefundFailed, _) => Self::RefundFailure,
            (WebhookEventCode::NotificationOfChargeback, _) => Self::DisputeOpened,
            (WebhookEventCode::Chargeback, None) => Self::DisputeLost,
            (WebhookEventCode::Chargeback, Some(DisputeStatus::Won)) => Self::DisputeWon,
            (WebhookEventCode::Chargeback, Some(DisputeStatus::Lost)) => Self::DisputeLost,
            (WebhookEventCode::Chargeback, Some(_)) => Self::DisputeOpened,
            (WebhookEventCode::ChargebackReversed, Some(DisputeStatus::Pending)) => {
                Self::DisputeChallenged
            }
            (WebhookEventCode::ChargebackReversed, _) => Self::DisputeWon,
            (WebhookEventCode::SecondChargeback, _) => Self::DisputeLost,
            (WebhookEventCode::PrearbitrationWon, Some(DisputeStatus::Pending)) => {
                Self::DisputeOpened
            }
            (WebhookEventCode::PrearbitrationWon, _) => Self::DisputeWon,
            (WebhookEventCode::PrearbitrationLost, _) => Self::DisputeLost,
            (WebhookEventCode::Unknown, _) => Self::EventNotSupported,
        }
    }
}

impl From<WebhookEventCode> for enums::DisputeStage {
    fn from(code: WebhookEventCode) -> Self {
        match code {
            WebhookEventCode::NotificationOfChargeback => Self::PreDispute,
            WebhookEventCode::SecondChargeback => Self::PreArbitration,
            WebhookEventCode::PrearbitrationWon => Self::PreArbitration,
            WebhookEventCode::PrearbitrationLost => Self::PreArbitration,
            _ => Self::Dispute,
        }
    }
}

#[derive(Debug, Deserialize)]
#[serde(rename_all = "camelCase")]
pub struct AdyenNotificationRequestItemWH {
    pub additional_data: AdyenAdditionalDataWH,
    pub amount: AdyenAmountWH,
    pub original_reference: Option<String>,
    pub psp_reference: String,
    pub event_code: WebhookEventCode,
    pub merchant_account_code: String,
    pub merchant_reference: String,
    pub success: String,
    pub reason: Option<String>,
    #[serde(default, with = "common_utils::custom_serde::iso8601::option")]
    pub event_date: Option<PrimitiveDateTime>,
}

#[derive(Debug, Deserialize)]
#[serde(rename_all = "PascalCase")]
pub struct AdyenItemObjectWH {
    pub notification_request_item: AdyenNotificationRequestItemWH,
}

#[derive(Debug, Deserialize)]
#[serde(rename_all = "camelCase")]
pub struct AdyenIncomingWebhook {
    pub notification_items: Vec<AdyenItemObjectWH>,
}

impl From<AdyenNotificationRequestItemWH> for Response {
    fn from(notif: AdyenNotificationRequestItemWH) -> Self {
        Self {
            psp_reference: notif.psp_reference,
            merchant_reference: notif.merchant_reference,
            result_code: match notif.success.as_str() {
                "true" => AdyenStatus::Authorised,
                _ => AdyenStatus::Refused,
            },
            amount: Some(Amount {
                value: notif.amount.value,
                currency: notif.amount.currency,
            }),
            refusal_reason: None,
            refusal_reason_code: None,
            additional_data: None,
        }
    }
}

<<<<<<< HEAD
pub fn get_payment_intent_request(
    req: &types::PaymentsAuthorizeRouterData,
) -> errors::CustomResult<Option<types::RequestBody>, errors::ConnectorError> {
    let connector_req = AdyenPaymentRequest::try_from(req)?;
    let request_body = types::RequestBody::log_and_get_request_body(
        &connector_req,
        common_utils::ext_traits::Encode::<AdyenPaymentRequest<'_>>::encode_to_string_of_json,
    )
    .change_context(errors::ConnectorError::RequestEncodingFailed)?;
    Ok(Some(request_body))
=======
// Payouts
#[cfg(feature = "payouts")]
#[derive(Debug, Serialize, Deserialize)]
#[serde(rename_all = "camelCase")]
pub struct AdyenPayoutCreateRequest {
    amount: Amount,
    recurring: RecurringContract,
    merchant_account: Secret<String>,
    bank: PayoutBankDetails,
    reference: String,
    shopper_reference: String,
    shopper_email: Option<Email>,
    shopper_name: ShopperName,
    date_of_birth: Option<Secret<String>>,
    entity_type: Option<storage_enums::PayoutEntityType>,
    nationality: Option<storage_enums::CountryAlpha2>,
    billing_address: Option<Address>,
}

#[cfg(feature = "payouts")]
#[derive(Debug, Clone, Serialize, Deserialize)]
#[serde(rename_all = "camelCase")]
struct PayoutBankDetails {
    bank_name: String,
    bic: Option<Secret<String>>,
    country_code: storage_enums::CountryAlpha2,
    iban: Option<Secret<String>>,
    owner_name: Option<Secret<String>>,
    bank_city: String,
    tax_id: Option<Secret<String>>,
}

#[cfg(feature = "payouts")]
#[derive(Debug, Clone, Serialize, Deserialize)]
#[serde(rename_all = "camelCase")]
struct RecurringContract {
    contract: Contract,
}

#[cfg(feature = "payouts")]
#[derive(Debug, Clone, Serialize, Deserialize)]
#[serde(rename_all = "UPPERCASE")]
enum Contract {
    Oneclick,
    Recurring,
    Payout,
}

#[cfg(feature = "payouts")]
#[derive(Debug, Clone, Serialize, Deserialize)]
#[serde(rename_all = "camelCase")]
pub struct AdyenPayoutResponse {
    psp_reference: String,
    result_code: Option<AdyenStatus>,
    response: Option<AdyenStatus>,
    amount: Option<Amount>,
    merchant_reference: Option<String>,
    refusal_reason: Option<String>,
    refusal_reason_code: Option<String>,
    additional_data: Option<AdditionalData>,
    auth_code: Option<String>,
}

#[cfg(feature = "payouts")]
#[derive(Debug, Serialize, Deserialize)]
#[serde(rename_all = "camelCase")]
pub struct AdyenPayoutEligibilityRequest {
    amount: Amount,
    merchant_account: Secret<String>,
    payment_method: PayoutCardDetails,
    reference: String,
    shopper_reference: String,
}

#[cfg(feature = "payouts")]
#[derive(Default, Debug, Serialize, Deserialize, Eq, PartialEq)]
#[serde(rename_all = "camelCase")]
pub struct PayoutCardDetails {
    #[serde(rename = "type")]
    _type: String,
    number: String,
    expiry_month: String,
    expiry_year: String,
    holder_name: String,
}

#[cfg(feature = "payouts")]
#[derive(Clone, Default, Debug, Serialize, Deserialize, Eq, PartialEq)]
pub enum PayoutEligibility {
    #[serde(rename = "Y")]
    Yes,
    #[serde(rename = "N")]
    #[default]
    No,
    #[serde(rename = "D")]
    Domestic,
    #[serde(rename = "U")]
    Unknown,
}

#[cfg(feature = "payouts")]
#[derive(Debug, Serialize, Deserialize)]
#[serde(untagged)]
pub enum AdyenPayoutFulfillRequest {
    Bank(PayoutFulfillBankRequest),
    Card(Box<PayoutFulfillCardRequest>),
}

#[cfg(feature = "payouts")]
#[derive(Debug, Serialize, Deserialize)]
#[serde(rename_all = "camelCase")]
pub struct PayoutFulfillBankRequest {
    merchant_account: Secret<String>,
    original_reference: String,
}

#[cfg(feature = "payouts")]
#[derive(Debug, Serialize, Deserialize)]
#[serde(rename_all = "camelCase")]
pub struct PayoutFulfillCardRequest {
    amount: Amount,
    card: PayoutCardDetails,
    billing_address: Option<Address>,
    merchant_account: Secret<String>,
    reference: String,
    shopper_name: ShopperName,
    nationality: Option<storage_enums::CountryAlpha2>,
    entity_type: Option<storage_enums::PayoutEntityType>,
}

#[cfg(feature = "payouts")]
#[derive(Debug, Serialize, Deserialize)]
#[serde(rename_all = "camelCase")]
pub struct AdyenPayoutCancelRequest {
    original_reference: String,
    merchant_account: Secret<String>,
}

// Payouts eligibility request transform
#[cfg(feature = "payouts")]
impl<F> TryFrom<&types::PayoutsRouterData<F>> for AdyenPayoutEligibilityRequest {
    type Error = Error;
    fn try_from(item: &types::PayoutsRouterData<F>) -> Result<Self, Self::Error> {
        let auth_type = AdyenAuthType::try_from(&item.connector_auth_type)?;
        let payout_method_data = get_payout_card_details(&item.get_payout_method_data()?).map_or(
            Err(errors::ConnectorError::MissingRequiredField {
                field_name: "payout_method_data",
            }),
            Ok,
        )?;
        Ok(Self {
            amount: Amount {
                currency: item.request.destination_currency.to_string(),
                value: item.request.amount,
            },
            merchant_account: auth_type.merchant_account,
            payment_method: payout_method_data,
            reference: item.request.payout_id.clone(),
            shopper_reference: item.merchant_id.clone(),
        })
    }
}

// Payouts create request transform
#[cfg(feature = "payouts")]
impl<F> TryFrom<&types::PayoutsRouterData<F>> for AdyenPayoutCancelRequest {
    type Error = Error;
    fn try_from(item: &types::PayoutsRouterData<F>) -> Result<Self, Self::Error> {
        let auth_type = AdyenAuthType::try_from(&item.connector_auth_type)?;

        let merchant_account = auth_type.merchant_account;
        if let Some(id) = &item.request.connector_payout_id {
            Ok(Self {
                merchant_account,
                original_reference: id.to_string(),
            })
        } else {
            Err(errors::ConnectorError::MissingRequiredField {
                field_name: "connector_payout_id",
            })?
        }
    }
}

// Payouts cancel request transform
#[cfg(feature = "payouts")]
impl<F> TryFrom<&types::PayoutsRouterData<F>> for AdyenPayoutCreateRequest {
    type Error = Error;
    fn try_from(item: &types::PayoutsRouterData<F>) -> Result<Self, Self::Error> {
        let auth_type = AdyenAuthType::try_from(&item.connector_auth_type)?;
        let merchant_account = auth_type.merchant_account;
        let (owner_name, customer_email) = item
            .request
            .customer_details
            .to_owned()
            .map_or((None, None), |c| (c.name, c.email));

        match item.get_payout_method_data()? {
            PayoutMethodData::Card(_) => Err(errors::ConnectorError::NotSupported {
                message: "Card payout creation is not supported".to_string(),
                connector: "Adyen",
                payment_experience: "".to_string(),
            })?,
            PayoutMethodData::Bank(bd) => {
                let bank_details = match bd {
                    payouts::BankPayout::Sepa(b) => PayoutBankDetails {
                        bank_name: b.bank_name,
                        country_code: b.bank_country_code,
                        bank_city: b.bank_city,
                        owner_name,
                        bic: b.bic,
                        iban: Some(b.iban),
                        tax_id: None,
                    },
                    _ => Err(errors::ConnectorError::NotSupported {
                        message: "Bank transfers via ACH or Bacs are not supported".to_string(),
                        connector: "Adyen",
                        payment_experience: "".to_string(),
                    })?,
                };
                let address: &payments::AddressDetails = item.get_billing_address()?;
                Ok(Self {
                    amount: Amount {
                        value: item.request.amount,
                        currency: item.request.destination_currency.to_string(),
                    },
                    recurring: RecurringContract {
                        contract: Contract::Payout,
                    },
                    merchant_account,
                    bank: bank_details,
                    reference: item.request.payout_id.to_owned(),
                    shopper_reference: item.merchant_id.to_owned(),
                    shopper_email: customer_email,
                    shopper_name: ShopperName {
                        first_name: address.get_first_name().ok().cloned(),
                        last_name: address.get_last_name().ok().cloned(),
                    },
                    date_of_birth: None,
                    entity_type: Some(item.request.entity_type),
                    nationality: get_country_code(item.address.billing.as_ref()),
                    billing_address: get_address_info(item.address.billing.as_ref()),
                })
            }
        }
    }
}

// Payouts fulfill request transform
#[cfg(feature = "payouts")]
impl<F> TryFrom<&types::PayoutsRouterData<F>> for AdyenPayoutFulfillRequest {
    type Error = Error;
    fn try_from(item: &types::PayoutsRouterData<F>) -> Result<Self, Self::Error> {
        let auth_type = AdyenAuthType::try_from(&item.connector_auth_type)?;
        let payout_type = item.request.payout_type.to_owned();
        let merchant_account = auth_type.merchant_account;
        match payout_type {
            storage_enums::PayoutType::Bank => Ok(Self::Bank(PayoutFulfillBankRequest {
                merchant_account,
                original_reference: item
                    .request
                    .connector_payout_id
                    .clone()
                    .unwrap_or("".to_string()),
            })),
            storage_enums::PayoutType::Card => {
                let address = item.get_billing_address()?;
                Ok(Self::Card(Box::new(PayoutFulfillCardRequest {
                    amount: Amount {
                        value: item.request.amount,
                        currency: item.request.destination_currency.to_string(),
                    },
                    card: get_payout_card_details(&item.get_payout_method_data()?).map_or(
                        Err(errors::ConnectorError::MissingRequiredField {
                            field_name: "payout_method_data",
                        }),
                        Ok,
                    )?,
                    billing_address: get_address_info(item.get_billing().ok()),
                    merchant_account,
                    reference: item.request.payout_id.clone(),
                    shopper_name: ShopperName {
                        first_name: address.get_first_name().ok().cloned(),
                        last_name: address.get_last_name().ok().cloned(),
                    },
                    nationality: get_country_code(item.address.billing.as_ref()),
                    entity_type: Some(item.request.entity_type),
                })))
            }
        }
    }
}

// Payouts response transform
#[cfg(feature = "payouts")]
impl<F> TryFrom<types::PayoutsResponseRouterData<F, AdyenPayoutResponse>>
    for types::PayoutsRouterData<F>
{
    type Error = Error;
    fn try_from(
        item: types::PayoutsResponseRouterData<F, AdyenPayoutResponse>,
    ) -> Result<Self, Self::Error> {
        let response: AdyenPayoutResponse = item.response;
        let payout_eligible = response
            .additional_data
            .and_then(|pa| pa.payout_eligible)
            .map(|pe| pe == PayoutEligibility::Yes || pe == PayoutEligibility::Domestic);

        let status = payout_eligible.map_or(
            {
                response.result_code.map_or(
                    response
                        .response
                        .map(storage_enums::PayoutStatus::foreign_from),
                    |rc| Some(storage_enums::PayoutStatus::foreign_from(rc)),
                )
            },
            |pe| {
                if pe {
                    Some(storage_enums::PayoutStatus::RequiresFulfillment)
                } else {
                    Some(storage_enums::PayoutStatus::Ineligible)
                }
            },
        );

        Ok(Self {
            response: Ok(types::PayoutsResponseData {
                status,
                connector_payout_id: response.psp_reference,
                payout_eligible,
            }),
            ..item.data
        })
    }
}

#[cfg(feature = "payouts")]
impl ForeignFrom<AdyenStatus> for storage_enums::PayoutStatus {
    fn foreign_from(adyen_status: AdyenStatus) -> Self {
        match adyen_status {
            AdyenStatus::Authorised | AdyenStatus::PayoutConfirmReceived => Self::Success,
            AdyenStatus::Cancelled | AdyenStatus::PayoutDeclineReceived => Self::Cancelled,
            AdyenStatus::Error => Self::Failed,
            AdyenStatus::Pending => Self::Pending,
            AdyenStatus::PayoutSubmitReceived => Self::RequiresFulfillment,
            _ => Self::Ineligible,
        }
    }
>>>>>>> 7607b6b6
}<|MERGE_RESOLUTION|>--- conflicted
+++ resolved
@@ -174,7 +174,7 @@
 #[serde(rename_all = "camelCase")]
 pub struct AdyenBalanceRequest<'a> {
     pub payment_method: AdyenPaymentMethod<'a>,
-    pub merchant_account: String,
+    pub merchant_account: Secret<String>,
 }
 
 #[derive(Default, Debug, Deserialize)]
@@ -360,7 +360,8 @@
     SepaDirectDebit(Box<SepaDirectDebitData>),
     BacsDirectDebit(Box<BacsDirectDebitData>),
     SamsungPay(Box<SamsungPayPmData>),
-<<<<<<< HEAD
+    Twint(Box<TwintWalletData>),
+    Vipps(Box<VippsWalletData>),
     PaymentMethodBalance(Box<BalancePmData>),
     AdyenGiftCard(Box<GiftCardData>),
 }
@@ -382,10 +383,6 @@
     brand: String,
     number: Secret<String>,
     cvc: Secret<String>,
-=======
-    Twint(Box<TwintWalletData>),
-    Vipps(Box<VippsWalletData>),
->>>>>>> 7607b6b6
 }
 
 #[derive(Debug, Clone, Serialize)]
@@ -924,11 +921,9 @@
     #[serde(rename = "directdebit_GB")]
     BacsDirectDebit,
     Samsungpay,
-<<<<<<< HEAD
-    Giftcard,
-=======
     Twint,
     Vipps,
+    Giftcard,
 }
 
 #[derive(Debug, Eq, PartialEq, Serialize, Clone)]
@@ -966,7 +961,6 @@
     Siamcommercialbank,
     #[serde(rename = "molpay_kbank")]
     Kbank,
->>>>>>> 7607b6b6
 }
 
 pub struct AdyenTestBankNames<'a>(&'a str);
@@ -2131,6 +2125,7 @@
             line_items,
             shopper_reference,
             store_payment_method,
+            channel: None,
         })
     }
 }
@@ -2206,6 +2201,7 @@
                 mandate_reference: None,
                 connector_metadata: None,
                 network_txn_id: None,
+                connector_response_reference_id: None,
             }),
             payment_method_balance: Some(item.response.balance.value),
             ..item.data
@@ -2702,7 +2698,6 @@
     }
 }
 
-<<<<<<< HEAD
 pub fn get_payment_intent_request(
     req: &types::PaymentsAuthorizeRouterData,
 ) -> errors::CustomResult<Option<types::RequestBody>, errors::ConnectorError> {
@@ -2713,7 +2708,8 @@
     )
     .change_context(errors::ConnectorError::RequestEncodingFailed)?;
     Ok(Some(request_body))
-=======
+}
+
 // Payouts
 #[cfg(feature = "payouts")]
 #[derive(Debug, Serialize, Deserialize)]
@@ -3063,5 +3059,4 @@
             _ => Self::Ineligible,
         }
     }
->>>>>>> 7607b6b6
 }