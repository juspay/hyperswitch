--- conflicted
+++ resolved
@@ -2960,20 +2960,12 @@
 ) -> Result<(Option<String>, Option<api_enums::CountryAlpha2>), errors::ConnectorError> {
     match item.request.payment_method_data {
         domain::PaymentMethodData::BankRedirect(ref redirect_data) => match redirect_data {
-<<<<<<< HEAD
             domain::BankRedirectData::Sofort {
-=======
-            api_models::payments::BankRedirectData::Sofort {
->>>>>>> ea706f81
                 country,
                 preferred_language,
                 ..
             } => Ok((preferred_language.clone(), *country)),
-<<<<<<< HEAD
             domain::BankRedirectData::OpenBankingUk { country, .. } => {
-=======
-            api_models::payments::BankRedirectData::OpenBankingUk { country, .. } => {
->>>>>>> ea706f81
                 let country = country.ok_or(errors::ConnectorError::MissingRequiredField {
                     field_name: "country",
                 })?;
