--- conflicted
+++ resolved
@@ -285,11 +285,8 @@
     MobilePay(Box<MobilePayData>),
     #[serde(rename = "momo_wallet")]
     Momo(Box<MomoData>),
-<<<<<<< HEAD
     #[serde(rename = "touchngo")]
     TouchNGo(Box<TouchNGoData>),
-=======
->>>>>>> 262943b9
     OnlineBankingCzechRepublic(Box<OnlineBankingCzechRepublicData>),
     OnlineBankingFinland(Box<OnlineBankingFinlandData>),
     OnlineBankingPoland(Box<OnlineBankingPolandData>),
@@ -702,12 +699,9 @@
 pub struct MomoData {}
 
 #[derive(Debug, Clone, Serialize, Deserialize)]
-<<<<<<< HEAD
 pub struct TouchNGoData {}
 
 #[derive(Debug, Clone, Serialize, Deserialize)]
-=======
->>>>>>> 262943b9
 pub struct AdyenGPay {
     #[serde(rename = "type")]
     payment_type: PaymentType,
@@ -1254,13 +1248,10 @@
                 let momo_data = MomoData {};
                 Ok(AdyenPaymentMethod::Momo(Box::new(momo_data)))
             }
-<<<<<<< HEAD
             api_models::payments::WalletData::TouchNGoRedirect(_) => {
                 let touch_n_go_data = TouchNGoData {};
                 Ok(AdyenPaymentMethod::TouchNGo(Box::new(touch_n_go_data)))
             }
-=======
->>>>>>> 262943b9
             api_models::payments::WalletData::MbWayRedirect(data) => {
                 let mbway_data = MbwayData {
                     payment_type: PaymentType::Mbway,
@@ -1896,7 +1887,6 @@
     let status =
         storage_enums::AttemptStatus::foreign_from((is_manual_capture, response.result_code));
     let error = if response.refusal_reason.is_some() || response.refusal_reason_code.is_some() {
-        
         Some(types::ErrorResponse {
             code: response
                 .refusal_reason_code
