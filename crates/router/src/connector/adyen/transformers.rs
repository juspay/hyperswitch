#[cfg(feature = "payouts")]
use api_models::payouts::PayoutMethodData;
use api_models::{enums, payments, webhooks};
use cards::CardNumber;
use error_stack::ResultExt;
use masking::PeekInterface;
use reqwest::Url;
use serde::{Deserialize, Serialize};
use time::{Duration, OffsetDateTime, PrimitiveDateTime};

#[cfg(feature = "payouts")]
use crate::connector::utils::AddressDetailsData;
#[cfg(feature = "payouts")]
use crate::types::api::payouts;
use crate::{
    connector::utils::{
        self, BrowserInformationData, CardData, MandateReferenceData, PaymentsAuthorizeRequestData,
        RouterData,
    },
    consts,
    core::errors,
    pii::{Email, Secret},
    services,
    types::{
        self,
        api::{self, enums as api_enums},
        storage::enums as storage_enums,
        transformers::ForeignFrom,
        PaymentsAuthorizeData,
    },
    utils as crate_utils,
};

type Error = error_stack::Report<errors::ConnectorError>;

// Adyen Types Definition
// Payments Request and Response Types
#[derive(Default, Debug, Serialize, Deserialize)]
pub enum AdyenShopperInteraction {
    #[default]
    Ecommerce,
    #[serde(rename = "ContAuth")]
    ContinuedAuthentication,
    Moto,
    #[serde(rename = "POS")]
    Pos,
}

#[derive(Debug, Clone, Serialize, Deserialize)]
#[serde(rename_all = "PascalCase")]
pub enum AdyenRecurringModel {
    UnscheduledCardOnFile,
    CardOnFile,
}

#[derive(Clone, Default, Debug, Serialize, Deserialize)]
pub enum AuthType {
    #[default]
    PreAuth,
}
#[derive(Clone, Default, Debug, Serialize, Deserialize)]
#[serde(rename_all = "camelCase")]
pub struct AdditionalData {
    authorisation_type: Option<AuthType>,
    manual_capture: Option<bool>,
    pub recurring_processing_model: Option<AdyenRecurringModel>,
    /// Enable recurring details in dashboard to receive this ID, https://docs.adyen.com/online-payments/tokenization/create-and-use-tokens#test-and-go-live
    #[serde(rename = "recurring.recurringDetailReference")]
    recurring_detail_reference: Option<String>,
    #[serde(rename = "recurring.shopperReference")]
    recurring_shopper_reference: Option<String>,
    network_tx_reference: Option<String>,
    #[cfg(feature = "payouts")]
    payout_eligible: Option<PayoutEligibility>,
    funds_availability: Option<String>,
}

#[derive(Default, Debug, Serialize, Deserialize)]
#[serde(rename_all = "camelCase")]
pub struct ShopperName {
    first_name: Option<Secret<String>>,
    last_name: Option<Secret<String>>,
}

#[derive(Default, Debug, Serialize, Deserialize)]
#[serde(rename_all = "camelCase")]
pub struct Address {
    city: Option<String>,
    country: Option<api_enums::CountryAlpha2>,
    house_number_or_name: Option<Secret<String>>,
    postal_code: Option<Secret<String>>,
    state_or_province: Option<Secret<String>>,
    street: Option<Secret<String>>,
}

#[derive(Debug, Serialize)]
#[serde(rename_all = "camelCase")]
pub struct LineItem {
    amount_excluding_tax: Option<i64>,
    amount_including_tax: Option<i64>,
    description: Option<String>,
    id: Option<String>,
    tax_amount: Option<i64>,
    quantity: Option<u16>,
}

#[serde_with::skip_serializing_none]
#[derive(Debug, Serialize)]
#[serde(rename_all = "camelCase")]
pub struct AdyenPaymentRequest<'a> {
    amount: Amount,
    merchant_account: Secret<String>,
    payment_method: AdyenPaymentMethod<'a>,
    reference: String,
    return_url: String,
    browser_info: Option<AdyenBrowserInfo>,
    shopper_interaction: AdyenShopperInteraction,
    recurring_processing_model: Option<AdyenRecurringModel>,
    additional_data: Option<AdditionalData>,
    shopper_reference: Option<String>,
    store_payment_method: Option<bool>,
    shopper_name: Option<ShopperName>,
    shopper_locale: Option<String>,
    shopper_email: Option<Email>,
    social_security_number: Option<Secret<String>>,
    telephone_number: Option<Secret<String>>,
    billing_address: Option<Address>,
    delivery_address: Option<Address>,
    country_code: Option<api_enums::CountryAlpha2>,
    line_items: Option<Vec<LineItem>>,
    channel: Option<Channel>,
}

#[derive(Debug, Serialize)]
#[serde(rename_all = "camelCase")]
struct AdyenBrowserInfo {
    user_agent: String,
    accept_header: String,
    language: String,
    color_depth: u8,
    screen_height: u32,
    screen_width: u32,
    time_zone_offset: i32,
    java_enabled: bool,
}

#[derive(Debug, Clone, Serialize, Deserialize)]
pub enum AdyenStatus {
    AuthenticationFinished,
    AuthenticationNotRequired,
    Authorised,
    Cancelled,
    ChallengeShopper,
    Error,
    Pending,
    Received,
    RedirectShopper,
    Refused,
    PresentToShopper,
    #[cfg(feature = "payouts")]
    #[serde(rename = "[payout-confirm-received]")]
    PayoutConfirmReceived,
    #[cfg(feature = "payouts")]
    #[serde(rename = "[payout-decline-received]")]
    PayoutDeclineReceived,
    #[cfg(feature = "payouts")]
    #[serde(rename = "[payout-submit-received]")]
    PayoutSubmitReceived,
}

#[derive(Debug, Clone, Serialize)]
pub enum Channel {
    Web,
}

/// This implementation will be used only in Authorize, Automatic capture flow.
/// It is also being used in Psync flow, However Psync will be called only after create payment call that too in redirect flow.
impl ForeignFrom<(bool, AdyenStatus)> for storage_enums::AttemptStatus {
    fn foreign_from((is_manual_capture, adyen_status): (bool, AdyenStatus)) -> Self {
        match adyen_status {
            AdyenStatus::AuthenticationFinished => Self::AuthenticationSuccessful,
            AdyenStatus::AuthenticationNotRequired | AdyenStatus::PresentToShopper => Self::Pending,
            AdyenStatus::Authorised => match is_manual_capture {
                true => Self::Authorized,
                // In case of Automatic capture Authorized is the final status of the payment
                false => Self::Charged,
            },
            AdyenStatus::Cancelled => Self::Voided,
            AdyenStatus::ChallengeShopper | AdyenStatus::RedirectShopper => {
                Self::AuthenticationPending
            }
            AdyenStatus::Error | AdyenStatus::Refused => Self::Failure,
            AdyenStatus::Pending => Self::Pending,
            AdyenStatus::Received => Self::Started,
            #[cfg(feature = "payouts")]
            AdyenStatus::PayoutConfirmReceived => Self::Started,
            #[cfg(feature = "payouts")]
            AdyenStatus::PayoutSubmitReceived => Self::Pending,
            #[cfg(feature = "payouts")]
            AdyenStatus::PayoutDeclineReceived => Self::Voided,
        }
    }
}

#[derive(Debug, Serialize, Deserialize, Eq, PartialEq)]
pub struct AdyenRedirectRequest {
    pub details: AdyenRedirectRequestTypes,
}

#[derive(Debug, Clone, Serialize, serde::Deserialize, Eq, PartialEq)]
#[serde(untagged)]
pub enum AdyenRedirectRequestTypes {
    AdyenRedirection(AdyenRedirection),
    AdyenThreeDS(AdyenThreeDS),
}

#[derive(Debug, Clone, Serialize, serde::Deserialize, Eq, PartialEq)]
#[serde(rename_all = "camelCase")]
pub struct AdyenRedirection {
    #[serde(rename = "redirectResult")]
    pub redirect_result: String,
    #[serde(rename = "type")]
    pub type_of_redirection_result: Option<String>,
    pub result_code: Option<String>,
}

#[derive(Debug, Clone, Serialize, serde::Deserialize, Eq, PartialEq)]
#[serde(rename_all = "camelCase")]
pub struct AdyenThreeDS {
    #[serde(rename = "threeDSResult")]
    pub three_ds_result: String,
    #[serde(rename = "type")]
    pub type_of_redirection_result: Option<String>,
    pub result_code: Option<String>,
}

#[derive(Debug, Clone, Deserialize)]
#[serde(untagged)]
pub enum AdyenPaymentResponse {
    Response(Box<Response>),
    PresentToShopper(Box<PresentToShopperResponse>),
    QrCodeResponse(Box<QrCodeResponseResponse>),
    RedirectionResponse(Box<RedirectionResponse>),
    RedirectionErrorResponse(Box<RedirectionErrorResponse>),
}

#[derive(Debug, Clone, Serialize, Deserialize)]
#[serde(rename_all = "camelCase")]
pub struct Response {
    psp_reference: String,
    result_code: AdyenStatus,
    amount: Option<Amount>,
    merchant_reference: String,
    refusal_reason: Option<String>,
    refusal_reason_code: Option<String>,
    additional_data: Option<AdditionalData>,
}

#[derive(Debug, Clone, Serialize, Deserialize)]
#[serde(rename_all = "camelCase")]
pub struct RedirectionErrorResponse {
    result_code: AdyenStatus,
    refusal_reason: String,
}

#[derive(Debug, Clone, Deserialize)]
#[serde(rename_all = "camelCase")]
pub struct RedirectionResponse {
    result_code: AdyenStatus,
    action: AdyenRedirectAction,
    refusal_reason: Option<String>,
    refusal_reason_code: Option<String>,
}

#[derive(Debug, Clone, Deserialize)]
#[serde(rename_all = "camelCase")]
pub struct PresentToShopperResponse {
    psp_reference: Option<String>,
    result_code: AdyenStatus,
    action: AdyenPtsAction,
    refusal_reason: Option<String>,
    refusal_reason_code: Option<String>,
}

#[derive(Debug, Clone, Deserialize)]
#[serde(rename_all = "camelCase")]
pub struct QrCodeResponseResponse {
    result_code: AdyenStatus,
    action: AdyenQrCodeAction,
    refusal_reason: Option<String>,
    refusal_reason_code: Option<String>,
}

#[derive(Debug, Clone, Serialize, Deserialize)]
#[serde(rename_all = "camelCase")]
pub struct AdyenQrCodeAction {
    payment_method_type: PaymentType,
    #[serde(rename = "type")]
    type_of_response: ActionType,
    #[serde(rename = "url")]
    mobile_redirection_url: Option<Url>,
    qr_code_data: String,
}

#[derive(Debug, Clone, Serialize, Deserialize)]
#[serde(rename_all = "camelCase")]
pub struct AdyenPtsAction {
    reference: String,
    download_url: Option<Url>,
    payment_method_type: PaymentType,
    expires_at: Option<String>,
    initial_amount: Option<Amount>,
    pass_creation_token: Option<String>,
    total_amount: Option<Amount>,
    #[serde(rename = "type")]
    type_of_response: ActionType,
    instructions_url: Option<Url>,
}

#[derive(Debug, Clone, Serialize, Deserialize)]
#[serde(rename_all = "camelCase")]
pub struct AdyenRedirectAction {
    payment_method_type: PaymentType,
    url: Option<Url>,
    method: Option<services::Method>,
    #[serde(rename = "type")]
    type_of_response: ActionType,
    data: Option<std::collections::HashMap<String, String>>,
    payment_data: Option<String>,
}

#[derive(Debug, Clone, Serialize, Deserialize)]
#[serde(rename_all = "lowercase")]
pub enum ActionType {
    Redirect,
    Await,
    #[serde(rename = "qrCode")]
    QrCode,
    Voucher,
}

#[derive(Default, Debug, Clone, Serialize, Deserialize)]
pub struct Amount {
    currency: String,
    value: i64,
}

#[derive(Debug, Clone, Serialize)]
#[serde(tag = "type")]
pub enum AdyenPaymentMethod<'a> {
    AdyenAffirm(Box<AdyenPayLaterData>),
    AdyenCard(Box<AdyenCard>),
    AdyenKlarna(Box<AdyenPayLaterData>),
    AdyenPaypal(Box<AdyenPaypal>),
    #[serde(rename = "afterpaytouch")]
    AfterPay(Box<AdyenPayLaterData>),
    AlmaPayLater(Box<AdyenPayLaterData>),
    AliPay(Box<AliPayData>),
    AliPayHk(Box<AliPayHkData>),
    ApplePay(Box<AdyenApplePay>),
    #[serde(rename = "atome")]
    Atome,
    BancontactCard(Box<BancontactCardData>),
    Bizum(Box<BankRedirectionPMData>),
    Blik(Box<BlikRedirectionData>),
    #[serde(rename = "boletobancario")]
    BoletoBancario(Box<AdyenVoucherData>),
    #[serde(rename = "clearpay")]
    ClearPay,
    #[serde(rename = "dana")]
    Dana,
    Eps(Box<BankRedirectionWithIssuer<'a>>),
    #[serde(rename = "gcash")]
    Gcash(Box<GcashData>),
    Giropay(Box<BankRedirectionPMData>),
    Gpay(Box<AdyenGPay>),
    #[serde(rename = "gopay_wallet")]
    GoPay(Box<GoPayData>),
    Ideal(Box<BankRedirectionWithIssuer<'a>>),
    #[serde(rename = "kakaopay")]
    Kakaopay(Box<KakaoPayData>),
    Mandate(Box<AdyenMandate>),
    Mbway(Box<MbwayData>),
    MobilePay(Box<MobilePayData>),
    #[serde(rename = "momo_wallet")]
    Momo(Box<MomoData>),
    #[serde(rename = "touchngo")]
    TouchNGo(Box<TouchNGoData>),
    OnlineBankingCzechRepublic(Box<OnlineBankingCzechRepublicData>),
    OnlineBankingFinland(Box<OnlineBankingFinlandData>),
    OnlineBankingPoland(Box<OnlineBankingPolandData>),
    OnlineBankingSlovakia(Box<OnlineBankingSlovakiaData>),
    #[serde(rename = "molpay_ebanking_fpx_MY")]
    OnlineBankingFpx(Box<OnlineBankingFpxData>),
    #[serde(rename = "molpay_ebanking_TH")]
    OnlineBankingThailand(Box<OnlineBankingThailandData>),
<<<<<<< HEAD
    PayBright(Box<PayBrightData>),
    #[serde(rename = "paysafecard")]
    PaySafeCard(Box<PaySafeCardData>),
    Sofort(Box<BankRedirectionPMData>),
    Trustly(Box<BankRedirectionPMData>),
    Walley(Box<WalleyData>),
    WeChatPayWeb(Box<WeChatPayWebData>),
=======
    #[serde(rename = "paybright")]
    PayBright,
    #[serde(rename = "doku_permata_lite_atm")]
    PermataBankTransfer(Box<DokuBankData>),
    #[serde(rename = "directEbanking")]
    Sofort,
    #[serde(rename = "trustly")]
    Trustly,
    #[serde(rename = "walley")]
    Walley,
    #[serde(rename = "wechatpayWeb")]
    WeChatPayWeb,
>>>>>>> 3d97102c
    AchDirectDebit(Box<AchDirectDebitData>),
    #[serde(rename = "sepadirectdebit")]
    SepaDirectDebit(Box<SepaDirectDebitData>),
    BacsDirectDebit(Box<BacsDirectDebitData>),
    SamsungPay(Box<SamsungPayPmData>),
    #[serde(rename = "doku_bca_va")]
    BcaBankTransfer(Box<DokuBankData>),
    #[serde(rename = "doku_bni_va")]
    BniVa(Box<DokuBankData>),
    #[serde(rename = "doku_bri_va")]
    BriVa(Box<DokuBankData>),
    #[serde(rename = "doku_cimb_va")]
    CimbVa(Box<DokuBankData>),
    #[serde(rename = "doku_danamon_va")]
    DanamonVa(Box<DokuBankData>),
    #[serde(rename = "doku_mandiri_va")]
    MandiriVa(Box<DokuBankData>),
    #[serde(rename = "twint")]
    Twint,
    #[serde(rename = "vipps")]
    Vipps,
    #[serde(rename = "doku_indomaret")]
    Indomaret(Box<DokuBankData>),
    #[serde(rename = "doku_alfamart")]
    Alfamart(Box<DokuBankData>),
    #[serde(rename = "swish")]
    Swish,
}

#[derive(Debug, Clone, Serialize)]
#[serde(rename_all = "camelCase")]
pub struct AchDirectDebitData {
    #[serde(rename = "type")]
    payment_type: PaymentType,
    bank_account_number: Secret<String>,
    bank_location_id: Secret<String>,
    owner_name: Secret<String>,
}

#[derive(Debug, Clone, Serialize)]
#[serde(rename_all = "camelCase")]
pub struct SepaDirectDebitData {
    #[serde(rename = "sepa.ownerName")]
    owner_name: Secret<String>,
    #[serde(rename = "sepa.ibanNumber")]
    iban_number: Secret<String>,
}

#[derive(Debug, Clone, Serialize)]
#[serde(rename_all = "camelCase")]
pub struct BacsDirectDebitData {
    #[serde(rename = "type")]
    payment_type: PaymentType,
    bank_account_number: Secret<String>,
    bank_location_id: Secret<String>,
    holder_name: Secret<String>,
}

#[derive(Debug, Clone, Serialize)]
#[serde(rename_all = "camelCase")]
pub struct MandateData {
    #[serde(rename = "type")]
    payment_type: PaymentType,
    stored_payment_method_id: String,
}

#[derive(Debug, Clone, Serialize)]
#[serde(rename_all = "camelCase")]
pub struct BancontactCardData {
    #[serde(rename = "type")]
    payment_type: PaymentType,
    brand: String,
    number: CardNumber,
    expiry_month: Secret<String>,
    expiry_year: Secret<String>,
    holder_name: Secret<String>,
}

#[derive(Debug, Clone, Serialize)]
pub struct MobilePayData {
    #[serde(rename = "type")]
    payment_type: PaymentType,
}
#[derive(Debug, Clone, Serialize)]
#[serde(rename_all = "camelCase")]
pub struct MbwayData {
    #[serde(rename = "type")]
    payment_type: PaymentType,
    telephone_number: Secret<String>,
}

#[derive(Debug, Clone, Serialize)]
pub struct WalleyData {
    #[serde(rename = "type")]
    payment_type: PaymentType,
}

#[derive(Debug, Clone, Serialize)]
pub struct SamsungPayPmData {
    #[serde(rename = "type")]
    payment_type: PaymentType,
    #[serde(rename = "samsungPayToken")]
    samsung_pay_token: Secret<String>,
}

#[derive(Debug, Clone, Serialize)]
pub struct PayBrightData {
    #[serde(rename = "type")]
    payment_type: PaymentType,
}

#[derive(Debug, Clone, Serialize)]
pub struct PaySafeCardData {}

#[derive(Debug, Clone, Serialize)]
pub struct OnlineBankingFinlandData {
    #[serde(rename = "type")]
    payment_type: PaymentType,
}
#[derive(Debug, Clone, Serialize)]
pub struct OnlineBankingCzechRepublicData {
    #[serde(rename = "type")]
    payment_type: PaymentType,
    issuer: OnlineBankingCzechRepublicBanks,
}

#[derive(Debug, Clone, Serialize)]
#[serde(rename_all = "lowercase")]
pub enum OnlineBankingCzechRepublicBanks {
    KB,
    CS,
    C,
}

impl TryFrom<&api_enums::BankNames> for OnlineBankingCzechRepublicBanks {
    type Error = Error;
    fn try_from(bank_name: &api_enums::BankNames) -> Result<Self, Self::Error> {
        match bank_name {
            api::enums::BankNames::KomercniBanka => Ok(Self::KB),
            api::enums::BankNames::CeskaSporitelna => Ok(Self::CS),
            api::enums::BankNames::PlatnoscOnlineKartaPlatnicza => Ok(Self::C),
            _ => Err(errors::ConnectorError::NotSupported {
                message: String::from("BankRedirect"),
                connector: "Adyen",
                payment_experience: api_enums::PaymentExperience::RedirectToUrl.to_string(),
            })?,
        }
    }
}

#[derive(Debug, Clone, Serialize)]
pub struct OnlineBankingPolandData {
    #[serde(rename = "type")]
    payment_type: PaymentType,
    issuer: OnlineBankingPolandBanks,
}

#[derive(Debug, Clone, Serialize)]
pub enum OnlineBankingPolandBanks {
    #[serde(rename = "154")]
    BlikPSP,
    #[serde(rename = "31")]
    PlaceZIPKO,
    #[serde(rename = "243")]
    MBank,
    #[serde(rename = "112")]
    PayWithING,
    #[serde(rename = "20")]
    SantanderPrzelew24,
    #[serde(rename = "65")]
    BankPEKAOSA,
    #[serde(rename = "85")]
    BankMillennium,
    #[serde(rename = "88")]
    PayWithAliorBank,
    #[serde(rename = "143")]
    BankiSpoldzielcze,
    #[serde(rename = "26")]
    PayWithInteligo,
    #[serde(rename = "33")]
    BNPParibasPoland,
    #[serde(rename = "144")]
    BankNowySA,
    #[serde(rename = "45")]
    CreditAgricole,
    #[serde(rename = "99")]
    PayWithBOS,
    #[serde(rename = "119")]
    PayWithCitiHandlowy,
    #[serde(rename = "131")]
    PayWithPlusBank,
    #[serde(rename = "64")]
    ToyotaBank,
    #[serde(rename = "153")]
    VeloBank,
    #[serde(rename = "141")]
    ETransferPocztowy24,
}

impl TryFrom<&api_enums::BankNames> for OnlineBankingPolandBanks {
    type Error = Error;
    fn try_from(bank_name: &api_enums::BankNames) -> Result<Self, Self::Error> {
        match bank_name {
            api_models::enums::BankNames::BlikPSP => Ok(Self::BlikPSP),
            api_models::enums::BankNames::PlaceZIPKO => Ok(Self::PlaceZIPKO),
            api_models::enums::BankNames::MBank => Ok(Self::MBank),
            api_models::enums::BankNames::PayWithING => Ok(Self::PayWithING),
            api_models::enums::BankNames::SantanderPrzelew24 => Ok(Self::SantanderPrzelew24),
            api_models::enums::BankNames::BankPEKAOSA => Ok(Self::BankPEKAOSA),
            api_models::enums::BankNames::BankMillennium => Ok(Self::BankMillennium),
            api_models::enums::BankNames::PayWithAliorBank => Ok(Self::PayWithAliorBank),
            api_models::enums::BankNames::BankiSpoldzielcze => Ok(Self::BankiSpoldzielcze),
            api_models::enums::BankNames::PayWithInteligo => Ok(Self::PayWithInteligo),
            api_models::enums::BankNames::BNPParibasPoland => Ok(Self::BNPParibasPoland),
            api_models::enums::BankNames::BankNowySA => Ok(Self::BankNowySA),
            api_models::enums::BankNames::CreditAgricole => Ok(Self::CreditAgricole),
            api_models::enums::BankNames::PayWithBOS => Ok(Self::PayWithBOS),
            api_models::enums::BankNames::PayWithCitiHandlowy => Ok(Self::PayWithCitiHandlowy),
            api_models::enums::BankNames::PayWithPlusBank => Ok(Self::PayWithPlusBank),
            api_models::enums::BankNames::ToyotaBank => Ok(Self::ToyotaBank),
            api_models::enums::BankNames::VeloBank => Ok(Self::VeloBank),
            api_models::enums::BankNames::ETransferPocztowy24 => Ok(Self::ETransferPocztowy24),
            _ => Err(errors::ConnectorError::NotSupported {
                message: String::from("BankRedirect"),
                connector: "Adyen",
                payment_experience: api_enums::PaymentExperience::RedirectToUrl.to_string(),
            })?,
        }
    }
}

#[derive(Debug, Clone, Serialize)]
#[serde(rename_all = "camelCase")]
pub struct OnlineBankingSlovakiaData {
    #[serde(rename = "type")]
    payment_type: PaymentType,
    issuer: OnlineBankingSlovakiaBanks,
}

#[derive(Debug, Clone, Serialize)]
#[serde(rename_all = "camelCase")]
pub struct OnlineBankingFpxData {
    issuer: OnlineBankingFpxIssuer,
}

#[derive(Debug, Clone, Serialize)]
#[serde(rename_all = "camelCase")]
pub struct OnlineBankingThailandData {
    issuer: OnlineBankingThailandIssuer,
}

#[derive(Debug, Clone, Serialize)]
#[serde(rename_all = "lowercase")]
pub enum OnlineBankingSlovakiaBanks {
    Vub,
    Posto,
    Sporo,
    Tatra,
    Viamo,
}

impl TryFrom<&api_enums::BankNames> for OnlineBankingSlovakiaBanks {
    type Error = Error;
    fn try_from(bank_name: &api_enums::BankNames) -> Result<Self, Self::Error> {
        match bank_name {
            api::enums::BankNames::EPlatbyVUB => Ok(Self::Vub),
            api::enums::BankNames::PostovaBanka => Ok(Self::Posto),
            api::enums::BankNames::SporoPay => Ok(Self::Sporo),
            api::enums::BankNames::TatraPay => Ok(Self::Tatra),
            api::enums::BankNames::Viamo => Ok(Self::Viamo),
            _ => Err(errors::ConnectorError::NotSupported {
                message: String::from("BankRedirect"),
                connector: "Adyen",
                payment_experience: api_enums::PaymentExperience::RedirectToUrl.to_string(),
            })?,
        }
    }
}

impl TryFrom<&api_enums::BankNames> for OnlineBankingFpxIssuer {
    type Error = Error;
    fn try_from(bank_name: &api_enums::BankNames) -> Result<Self, Self::Error> {
        match bank_name {
            api::enums::BankNames::AffinBank => Ok(Self::FpxAbb),
            api::enums::BankNames::AgroBank => Ok(Self::FpxAgrobank),
            api::enums::BankNames::AllianceBank => Ok(Self::FpxAbmb),
            api::enums::BankNames::AmBank => Ok(Self::FpxAmb),
            api::enums::BankNames::BankIslam => Ok(Self::FpxBimb),
            api::enums::BankNames::BankMuamalat => Ok(Self::FpxBmmb),
            api::enums::BankNames::BankRakyat => Ok(Self::FpxBkrm),
            api::enums::BankNames::BankSimpananNasional => Ok(Self::FpxBsn),
            api::enums::BankNames::CimbBank => Ok(Self::FpxCimbclicks),
            api::enums::BankNames::HongLeongBank => Ok(Self::FpxHlb),
            api::enums::BankNames::HsbcBank => Ok(Self::FpxHsbc),
            api::enums::BankNames::KuwaitFinanceHouse => Ok(Self::FpxKfh),
            api::enums::BankNames::Maybank => Ok(Self::FpxMb2u),
            api::enums::BankNames::OcbcBank => Ok(Self::FpxOcbc),
            api::enums::BankNames::PublicBank => Ok(Self::FpxPbb),
            api::enums::BankNames::RhbBank => Ok(Self::FpxRhb),
            api::enums::BankNames::StandardCharteredBank => Ok(Self::FpxScb),
            api::enums::BankNames::UobBank => Ok(Self::FpxUob),
            _ => Err(errors::ConnectorError::NotSupported {
                message: String::from("BankRedirect"),
                connector: "Adyen",
                payment_experience: api_enums::PaymentExperience::RedirectToUrl.to_string(),
            })?,
        }
    }
}

impl TryFrom<&api_enums::BankNames> for OnlineBankingThailandIssuer {
    type Error = Error;
    fn try_from(bank_name: &api_enums::BankNames) -> Result<Self, Self::Error> {
        match bank_name {
            api::enums::BankNames::BangkokBank => Ok(Self::Bangkokbank),
            api::enums::BankNames::KrungsriBank => Ok(Self::Krungsribank),
            api::enums::BankNames::KrungThaiBank => Ok(Self::Krungthaibank),
            api::enums::BankNames::TheSiamCommercialBank => Ok(Self::Siamcommercialbank),
            api::enums::BankNames::KasikornBank => Ok(Self::Kbank),
            _ => Err(errors::ConnectorError::NotSupported {
                message: String::from("BankRedirect"),
                connector: "Adyen",
                payment_experience: api_enums::PaymentExperience::RedirectToUrl.to_string(),
            })?,
        }
    }
}

#[derive(Debug, Clone, Serialize)]
#[serde(rename_all = "camelCase")]
pub struct BlikRedirectionData {
    #[serde(rename = "type")]
    payment_type: PaymentType,
    blik_code: String,
}

#[derive(Debug, Clone, Serialize)]
#[serde(rename_all = "camelCase")]
pub struct BankRedirectionPMData {
    #[serde(rename = "type")]
    payment_type: PaymentType,
}

#[derive(Debug, Clone, Serialize)]
#[serde(rename_all = "camelCase")]
pub struct BankRedirectionWithIssuer<'a> {
    #[serde(rename = "type")]
    payment_type: PaymentType,
    issuer: Option<&'a str>,
}

#[derive(Debug, Clone, Serialize, Deserialize)]
#[serde(rename_all = "camelCase")]
pub struct AdyenMandate {
    #[serde(rename = "type")]
    payment_type: PaymentType,
    stored_payment_method_id: String,
}

#[derive(Debug, Clone, Serialize, Deserialize)]
#[serde(rename_all = "camelCase")]
pub struct AdyenCard {
    #[serde(rename = "type")]
    payment_type: PaymentType,
    number: CardNumber,
    expiry_month: Secret<String>,
    expiry_year: Secret<String>,
    cvc: Option<Secret<String>>,
    brand: Option<CardBrand>, //Mandatory for mandate using network_txns_id
    network_payment_reference: Option<String>,
}

#[derive(Debug, Clone, Serialize, Deserialize)]
#[serde(rename_all = "lowercase")]
pub enum CardBrand {
    Visa,
    MC,
    Amex,
}

#[derive(Default, Debug, Serialize, Deserialize)]
#[serde(rename_all = "camelCase")]
pub struct AdyenCancelRequest {
    merchant_account: Secret<String>,
    reference: String,
}

#[derive(Default, Debug, Deserialize)]
#[serde(rename_all = "camelCase")]
pub struct AdyenCancelResponse {
    psp_reference: String,
    status: CancelStatus,
}

#[derive(Default, Debug, Deserialize)]
#[serde(rename_all = "lowercase")]
pub enum CancelStatus {
    Received,
    #[default]
    Processing,
}
#[derive(Debug, Clone, Serialize, Deserialize)]
pub struct AdyenPaypal {
    #[serde(rename = "type")]
    payment_type: PaymentType,
}

#[derive(Debug, Clone, Serialize, Deserialize)]
pub struct AliPayData {
    #[serde(rename = "type")]
    payment_type: PaymentType,
}

#[derive(Debug, Clone, Serialize, Deserialize)]
pub struct AliPayHkData {
    #[serde(rename = "type")]
    payment_type: PaymentType,
}

#[derive(Debug, Clone, Serialize, Deserialize)]
pub struct GoPayData {}

#[derive(Debug, Clone, Serialize, Deserialize)]
pub struct KakaoPayData {}
#[derive(Debug, Clone, Serialize, Deserialize)]
pub struct GcashData {}

#[derive(Debug, Clone, Serialize, Deserialize)]
pub struct MomoData {}

#[derive(Debug, Clone, Serialize, Deserialize)]
pub struct TouchNGoData {}

#[derive(Debug, Clone, Serialize, Deserialize)]
pub struct AdyenGPay {
    #[serde(rename = "type")]
    payment_type: PaymentType,
    #[serde(rename = "googlePayToken")]
    google_pay_token: Secret<String>,
}

#[derive(Debug, Clone, Serialize, Deserialize)]
pub struct AdyenApplePay {
    #[serde(rename = "type")]
    payment_type: PaymentType,
    #[serde(rename = "applePayToken")]
    apple_pay_token: Secret<String>,
}

#[derive(Debug, Clone, Serialize, Deserialize)]
pub struct AdyenPayLaterData {
    #[serde(rename = "type")]
    payment_type: PaymentType,
}

#[derive(Debug, Clone, Serialize, Deserialize)]
#[serde(rename_all = "camelCase")]
pub struct DokuBankData {
    first_name: Secret<String>,
    last_name: Option<Secret<String>>,
    shopper_email: Email,
}

#[derive(Debug, Clone, Serialize)]
pub struct AdyenVoucherData {
    #[serde(rename = "type")]
    payment_type: PaymentType,
}

// Refunds Request and Response
#[derive(Default, Debug, Serialize, Deserialize)]
#[serde(rename_all = "camelCase")]
pub struct AdyenRefundRequest {
    merchant_account: Secret<String>,
    amount: Amount,
    merchant_refund_reason: Option<String>,
    reference: String,
}

#[derive(Default, Debug, Clone, Serialize, Deserialize)]
#[serde(rename_all = "camelCase")]
pub struct AdyenRefundResponse {
    merchant_account: String,
    psp_reference: String,
    payment_psp_reference: String,
    reference: String,
    status: String,
}

pub struct AdyenAuthType {
    pub(super) api_key: Secret<String>,
    pub(super) merchant_account: Secret<String>,
    #[allow(dead_code)]
    pub(super) review_key: Option<Secret<String>>,
}

#[derive(Debug, Clone, Serialize, Deserialize)]
#[serde(rename_all = "lowercase")]
pub enum PaymentType {
    Affirm,
    Afterpaytouch,
    Alipay,
    #[serde(rename = "alipay_hk")]
    AlipayHk,
    #[serde(rename = "doku_alfamart")]
    Alfamart,
    Alma,
    Applepay,
    Bizum,
    Atome,
    Blik,
    #[serde(rename = "boletobancario")]
    BoletoBancario,
    ClearPay,
    Dana,
    Eps,
    Gcash,
    Giropay,
    Googlepay,
    #[serde(rename = "gopay_wallet")]
    GoPay,
    Ideal,
    #[serde(rename = "doku_indomaret")]
    Indomaret,
    Klarna,
    Kakaopay,
    Mbway,
    MobilePay,
    #[serde(rename = "momo_wallet")]
    Momo,
    #[serde(rename = "onlineBanking_CZ")]
    OnlineBankingCzechRepublic,
    #[serde(rename = "ebanking_FI")]
    OnlineBankingFinland,
    #[serde(rename = "onlineBanking_PL")]
    OnlineBankingPoland,
    #[serde(rename = "onlineBanking_SK")]
    OnlineBankingSlovakia,
    #[serde(rename = "molpay_ebanking_fpx_MY")]
    OnlineBankingFpx,
    #[serde(rename = "molpay_ebanking_TH")]
    OnlineBankingThailand,
    PayBright,
    Paypal,
    Scheme,
    #[serde(rename = "directEbanking")]
    Sofort,
    #[serde(rename = "networkToken")]
    NetworkToken,
    Trustly,
    #[serde(rename = "touchngo")]
    TouchNGo,
    Walley,
    #[serde(rename = "wechatpayWeb")]
    WeChatPayWeb,
    #[serde(rename = "ach")]
    AchDirectDebit,
    SepaDirectDebit,
    #[serde(rename = "directdebit_GB")]
    BacsDirectDebit,
    Samsungpay,
    Twint,
    Vipps,
    Swish,
    #[serde(rename = "doku_permata_lite_atm")]
    PermataBankTransfer,
    #[serde(rename = "doku_bca_va")]
    BcaBankTransfer,
    #[serde(rename = "doku_bni_va")]
    BniVa,
    #[serde(rename = "doku_bri_va")]
    BriVa,
    #[serde(rename = "doku_cimb_va")]
    CimbVa,
    #[serde(rename = "doku_danamon_va")]
    DanamonVa,
    #[serde(rename = "doku_mandiri_va")]
    MandiriVa,
}

#[derive(Debug, Eq, PartialEq, Serialize, Clone)]
#[serde(rename_all = "snake_case")]
pub enum OnlineBankingFpxIssuer {
    FpxAbb,
    FpxAgrobank,
    FpxAbmb,
    FpxAmb,
    FpxBimb,
    FpxBmmb,
    FpxBkrm,
    FpxBsn,
    FpxCimbclicks,
    FpxHlb,
    FpxHsbc,
    FpxKfh,
    FpxMb2u,
    FpxOcbc,
    FpxPbb,
    FpxRhb,
    FpxScb,
    FpxUob,
}

#[derive(Debug, Eq, PartialEq, Serialize, Clone)]
pub enum OnlineBankingThailandIssuer {
    #[serde(rename = "molpay_bangkokbank")]
    Bangkokbank,
    #[serde(rename = "molpay_krungsribank")]
    Krungsribank,
    #[serde(rename = "molpay_krungthaibank")]
    Krungthaibank,
    #[serde(rename = "molpay_siamcommercialbank")]
    Siamcommercialbank,
    #[serde(rename = "molpay_kbank")]
    Kbank,
}

pub struct AdyenTestBankNames<'a>(&'a str);

impl<'a> TryFrom<&api_enums::BankNames> for AdyenTestBankNames<'a> {
    type Error = Error;
    fn try_from(bank: &api_enums::BankNames) -> Result<Self, Self::Error> {
        Ok(match bank {
            api_models::enums::BankNames::AbnAmro => Self("1121"),
            api_models::enums::BankNames::AsnBank => Self("1151"),
            api_models::enums::BankNames::Bunq => Self("1152"),
            api_models::enums::BankNames::Handelsbanken => Self("1153"),
            api_models::enums::BankNames::Ing => Self("1154"),
            api_models::enums::BankNames::Knab => Self("1155"),
            api_models::enums::BankNames::Moneyou => Self("1156"),
            api_models::enums::BankNames::Rabobank => Self("1157"),
            api_models::enums::BankNames::Regiobank => Self("1158"),
            api_models::enums::BankNames::Revolut => Self("1159"),
            api_models::enums::BankNames::SnsBank => Self("1159"),
            api_models::enums::BankNames::TriodosBank => Self("1159"),
            api_models::enums::BankNames::VanLanschot => Self("1159"),
            api_models::enums::BankNames::BankAustria => {
                Self("e6819e7a-f663-414b-92ec-cf7c82d2f4e5")
            }
            api_models::enums::BankNames::BawagPskAg => {
                Self("ba7199cc-f057-42f2-9856-2378abf21638")
            }
            api_models::enums::BankNames::Dolomitenbank => {
                Self("d5d5b133-1c0d-4c08-b2be-3c9b116dc326")
            }
            api_models::enums::BankNames::EasybankAg => {
                Self("eff103e6-843d-48b7-a6e6-fbd88f511b11")
            }
            api_models::enums::BankNames::ErsteBankUndSparkassen => {
                Self("3fdc41fc-3d3d-4ee3-a1fe-cd79cfd58ea3")
            }
            api_models::enums::BankNames::HypoTirolBankAg => {
                Self("6765e225-a0dc-4481-9666-e26303d4f221")
            }
            api_models::enums::BankNames::PosojilnicaBankEGen => {
                Self("65ef4682-4944-499f-828f-5d74ad288376")
            }
            api_models::enums::BankNames::RaiffeisenBankengruppeOsterreich => {
                Self("ee9fc487-ebe0-486c-8101-17dce5141a67")
            }
            api_models::enums::BankNames::SchoellerbankAg => {
                Self("1190c4d1-b37a-487e-9355-e0a067f54a9f")
            }
            api_models::enums::BankNames::SpardaBankWien => {
                Self("8b0bfeea-fbb0-4337-b3a1-0e25c0f060fc")
            }
            api_models::enums::BankNames::VolksbankGruppe => {
                Self("e2e97aaa-de4c-4e18-9431-d99790773433")
            }
            api_models::enums::BankNames::VolkskreditbankAg => {
                Self("4a0a975b-0594-4b40-9068-39f77b3a91f9")
            }
            _ => Err(errors::ConnectorError::NotSupported {
                message: String::from("BankRedirect"),
                connector: "Adyen",
                payment_experience: api_enums::PaymentExperience::RedirectToUrl.to_string(),
            })?,
        })
    }
}

impl TryFrom<&types::ConnectorAuthType> for AdyenAuthType {
    type Error = Error;
    fn try_from(auth_type: &types::ConnectorAuthType) -> Result<Self, Self::Error> {
        match auth_type {
            types::ConnectorAuthType::BodyKey { api_key, key1 } => Ok(Self {
                api_key: api_key.to_owned(),
                merchant_account: key1.to_owned(),
                review_key: None,
            }),
            types::ConnectorAuthType::SignatureKey {
                api_key,
                key1,
                api_secret,
            } => Ok(Self {
                api_key: api_key.to_owned(),
                merchant_account: key1.to_owned(),
                review_key: Some(api_secret.to_owned()),
            }),
            _ => Err(errors::ConnectorError::FailedToObtainAuthType)?,
        }
    }
}

impl<'a> TryFrom<&types::PaymentsAuthorizeRouterData> for AdyenPaymentRequest<'a> {
    type Error = Error;
    fn try_from(item: &types::PaymentsAuthorizeRouterData) -> Result<Self, Self::Error> {
        match item
            .request
            .mandate_id
            .to_owned()
            .and_then(|mandate_ids| mandate_ids.mandate_reference_id)
        {
            Some(mandate_ref) => AdyenPaymentRequest::try_from((item, mandate_ref)),
            None => match item.request.payment_method_data {
                api_models::payments::PaymentMethodData::Card(ref card) => {
                    AdyenPaymentRequest::try_from((item, card))
                }
                api_models::payments::PaymentMethodData::Wallet(ref wallet) => {
                    AdyenPaymentRequest::try_from((item, wallet))
                }
                api_models::payments::PaymentMethodData::PayLater(ref pay_later) => {
                    AdyenPaymentRequest::try_from((item, pay_later))
                }
                api_models::payments::PaymentMethodData::BankRedirect(ref bank_redirect) => {
                    AdyenPaymentRequest::try_from((item, bank_redirect))
                }
                api_models::payments::PaymentMethodData::BankDebit(ref bank_debit) => {
                    AdyenPaymentRequest::try_from((item, bank_debit))
                }
<<<<<<< HEAD
                api_models::payments::PaymentMethodData::GiftCard(ref gift_card) => {
                    AdyenPaymentRequest::try_from((item, gift_card.as_ref()))
=======
                api_models::payments::PaymentMethodData::BankTransfer(ref bank_transfer) => {
                    AdyenPaymentRequest::try_from((item, bank_transfer.as_ref()))
                }
                api_models::payments::PaymentMethodData::Voucher(ref voucher_data) => {
                    AdyenPaymentRequest::try_from((item, voucher_data))
>>>>>>> 3d97102c
                }
                _ => Err(errors::ConnectorError::NotSupported {
                    message: format!("{:?}", item.request.payment_method_type),
                    connector: "Adyen",
                    payment_experience: api_models::enums::PaymentExperience::RedirectToUrl
                        .to_string(),
                })?,
            },
        }
    }
}

impl From<&types::PaymentsAuthorizeRouterData> for AdyenShopperInteraction {
    fn from(item: &types::PaymentsAuthorizeRouterData) -> Self {
        match item.request.off_session {
            Some(true) => Self::ContinuedAuthentication,
            _ => Self::Ecommerce,
        }
    }
}
type RecurringDetails = (Option<AdyenRecurringModel>, Option<bool>, Option<String>);

fn get_recurring_processing_model(
    item: &types::PaymentsAuthorizeRouterData,
) -> Result<RecurringDetails, Error> {
    match (item.request.setup_future_usage, item.request.off_session) {
        (Some(storage_enums::FutureUsage::OffSession), _) => {
            let customer_id = item.get_customer_id()?;
            let shopper_reference = format!("{}_{}", item.merchant_id, customer_id);
            let store_payment_method = item.request.is_mandate_payment();
            Ok((
                Some(AdyenRecurringModel::UnscheduledCardOnFile),
                Some(store_payment_method),
                Some(shopper_reference),
            ))
        }
        (_, Some(true)) => Ok((
            Some(AdyenRecurringModel::UnscheduledCardOnFile),
            None,
            Some(format!("{}_{}", item.merchant_id, item.get_customer_id()?)),
        )),
        _ => Ok((None, None, None)),
    }
}

fn get_browser_info(
    item: &types::PaymentsAuthorizeRouterData,
) -> Result<Option<AdyenBrowserInfo>, Error> {
    if item.auth_type == storage_enums::AuthenticationType::ThreeDs
        || item.payment_method == storage_enums::PaymentMethod::BankRedirect
        || item.request.payment_method_type == Some(storage_enums::PaymentMethodType::GoPay)
    {
        let info = item.request.get_browser_info()?;
        Ok(Some(AdyenBrowserInfo {
            accept_header: info.get_accept_header()?,
            language: info.get_language()?,
            screen_height: info.get_screen_height()?,
            screen_width: info.get_screen_width()?,
            color_depth: info.get_color_depth()?,
            user_agent: info.get_user_agent()?,
            time_zone_offset: info.get_time_zone()?,
            java_enabled: info.get_java_enabled()?,
        }))
    } else {
        Ok(None)
    }
}

fn get_additional_data(item: &types::PaymentsAuthorizeRouterData) -> Option<AdditionalData> {
    match item.request.capture_method {
        Some(diesel_models::enums::CaptureMethod::Manual) => Some(AdditionalData {
            authorisation_type: Some(AuthType::PreAuth),
            manual_capture: Some(true),
            network_tx_reference: None,
            recurring_detail_reference: None,
            recurring_shopper_reference: None,
            recurring_processing_model: Some(AdyenRecurringModel::UnscheduledCardOnFile),
            ..AdditionalData::default()
        }),
        _ => None,
    }
}

fn get_channel_type(pm_type: &Option<storage_enums::PaymentMethodType>) -> Option<Channel> {
    pm_type.as_ref().and_then(|pmt| match pmt {
        storage_enums::PaymentMethodType::GoPay => Some(Channel::Web),
        _ => None,
    })
}

fn get_amount_data(item: &types::PaymentsAuthorizeRouterData) -> Amount {
    Amount {
        currency: item.request.currency.to_string(),
        value: item.request.amount,
    }
}

fn get_address_info(address: Option<&api_models::payments::Address>) -> Option<Address> {
    address.and_then(|add| {
        add.address.as_ref().map(|a| Address {
            city: a.city.clone(),
            country: a.country,
            house_number_or_name: a.line1.clone(),
            postal_code: a.zip.clone(),
            state_or_province: a.state.clone(),
            street: a.line2.clone(),
        })
    })
}

fn get_line_items(item: &types::PaymentsAuthorizeRouterData) -> Vec<LineItem> {
    let order_details: Option<Vec<payments::OrderDetailsWithAmount>> =
        item.request.order_details.clone();
    match order_details {
        Some(od) => od
            .iter()
            .enumerate()
            .map(|(i, data)| LineItem {
                amount_including_tax: Some(data.amount),
                amount_excluding_tax: Some(data.amount),
                description: Some(data.product_name.clone()),
                id: Some(format!("Items #{i}")),
                tax_amount: None,
                quantity: Some(data.quantity),
            })
            .collect(),
        None => {
            let line_item = LineItem {
                amount_including_tax: Some(item.request.amount),
                amount_excluding_tax: Some(item.request.amount),
                description: item.description.clone(),
                id: Some(String::from("Items #1")),
                tax_amount: None,
                quantity: Some(1),
            };
            vec![line_item]
        }
    }
}

fn get_telephone_number(item: &types::PaymentsAuthorizeRouterData) -> Option<Secret<String>> {
    let phone = item
        .address
        .billing
        .as_ref()
        .and_then(|billing| billing.phone.as_ref());
    phone.as_ref().and_then(|phone| {
        phone.number.as_ref().and_then(|number| {
            phone
                .country_code
                .as_ref()
                .map(|cc| Secret::new(format!("{}{}", cc, number.peek())))
        })
    })
}

fn get_shopper_name(address: Option<&api_models::payments::Address>) -> Option<ShopperName> {
    let billing = address.and_then(|billing| billing.address.as_ref());
    Some(ShopperName {
        first_name: billing.and_then(|a| a.first_name.clone()),
        last_name: billing.and_then(|a| a.last_name.clone()),
    })
}

fn get_country_code(
    address: Option<&api_models::payments::Address>,
) -> Option<api_enums::CountryAlpha2> {
    address.and_then(|billing| billing.address.as_ref().and_then(|address| address.country))
}

#[cfg(feature = "payouts")]
fn get_payout_card_details(payout_method_data: &PayoutMethodData) -> Option<PayoutCardDetails> {
    match payout_method_data {
        PayoutMethodData::Card(card) => Some(PayoutCardDetails {
            _type: "scheme".to_string(), // FIXME: Remove hardcoding
            number: card.card_number.peek().to_string(),
            expiry_month: card.expiry_month.peek().to_string(),
            expiry_year: card.expiry_year.peek().to_string(),
            holder_name: card.card_holder_name.peek().to_string(),
        }),
        _ => None,
    }
}

fn get_social_security_number(
    voucher_data: &api_models::payments::VoucherData,
) -> Option<Secret<String>> {
    match voucher_data {
        payments::VoucherData::Boleto(boleto_data) => boleto_data.social_security_number.clone(),
        payments::VoucherData::Alfamart { .. }
        | payments::VoucherData::Indomaret { .. }
        | payments::VoucherData::Efecty
        | payments::VoucherData::PagoEfectivo
        | payments::VoucherData::RedCompra
        | payments::VoucherData::RedPagos => None,
    }
}

impl<'a> TryFrom<&api_models::payments::BankDebitData> for AdyenPaymentMethod<'a> {
    type Error = Error;
    fn try_from(
        bank_debit_data: &api_models::payments::BankDebitData,
    ) -> Result<Self, Self::Error> {
        match bank_debit_data {
            payments::BankDebitData::AchBankDebit {
                account_number,
                routing_number,
                card_holder_name,
                ..
            } => Ok(AdyenPaymentMethod::AchDirectDebit(Box::new(
                AchDirectDebitData {
                    payment_type: PaymentType::AchDirectDebit,
                    bank_account_number: account_number.clone(),
                    bank_location_id: routing_number.clone(),
                    owner_name: card_holder_name.clone().ok_or(
                        errors::ConnectorError::MissingRequiredField {
                            field_name: "card_holder_name",
                        },
                    )?,
                },
            ))),
            payments::BankDebitData::SepaBankDebit {
                iban,
                bank_account_holder_name,
                ..
            } => Ok(AdyenPaymentMethod::SepaDirectDebit(Box::new(
                SepaDirectDebitData {
                    owner_name: bank_account_holder_name.clone().ok_or(
                        errors::ConnectorError::MissingRequiredField {
                            field_name: "bank_account_holder_name",
                        },
                    )?,
                    iban_number: iban.clone(),
                },
            ))),
            payments::BankDebitData::BacsBankDebit {
                account_number,
                sort_code,
                bank_account_holder_name,
                ..
            } => Ok(AdyenPaymentMethod::BacsDirectDebit(Box::new(
                BacsDirectDebitData {
                    payment_type: PaymentType::BacsDirectDebit,
                    bank_account_number: account_number.clone(),
                    bank_location_id: sort_code.clone(),
                    holder_name: bank_account_holder_name.clone().ok_or(
                        errors::ConnectorError::MissingRequiredField {
                            field_name: "bank_account_holder_name",
                        },
                    )?,
                },
            ))),
            _ => Err(errors::ConnectorError::NotImplemented("Payment method".to_string()).into()),
        }
    }
}

<<<<<<< HEAD
impl<'a> TryFrom<&api_models::payments::GiftCardData> for AdyenPaymentMethod<'a> {
    type Error = Error;
    fn try_from(gift_card_data: &api_models::payments::GiftCardData) -> Result<Self, Self::Error> {
        match gift_card_data {
            payments::GiftCardData::PaySafeCard {} => Ok(AdyenPaymentMethod::PaySafeCard(
                Box::new(PaySafeCardData {}),
            )),
            _ => Err(errors::ConnectorError::NotImplemented("Payment method".to_string()).into()),
=======
impl<'a> TryFrom<&api_models::payments::VoucherData> for AdyenPaymentMethod<'a> {
    type Error = Error;
    fn try_from(voucher_data: &api_models::payments::VoucherData) -> Result<Self, Self::Error> {
        match voucher_data {
            payments::VoucherData::Boleto { .. } => Ok(AdyenPaymentMethod::BoletoBancario(
                Box::new(AdyenVoucherData {
                    payment_type: PaymentType::BoletoBancario,
                }),
            )),
            payments::VoucherData::Alfamart(alfarmart_data) => {
                Ok(AdyenPaymentMethod::Alfamart(Box::new(DokuBankData {
                    first_name: alfarmart_data.first_name.clone(),
                    last_name: alfarmart_data.last_name.clone(),
                    shopper_email: alfarmart_data.email.clone(),
                })))
            }
            payments::VoucherData::Indomaret(indomaret_data) => {
                Ok(AdyenPaymentMethod::Indomaret(Box::new(DokuBankData {
                    first_name: indomaret_data.first_name.clone(),
                    last_name: indomaret_data.last_name.clone(),
                    shopper_email: indomaret_data.email.clone(),
                })))
            }
            payments::VoucherData::Efecty
            | payments::VoucherData::PagoEfectivo
            | payments::VoucherData::RedCompra
            | payments::VoucherData::RedPagos => Err(errors::ConnectorError::NotImplemented(
                "this payment method".to_string(),
            )
            .into()),
>>>>>>> 3d97102c
        }
    }
}

impl<'a> TryFrom<&api::Card> for AdyenPaymentMethod<'a> {
    type Error = Error;
    fn try_from(card: &api::Card) -> Result<Self, Self::Error> {
        let adyen_card = AdyenCard {
            payment_type: PaymentType::Scheme,
            number: card.card_number.clone(),
            expiry_month: card.card_exp_month.clone(),
            expiry_year: card.get_expiry_year_4_digit(),
            cvc: Some(card.card_cvc.clone()),
            brand: None,
            network_payment_reference: None,
        };
        Ok(AdyenPaymentMethod::AdyenCard(Box::new(adyen_card)))
    }
}

impl TryFrom<&storage_enums::PaymentMethodType> for PaymentType {
    type Error = Error;
    fn try_from(item: &storage_enums::PaymentMethodType) -> Result<Self, Self::Error> {
        match item {
            storage_enums::PaymentMethodType::Credit
            | storage_enums::PaymentMethodType::Debit
            | storage_enums::PaymentMethodType::Klarna
            | storage_enums::PaymentMethodType::Ach
            | storage_enums::PaymentMethodType::Sepa
            | storage_enums::PaymentMethodType::Bacs
            | storage_enums::PaymentMethodType::BancontactCard
            | storage_enums::PaymentMethodType::Blik
            | storage_enums::PaymentMethodType::Eps
            | storage_enums::PaymentMethodType::Giropay
            | storage_enums::PaymentMethodType::Ideal
            | storage_enums::PaymentMethodType::OnlineBankingCzechRepublic
            | storage_enums::PaymentMethodType::OnlineBankingFinland
            | storage_enums::PaymentMethodType::OnlineBankingPoland
            | storage_enums::PaymentMethodType::OnlineBankingSlovakia
            | storage_enums::PaymentMethodType::Sofort
            | storage_enums::PaymentMethodType::Trustly
            | storage_enums::PaymentMethodType::GooglePay
            | storage_enums::PaymentMethodType::AliPay
            | storage_enums::PaymentMethodType::ApplePay
            | storage_enums::PaymentMethodType::AliPayHk
            | storage_enums::PaymentMethodType::MbWay
            | storage_enums::PaymentMethodType::MobilePay
            | storage_enums::PaymentMethodType::WeChatPay
            | storage_enums::PaymentMethodType::SamsungPay
            | storage_enums::PaymentMethodType::Affirm
            | storage_enums::PaymentMethodType::AfterpayClearpay
            | storage_enums::PaymentMethodType::PayBright
            | storage_enums::PaymentMethodType::Walley => Ok(Self::Scheme),
            storage_enums::PaymentMethodType::Paypal => Ok(Self::Paypal),
            _ => Err(errors::ConnectorError::NotImplemented(
                "Payment Method Type".to_string(),
            ))?,
        }
    }
}

impl TryFrom<&utils::CardIssuer> for CardBrand {
    type Error = Error;
    fn try_from(card_issuer: &utils::CardIssuer) -> Result<Self, Self::Error> {
        match card_issuer {
            utils::CardIssuer::AmericanExpress => Ok(Self::Amex),
            utils::CardIssuer::Master => Ok(Self::MC),
            utils::CardIssuer::Visa => Ok(Self::Visa),
            _ => Err(errors::ConnectorError::NotImplemented("CardBrand".to_string()).into()),
        }
    }
}

impl<'a> TryFrom<&api::WalletData> for AdyenPaymentMethod<'a> {
    type Error = Error;
    fn try_from(wallet_data: &api::WalletData) -> Result<Self, Self::Error> {
        match wallet_data {
            api_models::payments::WalletData::GooglePay(data) => {
                let gpay_data = AdyenGPay {
                    payment_type: PaymentType::Googlepay,
                    google_pay_token: Secret::new(data.tokenization_data.token.to_owned()),
                };
                Ok(AdyenPaymentMethod::Gpay(Box::new(gpay_data)))
            }
            api_models::payments::WalletData::ApplePay(data) => {
                let apple_pay_data = AdyenApplePay {
                    payment_type: PaymentType::Applepay,
                    apple_pay_token: Secret::new(data.payment_data.to_string()),
                };

                Ok(AdyenPaymentMethod::ApplePay(Box::new(apple_pay_data)))
            }
            api_models::payments::WalletData::PaypalRedirect(_) => {
                let wallet = AdyenPaypal {
                    payment_type: PaymentType::Paypal,
                };
                Ok(AdyenPaymentMethod::AdyenPaypal(Box::new(wallet)))
            }
            api_models::payments::WalletData::AliPayRedirect(_) => {
                let alipay_data = AliPayData {
                    payment_type: PaymentType::Alipay,
                };
                Ok(AdyenPaymentMethod::AliPay(Box::new(alipay_data)))
            }
            api_models::payments::WalletData::AliPayHkRedirect(_) => {
                let alipay_hk_data = AliPayHkData {
                    payment_type: PaymentType::AlipayHk,
                };
                Ok(AdyenPaymentMethod::AliPayHk(Box::new(alipay_hk_data)))
            }
            api_models::payments::WalletData::GoPayRedirect(_) => {
                let go_pay_data = GoPayData {};
                Ok(AdyenPaymentMethod::GoPay(Box::new(go_pay_data)))
            }
            api_models::payments::WalletData::KakaoPayRedirect(_) => {
                let kakao_pay_data = KakaoPayData {};
                Ok(AdyenPaymentMethod::Kakaopay(Box::new(kakao_pay_data)))
            }
            api_models::payments::WalletData::GcashRedirect(_) => {
                let gcash_data = GcashData {};
                Ok(AdyenPaymentMethod::Gcash(Box::new(gcash_data)))
            }
            api_models::payments::WalletData::MomoRedirect(_) => {
                let momo_data = MomoData {};
                Ok(AdyenPaymentMethod::Momo(Box::new(momo_data)))
            }
            api_models::payments::WalletData::TouchNGoRedirect(_) => {
                let touch_n_go_data = TouchNGoData {};
                Ok(AdyenPaymentMethod::TouchNGo(Box::new(touch_n_go_data)))
            }
            api_models::payments::WalletData::MbWayRedirect(data) => {
                let mbway_data = MbwayData {
                    payment_type: PaymentType::Mbway,
                    telephone_number: data.telephone_number.clone(),
                };
                Ok(AdyenPaymentMethod::Mbway(Box::new(mbway_data)))
            }
            api_models::payments::WalletData::MobilePayRedirect(_) => {
                let data = MobilePayData {
                    payment_type: PaymentType::MobilePay,
                };
                Ok(AdyenPaymentMethod::MobilePay(Box::new(data)))
            }
            api_models::payments::WalletData::WeChatPayRedirect(_) => {
                Ok(AdyenPaymentMethod::WeChatPayWeb)
            }
            api_models::payments::WalletData::SamsungPay(samsung_data) => {
                let data = SamsungPayPmData {
                    payment_type: PaymentType::Samsungpay,
                    samsung_pay_token: samsung_data.token.to_owned(),
                };
                Ok(AdyenPaymentMethod::SamsungPay(Box::new(data)))
            }
            api_models::payments::WalletData::TwintRedirect { .. } => Ok(AdyenPaymentMethod::Twint),
            api_models::payments::WalletData::VippsRedirect { .. } => Ok(AdyenPaymentMethod::Vipps),
            api_models::payments::WalletData::DanaRedirect { .. } => Ok(AdyenPaymentMethod::Dana),
            api_models::payments::WalletData::SwishQr(_) => Ok(AdyenPaymentMethod::Swish),
            _ => Err(errors::ConnectorError::NotImplemented("Payment method".to_string()).into()),
        }
    }
}

impl<'a> TryFrom<(&api::PayLaterData, Option<api_enums::CountryAlpha2>)>
    for AdyenPaymentMethod<'a>
{
    type Error = Error;
    fn try_from(
        value: (&api::PayLaterData, Option<api_enums::CountryAlpha2>),
    ) -> Result<Self, Self::Error> {
        let (pay_later_data, country_code) = value;
        match pay_later_data {
            api_models::payments::PayLaterData::KlarnaRedirect { .. } => {
                let klarna = AdyenPayLaterData {
                    payment_type: PaymentType::Klarna,
                };
                Ok(AdyenPaymentMethod::AdyenKlarna(Box::new(klarna)))
            }
            api_models::payments::PayLaterData::AffirmRedirect { .. } => Ok(
                AdyenPaymentMethod::AdyenAffirm(Box::new(AdyenPayLaterData {
                    payment_type: PaymentType::Affirm,
                })),
            ),
            api_models::payments::PayLaterData::AfterpayClearpayRedirect { .. } => {
                if let Some(country) = country_code {
                    match country {
                        api_enums::CountryAlpha2::IT
                        | api_enums::CountryAlpha2::FR
                        | api_enums::CountryAlpha2::ES
                        | api_enums::CountryAlpha2::GB => Ok(AdyenPaymentMethod::ClearPay),
                        _ => Ok(AdyenPaymentMethod::AfterPay(Box::new(AdyenPayLaterData {
                            payment_type: PaymentType::Afterpaytouch,
                        }))),
                    }
                } else {
                    Err(errors::ConnectorError::MissingRequiredField {
                        field_name: "country",
                    })?
                }
            }
            api_models::payments::PayLaterData::PayBrightRedirect { .. } => {
                Ok(AdyenPaymentMethod::PayBright)
            }
            api_models::payments::PayLaterData::WalleyRedirect { .. } => {
                Ok(AdyenPaymentMethod::Walley)
            }
            api_models::payments::PayLaterData::AlmaRedirect { .. } => Ok(
                AdyenPaymentMethod::AlmaPayLater(Box::new(AdyenPayLaterData {
                    payment_type: PaymentType::Alma,
                })),
            ),
            api_models::payments::PayLaterData::AtomeRedirect { .. } => {
                Ok(AdyenPaymentMethod::Atome)
            }
            _ => Err(errors::ConnectorError::NotImplemented("Payment method".to_string()).into()),
        }
    }
}

impl<'a> TryFrom<&api_models::payments::BankRedirectData> for AdyenPaymentMethod<'a> {
    type Error = Error;
    fn try_from(
        bank_redirect_data: &api_models::payments::BankRedirectData,
    ) -> Result<Self, Self::Error> {
        match bank_redirect_data {
            api_models::payments::BankRedirectData::BancontactCard {
                card_number,
                card_exp_month,
                card_exp_year,
                card_holder_name,
                ..
            } => Ok(AdyenPaymentMethod::BancontactCard(Box::new(
                BancontactCardData {
                    payment_type: PaymentType::Scheme,
                    brand: "bcmc".to_string(),
                    number: card_number
                        .as_ref()
                        .ok_or(errors::ConnectorError::MissingRequiredField {
                            field_name: "bancontact_card.card_number",
                        })?
                        .clone(),
                    expiry_month: card_exp_month
                        .as_ref()
                        .ok_or(errors::ConnectorError::MissingRequiredField {
                            field_name: "bancontact_card.card_exp_month",
                        })?
                        .clone(),
                    expiry_year: card_exp_year
                        .as_ref()
                        .ok_or(errors::ConnectorError::MissingRequiredField {
                            field_name: "bancontact_card.card_exp_year",
                        })?
                        .clone(),
                    holder_name: card_holder_name
                        .as_ref()
                        .ok_or(errors::ConnectorError::MissingRequiredField {
                            field_name: "bancontact_card.card_holder_name",
                        })?
                        .clone(),
                },
            ))),
            api_models::payments::BankRedirectData::Bizum { .. } => {
                Ok(AdyenPaymentMethod::Bizum(Box::new(BankRedirectionPMData {
                    payment_type: PaymentType::Bizum,
                })))
            }
            api_models::payments::BankRedirectData::Blik { blik_code } => {
                Ok(AdyenPaymentMethod::Blik(Box::new(BlikRedirectionData {
                    payment_type: PaymentType::Blik,
                    blik_code: blik_code.to_string(),
                })))
            }
            api_models::payments::BankRedirectData::Eps { bank_name, .. } => Ok(
                AdyenPaymentMethod::Eps(Box::new(BankRedirectionWithIssuer {
                    payment_type: PaymentType::Eps,
                    issuer: bank_name
                        .map(|bank_name| AdyenTestBankNames::try_from(&bank_name))
                        .transpose()?
                        .map(|adyen_bank_name| adyen_bank_name.0),
                })),
            ),
            api_models::payments::BankRedirectData::Giropay { .. } => Ok(
                AdyenPaymentMethod::Giropay(Box::new(BankRedirectionPMData {
                    payment_type: PaymentType::Giropay,
                })),
            ),
            api_models::payments::BankRedirectData::Ideal { bank_name, .. } => Ok(
                AdyenPaymentMethod::Ideal(Box::new(BankRedirectionWithIssuer {
                    payment_type: PaymentType::Ideal,
                    issuer: bank_name
                        .map(|bank_name| AdyenTestBankNames::try_from(&bank_name))
                        .transpose()?
                        .map(|adyen_bank_name| adyen_bank_name.0),
                })),
            ),
            api_models::payments::BankRedirectData::OnlineBankingCzechRepublic { issuer } => {
                Ok(AdyenPaymentMethod::OnlineBankingCzechRepublic(Box::new(
                    OnlineBankingCzechRepublicData {
                        payment_type: PaymentType::OnlineBankingCzechRepublic,
                        issuer: OnlineBankingCzechRepublicBanks::try_from(issuer)?,
                    },
                )))
            }
            api_models::payments::BankRedirectData::OnlineBankingFinland { .. } => Ok(
                AdyenPaymentMethod::OnlineBankingFinland(Box::new(OnlineBankingFinlandData {
                    payment_type: PaymentType::OnlineBankingFinland,
                })),
            ),
            api_models::payments::BankRedirectData::OnlineBankingPoland { issuer } => Ok(
                AdyenPaymentMethod::OnlineBankingPoland(Box::new(OnlineBankingPolandData {
                    payment_type: PaymentType::OnlineBankingPoland,
                    issuer: OnlineBankingPolandBanks::try_from(issuer)?,
                })),
            ),
            api_models::payments::BankRedirectData::OnlineBankingSlovakia { issuer } => Ok(
                AdyenPaymentMethod::OnlineBankingSlovakia(Box::new(OnlineBankingSlovakiaData {
                    payment_type: PaymentType::OnlineBankingSlovakia,
                    issuer: OnlineBankingSlovakiaBanks::try_from(issuer)?,
                })),
            ),
            api_models::payments::BankRedirectData::OnlineBankingFpx { issuer } => Ok(
                AdyenPaymentMethod::OnlineBankingFpx(Box::new(OnlineBankingFpxData {
                    issuer: OnlineBankingFpxIssuer::try_from(issuer)?,
                })),
            ),
            api_models::payments::BankRedirectData::OnlineBankingThailand { issuer } => Ok(
                AdyenPaymentMethod::OnlineBankingThailand(Box::new(OnlineBankingThailandData {
                    issuer: OnlineBankingThailandIssuer::try_from(issuer)?,
                })),
            ),
            api_models::payments::BankRedirectData::Sofort { .. } => Ok(AdyenPaymentMethod::Sofort),
            api_models::payments::BankRedirectData::Trustly { .. } => {
                Ok(AdyenPaymentMethod::Trustly)
            }
            _ => Err(errors::ConnectorError::NotImplemented("Payment method".to_string()).into()),
        }
    }
}

impl<'a> TryFrom<&api_models::payments::BankTransferData> for AdyenPaymentMethod<'a> {
    type Error = Error;
    fn try_from(
        bank_transfer_data: &api_models::payments::BankTransferData,
    ) -> Result<Self, Self::Error> {
        match bank_transfer_data {
            payments::BankTransferData::PermataBankTransfer {
                ref billing_details,
            } => Ok(AdyenPaymentMethod::PermataBankTransfer(Box::new(
                DokuBankData {
                    first_name: billing_details.first_name.clone(),
                    last_name: billing_details.last_name.clone(),
                    shopper_email: billing_details.email.clone(),
                },
            ))),
            payments::BankTransferData::BcaBankTransfer {
                ref billing_details,
            } => Ok(AdyenPaymentMethod::BcaBankTransfer(Box::new(
                DokuBankData {
                    first_name: billing_details.first_name.clone(),
                    last_name: billing_details.last_name.clone(),
                    shopper_email: billing_details.email.clone(),
                },
            ))),
            payments::BankTransferData::BniVaBankTransfer {
                ref billing_details,
            } => Ok(AdyenPaymentMethod::BniVa(Box::new(DokuBankData {
                first_name: billing_details.first_name.clone(),
                last_name: billing_details.last_name.clone(),
                shopper_email: billing_details.email.clone(),
            }))),
            payments::BankTransferData::BriVaBankTransfer {
                ref billing_details,
            } => Ok(AdyenPaymentMethod::BriVa(Box::new(DokuBankData {
                first_name: billing_details.first_name.clone(),
                last_name: billing_details.last_name.clone(),
                shopper_email: billing_details.email.clone(),
            }))),
            payments::BankTransferData::CimbVaBankTransfer {
                ref billing_details,
            } => Ok(AdyenPaymentMethod::CimbVa(Box::new(DokuBankData {
                first_name: billing_details.first_name.clone(),
                last_name: billing_details.last_name.clone(),
                shopper_email: billing_details.email.clone(),
            }))),
            payments::BankTransferData::DanamonVaBankTransfer {
                ref billing_details,
            } => Ok(AdyenPaymentMethod::DanamonVa(Box::new(DokuBankData {
                first_name: billing_details.first_name.clone(),
                last_name: billing_details.last_name.clone(),
                shopper_email: billing_details.email.clone(),
            }))),
            payments::BankTransferData::MandiriVaBankTransfer {
                ref billing_details,
            } => Ok(AdyenPaymentMethod::MandiriVa(Box::new(DokuBankData {
                first_name: billing_details.first_name.clone(),
                last_name: billing_details.last_name.clone(),
                shopper_email: billing_details.email.clone(),
            }))),
            api_models::payments::BankTransferData::Pix {}
            | api_models::payments::BankTransferData::AchBankTransfer { .. }
            | api_models::payments::BankTransferData::SepaBankTransfer { .. }
            | api_models::payments::BankTransferData::BacsBankTransfer { .. }
            | api_models::payments::BankTransferData::MultibancoBankTransfer { .. }
            | payments::BankTransferData::Pse {} => {
                Err(errors::ConnectorError::NotImplemented("Payment method".to_string()).into())
            }
        }
    }
}

impl<'a>
    TryFrom<(
        &types::PaymentsAuthorizeRouterData,
        payments::MandateReferenceId,
    )> for AdyenPaymentRequest<'a>
{
    type Error = Error;
    fn try_from(
        value: (
            &types::PaymentsAuthorizeRouterData,
            payments::MandateReferenceId,
        ),
    ) -> Result<Self, Self::Error> {
        let (item, mandate_ref_id) = value;
        let amount = get_amount_data(item);
        let auth_type = AdyenAuthType::try_from(&item.connector_auth_type)?;
        let shopper_interaction = AdyenShopperInteraction::from(item);
        let (recurring_processing_model, store_payment_method, shopper_reference) =
            get_recurring_processing_model(item)?;
        let browser_info = get_browser_info(item)?;
        let additional_data = get_additional_data(item);
        let return_url = item.request.get_return_url()?;
        let payment_method_type = item
            .request
            .payment_method_type
            .as_ref()
            .ok_or(errors::ConnectorError::MissingPaymentMethodType)?;
        let payment_method = match mandate_ref_id {
            payments::MandateReferenceId::ConnectorMandateId(connector_mandate_ids) => {
                let adyen_mandate = AdyenMandate {
                    payment_type: PaymentType::try_from(payment_method_type)?,
                    stored_payment_method_id: connector_mandate_ids.get_connector_mandate_id()?,
                };
                Ok::<AdyenPaymentMethod<'_>, Self::Error>(AdyenPaymentMethod::Mandate(Box::new(
                    adyen_mandate,
                )))
            }
            payments::MandateReferenceId::NetworkMandateId(network_mandate_id) => {
                match item.request.payment_method_data {
                    api::PaymentMethodData::Card(ref card) => {
                        let card_issuer = card.get_card_issuer()?;
                        let brand = CardBrand::try_from(&card_issuer)?;
                        let adyen_card = AdyenCard {
                            payment_type: PaymentType::Scheme,
                            number: card.card_number.clone(),
                            expiry_month: card.card_exp_month.clone(),
                            expiry_year: card.card_exp_year.clone(),
                            cvc: None,
                            brand: Some(brand),
                            network_payment_reference: Some(network_mandate_id),
                        };
                        Ok(AdyenPaymentMethod::AdyenCard(Box::new(adyen_card)))
                    }
                    _ => Err(errors::ConnectorError::NotSupported {
                        message: format!("mandate_{:?}", item.payment_method),
                        connector: "Adyen",
                        payment_experience: api_models::enums::PaymentExperience::RedirectToUrl
                            .to_string(),
                    })?,
                }
            }
        }?;
        Ok(AdyenPaymentRequest {
            amount,
            merchant_account: auth_type.merchant_account,
            payment_method,
            reference: item.connector_request_reference_id.clone(),
            return_url,
            shopper_interaction,
            recurring_processing_model,
            browser_info,
            additional_data,
            telephone_number: None,
            shopper_name: None,
            shopper_email: None,
            shopper_locale: None,
            social_security_number: None,
            billing_address: None,
            delivery_address: None,
            country_code: None,
            line_items: None,
            shopper_reference,
            store_payment_method,
            channel: None,
        })
    }
}
impl<'a> TryFrom<(&types::PaymentsAuthorizeRouterData, &api::Card)> for AdyenPaymentRequest<'a> {
    type Error = Error;
    fn try_from(
        value: (&types::PaymentsAuthorizeRouterData, &api::Card),
    ) -> Result<Self, Self::Error> {
        let (item, card_data) = value;
        let amount = get_amount_data(item);
        let auth_type = AdyenAuthType::try_from(&item.connector_auth_type)?;
        let shopper_interaction = AdyenShopperInteraction::from(item);
        let (recurring_processing_model, store_payment_method, shopper_reference) =
            get_recurring_processing_model(item)?;
        let browser_info = get_browser_info(item)?;
        let additional_data = get_additional_data(item);
        let return_url = item.request.get_return_url()?;
        let payment_method = AdyenPaymentMethod::try_from(card_data)?;
        Ok(AdyenPaymentRequest {
            amount,
            merchant_account: auth_type.merchant_account,
            payment_method,
            reference: item.connector_request_reference_id.clone(),
            return_url,
            shopper_interaction,
            recurring_processing_model,
            browser_info,
            additional_data,
            telephone_number: None,
            shopper_name: None,
            shopper_email: None,
            shopper_locale: None,
            social_security_number: None,
            billing_address: None,
            delivery_address: None,
            country_code: None,
            line_items: None,
            shopper_reference,
            store_payment_method,
            channel: None,
        })
    }
}

impl<'a>
    TryFrom<(
        &types::PaymentsAuthorizeRouterData,
        &api_models::payments::BankDebitData,
    )> for AdyenPaymentRequest<'a>
{
    type Error = Error;

    fn try_from(
        value: (
            &types::PaymentsAuthorizeRouterData,
            &api_models::payments::BankDebitData,
        ),
    ) -> Result<Self, Self::Error> {
        let (item, bank_debit_data) = value;
        let amount = get_amount_data(item);
        let auth_type = AdyenAuthType::try_from(&item.connector_auth_type)?;
        let shopper_interaction = AdyenShopperInteraction::from(item);
        let recurring_processing_model = get_recurring_processing_model(item)?.0;
        let browser_info = get_browser_info(item)?;
        let additional_data = get_additional_data(item);
        let return_url = item.request.get_return_url()?;
        let payment_method = AdyenPaymentMethod::try_from(bank_debit_data)?;
        let country_code = get_country_code(item.address.billing.as_ref());
        let request = AdyenPaymentRequest {
            amount,
            merchant_account: auth_type.merchant_account,
            payment_method,
            reference: item.connector_request_reference_id.clone(),
            return_url,
            browser_info,
            shopper_interaction,
            recurring_processing_model,
            additional_data,
            shopper_name: None,
            shopper_locale: None,
            shopper_email: item.request.email.clone(),
            social_security_number: None,
            telephone_number: None,
            billing_address: None,
            delivery_address: None,
            country_code,
            line_items: None,
            shopper_reference: None,
            store_payment_method: None,
            channel: None,
        };
        Ok(request)
    }
}

impl<'a>
    TryFrom<(
        &types::PaymentsAuthorizeRouterData,
<<<<<<< HEAD
        &api_models::payments::GiftCardData,
=======
        &api_models::payments::VoucherData,
>>>>>>> 3d97102c
    )> for AdyenPaymentRequest<'a>
{
    type Error = Error;

    fn try_from(
        value: (
            &types::PaymentsAuthorizeRouterData,
<<<<<<< HEAD
            &api_models::payments::GiftCardData,
        ),
    ) -> Result<Self, Self::Error> {
        let (item, gift_card_data) = value;
        let amount = get_amount_data(item);
        let auth_type = AdyenAuthType::try_from(&item.connector_auth_type)?;
        let shopper_interaction = AdyenShopperInteraction::from(item);
        let return_url = item.request.get_router_return_url()?;
        let payment_method = AdyenPaymentMethod::try_from(gift_card_data)?;
=======
            &api_models::payments::VoucherData,
        ),
    ) -> Result<Self, Self::Error> {
        let (item, voucher_data) = value;
        let amount = get_amount_data(item);
        let auth_type = AdyenAuthType::try_from(&item.connector_auth_type)?;
        let shopper_interaction = AdyenShopperInteraction::from(item);
        let recurring_processing_model = get_recurring_processing_model(item)?.0;
        let browser_info = get_browser_info(item)?;
        let additional_data = get_additional_data(item);
        let payment_method = AdyenPaymentMethod::try_from(voucher_data)?;
        let return_url = item.request.get_return_url()?;
        let social_security_number = get_social_security_number(voucher_data);
        let request = AdyenPaymentRequest {
            amount,
            merchant_account: auth_type.merchant_account,
            payment_method,
            reference: item.payment_id.to_string(),
            return_url,
            browser_info,
            shopper_interaction,
            recurring_processing_model,
            additional_data,
            shopper_name: None,
            shopper_locale: None,
            shopper_email: item.request.email.clone(),
            social_security_number,
            telephone_number: None,
            billing_address: None,
            delivery_address: None,
            country_code: None,
            line_items: None,
            shopper_reference: None,
            store_payment_method: None,
            channel: None,
        };
        Ok(request)
    }
}

impl<'a>
    TryFrom<(
        &types::PaymentsAuthorizeRouterData,
        &api_models::payments::BankTransferData,
    )> for AdyenPaymentRequest<'a>
{
    type Error = Error;

    fn try_from(
        value: (
            &types::PaymentsAuthorizeRouterData,
            &api_models::payments::BankTransferData,
        ),
    ) -> Result<Self, Self::Error> {
        let (item, bank_transfer_data) = value;
        let amount = get_amount_data(item);
        let auth_type = AdyenAuthType::try_from(&item.connector_auth_type)?;
        let shopper_interaction = AdyenShopperInteraction::from(item);
        let payment_method = AdyenPaymentMethod::try_from(bank_transfer_data)?;
        let return_url = item.request.get_return_url()?;
>>>>>>> 3d97102c
        let request = AdyenPaymentRequest {
            amount,
            merchant_account: auth_type.merchant_account,
            payment_method,
            reference: item.payment_id.to_string(),
            return_url,
            browser_info: None,
            shopper_interaction,
            recurring_processing_model: None,
            additional_data: None,
            shopper_name: None,
            shopper_locale: None,
            shopper_email: item.request.email.clone(),
<<<<<<< HEAD
=======
            social_security_number: None,
>>>>>>> 3d97102c
            telephone_number: None,
            billing_address: None,
            delivery_address: None,
            country_code: None,
            line_items: None,
            shopper_reference: None,
            store_payment_method: None,
            channel: None,
        };
        Ok(request)
    }
}

impl<'a>
    TryFrom<(
        &types::PaymentsAuthorizeRouterData,
        &api_models::payments::BankRedirectData,
    )> for AdyenPaymentRequest<'a>
{
    type Error = Error;
    fn try_from(
        value: (
            &types::PaymentsAuthorizeRouterData,
            &api_models::payments::BankRedirectData,
        ),
    ) -> Result<Self, Self::Error> {
        let (item, bank_redirect_data) = value;
        let amount = get_amount_data(item);
        let auth_type = AdyenAuthType::try_from(&item.connector_auth_type)?;
        let shopper_interaction = AdyenShopperInteraction::from(item);
        let (recurring_processing_model, store_payment_method, shopper_reference) =
            get_recurring_processing_model(item)?;
        let browser_info = get_browser_info(item)?;
        let additional_data = get_additional_data(item);
        let return_url = item.request.get_return_url()?;
        let payment_method = AdyenPaymentMethod::try_from(bank_redirect_data)?;
        let (shopper_locale, country) = get_sofort_extra_details(item);
        let line_items = Some(get_line_items(item));

        Ok(AdyenPaymentRequest {
            amount,
            merchant_account: auth_type.merchant_account,
            payment_method,
            reference: item.connector_request_reference_id.clone(),
            return_url,
            shopper_interaction,
            recurring_processing_model,
            browser_info,
            additional_data,
            telephone_number: None,
            shopper_name: None,
            shopper_email: item.request.email.clone(),
            shopper_locale,
            social_security_number: None,
            billing_address: None,
            delivery_address: None,
            country_code: country,
            line_items,
            shopper_reference,
            store_payment_method,
            channel: None,
        })
    }
}

fn get_sofort_extra_details(
    item: &types::PaymentsAuthorizeRouterData,
) -> (Option<String>, Option<api_enums::CountryAlpha2>) {
    match item.request.payment_method_data {
        api_models::payments::PaymentMethodData::BankRedirect(ref b) => {
            if let api_models::payments::BankRedirectData::Sofort {
                country,
                preferred_language,
                ..
            } = b
            {
                (
                    Some(preferred_language.to_string()),
                    Some(country.to_owned()),
                )
            } else {
                (None, None)
            }
        }
        _ => (None, None),
    }
}

fn get_shopper_email(
    item: &PaymentsAuthorizeData,
    is_mandate_payment: bool,
) -> errors::CustomResult<Option<Email>, errors::ConnectorError> {
    if is_mandate_payment {
        let payment_method_type = item
            .payment_method_type
            .as_ref()
            .ok_or(errors::ConnectorError::MissingPaymentMethodType)?;
        match payment_method_type {
            storage_enums::PaymentMethodType::Paypal => Ok(Some(item.get_email()?)),
            _ => Ok(item.email.clone()),
        }
    } else {
        Ok(item.email.clone())
    }
}

impl<'a> TryFrom<(&types::PaymentsAuthorizeRouterData, &api::WalletData)>
    for AdyenPaymentRequest<'a>
{
    type Error = Error;
    fn try_from(
        value: (&types::PaymentsAuthorizeRouterData, &api::WalletData),
    ) -> Result<Self, Self::Error> {
        let (item, wallet_data) = value;
        let amount = get_amount_data(item);
        let auth_type = AdyenAuthType::try_from(&item.connector_auth_type)?;
        let browser_info = get_browser_info(item)?;
        let additional_data = get_additional_data(item);
        let payment_method = AdyenPaymentMethod::try_from(wallet_data)?;
        let shopper_interaction = AdyenShopperInteraction::from(item);
        let channel = get_channel_type(&item.request.payment_method_type);
        let (recurring_processing_model, store_payment_method, shopper_reference) =
            get_recurring_processing_model(item)?;
        let return_url = item.request.get_router_return_url()?;
        let shopper_email = get_shopper_email(&item.request, store_payment_method.is_some())?;
        Ok(AdyenPaymentRequest {
            amount,
            merchant_account: auth_type.merchant_account,
            payment_method,
            reference: item.connector_request_reference_id.clone(),
            return_url,
            shopper_interaction,
            recurring_processing_model,
            browser_info,
            additional_data,
            telephone_number: None,
            shopper_name: None,
            shopper_email,
            shopper_locale: None,
            social_security_number: None,
            billing_address: None,
            delivery_address: None,
            country_code: None,
            line_items: None,
            shopper_reference,
            store_payment_method,
            channel,
        })
    }
}

impl<'a> TryFrom<(&types::PaymentsAuthorizeRouterData, &api::PayLaterData)>
    for AdyenPaymentRequest<'a>
{
    type Error = Error;
    fn try_from(
        value: (&types::PaymentsAuthorizeRouterData, &api::PayLaterData),
    ) -> Result<Self, Self::Error> {
        let (item, paylater_data) = value;
        let amount = get_amount_data(item);
        let auth_type = AdyenAuthType::try_from(&item.connector_auth_type)?;
        let browser_info = get_browser_info(item)?;
        let additional_data = get_additional_data(item);
        let country_code = get_country_code(item.address.billing.as_ref());
        let payment_method = AdyenPaymentMethod::try_from((paylater_data, country_code))?;
        let shopper_interaction = AdyenShopperInteraction::from(item);
        let (recurring_processing_model, store_payment_method, shopper_reference) =
            get_recurring_processing_model(item)?;
        let return_url = item.request.get_return_url()?;
        let shopper_name: Option<ShopperName> = get_shopper_name(item.address.billing.as_ref());
        let shopper_email = item.request.email.clone();
        let billing_address = get_address_info(item.address.billing.as_ref());
        let delivery_address = get_address_info(item.address.shipping.as_ref());
        let line_items = Some(get_line_items(item));
        let telephone_number = get_telephone_number(item);
        Ok(AdyenPaymentRequest {
            amount,
            merchant_account: auth_type.merchant_account,
            payment_method,
            reference: item.connector_request_reference_id.clone(),
            return_url,
            shopper_interaction,
            recurring_processing_model,
            browser_info,
            additional_data,
            telephone_number,
            shopper_name,
            shopper_email,
            shopper_locale: None,
            social_security_number: None,
            billing_address,
            delivery_address,
            country_code,
            line_items,
            shopper_reference,
            store_payment_method,
            channel: None,
        })
    }
}

impl TryFrom<&types::PaymentsCancelRouterData> for AdyenCancelRequest {
    type Error = Error;
    fn try_from(item: &types::PaymentsCancelRouterData) -> Result<Self, Self::Error> {
        let auth_type = AdyenAuthType::try_from(&item.connector_auth_type)?;
        Ok(Self {
            merchant_account: auth_type.merchant_account,
            reference: item.connector_request_reference_id.clone(),
        })
    }
}

impl From<CancelStatus> for storage_enums::AttemptStatus {
    fn from(status: CancelStatus) -> Self {
        match status {
            CancelStatus::Received => Self::Voided,
            CancelStatus::Processing => Self::Pending,
        }
    }
}

impl TryFrom<types::PaymentsCancelResponseRouterData<AdyenCancelResponse>>
    for types::PaymentsCancelRouterData
{
    type Error = Error;
    fn try_from(
        item: types::PaymentsCancelResponseRouterData<AdyenCancelResponse>,
    ) -> Result<Self, Self::Error> {
        Ok(Self {
            status: item.response.status.into(),
            response: Ok(types::PaymentsResponseData::TransactionResponse {
                resource_id: types::ResponseId::ConnectorTransactionId(item.response.psp_reference),
                redirection_data: None,
                mandate_reference: None,
                connector_metadata: None,
                network_txn_id: None,
                connector_response_reference_id: None,
            }),
            ..item.data
        })
    }
}

pub fn get_adyen_response(
    response: Response,
    is_capture_manual: bool,
    status_code: u16,
) -> errors::CustomResult<
    (
        storage_enums::AttemptStatus,
        Option<types::ErrorResponse>,
        types::PaymentsResponseData,
    ),
    errors::ConnectorError,
> {
    let status =
        storage_enums::AttemptStatus::foreign_from((is_capture_manual, response.result_code));
    let error = if response.refusal_reason.is_some() || response.refusal_reason_code.is_some() {
        Some(types::ErrorResponse {
            code: response
                .refusal_reason_code
                .unwrap_or_else(|| consts::NO_ERROR_CODE.to_string()),
            message: response
                .refusal_reason
                .clone()
                .unwrap_or_else(|| consts::NO_ERROR_MESSAGE.to_string()),
            reason: response.refusal_reason,
            status_code,
        })
    } else {
        None
    };
    let mandate_reference = response
        .additional_data
        .as_ref()
        .and_then(|data| data.recurring_detail_reference.to_owned())
        .map(|mandate_id| types::MandateReference {
            connector_mandate_id: Some(mandate_id),
            payment_method_id: None,
        });
    let network_txn_id = response
        .additional_data
        .and_then(|additional_data| additional_data.network_tx_reference);

    let payments_response_data = types::PaymentsResponseData::TransactionResponse {
        resource_id: types::ResponseId::ConnectorTransactionId(response.psp_reference),
        redirection_data: None,
        mandate_reference,
        connector_metadata: None,
        network_txn_id,
        connector_response_reference_id: Some(response.merchant_reference),
    };
    Ok((status, error, payments_response_data))
}

pub fn get_redirection_response(
    response: RedirectionResponse,
    is_manual_capture: bool,
    status_code: u16,
) -> errors::CustomResult<
    (
        storage_enums::AttemptStatus,
        Option<types::ErrorResponse>,
        types::PaymentsResponseData,
    ),
    errors::ConnectorError,
> {
    let status = storage_enums::AttemptStatus::foreign_from((
        is_manual_capture,
        response.result_code.clone(),
    ));
    let error = if response.refusal_reason.is_some() || response.refusal_reason_code.is_some() {
        Some(types::ErrorResponse {
            code: response
                .refusal_reason_code
                .clone()
                .unwrap_or_else(|| consts::NO_ERROR_CODE.to_string()),
            message: response
                .refusal_reason
                .clone()
                .unwrap_or_else(|| consts::NO_ERROR_MESSAGE.to_string()),
            reason: None,
            status_code,
        })
    } else {
        None
    };

    let redirection_data = response.action.url.clone().map(|url| {
        let form_fields = response.action.data.clone().unwrap_or_else(|| {
            std::collections::HashMap::from_iter(
                url.query_pairs()
                    .map(|(key, value)| (key.to_string(), value.to_string())),
            )
        });
        services::RedirectForm::Form {
            endpoint: url.to_string(),
            method: response.action.method.unwrap_or(services::Method::Get),
            form_fields,
        }
    });

    let connector_metadata = get_wait_screen_metadata(&response)?;

    // We don't get connector transaction id for redirections in Adyen.
    let payments_response_data = types::PaymentsResponseData::TransactionResponse {
        resource_id: types::ResponseId::NoResponseId,
        redirection_data,
        mandate_reference: None,
        connector_metadata,
        network_txn_id: None,
        connector_response_reference_id: None,
    };
    Ok((status, error, payments_response_data))
}

pub fn get_present_to_shopper_response(
    response: PresentToShopperResponse,
    is_manual_capture: bool,
    status_code: u16,
) -> errors::CustomResult<
    (
        storage_enums::AttemptStatus,
        Option<types::ErrorResponse>,
        types::PaymentsResponseData,
    ),
    errors::ConnectorError,
> {
    let status = storage_enums::AttemptStatus::foreign_from((
        is_manual_capture,
        response.result_code.clone(),
    ));
    let error = if response.refusal_reason.is_some() || response.refusal_reason_code.is_some() {
        Some(types::ErrorResponse {
            code: response
                .refusal_reason_code
                .clone()
                .unwrap_or_else(|| consts::NO_ERROR_CODE.to_string()),
            message: response
                .refusal_reason
                .clone()
                .unwrap_or_else(|| consts::NO_ERROR_MESSAGE.to_string()),
            reason: None,
            status_code,
        })
    } else {
        None
    };

    let connector_metadata = get_present_to_shopper_metadata(&response)?;
    // We don't get connector transaction id for redirections in Adyen.
    let payments_response_data = types::PaymentsResponseData::TransactionResponse {
        resource_id: match response.psp_reference.as_ref() {
            Some(psp) => types::ResponseId::ConnectorTransactionId(psp.to_string()),
            None => types::ResponseId::NoResponseId,
        },
        redirection_data: None,
        mandate_reference: None,
        connector_metadata,
        network_txn_id: None,
        connector_response_reference_id: None,
    };
    Ok((status, error, payments_response_data))
}

pub fn get_qr_code_response(
    response: QrCodeResponseResponse,
    is_manual_capture: bool,
    status_code: u16,
) -> errors::CustomResult<
    (
        storage_enums::AttemptStatus,
        Option<types::ErrorResponse>,
        types::PaymentsResponseData,
    ),
    errors::ConnectorError,
> {
    let status = storage_enums::AttemptStatus::foreign_from((
        is_manual_capture,
        response.result_code.clone(),
    ));
    let error = if response.refusal_reason.is_some() || response.refusal_reason_code.is_some() {
        Some(types::ErrorResponse {
            code: response
                .refusal_reason_code
                .clone()
                .unwrap_or_else(|| consts::NO_ERROR_CODE.to_string()),
            message: response
                .refusal_reason
                .clone()
                .unwrap_or_else(|| consts::NO_ERROR_MESSAGE.to_string()),
            reason: None,
            status_code,
        })
    } else {
        None
    };

    let connector_metadata = get_qr_metadata(&response)?;
    // We don't get connector transaction id for redirections in Adyen.
    let payments_response_data = types::PaymentsResponseData::TransactionResponse {
        resource_id: types::ResponseId::NoResponseId,
        redirection_data: None,
        mandate_reference: None,
        connector_metadata,
        network_txn_id: None,
        connector_response_reference_id: None,
    };
    Ok((status, error, payments_response_data))
}

pub fn get_redirection_error_response(
    response: RedirectionErrorResponse,
    is_manual_capture: bool,
    status_code: u16,
) -> errors::CustomResult<
    (
        storage_enums::AttemptStatus,
        Option<types::ErrorResponse>,
        types::PaymentsResponseData,
    ),
    errors::ConnectorError,
> {
    let status =
        storage_enums::AttemptStatus::foreign_from((is_manual_capture, response.result_code));
    let error = Some(types::ErrorResponse {
        code: status.to_string(),
        message: response.refusal_reason.clone(),
        reason: Some(response.refusal_reason),
        status_code,
    });
    // We don't get connector transaction id for redirections in Adyen.
    let payments_response_data = types::PaymentsResponseData::TransactionResponse {
        resource_id: types::ResponseId::NoResponseId,
        redirection_data: None,
        mandate_reference: None,
        connector_metadata: None,
        network_txn_id: None,
        connector_response_reference_id: None,
    };

    Ok((status, error, payments_response_data))
}

pub fn get_qr_metadata(
    response: &QrCodeResponseResponse,
) -> errors::CustomResult<Option<serde_json::Value>, errors::ConnectorError> {
    let image_data = crate_utils::QrImage::new_from_data(response.action.qr_code_data.to_owned())
        .change_context(errors::ConnectorError::ResponseHandlingFailed)?;

    let image_data_url = Url::parse(image_data.data.as_str())
        .ok()
        .ok_or(errors::ConnectorError::ResponseHandlingFailed)?;

    let qr_code_instructions = payments::QrCodeNextStepsInstruction {
        image_data_url,
        display_to_timestamp: None,
    };

    Some(common_utils::ext_traits::Encode::<
        payments::QrCodeNextStepsInstruction,
    >::encode_to_value(&qr_code_instructions))
    .transpose()
    .change_context(errors::ConnectorError::ResponseHandlingFailed)
}

#[derive(Debug, Clone, Serialize, Deserialize)]
pub struct WaitScreenData {
    display_from_timestamp: i128,
    display_to_timestamp: Option<i128>,
}

pub fn get_wait_screen_metadata(
    next_action: &RedirectionResponse,
) -> errors::CustomResult<Option<serde_json::Value>, errors::ConnectorError> {
    match next_action.action.payment_method_type {
        PaymentType::Blik => {
            let current_time = OffsetDateTime::now_utc().unix_timestamp_nanos();
            Ok(Some(serde_json::json!(WaitScreenData {
                display_from_timestamp: current_time,
                display_to_timestamp: Some(current_time + Duration::minutes(1).whole_nanoseconds())
            })))
        }
        PaymentType::Mbway => {
            let current_time = OffsetDateTime::now_utc().unix_timestamp_nanos();
            Ok(Some(serde_json::json!(WaitScreenData {
                display_from_timestamp: current_time,
                display_to_timestamp: None
            })))
        }
        PaymentType::Affirm
        | PaymentType::Afterpaytouch
        | PaymentType::Alipay
        | PaymentType::AlipayHk
        | PaymentType::Alfamart
        | PaymentType::Alma
        | PaymentType::Applepay
        | PaymentType::Bizum
        | PaymentType::Atome
        | PaymentType::BoletoBancario
        | PaymentType::ClearPay
        | PaymentType::Dana
        | PaymentType::Eps
        | PaymentType::Gcash
        | PaymentType::Giropay
        | PaymentType::Googlepay
        | PaymentType::GoPay
        | PaymentType::Ideal
        | PaymentType::Indomaret
        | PaymentType::Klarna
        | PaymentType::Kakaopay
        | PaymentType::MobilePay
        | PaymentType::Momo
        | PaymentType::OnlineBankingCzechRepublic
        | PaymentType::OnlineBankingFinland
        | PaymentType::OnlineBankingPoland
        | PaymentType::OnlineBankingSlovakia
        | PaymentType::OnlineBankingFpx
        | PaymentType::OnlineBankingThailand
        | PaymentType::PayBright
        | PaymentType::Paypal
        | PaymentType::Scheme
        | PaymentType::Sofort
        | PaymentType::NetworkToken
        | PaymentType::Trustly
        | PaymentType::TouchNGo
        | PaymentType::Walley
        | PaymentType::WeChatPayWeb
        | PaymentType::AchDirectDebit
        | PaymentType::SepaDirectDebit
        | PaymentType::BacsDirectDebit
        | PaymentType::Samsungpay
        | PaymentType::Twint
        | PaymentType::Vipps
        | PaymentType::Swish
        | PaymentType::PermataBankTransfer
        | PaymentType::BcaBankTransfer
        | PaymentType::BniVa
        | PaymentType::BriVa
        | PaymentType::CimbVa
        | PaymentType::DanamonVa
        | PaymentType::MandiriVa => Err(errors::ConnectorError::ResponseHandlingFailed.into()),
    }
}

pub fn get_present_to_shopper_metadata(
    response: &PresentToShopperResponse,
) -> errors::CustomResult<Option<serde_json::Value>, errors::ConnectorError> {
    let reference = response.action.reference.clone();

    match response.action.payment_method_type {
        PaymentType::Alfamart | PaymentType::Indomaret | PaymentType::BoletoBancario => {
            let voucher_data = payments::VoucherNextStepData {
                expires_at: response.action.expires_at.clone(),
                reference,
                download_url: response.action.download_url.clone(),
            };

            Some(common_utils::ext_traits::Encode::<
                payments::VoucherNextStepData,
            >::encode_to_value(&voucher_data))
            .transpose()
            .change_context(errors::ConnectorError::ResponseHandlingFailed)
        }
        PaymentType::PermataBankTransfer
        | PaymentType::BcaBankTransfer
        | PaymentType::BniVa
        | PaymentType::BriVa
        | PaymentType::CimbVa
        | PaymentType::DanamonVa
        | PaymentType::MandiriVa => {
            let voucher_data = payments::BankTransferInstructions::DokuBankTransferInstructions(
                Box::new(payments::DokuBankTransferInstructions {
                    reference: Secret::new(response.action.reference.clone()),
                    instructions_url: response.action.instructions_url.clone(),
                    expires_at: response.action.expires_at.clone(),
                }),
            );

            Some(common_utils::ext_traits::Encode::<
                payments::DokuBankTransferInstructions,
            >::encode_to_value(&voucher_data))
            .transpose()
            .change_context(errors::ConnectorError::ResponseHandlingFailed)
        }
        PaymentType::Affirm
        | PaymentType::Afterpaytouch
        | PaymentType::Alipay
        | PaymentType::AlipayHk
        | PaymentType::Alma
        | PaymentType::Applepay
        | PaymentType::Bizum
        | PaymentType::Atome
        | PaymentType::Blik
        | PaymentType::ClearPay
        | PaymentType::Dana
        | PaymentType::Eps
        | PaymentType::Gcash
        | PaymentType::Giropay
        | PaymentType::Googlepay
        | PaymentType::GoPay
        | PaymentType::Ideal
        | PaymentType::Klarna
        | PaymentType::Kakaopay
        | PaymentType::Mbway
        | PaymentType::MobilePay
        | PaymentType::Momo
        | PaymentType::OnlineBankingCzechRepublic
        | PaymentType::OnlineBankingFinland
        | PaymentType::OnlineBankingPoland
        | PaymentType::OnlineBankingSlovakia
        | PaymentType::OnlineBankingFpx
        | PaymentType::OnlineBankingThailand
        | PaymentType::PayBright
        | PaymentType::Paypal
        | PaymentType::Scheme
        | PaymentType::Sofort
        | PaymentType::NetworkToken
        | PaymentType::Trustly
        | PaymentType::TouchNGo
        | PaymentType::Walley
        | PaymentType::WeChatPayWeb
        | PaymentType::AchDirectDebit
        | PaymentType::SepaDirectDebit
        | PaymentType::BacsDirectDebit
        | PaymentType::Samsungpay
        | PaymentType::Twint
        | PaymentType::Vipps
        | PaymentType::Swish => Err(errors::ConnectorError::ResponseHandlingFailed.into()),
    }
}

impl<F, Req>
    TryFrom<(
        types::ResponseRouterData<F, AdyenPaymentResponse, Req, types::PaymentsResponseData>,
        bool,
    )> for types::RouterData<F, Req, types::PaymentsResponseData>
{
    type Error = Error;
    fn try_from(
        items: (
            types::ResponseRouterData<F, AdyenPaymentResponse, Req, types::PaymentsResponseData>,
            bool,
        ),
    ) -> Result<Self, Self::Error> {
        let item = items.0;
        let is_manual_capture = items.1;
        let (status, error, payment_response_data) = match item.response {
            AdyenPaymentResponse::Response(response) => {
                get_adyen_response(*response, is_manual_capture, item.http_code)?
            }
            AdyenPaymentResponse::PresentToShopper(response) => {
                get_present_to_shopper_response(*response, is_manual_capture, item.http_code)?
            }
            AdyenPaymentResponse::QrCodeResponse(response) => {
                get_qr_code_response(*response, is_manual_capture, item.http_code)?
            }
            AdyenPaymentResponse::RedirectionResponse(response) => {
                get_redirection_response(*response, is_manual_capture, item.http_code)?
            }
            AdyenPaymentResponse::RedirectionErrorResponse(response) => {
                get_redirection_error_response(*response, is_manual_capture, item.http_code)?
            }
        };

        Ok(Self {
            status,
            response: error.map_or_else(|| Ok(payment_response_data), Err),
            ..item.data
        })
    }
}

#[derive(Default, Debug, Serialize, Deserialize)]
#[serde(rename_all = "camelCase")]
pub struct AdyenCaptureRequest {
    merchant_account: Secret<String>,
    amount: Amount,
    reference: String,
}

impl TryFrom<&types::PaymentsCaptureRouterData> for AdyenCaptureRequest {
    type Error = Error;
    fn try_from(item: &types::PaymentsCaptureRouterData) -> Result<Self, Self::Error> {
        let auth_type = AdyenAuthType::try_from(&item.connector_auth_type)?;
        Ok(Self {
            merchant_account: auth_type.merchant_account,
            reference: item.connector_request_reference_id.clone(),
            amount: Amount {
                currency: item.request.currency.to_string(),
                value: item.request.amount_to_capture,
            },
        })
    }
}

#[derive(Default, Debug, Serialize, Deserialize)]
#[serde(rename_all = "camelCase")]
pub struct AdyenCaptureResponse {
    merchant_account: String,
    payment_psp_reference: String,
    psp_reference: String,
    reference: String,
    status: String,
    amount: Amount,
}

impl TryFrom<types::PaymentsCaptureResponseRouterData<AdyenCaptureResponse>>
    for types::PaymentsCaptureRouterData
{
    type Error = Error;
    fn try_from(
        item: types::PaymentsCaptureResponseRouterData<AdyenCaptureResponse>,
    ) -> Result<Self, Self::Error> {
        Ok(Self {
            // From the docs, the only value returned is "received", outcome of refund is available
            // through refund notification webhook
            // For more info: https://docs.adyen.com/online-payments/capture
            status: storage_enums::AttemptStatus::Pending,
            response: Ok(types::PaymentsResponseData::TransactionResponse {
                resource_id: types::ResponseId::ConnectorTransactionId(item.response.psp_reference),
                redirection_data: None,
                mandate_reference: None,
                connector_metadata: None,
                network_txn_id: None,
                connector_response_reference_id: None,
            }),
            amount_captured: Some(item.response.amount.value),
            ..item.data
        })
    }
}

/*
// This is a repeated code block from Stripe inegration. Can we avoid the repetition in every integration
#[derive(Debug, Serialize, Deserialize)]
#[serde(rename_all = "lowercase")]
pub enum AdyenPaymentStatus {
    Succeeded,
    Failed,
    Processing,
    RequiresCustomerAction,
    RequiresPaymentMethod,
    RequiresConfirmation,
}

// Default always be Processing
impl Default for AdyenPaymentStatus {
    fn default() -> Self {
        AdyenPaymentStatus::Processing
    }
}

impl From<AdyenPaymentStatus> for enums::Status {
    fn from(item: AdyenPaymentStatus) -> Self {
        match item {
            AdyenPaymentStatus::Succeeded => enums::Status::Charged,
            AdyenPaymentStatus::Failed => enums::Status::Failure,
            AdyenPaymentStatus::Processing
            | AdyenPaymentStatus::RequiresCustomerAction
            | AdyenPaymentStatus::RequiresPaymentMethod
            | AdyenPaymentStatus::RequiresConfirmation => enums::Status::Pending,
        }
    }
}
*/
// Refund Request Transform
impl<F> TryFrom<&types::RefundsRouterData<F>> for AdyenRefundRequest {
    type Error = Error;
    fn try_from(item: &types::RefundsRouterData<F>) -> Result<Self, Self::Error> {
        let auth_type = AdyenAuthType::try_from(&item.connector_auth_type)?;
        Ok(Self {
            merchant_account: auth_type.merchant_account,
            amount: Amount {
                currency: item.request.currency.to_string(),
                value: item.request.refund_amount,
            },
            merchant_refund_reason: item.request.reason.clone(),
            reference: item.request.refund_id.clone(),
        })
    }
}

// Refund Response Transform
impl<F> TryFrom<types::RefundsResponseRouterData<F, AdyenRefundResponse>>
    for types::RefundsRouterData<F>
{
    type Error = Error;
    fn try_from(
        item: types::RefundsResponseRouterData<F, AdyenRefundResponse>,
    ) -> Result<Self, Self::Error> {
        Ok(Self {
            response: Ok(types::RefundsResponseData {
                connector_refund_id: item.response.reference,
                // From the docs, the only value returned is "received", outcome of refund is available
                // through refund notification webhook
                // For more info: https://docs.adyen.com/online-payments/refund
                refund_status: storage_enums::RefundStatus::Pending,
            }),
            ..item.data
        })
    }
}

#[derive(Debug, Default, Serialize, Deserialize)]
#[serde(rename_all = "camelCase")]
pub struct ErrorResponse {
    pub status: i32,
    pub error_code: String,
    pub message: String,
    pub error_type: String,
    pub psp_reference: Option<String>,
}

// #[cfg(test)]
// mod test_adyen_transformers {
//     use super::*;

//     #[test]
//     fn verify_transform_from_router_to_adyen_req() {
//         let router_req = PaymentsRequest {
//             amount: 0.0,
//             currency: "None".to_string(),
//             ..Default::default()
//         };
//         println!("{:#?}", &router_req);
//         let adyen_req = AdyenPaymentRequest::from(router_req);
//         println!("{:#?}", &adyen_req);
//         let adyen_req_json: String = serde_json::to_string(&adyen_req).unwrap();
//         println!("{}", adyen_req_json);
//         assert_eq!(true, true)
//     }
// }

#[derive(Debug, Deserialize)]
pub enum DisputeStatus {
    Undefended,
    Pending,
    Lost,
    Accepted,
    Won,
}

#[derive(Debug, Deserialize)]
#[serde(rename_all = "camelCase")]
pub struct AdyenAdditionalDataWH {
    pub hmac_signature: String,
    pub dispute_status: Option<DisputeStatus>,
    pub chargeback_reason_code: Option<String>,
    #[serde(default, with = "common_utils::custom_serde::iso8601::option")]
    pub defense_period_ends_at: Option<PrimitiveDateTime>,
}

#[derive(Debug, Deserialize)]
pub struct AdyenAmountWH {
    pub value: i64,
    pub currency: String,
}

#[derive(Clone, Debug, Deserialize, strum::Display)]
#[serde(rename_all = "SCREAMING_SNAKE_CASE")]
#[strum(serialize_all = "SCREAMING_SNAKE_CASE")]
pub enum WebhookEventCode {
    Authorisation,
    Refund,
    CancelOrRefund,
    RefundFailed,
    NotificationOfChargeback,
    Chargeback,
    ChargebackReversed,
    SecondChargeback,
    PrearbitrationWon,
    PrearbitrationLost,
    #[serde(other)]
    Unknown,
}

pub fn is_transaction_event(event_code: &WebhookEventCode) -> bool {
    matches!(event_code, WebhookEventCode::Authorisation)
}

pub fn is_refund_event(event_code: &WebhookEventCode) -> bool {
    matches!(
        event_code,
        WebhookEventCode::Refund
            | WebhookEventCode::CancelOrRefund
            | WebhookEventCode::RefundFailed
    )
}

pub fn is_chargeback_event(event_code: &WebhookEventCode) -> bool {
    matches!(
        event_code,
        WebhookEventCode::NotificationOfChargeback
            | WebhookEventCode::Chargeback
            | WebhookEventCode::ChargebackReversed
            | WebhookEventCode::SecondChargeback
            | WebhookEventCode::PrearbitrationWon
            | WebhookEventCode::PrearbitrationLost
    )
}

impl ForeignFrom<(WebhookEventCode, Option<DisputeStatus>)> for webhooks::IncomingWebhookEvent {
    fn foreign_from((code, status): (WebhookEventCode, Option<DisputeStatus>)) -> Self {
        match (code, status) {
            (WebhookEventCode::Authorisation, _) => Self::PaymentIntentSuccess,
            (WebhookEventCode::Refund, _) => Self::RefundSuccess,
            (WebhookEventCode::CancelOrRefund, _) => Self::RefundSuccess,
            (WebhookEventCode::RefundFailed, _) => Self::RefundFailure,
            (WebhookEventCode::NotificationOfChargeback, _) => Self::DisputeOpened,
            (WebhookEventCode::Chargeback, None) => Self::DisputeLost,
            (WebhookEventCode::Chargeback, Some(DisputeStatus::Won)) => Self::DisputeWon,
            (WebhookEventCode::Chargeback, Some(DisputeStatus::Lost)) => Self::DisputeLost,
            (WebhookEventCode::Chargeback, Some(_)) => Self::DisputeOpened,
            (WebhookEventCode::ChargebackReversed, Some(DisputeStatus::Pending)) => {
                Self::DisputeChallenged
            }
            (WebhookEventCode::ChargebackReversed, _) => Self::DisputeWon,
            (WebhookEventCode::SecondChargeback, _) => Self::DisputeLost,
            (WebhookEventCode::PrearbitrationWon, Some(DisputeStatus::Pending)) => {
                Self::DisputeOpened
            }
            (WebhookEventCode::PrearbitrationWon, _) => Self::DisputeWon,
            (WebhookEventCode::PrearbitrationLost, _) => Self::DisputeLost,
            (WebhookEventCode::Unknown, _) => Self::EventNotSupported,
        }
    }
}

impl From<WebhookEventCode> for enums::DisputeStage {
    fn from(code: WebhookEventCode) -> Self {
        match code {
            WebhookEventCode::NotificationOfChargeback => Self::PreDispute,
            WebhookEventCode::SecondChargeback => Self::PreArbitration,
            WebhookEventCode::PrearbitrationWon => Self::PreArbitration,
            WebhookEventCode::PrearbitrationLost => Self::PreArbitration,
            _ => Self::Dispute,
        }
    }
}

#[derive(Debug, Deserialize)]
#[serde(rename_all = "camelCase")]
pub struct AdyenNotificationRequestItemWH {
    pub additional_data: AdyenAdditionalDataWH,
    pub amount: AdyenAmountWH,
    pub original_reference: Option<String>,
    pub psp_reference: String,
    pub event_code: WebhookEventCode,
    pub merchant_account_code: String,
    pub merchant_reference: String,
    pub success: String,
    pub reason: Option<String>,
    #[serde(default, with = "common_utils::custom_serde::iso8601::option")]
    pub event_date: Option<PrimitiveDateTime>,
}

#[derive(Debug, Deserialize)]
#[serde(rename_all = "PascalCase")]
pub struct AdyenItemObjectWH {
    pub notification_request_item: AdyenNotificationRequestItemWH,
}

#[derive(Debug, Deserialize)]
#[serde(rename_all = "camelCase")]
pub struct AdyenIncomingWebhook {
    pub notification_items: Vec<AdyenItemObjectWH>,
}

impl From<AdyenNotificationRequestItemWH> for Response {
    fn from(notif: AdyenNotificationRequestItemWH) -> Self {
        Self {
            psp_reference: notif.psp_reference,
            merchant_reference: notif.merchant_reference,
            result_code: match notif.success.as_str() {
                "true" => AdyenStatus::Authorised,
                _ => AdyenStatus::Refused,
            },
            amount: Some(Amount {
                value: notif.amount.value,
                currency: notif.amount.currency,
            }),
            refusal_reason: None,
            refusal_reason_code: None,
            additional_data: None,
        }
    }
}

// Payouts
#[cfg(feature = "payouts")]
#[derive(Debug, Serialize, Deserialize)]
#[serde(rename_all = "camelCase")]
pub struct AdyenPayoutCreateRequest {
    amount: Amount,
    recurring: RecurringContract,
    merchant_account: Secret<String>,
    bank: PayoutBankDetails,
    reference: String,
    shopper_reference: String,
    shopper_email: Option<Email>,
    shopper_name: ShopperName,
    date_of_birth: Option<Secret<String>>,
    entity_type: Option<storage_enums::PayoutEntityType>,
    nationality: Option<storage_enums::CountryAlpha2>,
    billing_address: Option<Address>,
}

#[cfg(feature = "payouts")]
#[derive(Debug, Clone, Serialize, Deserialize)]
#[serde(rename_all = "camelCase")]
struct PayoutBankDetails {
    bank_name: String,
    bic: Option<Secret<String>>,
    country_code: storage_enums::CountryAlpha2,
    iban: Option<Secret<String>>,
    owner_name: Option<Secret<String>>,
    bank_city: String,
    tax_id: Option<Secret<String>>,
}

#[cfg(feature = "payouts")]
#[derive(Debug, Clone, Serialize, Deserialize)]
#[serde(rename_all = "camelCase")]
struct RecurringContract {
    contract: Contract,
}

#[cfg(feature = "payouts")]
#[derive(Debug, Clone, Serialize, Deserialize)]
#[serde(rename_all = "UPPERCASE")]
enum Contract {
    Oneclick,
    Recurring,
    Payout,
}

#[cfg(feature = "payouts")]
#[derive(Debug, Clone, Serialize, Deserialize)]
#[serde(rename_all = "camelCase")]
pub struct AdyenPayoutResponse {
    psp_reference: String,
    result_code: Option<AdyenStatus>,
    response: Option<AdyenStatus>,
    amount: Option<Amount>,
    merchant_reference: Option<String>,
    refusal_reason: Option<String>,
    refusal_reason_code: Option<String>,
    additional_data: Option<AdditionalData>,
    auth_code: Option<String>,
}

#[cfg(feature = "payouts")]
#[derive(Debug, Serialize, Deserialize)]
#[serde(rename_all = "camelCase")]
pub struct AdyenPayoutEligibilityRequest {
    amount: Amount,
    merchant_account: Secret<String>,
    payment_method: PayoutCardDetails,
    reference: String,
    shopper_reference: String,
}

#[cfg(feature = "payouts")]
#[derive(Default, Debug, Serialize, Deserialize, Eq, PartialEq)]
#[serde(rename_all = "camelCase")]
pub struct PayoutCardDetails {
    #[serde(rename = "type")]
    _type: String,
    number: String,
    expiry_month: String,
    expiry_year: String,
    holder_name: String,
}

#[cfg(feature = "payouts")]
#[derive(Clone, Default, Debug, Serialize, Deserialize, Eq, PartialEq)]
pub enum PayoutEligibility {
    #[serde(rename = "Y")]
    Yes,
    #[serde(rename = "N")]
    #[default]
    No,
    #[serde(rename = "D")]
    Domestic,
    #[serde(rename = "U")]
    Unknown,
}

#[cfg(feature = "payouts")]
#[derive(Debug, Serialize, Deserialize)]
#[serde(untagged)]
pub enum AdyenPayoutFulfillRequest {
    Bank(PayoutFulfillBankRequest),
    Card(Box<PayoutFulfillCardRequest>),
}

#[cfg(feature = "payouts")]
#[derive(Debug, Serialize, Deserialize)]
#[serde(rename_all = "camelCase")]
pub struct PayoutFulfillBankRequest {
    merchant_account: Secret<String>,
    original_reference: String,
}

#[cfg(feature = "payouts")]
#[derive(Debug, Serialize, Deserialize)]
#[serde(rename_all = "camelCase")]
pub struct PayoutFulfillCardRequest {
    amount: Amount,
    card: PayoutCardDetails,
    billing_address: Option<Address>,
    merchant_account: Secret<String>,
    reference: String,
    shopper_name: ShopperName,
    nationality: Option<storage_enums::CountryAlpha2>,
    entity_type: Option<storage_enums::PayoutEntityType>,
}

#[cfg(feature = "payouts")]
#[derive(Debug, Serialize, Deserialize)]
#[serde(rename_all = "camelCase")]
pub struct AdyenPayoutCancelRequest {
    original_reference: String,
    merchant_account: Secret<String>,
}

// Payouts eligibility request transform
#[cfg(feature = "payouts")]
impl<F> TryFrom<&types::PayoutsRouterData<F>> for AdyenPayoutEligibilityRequest {
    type Error = Error;
    fn try_from(item: &types::PayoutsRouterData<F>) -> Result<Self, Self::Error> {
        let auth_type = AdyenAuthType::try_from(&item.connector_auth_type)?;
        let payout_method_data = get_payout_card_details(&item.get_payout_method_data()?).map_or(
            Err(errors::ConnectorError::MissingRequiredField {
                field_name: "payout_method_data",
            }),
            Ok,
        )?;
        Ok(Self {
            amount: Amount {
                currency: item.request.destination_currency.to_string(),
                value: item.request.amount,
            },
            merchant_account: auth_type.merchant_account,
            payment_method: payout_method_data,
            reference: item.request.payout_id.clone(),
            shopper_reference: item.merchant_id.clone(),
        })
    }
}

// Payouts create request transform
#[cfg(feature = "payouts")]
impl<F> TryFrom<&types::PayoutsRouterData<F>> for AdyenPayoutCancelRequest {
    type Error = Error;
    fn try_from(item: &types::PayoutsRouterData<F>) -> Result<Self, Self::Error> {
        let auth_type = AdyenAuthType::try_from(&item.connector_auth_type)?;

        let merchant_account = auth_type.merchant_account;
        if let Some(id) = &item.request.connector_payout_id {
            Ok(Self {
                merchant_account,
                original_reference: id.to_string(),
            })
        } else {
            Err(errors::ConnectorError::MissingRequiredField {
                field_name: "connector_payout_id",
            })?
        }
    }
}

// Payouts cancel request transform
#[cfg(feature = "payouts")]
impl<F> TryFrom<&types::PayoutsRouterData<F>> for AdyenPayoutCreateRequest {
    type Error = Error;
    fn try_from(item: &types::PayoutsRouterData<F>) -> Result<Self, Self::Error> {
        let auth_type = AdyenAuthType::try_from(&item.connector_auth_type)?;
        let merchant_account = auth_type.merchant_account;
        let (owner_name, customer_email) = item
            .request
            .customer_details
            .to_owned()
            .map_or((None, None), |c| (c.name, c.email));

        match item.get_payout_method_data()? {
            PayoutMethodData::Card(_) => Err(errors::ConnectorError::NotSupported {
                message: "Card payout creation is not supported".to_string(),
                connector: "Adyen",
                payment_experience: "".to_string(),
            })?,
            PayoutMethodData::Bank(bd) => {
                let bank_details = match bd {
                    payouts::BankPayout::Sepa(b) => PayoutBankDetails {
                        bank_name: b.bank_name,
                        country_code: b.bank_country_code,
                        bank_city: b.bank_city,
                        owner_name,
                        bic: b.bic,
                        iban: Some(b.iban),
                        tax_id: None,
                    },
                    _ => Err(errors::ConnectorError::NotSupported {
                        message: "Bank transfers via ACH or Bacs are not supported".to_string(),
                        connector: "Adyen",
                        payment_experience: "".to_string(),
                    })?,
                };
                let address: &payments::AddressDetails = item.get_billing_address()?;
                Ok(Self {
                    amount: Amount {
                        value: item.request.amount,
                        currency: item.request.destination_currency.to_string(),
                    },
                    recurring: RecurringContract {
                        contract: Contract::Payout,
                    },
                    merchant_account,
                    bank: bank_details,
                    reference: item.request.payout_id.to_owned(),
                    shopper_reference: item.merchant_id.to_owned(),
                    shopper_email: customer_email,
                    shopper_name: ShopperName {
                        first_name: address.get_first_name().ok().cloned(),
                        last_name: address.get_last_name().ok().cloned(),
                    },
                    date_of_birth: None,
                    entity_type: Some(item.request.entity_type),
                    nationality: get_country_code(item.address.billing.as_ref()),
                    billing_address: get_address_info(item.address.billing.as_ref()),
                })
            }
        }
    }
}

// Payouts fulfill request transform
#[cfg(feature = "payouts")]
impl<F> TryFrom<&types::PayoutsRouterData<F>> for AdyenPayoutFulfillRequest {
    type Error = Error;
    fn try_from(item: &types::PayoutsRouterData<F>) -> Result<Self, Self::Error> {
        let auth_type = AdyenAuthType::try_from(&item.connector_auth_type)?;
        let payout_type = item.request.payout_type.to_owned();
        let merchant_account = auth_type.merchant_account;
        match payout_type {
            storage_enums::PayoutType::Bank => Ok(Self::Bank(PayoutFulfillBankRequest {
                merchant_account,
                original_reference: item
                    .request
                    .connector_payout_id
                    .clone()
                    .unwrap_or("".to_string()),
            })),
            storage_enums::PayoutType::Card => {
                let address = item.get_billing_address()?;
                Ok(Self::Card(Box::new(PayoutFulfillCardRequest {
                    amount: Amount {
                        value: item.request.amount,
                        currency: item.request.destination_currency.to_string(),
                    },
                    card: get_payout_card_details(&item.get_payout_method_data()?).map_or(
                        Err(errors::ConnectorError::MissingRequiredField {
                            field_name: "payout_method_data",
                        }),
                        Ok,
                    )?,
                    billing_address: get_address_info(item.get_billing().ok()),
                    merchant_account,
                    reference: item.request.payout_id.clone(),
                    shopper_name: ShopperName {
                        first_name: address.get_first_name().ok().cloned(),
                        last_name: address.get_last_name().ok().cloned(),
                    },
                    nationality: get_country_code(item.address.billing.as_ref()),
                    entity_type: Some(item.request.entity_type),
                })))
            }
        }
    }
}

// Payouts response transform
#[cfg(feature = "payouts")]
impl<F> TryFrom<types::PayoutsResponseRouterData<F, AdyenPayoutResponse>>
    for types::PayoutsRouterData<F>
{
    type Error = Error;
    fn try_from(
        item: types::PayoutsResponseRouterData<F, AdyenPayoutResponse>,
    ) -> Result<Self, Self::Error> {
        let response: AdyenPayoutResponse = item.response;
        let payout_eligible = response
            .additional_data
            .and_then(|pa| pa.payout_eligible)
            .map(|pe| pe == PayoutEligibility::Yes || pe == PayoutEligibility::Domestic);

        let status = payout_eligible.map_or(
            {
                response.result_code.map_or(
                    response
                        .response
                        .map(storage_enums::PayoutStatus::foreign_from),
                    |rc| Some(storage_enums::PayoutStatus::foreign_from(rc)),
                )
            },
            |pe| {
                if pe {
                    Some(storage_enums::PayoutStatus::RequiresFulfillment)
                } else {
                    Some(storage_enums::PayoutStatus::Ineligible)
                }
            },
        );

        Ok(Self {
            response: Ok(types::PayoutsResponseData {
                status,
                connector_payout_id: response.psp_reference,
                payout_eligible,
            }),
            ..item.data
        })
    }
}

#[cfg(feature = "payouts")]
impl ForeignFrom<AdyenStatus> for storage_enums::PayoutStatus {
    fn foreign_from(adyen_status: AdyenStatus) -> Self {
        match adyen_status {
            AdyenStatus::Authorised | AdyenStatus::PayoutConfirmReceived => Self::Success,
            AdyenStatus::Cancelled | AdyenStatus::PayoutDeclineReceived => Self::Cancelled,
            AdyenStatus::Error => Self::Failed,
            AdyenStatus::Pending => Self::Pending,
            AdyenStatus::PayoutSubmitReceived => Self::RequiresFulfillment,
            _ => Self::Ineligible,
        }
    }
}<|MERGE_RESOLUTION|>--- conflicted
+++ resolved
@@ -394,15 +394,8 @@
     OnlineBankingFpx(Box<OnlineBankingFpxData>),
     #[serde(rename = "molpay_ebanking_TH")]
     OnlineBankingThailand(Box<OnlineBankingThailandData>),
-<<<<<<< HEAD
-    PayBright(Box<PayBrightData>),
     #[serde(rename = "paysafecard")]
     PaySafeCard(Box<PaySafeCardData>),
-    Sofort(Box<BankRedirectionPMData>),
-    Trustly(Box<BankRedirectionPMData>),
-    Walley(Box<WalleyData>),
-    WeChatPayWeb(Box<WeChatPayWebData>),
-=======
     #[serde(rename = "paybright")]
     PayBright,
     #[serde(rename = "doku_permata_lite_atm")]
@@ -415,7 +408,6 @@
     Walley,
     #[serde(rename = "wechatpayWeb")]
     WeChatPayWeb,
->>>>>>> 3d97102c
     AchDirectDebit(Box<AchDirectDebitData>),
     #[serde(rename = "sepadirectdebit")]
     SepaDirectDebit(Box<SepaDirectDebitData>),
@@ -1146,16 +1138,14 @@
                 api_models::payments::PaymentMethodData::BankDebit(ref bank_debit) => {
                     AdyenPaymentRequest::try_from((item, bank_debit))
                 }
-<<<<<<< HEAD
-                api_models::payments::PaymentMethodData::GiftCard(ref gift_card) => {
-                    AdyenPaymentRequest::try_from((item, gift_card.as_ref()))
-=======
                 api_models::payments::PaymentMethodData::BankTransfer(ref bank_transfer) => {
                     AdyenPaymentRequest::try_from((item, bank_transfer.as_ref()))
                 }
                 api_models::payments::PaymentMethodData::Voucher(ref voucher_data) => {
                     AdyenPaymentRequest::try_from((item, voucher_data))
->>>>>>> 3d97102c
+                }
+                api_models::payments::PaymentMethodData::GiftCard(ref gift_card) => {
+                    AdyenPaymentRequest::try_from((item, gift_card.as_ref()))
                 }
                 _ => Err(errors::ConnectorError::NotSupported {
                     message: format!("{:?}", item.request.payment_method_type),
@@ -1413,16 +1403,6 @@
     }
 }
 
-<<<<<<< HEAD
-impl<'a> TryFrom<&api_models::payments::GiftCardData> for AdyenPaymentMethod<'a> {
-    type Error = Error;
-    fn try_from(gift_card_data: &api_models::payments::GiftCardData) -> Result<Self, Self::Error> {
-        match gift_card_data {
-            payments::GiftCardData::PaySafeCard {} => Ok(AdyenPaymentMethod::PaySafeCard(
-                Box::new(PaySafeCardData {}),
-            )),
-            _ => Err(errors::ConnectorError::NotImplemented("Payment method".to_string()).into()),
-=======
 impl<'a> TryFrom<&api_models::payments::VoucherData> for AdyenPaymentMethod<'a> {
     type Error = Error;
     fn try_from(voucher_data: &api_models::payments::VoucherData) -> Result<Self, Self::Error> {
@@ -1453,7 +1433,18 @@
                 "this payment method".to_string(),
             )
             .into()),
->>>>>>> 3d97102c
+        }
+    }
+}
+
+impl<'a> TryFrom<&api_models::payments::GiftCardData> for AdyenPaymentMethod<'a> {
+    type Error = Error;
+    fn try_from(gift_card_data: &api_models::payments::GiftCardData) -> Result<Self, Self::Error> {
+        match gift_card_data {
+            payments::GiftCardData::PaySafeCard {} => Ok(AdyenPaymentMethod::PaySafeCard(
+                Box::new(PaySafeCardData {}),
+            )),
+            payments::GiftCardData::BabyGiftCard => Err(errors::ConnectorError::NotImplemented("Payment method".to_string()).into()),
         }
     }
 }
@@ -2045,11 +2036,7 @@
 impl<'a>
     TryFrom<(
         &types::PaymentsAuthorizeRouterData,
-<<<<<<< HEAD
-        &api_models::payments::GiftCardData,
-=======
         &api_models::payments::VoucherData,
->>>>>>> 3d97102c
     )> for AdyenPaymentRequest<'a>
 {
     type Error = Error;
@@ -2057,17 +2044,6 @@
     fn try_from(
         value: (
             &types::PaymentsAuthorizeRouterData,
-<<<<<<< HEAD
-            &api_models::payments::GiftCardData,
-        ),
-    ) -> Result<Self, Self::Error> {
-        let (item, gift_card_data) = value;
-        let amount = get_amount_data(item);
-        let auth_type = AdyenAuthType::try_from(&item.connector_auth_type)?;
-        let shopper_interaction = AdyenShopperInteraction::from(item);
-        let return_url = item.request.get_router_return_url()?;
-        let payment_method = AdyenPaymentMethod::try_from(gift_card_data)?;
-=======
             &api_models::payments::VoucherData,
         ),
     ) -> Result<Self, Self::Error> {
@@ -2128,7 +2104,6 @@
         let shopper_interaction = AdyenShopperInteraction::from(item);
         let payment_method = AdyenPaymentMethod::try_from(bank_transfer_data)?;
         let return_url = item.request.get_return_url()?;
->>>>>>> 3d97102c
         let request = AdyenPaymentRequest {
             amount,
             merchant_account: auth_type.merchant_account,
@@ -2142,10 +2117,53 @@
             shopper_name: None,
             shopper_locale: None,
             shopper_email: item.request.email.clone(),
-<<<<<<< HEAD
-=======
             social_security_number: None,
->>>>>>> 3d97102c
+            telephone_number: None,
+            billing_address: None,
+            delivery_address: None,
+            country_code: None,
+            line_items: None,
+            shopper_reference: None,
+            store_payment_method: None,
+            channel: None,
+        };
+        Ok(request)
+    }
+}
+
+impl<'a>
+    TryFrom<(
+        &types::PaymentsAuthorizeRouterData,
+        &api_models::payments::GiftCardData,
+    )> for AdyenPaymentRequest<'a>
+{
+    type Error = Error;
+
+    fn try_from(
+        value: (
+            &types::PaymentsAuthorizeRouterData,
+            &api_models::payments::GiftCardData,
+        ),
+    ) -> Result<Self, Self::Error> {
+        let (item, gift_card_data) = value;
+        let amount = get_amount_data(item);
+        let auth_type = AdyenAuthType::try_from(&item.connector_auth_type)?;
+        let shopper_interaction = AdyenShopperInteraction::from(item);
+        let return_url = item.request.get_router_return_url()?;
+        let payment_method = AdyenPaymentMethod::try_from(gift_card_data)?;
+        let request = AdyenPaymentRequest {
+            amount,
+            merchant_account: auth_type.merchant_account,
+            payment_method,
+            reference: item.payment_id.to_string(),
+            return_url,
+            browser_info: None,
+            shopper_interaction,
+            recurring_processing_model: None,
+            additional_data: None,
+            shopper_name: None,
+            shopper_locale: None,
+            shopper_email: item.request.email.clone(),
             telephone_number: None,
             billing_address: None,
             delivery_address: None,
