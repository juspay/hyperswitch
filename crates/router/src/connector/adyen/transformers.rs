--- conflicted
+++ resolved
@@ -431,13 +431,13 @@
             storage_models::enums::PaymentMethod::BankRedirect => {
                 get_bank_redirect_specific_payment_data(item)
             }
-<<<<<<< HEAD
-            _ => Err(errors::ConnectorError::NotSupported {
-                payment_method: item.payment_method.to_string(),
-                connector: "Adyen",
-                payment_experience: api_enums::PaymentExperience::RedirectToUrl.to_string(),
-            })?,
-=======
+            storage_models::enums::PaymentMethod::Reward => {
+                Err(errors::ConnectorError::NotSupported {
+                    payment_method: item.payment_method.to_string(),
+                    connector: "Adyen",
+                    payment_experience: api_enums::PaymentExperience::RedirectToUrl.to_string(),
+                })?
+            }
             storage_models::enums::PaymentMethod::Crypto => {
                 Err(errors::ConnectorError::NotSupported {
                     payment_method: format!("{:?}", item.payment_method),
@@ -446,7 +446,6 @@
                         .to_string(),
                 })?
             }
->>>>>>> 1b94d25f
         }
     }
 }
@@ -661,15 +660,16 @@
                 }
             }
         }
-<<<<<<< HEAD
-        _ => Err(errors::ConnectorError::NotImplemented("Payment methods".to_string()).into()),
-=======
+        api::PaymentMethodData::Reward(_) => Err(errors::ConnectorError::NotSupported {
+            payment_method: format!("{:?}", item.payment_method),
+            connector: "Adyen",
+            payment_experience: api_models::enums::PaymentExperience::RedirectToUrl.to_string(),
+        })?,
         api::PaymentMethodData::Crypto(_) => Err(errors::ConnectorError::NotSupported {
             payment_method: format!("{:?}", item.payment_method),
             connector: "Adyen",
             payment_experience: api_models::enums::PaymentExperience::RedirectToUrl.to_string(),
         })?,
->>>>>>> 1b94d25f
     }
 }
 
