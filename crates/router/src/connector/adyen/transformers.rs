--- conflicted
+++ resolved
@@ -63,11 +63,7 @@
 }
 #[derive(Debug, Default, Serialize, Deserialize)]
 pub struct AdyenConnectorMetadataObject {
-<<<<<<< HEAD
-    pub endpoint_prefix: String,
-=======
     pub endpoint_prefix: Option<String>,
->>>>>>> 8590483c
 }
 
 impl TryFrom<&Option<pii::SecretSerdeValue>> for AdyenConnectorMetadataObject {
