--- conflicted
+++ resolved
@@ -696,12 +696,9 @@
     Affirm,
     Afterpaytouch,
     Alipay,
-<<<<<<< HEAD
-    Alma,
-=======
     #[serde(rename = "alipay_hk")]
     AlipayHk,
->>>>>>> 2f9c2893
+    Alma,
     Applepay,
     Blik,
     ClearPay,
