#[cfg(feature = "payouts")]
use api_models::payouts::PayoutMethodData;
use api_models::{enums, payments, webhooks};
use cards::CardNumber;
use error_stack::ResultExt;
use masking::PeekInterface;
use reqwest::Url;
use serde::{Deserialize, Serialize};
use time::{Duration, OffsetDateTime, PrimitiveDateTime};

#[cfg(feature = "payouts")]
use crate::connector::utils::AddressDetailsData;
#[cfg(feature = "payouts")]
use crate::types::api::payouts;
use crate::{
    connector::utils::{
        self, BrowserInformationData, CardData, MandateReferenceData, PaymentsAuthorizeRequestData,
        RouterData,
    },
    consts,
    core::errors,
    pii::{Email, Secret},
    services,
    types::{
        self,
        api::{self, enums as api_enums},
        storage::enums as storage_enums,
        transformers::ForeignFrom,
        PaymentsAuthorizeData,
    },
    utils as crate_utils,
};

type Error = error_stack::Report<errors::ConnectorError>;

// Adyen Types Definition
// Payments Request and Response Types
#[derive(Default, Debug, Serialize, Deserialize)]
pub enum AdyenShopperInteraction {
    #[default]
    Ecommerce,
    #[serde(rename = "ContAuth")]
    ContinuedAuthentication,
    Moto,
    #[serde(rename = "POS")]
    Pos,
}

#[derive(Debug, Clone, Serialize, Deserialize)]
#[serde(rename_all = "PascalCase")]
pub enum AdyenRecurringModel {
    UnscheduledCardOnFile,
    CardOnFile,
}

#[derive(Clone, Default, Debug, Serialize, Deserialize)]
pub enum AuthType {
    #[default]
    PreAuth,
}
#[derive(Clone, Default, Debug, Serialize, Deserialize)]
#[serde(rename_all = "camelCase")]
pub struct AdditionalData {
    authorisation_type: Option<AuthType>,
    manual_capture: Option<bool>,
    pub recurring_processing_model: Option<AdyenRecurringModel>,
    /// Enable recurring details in dashboard to receive this ID, https://docs.adyen.com/online-payments/tokenization/create-and-use-tokens#test-and-go-live
    #[serde(rename = "recurring.recurringDetailReference")]
    recurring_detail_reference: Option<String>,
    #[serde(rename = "recurring.shopperReference")]
    recurring_shopper_reference: Option<String>,
    network_tx_reference: Option<String>,
    #[cfg(feature = "payouts")]
    payout_eligible: Option<PayoutEligibility>,
    funds_availability: Option<String>,
}

#[derive(Default, Debug, Serialize, Deserialize)]
#[serde(rename_all = "camelCase")]
pub struct ShopperName {
    first_name: Option<Secret<String>>,
    last_name: Option<Secret<String>>,
}

#[derive(Default, Debug, Serialize, Deserialize)]
#[serde(rename_all = "camelCase")]
pub struct Address {
    city: Option<String>,
    country: Option<api_enums::CountryAlpha2>,
    house_number_or_name: Option<Secret<String>>,
    postal_code: Option<Secret<String>>,
    state_or_province: Option<Secret<String>>,
    street: Option<Secret<String>>,
}

#[derive(Debug, Serialize)]
#[serde(rename_all = "camelCase")]
pub struct LineItem {
    amount_excluding_tax: Option<i64>,
    amount_including_tax: Option<i64>,
    description: Option<String>,
    id: Option<String>,
    tax_amount: Option<i64>,
    quantity: Option<u16>,
}

#[serde_with::skip_serializing_none]
#[derive(Debug, Serialize)]
#[serde(rename_all = "camelCase")]
pub struct AdyenPaymentRequest<'a> {
    amount: Amount,
    merchant_account: Secret<String>,
    payment_method: AdyenPaymentMethod<'a>,
    reference: String,
    return_url: String,
    browser_info: Option<AdyenBrowserInfo>,
    shopper_interaction: AdyenShopperInteraction,
    recurring_processing_model: Option<AdyenRecurringModel>,
    additional_data: Option<AdditionalData>,
    shopper_reference: Option<String>,
    store_payment_method: Option<bool>,
    shopper_name: Option<ShopperName>,
    shopper_locale: Option<String>,
    shopper_email: Option<Email>,
    social_security_number: Option<Secret<String>>,
    telephone_number: Option<Secret<String>>,
    billing_address: Option<Address>,
    delivery_address: Option<Address>,
    country_code: Option<api_enums::CountryAlpha2>,
    line_items: Option<Vec<LineItem>>,
    channel: Option<Channel>,
}

#[derive(Debug, Serialize)]
#[serde(rename_all = "camelCase")]
struct AdyenBrowserInfo {
    user_agent: String,
    accept_header: String,
    language: String,
    color_depth: u8,
    screen_height: u32,
    screen_width: u32,
    time_zone_offset: i32,
    java_enabled: bool,
}

#[derive(Debug, Clone, Serialize, Deserialize)]
pub enum AdyenStatus {
    AuthenticationFinished,
    AuthenticationNotRequired,
    Authorised,
    Cancelled,
    ChallengeShopper,
    Error,
    Pending,
    Received,
    RedirectShopper,
    Refused,
    PresentToShopper,
    #[cfg(feature = "payouts")]
    #[serde(rename = "[payout-confirm-received]")]
    PayoutConfirmReceived,
    #[cfg(feature = "payouts")]
    #[serde(rename = "[payout-decline-received]")]
    PayoutDeclineReceived,
    #[cfg(feature = "payouts")]
    #[serde(rename = "[payout-submit-received]")]
    PayoutSubmitReceived,
}

#[derive(Debug, Clone, Serialize)]
pub enum Channel {
    Web,
}

/// This implementation will be used only in Authorize, Automatic capture flow.
/// It is also being used in Psync flow, However Psync will be called only after create payment call that too in redirect flow.
impl ForeignFrom<(bool, AdyenStatus)> for storage_enums::AttemptStatus {
    fn foreign_from((is_manual_capture, adyen_status): (bool, AdyenStatus)) -> Self {
        match adyen_status {
            AdyenStatus::AuthenticationFinished => Self::AuthenticationSuccessful,
            AdyenStatus::AuthenticationNotRequired | AdyenStatus::PresentToShopper => Self::Pending,
            AdyenStatus::Authorised => match is_manual_capture {
                true => Self::Authorized,
                // In case of Automatic capture Authorized is the final status of the payment
                false => Self::Charged,
            },
            AdyenStatus::Cancelled => Self::Voided,
            AdyenStatus::ChallengeShopper | AdyenStatus::RedirectShopper => {
                Self::AuthenticationPending
            }
            AdyenStatus::Error | AdyenStatus::Refused => Self::Failure,
            AdyenStatus::Pending => Self::Pending,
            AdyenStatus::Received => Self::Started,
            #[cfg(feature = "payouts")]
            AdyenStatus::PayoutConfirmReceived => Self::Started,
            #[cfg(feature = "payouts")]
            AdyenStatus::PayoutSubmitReceived => Self::Pending,
            #[cfg(feature = "payouts")]
            AdyenStatus::PayoutDeclineReceived => Self::Voided,
        }
    }
}

#[derive(Debug, Serialize, Deserialize, Eq, PartialEq)]
pub struct AdyenRedirectRequest {
    pub details: AdyenRedirectRequestTypes,
}

#[derive(Debug, Clone, Serialize, serde::Deserialize, Eq, PartialEq)]
#[serde(untagged)]
pub enum AdyenRedirectRequestTypes {
    AdyenRedirection(AdyenRedirection),
    AdyenThreeDS(AdyenThreeDS),
}

#[derive(Debug, Clone, Serialize, serde::Deserialize, Eq, PartialEq)]
#[serde(rename_all = "camelCase")]
pub struct AdyenRedirection {
    #[serde(rename = "redirectResult")]
    pub redirect_result: String,
    #[serde(rename = "type")]
    pub type_of_redirection_result: Option<String>,
    pub result_code: Option<String>,
}

#[derive(Debug, Clone, Serialize, serde::Deserialize, Eq, PartialEq)]
#[serde(rename_all = "camelCase")]
pub struct AdyenThreeDS {
    #[serde(rename = "threeDSResult")]
    pub three_ds_result: String,
    #[serde(rename = "type")]
    pub type_of_redirection_result: Option<String>,
    pub result_code: Option<String>,
}

#[derive(Debug, Clone, Deserialize)]
#[serde(untagged)]
pub enum AdyenPaymentResponse {
    Response(Response),
    PresentToShopper(AdyenPtsResponse),
    NextActionResponse(NextActionResponse),
    RedirectionErrorResponse(RedirectionErrorResponse),
}

#[derive(Debug, Clone, Serialize, Deserialize)]
#[serde(rename_all = "camelCase")]
pub struct Response {
    psp_reference: String,
    result_code: AdyenStatus,
    amount: Option<Amount>,
    merchant_reference: String,
    refusal_reason: Option<String>,
    refusal_reason_code: Option<String>,
    additional_data: Option<AdditionalData>,
}

#[derive(Debug, Clone, Serialize, Deserialize)]
#[serde(rename_all = "camelCase")]
pub struct RedirectionErrorResponse {
    result_code: AdyenStatus,
    refusal_reason: String,
}

#[derive(Debug, Clone, Deserialize)]
#[serde(rename_all = "camelCase")]
pub struct NextActionResponse {
    result_code: AdyenStatus,
    action: AdyenNextAction,
    refusal_reason: Option<String>,
    refusal_reason_code: Option<String>,
}

#[derive(Debug, Clone, Deserialize)]
#[serde(rename_all = "camelCase")]
pub struct AdyenPtsResponse {
    psp_reference: String,
    result_code: AdyenStatus,
    action: AdyenPtsAction,
    refusal_reason: Option<String>,
    refusal_reason_code: Option<String>,
}

#[derive(Debug, Clone, Serialize, Deserialize)]
#[serde(rename_all = "camelCase")]
pub struct AdyenNextAction {
    payment_method_type: PaymentType,
    url: Option<Url>,
    method: Option<services::Method>,
    #[serde(rename = "type")]
    type_of_response: ActionType,
    data: Option<std::collections::HashMap<String, String>>,
    payment_data: Option<String>,
    qr_code_data: Option<String>,
}

#[derive(Debug, Clone, Serialize, Deserialize)]
#[serde(rename_all = "camelCase")]
pub struct AdyenPtsAction {
    reference: String,
    download_url: Option<Url>,
    payment_method_type: Option<String>,
    expires_at: Option<String>,
    initial_amount: Option<Amount>,
    pass_creation_token: Option<String>,
    total_amount: Option<Amount>,
    #[serde(rename = "type")]
    type_of_response: Option<ActionType>,
}

#[derive(Debug, Clone, Serialize, Deserialize)]
#[serde(rename_all = "lowercase")]
pub enum ActionType {
    Redirect,
    Await,
    #[serde(rename = "qrCode")]
    QrCode,
    Voucher,
}

#[derive(Default, Debug, Clone, Serialize, Deserialize)]
pub struct Amount {
    currency: String,
    value: i64,
}

#[derive(Debug, Clone, Serialize)]
#[serde(tag = "type")]
pub enum AdyenPaymentMethod<'a> {
    AdyenAffirm(Box<AdyenPayLaterData>),
    AdyenCard(Box<AdyenCard>),
    AdyenKlarna(Box<AdyenPayLaterData>),
    AdyenPaypal(Box<AdyenPaypal>),
    AfterPay(Box<AdyenPayLaterData>),
    AlmaPayLater(Box<AdyenPayLaterData>),
    AliPay(Box<AliPayData>),
    AliPayHk(Box<AliPayHkData>),
    ApplePay(Box<AdyenApplePay>),
    #[serde(rename = "atome")]
    Atome(Box<AtomeData>),
    BancontactCard(Box<BancontactCardData>),
    Bizum(Box<BankRedirectionPMData>),
    Blik(Box<BlikRedirectionData>),
    #[serde(rename = "boletobancario")]
    Boleto,
    ClearPay(Box<AdyenPayLaterData>),
    Dana(Box<DanaWalletData>),
    Eps(Box<BankRedirectionWithIssuer<'a>>),
    #[serde(rename = "gcash")]
    Gcash(Box<GcashData>),
    Giropay(Box<BankRedirectionPMData>),
    Gpay(Box<AdyenGPay>),
    #[serde(rename = "gopay_wallet")]
    GoPay(Box<GoPayData>),
    Ideal(Box<BankRedirectionWithIssuer<'a>>),
    #[serde(rename = "kakaopay")]
    Kakaopay(Box<KakaoPayData>),
    Mandate(Box<AdyenMandate>),
    Mbway(Box<MbwayData>),
    MobilePay(Box<MobilePayData>),
    #[serde(rename = "momo_wallet")]
    Momo(Box<MomoData>),
    #[serde(rename = "momo_atm")]
    MomoAtm,
    #[serde(rename = "touchngo")]
    TouchNGo(Box<TouchNGoData>),
    OnlineBankingCzechRepublic(Box<OnlineBankingCzechRepublicData>),
    OnlineBankingFinland(Box<OnlineBankingFinlandData>),
    OnlineBankingPoland(Box<OnlineBankingPolandData>),
    OnlineBankingSlovakia(Box<OnlineBankingSlovakiaData>),
    #[serde(rename = "molpay_ebanking_fpx_MY")]
    OnlineBankingFpx(Box<OnlineBankingFpxData>),
    #[serde(rename = "molpay_ebanking_TH")]
    OnlineBankingThailand(Box<OnlineBankingThailandData>),
    PayBright(Box<PayBrightData>),
    Sofort(Box<BankRedirectionPMData>),
    Trustly(Box<BankRedirectionPMData>),
    Walley(Box<WalleyData>),
    WeChatPayWeb(Box<WeChatPayWebData>),
    AchDirectDebit(Box<AchDirectDebitData>),
    #[serde(rename = "sepadirectdebit")]
    SepaDirectDebit(Box<SepaDirectDebitData>),
    BacsDirectDebit(Box<BacsDirectDebitData>),
    SamsungPay(Box<SamsungPayPmData>),
    Twint(Box<TwintWalletData>),
    Vipps(Box<VippsWalletData>),
<<<<<<< HEAD
    Benefit(Box<PmdForPaymentType>),
    Knet(Box<PmdForPaymentType>),
=======
    #[serde(rename = "swish")]
    Swish,
>>>>>>> 9cba7da0
}

#[derive(Debug, Clone, Serialize)]
#[serde(rename_all = "camelCase")]
pub struct AchDirectDebitData {
    #[serde(rename = "type")]
    payment_type: PaymentType,
    bank_account_number: Secret<String>,
    bank_location_id: Secret<String>,
    owner_name: Secret<String>,
}

#[derive(Debug, Clone, Serialize)]
#[serde(rename_all = "camelCase")]
pub struct SepaDirectDebitData {
    #[serde(rename = "sepa.ownerName")]
    owner_name: Secret<String>,
    #[serde(rename = "sepa.ibanNumber")]
    iban_number: Secret<String>,
}

#[derive(Debug, Clone, Serialize)]
pub struct PmdForPaymentType {
    #[serde(rename = "type")]
    payment_type: PaymentType,
}

#[derive(Debug, Clone, Serialize)]
#[serde(rename_all = "camelCase")]
pub struct BacsDirectDebitData {
    #[serde(rename = "type")]
    payment_type: PaymentType,
    bank_account_number: Secret<String>,
    bank_location_id: Secret<String>,
    holder_name: Secret<String>,
}

#[derive(Debug, Clone, Serialize)]
#[serde(rename_all = "camelCase")]
pub struct MandateData {
    #[serde(rename = "type")]
    payment_type: PaymentType,
    stored_payment_method_id: String,
}

#[derive(Debug, Clone, Serialize)]
pub struct WeChatPayWebData {
    #[serde(rename = "type")]
    payment_type: PaymentType,
}

#[derive(Debug, Clone, Serialize)]
#[serde(rename_all = "camelCase")]
pub struct BancontactCardData {
    #[serde(rename = "type")]
    payment_type: PaymentType,
    brand: String,
    number: CardNumber,
    expiry_month: Secret<String>,
    expiry_year: Secret<String>,
    holder_name: Secret<String>,
}

#[derive(Debug, Clone, Serialize)]
pub struct MobilePayData {
    #[serde(rename = "type")]
    payment_type: PaymentType,
}
#[derive(Debug, Clone, Serialize)]
#[serde(rename_all = "camelCase")]
pub struct MbwayData {
    #[serde(rename = "type")]
    payment_type: PaymentType,
    telephone_number: Secret<String>,
}

#[derive(Debug, Clone, Serialize)]
pub struct WalleyData {
    #[serde(rename = "type")]
    payment_type: PaymentType,
}

#[derive(Debug, Clone, Serialize)]
pub struct SamsungPayPmData {
    #[serde(rename = "type")]
    payment_type: PaymentType,
    #[serde(rename = "samsungPayToken")]
    samsung_pay_token: Secret<String>,
}

#[derive(Debug, Clone, Serialize)]
pub struct PayBrightData {
    #[serde(rename = "type")]
    payment_type: PaymentType,
}

#[derive(Debug, Clone, Serialize)]
pub struct OnlineBankingFinlandData {
    #[serde(rename = "type")]
    payment_type: PaymentType,
}
#[derive(Debug, Clone, Serialize)]
pub struct OnlineBankingCzechRepublicData {
    #[serde(rename = "type")]
    payment_type: PaymentType,
    issuer: OnlineBankingCzechRepublicBanks,
}

#[derive(Debug, Clone, Serialize)]
#[serde(rename_all = "lowercase")]
pub enum OnlineBankingCzechRepublicBanks {
    KB,
    CS,
    C,
}

impl TryFrom<&api_enums::BankNames> for OnlineBankingCzechRepublicBanks {
    type Error = Error;
    fn try_from(bank_name: &api_enums::BankNames) -> Result<Self, Self::Error> {
        match bank_name {
            api::enums::BankNames::KomercniBanka => Ok(Self::KB),
            api::enums::BankNames::CeskaSporitelna => Ok(Self::CS),
            api::enums::BankNames::PlatnoscOnlineKartaPlatnicza => Ok(Self::C),
            _ => Err(errors::ConnectorError::NotSupported {
                message: String::from("BankRedirect"),
                connector: "Adyen",
                payment_experience: api_enums::PaymentExperience::RedirectToUrl.to_string(),
            })?,
        }
    }
}

#[derive(Debug, Clone, Serialize)]
pub struct OnlineBankingPolandData {
    #[serde(rename = "type")]
    payment_type: PaymentType,
    issuer: OnlineBankingPolandBanks,
}

#[derive(Debug, Clone, Serialize)]
pub enum OnlineBankingPolandBanks {
    #[serde(rename = "154")]
    BlikPSP,
    #[serde(rename = "31")]
    PlaceZIPKO,
    #[serde(rename = "243")]
    MBank,
    #[serde(rename = "112")]
    PayWithING,
    #[serde(rename = "20")]
    SantanderPrzelew24,
    #[serde(rename = "65")]
    BankPEKAOSA,
    #[serde(rename = "85")]
    BankMillennium,
    #[serde(rename = "88")]
    PayWithAliorBank,
    #[serde(rename = "143")]
    BankiSpoldzielcze,
    #[serde(rename = "26")]
    PayWithInteligo,
    #[serde(rename = "33")]
    BNPParibasPoland,
    #[serde(rename = "144")]
    BankNowySA,
    #[serde(rename = "45")]
    CreditAgricole,
    #[serde(rename = "99")]
    PayWithBOS,
    #[serde(rename = "119")]
    PayWithCitiHandlowy,
    #[serde(rename = "131")]
    PayWithPlusBank,
    #[serde(rename = "64")]
    ToyotaBank,
    #[serde(rename = "153")]
    VeloBank,
    #[serde(rename = "141")]
    ETransferPocztowy24,
}

impl TryFrom<&api_enums::BankNames> for OnlineBankingPolandBanks {
    type Error = Error;
    fn try_from(bank_name: &api_enums::BankNames) -> Result<Self, Self::Error> {
        match bank_name {
            api_models::enums::BankNames::BlikPSP => Ok(Self::BlikPSP),
            api_models::enums::BankNames::PlaceZIPKO => Ok(Self::PlaceZIPKO),
            api_models::enums::BankNames::MBank => Ok(Self::MBank),
            api_models::enums::BankNames::PayWithING => Ok(Self::PayWithING),
            api_models::enums::BankNames::SantanderPrzelew24 => Ok(Self::SantanderPrzelew24),
            api_models::enums::BankNames::BankPEKAOSA => Ok(Self::BankPEKAOSA),
            api_models::enums::BankNames::BankMillennium => Ok(Self::BankMillennium),
            api_models::enums::BankNames::PayWithAliorBank => Ok(Self::PayWithAliorBank),
            api_models::enums::BankNames::BankiSpoldzielcze => Ok(Self::BankiSpoldzielcze),
            api_models::enums::BankNames::PayWithInteligo => Ok(Self::PayWithInteligo),
            api_models::enums::BankNames::BNPParibasPoland => Ok(Self::BNPParibasPoland),
            api_models::enums::BankNames::BankNowySA => Ok(Self::BankNowySA),
            api_models::enums::BankNames::CreditAgricole => Ok(Self::CreditAgricole),
            api_models::enums::BankNames::PayWithBOS => Ok(Self::PayWithBOS),
            api_models::enums::BankNames::PayWithCitiHandlowy => Ok(Self::PayWithCitiHandlowy),
            api_models::enums::BankNames::PayWithPlusBank => Ok(Self::PayWithPlusBank),
            api_models::enums::BankNames::ToyotaBank => Ok(Self::ToyotaBank),
            api_models::enums::BankNames::VeloBank => Ok(Self::VeloBank),
            api_models::enums::BankNames::ETransferPocztowy24 => Ok(Self::ETransferPocztowy24),
            _ => Err(errors::ConnectorError::NotSupported {
                message: String::from("BankRedirect"),
                connector: "Adyen",
                payment_experience: api_enums::PaymentExperience::RedirectToUrl.to_string(),
            })?,
        }
    }
}

#[derive(Debug, Clone, Serialize)]
#[serde(rename_all = "camelCase")]
pub struct OnlineBankingSlovakiaData {
    #[serde(rename = "type")]
    payment_type: PaymentType,
    issuer: OnlineBankingSlovakiaBanks,
}

#[derive(Debug, Clone, Serialize)]
#[serde(rename_all = "camelCase")]
pub struct OnlineBankingFpxData {
    issuer: OnlineBankingFpxIssuer,
}

#[derive(Debug, Clone, Serialize)]
#[serde(rename_all = "camelCase")]
pub struct OnlineBankingThailandData {
    issuer: OnlineBankingThailandIssuer,
}

#[derive(Debug, Clone, Serialize)]
#[serde(rename_all = "lowercase")]
pub enum OnlineBankingSlovakiaBanks {
    Vub,
    Posto,
    Sporo,
    Tatra,
    Viamo,
}

impl TryFrom<&api_enums::BankNames> for OnlineBankingSlovakiaBanks {
    type Error = Error;
    fn try_from(bank_name: &api_enums::BankNames) -> Result<Self, Self::Error> {
        match bank_name {
            api::enums::BankNames::EPlatbyVUB => Ok(Self::Vub),
            api::enums::BankNames::PostovaBanka => Ok(Self::Posto),
            api::enums::BankNames::SporoPay => Ok(Self::Sporo),
            api::enums::BankNames::TatraPay => Ok(Self::Tatra),
            api::enums::BankNames::Viamo => Ok(Self::Viamo),
            _ => Err(errors::ConnectorError::NotSupported {
                message: String::from("BankRedirect"),
                connector: "Adyen",
                payment_experience: api_enums::PaymentExperience::RedirectToUrl.to_string(),
            })?,
        }
    }
}

impl TryFrom<&api_enums::BankNames> for OnlineBankingFpxIssuer {
    type Error = Error;
    fn try_from(bank_name: &api_enums::BankNames) -> Result<Self, Self::Error> {
        match bank_name {
            api::enums::BankNames::AffinBank => Ok(Self::FpxAbb),
            api::enums::BankNames::AgroBank => Ok(Self::FpxAgrobank),
            api::enums::BankNames::AllianceBank => Ok(Self::FpxAbmb),
            api::enums::BankNames::AmBank => Ok(Self::FpxAmb),
            api::enums::BankNames::BankIslam => Ok(Self::FpxBimb),
            api::enums::BankNames::BankMuamalat => Ok(Self::FpxBmmb),
            api::enums::BankNames::BankRakyat => Ok(Self::FpxBkrm),
            api::enums::BankNames::BankSimpananNasional => Ok(Self::FpxBsn),
            api::enums::BankNames::CimbBank => Ok(Self::FpxCimbclicks),
            api::enums::BankNames::HongLeongBank => Ok(Self::FpxHlb),
            api::enums::BankNames::HsbcBank => Ok(Self::FpxHsbc),
            api::enums::BankNames::KuwaitFinanceHouse => Ok(Self::FpxKfh),
            api::enums::BankNames::Maybank => Ok(Self::FpxMb2u),
            api::enums::BankNames::OcbcBank => Ok(Self::FpxOcbc),
            api::enums::BankNames::PublicBank => Ok(Self::FpxPbb),
            api::enums::BankNames::RhbBank => Ok(Self::FpxRhb),
            api::enums::BankNames::StandardCharteredBank => Ok(Self::FpxScb),
            api::enums::BankNames::UobBank => Ok(Self::FpxUob),
            _ => Err(errors::ConnectorError::NotSupported {
                message: String::from("BankRedirect"),
                connector: "Adyen",
                payment_experience: api_enums::PaymentExperience::RedirectToUrl.to_string(),
            })?,
        }
    }
}

impl TryFrom<&api_enums::BankNames> for OnlineBankingThailandIssuer {
    type Error = Error;
    fn try_from(bank_name: &api_enums::BankNames) -> Result<Self, Self::Error> {
        match bank_name {
            api::enums::BankNames::BangkokBank => Ok(Self::Bangkokbank),
            api::enums::BankNames::KrungsriBank => Ok(Self::Krungsribank),
            api::enums::BankNames::KrungThaiBank => Ok(Self::Krungthaibank),
            api::enums::BankNames::TheSiamCommercialBank => Ok(Self::Siamcommercialbank),
            api::enums::BankNames::KasikornBank => Ok(Self::Kbank),
            _ => Err(errors::ConnectorError::NotSupported {
                message: String::from("BankRedirect"),
                connector: "Adyen",
                payment_experience: api_enums::PaymentExperience::RedirectToUrl.to_string(),
            })?,
        }
    }
}

#[derive(Debug, Clone, Serialize)]
#[serde(rename_all = "camelCase")]
pub struct BlikRedirectionData {
    #[serde(rename = "type")]
    payment_type: PaymentType,
    blik_code: String,
}

#[derive(Debug, Clone, Serialize)]
#[serde(rename_all = "camelCase")]
pub struct BankRedirectionPMData {
    #[serde(rename = "type")]
    payment_type: PaymentType,
}

#[derive(Debug, Clone, Serialize)]
#[serde(rename_all = "camelCase")]
pub struct BankRedirectionWithIssuer<'a> {
    #[serde(rename = "type")]
    payment_type: PaymentType,
    issuer: Option<&'a str>,
}

#[derive(Debug, Clone, Serialize, Deserialize)]
#[serde(rename_all = "camelCase")]
pub struct AdyenMandate {
    #[serde(rename = "type")]
    payment_type: PaymentType,
    stored_payment_method_id: String,
}

#[derive(Debug, Clone, Serialize, Deserialize)]
#[serde(rename_all = "camelCase")]
pub struct AdyenCard {
    #[serde(rename = "type")]
    payment_type: PaymentType,
    number: CardNumber,
    expiry_month: Secret<String>,
    expiry_year: Secret<String>,
    cvc: Option<Secret<String>>,
    brand: Option<CardBrand>, //Mandatory for mandate using network_txns_id
    network_payment_reference: Option<String>,
}

#[derive(Debug, Clone, Serialize, Deserialize)]
#[serde(rename_all = "lowercase")]
pub enum CardBrand {
    Visa,
    MC,
    Amex,
}

#[derive(Default, Debug, Serialize, Deserialize)]
#[serde(rename_all = "camelCase")]
pub struct AdyenCancelRequest {
    merchant_account: Secret<String>,
    reference: String,
}

#[derive(Default, Debug, Deserialize)]
#[serde(rename_all = "camelCase")]
pub struct AdyenCancelResponse {
    psp_reference: String,
    status: CancelStatus,
}

#[derive(Default, Debug, Deserialize)]
#[serde(rename_all = "lowercase")]
pub enum CancelStatus {
    Received,
    #[default]
    Processing,
}
#[derive(Debug, Clone, Serialize, Deserialize)]
pub struct AdyenPaypal {
    #[serde(rename = "type")]
    payment_type: PaymentType,
}

#[derive(Debug, Clone, Serialize, Deserialize)]
pub struct AliPayData {
    #[serde(rename = "type")]
    payment_type: PaymentType,
}

#[derive(Debug, Clone, Serialize, Deserialize)]
pub struct AliPayHkData {
    #[serde(rename = "type")]
    payment_type: PaymentType,
}

#[derive(Debug, Clone, Serialize, Deserialize)]
pub struct GoPayData {}

#[derive(Debug, Clone, Serialize, Deserialize)]
pub struct KakaoPayData {}
#[derive(Debug, Clone, Serialize, Deserialize)]
pub struct GcashData {}

#[derive(Debug, Clone, Serialize, Deserialize)]
pub struct MomoData {}

#[derive(Debug, Clone, Serialize, Deserialize)]
pub struct TouchNGoData {}

#[derive(Debug, Clone, Serialize, Deserialize)]
pub struct AdyenGPay {
    #[serde(rename = "type")]
    payment_type: PaymentType,
    #[serde(rename = "googlePayToken")]
    google_pay_token: Secret<String>,
}

#[derive(Debug, Clone, Serialize, Deserialize)]
pub struct AdyenApplePay {
    #[serde(rename = "type")]
    payment_type: PaymentType,
    #[serde(rename = "applePayToken")]
    apple_pay_token: Secret<String>,
}

#[derive(Debug, Clone, Serialize, Deserialize)]
pub struct DanaWalletData {
    #[serde(rename = "type")]
    payment_type: PaymentType,
}

#[derive(Debug, Clone, Serialize, Deserialize)]
pub struct TwintWalletData {
    #[serde(rename = "type")]
    payment_type: PaymentType,
}

#[derive(Debug, Clone, Serialize, Deserialize)]
pub struct VippsWalletData {
    #[serde(rename = "type")]
    payment_type: PaymentType,
}

#[derive(Debug, Clone, Serialize, Deserialize)]
pub struct AtomeData {}

#[derive(Debug, Clone, Serialize, Deserialize)]
pub struct AdyenPayLaterData {
    #[serde(rename = "type")]
    payment_type: PaymentType,
}

// Refunds Request and Response
#[derive(Default, Debug, Serialize, Deserialize)]
#[serde(rename_all = "camelCase")]
pub struct AdyenRefundRequest {
    merchant_account: Secret<String>,
    amount: Amount,
    merchant_refund_reason: Option<String>,
    reference: String,
}

#[derive(Default, Debug, Clone, Serialize, Deserialize)]
#[serde(rename_all = "camelCase")]
pub struct AdyenRefundResponse {
    merchant_account: String,
    psp_reference: String,
    payment_psp_reference: String,
    reference: String,
    status: String,
}

pub struct AdyenAuthType {
    pub(super) api_key: Secret<String>,
    pub(super) merchant_account: Secret<String>,
    #[allow(dead_code)]
    pub(super) review_key: Option<Secret<String>>,
}

#[derive(Debug, Clone, Serialize, Deserialize)]
#[serde(rename_all = "lowercase")]
pub enum PaymentType {
    Affirm,
    Afterpaytouch,
    Alipay,
    #[serde(rename = "alipay_hk")]
    AlipayHk,
    Alma,
    Applepay,
    Bizum,
    Atome,
    Blik,
    ClearPay,
    Dana,
    Eps,
    Gcash,
    Giropay,
    Googlepay,
    #[serde(rename = "gopay_wallet")]
    GoPay,
    Ideal,
    Klarna,
    Kakaopay,
    Mbway,
    MobilePay,
    #[serde(rename = "momo_wallet")]
    Momo,
    #[serde(rename = "onlineBanking_CZ")]
    OnlineBankingCzechRepublic,
    #[serde(rename = "ebanking_FI")]
    OnlineBankingFinland,
    #[serde(rename = "onlineBanking_PL")]
    OnlineBankingPoland,
    #[serde(rename = "onlineBanking_SK")]
    OnlineBankingSlovakia,
    #[serde(rename = "molpay_ebanking_fpx_MY")]
    OnlineBankingFpx,
    #[serde(rename = "molpay_ebanking_TH")]
    OnlineBankingThailand,
    PayBright,
    Paypal,
    Scheme,
    #[serde(rename = "directEbanking")]
    Sofort,
    #[serde(rename = "networkToken")]
    NetworkToken,
    Trustly,
    #[serde(rename = "touchngo")]
    TouchNGo,
    Walley,
    #[serde(rename = "wechatpayWeb")]
    WeChatPayWeb,
    #[serde(rename = "ach")]
    AchDirectDebit,
    SepaDirectDebit,
    #[serde(rename = "directdebit_GB")]
    BacsDirectDebit,
    Samsungpay,
    Twint,
    Vipps,
<<<<<<< HEAD
    Knet,
    Benefit,
=======
    Swish,
>>>>>>> 9cba7da0
}

#[derive(Debug, Eq, PartialEq, Serialize, Clone)]
#[serde(rename_all = "snake_case")]
pub enum OnlineBankingFpxIssuer {
    FpxAbb,
    FpxAgrobank,
    FpxAbmb,
    FpxAmb,
    FpxBimb,
    FpxBmmb,
    FpxBkrm,
    FpxBsn,
    FpxCimbclicks,
    FpxHlb,
    FpxHsbc,
    FpxKfh,
    FpxMb2u,
    FpxOcbc,
    FpxPbb,
    FpxRhb,
    FpxScb,
    FpxUob,
}

#[derive(Debug, Eq, PartialEq, Serialize, Clone)]
pub enum OnlineBankingThailandIssuer {
    #[serde(rename = "molpay_bangkokbank")]
    Bangkokbank,
    #[serde(rename = "molpay_krungsribank")]
    Krungsribank,
    #[serde(rename = "molpay_krungthaibank")]
    Krungthaibank,
    #[serde(rename = "molpay_siamcommercialbank")]
    Siamcommercialbank,
    #[serde(rename = "molpay_kbank")]
    Kbank,
}

pub struct AdyenTestBankNames<'a>(&'a str);

impl<'a> TryFrom<&api_enums::BankNames> for AdyenTestBankNames<'a> {
    type Error = Error;
    fn try_from(bank: &api_enums::BankNames) -> Result<Self, Self::Error> {
        Ok(match bank {
            api_models::enums::BankNames::AbnAmro => Self("1121"),
            api_models::enums::BankNames::AsnBank => Self("1151"),
            api_models::enums::BankNames::Bunq => Self("1152"),
            api_models::enums::BankNames::Handelsbanken => Self("1153"),
            api_models::enums::BankNames::Ing => Self("1154"),
            api_models::enums::BankNames::Knab => Self("1155"),
            api_models::enums::BankNames::Moneyou => Self("1156"),
            api_models::enums::BankNames::Rabobank => Self("1157"),
            api_models::enums::BankNames::Regiobank => Self("1158"),
            api_models::enums::BankNames::Revolut => Self("1159"),
            api_models::enums::BankNames::SnsBank => Self("1159"),
            api_models::enums::BankNames::TriodosBank => Self("1159"),
            api_models::enums::BankNames::VanLanschot => Self("1159"),
            api_models::enums::BankNames::BankAustria => {
                Self("e6819e7a-f663-414b-92ec-cf7c82d2f4e5")
            }
            api_models::enums::BankNames::BawagPskAg => {
                Self("ba7199cc-f057-42f2-9856-2378abf21638")
            }
            api_models::enums::BankNames::Dolomitenbank => {
                Self("d5d5b133-1c0d-4c08-b2be-3c9b116dc326")
            }
            api_models::enums::BankNames::EasybankAg => {
                Self("eff103e6-843d-48b7-a6e6-fbd88f511b11")
            }
            api_models::enums::BankNames::ErsteBankUndSparkassen => {
                Self("3fdc41fc-3d3d-4ee3-a1fe-cd79cfd58ea3")
            }
            api_models::enums::BankNames::HypoTirolBankAg => {
                Self("6765e225-a0dc-4481-9666-e26303d4f221")
            }
            api_models::enums::BankNames::PosojilnicaBankEGen => {
                Self("65ef4682-4944-499f-828f-5d74ad288376")
            }
            api_models::enums::BankNames::RaiffeisenBankengruppeOsterreich => {
                Self("ee9fc487-ebe0-486c-8101-17dce5141a67")
            }
            api_models::enums::BankNames::SchoellerbankAg => {
                Self("1190c4d1-b37a-487e-9355-e0a067f54a9f")
            }
            api_models::enums::BankNames::SpardaBankWien => {
                Self("8b0bfeea-fbb0-4337-b3a1-0e25c0f060fc")
            }
            api_models::enums::BankNames::VolksbankGruppe => {
                Self("e2e97aaa-de4c-4e18-9431-d99790773433")
            }
            api_models::enums::BankNames::VolkskreditbankAg => {
                Self("4a0a975b-0594-4b40-9068-39f77b3a91f9")
            }
            _ => Err(errors::ConnectorError::NotSupported {
                message: String::from("BankRedirect"),
                connector: "Adyen",
                payment_experience: api_enums::PaymentExperience::RedirectToUrl.to_string(),
            })?,
        })
    }
}

impl TryFrom<&types::ConnectorAuthType> for AdyenAuthType {
    type Error = Error;
    fn try_from(auth_type: &types::ConnectorAuthType) -> Result<Self, Self::Error> {
        match auth_type {
            types::ConnectorAuthType::BodyKey { api_key, key1 } => Ok(Self {
                api_key: api_key.to_owned(),
                merchant_account: key1.to_owned(),
                review_key: None,
            }),
            types::ConnectorAuthType::SignatureKey {
                api_key,
                key1,
                api_secret,
            } => Ok(Self {
                api_key: api_key.to_owned(),
                merchant_account: key1.to_owned(),
                review_key: Some(api_secret.to_owned()),
            }),
            _ => Err(errors::ConnectorError::FailedToObtainAuthType)?,
        }
    }
}

impl<'a> TryFrom<&types::PaymentsAuthorizeRouterData> for AdyenPaymentRequest<'a> {
    type Error = Error;
    fn try_from(item: &types::PaymentsAuthorizeRouterData) -> Result<Self, Self::Error> {
        match item
            .request
            .mandate_id
            .to_owned()
            .and_then(|mandate_ids| mandate_ids.mandate_reference_id)
        {
            Some(mandate_ref) => AdyenPaymentRequest::try_from((item, mandate_ref)),
            None => match item.request.payment_method_data {
                api_models::payments::PaymentMethodData::Card(ref card) => {
                    AdyenPaymentRequest::try_from((item, card))
                }
                api_models::payments::PaymentMethodData::Wallet(ref wallet) => {
                    AdyenPaymentRequest::try_from((item, wallet))
                }
                api_models::payments::PaymentMethodData::PayLater(ref pay_later) => {
                    AdyenPaymentRequest::try_from((item, pay_later))
                }
                api_models::payments::PaymentMethodData::BankRedirect(ref bank_redirect) => {
                    AdyenPaymentRequest::try_from((item, bank_redirect))
                }
                api_models::payments::PaymentMethodData::BankDebit(ref bank_debit) => {
                    AdyenPaymentRequest::try_from((item, bank_debit))
                }
<<<<<<< HEAD
                api_models::payments::PaymentMethodData::CardRedirect(ref card_redirect_data) => {
                    AdyenPaymentRequest::try_from((item, card_redirect_data))
=======
                api_models::payments::PaymentMethodData::Voucher(ref voucher_data) => {
                    AdyenPaymentRequest::try_from((item, voucher_data))
>>>>>>> 9cba7da0
                }
                _ => Err(errors::ConnectorError::NotSupported {
                    message: format!("{:?}", item.request.payment_method_type),
                    connector: "Adyen",
                    payment_experience: api_models::enums::PaymentExperience::RedirectToUrl
                        .to_string(),
                })?,
            },
        }
    }
}

impl From<&types::PaymentsAuthorizeRouterData> for AdyenShopperInteraction {
    fn from(item: &types::PaymentsAuthorizeRouterData) -> Self {
        match item.request.off_session {
            Some(true) => Self::ContinuedAuthentication,
            _ => Self::Ecommerce,
        }
    }
}
type RecurringDetails = (Option<AdyenRecurringModel>, Option<bool>, Option<String>);

fn get_recurring_processing_model(
    item: &types::PaymentsAuthorizeRouterData,
) -> Result<RecurringDetails, Error> {
    match (item.request.setup_future_usage, item.request.off_session) {
        (Some(storage_enums::FutureUsage::OffSession), _) => {
            let customer_id = item.get_customer_id()?;
            let shopper_reference = format!("{}_{}", item.merchant_id, customer_id);
            let store_payment_method = item.request.is_mandate_payment();
            Ok((
                Some(AdyenRecurringModel::UnscheduledCardOnFile),
                Some(store_payment_method),
                Some(shopper_reference),
            ))
        }
        (_, Some(true)) => Ok((
            Some(AdyenRecurringModel::UnscheduledCardOnFile),
            None,
            Some(format!("{}_{}", item.merchant_id, item.get_customer_id()?)),
        )),
        _ => Ok((None, None, None)),
    }
}

fn get_browser_info(
    item: &types::PaymentsAuthorizeRouterData,
) -> Result<Option<AdyenBrowserInfo>, Error> {
    if item.auth_type == storage_enums::AuthenticationType::ThreeDs
        || item.payment_method == storage_enums::PaymentMethod::BankRedirect
        || item.request.payment_method_type == Some(storage_enums::PaymentMethodType::GoPay)
    {
        let info = item.request.get_browser_info()?;
        Ok(Some(AdyenBrowserInfo {
            accept_header: info.get_accept_header()?,
            language: info.get_language()?,
            screen_height: info.get_screen_height()?,
            screen_width: info.get_screen_width()?,
            color_depth: info.get_color_depth()?,
            user_agent: info.get_user_agent()?,
            time_zone_offset: info.get_time_zone()?,
            java_enabled: info.get_java_enabled()?,
        }))
    } else {
        Ok(None)
    }
}

fn get_additional_data(item: &types::PaymentsAuthorizeRouterData) -> Option<AdditionalData> {
    match item.request.capture_method {
        Some(diesel_models::enums::CaptureMethod::Manual) => Some(AdditionalData {
            authorisation_type: Some(AuthType::PreAuth),
            manual_capture: Some(true),
            network_tx_reference: None,
            recurring_detail_reference: None,
            recurring_shopper_reference: None,
            recurring_processing_model: Some(AdyenRecurringModel::UnscheduledCardOnFile),
            ..AdditionalData::default()
        }),
        _ => None,
    }
}

fn get_channel_type(pm_type: &Option<storage_enums::PaymentMethodType>) -> Option<Channel> {
    pm_type.as_ref().and_then(|pmt| match pmt {
        storage_enums::PaymentMethodType::GoPay => Some(Channel::Web),
        _ => None,
    })
}

fn get_amount_data(item: &types::PaymentsAuthorizeRouterData) -> Amount {
    Amount {
        currency: item.request.currency.to_string(),
        value: item.request.amount,
    }
}

fn get_address_info(address: Option<&api_models::payments::Address>) -> Option<Address> {
    address.and_then(|add| {
        add.address.as_ref().map(|a| Address {
            city: a.city.clone(),
            country: a.country,
            house_number_or_name: a.line1.clone(),
            postal_code: a.zip.clone(),
            state_or_province: a.state.clone(),
            street: a.line2.clone(),
        })
    })
}

fn get_line_items(item: &types::PaymentsAuthorizeRouterData) -> Vec<LineItem> {
    let order_details: Option<Vec<payments::OrderDetailsWithAmount>> =
        item.request.order_details.clone();
    match order_details {
        Some(od) => od
            .iter()
            .enumerate()
            .map(|(i, data)| LineItem {
                amount_including_tax: Some(data.amount),
                amount_excluding_tax: Some(data.amount),
                description: Some(data.product_name.clone()),
                id: Some(format!("Items #{i}")),
                tax_amount: None,
                quantity: Some(data.quantity),
            })
            .collect(),
        None => {
            let line_item = LineItem {
                amount_including_tax: Some(item.request.amount),
                amount_excluding_tax: Some(item.request.amount),
                description: item.description.clone(),
                id: Some(String::from("Items #1")),
                tax_amount: None,
                quantity: Some(1),
            };
            vec![line_item]
        }
    }
}

fn get_telephone_number(item: &types::PaymentsAuthorizeRouterData) -> Option<Secret<String>> {
    let phone = item
        .address
        .billing
        .as_ref()
        .and_then(|billing| billing.phone.as_ref());
    phone.as_ref().and_then(|phone| {
        phone.number.as_ref().and_then(|number| {
            phone
                .country_code
                .as_ref()
                .map(|cc| Secret::new(format!("{}{}", cc, number.peek())))
        })
    })
}

fn get_telephone_number_without_country_code(
    item: &types::PaymentsAuthorizeRouterData,
) -> Option<Secret<String>> {
    let phone = item
        .address
        .billing
        .as_ref()
        .and_then(|billing| billing.phone.as_ref());
    phone.as_ref().and_then(|phone| phone.number.to_owned())
}

fn get_shopper_name(address: Option<&api_models::payments::Address>) -> Option<ShopperName> {
    let billing = address.and_then(|billing| billing.address.as_ref());
    Some(ShopperName {
        first_name: billing.and_then(|a| a.first_name.clone()),
        last_name: billing.and_then(|a| a.last_name.clone()),
    })
}

fn get_country_code(
    address: Option<&api_models::payments::Address>,
) -> Option<api_enums::CountryAlpha2> {
    address.and_then(|billing| billing.address.as_ref().and_then(|address| address.country))
}

#[cfg(feature = "payouts")]
fn get_payout_card_details(payout_method_data: &PayoutMethodData) -> Option<PayoutCardDetails> {
    match payout_method_data {
        PayoutMethodData::Card(card) => Some(PayoutCardDetails {
            _type: "scheme".to_string(), // FIXME: Remove hardcoding
            number: card.card_number.peek().to_string(),
            expiry_month: card.expiry_month.peek().to_string(),
            expiry_year: card.expiry_year.peek().to_string(),
            holder_name: card.card_holder_name.peek().to_string(),
        }),
        _ => None,
    }
}

fn get_social_security_number(
    voucher_data: &api_models::payments::VoucherData,
) -> Option<Secret<String>> {
    match voucher_data {
        payments::VoucherData::Boleto(boleto_data) => boleto_data.social_security_number.clone(),
        _ => None,
    }
}

impl<'a> TryFrom<&api_models::payments::BankDebitData> for AdyenPaymentMethod<'a> {
    type Error = Error;
    fn try_from(
        bank_debit_data: &api_models::payments::BankDebitData,
    ) -> Result<Self, Self::Error> {
        match bank_debit_data {
            payments::BankDebitData::AchBankDebit {
                account_number,
                routing_number,
                card_holder_name,
                ..
            } => Ok(AdyenPaymentMethod::AchDirectDebit(Box::new(
                AchDirectDebitData {
                    payment_type: PaymentType::AchDirectDebit,
                    bank_account_number: account_number.clone(),
                    bank_location_id: routing_number.clone(),
                    owner_name: card_holder_name.clone().ok_or(
                        errors::ConnectorError::MissingRequiredField {
                            field_name: "card_holder_name",
                        },
                    )?,
                },
            ))),
            payments::BankDebitData::SepaBankDebit {
                iban,
                bank_account_holder_name,
                ..
            } => Ok(AdyenPaymentMethod::SepaDirectDebit(Box::new(
                SepaDirectDebitData {
                    owner_name: bank_account_holder_name.clone().ok_or(
                        errors::ConnectorError::MissingRequiredField {
                            field_name: "bank_account_holder_name",
                        },
                    )?,
                    iban_number: iban.clone(),
                },
            ))),
            payments::BankDebitData::BacsBankDebit {
                account_number,
                sort_code,
                bank_account_holder_name,
                ..
            } => Ok(AdyenPaymentMethod::BacsDirectDebit(Box::new(
                BacsDirectDebitData {
                    payment_type: PaymentType::BacsDirectDebit,
                    bank_account_number: account_number.clone(),
                    bank_location_id: sort_code.clone(),
                    holder_name: bank_account_holder_name.clone().ok_or(
                        errors::ConnectorError::MissingRequiredField {
                            field_name: "bank_account_holder_name",
                        },
                    )?,
                },
            ))),
            _ => Err(errors::ConnectorError::NotImplemented("Payment method".to_string()).into()),
        }
    }
}

impl<'a> TryFrom<&api_models::payments::VoucherData> for AdyenPaymentMethod<'a> {
    type Error = Error;
    fn try_from(voucher_data: &api_models::payments::VoucherData) -> Result<Self, Self::Error> {
        match voucher_data {
            payments::VoucherData::Boleto { .. } => Ok(AdyenPaymentMethod::Boleto),
            _ => Err(errors::ConnectorError::NotImplemented("Payment method".to_string()).into()),
        }
    }
}

impl<'a> TryFrom<&api::Card> for AdyenPaymentMethod<'a> {
    type Error = Error;
    fn try_from(card: &api::Card) -> Result<Self, Self::Error> {
        let adyen_card = AdyenCard {
            payment_type: PaymentType::Scheme,
            number: card.card_number.clone(),
            expiry_month: card.card_exp_month.clone(),
            expiry_year: card.get_expiry_year_4_digit(),
            cvc: Some(card.card_cvc.clone()),
            brand: None,
            network_payment_reference: None,
        };
        Ok(AdyenPaymentMethod::AdyenCard(Box::new(adyen_card)))
    }
}

impl TryFrom<&storage_enums::PaymentMethodType> for PaymentType {
    type Error = Error;
    fn try_from(item: &storage_enums::PaymentMethodType) -> Result<Self, Self::Error> {
        match item {
            storage_enums::PaymentMethodType::Credit
            | storage_enums::PaymentMethodType::Debit
            | storage_enums::PaymentMethodType::Klarna
            | storage_enums::PaymentMethodType::Ach
            | storage_enums::PaymentMethodType::Sepa
            | storage_enums::PaymentMethodType::Bacs
            | storage_enums::PaymentMethodType::BancontactCard
            | storage_enums::PaymentMethodType::Blik
            | storage_enums::PaymentMethodType::Eps
            | storage_enums::PaymentMethodType::Giropay
            | storage_enums::PaymentMethodType::Ideal
            | storage_enums::PaymentMethodType::OnlineBankingCzechRepublic
            | storage_enums::PaymentMethodType::OnlineBankingFinland
            | storage_enums::PaymentMethodType::OnlineBankingPoland
            | storage_enums::PaymentMethodType::OnlineBankingSlovakia
            | storage_enums::PaymentMethodType::Sofort
            | storage_enums::PaymentMethodType::Trustly
            | storage_enums::PaymentMethodType::GooglePay
            | storage_enums::PaymentMethodType::AliPay
            | storage_enums::PaymentMethodType::ApplePay
            | storage_enums::PaymentMethodType::AliPayHk
            | storage_enums::PaymentMethodType::MbWay
            | storage_enums::PaymentMethodType::MobilePay
            | storage_enums::PaymentMethodType::WeChatPay
            | storage_enums::PaymentMethodType::SamsungPay
            | storage_enums::PaymentMethodType::Affirm
            | storage_enums::PaymentMethodType::AfterpayClearpay
            | storage_enums::PaymentMethodType::PayBright
            | storage_enums::PaymentMethodType::Walley => Ok(Self::Scheme),
            storage_enums::PaymentMethodType::Paypal => Ok(Self::Paypal),
            _ => Err(errors::ConnectorError::NotImplemented(
                "Payment Method Type".to_string(),
            ))?,
        }
    }
}

impl TryFrom<&utils::CardIssuer> for CardBrand {
    type Error = Error;
    fn try_from(card_issuer: &utils::CardIssuer) -> Result<Self, Self::Error> {
        match card_issuer {
            utils::CardIssuer::AmericanExpress => Ok(Self::Amex),
            utils::CardIssuer::Master => Ok(Self::MC),
            utils::CardIssuer::Visa => Ok(Self::Visa),
            _ => Err(errors::ConnectorError::NotImplemented("CardBrand".to_string()).into()),
        }
    }
}

impl<'a> TryFrom<&api::WalletData> for AdyenPaymentMethod<'a> {
    type Error = Error;
    fn try_from(wallet_data: &api::WalletData) -> Result<Self, Self::Error> {
        match wallet_data {
            api_models::payments::WalletData::GooglePay(data) => {
                let gpay_data = AdyenGPay {
                    payment_type: PaymentType::Googlepay,
                    google_pay_token: Secret::new(data.tokenization_data.token.to_owned()),
                };
                Ok(AdyenPaymentMethod::Gpay(Box::new(gpay_data)))
            }
            api_models::payments::WalletData::ApplePay(data) => {
                let apple_pay_data = AdyenApplePay {
                    payment_type: PaymentType::Applepay,
                    apple_pay_token: Secret::new(data.payment_data.to_string()),
                };

                Ok(AdyenPaymentMethod::ApplePay(Box::new(apple_pay_data)))
            }
            api_models::payments::WalletData::PaypalRedirect(_) => {
                let wallet = AdyenPaypal {
                    payment_type: PaymentType::Paypal,
                };
                Ok(AdyenPaymentMethod::AdyenPaypal(Box::new(wallet)))
            }
            api_models::payments::WalletData::AliPayRedirect(_) => {
                let alipay_data = AliPayData {
                    payment_type: PaymentType::Alipay,
                };
                Ok(AdyenPaymentMethod::AliPay(Box::new(alipay_data)))
            }
            api_models::payments::WalletData::AliPayHkRedirect(_) => {
                let alipay_hk_data = AliPayHkData {
                    payment_type: PaymentType::AlipayHk,
                };
                Ok(AdyenPaymentMethod::AliPayHk(Box::new(alipay_hk_data)))
            }
            api_models::payments::WalletData::GoPayRedirect(_) => {
                let go_pay_data = GoPayData {};
                Ok(AdyenPaymentMethod::GoPay(Box::new(go_pay_data)))
            }
            api_models::payments::WalletData::KakaoPayRedirect(_) => {
                let kakao_pay_data = KakaoPayData {};
                Ok(AdyenPaymentMethod::Kakaopay(Box::new(kakao_pay_data)))
            }
            api_models::payments::WalletData::GcashRedirect(_) => {
                let gcash_data = GcashData {};
                Ok(AdyenPaymentMethod::Gcash(Box::new(gcash_data)))
            }
            api_models::payments::WalletData::MomoRedirect(_) => {
                let momo_data = MomoData {};
                Ok(AdyenPaymentMethod::Momo(Box::new(momo_data)))
            }
            api_models::payments::WalletData::TouchNGoRedirect(_) => {
                let touch_n_go_data = TouchNGoData {};
                Ok(AdyenPaymentMethod::TouchNGo(Box::new(touch_n_go_data)))
            }
            api_models::payments::WalletData::MbWayRedirect(data) => {
                let mbway_data = MbwayData {
                    payment_type: PaymentType::Mbway,
                    telephone_number: data.telephone_number.clone(),
                };
                Ok(AdyenPaymentMethod::Mbway(Box::new(mbway_data)))
            }
            api_models::payments::WalletData::MobilePayRedirect(_) => {
                let data = MobilePayData {
                    payment_type: PaymentType::MobilePay,
                };
                Ok(AdyenPaymentMethod::MobilePay(Box::new(data)))
            }
            api_models::payments::WalletData::WeChatPayRedirect(_) => {
                let data = WeChatPayWebData {
                    payment_type: PaymentType::WeChatPayWeb,
                };
                Ok(AdyenPaymentMethod::WeChatPayWeb(Box::new(data)))
            }
            api_models::payments::WalletData::SamsungPay(samsung_data) => {
                let data = SamsungPayPmData {
                    payment_type: PaymentType::Samsungpay,
                    samsung_pay_token: samsung_data.token.to_owned(),
                };
                Ok(AdyenPaymentMethod::SamsungPay(Box::new(data)))
            }
            api_models::payments::WalletData::TwintRedirect { .. } => {
                let data = TwintWalletData {
                    payment_type: PaymentType::Twint,
                };
                Ok(AdyenPaymentMethod::Twint(Box::new(data)))
            }
            api_models::payments::WalletData::VippsRedirect { .. } => {
                let data = VippsWalletData {
                    payment_type: PaymentType::Vipps,
                };
                Ok(AdyenPaymentMethod::Vipps(Box::new(data)))
            }
            api_models::payments::WalletData::DanaRedirect { .. } => {
                let data = DanaWalletData {
                    payment_type: PaymentType::Dana,
                };
                Ok(AdyenPaymentMethod::Dana(Box::new(data)))
            }
            api_models::payments::WalletData::SwishQr(_) => Ok(AdyenPaymentMethod::Swish),
            _ => Err(errors::ConnectorError::NotImplemented("Payment method".to_string()).into()),
        }
    }
}

impl<'a> TryFrom<(&api::PayLaterData, Option<api_enums::CountryAlpha2>)>
    for AdyenPaymentMethod<'a>
{
    type Error = Error;
    fn try_from(
        value: (&api::PayLaterData, Option<api_enums::CountryAlpha2>),
    ) -> Result<Self, Self::Error> {
        let (pay_later_data, country_code) = value;
        match pay_later_data {
            api_models::payments::PayLaterData::KlarnaRedirect { .. } => {
                let klarna = AdyenPayLaterData {
                    payment_type: PaymentType::Klarna,
                };
                Ok(AdyenPaymentMethod::AdyenKlarna(Box::new(klarna)))
            }
            api_models::payments::PayLaterData::AffirmRedirect { .. } => Ok(
                AdyenPaymentMethod::AdyenAffirm(Box::new(AdyenPayLaterData {
                    payment_type: PaymentType::Affirm,
                })),
            ),
            api_models::payments::PayLaterData::AfterpayClearpayRedirect { .. } => {
                if let Some(country) = country_code {
                    match country {
                        api_enums::CountryAlpha2::IT
                        | api_enums::CountryAlpha2::FR
                        | api_enums::CountryAlpha2::ES
                        | api_enums::CountryAlpha2::GB => {
                            Ok(AdyenPaymentMethod::ClearPay(Box::new(AdyenPayLaterData {
                                payment_type: PaymentType::ClearPay,
                            })))
                        }
                        _ => Ok(AdyenPaymentMethod::AfterPay(Box::new(AdyenPayLaterData {
                            payment_type: PaymentType::Afterpaytouch,
                        }))),
                    }
                } else {
                    Err(errors::ConnectorError::MissingRequiredField {
                        field_name: "country",
                    })?
                }
            }
            api_models::payments::PayLaterData::PayBrightRedirect { .. } => {
                Ok(AdyenPaymentMethod::PayBright(Box::new(PayBrightData {
                    payment_type: PaymentType::PayBright,
                })))
            }
            api_models::payments::PayLaterData::WalleyRedirect { .. } => {
                Ok(AdyenPaymentMethod::Walley(Box::new(WalleyData {
                    payment_type: PaymentType::Walley,
                })))
            }
            api_models::payments::PayLaterData::AlmaRedirect { .. } => Ok(
                AdyenPaymentMethod::AlmaPayLater(Box::new(AdyenPayLaterData {
                    payment_type: PaymentType::Alma,
                })),
            ),
            api_models::payments::PayLaterData::AtomeRedirect { .. } => {
                Ok(AdyenPaymentMethod::Atome(Box::new(AtomeData {})))
            }
            _ => Err(errors::ConnectorError::NotImplemented("Payment method".to_string()).into()),
        }
    }
}

impl<'a> TryFrom<&api_models::payments::BankRedirectData> for AdyenPaymentMethod<'a> {
    type Error = Error;
    fn try_from(
        bank_redirect_data: &api_models::payments::BankRedirectData,
    ) -> Result<Self, Self::Error> {
        match bank_redirect_data {
            api_models::payments::BankRedirectData::BancontactCard {
                card_number,
                card_exp_month,
                card_exp_year,
                card_holder_name,
                ..
            } => Ok(AdyenPaymentMethod::BancontactCard(Box::new(
                BancontactCardData {
                    payment_type: PaymentType::Scheme,
                    brand: "bcmc".to_string(),
                    number: card_number
                        .as_ref()
                        .ok_or(errors::ConnectorError::MissingRequiredField {
                            field_name: "bancontact_card.card_number",
                        })?
                        .clone(),
                    expiry_month: card_exp_month
                        .as_ref()
                        .ok_or(errors::ConnectorError::MissingRequiredField {
                            field_name: "bancontact_card.card_exp_month",
                        })?
                        .clone(),
                    expiry_year: card_exp_year
                        .as_ref()
                        .ok_or(errors::ConnectorError::MissingRequiredField {
                            field_name: "bancontact_card.card_exp_year",
                        })?
                        .clone(),
                    holder_name: card_holder_name
                        .as_ref()
                        .ok_or(errors::ConnectorError::MissingRequiredField {
                            field_name: "bancontact_card.card_holder_name",
                        })?
                        .clone(),
                },
            ))),
            api_models::payments::BankRedirectData::Bizum { .. } => {
                Ok(AdyenPaymentMethod::Bizum(Box::new(BankRedirectionPMData {
                    payment_type: PaymentType::Bizum,
                })))
            }
            api_models::payments::BankRedirectData::Blik { blik_code } => {
                Ok(AdyenPaymentMethod::Blik(Box::new(BlikRedirectionData {
                    payment_type: PaymentType::Blik,
                    blik_code: blik_code.to_string(),
                })))
            }
            api_models::payments::BankRedirectData::Eps { bank_name, .. } => Ok(
                AdyenPaymentMethod::Eps(Box::new(BankRedirectionWithIssuer {
                    payment_type: PaymentType::Eps,
                    issuer: bank_name
                        .map(|bank_name| AdyenTestBankNames::try_from(&bank_name))
                        .transpose()?
                        .map(|adyen_bank_name| adyen_bank_name.0),
                })),
            ),
            api_models::payments::BankRedirectData::Giropay { .. } => Ok(
                AdyenPaymentMethod::Giropay(Box::new(BankRedirectionPMData {
                    payment_type: PaymentType::Giropay,
                })),
            ),
            api_models::payments::BankRedirectData::Ideal { bank_name, .. } => Ok(
                AdyenPaymentMethod::Ideal(Box::new(BankRedirectionWithIssuer {
                    payment_type: PaymentType::Ideal,
                    issuer: bank_name
                        .map(|bank_name| AdyenTestBankNames::try_from(&bank_name))
                        .transpose()?
                        .map(|adyen_bank_name| adyen_bank_name.0),
                })),
            ),
            api_models::payments::BankRedirectData::OnlineBankingCzechRepublic { issuer } => {
                Ok(AdyenPaymentMethod::OnlineBankingCzechRepublic(Box::new(
                    OnlineBankingCzechRepublicData {
                        payment_type: PaymentType::OnlineBankingCzechRepublic,
                        issuer: OnlineBankingCzechRepublicBanks::try_from(issuer)?,
                    },
                )))
            }
            api_models::payments::BankRedirectData::OnlineBankingFinland { .. } => Ok(
                AdyenPaymentMethod::OnlineBankingFinland(Box::new(OnlineBankingFinlandData {
                    payment_type: PaymentType::OnlineBankingFinland,
                })),
            ),
            api_models::payments::BankRedirectData::OnlineBankingPoland { issuer } => Ok(
                AdyenPaymentMethod::OnlineBankingPoland(Box::new(OnlineBankingPolandData {
                    payment_type: PaymentType::OnlineBankingPoland,
                    issuer: OnlineBankingPolandBanks::try_from(issuer)?,
                })),
            ),
            api_models::payments::BankRedirectData::OnlineBankingSlovakia { issuer } => Ok(
                AdyenPaymentMethod::OnlineBankingSlovakia(Box::new(OnlineBankingSlovakiaData {
                    payment_type: PaymentType::OnlineBankingSlovakia,
                    issuer: OnlineBankingSlovakiaBanks::try_from(issuer)?,
                })),
            ),
            api_models::payments::BankRedirectData::OnlineBankingFpx { issuer } => Ok(
                AdyenPaymentMethod::OnlineBankingFpx(Box::new(OnlineBankingFpxData {
                    issuer: OnlineBankingFpxIssuer::try_from(issuer)?,
                })),
            ),
            api_models::payments::BankRedirectData::OnlineBankingThailand { issuer } => Ok(
                AdyenPaymentMethod::OnlineBankingThailand(Box::new(OnlineBankingThailandData {
                    issuer: OnlineBankingThailandIssuer::try_from(issuer)?,
                })),
            ),
            api_models::payments::BankRedirectData::Sofort { .. } => Ok(
                AdyenPaymentMethod::Sofort(Box::new(BankRedirectionPMData {
                    payment_type: PaymentType::Sofort,
                })),
            ),
            api_models::payments::BankRedirectData::Trustly { .. } => Ok(
                AdyenPaymentMethod::Trustly(Box::new(BankRedirectionPMData {
                    payment_type: PaymentType::Trustly,
                })),
            ),
            _ => Err(errors::ConnectorError::NotImplemented("Payment method".to_string()).into()),
        }
    }
}

impl<'a> TryFrom<&api_models::enums::PaymentMethodType> for AdyenPaymentMethod<'a> {
    type Error = Error;
    fn try_from(
        payment_method_type: &api_models::enums::PaymentMethodType,
    ) -> Result<Self, Self::Error> {
        match payment_method_type {
            enums::PaymentMethodType::Benefit => {
                Ok(AdyenPaymentMethod::Benefit(Box::new(PmdForPaymentType {
                    payment_type: PaymentType::Benefit,
                })))
            }
            enums::PaymentMethodType::Knet => {
                Ok(AdyenPaymentMethod::Knet(Box::new(PmdForPaymentType {
                    payment_type: PaymentType::Knet,
                })))
            }
            enums::PaymentMethodType::MomoAtm => Ok(AdyenPaymentMethod::MomoAtm),
            _ => Err(errors::ConnectorError::NotSupported {
                message: "This payment method type is not supported for Card redirection"
                    .to_string(),
                connector: "Adyen",
                payment_experience: api_models::enums::PaymentExperience::RedirectToUrl.to_string(),
            }
            .into()),
        }
    }
}

impl<'a>
    TryFrom<(
        &types::PaymentsAuthorizeRouterData,
        payments::MandateReferenceId,
    )> for AdyenPaymentRequest<'a>
{
    type Error = Error;
    fn try_from(
        value: (
            &types::PaymentsAuthorizeRouterData,
            payments::MandateReferenceId,
        ),
    ) -> Result<Self, Self::Error> {
        let (item, mandate_ref_id) = value;
        let amount = get_amount_data(item);
        let auth_type = AdyenAuthType::try_from(&item.connector_auth_type)?;
        let shopper_interaction = AdyenShopperInteraction::from(item);
        let (recurring_processing_model, store_payment_method, shopper_reference) =
            get_recurring_processing_model(item)?;
        let browser_info = get_browser_info(item)?;
        let additional_data = get_additional_data(item);
        let return_url = item.request.get_return_url()?;
        let payment_method_type = item
            .request
            .payment_method_type
            .as_ref()
            .ok_or(errors::ConnectorError::MissingPaymentMethodType)?;
        let payment_method = match mandate_ref_id {
            payments::MandateReferenceId::ConnectorMandateId(connector_mandate_ids) => {
                let adyen_mandate = AdyenMandate {
                    payment_type: PaymentType::try_from(payment_method_type)?,
                    stored_payment_method_id: connector_mandate_ids.get_connector_mandate_id()?,
                };
                Ok::<AdyenPaymentMethod<'_>, Self::Error>(AdyenPaymentMethod::Mandate(Box::new(
                    adyen_mandate,
                )))
            }
            payments::MandateReferenceId::NetworkMandateId(network_mandate_id) => {
                match item.request.payment_method_data {
                    api::PaymentMethodData::Card(ref card) => {
                        let card_issuer = card.get_card_issuer()?;
                        let brand = CardBrand::try_from(&card_issuer)?;
                        let adyen_card = AdyenCard {
                            payment_type: PaymentType::Scheme,
                            number: card.card_number.clone(),
                            expiry_month: card.card_exp_month.clone(),
                            expiry_year: card.card_exp_year.clone(),
                            cvc: None,
                            brand: Some(brand),
                            network_payment_reference: Some(network_mandate_id),
                        };
                        Ok(AdyenPaymentMethod::AdyenCard(Box::new(adyen_card)))
                    }
                    _ => Err(errors::ConnectorError::NotSupported {
                        message: format!("mandate_{:?}", item.payment_method),
                        connector: "Adyen",
                        payment_experience: api_models::enums::PaymentExperience::RedirectToUrl
                            .to_string(),
                    })?,
                }
            }
        }?;
        Ok(AdyenPaymentRequest {
            amount,
            merchant_account: auth_type.merchant_account,
            payment_method,
            reference: item.connector_request_reference_id.clone(),
            return_url,
            shopper_interaction,
            recurring_processing_model,
            browser_info,
            additional_data,
            telephone_number: None,
            shopper_name: None,
            shopper_email: None,
            shopper_locale: None,
            social_security_number: None,
            billing_address: None,
            delivery_address: None,
            country_code: None,
            line_items: None,
            shopper_reference,
            store_payment_method,
            channel: None,
        })
    }
}
impl<'a> TryFrom<(&types::PaymentsAuthorizeRouterData, &api::Card)> for AdyenPaymentRequest<'a> {
    type Error = Error;
    fn try_from(
        value: (&types::PaymentsAuthorizeRouterData, &api::Card),
    ) -> Result<Self, Self::Error> {
        let (item, card_data) = value;
        let amount = get_amount_data(item);
        let auth_type = AdyenAuthType::try_from(&item.connector_auth_type)?;
        let shopper_interaction = AdyenShopperInteraction::from(item);
        let (recurring_processing_model, store_payment_method, shopper_reference) =
            get_recurring_processing_model(item)?;
        let browser_info = get_browser_info(item)?;
        let additional_data = get_additional_data(item);
        let return_url = item.request.get_return_url()?;
        let payment_method = AdyenPaymentMethod::try_from(card_data)?;
        Ok(AdyenPaymentRequest {
            amount,
            merchant_account: auth_type.merchant_account,
            payment_method,
            reference: item.connector_request_reference_id.clone(),
            return_url,
            shopper_interaction,
            recurring_processing_model,
            browser_info,
            additional_data,
            telephone_number: None,
            shopper_name: None,
            shopper_email: None,
            shopper_locale: None,
            social_security_number: None,
            billing_address: None,
            delivery_address: None,
            country_code: None,
            line_items: None,
            shopper_reference,
            store_payment_method,
            channel: None,
        })
    }
}

impl<'a>
    TryFrom<(
        &types::PaymentsAuthorizeRouterData,
        &api_models::payments::BankDebitData,
    )> for AdyenPaymentRequest<'a>
{
    type Error = Error;

    fn try_from(
        value: (
            &types::PaymentsAuthorizeRouterData,
            &api_models::payments::BankDebitData,
        ),
    ) -> Result<Self, Self::Error> {
        let (item, bank_debit_data) = value;
        let amount = get_amount_data(item);
        let auth_type = AdyenAuthType::try_from(&item.connector_auth_type)?;
        let shopper_interaction = AdyenShopperInteraction::from(item);
        let recurring_processing_model = get_recurring_processing_model(item)?.0;
        let browser_info = get_browser_info(item)?;
        let additional_data = get_additional_data(item);
        let return_url = item.request.get_return_url()?;
        let payment_method = AdyenPaymentMethod::try_from(bank_debit_data)?;
        let country_code = get_country_code(item.address.billing.as_ref());
        let request = AdyenPaymentRequest {
            amount,
            merchant_account: auth_type.merchant_account,
            payment_method,
            reference: item.connector_request_reference_id.clone(),
            return_url,
            browser_info,
            shopper_interaction,
            recurring_processing_model,
            additional_data,
            shopper_name: None,
            shopper_locale: None,
            shopper_email: item.request.email.clone(),
            social_security_number: None,
            telephone_number: None,
            billing_address: None,
            delivery_address: None,
            country_code,
            line_items: None,
            shopper_reference: None,
            store_payment_method: None,
            channel: None,
        };
        Ok(request)
    }
}
impl<'a>
    TryFrom<(
        &types::PaymentsAuthorizeRouterData,
        &api_models::payments::VoucherData,
    )> for AdyenPaymentRequest<'a>
{
    type Error = Error;

    fn try_from(
        value: (
            &types::PaymentsAuthorizeRouterData,
            &api_models::payments::VoucherData,
        ),
    ) -> Result<Self, Self::Error> {
        let (item, voucher_data) = value;
        let amount = get_amount_data(item);
        let auth_type = AdyenAuthType::try_from(&item.connector_auth_type)?;
        let shopper_interaction = AdyenShopperInteraction::from(item);
        let recurring_processing_model = get_recurring_processing_model(item)?.0;
        let browser_info = get_browser_info(item)?;
        let additional_data = get_additional_data(item);
        let payment_method = AdyenPaymentMethod::try_from(voucher_data)?;
        let return_url = item.request.get_return_url()?;
        let social_security_number = get_social_security_number(voucher_data);
        let request = AdyenPaymentRequest {
            amount,
            merchant_account: auth_type.merchant_account,
            payment_method,
            reference: item.payment_id.to_string(),
            return_url,
            browser_info,
            shopper_interaction,
            recurring_processing_model,
            additional_data,
            shopper_name: None,
            shopper_locale: None,
            shopper_email: item.request.email.clone(),
            social_security_number,
            telephone_number: None,
            billing_address: None,
            delivery_address: None,
            country_code: None,
            line_items: None,
            shopper_reference: None,
            store_payment_method: None,
            channel: None,
        };
        Ok(request)
    }
}

impl<'a>
    TryFrom<(
        &types::PaymentsAuthorizeRouterData,
        &api_models::payments::BankRedirectData,
    )> for AdyenPaymentRequest<'a>
{
    type Error = Error;
    fn try_from(
        value: (
            &types::PaymentsAuthorizeRouterData,
            &api_models::payments::BankRedirectData,
        ),
    ) -> Result<Self, Self::Error> {
        let (item, bank_redirect_data) = value;
        let amount = get_amount_data(item);
        let auth_type = AdyenAuthType::try_from(&item.connector_auth_type)?;
        let shopper_interaction = AdyenShopperInteraction::from(item);
        let (recurring_processing_model, store_payment_method, shopper_reference) =
            get_recurring_processing_model(item)?;
        let browser_info = get_browser_info(item)?;
        let additional_data = get_additional_data(item);
        let return_url = item.request.get_return_url()?;
        let payment_method = AdyenPaymentMethod::try_from(bank_redirect_data)?;
        let (shopper_locale, country) = get_sofort_extra_details(item);
        let line_items = Some(get_line_items(item));

        Ok(AdyenPaymentRequest {
            amount,
            merchant_account: auth_type.merchant_account,
            payment_method,
            reference: item.connector_request_reference_id.clone(),
            return_url,
            shopper_interaction,
            recurring_processing_model,
            browser_info,
            additional_data,
            telephone_number: None,
            shopper_name: None,
            shopper_email: item.request.email.clone(),
            shopper_locale,
            social_security_number: None,
            billing_address: None,
            delivery_address: None,
            country_code: country,
            line_items,
            shopper_reference,
            store_payment_method,
            channel: None,
        })
    }
}

fn get_sofort_extra_details(
    item: &types::PaymentsAuthorizeRouterData,
) -> (Option<String>, Option<api_enums::CountryAlpha2>) {
    match item.request.payment_method_data {
        api_models::payments::PaymentMethodData::BankRedirect(ref b) => {
            if let api_models::payments::BankRedirectData::Sofort {
                country,
                preferred_language,
                ..
            } = b
            {
                (
                    Some(preferred_language.to_string()),
                    Some(country.to_owned()),
                )
            } else {
                (None, None)
            }
        }
        _ => (None, None),
    }
}

fn get_shopper_email(
    item: &PaymentsAuthorizeData,
    is_mandate_payment: bool,
) -> errors::CustomResult<Option<Email>, errors::ConnectorError> {
    if is_mandate_payment {
        let payment_method_type = item
            .payment_method_type
            .as_ref()
            .ok_or(errors::ConnectorError::MissingPaymentMethodType)?;
        match payment_method_type {
            storage_enums::PaymentMethodType::Paypal => Ok(Some(item.get_email()?)),
            _ => Ok(item.email.clone()),
        }
    } else {
        Ok(item.email.clone())
    }
}

impl<'a> TryFrom<(&types::PaymentsAuthorizeRouterData, &api::WalletData)>
    for AdyenPaymentRequest<'a>
{
    type Error = Error;
    fn try_from(
        value: (&types::PaymentsAuthorizeRouterData, &api::WalletData),
    ) -> Result<Self, Self::Error> {
        let (item, wallet_data) = value;
        let amount = get_amount_data(item);
        let auth_type = AdyenAuthType::try_from(&item.connector_auth_type)?;
        let browser_info = get_browser_info(item)?;
        let additional_data = get_additional_data(item);
        let payment_method = AdyenPaymentMethod::try_from(wallet_data)?;
        let shopper_interaction = AdyenShopperInteraction::from(item);
        let channel = get_channel_type(&item.request.payment_method_type);
        let (recurring_processing_model, store_payment_method, shopper_reference) =
            get_recurring_processing_model(item)?;
        let return_url = item.request.get_router_return_url()?;
        let shopper_email = get_shopper_email(&item.request, store_payment_method.is_some())?;
        Ok(AdyenPaymentRequest {
            amount,
            merchant_account: auth_type.merchant_account,
            payment_method,
            reference: item.connector_request_reference_id.clone(),
            return_url,
            shopper_interaction,
            recurring_processing_model,
            browser_info,
            additional_data,
            telephone_number: None,
            shopper_name: None,
            shopper_email,
            shopper_locale: None,
            social_security_number: None,
            billing_address: None,
            delivery_address: None,
            country_code: None,
            line_items: None,
            shopper_reference,
            store_payment_method,
            channel,
        })
    }
}

impl<'a> TryFrom<(&types::PaymentsAuthorizeRouterData, &api::PayLaterData)>
    for AdyenPaymentRequest<'a>
{
    type Error = Error;
    fn try_from(
        value: (&types::PaymentsAuthorizeRouterData, &api::PayLaterData),
    ) -> Result<Self, Self::Error> {
        let (item, paylater_data) = value;
        let amount = get_amount_data(item);
        let auth_type = AdyenAuthType::try_from(&item.connector_auth_type)?;
        let browser_info = get_browser_info(item)?;
        let additional_data = get_additional_data(item);
        let country_code = get_country_code(item.address.billing.as_ref());
        let payment_method = AdyenPaymentMethod::try_from((paylater_data, country_code))?;
        let shopper_interaction = AdyenShopperInteraction::from(item);
        let (recurring_processing_model, store_payment_method, shopper_reference) =
            get_recurring_processing_model(item)?;
        let return_url = item.request.get_return_url()?;
        let shopper_name: Option<ShopperName> = get_shopper_name(item.address.billing.as_ref());
        let shopper_email = item.request.email.clone();
        let billing_address = get_address_info(item.address.billing.as_ref());
        let delivery_address = get_address_info(item.address.shipping.as_ref());
        let line_items = Some(get_line_items(item));
        let telephone_number = get_telephone_number(item);
        Ok(AdyenPaymentRequest {
            amount,
            merchant_account: auth_type.merchant_account,
            payment_method,
            reference: item.connector_request_reference_id.clone(),
            return_url,
            shopper_interaction,
            recurring_processing_model,
            browser_info,
            additional_data,
            telephone_number,
            shopper_name,
            shopper_email,
            shopper_locale: None,
            social_security_number: None,
            billing_address,
            delivery_address,
            country_code,
            line_items,
            shopper_reference,
            store_payment_method,
            channel: None,
        })
    }
}

impl<'a>
    TryFrom<(
        &types::PaymentsAuthorizeRouterData,
        &api_models::payments::CardRedirectData,
    )> for AdyenPaymentRequest<'a>
{
    type Error = Error;
    fn try_from(
        value: (
            &types::PaymentsAuthorizeRouterData,
            &api_models::payments::CardRedirectData,
        ),
    ) -> Result<Self, Self::Error> {
        let (item, _card_redirect_data) = value;
        let amount = get_amount_data(item);
        let auth_type = AdyenAuthType::try_from(&item.connector_auth_type)?;
        let payment_method_type = item.request.get_payment_method_type()?;
        let payment_method = AdyenPaymentMethod::try_from(&payment_method_type)?;
        let shopper_interaction = AdyenShopperInteraction::from(item);
        let return_url = item.request.get_return_url()?;
        let shopper_name = get_shopper_name(item.address.billing.as_ref());
        let shopper_email = item.request.email.clone();
        let telephone_number = get_telephone_number_without_country_code(item);
        Ok(AdyenPaymentRequest {
            amount,
            merchant_account: auth_type.merchant_account,
            payment_method,
            reference: item.payment_id.to_string(),
            return_url,
            shopper_interaction,
            recurring_processing_model: None,
            browser_info: None,
            additional_data: None,
            telephone_number,
            shopper_name,
            shopper_email,
            shopper_locale: None,
            billing_address: None,
            delivery_address: None,
            country_code: None,
            line_items: None,
            shopper_reference: None,
            store_payment_method: None,
            channel: None,
        })
    }
}

impl TryFrom<&types::PaymentsCancelRouterData> for AdyenCancelRequest {
    type Error = Error;
    fn try_from(item: &types::PaymentsCancelRouterData) -> Result<Self, Self::Error> {
        let auth_type = AdyenAuthType::try_from(&item.connector_auth_type)?;
        Ok(Self {
            merchant_account: auth_type.merchant_account,
            reference: item.connector_request_reference_id.clone(),
        })
    }
}

impl From<CancelStatus> for storage_enums::AttemptStatus {
    fn from(status: CancelStatus) -> Self {
        match status {
            CancelStatus::Received => Self::Voided,
            CancelStatus::Processing => Self::Pending,
        }
    }
}

impl TryFrom<types::PaymentsCancelResponseRouterData<AdyenCancelResponse>>
    for types::PaymentsCancelRouterData
{
    type Error = Error;
    fn try_from(
        item: types::PaymentsCancelResponseRouterData<AdyenCancelResponse>,
    ) -> Result<Self, Self::Error> {
        Ok(Self {
            status: item.response.status.into(),
            response: Ok(types::PaymentsResponseData::TransactionResponse {
                resource_id: types::ResponseId::ConnectorTransactionId(item.response.psp_reference),
                redirection_data: None,
                mandate_reference: None,
                connector_metadata: None,
                network_txn_id: None,
                connector_response_reference_id: None,
            }),
            ..item.data
        })
    }
}

pub fn get_adyen_response(
    response: Response,
    is_capture_manual: bool,
    status_code: u16,
) -> errors::CustomResult<
    (
        storage_enums::AttemptStatus,
        Option<types::ErrorResponse>,
        types::PaymentsResponseData,
    ),
    errors::ConnectorError,
> {
    let status =
        storage_enums::AttemptStatus::foreign_from((is_capture_manual, response.result_code));
    let error = if response.refusal_reason.is_some() || response.refusal_reason_code.is_some() {
        Some(types::ErrorResponse {
            code: response
                .refusal_reason_code
                .unwrap_or_else(|| consts::NO_ERROR_CODE.to_string()),
            message: response
                .refusal_reason
                .clone()
                .unwrap_or_else(|| consts::NO_ERROR_MESSAGE.to_string()),
            reason: response.refusal_reason,
            status_code,
        })
    } else {
        None
    };
    let mandate_reference = response
        .additional_data
        .as_ref()
        .and_then(|data| data.recurring_detail_reference.to_owned())
        .map(|mandate_id| types::MandateReference {
            connector_mandate_id: Some(mandate_id),
            payment_method_id: None,
        });
    let network_txn_id = response
        .additional_data
        .and_then(|additional_data| additional_data.network_tx_reference);

    let payments_response_data = types::PaymentsResponseData::TransactionResponse {
        resource_id: types::ResponseId::ConnectorTransactionId(response.psp_reference),
        redirection_data: None,
        mandate_reference,
        connector_metadata: None,
        network_txn_id,
        connector_response_reference_id: Some(response.merchant_reference),
    };
    Ok((status, error, payments_response_data))
}

pub fn get_next_action_response(
    response: NextActionResponse,
    is_manual_capture: bool,
    status_code: u16,
) -> errors::CustomResult<
    (
        storage_enums::AttemptStatus,
        Option<types::ErrorResponse>,
        types::PaymentsResponseData,
    ),
    errors::ConnectorError,
> {
    let status = storage_enums::AttemptStatus::foreign_from((
        is_manual_capture,
        response.result_code.clone(),
    ));
    let error = if response.refusal_reason.is_some() || response.refusal_reason_code.is_some() {
        Some(types::ErrorResponse {
            code: response
                .refusal_reason_code
                .clone()
                .unwrap_or_else(|| consts::NO_ERROR_CODE.to_string()),
            message: response
                .refusal_reason
                .clone()
                .unwrap_or_else(|| consts::NO_ERROR_MESSAGE.to_string()),
            reason: None,
            status_code,
        })
    } else {
        None
    };

    let redirection_data = response.action.url.clone().map(|url| {
        let form_fields = response.action.data.clone().unwrap_or_else(|| {
            std::collections::HashMap::from_iter(
                url.query_pairs()
                    .map(|(key, value)| (key.to_string(), value.to_string())),
            )
        });
        services::RedirectForm::Form {
            endpoint: url.to_string(),
            method: response.action.method.unwrap_or(services::Method::Get),
            form_fields,
        }
    });

    let connector_metadata = get_connector_metadata(&response)?;
    // We don't get connector transaction id for redirections in Adyen.
    let payments_response_data = types::PaymentsResponseData::TransactionResponse {
        resource_id: types::ResponseId::NoResponseId,
        redirection_data,
        mandate_reference: None,
        connector_metadata,
        network_txn_id: None,
        connector_response_reference_id: None,
    };
    Ok((status, error, payments_response_data))
}

#[derive(Debug, Clone, Serialize, Deserialize)]
pub struct AdyenMetaData {
    download_url: Option<Url>,
    reference: String,
}

pub fn get_present_to_shopper_response(
    response: AdyenPtsResponse,
    is_manual_capture: bool,
    status_code: u16,
) -> errors::CustomResult<
    (
        storage_enums::AttemptStatus,
        Option<types::ErrorResponse>,
        types::PaymentsResponseData,
    ),
    errors::ConnectorError,
> {
    let status =
        storage_enums::AttemptStatus::foreign_from((is_manual_capture, response.result_code));
    let error = if response.refusal_reason.is_some() || response.refusal_reason_code.is_some() {
        Some(types::ErrorResponse {
            code: response
                .refusal_reason_code
                .unwrap_or_else(|| consts::NO_ERROR_CODE.to_string()),
            message: response
                .refusal_reason
                .unwrap_or_else(|| consts::NO_ERROR_MESSAGE.to_string()),
            reason: None,
            status_code,
        })
    } else {
        None
    };

    let metadata = serde_json::json!(AdyenMetaData {
        download_url: response.action.download_url,
        reference: response.action.reference,
    });

    let payments_response_data = types::PaymentsResponseData::TransactionResponse {
        resource_id: types::ResponseId::ConnectorTransactionId(response.psp_reference),
        redirection_data: None,
        mandate_reference: None,
        connector_metadata: Some(metadata),
        network_txn_id: None,
        connector_response_reference_id: None,
    };

    Ok((status, error, payments_response_data))
}

pub fn get_redirection_error_response(
    response: RedirectionErrorResponse,
    is_manual_capture: bool,
    status_code: u16,
) -> errors::CustomResult<
    (
        storage_enums::AttemptStatus,
        Option<types::ErrorResponse>,
        types::PaymentsResponseData,
    ),
    errors::ConnectorError,
> {
    let status =
        storage_enums::AttemptStatus::foreign_from((is_manual_capture, response.result_code));
    let error = Some(types::ErrorResponse {
        code: status.to_string(),
        message: response.refusal_reason.clone(),
        reason: Some(response.refusal_reason),
        status_code,
    });
    // We don't get connector transaction id for redirections in Adyen.
    let payments_response_data = types::PaymentsResponseData::TransactionResponse {
        resource_id: types::ResponseId::NoResponseId,
        redirection_data: None,
        mandate_reference: None,
        connector_metadata: None,
        network_txn_id: None,
        connector_response_reference_id: None,
    };

    Ok((status, error, payments_response_data))
}

pub fn get_connector_metadata(
    response: &NextActionResponse,
) -> errors::CustomResult<Option<serde_json::Value>, errors::ConnectorError> {
    let connector_metadata = match response.action.type_of_response {
        ActionType::QrCode => get_qr_metadata(response),
        ActionType::Await => get_wait_screen_metadata(response),
        _ => Ok(None),
    }
    .change_context(errors::ConnectorError::ResponseHandlingFailed)?;

    Ok(connector_metadata)
}

pub fn get_qr_metadata(
    response: &NextActionResponse,
) -> errors::CustomResult<Option<serde_json::Value>, errors::ConnectorError> {
    let image_data = response
        .action
        .qr_code_data
        .clone()
        .map(crate_utils::QrImage::new_from_data)
        .transpose()
        .change_context(errors::ConnectorError::ResponseHandlingFailed)?;

    let image_data_url = image_data
        .and_then(|image_data| Url::parse(image_data.data.as_str()).ok())
        .ok_or(errors::ConnectorError::ResponseHandlingFailed)?;

    let qr_code_instructions = payments::QrCodeNextStepsInstruction {
        image_data_url,
        display_to_timestamp: None,
    };

    Some(common_utils::ext_traits::Encode::<
        payments::QrCodeNextStepsInstruction,
    >::encode_to_value(&qr_code_instructions))
    .transpose()
    .change_context(errors::ConnectorError::ResponseHandlingFailed)
}

#[derive(Debug, Clone, Serialize, Deserialize)]
pub struct WaitScreenData {
    display_from_timestamp: i128,
    display_to_timestamp: Option<i128>,
}

pub fn get_wait_screen_metadata(
    next_action: &NextActionResponse,
) -> errors::CustomResult<Option<serde_json::Value>, errors::ConnectorError> {
    match next_action.action.payment_method_type {
        PaymentType::Blik => {
            let current_time = OffsetDateTime::now_utc().unix_timestamp_nanos();
            Ok(Some(serde_json::json!(WaitScreenData {
                display_from_timestamp: current_time,
                display_to_timestamp: Some(current_time + Duration::minutes(1).whole_nanoseconds())
            })))
        }
        PaymentType::Mbway => {
            let current_time = OffsetDateTime::now_utc().unix_timestamp_nanos();
            Ok(Some(serde_json::json!(WaitScreenData {
                display_from_timestamp: current_time,
                display_to_timestamp: None
            })))
        }
        _ => Ok(None),
    }
}

impl<F, Req>
    TryFrom<(
        types::ResponseRouterData<F, AdyenPaymentResponse, Req, types::PaymentsResponseData>,
        bool,
    )> for types::RouterData<F, Req, types::PaymentsResponseData>
{
    type Error = Error;
    fn try_from(
        items: (
            types::ResponseRouterData<F, AdyenPaymentResponse, Req, types::PaymentsResponseData>,
            bool,
        ),
    ) -> Result<Self, Self::Error> {
        let item = items.0;
        let is_manual_capture = items.1;
        let (status, error, payment_response_data) = match item.response {
            AdyenPaymentResponse::PresentToShopper(response) => {
                get_present_to_shopper_response(response, is_manual_capture, item.http_code)?
            }
            AdyenPaymentResponse::Response(response) => {
                get_adyen_response(response, is_manual_capture, item.http_code)?
            }
            AdyenPaymentResponse::NextActionResponse(response) => {
                get_next_action_response(response, is_manual_capture, item.http_code)?
            }
            AdyenPaymentResponse::RedirectionErrorResponse(response) => {
                get_redirection_error_response(response, is_manual_capture, item.http_code)?
            }
        };

        Ok(Self {
            status,
            response: error.map_or_else(|| Ok(payment_response_data), Err),
            ..item.data
        })
    }
}
#[derive(Default, Debug, Serialize, Deserialize)]
#[serde(rename_all = "camelCase")]
pub struct AdyenCaptureRequest {
    merchant_account: Secret<String>,
    amount: Amount,
    reference: String,
}

impl TryFrom<&types::PaymentsCaptureRouterData> for AdyenCaptureRequest {
    type Error = Error;
    fn try_from(item: &types::PaymentsCaptureRouterData) -> Result<Self, Self::Error> {
        let auth_type = AdyenAuthType::try_from(&item.connector_auth_type)?;
        Ok(Self {
            merchant_account: auth_type.merchant_account,
            reference: item.connector_request_reference_id.clone(),
            amount: Amount {
                currency: item.request.currency.to_string(),
                value: item.request.amount_to_capture,
            },
        })
    }
}

#[derive(Default, Debug, Serialize, Deserialize)]
#[serde(rename_all = "camelCase")]
pub struct AdyenCaptureResponse {
    merchant_account: String,
    payment_psp_reference: String,
    psp_reference: String,
    reference: String,
    status: String,
    amount: Amount,
}

impl TryFrom<types::PaymentsCaptureResponseRouterData<AdyenCaptureResponse>>
    for types::PaymentsCaptureRouterData
{
    type Error = Error;
    fn try_from(
        item: types::PaymentsCaptureResponseRouterData<AdyenCaptureResponse>,
    ) -> Result<Self, Self::Error> {
        Ok(Self {
            // From the docs, the only value returned is "received", outcome of refund is available
            // through refund notification webhook
            // For more info: https://docs.adyen.com/online-payments/capture
            status: storage_enums::AttemptStatus::Pending,
            response: Ok(types::PaymentsResponseData::TransactionResponse {
                resource_id: types::ResponseId::ConnectorTransactionId(item.response.psp_reference),
                redirection_data: None,
                mandate_reference: None,
                connector_metadata: None,
                network_txn_id: None,
                connector_response_reference_id: None,
            }),
            amount_captured: Some(item.response.amount.value),
            ..item.data
        })
    }
}

/*
// This is a repeated code block from Stripe inegration. Can we avoid the repetition in every integration
#[derive(Debug, Serialize, Deserialize)]
#[serde(rename_all = "lowercase")]
pub enum AdyenPaymentStatus {
    Succeeded,
    Failed,
    Processing,
    RequiresCustomerAction,
    RequiresPaymentMethod,
    RequiresConfirmation,
}

// Default always be Processing
impl Default for AdyenPaymentStatus {
    fn default() -> Self {
        AdyenPaymentStatus::Processing
    }
}

impl From<AdyenPaymentStatus> for enums::Status {
    fn from(item: AdyenPaymentStatus) -> Self {
        match item {
            AdyenPaymentStatus::Succeeded => enums::Status::Charged,
            AdyenPaymentStatus::Failed => enums::Status::Failure,
            AdyenPaymentStatus::Processing
            | AdyenPaymentStatus::RequiresCustomerAction
            | AdyenPaymentStatus::RequiresPaymentMethod
            | AdyenPaymentStatus::RequiresConfirmation => enums::Status::Pending,
        }
    }
}
*/
// Refund Request Transform
impl<F> TryFrom<&types::RefundsRouterData<F>> for AdyenRefundRequest {
    type Error = Error;
    fn try_from(item: &types::RefundsRouterData<F>) -> Result<Self, Self::Error> {
        let auth_type = AdyenAuthType::try_from(&item.connector_auth_type)?;
        Ok(Self {
            merchant_account: auth_type.merchant_account,
            amount: Amount {
                currency: item.request.currency.to_string(),
                value: item.request.refund_amount,
            },
            merchant_refund_reason: item.request.reason.clone(),
            reference: item.request.refund_id.clone(),
        })
    }
}

// Refund Response Transform
impl<F> TryFrom<types::RefundsResponseRouterData<F, AdyenRefundResponse>>
    for types::RefundsRouterData<F>
{
    type Error = Error;
    fn try_from(
        item: types::RefundsResponseRouterData<F, AdyenRefundResponse>,
    ) -> Result<Self, Self::Error> {
        Ok(Self {
            response: Ok(types::RefundsResponseData {
                connector_refund_id: item.response.reference,
                // From the docs, the only value returned is "received", outcome of refund is available
                // through refund notification webhook
                // For more info: https://docs.adyen.com/online-payments/refund
                refund_status: storage_enums::RefundStatus::Pending,
            }),
            ..item.data
        })
    }
}

#[derive(Debug, Default, Serialize, Deserialize)]
#[serde(rename_all = "camelCase")]
pub struct ErrorResponse {
    pub status: i32,
    pub error_code: String,
    pub message: String,
    pub error_type: String,
    pub psp_reference: Option<String>,
}

// #[cfg(test)]
// mod test_adyen_transformers {
//     use super::*;

//     #[test]
//     fn verify_transform_from_router_to_adyen_req() {
//         let router_req = PaymentsRequest {
//             amount: 0.0,
//             currency: "None".to_string(),
//             ..Default::default()
//         };
//         println!("{:#?}", &router_req);
//         let adyen_req = AdyenPaymentRequest::from(router_req);
//         println!("{:#?}", &adyen_req);
//         let adyen_req_json: String = serde_json::to_string(&adyen_req).unwrap();
//         println!("{}", adyen_req_json);
//         assert_eq!(true, true)
//     }
// }

#[derive(Debug, Deserialize)]
pub enum DisputeStatus {
    Undefended,
    Pending,
    Lost,
    Accepted,
    Won,
}

#[derive(Debug, Deserialize)]
#[serde(rename_all = "camelCase")]
pub struct AdyenAdditionalDataWH {
    pub hmac_signature: String,
    pub dispute_status: Option<DisputeStatus>,
    pub chargeback_reason_code: Option<String>,
    #[serde(default, with = "common_utils::custom_serde::iso8601::option")]
    pub defense_period_ends_at: Option<PrimitiveDateTime>,
}

#[derive(Debug, Deserialize)]
pub struct AdyenAmountWH {
    pub value: i64,
    pub currency: String,
}

#[derive(Clone, Debug, Deserialize, strum::Display)]
#[serde(rename_all = "SCREAMING_SNAKE_CASE")]
#[strum(serialize_all = "SCREAMING_SNAKE_CASE")]
pub enum WebhookEventCode {
    Authorisation,
    Refund,
    CancelOrRefund,
    RefundFailed,
    NotificationOfChargeback,
    Chargeback,
    ChargebackReversed,
    SecondChargeback,
    PrearbitrationWon,
    PrearbitrationLost,
    #[serde(other)]
    Unknown,
}

pub fn is_transaction_event(event_code: &WebhookEventCode) -> bool {
    matches!(event_code, WebhookEventCode::Authorisation)
}

pub fn is_refund_event(event_code: &WebhookEventCode) -> bool {
    matches!(
        event_code,
        WebhookEventCode::Refund
            | WebhookEventCode::CancelOrRefund
            | WebhookEventCode::RefundFailed
    )
}

pub fn is_chargeback_event(event_code: &WebhookEventCode) -> bool {
    matches!(
        event_code,
        WebhookEventCode::NotificationOfChargeback
            | WebhookEventCode::Chargeback
            | WebhookEventCode::ChargebackReversed
            | WebhookEventCode::SecondChargeback
            | WebhookEventCode::PrearbitrationWon
            | WebhookEventCode::PrearbitrationLost
    )
}

impl ForeignFrom<(WebhookEventCode, Option<DisputeStatus>)> for webhooks::IncomingWebhookEvent {
    fn foreign_from((code, status): (WebhookEventCode, Option<DisputeStatus>)) -> Self {
        match (code, status) {
            (WebhookEventCode::Authorisation, _) => Self::PaymentIntentSuccess,
            (WebhookEventCode::Refund, _) => Self::RefundSuccess,
            (WebhookEventCode::CancelOrRefund, _) => Self::RefundSuccess,
            (WebhookEventCode::RefundFailed, _) => Self::RefundFailure,
            (WebhookEventCode::NotificationOfChargeback, _) => Self::DisputeOpened,
            (WebhookEventCode::Chargeback, None) => Self::DisputeLost,
            (WebhookEventCode::Chargeback, Some(DisputeStatus::Won)) => Self::DisputeWon,
            (WebhookEventCode::Chargeback, Some(DisputeStatus::Lost)) => Self::DisputeLost,
            (WebhookEventCode::Chargeback, Some(_)) => Self::DisputeOpened,
            (WebhookEventCode::ChargebackReversed, Some(DisputeStatus::Pending)) => {
                Self::DisputeChallenged
            }
            (WebhookEventCode::ChargebackReversed, _) => Self::DisputeWon,
            (WebhookEventCode::SecondChargeback, _) => Self::DisputeLost,
            (WebhookEventCode::PrearbitrationWon, Some(DisputeStatus::Pending)) => {
                Self::DisputeOpened
            }
            (WebhookEventCode::PrearbitrationWon, _) => Self::DisputeWon,
            (WebhookEventCode::PrearbitrationLost, _) => Self::DisputeLost,
            (WebhookEventCode::Unknown, _) => Self::EventNotSupported,
        }
    }
}

impl From<WebhookEventCode> for enums::DisputeStage {
    fn from(code: WebhookEventCode) -> Self {
        match code {
            WebhookEventCode::NotificationOfChargeback => Self::PreDispute,
            WebhookEventCode::SecondChargeback => Self::PreArbitration,
            WebhookEventCode::PrearbitrationWon => Self::PreArbitration,
            WebhookEventCode::PrearbitrationLost => Self::PreArbitration,
            _ => Self::Dispute,
        }
    }
}

#[derive(Debug, Deserialize)]
#[serde(rename_all = "camelCase")]
pub struct AdyenNotificationRequestItemWH {
    pub additional_data: AdyenAdditionalDataWH,
    pub amount: AdyenAmountWH,
    pub original_reference: Option<String>,
    pub psp_reference: String,
    pub event_code: WebhookEventCode,
    pub merchant_account_code: String,
    pub merchant_reference: String,
    pub success: String,
    pub reason: Option<String>,
    #[serde(default, with = "common_utils::custom_serde::iso8601::option")]
    pub event_date: Option<PrimitiveDateTime>,
}

#[derive(Debug, Deserialize)]
#[serde(rename_all = "PascalCase")]
pub struct AdyenItemObjectWH {
    pub notification_request_item: AdyenNotificationRequestItemWH,
}

#[derive(Debug, Deserialize)]
#[serde(rename_all = "camelCase")]
pub struct AdyenIncomingWebhook {
    pub notification_items: Vec<AdyenItemObjectWH>,
}

impl From<AdyenNotificationRequestItemWH> for Response {
    fn from(notif: AdyenNotificationRequestItemWH) -> Self {
        Self {
            psp_reference: notif.psp_reference,
            merchant_reference: notif.merchant_reference,
            result_code: match notif.success.as_str() {
                "true" => AdyenStatus::Authorised,
                _ => AdyenStatus::Refused,
            },
            amount: Some(Amount {
                value: notif.amount.value,
                currency: notif.amount.currency,
            }),
            refusal_reason: None,
            refusal_reason_code: None,
            additional_data: None,
        }
    }
}

// Payouts
#[cfg(feature = "payouts")]
#[derive(Debug, Serialize, Deserialize)]
#[serde(rename_all = "camelCase")]
pub struct AdyenPayoutCreateRequest {
    amount: Amount,
    recurring: RecurringContract,
    merchant_account: Secret<String>,
    bank: PayoutBankDetails,
    reference: String,
    shopper_reference: String,
    shopper_email: Option<Email>,
    shopper_name: ShopperName,
    date_of_birth: Option<Secret<String>>,
    entity_type: Option<storage_enums::PayoutEntityType>,
    nationality: Option<storage_enums::CountryAlpha2>,
    billing_address: Option<Address>,
}

#[cfg(feature = "payouts")]
#[derive(Debug, Clone, Serialize, Deserialize)]
#[serde(rename_all = "camelCase")]
struct PayoutBankDetails {
    bank_name: String,
    bic: Option<Secret<String>>,
    country_code: storage_enums::CountryAlpha2,
    iban: Option<Secret<String>>,
    owner_name: Option<Secret<String>>,
    bank_city: String,
    tax_id: Option<Secret<String>>,
}

#[cfg(feature = "payouts")]
#[derive(Debug, Clone, Serialize, Deserialize)]
#[serde(rename_all = "camelCase")]
struct RecurringContract {
    contract: Contract,
}

#[cfg(feature = "payouts")]
#[derive(Debug, Clone, Serialize, Deserialize)]
#[serde(rename_all = "UPPERCASE")]
enum Contract {
    Oneclick,
    Recurring,
    Payout,
}

#[cfg(feature = "payouts")]
#[derive(Debug, Clone, Serialize, Deserialize)]
#[serde(rename_all = "camelCase")]
pub struct AdyenPayoutResponse {
    psp_reference: String,
    result_code: Option<AdyenStatus>,
    response: Option<AdyenStatus>,
    amount: Option<Amount>,
    merchant_reference: Option<String>,
    refusal_reason: Option<String>,
    refusal_reason_code: Option<String>,
    additional_data: Option<AdditionalData>,
    auth_code: Option<String>,
}

#[cfg(feature = "payouts")]
#[derive(Debug, Serialize, Deserialize)]
#[serde(rename_all = "camelCase")]
pub struct AdyenPayoutEligibilityRequest {
    amount: Amount,
    merchant_account: Secret<String>,
    payment_method: PayoutCardDetails,
    reference: String,
    shopper_reference: String,
}

#[cfg(feature = "payouts")]
#[derive(Default, Debug, Serialize, Deserialize, Eq, PartialEq)]
#[serde(rename_all = "camelCase")]
pub struct PayoutCardDetails {
    #[serde(rename = "type")]
    _type: String,
    number: String,
    expiry_month: String,
    expiry_year: String,
    holder_name: String,
}

#[cfg(feature = "payouts")]
#[derive(Clone, Default, Debug, Serialize, Deserialize, Eq, PartialEq)]
pub enum PayoutEligibility {
    #[serde(rename = "Y")]
    Yes,
    #[serde(rename = "N")]
    #[default]
    No,
    #[serde(rename = "D")]
    Domestic,
    #[serde(rename = "U")]
    Unknown,
}

#[cfg(feature = "payouts")]
#[derive(Debug, Serialize, Deserialize)]
#[serde(untagged)]
pub enum AdyenPayoutFulfillRequest {
    Bank(PayoutFulfillBankRequest),
    Card(Box<PayoutFulfillCardRequest>),
}

#[cfg(feature = "payouts")]
#[derive(Debug, Serialize, Deserialize)]
#[serde(rename_all = "camelCase")]
pub struct PayoutFulfillBankRequest {
    merchant_account: Secret<String>,
    original_reference: String,
}

#[cfg(feature = "payouts")]
#[derive(Debug, Serialize, Deserialize)]
#[serde(rename_all = "camelCase")]
pub struct PayoutFulfillCardRequest {
    amount: Amount,
    card: PayoutCardDetails,
    billing_address: Option<Address>,
    merchant_account: Secret<String>,
    reference: String,
    shopper_name: ShopperName,
    nationality: Option<storage_enums::CountryAlpha2>,
    entity_type: Option<storage_enums::PayoutEntityType>,
}

#[cfg(feature = "payouts")]
#[derive(Debug, Serialize, Deserialize)]
#[serde(rename_all = "camelCase")]
pub struct AdyenPayoutCancelRequest {
    original_reference: String,
    merchant_account: Secret<String>,
}

// Payouts eligibility request transform
#[cfg(feature = "payouts")]
impl<F> TryFrom<&types::PayoutsRouterData<F>> for AdyenPayoutEligibilityRequest {
    type Error = Error;
    fn try_from(item: &types::PayoutsRouterData<F>) -> Result<Self, Self::Error> {
        let auth_type = AdyenAuthType::try_from(&item.connector_auth_type)?;
        let payout_method_data = get_payout_card_details(&item.get_payout_method_data()?).map_or(
            Err(errors::ConnectorError::MissingRequiredField {
                field_name: "payout_method_data",
            }),
            Ok,
        )?;
        Ok(Self {
            amount: Amount {
                currency: item.request.destination_currency.to_string(),
                value: item.request.amount,
            },
            merchant_account: auth_type.merchant_account,
            payment_method: payout_method_data,
            reference: item.request.payout_id.clone(),
            shopper_reference: item.merchant_id.clone(),
        })
    }
}

// Payouts create request transform
#[cfg(feature = "payouts")]
impl<F> TryFrom<&types::PayoutsRouterData<F>> for AdyenPayoutCancelRequest {
    type Error = Error;
    fn try_from(item: &types::PayoutsRouterData<F>) -> Result<Self, Self::Error> {
        let auth_type = AdyenAuthType::try_from(&item.connector_auth_type)?;

        let merchant_account = auth_type.merchant_account;
        if let Some(id) = &item.request.connector_payout_id {
            Ok(Self {
                merchant_account,
                original_reference: id.to_string(),
            })
        } else {
            Err(errors::ConnectorError::MissingRequiredField {
                field_name: "connector_payout_id",
            })?
        }
    }
}

// Payouts cancel request transform
#[cfg(feature = "payouts")]
impl<F> TryFrom<&types::PayoutsRouterData<F>> for AdyenPayoutCreateRequest {
    type Error = Error;
    fn try_from(item: &types::PayoutsRouterData<F>) -> Result<Self, Self::Error> {
        let auth_type = AdyenAuthType::try_from(&item.connector_auth_type)?;
        let merchant_account = auth_type.merchant_account;
        let (owner_name, customer_email) = item
            .request
            .customer_details
            .to_owned()
            .map_or((None, None), |c| (c.name, c.email));

        match item.get_payout_method_data()? {
            PayoutMethodData::Card(_) => Err(errors::ConnectorError::NotSupported {
                message: "Card payout creation is not supported".to_string(),
                connector: "Adyen",
                payment_experience: "".to_string(),
            })?,
            PayoutMethodData::Bank(bd) => {
                let bank_details = match bd {
                    payouts::BankPayout::Sepa(b) => PayoutBankDetails {
                        bank_name: b.bank_name,
                        country_code: b.bank_country_code,
                        bank_city: b.bank_city,
                        owner_name,
                        bic: b.bic,
                        iban: Some(b.iban),
                        tax_id: None,
                    },
                    _ => Err(errors::ConnectorError::NotSupported {
                        message: "Bank transfers via ACH or Bacs are not supported".to_string(),
                        connector: "Adyen",
                        payment_experience: "".to_string(),
                    })?,
                };
                let address: &payments::AddressDetails = item.get_billing_address()?;
                Ok(Self {
                    amount: Amount {
                        value: item.request.amount,
                        currency: item.request.destination_currency.to_string(),
                    },
                    recurring: RecurringContract {
                        contract: Contract::Payout,
                    },
                    merchant_account,
                    bank: bank_details,
                    reference: item.request.payout_id.to_owned(),
                    shopper_reference: item.merchant_id.to_owned(),
                    shopper_email: customer_email,
                    shopper_name: ShopperName {
                        first_name: address.get_first_name().ok().cloned(),
                        last_name: address.get_last_name().ok().cloned(),
                    },
                    date_of_birth: None,
                    entity_type: Some(item.request.entity_type),
                    nationality: get_country_code(item.address.billing.as_ref()),
                    billing_address: get_address_info(item.address.billing.as_ref()),
                })
            }
        }
    }
}

// Payouts fulfill request transform
#[cfg(feature = "payouts")]
impl<F> TryFrom<&types::PayoutsRouterData<F>> for AdyenPayoutFulfillRequest {
    type Error = Error;
    fn try_from(item: &types::PayoutsRouterData<F>) -> Result<Self, Self::Error> {
        let auth_type = AdyenAuthType::try_from(&item.connector_auth_type)?;
        let payout_type = item.request.payout_type.to_owned();
        let merchant_account = auth_type.merchant_account;
        match payout_type {
            storage_enums::PayoutType::Bank => Ok(Self::Bank(PayoutFulfillBankRequest {
                merchant_account,
                original_reference: item
                    .request
                    .connector_payout_id
                    .clone()
                    .unwrap_or("".to_string()),
            })),
            storage_enums::PayoutType::Card => {
                let address = item.get_billing_address()?;
                Ok(Self::Card(Box::new(PayoutFulfillCardRequest {
                    amount: Amount {
                        value: item.request.amount,
                        currency: item.request.destination_currency.to_string(),
                    },
                    card: get_payout_card_details(&item.get_payout_method_data()?).map_or(
                        Err(errors::ConnectorError::MissingRequiredField {
                            field_name: "payout_method_data",
                        }),
                        Ok,
                    )?,
                    billing_address: get_address_info(item.get_billing().ok()),
                    merchant_account,
                    reference: item.request.payout_id.clone(),
                    shopper_name: ShopperName {
                        first_name: address.get_first_name().ok().cloned(),
                        last_name: address.get_last_name().ok().cloned(),
                    },
                    nationality: get_country_code(item.address.billing.as_ref()),
                    entity_type: Some(item.request.entity_type),
                })))
            }
        }
    }
}

// Payouts response transform
#[cfg(feature = "payouts")]
impl<F> TryFrom<types::PayoutsResponseRouterData<F, AdyenPayoutResponse>>
    for types::PayoutsRouterData<F>
{
    type Error = Error;
    fn try_from(
        item: types::PayoutsResponseRouterData<F, AdyenPayoutResponse>,
    ) -> Result<Self, Self::Error> {
        let response: AdyenPayoutResponse = item.response;
        let payout_eligible = response
            .additional_data
            .and_then(|pa| pa.payout_eligible)
            .map(|pe| pe == PayoutEligibility::Yes || pe == PayoutEligibility::Domestic);

        let status = payout_eligible.map_or(
            {
                response.result_code.map_or(
                    response
                        .response
                        .map(storage_enums::PayoutStatus::foreign_from),
                    |rc| Some(storage_enums::PayoutStatus::foreign_from(rc)),
                )
            },
            |pe| {
                if pe {
                    Some(storage_enums::PayoutStatus::RequiresFulfillment)
                } else {
                    Some(storage_enums::PayoutStatus::Ineligible)
                }
            },
        );

        Ok(Self {
            response: Ok(types::PayoutsResponseData {
                status,
                connector_payout_id: response.psp_reference,
                payout_eligible,
            }),
            ..item.data
        })
    }
}

#[cfg(feature = "payouts")]
impl ForeignFrom<AdyenStatus> for storage_enums::PayoutStatus {
    fn foreign_from(adyen_status: AdyenStatus) -> Self {
        match adyen_status {
            AdyenStatus::Authorised | AdyenStatus::PayoutConfirmReceived => Self::Success,
            AdyenStatus::Cancelled | AdyenStatus::PayoutDeclineReceived => Self::Cancelled,
            AdyenStatus::Error => Self::Failed,
            AdyenStatus::Pending => Self::Pending,
            AdyenStatus::PayoutSubmitReceived => Self::RequiresFulfillment,
            _ => Self::Ineligible,
        }
    }
}<|MERGE_RESOLUTION|>--- conflicted
+++ resolved
@@ -384,13 +384,10 @@
     SamsungPay(Box<SamsungPayPmData>),
     Twint(Box<TwintWalletData>),
     Vipps(Box<VippsWalletData>),
-<<<<<<< HEAD
+    #[serde(rename = "swish")]
+    Swish,
     Benefit(Box<PmdForPaymentType>),
     Knet(Box<PmdForPaymentType>),
-=======
-    #[serde(rename = "swish")]
-    Swish,
->>>>>>> 9cba7da0
 }
 
 #[derive(Debug, Clone, Serialize)]
@@ -937,12 +934,9 @@
     Samsungpay,
     Twint,
     Vipps,
-<<<<<<< HEAD
+    Swish,
     Knet,
     Benefit,
-=======
-    Swish,
->>>>>>> 9cba7da0
 }
 
 #[derive(Debug, Eq, PartialEq, Serialize, Clone)]
@@ -1095,13 +1089,11 @@
                 api_models::payments::PaymentMethodData::BankDebit(ref bank_debit) => {
                     AdyenPaymentRequest::try_from((item, bank_debit))
                 }
-<<<<<<< HEAD
+                api_models::payments::PaymentMethodData::Voucher(ref voucher_data) => {
+                    AdyenPaymentRequest::try_from((item, voucher_data))
+                }
                 api_models::payments::PaymentMethodData::CardRedirect(ref card_redirect_data) => {
                     AdyenPaymentRequest::try_from((item, card_redirect_data))
-=======
-                api_models::payments::PaymentMethodData::Voucher(ref voucher_data) => {
-                    AdyenPaymentRequest::try_from((item, voucher_data))
->>>>>>> 9cba7da0
                 }
                 _ => Err(errors::ConnectorError::NotSupported {
                     message: format!("{:?}", item.request.payment_method_type),
