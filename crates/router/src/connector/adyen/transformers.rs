--- conflicted
+++ resolved
@@ -2610,12 +2610,8 @@
             channel: None,
             shopper_statement: item.router_data.request.statement_descriptor.clone(),
             shopper_ip: item.router_data.request.get_ip_address_as_optional(),
-<<<<<<< HEAD
             metadata: item.router_data.request.metadata.clone().map(Into::into),
-=======
-            metadata: item.router_data.request.metadata.clone(),
-            merchant_order_reference: item.router_data.request.merchant_order_reference_id.clone(),
->>>>>>> c642d9dc
+            merchant_order_reference: item.router_data.request.merchant_order_reference_id.clone()
         })
     }
 }
@@ -2677,12 +2673,8 @@
             channel: None,
             shopper_statement: item.router_data.request.statement_descriptor.clone(),
             shopper_ip: item.router_data.request.get_ip_address_as_optional(),
-<<<<<<< HEAD
             metadata: item.router_data.request.metadata.clone().map(Into::into),
-=======
-            metadata: item.router_data.request.metadata.clone(),
             merchant_order_reference: item.router_data.request.merchant_order_reference_id.clone(),
->>>>>>> c642d9dc
         })
     }
 }
@@ -2735,12 +2727,8 @@
             channel: None,
             shopper_statement: item.router_data.request.statement_descriptor.clone(),
             shopper_ip: item.router_data.request.get_ip_address_as_optional(),
-<<<<<<< HEAD
             metadata: item.router_data.request.metadata.clone().map(Into::into),
-=======
-            metadata: item.router_data.request.metadata.clone(),
             merchant_order_reference: item.router_data.request.merchant_order_reference_id.clone(),
->>>>>>> c642d9dc
         };
         Ok(request)
     }
@@ -2794,12 +2782,8 @@
             channel: None,
             shopper_statement: item.router_data.request.statement_descriptor.clone(),
             shopper_ip: item.router_data.request.get_ip_address_as_optional(),
-<<<<<<< HEAD
             metadata: item.router_data.request.metadata.clone().map(Into::into),
-=======
-            metadata: item.router_data.request.metadata.clone(),
             merchant_order_reference: item.router_data.request.merchant_order_reference_id.clone(),
->>>>>>> c642d9dc
         };
         Ok(request)
     }
@@ -2849,12 +2833,8 @@
             channel: None,
             shopper_statement: item.router_data.request.statement_descriptor.clone(),
             shopper_ip: item.router_data.request.get_ip_address_as_optional(),
-<<<<<<< HEAD
             metadata: item.router_data.request.metadata.clone().map(Into::into),
-=======
-            metadata: item.router_data.request.metadata.clone(),
             merchant_order_reference: item.router_data.request.merchant_order_reference_id.clone(),
->>>>>>> c642d9dc
         };
         Ok(request)
     }
@@ -2904,12 +2884,8 @@
             social_security_number: None,
             shopper_statement: item.router_data.request.statement_descriptor.clone(),
             shopper_ip: item.router_data.request.get_ip_address_as_optional(),
-<<<<<<< HEAD
             metadata: item.router_data.request.metadata.clone().map(Into::into),
-=======
-            metadata: item.router_data.request.metadata.clone(),
             merchant_order_reference: item.router_data.request.merchant_order_reference_id.clone(),
->>>>>>> c642d9dc
         };
         Ok(request)
     }
@@ -2969,12 +2945,8 @@
             channel: None,
             shopper_statement: item.router_data.request.statement_descriptor.clone(),
             shopper_ip: item.router_data.request.get_ip_address_as_optional(),
-<<<<<<< HEAD
             metadata: item.router_data.request.metadata.clone().map(Into::into),
-=======
-            metadata: item.router_data.request.metadata.clone(),
             merchant_order_reference: item.router_data.request.merchant_order_reference_id.clone(),
->>>>>>> c642d9dc
         })
     }
 }
@@ -3069,12 +3041,8 @@
             channel,
             shopper_statement: item.router_data.request.statement_descriptor.clone(),
             shopper_ip: item.router_data.request.get_ip_address_as_optional(),
-<<<<<<< HEAD
             metadata: item.router_data.request.metadata.clone().map(Into::into),
-=======
-            metadata: item.router_data.request.metadata.clone(),
             merchant_order_reference: item.router_data.request.merchant_order_reference_id.clone(),
->>>>>>> c642d9dc
         })
     }
 }
@@ -3149,12 +3117,8 @@
             channel: None,
             shopper_statement: item.router_data.request.statement_descriptor.clone(),
             shopper_ip: item.router_data.request.get_ip_address_as_optional(),
-<<<<<<< HEAD
             metadata: item.router_data.request.metadata.clone().map(Into::into),
-=======
-            metadata: item.router_data.request.metadata.clone(),
             merchant_order_reference: item.router_data.request.merchant_order_reference_id.clone(),
->>>>>>> c642d9dc
         })
     }
 }
@@ -3212,12 +3176,8 @@
             social_security_number: None,
             shopper_statement: item.router_data.request.statement_descriptor.clone(),
             shopper_ip: item.router_data.request.get_ip_address_as_optional(),
-<<<<<<< HEAD
             metadata: item.router_data.request.metadata.clone().map(Into::into),
-=======
-            metadata: item.router_data.request.metadata.clone(),
             merchant_order_reference: item.router_data.request.merchant_order_reference_id.clone(),
->>>>>>> c642d9dc
         })
     }
 }
