--- conflicted
+++ resolved
@@ -1784,12 +1784,7 @@
 
 fn get_telephone_number(item: &types::PaymentsAuthorizeRouterData) -> Option<Secret<String>> {
     let phone = item
-<<<<<<< HEAD
-        .address
-        .get_billing()
-=======
         .get_optional_billing()
->>>>>>> ce3625cb
         .and_then(|billing| billing.phone.as_ref());
 
     phone.as_ref().and_then(|phone| {
@@ -3085,10 +3080,6 @@
         let browser_info = get_browser_info(item.router_data)?;
         let additional_data = get_additional_data(item.router_data);
         let country_code = get_country_code(item.router_data.get_optional_billing());
-<<<<<<< HEAD
-        let payment_method = AdyenPaymentMethod::try_from((paylater_data, country_code))?;
-=======
->>>>>>> ce3625cb
         let shopper_interaction = AdyenShopperInteraction::from(item.router_data);
         let shopper_reference = build_shopper_reference(
             &item.router_data.customer_id,
@@ -3100,15 +3091,10 @@
         let shopper_name: Option<ShopperName> =
             get_shopper_name(item.router_data.get_optional_billing());
         let shopper_email = item.router_data.request.email.clone();
-<<<<<<< HEAD
-        let billing_address = get_address_info(item.router_data.get_optional_billing());
-        let delivery_address = get_address_info(item.router_data.get_optional_shipping());
-=======
         let billing_address =
             get_address_info(item.router_data.get_optional_billing()).transpose()?;
         let delivery_address =
             get_address_info(item.router_data.get_optional_shipping()).transpose()?;
->>>>>>> ce3625cb
         let line_items = Some(get_line_items(item));
         let telephone_number = get_telephone_number(item.router_data);
         let payment_method = AdyenPaymentMethod::try_from((
@@ -4679,12 +4665,8 @@
                     date_of_birth: None,
                     entity_type: Some(item.router_data.request.entity_type),
                     nationality: get_country_code(item.router_data.get_optional_billing()),
-<<<<<<< HEAD
-                    billing_address: get_address_info(item.router_data.get_optional_billing()),
-=======
                     billing_address: get_address_info(item.router_data.get_optional_billing())
                         .transpose()?,
->>>>>>> ce3625cb
                 })
             }
             PayoutMethodData::Wallet(wallet_data) => {
@@ -4723,12 +4705,8 @@
                     date_of_birth: None,
                     entity_type: Some(item.router_data.request.entity_type),
                     nationality: get_country_code(item.router_data.get_optional_billing()),
-<<<<<<< HEAD
-                    billing_address: get_address_info(item.router_data.get_optional_billing()),
-=======
                     billing_address: get_address_info(item.router_data.get_optional_billing())
                         .transpose()?,
->>>>>>> ce3625cb
                 })
             }
         }
