use api_models::{enums, payments, webhooks};
use cards::CardNumber;
use masking::PeekInterface;
use reqwest::Url;
use serde::{Deserialize, Serialize};
use time::PrimitiveDateTime;

use crate::{
    connector::utils::{
        self, BrowserInformationData, CardData, MandateReferenceData, PaymentsAuthorizeRequestData,
        RouterData,
    },
    consts,
    core::errors,
    pii::{Email, Secret},
    services,
    types::{
        self,
        api::{self, enums as api_enums},
        storage::enums as storage_enums,
        transformers::ForeignFrom,
        PaymentsAuthorizeData,
    },
};

type Error = error_stack::Report<errors::ConnectorError>;

// Adyen Types Definition
// Payments Request and Response Types
#[derive(Default, Debug, Serialize, Deserialize)]
pub enum AdyenShopperInteraction {
    #[default]
    Ecommerce,
    #[serde(rename = "ContAuth")]
    ContinuedAuthentication,
    Moto,
    #[serde(rename = "POS")]
    Pos,
}

#[derive(Debug, Clone, Serialize, Deserialize)]
#[serde(rename_all = "PascalCase")]
pub enum AdyenRecurringModel {
    UnscheduledCardOnFile,
    CardOnFile,
}

#[derive(Clone, Default, Debug, Serialize, Deserialize)]
pub enum AuthType {
    #[default]
    PreAuth,
}
#[derive(Clone, Default, Debug, Serialize, Deserialize)]
#[serde(rename_all = "camelCase")]
pub struct AdditionalData {
    authorisation_type: Option<AuthType>,
    manual_capture: Option<bool>,
    pub recurring_processing_model: Option<AdyenRecurringModel>,
    /// Enable recurring details in dashboard to receive this ID, https://docs.adyen.com/online-payments/tokenization/create-and-use-tokens#test-and-go-live
    #[serde(rename = "recurring.recurringDetailReference")]
    recurring_detail_reference: Option<String>,
    #[serde(rename = "recurring.shopperReference")]
    recurring_shopper_reference: Option<String>,
    network_tx_reference: Option<String>,
}

#[derive(Debug, Serialize)]
#[serde(rename_all = "camelCase")]
pub struct ShopperName {
    first_name: Option<Secret<String>>,
    last_name: Option<Secret<String>>,
}

#[derive(Default, Debug, Serialize)]
#[serde(rename_all = "camelCase")]
pub struct Address {
    city: Option<String>,
    country: Option<api_enums::CountryAlpha2>,
    house_number_or_name: Option<Secret<String>>,
    postal_code: Option<Secret<String>>,
    state_or_province: Option<Secret<String>>,
    street: Option<Secret<String>>,
}

#[derive(Debug, Serialize)]
#[serde(rename_all = "camelCase")]
pub struct LineItem {
    amount_excluding_tax: Option<i64>,
    amount_including_tax: Option<i64>,
    description: Option<String>,
    id: Option<String>,
    tax_amount: Option<i64>,
    quantity: Option<u16>,
}

#[serde_with::skip_serializing_none]
#[derive(Debug, Serialize)]
#[serde(rename_all = "camelCase")]
pub struct AdyenPaymentRequest<'a> {
    amount: Amount,
    merchant_account: String,
    payment_method: AdyenPaymentMethod<'a>,
    reference: String,
    return_url: String,
    browser_info: Option<AdyenBrowserInfo>,
    shopper_interaction: AdyenShopperInteraction,
    recurring_processing_model: Option<AdyenRecurringModel>,
    additional_data: Option<AdditionalData>,
    shopper_reference: Option<String>,
    store_payment_method: Option<bool>,
    shopper_name: Option<ShopperName>,
    shopper_locale: Option<String>,
    shopper_email: Option<Email>,
    telephone_number: Option<Secret<String>>,
    billing_address: Option<Address>,
    delivery_address: Option<Address>,
    country_code: Option<api_enums::CountryAlpha2>,
    line_items: Option<Vec<LineItem>>,
    channel: Option<Channel>,
}

#[derive(Debug, Serialize)]
#[serde(rename_all = "camelCase")]
struct AdyenBrowserInfo {
    user_agent: String,
    accept_header: String,
    language: String,
    color_depth: u8,
    screen_height: u32,
    screen_width: u32,
    time_zone_offset: i32,
    java_enabled: bool,
}

#[derive(Debug, Clone, Serialize, Deserialize)]
pub enum AdyenStatus {
    AuthenticationFinished,
    AuthenticationNotRequired,
    Authorised,
    Cancelled,
    ChallengeShopper,
    Error,
    Pending,
    Received,
    RedirectShopper,
    Refused,
}

#[derive(Debug, Clone, Serialize)]
pub enum Channel {
    Web,
}

/// This implementation will be used only in Authorize, Automatic capture flow.
/// It is also being used in Psync flow, However Psync will be called only after create payment call that too in redirect flow.
impl ForeignFrom<(bool, AdyenStatus)> for storage_enums::AttemptStatus {
    fn foreign_from((is_manual_capture, adyen_status): (bool, AdyenStatus)) -> Self {
        match adyen_status {
            AdyenStatus::AuthenticationFinished => Self::AuthenticationSuccessful,
            AdyenStatus::AuthenticationNotRequired => Self::Pending,
            AdyenStatus::Authorised => match is_manual_capture {
                true => Self::Authorized,
                // In case of Automatic capture Authorized is the final status of the payment
                false => Self::Charged,
            },
            AdyenStatus::Cancelled => Self::Voided,
            AdyenStatus::ChallengeShopper | AdyenStatus::RedirectShopper => {
                Self::AuthenticationPending
            }
            AdyenStatus::Error | AdyenStatus::Refused => Self::Failure,
            AdyenStatus::Pending => Self::Pending,
            AdyenStatus::Received => Self::Started,
        }
    }
}

#[derive(Debug, Serialize, Deserialize, Eq, PartialEq)]
pub struct AdyenRedirectRequest {
    pub details: AdyenRedirectRequestTypes,
}

#[derive(Debug, Clone, Serialize, serde::Deserialize, Eq, PartialEq)]
#[serde(untagged)]
pub enum AdyenRedirectRequestTypes {
    AdyenRedirection(AdyenRedirection),
    AdyenThreeDS(AdyenThreeDS),
}

#[derive(Debug, Clone, Serialize, serde::Deserialize, Eq, PartialEq)]
#[serde(rename_all = "camelCase")]
pub struct AdyenRedirection {
    #[serde(rename = "redirectResult")]
    pub redirect_result: String,
    #[serde(rename = "type")]
    pub type_of_redirection_result: Option<String>,
    pub result_code: Option<String>,
}

#[derive(Debug, Clone, Serialize, serde::Deserialize, Eq, PartialEq)]
#[serde(rename_all = "camelCase")]
pub struct AdyenThreeDS {
    #[serde(rename = "threeDSResult")]
    pub three_ds_result: String,
    #[serde(rename = "type")]
    pub type_of_redirection_result: Option<String>,
    pub result_code: Option<String>,
}

#[derive(Debug, Clone, Deserialize)]
#[serde(untagged)]
pub enum AdyenPaymentResponse {
    Response(Response),
    RedirectResponse(RedirectionResponse),
    RedirectionErrorResponse(RedirectionErrorResponse),
}

#[derive(Debug, Clone, Serialize, Deserialize)]
#[serde(rename_all = "camelCase")]
pub struct Response {
    psp_reference: String,
    result_code: AdyenStatus,
    amount: Option<Amount>,
    merchant_reference: String,
    refusal_reason: Option<String>,
    refusal_reason_code: Option<String>,
    additional_data: Option<AdditionalData>,
}

#[derive(Debug, Clone, Serialize, Deserialize)]
#[serde(rename_all = "camelCase")]
pub struct RedirectionErrorResponse {
    result_code: AdyenStatus,
    refusal_reason: String,
}

#[derive(Debug, Clone, Deserialize)]
#[serde(rename_all = "camelCase")]
pub struct RedirectionResponse {
    result_code: AdyenStatus,
    action: AdyenRedirectionAction,
    refusal_reason: Option<String>,
    refusal_reason_code: Option<String>,
}

#[derive(Debug, Clone, Serialize, Deserialize)]
#[serde(rename_all = "camelCase")]
pub struct AdyenRedirectionAction {
    payment_method_type: String,
    url: Option<Url>,
    method: Option<services::Method>,
    #[serde(rename = "type")]
    type_of_response: ActionType,
    data: Option<std::collections::HashMap<String, String>>,
    payment_data: Option<String>,
}

#[derive(Debug, Clone, Serialize, Deserialize)]
#[serde(rename_all = "lowercase")]
pub enum ActionType {
    Redirect,
    Await,
}

#[derive(Default, Debug, Clone, Serialize, Deserialize)]
pub struct Amount {
    currency: String,
    value: i64,
}

#[derive(Debug, Clone, Serialize)]
#[serde(tag = "type")]
pub enum AdyenPaymentMethod<'a> {
    AdyenAffirm(Box<AdyenPayLaterData>),
    AdyenCard(Box<AdyenCard>),
    AdyenKlarna(Box<AdyenPayLaterData>),
    AdyenPaypal(Box<AdyenPaypal>),
    AfterPay(Box<AdyenPayLaterData>),
    AliPay(Box<AliPayData>),
    AliPayHk(Box<AliPayHkData>),
    ApplePay(Box<AdyenApplePay>),
    BancontactCard(Box<BancontactCardData>),
    Bizum(Box<BankRedirectionPMData>),
    Blik(Box<BlikRedirectionData>),
    ClearPay(Box<AdyenPayLaterData>),
    Eps(Box<BankRedirectionWithIssuer<'a>>),
    #[serde(rename = "gcash")]
    Gcash(Box<GcashData>),
    Giropay(Box<BankRedirectionPMData>),
    Gpay(Box<AdyenGPay>),
    #[serde(rename = "gopay_wallet")]
    GoPay(Box<GoPayData>),
    Ideal(Box<BankRedirectionWithIssuer<'a>>),
    Kakaopay(Box<KakaoPayData>),
    Mandate(Box<AdyenMandate>),
    Mbway(Box<MbwayData>),
    MobilePay(Box<MobilePayData>),
    OnlineBankingCzechRepublic(Box<OnlineBankingCzechRepublicData>),
    OnlineBankingFinland(Box<OnlineBankingFinlandData>),
    OnlineBankingPoland(Box<OnlineBankingPolandData>),
    OnlineBankingSlovakia(Box<OnlineBankingSlovakiaData>),
    PayBright(Box<PayBrightData>),
    Sofort(Box<BankRedirectionPMData>),
    Trustly(Box<BankRedirectionPMData>),
    Walley(Box<WalleyData>),
    WeChatPayWeb(Box<WeChatPayWebData>),
    AchDirectDebit(Box<AchDirectDebitData>),
    #[serde(rename = "sepadirectdebit")]
    SepaDirectDebit(Box<SepaDirectDebitData>),
    BacsDirectDebit(Box<BacsDirectDebitData>),
    SamsungPay(Box<SamsungPayPmData>),
    Twint(Box<TwintWalletData>),
}

#[derive(Debug, Clone, Serialize)]
#[serde(rename_all = "camelCase")]
pub struct AchDirectDebitData {
    #[serde(rename = "type")]
    payment_type: PaymentType,
    bank_account_number: Secret<String>,
    bank_location_id: Secret<String>,
    owner_name: Secret<String>,
}

#[derive(Debug, Clone, Serialize)]
#[serde(rename_all = "camelCase")]
pub struct SepaDirectDebitData {
    #[serde(rename = "sepa.ownerName")]
    owner_name: Secret<String>,
    #[serde(rename = "sepa.ibanNumber")]
    iban_number: Secret<String>,
}

#[derive(Debug, Clone, Serialize)]
#[serde(rename_all = "camelCase")]
pub struct BacsDirectDebitData {
    #[serde(rename = "type")]
    payment_type: PaymentType,
    bank_account_number: Secret<String>,
    bank_location_id: Secret<String>,
    holder_name: Secret<String>,
}

#[derive(Debug, Clone, Serialize)]
#[serde(rename_all = "camelCase")]
pub struct MandateData {
    #[serde(rename = "type")]
    payment_type: PaymentType,
    stored_payment_method_id: String,
}

#[derive(Debug, Clone, Serialize)]
pub struct WeChatPayWebData {
    #[serde(rename = "type")]
    payment_type: PaymentType,
}

#[derive(Debug, Clone, Serialize)]
#[serde(rename_all = "camelCase")]
pub struct BancontactCardData {
    #[serde(rename = "type")]
    payment_type: PaymentType,
    brand: String,
    number: CardNumber,
    expiry_month: Secret<String>,
    expiry_year: Secret<String>,
    holder_name: Secret<String>,
}

#[derive(Debug, Clone, Serialize)]
pub struct MobilePayData {
    #[serde(rename = "type")]
    payment_type: PaymentType,
}
#[derive(Debug, Clone, Serialize)]
#[serde(rename_all = "camelCase")]
pub struct MbwayData {
    #[serde(rename = "type")]
    payment_type: PaymentType,
    telephone_number: Secret<String>,
}

#[derive(Debug, Clone, Serialize)]
pub struct WalleyData {
    #[serde(rename = "type")]
    payment_type: PaymentType,
}

#[derive(Debug, Clone, Serialize)]
pub struct SamsungPayPmData {
    #[serde(rename = "type")]
    payment_type: PaymentType,
    #[serde(rename = "samsungPayToken")]
    samsung_pay_token: Secret<String>,
}

#[derive(Debug, Clone, Serialize)]
pub struct PayBrightData {
    #[serde(rename = "type")]
    payment_type: PaymentType,
}

#[derive(Debug, Clone, Serialize)]
pub struct OnlineBankingFinlandData {
    #[serde(rename = "type")]
    payment_type: PaymentType,
}
#[derive(Debug, Clone, Serialize)]
pub struct OnlineBankingCzechRepublicData {
    #[serde(rename = "type")]
    payment_type: PaymentType,
    issuer: OnlineBankingCzechRepublicBanks,
}

#[derive(Debug, Clone, Serialize)]
#[serde(rename_all = "lowercase")]
pub enum OnlineBankingCzechRepublicBanks {
    KB,
    CS,
    C,
}

impl TryFrom<&api_enums::BankNames> for OnlineBankingCzechRepublicBanks {
    type Error = Error;
    fn try_from(bank_name: &api_enums::BankNames) -> Result<Self, Self::Error> {
        match bank_name {
            api::enums::BankNames::KomercniBanka => Ok(Self::KB),
            api::enums::BankNames::CeskaSporitelna => Ok(Self::CS),
            api::enums::BankNames::PlatnoscOnlineKartaPlatnicza => Ok(Self::C),
            _ => Err(errors::ConnectorError::NotSupported {
                message: String::from("BankRedirect"),
                connector: "Adyen",
                payment_experience: api_enums::PaymentExperience::RedirectToUrl.to_string(),
            })?,
        }
    }
}

#[derive(Debug, Clone, Serialize)]
pub struct OnlineBankingPolandData {
    #[serde(rename = "type")]
    payment_type: PaymentType,
    issuer: OnlineBankingPolandBanks,
}

#[derive(Debug, Clone, Serialize)]
pub enum OnlineBankingPolandBanks {
    #[serde(rename = "154")]
    BlikPSP,
    #[serde(rename = "31")]
    PlaceZIPKO,
    #[serde(rename = "243")]
    MBank,
    #[serde(rename = "112")]
    PayWithING,
    #[serde(rename = "20")]
    SantanderPrzelew24,
    #[serde(rename = "65")]
    BankPEKAOSA,
    #[serde(rename = "85")]
    BankMillennium,
    #[serde(rename = "88")]
    PayWithAliorBank,
    #[serde(rename = "143")]
    BankiSpoldzielcze,
    #[serde(rename = "26")]
    PayWithInteligo,
    #[serde(rename = "33")]
    BNPParibasPoland,
    #[serde(rename = "144")]
    BankNowySA,
    #[serde(rename = "45")]
    CreditAgricole,
    #[serde(rename = "99")]
    PayWithBOS,
    #[serde(rename = "119")]
    PayWithCitiHandlowy,
    #[serde(rename = "131")]
    PayWithPlusBank,
    #[serde(rename = "64")]
    ToyotaBank,
    #[serde(rename = "153")]
    VeloBank,
    #[serde(rename = "141")]
    ETransferPocztowy24,
}

impl TryFrom<&api_enums::BankNames> for OnlineBankingPolandBanks {
    type Error = Error;
    fn try_from(bank_name: &api_enums::BankNames) -> Result<Self, Self::Error> {
        match bank_name {
            api_models::enums::BankNames::BlikPSP => Ok(Self::BlikPSP),
            api_models::enums::BankNames::PlaceZIPKO => Ok(Self::PlaceZIPKO),
            api_models::enums::BankNames::MBank => Ok(Self::MBank),
            api_models::enums::BankNames::PayWithING => Ok(Self::PayWithING),
            api_models::enums::BankNames::SantanderPrzelew24 => Ok(Self::SantanderPrzelew24),
            api_models::enums::BankNames::BankPEKAOSA => Ok(Self::BankPEKAOSA),
            api_models::enums::BankNames::BankMillennium => Ok(Self::BankMillennium),
            api_models::enums::BankNames::PayWithAliorBank => Ok(Self::PayWithAliorBank),
            api_models::enums::BankNames::BankiSpoldzielcze => Ok(Self::BankiSpoldzielcze),
            api_models::enums::BankNames::PayWithInteligo => Ok(Self::PayWithInteligo),
            api_models::enums::BankNames::BNPParibasPoland => Ok(Self::BNPParibasPoland),
            api_models::enums::BankNames::BankNowySA => Ok(Self::BankNowySA),
            api_models::enums::BankNames::CreditAgricole => Ok(Self::CreditAgricole),
            api_models::enums::BankNames::PayWithBOS => Ok(Self::PayWithBOS),
            api_models::enums::BankNames::PayWithCitiHandlowy => Ok(Self::PayWithCitiHandlowy),
            api_models::enums::BankNames::PayWithPlusBank => Ok(Self::PayWithPlusBank),
            api_models::enums::BankNames::ToyotaBank => Ok(Self::ToyotaBank),
            api_models::enums::BankNames::VeloBank => Ok(Self::VeloBank),
            api_models::enums::BankNames::ETransferPocztowy24 => Ok(Self::ETransferPocztowy24),
            _ => Err(errors::ConnectorError::NotSupported {
                message: String::from("BankRedirect"),
                connector: "Adyen",
                payment_experience: api_enums::PaymentExperience::RedirectToUrl.to_string(),
            })?,
        }
    }
}

#[derive(Debug, Clone, Serialize)]
#[serde(rename_all = "camelCase")]
pub struct OnlineBankingSlovakiaData {
    #[serde(rename = "type")]
    payment_type: PaymentType,
    issuer: OnlineBankingSlovakiaBanks,
}

#[derive(Debug, Clone, Serialize)]
#[serde(rename_all = "lowercase")]
pub enum OnlineBankingSlovakiaBanks {
    Vub,
    Posto,
    Sporo,
    Tatra,
    Viamo,
}

impl TryFrom<&api_enums::BankNames> for OnlineBankingSlovakiaBanks {
    type Error = Error;
    fn try_from(bank_name: &api_enums::BankNames) -> Result<Self, Self::Error> {
        match bank_name {
            api::enums::BankNames::EPlatbyVUB => Ok(Self::Vub),
            api::enums::BankNames::PostovaBanka => Ok(Self::Posto),
            api::enums::BankNames::SporoPay => Ok(Self::Sporo),
            api::enums::BankNames::TatraPay => Ok(Self::Tatra),
            api::enums::BankNames::Viamo => Ok(Self::Viamo),
            _ => Err(errors::ConnectorError::NotSupported {
                message: String::from("BankRedirect"),
                connector: "Adyen",
                payment_experience: api_enums::PaymentExperience::RedirectToUrl.to_string(),
            })?,
        }
    }
}

#[derive(Debug, Clone, Serialize)]
#[serde(rename_all = "camelCase")]
pub struct BlikRedirectionData {
    #[serde(rename = "type")]
    payment_type: PaymentType,
    blik_code: String,
}

#[derive(Debug, Clone, Serialize)]
#[serde(rename_all = "camelCase")]
pub struct BankRedirectionPMData {
    #[serde(rename = "type")]
    payment_type: PaymentType,
}

#[derive(Debug, Clone, Serialize)]
#[serde(rename_all = "camelCase")]
pub struct BankRedirectionWithIssuer<'a> {
    #[serde(rename = "type")]
    payment_type: PaymentType,
    issuer: Option<&'a str>,
}

#[derive(Debug, Clone, Serialize, Deserialize)]
#[serde(rename_all = "camelCase")]
pub struct AdyenMandate {
    #[serde(rename = "type")]
    payment_type: PaymentType,
    stored_payment_method_id: String,
}

#[derive(Debug, Clone, Serialize, Deserialize)]
#[serde(rename_all = "camelCase")]
pub struct AdyenCard {
    #[serde(rename = "type")]
    payment_type: PaymentType,
    number: CardNumber,
    expiry_month: Secret<String>,
    expiry_year: Secret<String>,
    cvc: Option<Secret<String>>,
    brand: Option<CardBrand>, //Mandatory for mandate using network_txns_id
    network_payment_reference: Option<String>,
}

#[derive(Debug, Clone, Serialize, Deserialize)]
#[serde(rename_all = "lowercase")]
pub enum CardBrand {
    Visa,
    MC,
    Amex,
}

#[derive(Default, Debug, Serialize, Deserialize)]
#[serde(rename_all = "camelCase")]
pub struct AdyenCancelRequest {
    merchant_account: String,
    reference: String,
}

#[derive(Default, Debug, Deserialize)]
#[serde(rename_all = "camelCase")]
pub struct AdyenCancelResponse {
    psp_reference: String,
    status: CancelStatus,
}

#[derive(Default, Debug, Deserialize)]
#[serde(rename_all = "lowercase")]
pub enum CancelStatus {
    Received,
    #[default]
    Processing,
}
#[derive(Debug, Clone, Serialize, Deserialize)]
pub struct AdyenPaypal {
    #[serde(rename = "type")]
    payment_type: PaymentType,
}

#[derive(Debug, Clone, Serialize, Deserialize)]
pub struct AliPayData {
    #[serde(rename = "type")]
    payment_type: PaymentType,
}

#[derive(Debug, Clone, Serialize, Deserialize)]
pub struct AliPayHkData {
    #[serde(rename = "type")]
    payment_type: PaymentType,
}

#[derive(Debug, Clone, Serialize, Deserialize)]
pub struct GoPayData {}

#[derive(Debug, Clone, Serialize, Deserialize)]
pub struct KakaoPayData {}
<<<<<<< HEAD
#[derive(Debug, Clone, Serialize, Deserialize)]
pub struct GcashData {}
=======
>>>>>>> 11ad9bed

#[derive(Debug, Clone, Serialize, Deserialize)]
pub struct AdyenGPay {
    #[serde(rename = "type")]
    payment_type: PaymentType,
    #[serde(rename = "googlePayToken")]
    google_pay_token: Secret<String>,
}

#[derive(Debug, Clone, Serialize, Deserialize)]
pub struct AdyenApplePay {
    #[serde(rename = "type")]
    payment_type: PaymentType,
    #[serde(rename = "applePayToken")]
    apple_pay_token: Secret<String>,
}

#[derive(Debug, Clone, Serialize, Deserialize)]
pub struct TwintWalletData {
    #[serde(rename = "type")]
    payment_type: PaymentType,
}

#[derive(Debug, Clone, Serialize, Deserialize)]
pub struct AdyenPayLaterData {
    #[serde(rename = "type")]
    payment_type: PaymentType,
}

// Refunds Request and Response
#[derive(Default, Debug, Serialize, Deserialize)]
#[serde(rename_all = "camelCase")]
pub struct AdyenRefundRequest {
    merchant_account: String,
    amount: Amount,
    merchant_refund_reason: Option<String>,
    reference: String,
}

#[derive(Default, Debug, Clone, Serialize, Deserialize)]
#[serde(rename_all = "camelCase")]
pub struct AdyenRefundResponse {
    merchant_account: String,
    psp_reference: String,
    payment_psp_reference: String,
    reference: String,
    status: String,
}

pub struct AdyenAuthType {
    pub(super) api_key: String,
    pub(super) merchant_account: String,
}

#[derive(Debug, Clone, Serialize, Deserialize)]
#[serde(rename_all = "lowercase")]
pub enum PaymentType {
    Affirm,
    Afterpaytouch,
    Alipay,
    #[serde(rename = "alipay_hk")]
    AlipayHk,
    Applepay,
    Bizum,
    Blik,
    ClearPay,
    Eps,
    Gcash,
    Giropay,
    Googlepay,
    #[serde(rename = "gopay_wallet")]
    GoPay,
    Ideal,
    Klarna,
    Kakaopay,
    Mbway,
    MobilePay,
    #[serde(rename = "onlineBanking_CZ")]
    OnlineBankingCzechRepublic,
    #[serde(rename = "ebanking_FI")]
    OnlineBankingFinland,
    #[serde(rename = "onlineBanking_PL")]
    OnlineBankingPoland,
    #[serde(rename = "onlineBanking_SK")]
    OnlineBankingSlovakia,
    PayBright,
    Paypal,
    Scheme,
    #[serde(rename = "directEbanking")]
    Sofort,
    #[serde(rename = "networkToken")]
    NetworkToken,
    Trustly,
    Walley,
    #[serde(rename = "wechatpayWeb")]
    WeChatPayWeb,
    #[serde(rename = "ach")]
    AchDirectDebit,
    SepaDirectDebit,
    #[serde(rename = "directdebit_GB")]
    BacsDirectDebit,
    Samsungpay,
    Twint,
}

pub struct AdyenTestBankNames<'a>(&'a str);

impl<'a> TryFrom<&api_enums::BankNames> for AdyenTestBankNames<'a> {
    type Error = Error;
    fn try_from(bank: &api_enums::BankNames) -> Result<Self, Self::Error> {
        Ok(match bank {
            api_models::enums::BankNames::AbnAmro => Self("1121"),
            api_models::enums::BankNames::AsnBank => Self("1151"),
            api_models::enums::BankNames::Bunq => Self("1152"),
            api_models::enums::BankNames::Handelsbanken => Self("1153"),
            api_models::enums::BankNames::Ing => Self("1154"),
            api_models::enums::BankNames::Knab => Self("1155"),
            api_models::enums::BankNames::Moneyou => Self("1156"),
            api_models::enums::BankNames::Rabobank => Self("1157"),
            api_models::enums::BankNames::Regiobank => Self("1158"),
            api_models::enums::BankNames::Revolut => Self("1159"),
            api_models::enums::BankNames::SnsBank => Self("1159"),
            api_models::enums::BankNames::TriodosBank => Self("1159"),
            api_models::enums::BankNames::VanLanschot => Self("1159"),
            api_models::enums::BankNames::BankAustria => {
                Self("e6819e7a-f663-414b-92ec-cf7c82d2f4e5")
            }
            api_models::enums::BankNames::BawagPskAg => {
                Self("ba7199cc-f057-42f2-9856-2378abf21638")
            }
            api_models::enums::BankNames::Dolomitenbank => {
                Self("d5d5b133-1c0d-4c08-b2be-3c9b116dc326")
            }
            api_models::enums::BankNames::EasybankAg => {
                Self("eff103e6-843d-48b7-a6e6-fbd88f511b11")
            }
            api_models::enums::BankNames::ErsteBankUndSparkassen => {
                Self("3fdc41fc-3d3d-4ee3-a1fe-cd79cfd58ea3")
            }
            api_models::enums::BankNames::HypoTirolBankAg => {
                Self("6765e225-a0dc-4481-9666-e26303d4f221")
            }
            api_models::enums::BankNames::PosojilnicaBankEGen => {
                Self("65ef4682-4944-499f-828f-5d74ad288376")
            }
            api_models::enums::BankNames::RaiffeisenBankengruppeOsterreich => {
                Self("ee9fc487-ebe0-486c-8101-17dce5141a67")
            }
            api_models::enums::BankNames::SchoellerbankAg => {
                Self("1190c4d1-b37a-487e-9355-e0a067f54a9f")
            }
            api_models::enums::BankNames::SpardaBankWien => {
                Self("8b0bfeea-fbb0-4337-b3a1-0e25c0f060fc")
            }
            api_models::enums::BankNames::VolksbankGruppe => {
                Self("e2e97aaa-de4c-4e18-9431-d99790773433")
            }
            api_models::enums::BankNames::VolkskreditbankAg => {
                Self("4a0a975b-0594-4b40-9068-39f77b3a91f9")
            }
            _ => Err(errors::ConnectorError::NotSupported {
                message: String::from("BankRedirect"),
                connector: "Adyen",
                payment_experience: api_enums::PaymentExperience::RedirectToUrl.to_string(),
            })?,
        })
    }
}

impl TryFrom<&types::ConnectorAuthType> for AdyenAuthType {
    type Error = Error;
    fn try_from(auth_type: &types::ConnectorAuthType) -> Result<Self, Self::Error> {
        if let types::ConnectorAuthType::BodyKey { api_key, key1 } = auth_type {
            Ok(Self {
                api_key: api_key.to_string(),
                merchant_account: key1.to_string(),
            })
        } else {
            Err(errors::ConnectorError::FailedToObtainAuthType)?
        }
    }
}

impl<'a> TryFrom<&types::PaymentsAuthorizeRouterData> for AdyenPaymentRequest<'a> {
    type Error = Error;
    fn try_from(item: &types::PaymentsAuthorizeRouterData) -> Result<Self, Self::Error> {
        match item
            .request
            .mandate_id
            .to_owned()
            .and_then(|mandate_ids| mandate_ids.mandate_reference_id)
        {
            Some(mandate_ref) => AdyenPaymentRequest::try_from((item, mandate_ref)),
            None => match item.request.payment_method_data {
                api_models::payments::PaymentMethodData::Card(ref card) => {
                    AdyenPaymentRequest::try_from((item, card))
                }
                api_models::payments::PaymentMethodData::Wallet(ref wallet) => {
                    AdyenPaymentRequest::try_from((item, wallet))
                }
                api_models::payments::PaymentMethodData::PayLater(ref pay_later) => {
                    AdyenPaymentRequest::try_from((item, pay_later))
                }
                api_models::payments::PaymentMethodData::BankRedirect(ref bank_redirect) => {
                    AdyenPaymentRequest::try_from((item, bank_redirect))
                }
                api_models::payments::PaymentMethodData::BankDebit(ref bank_debit) => {
                    AdyenPaymentRequest::try_from((item, bank_debit))
                }
                _ => Err(errors::ConnectorError::NotSupported {
                    message: format!("{:?}", item.request.payment_method_type),
                    connector: "Adyen",
                    payment_experience: api_models::enums::PaymentExperience::RedirectToUrl
                        .to_string(),
                })?,
            },
        }
    }
}

impl From<&types::PaymentsAuthorizeRouterData> for AdyenShopperInteraction {
    fn from(item: &types::PaymentsAuthorizeRouterData) -> Self {
        match item.request.off_session {
            Some(true) => Self::ContinuedAuthentication,
            _ => Self::Ecommerce,
        }
    }
}
type RecurringDetails = (Option<AdyenRecurringModel>, Option<bool>, Option<String>);

fn get_recurring_processing_model(
    item: &types::PaymentsAuthorizeRouterData,
) -> Result<RecurringDetails, Error> {
    match (item.request.setup_future_usage, item.request.off_session) {
        (Some(storage_enums::FutureUsage::OffSession), _) => {
            let customer_id = item.get_customer_id()?;
            let shopper_reference = format!("{}_{}", item.merchant_id, customer_id);
            let store_payment_method = item.request.is_mandate_payment();
            Ok((
                Some(AdyenRecurringModel::UnscheduledCardOnFile),
                Some(store_payment_method),
                Some(shopper_reference),
            ))
        }
        (_, Some(true)) => Ok((
            Some(AdyenRecurringModel::UnscheduledCardOnFile),
            None,
            Some(format!("{}_{}", item.merchant_id, item.get_customer_id()?)),
        )),
        _ => Ok((None, None, None)),
    }
}

fn get_browser_info(
    item: &types::PaymentsAuthorizeRouterData,
) -> Result<Option<AdyenBrowserInfo>, Error> {
    if item.auth_type == storage_enums::AuthenticationType::ThreeDs
        || item.payment_method == storage_enums::PaymentMethod::BankRedirect
        || item.request.payment_method_type == Some(storage_enums::PaymentMethodType::GoPay)
    {
        let info = item.request.get_browser_info()?;
        Ok(Some(AdyenBrowserInfo {
            accept_header: info.get_accept_header()?,
            language: info.get_language()?,
            screen_height: info.get_screen_height()?,
            screen_width: info.get_screen_width()?,
            color_depth: info.get_color_depth()?,
            user_agent: info.get_user_agent()?,
            time_zone_offset: info.get_time_zone()?,
            java_enabled: info.get_java_enabled()?,
        }))
    } else {
        Ok(None)
    }
}

fn get_additional_data(item: &types::PaymentsAuthorizeRouterData) -> Option<AdditionalData> {
    match item.request.capture_method {
        Some(diesel_models::enums::CaptureMethod::Manual) => Some(AdditionalData {
            authorisation_type: Some(AuthType::PreAuth),
            manual_capture: Some(true),
            network_tx_reference: None,
            recurring_detail_reference: None,
            recurring_shopper_reference: None,
            recurring_processing_model: Some(AdyenRecurringModel::UnscheduledCardOnFile),
        }),
        _ => None,
    }
}

fn get_channel_type(pm_type: &Option<storage_enums::PaymentMethodType>) -> Option<Channel> {
    pm_type.as_ref().and_then(|pmt| match pmt {
        storage_enums::PaymentMethodType::GoPay => Some(Channel::Web),
        _ => None,
    })
}

fn get_amount_data(item: &types::PaymentsAuthorizeRouterData) -> Amount {
    Amount {
        currency: item.request.currency.to_string(),
        value: item.request.amount,
    }
}

fn get_address_info(address: Option<&api_models::payments::Address>) -> Option<Address> {
    address.and_then(|add| {
        add.address.as_ref().map(|a| Address {
            city: a.city.clone(),
            country: a.country,
            house_number_or_name: a.line1.clone(),
            postal_code: a.zip.clone(),
            state_or_province: a.state.clone(),
            street: a.line2.clone(),
        })
    })
}

fn get_line_items(item: &types::PaymentsAuthorizeRouterData) -> Vec<LineItem> {
    let order_details: Option<Vec<payments::OrderDetailsWithAmount>> =
        item.request.order_details.clone();
    match order_details {
        Some(od) => od
            .iter()
            .enumerate()
            .map(|(i, data)| LineItem {
                amount_including_tax: Some(data.amount),
                amount_excluding_tax: Some(data.amount),
                description: Some(data.product_name.clone()),
                id: Some(format!("Items #{i}")),
                tax_amount: None,
                quantity: Some(data.quantity),
            })
            .collect(),
        None => {
            let line_item = LineItem {
                amount_including_tax: Some(item.request.amount),
                amount_excluding_tax: Some(item.request.amount),
                description: item.description.clone(),
                id: Some(String::from("Items #1")),
                tax_amount: None,
                quantity: Some(1),
            };
            vec![line_item]
        }
    }
}

fn get_telephone_number(item: &types::PaymentsAuthorizeRouterData) -> Option<Secret<String>> {
    let phone = item
        .address
        .billing
        .as_ref()
        .and_then(|billing| billing.phone.as_ref());
    phone.as_ref().and_then(|phone| {
        phone.number.as_ref().and_then(|number| {
            phone
                .country_code
                .as_ref()
                .map(|cc| Secret::new(format!("{}{}", cc, number.peek())))
        })
    })
}

fn get_shopper_name(item: &types::PaymentsAuthorizeRouterData) -> Option<ShopperName> {
    let address = item
        .address
        .billing
        .as_ref()
        .and_then(|billing| billing.address.as_ref());
    Some(ShopperName {
        first_name: address.and_then(|address| address.first_name.clone()),
        last_name: address.and_then(|address| address.last_name.clone()),
    })
}

fn get_country_code(item: &types::PaymentsAuthorizeRouterData) -> Option<api_enums::CountryAlpha2> {
    item.address
        .billing
        .as_ref()
        .and_then(|billing| billing.address.as_ref().and_then(|address| address.country))
}

impl<'a> TryFrom<&api_models::payments::BankDebitData> for AdyenPaymentMethod<'a> {
    type Error = Error;
    fn try_from(
        bank_debit_data: &api_models::payments::BankDebitData,
    ) -> Result<Self, Self::Error> {
        match bank_debit_data {
            payments::BankDebitData::AchBankDebit {
                account_number,
                routing_number,
                card_holder_name,
                ..
            } => Ok(AdyenPaymentMethod::AchDirectDebit(Box::new(
                AchDirectDebitData {
                    payment_type: PaymentType::AchDirectDebit,
                    bank_account_number: account_number.clone(),
                    bank_location_id: routing_number.clone(),
                    owner_name: card_holder_name.clone().ok_or(
                        errors::ConnectorError::MissingRequiredField {
                            field_name: "card_holder_name",
                        },
                    )?,
                },
            ))),
            payments::BankDebitData::SepaBankDebit {
                iban,
                bank_account_holder_name,
                ..
            } => Ok(AdyenPaymentMethod::SepaDirectDebit(Box::new(
                SepaDirectDebitData {
                    owner_name: bank_account_holder_name.clone().ok_or(
                        errors::ConnectorError::MissingRequiredField {
                            field_name: "bank_account_holder_name",
                        },
                    )?,
                    iban_number: iban.clone(),
                },
            ))),
            payments::BankDebitData::BacsBankDebit {
                account_number,
                sort_code,
                bank_account_holder_name,
                ..
            } => Ok(AdyenPaymentMethod::BacsDirectDebit(Box::new(
                BacsDirectDebitData {
                    payment_type: PaymentType::BacsDirectDebit,
                    bank_account_number: account_number.clone(),
                    bank_location_id: sort_code.clone(),
                    holder_name: bank_account_holder_name.clone().ok_or(
                        errors::ConnectorError::MissingRequiredField {
                            field_name: "bank_account_holder_name",
                        },
                    )?,
                },
            ))),
            _ => Err(errors::ConnectorError::NotImplemented("Payment method".to_string()).into()),
        }
    }
}

impl<'a> TryFrom<&api::Card> for AdyenPaymentMethod<'a> {
    type Error = Error;
    fn try_from(card: &api::Card) -> Result<Self, Self::Error> {
        let adyen_card = AdyenCard {
            payment_type: PaymentType::Scheme,
            number: card.card_number.clone(),
            expiry_month: card.card_exp_month.clone(),
            expiry_year: card.get_expiry_year_4_digit(),
            cvc: Some(card.card_cvc.clone()),
            brand: None,
            network_payment_reference: None,
        };
        Ok(AdyenPaymentMethod::AdyenCard(Box::new(adyen_card)))
    }
}

impl TryFrom<&storage_enums::PaymentMethodType> for PaymentType {
    type Error = Error;
    fn try_from(item: &storage_enums::PaymentMethodType) -> Result<Self, Self::Error> {
        match item {
            storage_enums::PaymentMethodType::Credit
            | storage_enums::PaymentMethodType::Debit
            | storage_enums::PaymentMethodType::Klarna
            | storage_enums::PaymentMethodType::Ach
            | storage_enums::PaymentMethodType::Sepa
            | storage_enums::PaymentMethodType::Bacs
            | storage_enums::PaymentMethodType::BancontactCard
            | storage_enums::PaymentMethodType::Blik
            | storage_enums::PaymentMethodType::Eps
            | storage_enums::PaymentMethodType::Giropay
            | storage_enums::PaymentMethodType::Ideal
            | storage_enums::PaymentMethodType::OnlineBankingCzechRepublic
            | storage_enums::PaymentMethodType::OnlineBankingFinland
            | storage_enums::PaymentMethodType::OnlineBankingPoland
            | storage_enums::PaymentMethodType::OnlineBankingSlovakia
            | storage_enums::PaymentMethodType::Sofort
            | storage_enums::PaymentMethodType::Trustly
            | storage_enums::PaymentMethodType::GooglePay
            | storage_enums::PaymentMethodType::AliPay
            | storage_enums::PaymentMethodType::ApplePay
            | storage_enums::PaymentMethodType::AliPayHk
            | storage_enums::PaymentMethodType::MbWay
            | storage_enums::PaymentMethodType::MobilePay
            | storage_enums::PaymentMethodType::WeChatPay
            | storage_enums::PaymentMethodType::SamsungPay
            | storage_enums::PaymentMethodType::Affirm
            | storage_enums::PaymentMethodType::AfterpayClearpay
            | storage_enums::PaymentMethodType::PayBright
            | storage_enums::PaymentMethodType::Walley => Ok(Self::Scheme),
            storage_enums::PaymentMethodType::Paypal => Ok(Self::Paypal),
            _ => Err(errors::ConnectorError::NotImplemented(
                "Payment Method Type".to_string(),
            ))?,
        }
    }
}

impl TryFrom<&utils::CardIssuer> for CardBrand {
    type Error = Error;
    fn try_from(card_issuer: &utils::CardIssuer) -> Result<Self, Self::Error> {
        match card_issuer {
            utils::CardIssuer::AmericanExpress => Ok(Self::Amex),
            utils::CardIssuer::Master => Ok(Self::MC),
            utils::CardIssuer::Visa => Ok(Self::Visa),
            _ => Err(errors::ConnectorError::NotImplemented("CardBrand".to_string()).into()),
        }
    }
}

impl<'a> TryFrom<&api::WalletData> for AdyenPaymentMethod<'a> {
    type Error = Error;
    fn try_from(wallet_data: &api::WalletData) -> Result<Self, Self::Error> {
        match wallet_data {
            api_models::payments::WalletData::GooglePay(data) => {
                let gpay_data = AdyenGPay {
                    payment_type: PaymentType::Googlepay,
                    google_pay_token: Secret::new(data.tokenization_data.token.to_owned()),
                };
                Ok(AdyenPaymentMethod::Gpay(Box::new(gpay_data)))
            }
            api_models::payments::WalletData::ApplePay(data) => {
                let apple_pay_data = AdyenApplePay {
                    payment_type: PaymentType::Applepay,
                    apple_pay_token: Secret::new(data.payment_data.to_string()),
                };

                Ok(AdyenPaymentMethod::ApplePay(Box::new(apple_pay_data)))
            }
            api_models::payments::WalletData::PaypalRedirect(_) => {
                let wallet = AdyenPaypal {
                    payment_type: PaymentType::Paypal,
                };
                Ok(AdyenPaymentMethod::AdyenPaypal(Box::new(wallet)))
            }
            api_models::payments::WalletData::AliPayRedirect(_) => {
                let alipay_data = AliPayData {
                    payment_type: PaymentType::Alipay,
                };
                Ok(AdyenPaymentMethod::AliPay(Box::new(alipay_data)))
            }
            api_models::payments::WalletData::AliPayHkRedirect(_) => {
                let alipay_hk_data = AliPayHkData {
                    payment_type: PaymentType::AlipayHk,
                };
                Ok(AdyenPaymentMethod::AliPayHk(Box::new(alipay_hk_data)))
            }
            api_models::payments::WalletData::GoPayRedirect(_) => {
                let go_pay_data = GoPayData {};
                Ok(AdyenPaymentMethod::GoPay(Box::new(go_pay_data)))
            }
            api_models::payments::WalletData::KakaoPayRedirect(_) => {
                let kakao_pay_data = KakaoPayData {};
                Ok(AdyenPaymentMethod::Kakaopay(Box::new(kakao_pay_data)))
            }
<<<<<<< HEAD
            api_models::payments::WalletData::GcashRedirect(_) => {
                let gcash_data = GcashData {};
                Ok(AdyenPaymentMethod::Gcash(Box::new(gcash_data)))
            }
=======
>>>>>>> 11ad9bed
            api_models::payments::WalletData::MbWayRedirect(data) => {
                let mbway_data = MbwayData {
                    payment_type: PaymentType::Mbway,
                    telephone_number: data.telephone_number.clone(),
                };
                Ok(AdyenPaymentMethod::Mbway(Box::new(mbway_data)))
            }
            api_models::payments::WalletData::MobilePayRedirect(_) => {
                let data = MobilePayData {
                    payment_type: PaymentType::MobilePay,
                };
                Ok(AdyenPaymentMethod::MobilePay(Box::new(data)))
            }
            api_models::payments::WalletData::WeChatPayRedirect(_) => {
                let data = WeChatPayWebData {
                    payment_type: PaymentType::WeChatPayWeb,
                };
                Ok(AdyenPaymentMethod::WeChatPayWeb(Box::new(data)))
            }
            api_models::payments::WalletData::SamsungPay(samsung_data) => {
                let data = SamsungPayPmData {
                    payment_type: PaymentType::Samsungpay,
                    samsung_pay_token: samsung_data.token.to_owned(),
                };
                Ok(AdyenPaymentMethod::SamsungPay(Box::new(data)))
            }
            api_models::payments::WalletData::TwintRedirect { .. } => {
                let data = TwintWalletData {
                    payment_type: PaymentType::Twint,
                };
                Ok(AdyenPaymentMethod::Twint(Box::new(data)))
            }
            _ => Err(errors::ConnectorError::NotImplemented("Payment method".to_string()).into()),
        }
    }
}

impl<'a> TryFrom<(&api::PayLaterData, Option<api_enums::CountryAlpha2>)>
    for AdyenPaymentMethod<'a>
{
    type Error = Error;
    fn try_from(
        value: (&api::PayLaterData, Option<api_enums::CountryAlpha2>),
    ) -> Result<Self, Self::Error> {
        let (pay_later_data, country_code) = value;
        match pay_later_data {
            api_models::payments::PayLaterData::KlarnaRedirect { .. } => {
                let klarna = AdyenPayLaterData {
                    payment_type: PaymentType::Klarna,
                };
                Ok(AdyenPaymentMethod::AdyenKlarna(Box::new(klarna)))
            }
            api_models::payments::PayLaterData::AffirmRedirect { .. } => Ok(
                AdyenPaymentMethod::AdyenAffirm(Box::new(AdyenPayLaterData {
                    payment_type: PaymentType::Affirm,
                })),
            ),
            api_models::payments::PayLaterData::AfterpayClearpayRedirect { .. } => {
                if let Some(country) = country_code {
                    match country {
                        api_enums::CountryAlpha2::IT
                        | api_enums::CountryAlpha2::FR
                        | api_enums::CountryAlpha2::ES
                        | api_enums::CountryAlpha2::GB => {
                            Ok(AdyenPaymentMethod::ClearPay(Box::new(AdyenPayLaterData {
                                payment_type: PaymentType::ClearPay,
                            })))
                        }
                        _ => Ok(AdyenPaymentMethod::AfterPay(Box::new(AdyenPayLaterData {
                            payment_type: PaymentType::Afterpaytouch,
                        }))),
                    }
                } else {
                    Err(errors::ConnectorError::MissingRequiredField {
                        field_name: "country",
                    })?
                }
            }
            api_models::payments::PayLaterData::PayBrightRedirect { .. } => {
                Ok(AdyenPaymentMethod::PayBright(Box::new(PayBrightData {
                    payment_type: PaymentType::PayBright,
                })))
            }
            api_models::payments::PayLaterData::WalleyRedirect { .. } => {
                Ok(AdyenPaymentMethod::Walley(Box::new(WalleyData {
                    payment_type: PaymentType::Walley,
                })))
            }
            _ => Err(errors::ConnectorError::NotImplemented("Payment method".to_string()).into()),
        }
    }
}

impl<'a> TryFrom<&api_models::payments::BankRedirectData> for AdyenPaymentMethod<'a> {
    type Error = Error;
    fn try_from(
        bank_redirect_data: &api_models::payments::BankRedirectData,
    ) -> Result<Self, Self::Error> {
        match bank_redirect_data {
            api_models::payments::BankRedirectData::BancontactCard {
                card_number,
                card_exp_month,
                card_exp_year,
                card_holder_name,
                ..
            } => Ok(AdyenPaymentMethod::BancontactCard(Box::new(
                BancontactCardData {
                    payment_type: PaymentType::Scheme,
                    brand: "bcmc".to_string(),
                    number: card_number
                        .as_ref()
                        .ok_or(errors::ConnectorError::MissingRequiredField {
                            field_name: "bancontact_card.card_number",
                        })?
                        .clone(),
                    expiry_month: card_exp_month
                        .as_ref()
                        .ok_or(errors::ConnectorError::MissingRequiredField {
                            field_name: "bancontact_card.card_exp_month",
                        })?
                        .clone(),
                    expiry_year: card_exp_year
                        .as_ref()
                        .ok_or(errors::ConnectorError::MissingRequiredField {
                            field_name: "bancontact_card.card_exp_year",
                        })?
                        .clone(),
                    holder_name: card_holder_name
                        .as_ref()
                        .ok_or(errors::ConnectorError::MissingRequiredField {
                            field_name: "bancontact_card.card_holder_name",
                        })?
                        .clone(),
                },
            ))),
            api_models::payments::BankRedirectData::Bizum { .. } => {
                Ok(AdyenPaymentMethod::Bizum(Box::new(BankRedirectionPMData {
                    payment_type: PaymentType::Bizum,
                })))
            }
            api_models::payments::BankRedirectData::Blik { blik_code } => {
                Ok(AdyenPaymentMethod::Blik(Box::new(BlikRedirectionData {
                    payment_type: PaymentType::Blik,
                    blik_code: blik_code.to_string(),
                })))
            }
            api_models::payments::BankRedirectData::Eps { bank_name, .. } => Ok(
                AdyenPaymentMethod::Eps(Box::new(BankRedirectionWithIssuer {
                    payment_type: PaymentType::Eps,
                    issuer: bank_name
                        .map(|bank_name| AdyenTestBankNames::try_from(&bank_name))
                        .transpose()?
                        .map(|adyen_bank_name| adyen_bank_name.0),
                })),
            ),
            api_models::payments::BankRedirectData::Giropay { .. } => Ok(
                AdyenPaymentMethod::Giropay(Box::new(BankRedirectionPMData {
                    payment_type: PaymentType::Giropay,
                })),
            ),
            api_models::payments::BankRedirectData::Ideal { bank_name, .. } => Ok(
                AdyenPaymentMethod::Ideal(Box::new(BankRedirectionWithIssuer {
                    payment_type: PaymentType::Ideal,
                    issuer: bank_name
                        .map(|bank_name| AdyenTestBankNames::try_from(&bank_name))
                        .transpose()?
                        .map(|adyen_bank_name| adyen_bank_name.0),
                })),
            ),
            api_models::payments::BankRedirectData::OnlineBankingCzechRepublic { issuer } => {
                Ok(AdyenPaymentMethod::OnlineBankingCzechRepublic(Box::new(
                    OnlineBankingCzechRepublicData {
                        payment_type: PaymentType::OnlineBankingCzechRepublic,
                        issuer: OnlineBankingCzechRepublicBanks::try_from(issuer)?,
                    },
                )))
            }
            api_models::payments::BankRedirectData::OnlineBankingFinland { .. } => Ok(
                AdyenPaymentMethod::OnlineBankingFinland(Box::new(OnlineBankingFinlandData {
                    payment_type: PaymentType::OnlineBankingFinland,
                })),
            ),
            api_models::payments::BankRedirectData::OnlineBankingPoland { issuer } => Ok(
                AdyenPaymentMethod::OnlineBankingPoland(Box::new(OnlineBankingPolandData {
                    payment_type: PaymentType::OnlineBankingPoland,
                    issuer: OnlineBankingPolandBanks::try_from(issuer)?,
                })),
            ),
            api_models::payments::BankRedirectData::OnlineBankingSlovakia { issuer } => Ok(
                AdyenPaymentMethod::OnlineBankingSlovakia(Box::new(OnlineBankingSlovakiaData {
                    payment_type: PaymentType::OnlineBankingSlovakia,
                    issuer: OnlineBankingSlovakiaBanks::try_from(issuer)?,
                })),
            ),
            api_models::payments::BankRedirectData::Sofort { .. } => Ok(
                AdyenPaymentMethod::Sofort(Box::new(BankRedirectionPMData {
                    payment_type: PaymentType::Sofort,
                })),
            ),
            api_models::payments::BankRedirectData::Trustly { .. } => Ok(
                AdyenPaymentMethod::Trustly(Box::new(BankRedirectionPMData {
                    payment_type: PaymentType::Trustly,
                })),
            ),
            _ => Err(errors::ConnectorError::NotImplemented("Payment method".to_string()).into()),
        }
    }
}

impl<'a>
    TryFrom<(
        &types::PaymentsAuthorizeRouterData,
        payments::MandateReferenceId,
    )> for AdyenPaymentRequest<'a>
{
    type Error = Error;
    fn try_from(
        value: (
            &types::PaymentsAuthorizeRouterData,
            payments::MandateReferenceId,
        ),
    ) -> Result<Self, Self::Error> {
        let (item, mandate_ref_id) = value;
        let amount = get_amount_data(item);
        let auth_type = AdyenAuthType::try_from(&item.connector_auth_type)?;
        let shopper_interaction = AdyenShopperInteraction::from(item);
        let (recurring_processing_model, store_payment_method, shopper_reference) =
            get_recurring_processing_model(item)?;
        let browser_info = get_browser_info(item)?;
        let additional_data = get_additional_data(item);
        let return_url = item.request.get_return_url()?;
        let payment_method_type = item
            .request
            .payment_method_type
            .as_ref()
            .ok_or(errors::ConnectorError::MissingPaymentMethodType)?;
        let payment_method = match mandate_ref_id {
            payments::MandateReferenceId::ConnectorMandateId(connector_mandate_ids) => {
                let adyen_mandate = AdyenMandate {
                    payment_type: PaymentType::try_from(payment_method_type)?,
                    stored_payment_method_id: connector_mandate_ids.get_connector_mandate_id()?,
                };
                Ok::<AdyenPaymentMethod<'_>, Self::Error>(AdyenPaymentMethod::Mandate(Box::new(
                    adyen_mandate,
                )))
            }
            payments::MandateReferenceId::NetworkMandateId(network_mandate_id) => {
                match item.request.payment_method_data {
                    api::PaymentMethodData::Card(ref card) => {
                        let card_issuer = card.get_card_issuer()?;
                        let brand = CardBrand::try_from(&card_issuer)?;
                        let adyen_card = AdyenCard {
                            payment_type: PaymentType::Scheme,
                            number: card.card_number.clone(),
                            expiry_month: card.card_exp_month.clone(),
                            expiry_year: card.card_exp_year.clone(),
                            cvc: None,
                            brand: Some(brand),
                            network_payment_reference: Some(network_mandate_id),
                        };
                        Ok(AdyenPaymentMethod::AdyenCard(Box::new(adyen_card)))
                    }
                    _ => Err(errors::ConnectorError::NotSupported {
                        message: format!("mandate_{:?}", item.payment_method),
                        connector: "Adyen",
                        payment_experience: api_models::enums::PaymentExperience::RedirectToUrl
                            .to_string(),
                    })?,
                }
            }
        }?;
        Ok(AdyenPaymentRequest {
            amount,
            merchant_account: auth_type.merchant_account,
            payment_method,
            reference: item.payment_id.to_string(),
            return_url,
            shopper_interaction,
            recurring_processing_model,
            browser_info,
            additional_data,
            telephone_number: None,
            shopper_name: None,
            shopper_email: None,
            shopper_locale: None,
            billing_address: None,
            delivery_address: None,
            country_code: None,
            line_items: None,
            shopper_reference,
            store_payment_method,
            channel: None,
        })
    }
}
impl<'a> TryFrom<(&types::PaymentsAuthorizeRouterData, &api::Card)> for AdyenPaymentRequest<'a> {
    type Error = Error;
    fn try_from(
        value: (&types::PaymentsAuthorizeRouterData, &api::Card),
    ) -> Result<Self, Self::Error> {
        let (item, card_data) = value;
        let amount = get_amount_data(item);
        let auth_type = AdyenAuthType::try_from(&item.connector_auth_type)?;
        let shopper_interaction = AdyenShopperInteraction::from(item);
        let (recurring_processing_model, store_payment_method, shopper_reference) =
            get_recurring_processing_model(item)?;
        let browser_info = get_browser_info(item)?;
        let additional_data = get_additional_data(item);
        let return_url = item.request.get_return_url()?;
        let payment_method = AdyenPaymentMethod::try_from(card_data)?;
        Ok(AdyenPaymentRequest {
            amount,
            merchant_account: auth_type.merchant_account,
            payment_method,
            reference: item.payment_id.to_string(),
            return_url,
            shopper_interaction,
            recurring_processing_model,
            browser_info,
            additional_data,
            telephone_number: None,
            shopper_name: None,
            shopper_email: None,
            shopper_locale: None,
            billing_address: None,
            delivery_address: None,
            country_code: None,
            line_items: None,
            shopper_reference,
            store_payment_method,
            channel: None,
        })
    }
}

impl<'a>
    TryFrom<(
        &types::PaymentsAuthorizeRouterData,
        &api_models::payments::BankDebitData,
    )> for AdyenPaymentRequest<'a>
{
    type Error = Error;

    fn try_from(
        value: (
            &types::PaymentsAuthorizeRouterData,
            &api_models::payments::BankDebitData,
        ),
    ) -> Result<Self, Self::Error> {
        let (item, bank_debit_data) = value;
        let amount = get_amount_data(item);
        let auth_type = AdyenAuthType::try_from(&item.connector_auth_type)?;
        let shopper_interaction = AdyenShopperInteraction::from(item);
        let recurring_processing_model = get_recurring_processing_model(item)?.0;
        let browser_info = get_browser_info(item)?;
        let additional_data = get_additional_data(item);
        let return_url = item.request.get_return_url()?;
        let payment_method = AdyenPaymentMethod::try_from(bank_debit_data)?;
        let country_code = get_country_code(item);
        let request = AdyenPaymentRequest {
            amount,
            merchant_account: auth_type.merchant_account,
            payment_method,
            reference: item.payment_id.to_string(),
            return_url,
            browser_info,
            shopper_interaction,
            recurring_processing_model,
            additional_data,
            shopper_name: None,
            shopper_locale: None,
            shopper_email: item.request.email.clone(),
            telephone_number: None,
            billing_address: None,
            delivery_address: None,
            country_code,
            line_items: None,
            shopper_reference: None,
            store_payment_method: None,
            channel: None,
        };
        Ok(request)
    }
}

impl<'a>
    TryFrom<(
        &types::PaymentsAuthorizeRouterData,
        &api_models::payments::BankRedirectData,
    )> for AdyenPaymentRequest<'a>
{
    type Error = Error;
    fn try_from(
        value: (
            &types::PaymentsAuthorizeRouterData,
            &api_models::payments::BankRedirectData,
        ),
    ) -> Result<Self, Self::Error> {
        let (item, bank_redirect_data) = value;
        let amount = get_amount_data(item);
        let auth_type = AdyenAuthType::try_from(&item.connector_auth_type)?;
        let shopper_interaction = AdyenShopperInteraction::from(item);
        let (recurring_processing_model, store_payment_method, shopper_reference) =
            get_recurring_processing_model(item)?;
        let browser_info = get_browser_info(item)?;
        let additional_data = get_additional_data(item);
        let return_url = item.request.get_return_url()?;
        let payment_method = AdyenPaymentMethod::try_from(bank_redirect_data)?;
        let (shopper_locale, country) = get_sofort_extra_details(item);
        let line_items = Some(get_line_items(item));

        Ok(AdyenPaymentRequest {
            amount,
            merchant_account: auth_type.merchant_account,
            payment_method,
            reference: item.payment_id.to_string(),
            return_url,
            shopper_interaction,
            recurring_processing_model,
            browser_info,
            additional_data,
            telephone_number: None,
            shopper_name: None,
            shopper_email: item.request.email.clone(),
            shopper_locale,
            billing_address: None,
            delivery_address: None,
            country_code: country,
            line_items,
            shopper_reference,
            store_payment_method,
            channel: None,
        })
    }
}

fn get_sofort_extra_details(
    item: &types::PaymentsAuthorizeRouterData,
) -> (Option<String>, Option<api_enums::CountryAlpha2>) {
    match item.request.payment_method_data {
        api_models::payments::PaymentMethodData::BankRedirect(ref b) => {
            if let api_models::payments::BankRedirectData::Sofort {
                country,
                preferred_language,
                ..
            } = b
            {
                (
                    Some(preferred_language.to_string()),
                    Some(country.to_owned()),
                )
            } else {
                (None, None)
            }
        }
        _ => (None, None),
    }
}

fn get_shopper_email(
    item: &PaymentsAuthorizeData,
    is_mandate_payment: bool,
) -> errors::CustomResult<Option<Email>, errors::ConnectorError> {
    if is_mandate_payment {
        let payment_method_type = item
            .payment_method_type
            .as_ref()
            .ok_or(errors::ConnectorError::MissingPaymentMethodType)?;
        match payment_method_type {
            storage_enums::PaymentMethodType::Paypal => Ok(Some(item.get_email()?)),
            _ => Ok(item.email.clone()),
        }
    } else {
        Ok(item.email.clone())
    }
}

impl<'a> TryFrom<(&types::PaymentsAuthorizeRouterData, &api::WalletData)>
    for AdyenPaymentRequest<'a>
{
    type Error = Error;
    fn try_from(
        value: (&types::PaymentsAuthorizeRouterData, &api::WalletData),
    ) -> Result<Self, Self::Error> {
        let (item, wallet_data) = value;
        let amount = get_amount_data(item);
        let auth_type = AdyenAuthType::try_from(&item.connector_auth_type)?;
        let browser_info = get_browser_info(item)?;
        let additional_data = get_additional_data(item);
        let payment_method = AdyenPaymentMethod::try_from(wallet_data)?;
        let shopper_interaction = AdyenShopperInteraction::from(item);
        let channel = get_channel_type(&item.request.payment_method_type);
        let (recurring_processing_model, store_payment_method, shopper_reference) =
            get_recurring_processing_model(item)?;
        let return_url = item.request.get_router_return_url()?;
        let shopper_email = get_shopper_email(&item.request, store_payment_method.is_some())?;
        Ok(AdyenPaymentRequest {
            amount,
            merchant_account: auth_type.merchant_account,
            payment_method,
            reference: item.payment_id.to_string(),
            return_url,
            shopper_interaction,
            recurring_processing_model,
            browser_info,
            additional_data,
            telephone_number: None,
            shopper_name: None,
            shopper_email,
            shopper_locale: None,
            billing_address: None,
            delivery_address: None,
            country_code: None,
            line_items: None,
            shopper_reference,
            store_payment_method,
            channel,
        })
    }
}

impl<'a> TryFrom<(&types::PaymentsAuthorizeRouterData, &api::PayLaterData)>
    for AdyenPaymentRequest<'a>
{
    type Error = Error;
    fn try_from(
        value: (&types::PaymentsAuthorizeRouterData, &api::PayLaterData),
    ) -> Result<Self, Self::Error> {
        let (item, paylater_data) = value;
        let amount = get_amount_data(item);
        let auth_type = AdyenAuthType::try_from(&item.connector_auth_type)?;
        let browser_info = get_browser_info(item)?;
        let additional_data = get_additional_data(item);
        let country_code = get_country_code(item);
        let payment_method = AdyenPaymentMethod::try_from((paylater_data, country_code))?;
        let shopper_interaction = AdyenShopperInteraction::from(item);
        let (recurring_processing_model, store_payment_method, shopper_reference) =
            get_recurring_processing_model(item)?;
        let return_url = item.request.get_return_url()?;
        let shopper_name = get_shopper_name(item);
        let shopper_email = item.request.email.clone();
        let billing_address = get_address_info(item.address.billing.as_ref());
        let delivery_address = get_address_info(item.address.shipping.as_ref());
        let line_items = Some(get_line_items(item));
        let telephone_number = get_telephone_number(item);
        Ok(AdyenPaymentRequest {
            amount,
            merchant_account: auth_type.merchant_account,
            payment_method,
            reference: item.payment_id.to_string(),
            return_url,
            shopper_interaction,
            recurring_processing_model,
            browser_info,
            additional_data,
            telephone_number,
            shopper_name,
            shopper_email,
            shopper_locale: None,
            billing_address,
            delivery_address,
            country_code,
            line_items,
            shopper_reference,
            store_payment_method,
            channel: None,
        })
    }
}

impl TryFrom<&types::PaymentsCancelRouterData> for AdyenCancelRequest {
    type Error = Error;
    fn try_from(item: &types::PaymentsCancelRouterData) -> Result<Self, Self::Error> {
        let auth_type = AdyenAuthType::try_from(&item.connector_auth_type)?;
        Ok(Self {
            merchant_account: auth_type.merchant_account,
            reference: item.payment_id.to_string(),
        })
    }
}

impl From<CancelStatus> for storage_enums::AttemptStatus {
    fn from(status: CancelStatus) -> Self {
        match status {
            CancelStatus::Received => Self::Voided,
            CancelStatus::Processing => Self::Pending,
        }
    }
}

impl TryFrom<types::PaymentsCancelResponseRouterData<AdyenCancelResponse>>
    for types::PaymentsCancelRouterData
{
    type Error = Error;
    fn try_from(
        item: types::PaymentsCancelResponseRouterData<AdyenCancelResponse>,
    ) -> Result<Self, Self::Error> {
        Ok(Self {
            status: item.response.status.into(),
            response: Ok(types::PaymentsResponseData::TransactionResponse {
                resource_id: types::ResponseId::ConnectorTransactionId(item.response.psp_reference),
                redirection_data: None,
                mandate_reference: None,
                connector_metadata: None,
                network_txn_id: None,
                connector_response_reference_id: None,
            }),
            ..item.data
        })
    }
}

pub fn get_adyen_response(
    response: Response,
    is_capture_manual: bool,
    status_code: u16,
) -> errors::CustomResult<
    (
        storage_enums::AttemptStatus,
        Option<types::ErrorResponse>,
        types::PaymentsResponseData,
    ),
    errors::ConnectorError,
> {
    let status =
        storage_enums::AttemptStatus::foreign_from((is_capture_manual, response.result_code));
    let error = if response.refusal_reason.is_some() || response.refusal_reason_code.is_some() {
        Some(types::ErrorResponse {
            code: response
                .refusal_reason_code
                .unwrap_or_else(|| consts::NO_ERROR_CODE.to_string()),
            message: response
                .refusal_reason
                .unwrap_or_else(|| consts::NO_ERROR_MESSAGE.to_string()),
            reason: None,
            status_code,
        })
    } else {
        None
    };
    let mandate_reference = response
        .additional_data
        .as_ref()
        .and_then(|data| data.recurring_detail_reference.to_owned())
        .map(|mandate_id| types::MandateReference {
            connector_mandate_id: Some(mandate_id),
            payment_method_id: None,
        });
    let network_txn_id = response
        .additional_data
        .and_then(|additional_data| additional_data.network_tx_reference);

    let payments_response_data = types::PaymentsResponseData::TransactionResponse {
        resource_id: types::ResponseId::ConnectorTransactionId(response.psp_reference),
        redirection_data: None,
        mandate_reference,
        connector_metadata: None,
        network_txn_id,
        connector_response_reference_id: None,
    };
    Ok((status, error, payments_response_data))
}

pub fn get_redirection_response(
    response: RedirectionResponse,
    is_manual_capture: bool,
    status_code: u16,
) -> errors::CustomResult<
    (
        storage_enums::AttemptStatus,
        Option<types::ErrorResponse>,
        types::PaymentsResponseData,
    ),
    errors::ConnectorError,
> {
    let status =
        storage_enums::AttemptStatus::foreign_from((is_manual_capture, response.result_code));
    let error = if response.refusal_reason.is_some() || response.refusal_reason_code.is_some() {
        Some(types::ErrorResponse {
            code: response
                .refusal_reason_code
                .unwrap_or_else(|| consts::NO_ERROR_CODE.to_string()),
            message: response
                .refusal_reason
                .unwrap_or_else(|| consts::NO_ERROR_MESSAGE.to_string()),
            reason: None,
            status_code,
        })
    } else {
        None
    };

    let redirection_data = response.action.url.map(|url| {
        let form_fields = response.action.data.unwrap_or_else(|| {
            std::collections::HashMap::from_iter(
                url.query_pairs()
                    .map(|(key, value)| (key.to_string(), value.to_string())),
            )
        });
        services::RedirectForm::Form {
            endpoint: url.to_string(),
            method: response.action.method.unwrap_or(services::Method::Get),
            form_fields,
        }
    });

    // We don't get connector transaction id for redirections in Adyen.
    let payments_response_data = types::PaymentsResponseData::TransactionResponse {
        resource_id: types::ResponseId::NoResponseId,
        redirection_data,
        mandate_reference: None,
        connector_metadata: None,
        network_txn_id: None,
        connector_response_reference_id: None,
    };
    Ok((status, error, payments_response_data))
}

pub fn get_redirection_error_response(
    response: RedirectionErrorResponse,
    is_manual_capture: bool,
    status_code: u16,
) -> errors::CustomResult<
    (
        storage_enums::AttemptStatus,
        Option<types::ErrorResponse>,
        types::PaymentsResponseData,
    ),
    errors::ConnectorError,
> {
    let status =
        storage_enums::AttemptStatus::foreign_from((is_manual_capture, response.result_code));
    let error = Some(types::ErrorResponse {
        code: status.to_string(),
        message: response.refusal_reason.clone(),
        reason: Some(response.refusal_reason),
        status_code,
    });
    // We don't get connector transaction id for redirections in Adyen.
    let payments_response_data = types::PaymentsResponseData::TransactionResponse {
        resource_id: types::ResponseId::NoResponseId,
        redirection_data: None,
        mandate_reference: None,
        connector_metadata: None,
        network_txn_id: None,
        connector_response_reference_id: None,
    };
    Ok((status, error, payments_response_data))
}

impl<F, Req>
    TryFrom<(
        types::ResponseRouterData<F, AdyenPaymentResponse, Req, types::PaymentsResponseData>,
        bool,
    )> for types::RouterData<F, Req, types::PaymentsResponseData>
{
    type Error = Error;
    fn try_from(
        items: (
            types::ResponseRouterData<F, AdyenPaymentResponse, Req, types::PaymentsResponseData>,
            bool,
        ),
    ) -> Result<Self, Self::Error> {
        let item = items.0;
        let is_manual_capture = items.1;
        let (status, error, payment_response_data) = match item.response {
            AdyenPaymentResponse::Response(response) => {
                get_adyen_response(response, is_manual_capture, item.http_code)?
            }
            AdyenPaymentResponse::RedirectResponse(response) => {
                get_redirection_response(response, is_manual_capture, item.http_code)?
            }
            AdyenPaymentResponse::RedirectionErrorResponse(response) => {
                get_redirection_error_response(response, is_manual_capture, item.http_code)?
            }
        };

        Ok(Self {
            status,
            response: error.map_or_else(|| Ok(payment_response_data), Err),
            ..item.data
        })
    }
}
#[derive(Default, Debug, Serialize, Deserialize)]
#[serde(rename_all = "camelCase")]
pub struct AdyenCaptureRequest {
    merchant_account: String,
    amount: Amount,
    reference: String,
}

impl TryFrom<&types::PaymentsCaptureRouterData> for AdyenCaptureRequest {
    type Error = Error;
    fn try_from(item: &types::PaymentsCaptureRouterData) -> Result<Self, Self::Error> {
        let auth_type = AdyenAuthType::try_from(&item.connector_auth_type)?;
        Ok(Self {
            merchant_account: auth_type.merchant_account,
            reference: item.payment_id.to_string(),
            amount: Amount {
                currency: item.request.currency.to_string(),
                value: item.request.amount_to_capture,
            },
        })
    }
}

#[derive(Default, Debug, Serialize, Deserialize)]
#[serde(rename_all = "camelCase")]
pub struct AdyenCaptureResponse {
    merchant_account: String,
    payment_psp_reference: String,
    psp_reference: String,
    reference: String,
    status: String,
    amount: Amount,
}

impl TryFrom<types::PaymentsCaptureResponseRouterData<AdyenCaptureResponse>>
    for types::PaymentsCaptureRouterData
{
    type Error = Error;
    fn try_from(
        item: types::PaymentsCaptureResponseRouterData<AdyenCaptureResponse>,
    ) -> Result<Self, Self::Error> {
        Ok(Self {
            // From the docs, the only value returned is "received", outcome of refund is available
            // through refund notification webhook
            // For more info: https://docs.adyen.com/online-payments/capture
            status: storage_enums::AttemptStatus::Pending,
            response: Ok(types::PaymentsResponseData::TransactionResponse {
                resource_id: types::ResponseId::ConnectorTransactionId(item.response.psp_reference),
                redirection_data: None,
                mandate_reference: None,
                connector_metadata: None,
                network_txn_id: None,
                connector_response_reference_id: None,
            }),
            amount_captured: Some(item.response.amount.value),
            ..item.data
        })
    }
}

/*
// This is a repeated code block from Stripe inegration. Can we avoid the repetition in every integration
#[derive(Debug, Serialize, Deserialize)]
#[serde(rename_all = "lowercase")]
pub enum AdyenPaymentStatus {
    Succeeded,
    Failed,
    Processing,
    RequiresCustomerAction,
    RequiresPaymentMethod,
    RequiresConfirmation,
}

// Default always be Processing
impl Default for AdyenPaymentStatus {
    fn default() -> Self {
        AdyenPaymentStatus::Processing
    }
}

impl From<AdyenPaymentStatus> for enums::Status {
    fn from(item: AdyenPaymentStatus) -> Self {
        match item {
            AdyenPaymentStatus::Succeeded => enums::Status::Charged,
            AdyenPaymentStatus::Failed => enums::Status::Failure,
            AdyenPaymentStatus::Processing
            | AdyenPaymentStatus::RequiresCustomerAction
            | AdyenPaymentStatus::RequiresPaymentMethod
            | AdyenPaymentStatus::RequiresConfirmation => enums::Status::Pending,
        }
    }
}
*/
// Refund Request Transform
impl<F> TryFrom<&types::RefundsRouterData<F>> for AdyenRefundRequest {
    type Error = Error;
    fn try_from(item: &types::RefundsRouterData<F>) -> Result<Self, Self::Error> {
        let auth_type = AdyenAuthType::try_from(&item.connector_auth_type)?;
        Ok(Self {
            merchant_account: auth_type.merchant_account,
            amount: Amount {
                currency: item.request.currency.to_string(),
                value: item.request.refund_amount,
            },
            merchant_refund_reason: item.request.reason.clone(),
            reference: item.request.refund_id.clone(),
        })
    }
}

// Refund Response Transform
impl<F> TryFrom<types::RefundsResponseRouterData<F, AdyenRefundResponse>>
    for types::RefundsRouterData<F>
{
    type Error = Error;
    fn try_from(
        item: types::RefundsResponseRouterData<F, AdyenRefundResponse>,
    ) -> Result<Self, Self::Error> {
        Ok(Self {
            response: Ok(types::RefundsResponseData {
                connector_refund_id: item.response.reference,
                // From the docs, the only value returned is "received", outcome of refund is available
                // through refund notification webhook
                // For more info: https://docs.adyen.com/online-payments/refund
                refund_status: storage_enums::RefundStatus::Pending,
            }),
            ..item.data
        })
    }
}

#[derive(Debug, Default, Serialize, Deserialize)]
#[serde(rename_all = "camelCase")]
pub struct ErrorResponse {
    pub status: i32,
    pub error_code: String,
    pub message: String,
    pub error_type: String,
    pub psp_reference: Option<String>,
}

// #[cfg(test)]
// mod test_adyen_transformers {
//     use super::*;

//     #[test]
//     fn verify_transform_from_router_to_adyen_req() {
//         let router_req = PaymentsRequest {
//             amount: 0.0,
//             currency: "None".to_string(),
//             ..Default::default()
//         };
//         println!("{:#?}", &router_req);
//         let adyen_req = AdyenPaymentRequest::from(router_req);
//         println!("{:#?}", &adyen_req);
//         let adyen_req_json: String = serde_json::to_string(&adyen_req).unwrap();
//         println!("{}", adyen_req_json);
//         assert_eq!(true, true)
//     }
// }

#[derive(Debug, Deserialize)]
pub enum DisputeStatus {
    Undefended,
    Pending,
    Lost,
    Accepted,
    Won,
}

#[derive(Debug, Deserialize)]
#[serde(rename_all = "camelCase")]
pub struct AdyenAdditionalDataWH {
    pub hmac_signature: String,
    pub dispute_status: Option<DisputeStatus>,
    pub chargeback_reason_code: Option<String>,
    #[serde(default, with = "common_utils::custom_serde::iso8601::option")]
    pub defense_period_ends_at: Option<PrimitiveDateTime>,
}

#[derive(Debug, Deserialize)]
pub struct AdyenAmountWH {
    pub value: i64,
    pub currency: String,
}

#[derive(Clone, Debug, Deserialize, strum::Display)]
#[serde(rename_all = "SCREAMING_SNAKE_CASE")]
#[strum(serialize_all = "SCREAMING_SNAKE_CASE")]
pub enum WebhookEventCode {
    Authorisation,
    Refund,
    CancelOrRefund,
    RefundFailed,
    NotificationOfChargeback,
    Chargeback,
    ChargebackReversed,
    SecondChargeback,
    PrearbitrationWon,
    PrearbitrationLost,
    #[serde(other)]
    Unknown,
}

pub fn is_transaction_event(event_code: &WebhookEventCode) -> bool {
    matches!(event_code, WebhookEventCode::Authorisation)
}

pub fn is_refund_event(event_code: &WebhookEventCode) -> bool {
    matches!(
        event_code,
        WebhookEventCode::Refund
            | WebhookEventCode::CancelOrRefund
            | WebhookEventCode::RefundFailed
    )
}

pub fn is_chargeback_event(event_code: &WebhookEventCode) -> bool {
    matches!(
        event_code,
        WebhookEventCode::NotificationOfChargeback
            | WebhookEventCode::Chargeback
            | WebhookEventCode::ChargebackReversed
            | WebhookEventCode::SecondChargeback
            | WebhookEventCode::PrearbitrationWon
            | WebhookEventCode::PrearbitrationLost
    )
}

impl ForeignFrom<(WebhookEventCode, Option<DisputeStatus>)> for webhooks::IncomingWebhookEvent {
    fn foreign_from((code, status): (WebhookEventCode, Option<DisputeStatus>)) -> Self {
        match (code, status) {
            (WebhookEventCode::Authorisation, _) => Self::PaymentIntentSuccess,
            (WebhookEventCode::Refund, _) => Self::RefundSuccess,
            (WebhookEventCode::CancelOrRefund, _) => Self::RefundSuccess,
            (WebhookEventCode::RefundFailed, _) => Self::RefundFailure,
            (WebhookEventCode::NotificationOfChargeback, _) => Self::DisputeOpened,
            (WebhookEventCode::Chargeback, None) => Self::DisputeLost,
            (WebhookEventCode::Chargeback, Some(DisputeStatus::Won)) => Self::DisputeWon,
            (WebhookEventCode::Chargeback, Some(DisputeStatus::Lost)) => Self::DisputeLost,
            (WebhookEventCode::Chargeback, Some(_)) => Self::DisputeOpened,
            (WebhookEventCode::ChargebackReversed, Some(DisputeStatus::Pending)) => {
                Self::DisputeChallenged
            }
            (WebhookEventCode::ChargebackReversed, _) => Self::DisputeWon,
            (WebhookEventCode::SecondChargeback, _) => Self::DisputeLost,
            (WebhookEventCode::PrearbitrationWon, Some(DisputeStatus::Pending)) => {
                Self::DisputeOpened
            }
            (WebhookEventCode::PrearbitrationWon, _) => Self::DisputeWon,
            (WebhookEventCode::PrearbitrationLost, _) => Self::DisputeLost,
            (WebhookEventCode::Unknown, _) => Self::EventNotSupported,
        }
    }
}

impl From<WebhookEventCode> for enums::DisputeStage {
    fn from(code: WebhookEventCode) -> Self {
        match code {
            WebhookEventCode::NotificationOfChargeback => Self::PreDispute,
            WebhookEventCode::SecondChargeback => Self::PreArbitration,
            WebhookEventCode::PrearbitrationWon => Self::PreArbitration,
            WebhookEventCode::PrearbitrationLost => Self::PreArbitration,
            _ => Self::Dispute,
        }
    }
}

#[derive(Debug, Deserialize)]
#[serde(rename_all = "camelCase")]
pub struct AdyenNotificationRequestItemWH {
    pub additional_data: AdyenAdditionalDataWH,
    pub amount: AdyenAmountWH,
    pub original_reference: Option<String>,
    pub psp_reference: String,
    pub event_code: WebhookEventCode,
    pub merchant_account_code: String,
    pub merchant_reference: String,
    pub success: String,
    pub reason: Option<String>,
    #[serde(default, with = "common_utils::custom_serde::iso8601::option")]
    pub event_date: Option<PrimitiveDateTime>,
}

#[derive(Debug, Deserialize)]
#[serde(rename_all = "PascalCase")]
pub struct AdyenItemObjectWH {
    pub notification_request_item: AdyenNotificationRequestItemWH,
}

#[derive(Debug, Deserialize)]
#[serde(rename_all = "camelCase")]
pub struct AdyenIncomingWebhook {
    pub notification_items: Vec<AdyenItemObjectWH>,
}

impl From<AdyenNotificationRequestItemWH> for Response {
    fn from(notif: AdyenNotificationRequestItemWH) -> Self {
        Self {
            psp_reference: notif.psp_reference,
            merchant_reference: notif.merchant_reference,
            result_code: match notif.success.as_str() {
                "true" => AdyenStatus::Authorised,
                _ => AdyenStatus::Refused,
            },
            amount: Some(Amount {
                value: notif.amount.value,
                currency: notif.amount.currency,
            }),
            refusal_reason: None,
            refusal_reason_code: None,
            additional_data: None,
        }
    }
}<|MERGE_RESOLUTION|>--- conflicted
+++ resolved
@@ -290,6 +290,7 @@
     #[serde(rename = "gopay_wallet")]
     GoPay(Box<GoPayData>),
     Ideal(Box<BankRedirectionWithIssuer<'a>>),
+    Kakaopay(Box<KakaoPayData>),
     Kakaopay(Box<KakaoPayData>),
     Mandate(Box<AdyenMandate>),
     Mbway(Box<MbwayData>),
@@ -648,11 +649,8 @@
 
 #[derive(Debug, Clone, Serialize, Deserialize)]
 pub struct KakaoPayData {}
-<<<<<<< HEAD
 #[derive(Debug, Clone, Serialize, Deserialize)]
 pub struct GcashData {}
-=======
->>>>>>> 11ad9bed
 
 #[derive(Debug, Clone, Serialize, Deserialize)]
 pub struct AdyenGPay {
@@ -1208,13 +1206,10 @@
                 let kakao_pay_data = KakaoPayData {};
                 Ok(AdyenPaymentMethod::Kakaopay(Box::new(kakao_pay_data)))
             }
-<<<<<<< HEAD
             api_models::payments::WalletData::GcashRedirect(_) => {
                 let gcash_data = GcashData {};
                 Ok(AdyenPaymentMethod::Gcash(Box::new(gcash_data)))
             }
-=======
->>>>>>> 11ad9bed
             api_models::payments::WalletData::MbWayRedirect(data) => {
                 let mbway_data = MbwayData {
                     payment_type: PaymentType::Mbway,
