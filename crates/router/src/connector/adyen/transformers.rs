--- conflicted
+++ resolved
@@ -1,18 +1,16 @@
+use base64::Engine;
+use error_stack::{IntoReport, ResultExt};
 use masking::PeekInterface;
 use reqwest::Url;
 use serde::{Deserialize, Serialize};
 
 use crate::{
-    connector::utils::{self, PaymentsRequestData},
+    connector::utils::PaymentsRequestData,
     consts,
     core::errors,
     pii::{self, Email, Secret},
     services,
-    types::{
-        self,
-        api::{self, enums as api_enums},
-        storage::enums as storage_enums,
-    },
+    types::{self, api, storage::enums as storage_enums},
 };
 
 // Adyen Types Definition
@@ -386,18 +384,6 @@
     }
 }
 
-<<<<<<< HEAD
-        let payment_type = match item.payment_method {
-            storage_enums::PaymentMethodType::Card => "scheme".to_string(),
-            storage_enums::PaymentMethodType::Wallet => item
-                .request
-                .wallet_issuer_name
-                .get_required_value("wallet_issuer_name")
-                .change_context(errors::ConnectorError::RequestEncodingFailed)?
-                .to_string(),
-            _ => "None".to_string(),
-        };
-=======
 fn get_additional_data(item: &types::PaymentsAuthorizeRouterData) -> Option<AdditionalData> {
     match item.request.capture_method {
         Some(storage_models::enums::CaptureMethod::Manual) => Some(AdditionalData {
@@ -442,7 +428,6 @@
     };
     vec![line_item]
 }
->>>>>>> e8255b4a
 
 fn get_telephone_number(item: &types::PaymentsAuthorizeRouterData) -> Option<Secret<String>> {
     let phone = item
@@ -495,29 +480,29 @@
             };
             Ok(AdyenPaymentMethod::AdyenCard(adyen_card))
         }
-        api::PaymentMethod::Wallet(ref wallet_data) => match wallet_data.issuer_name {
-            api_enums::WalletIssuer::GooglePay => {
+        api::PaymentMethod::Wallet(ref wallet_data) => match wallet_data {
+            api_models::payments::WalletData::Gpay(data) => {
                 let gpay_data = AdyenGPay {
                     payment_type: PaymentType::Googlepay,
-                    google_pay_token: wallet_data
-                        .token
-                        .clone()
-                        .ok_or_else(utils::missing_field_err("token"))?,
+                    google_pay_token: data.tokenization_data.token.to_owned(),
                 };
                 Ok(AdyenPaymentMethod::Gpay(gpay_data))
             }
-
-            api_enums::WalletIssuer::ApplePay => {
+            api_models::payments::WalletData::Applepay(data) => {
                 let apple_pay_data = AdyenApplePay {
                     payment_type: PaymentType::Applepay,
-                    apple_pay_token: wallet_data
-                        .token
-                        .clone()
-                        .ok_or_else(utils::missing_field_err("token"))?,
+                    apple_pay_token: consts::BASE64_ENGINE.encode(
+                        serde_json::to_string(&data.payment_data)
+                            .into_report()
+                            .change_context(errors::ConnectorError::RequestEncodingFailed)?,
+                    ),
                 };
                 Ok(AdyenPaymentMethod::ApplePay(apple_pay_data))
             }
-            api_enums::WalletIssuer::Paypal => {
+            api_models::payments::WalletData::PaypalSdk(_) => {
+                Err(errors::ConnectorError::NotImplemented("Payment methods".to_string()).into())
+            }
+            api_models::payments::WalletData::Paypal(_) => {
                 let wallet = AdyenPaypal {
                     payment_type: PaymentType::Paypal,
                 };
@@ -550,64 +535,6 @@
     }
 }
 
-<<<<<<< HEAD
-            storage_enums::PaymentMethodType::Wallet => {
-                let wallet_pmd = wallet_data
-                    .get_required_value("wallet_data")
-                    .change_context(errors::ConnectorError::RequestEncodingFailed)?;
-
-                match item
-                    .request
-                    .wallet_issuer_name
-                    .get_required_value("wallet_issuer_name")
-                    .change_context(errors::ConnectorError::RequestEncodingFailed)?
-                {
-                    api_enums::WalletIssuer::GooglePay => {
-                        let gpay_data = AdyenGPay {
-                            payment_type,
-                            google_pay_token: match wallet_pmd {
-                                api_models::payments::WalletData::Gpay(wallet_data) => {
-                                    Ok(wallet_data.tokenization_data.token.to_owned())
-                                }
-                                _ => Err(errors::ConnectorError::InvalidWallet),
-                            }?,
-                        };
-                        Ok(AdyenPaymentMethod::Gpay(gpay_data))
-                    }
-
-                    api_enums::WalletIssuer::ApplePay => {
-                        let apple_pay_data = AdyenApplePay {
-                            payment_type,
-                            apple_pay_token: match wallet_pmd {
-                                api_models::payments::WalletData::Applepay(wallet_data) => {
-                                    Ok(wallet_data.token.to_owned())
-                                }
-                                _ => Err(errors::ConnectorError::InvalidWallet),
-                            }?,
-                        };
-                        Ok(AdyenPaymentMethod::ApplePay(apple_pay_data))
-                    }
-                    api_enums::WalletIssuer::Paypal => {
-                        let wallet = AdyenPaypal { payment_type };
-                        Ok(AdyenPaymentMethod::AdyenPaypal(wallet))
-                    }
-                }
-            }
-            _ => Err(errors::ConnectorError::MissingRequiredField {
-                field_name: "payment_method",
-            }),
-        }?;
-
-        let browser_info = if matches!(item.auth_type, storage_enums::AuthenticationType::ThreeDs) {
-            item.request
-                .browser_info
-                .clone()
-                .map(|d| AdyenBrowserInfo::try_from(&d))
-                .transpose()?
-        } else {
-            None
-        };
-=======
 fn get_card_specific_payment_data(
     item: &types::PaymentsAuthorizeRouterData,
 ) -> Result<AdyenPaymentRequest, error_stack::Report<errors::ConnectorError>> {
@@ -638,7 +565,6 @@
         line_items: None,
     })
 }
->>>>>>> e8255b4a
 
 fn get_wallet_specific_payment_data(
     item: &types::PaymentsAuthorizeRouterData,
