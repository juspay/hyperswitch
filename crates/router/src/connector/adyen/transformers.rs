use api_models::{enums::DisputeStage, webhooks::IncomingWebhookEvent};
use error_stack::report;
use masking::PeekInterface;
use reqwest::Url;
use serde::{Deserialize, Serialize};

use crate::{
    connector::utils::PaymentsAuthorizeRequestData,
    consts,
    core::errors,
    pii::{self, Email, Secret},
    services,
    types::{
        self,
        api::{self, enums as api_enums},
        storage::enums as storage_enums,
        transformers::ForeignFrom,
    },
};

// Adyen Types Definition
// Payments Request and Response Types
#[derive(Default, Debug, Serialize, Deserialize)]
pub enum AdyenShopperInteraction {
    #[default]
    Ecommerce,
    #[serde(rename = "ContAuth")]
    ContinuedAuthentication,
    Moto,
    #[serde(rename = "POS")]
    Pos,
}

#[derive(Debug, Serialize, Deserialize)]
#[serde(rename_all = "camelCase")]
pub enum AdyenRecurringModel {
    UnscheduledCardOnFile,
}

#[derive(Default, Debug, Serialize, Deserialize)]
pub enum AuthType {
    #[default]
    PreAuth,
}
#[derive(Default, Debug, Serialize, Deserialize)]
#[serde(rename_all = "camelCase")]
pub struct AdditionalData {
    authorisation_type: AuthType,
    manual_capture: bool,
}

#[derive(Debug, Serialize)]
#[serde(rename_all = "camelCase")]
pub struct ShopperName {
    first_name: Option<Secret<String>>,
    last_name: Option<Secret<String>>,
}

#[derive(Default, Debug, Serialize)]
#[serde(rename_all = "camelCase")]
pub struct Address {
    city: Option<String>,
    country: Option<api_enums::CountryCode>,
    house_number_or_name: Option<Secret<String>>,
    postal_code: Option<Secret<String>>,
    state_or_province: Option<Secret<String>>,
    street: Option<Secret<String>>,
}

#[derive(Debug, Serialize)]
#[serde(rename_all = "camelCase")]
pub struct LineItem {
    amount_excluding_tax: Option<i64>,
    amount_including_tax: Option<i64>,
    description: Option<String>,
    id: Option<String>,
    tax_amount: Option<i64>,
    quantity: Option<u16>,
}

#[derive(Debug, Serialize)]
#[serde(rename_all = "camelCase")]
pub struct AdyenPaymentRequest<'a> {
    amount: Amount,
    merchant_account: String,
    payment_method: AdyenPaymentMethod<'a>,
    reference: String,
    return_url: String,
    browser_info: Option<AdyenBrowserInfo>,
    shopper_interaction: AdyenShopperInteraction,
    #[serde(skip_serializing_if = "Option::is_none")]
    recurring_processing_model: Option<AdyenRecurringModel>,
    additional_data: Option<AdditionalData>,
    shopper_name: Option<ShopperName>,
    shopper_locale: Option<String>,
    shopper_email: Option<Secret<String, Email>>,
    telephone_number: Option<Secret<String>>,
    billing_address: Option<Address>,
    delivery_address: Option<Address>,
    country_code: Option<api_enums::CountryCode>,
    line_items: Option<Vec<LineItem>>,
}

#[derive(Debug, Serialize)]
#[serde(rename_all = "camelCase")]
struct AdyenBrowserInfo {
    user_agent: String,
    accept_header: String,
    language: String,
    color_depth: u8,
    screen_height: u32,
    screen_width: u32,
    time_zone_offset: i32,
    java_enabled: bool,
}

#[derive(Debug, Clone, Serialize, Deserialize)]
pub enum AdyenStatus {
    Authorised,
    Refused,
    Cancelled,
    RedirectShopper,
}

impl From<AdyenStatus> for storage_enums::AttemptStatus {
    fn from(item: AdyenStatus) -> Self {
        match item {
            AdyenStatus::Authorised => Self::Charged,
            AdyenStatus::Refused => Self::Failure,
            AdyenStatus::Cancelled => Self::Voided,
            AdyenStatus::RedirectShopper => Self::AuthenticationPending,
        }
    }
}

#[derive(Debug, Serialize, Deserialize, Eq, PartialEq)]
pub struct AdyenRedirectRequest {
    pub details: AdyenRedirectRequestTypes,
}

#[derive(Debug, Clone, Serialize, serde::Deserialize, Eq, PartialEq)]
#[serde(untagged)]
pub enum AdyenRedirectRequestTypes {
    AdyenRedirection(AdyenRedirection),
    AdyenThreeDS(AdyenThreeDS),
}

#[derive(Debug, Clone, Serialize, serde::Deserialize, Eq, PartialEq)]
#[serde(rename_all = "camelCase")]
pub struct AdyenRedirection {
    #[serde(rename = "redirectResult")]
    pub redirect_result: String,
    #[serde(rename = "type")]
    pub type_of_redirection_result: Option<String>,
    pub result_code: Option<String>,
}

#[derive(Debug, Clone, Serialize, serde::Deserialize, Eq, PartialEq)]
#[serde(rename_all = "camelCase")]
pub struct AdyenThreeDS {
    #[serde(rename = "threeDSResult")]
    pub three_ds_result: String,
    #[serde(rename = "type")]
    pub type_of_redirection_result: Option<String>,
    pub result_code: Option<String>,
}

#[derive(Debug, Clone, Deserialize)]
#[serde(untagged)]
pub enum AdyenPaymentResponse {
    AdyenResponse(AdyenResponse),
    AdyenRedirectResponse(AdyenRedirectionResponse),
}

#[derive(Debug, Clone, Serialize, Deserialize)]
#[serde(rename_all = "camelCase")]
pub struct AdyenResponse {
    psp_reference: String,
    result_code: AdyenStatus,
    amount: Option<Amount>,
    merchant_reference: String,
    refusal_reason: Option<String>,
    refusal_reason_code: Option<String>,
}

#[derive(Debug, Clone, Deserialize)]
#[serde(rename_all = "camelCase")]
pub struct AdyenRedirectionResponse {
    result_code: AdyenStatus,
    action: AdyenRedirectionAction,
    refusal_reason: Option<String>,
    refusal_reason_code: Option<String>,
}

#[derive(Debug, Clone, Serialize, Deserialize)]
#[serde(rename_all = "camelCase")]
pub struct AdyenRedirectionAction {
    payment_method_type: String,
    url: Url,
    method: services::Method,
    #[serde(rename = "type")]
    type_of_response: String,
    data: Option<std::collections::HashMap<String, String>>,
}

#[derive(Default, Debug, Clone, Serialize, Deserialize)]
pub struct Amount {
    currency: String,
    value: i64,
}

#[derive(Debug, Clone, Serialize)]
#[serde(tag = "type")]
pub enum AdyenPaymentMethod<'a> {
    AdyenCard(AdyenCard),
    AdyenPaypal(AdyenPaypal),
    Gpay(AdyenGPay),
    ApplePay(AdyenApplePay),
    AfterPay(AdyenPayLaterData),
    AdyenKlarna(AdyenPayLaterData),
    AdyenAffirm(AdyenPayLaterData),
    Eps(BankRedirectionWithIssuer<'a>),
    Ideal(BankRedirectionWithIssuer<'a>),
    Giropay(BankRedirectionPMData),
    Sofort(BankRedirectionPMData),
}

#[derive(Debug, Clone, Serialize)]
pub struct BankRedirectionPMData {
    #[serde(rename = "type")]
    payment_type: PaymentType,
}

#[derive(Debug, Clone, Serialize)]
pub struct BankRedirectionWithIssuer<'a> {
    #[serde(rename = "type")]
    payment_type: PaymentType,
    issuer: &'a str,
}

#[derive(Debug, Clone, Serialize, Deserialize)]
#[serde(rename_all = "camelCase")]
pub struct AdyenCard {
    #[serde(rename = "type")]
    payment_type: PaymentType,
    number: Secret<String, pii::CardNumber>,
    expiry_month: Secret<String>,
    expiry_year: Secret<String>,
    cvc: Option<Secret<String>>,
}

#[derive(Default, Debug, Serialize, Deserialize)]
#[serde(rename_all = "camelCase")]
pub struct AdyenCancelRequest {
    merchant_account: String,
    reference: String,
}

#[derive(Default, Debug, Deserialize)]
#[serde(rename_all = "camelCase")]
pub struct AdyenCancelResponse {
    psp_reference: String,
    status: CancelStatus,
}

#[derive(Default, Debug, Deserialize)]
#[serde(rename_all = "lowercase")]
pub enum CancelStatus {
    Received,
    #[default]
    Processing,
}
#[derive(Debug, Clone, Serialize, Deserialize)]
#[serde(rename_all = "camelCase")]
pub struct AdyenPaypal {
    #[serde(rename = "type")]
    payment_type: PaymentType,
}

#[derive(Debug, Clone, Serialize, Deserialize)]
pub struct AdyenGPay {
    #[serde(rename = "type")]
    payment_type: PaymentType,
    #[serde(rename = "googlePayToken")]
    google_pay_token: String,
}

#[derive(Debug, Clone, Serialize, Deserialize)]
pub struct AdyenApplePay {
    #[serde(rename = "type")]
    payment_type: PaymentType,
    #[serde(rename = "applePayToken")]
    apple_pay_token: String,
}

#[derive(Debug, Clone, Serialize, Deserialize)]
pub struct AdyenPayLaterData {
    #[serde(rename = "type")]
    payment_type: PaymentType,
}

// Refunds Request and Response
#[derive(Default, Debug, Serialize, Deserialize)]
#[serde(rename_all = "camelCase")]
pub struct AdyenRefundRequest {
    merchant_account: String,
    amount: Amount,
    merchant_refund_reason: Option<String>,
    reference: String,
}

#[derive(Default, Debug, Clone, Serialize, Deserialize)]
#[serde(rename_all = "camelCase")]
pub struct AdyenRefundResponse {
    merchant_account: String,
    psp_reference: String,
    payment_psp_reference: String,
    reference: String,
    status: String,
}

pub struct AdyenAuthType {
    pub(super) api_key: String,
    pub(super) merchant_account: String,
}

#[derive(Debug, Clone, Serialize, Deserialize)]
#[serde(rename_all = "lowercase")]
pub enum PaymentType {
    Scheme,
    Googlepay,
    Applepay,
    Paypal,
    Klarna,
    Affirm,
    Afterpaytouch,
    Eps,
    Ideal,
    Giropay,
    #[serde(rename = "directEbanking")]
    Sofort,
}

pub struct AdyenTestBankNames<'a>(&'a str);

impl<'a> TryFrom<&api_enums::BankNames> for AdyenTestBankNames<'a> {
    type Error = error_stack::Report<errors::ConnectorError>;
    fn try_from(bank: &api_enums::BankNames) -> Result<Self, Self::Error> {
        Ok(match bank {
            api_models::enums::BankNames::AbnAmro => Self("1121"),
            api_models::enums::BankNames::AsnBank => Self("1151"),
            api_models::enums::BankNames::Bunq => Self("1152"),
            api_models::enums::BankNames::Handelsbanken => Self("1153"),
            api_models::enums::BankNames::Ing => Self("1154"),
            api_models::enums::BankNames::Knab => Self("1155"),
            api_models::enums::BankNames::Moneyou => Self("1156"),
            api_models::enums::BankNames::Rabobank => Self("1157"),
            api_models::enums::BankNames::Regiobank => Self("1158"),
            api_models::enums::BankNames::Revolut => Self("1159"),
            api_models::enums::BankNames::SnsBank => Self("1159"),
            api_models::enums::BankNames::TriodosBank => Self("1159"),
            api_models::enums::BankNames::VanLanschot => Self("1159"),
            api_models::enums::BankNames::BankAustria => {
                Self("e6819e7a-f663-414b-92ec-cf7c82d2f4e5")
            }
            api_models::enums::BankNames::BawagPskAg => {
                Self("ba7199cc-f057-42f2-9856-2378abf21638")
            }
            api_models::enums::BankNames::Dolomitenbank => {
                Self("d5d5b133-1c0d-4c08-b2be-3c9b116dc326")
            }
            api_models::enums::BankNames::EasybankAg => {
                Self("eff103e6-843d-48b7-a6e6-fbd88f511b11")
            }
            api_models::enums::BankNames::ErsteBankUndSparkassen => {
                Self("3fdc41fc-3d3d-4ee3-a1fe-cd79cfd58ea3")
            }
            api_models::enums::BankNames::HypoTirolBankAg => {
                Self("6765e225-a0dc-4481-9666-e26303d4f221")
            }
            api_models::enums::BankNames::PosojilnicaBankEGen => {
                Self("65ef4682-4944-499f-828f-5d74ad288376")
            }
            api_models::enums::BankNames::RaiffeisenBankengruppeOsterreich => {
                Self("ee9fc487-ebe0-486c-8101-17dce5141a67")
            }
            api_models::enums::BankNames::SchoellerbankAg => {
                Self("1190c4d1-b37a-487e-9355-e0a067f54a9f")
            }
            api_models::enums::BankNames::SpardaBankWien => {
                Self("8b0bfeea-fbb0-4337-b3a1-0e25c0f060fc")
            }
            api_models::enums::BankNames::VolksbankGruppe => {
                Self("e2e97aaa-de4c-4e18-9431-d99790773433")
            }
            api_models::enums::BankNames::VolkskreditbankAg => {
                Self("4a0a975b-0594-4b40-9068-39f77b3a91f9")
            }
            _ => Err(errors::ConnectorError::NotSupported {
                payment_method: String::from("BankRedirect"),
                connector: "Adyen",
                payment_experience: api_enums::PaymentExperience::RedirectToUrl.to_string(),
            })?,
        })
    }
}

impl TryFrom<&types::ConnectorAuthType> for AdyenAuthType {
    type Error = error_stack::Report<errors::ConnectorError>;
    fn try_from(auth_type: &types::ConnectorAuthType) -> Result<Self, Self::Error> {
        if let types::ConnectorAuthType::BodyKey { api_key, key1 } = auth_type {
            Ok(Self {
                api_key: api_key.to_string(),
                merchant_account: key1.to_string(),
            })
        } else {
            Err(errors::ConnectorError::FailedToObtainAuthType)?
        }
    }
}

// Payment Request Transform
impl<'a> TryFrom<&types::PaymentsAuthorizeRouterData> for AdyenPaymentRequest<'a> {
    type Error = error_stack::Report<errors::ConnectorError>;
    fn try_from(item: &types::PaymentsAuthorizeRouterData) -> Result<Self, Self::Error> {
        match item.payment_method {
            storage_models::enums::PaymentMethod::Card => get_card_specific_payment_data(item),
            storage_models::enums::PaymentMethod::PayLater => {
                get_paylater_specific_payment_data(item)
            }
            storage_models::enums::PaymentMethod::Wallet => get_wallet_specific_payment_data(item),
            storage_models::enums::PaymentMethod::BankRedirect => {
                get_bank_redirect_specific_payment_data(item)
            }
<<<<<<< HEAD
            _ => Err(report!(errors::ConnectorError::NotImplemented(format!(
                "Current Payment Method - {:?}",
                item.request.payment_method_data
            )))),
=======
            storage_models::enums::PaymentMethod::Crypto => {
                Err(errors::ConnectorError::NotSupported {
                    payment_method: format!("{:?}", item.payment_method),
                    connector: "Adyen",
                    payment_experience: api_models::enums::PaymentExperience::RedirectToUrl
                        .to_string(),
                })?
            }
>>>>>>> 396c43d0
        }
    }
}

impl From<&types::PaymentsAuthorizeRouterData> for AdyenShopperInteraction {
    fn from(item: &types::PaymentsAuthorizeRouterData) -> Self {
        match item.request.off_session {
            Some(true) => Self::ContinuedAuthentication,
            _ => Self::Ecommerce,
        }
    }
}

fn get_recurring_processing_model(
    item: &types::PaymentsAuthorizeRouterData,
) -> Option<AdyenRecurringModel> {
    match item.request.setup_future_usage {
        Some(storage_enums::FutureUsage::OffSession) => {
            Some(AdyenRecurringModel::UnscheduledCardOnFile)
        }
        _ => None,
    }
}

fn get_browser_info(item: &types::PaymentsAuthorizeRouterData) -> Option<AdyenBrowserInfo> {
    if matches!(item.auth_type, storage_enums::AuthenticationType::ThreeDs) {
        item.request
            .browser_info
            .as_ref()
            .map(|info| AdyenBrowserInfo {
                accept_header: info.accept_header.clone(),
                language: info.language.clone(),
                screen_height: info.screen_height,
                screen_width: info.screen_width,
                color_depth: info.color_depth,
                user_agent: info.user_agent.clone(),
                time_zone_offset: info.time_zone,
                java_enabled: info.java_enabled,
            })
    } else {
        None
    }
}

fn get_additional_data(item: &types::PaymentsAuthorizeRouterData) -> Option<AdditionalData> {
    match item.request.capture_method {
        Some(storage_models::enums::CaptureMethod::Manual) => Some(AdditionalData {
            authorisation_type: AuthType::PreAuth,
            manual_capture: true,
        }),
        _ => None,
    }
}

fn get_amount_data(item: &types::PaymentsAuthorizeRouterData) -> Amount {
    Amount {
        currency: item.request.currency.to_string(),
        value: item.request.amount,
    }
}

fn get_address_info(address: Option<&api_models::payments::Address>) -> Option<Address> {
    address.and_then(|add| {
        add.address.as_ref().map(|a| Address {
            city: a.city.clone(),
            country: a.country,
            house_number_or_name: a.line1.clone(),
            postal_code: a.zip.clone(),
            state_or_province: a.state.clone(),
            street: a.line2.clone(),
        })
    })
}

fn get_line_items(item: &types::PaymentsAuthorizeRouterData) -> Vec<LineItem> {
    let order_details = item.request.order_details.as_ref();
    let line_item = LineItem {
        amount_including_tax: Some(item.request.amount),
        amount_excluding_tax: None,
        description: order_details.map(|details| details.product_name.clone()),
        // We support only one product details in payment request as of now, therefore hard coded the id.
        // If we begin to support multiple product details in future then this logic should be made to create ID dynamically
        id: Some(String::from("Items #1")),
        tax_amount: None,
        quantity: order_details.map(|details| details.quantity),
    };
    vec![line_item]
}

fn get_telephone_number(item: &types::PaymentsAuthorizeRouterData) -> Option<Secret<String>> {
    let phone = item
        .address
        .billing
        .as_ref()
        .and_then(|billing| billing.phone.as_ref());
    phone.as_ref().and_then(|phone| {
        phone.number.as_ref().and_then(|number| {
            phone
                .country_code
                .as_ref()
                .map(|cc| Secret::new(format!("{}{}", cc, number.peek())))
        })
    })
}

fn get_shopper_name(item: &types::PaymentsAuthorizeRouterData) -> Option<ShopperName> {
    let address = item
        .address
        .billing
        .as_ref()
        .and_then(|billing| billing.address.as_ref());
    Some(ShopperName {
        first_name: address.and_then(|address| address.first_name.clone()),
        last_name: address.and_then(|address| address.last_name.clone()),
    })
}

fn get_country_code(item: &types::PaymentsAuthorizeRouterData) -> Option<api_enums::CountryCode> {
    item.address
        .billing
        .as_ref()
        .and_then(|billing| billing.address.as_ref().and_then(|address| address.country))
}

fn get_payment_method_data<'a>(
    item: &types::PaymentsAuthorizeRouterData,
) -> Result<AdyenPaymentMethod<'a>, error_stack::Report<errors::ConnectorError>> {
    match item.request.payment_method_data {
        api::PaymentMethodData::Card(ref card) => {
            let adyen_card = AdyenCard {
                payment_type: PaymentType::Scheme,
                number: card.card_number.clone(),
                expiry_month: card.card_exp_month.clone(),
                expiry_year: card.card_exp_year.clone(),
                cvc: Some(card.card_cvc.clone()),
            };
            Ok(AdyenPaymentMethod::AdyenCard(adyen_card))
        }
        api::PaymentMethodData::Wallet(ref wallet_data) => match wallet_data {
            api_models::payments::WalletData::GooglePay(data) => {
                let gpay_data = AdyenGPay {
                    payment_type: PaymentType::Googlepay,
                    google_pay_token: data.tokenization_data.token.to_owned(),
                };
                Ok(AdyenPaymentMethod::Gpay(gpay_data))
            }
            api_models::payments::WalletData::ApplePay(data) => {
                let apple_pay_data = AdyenApplePay {
                    payment_type: PaymentType::Applepay,
                    apple_pay_token: data.payment_data.to_string(),
                };

                Ok(AdyenPaymentMethod::ApplePay(apple_pay_data))
            }
            api_models::payments::WalletData::PaypalSdk(_) => {
                Err(errors::ConnectorError::NotImplemented("Payment methods".to_string()).into())
            }
            api_models::payments::WalletData::PaypalRedirect(_) => {
                let wallet = AdyenPaypal {
                    payment_type: PaymentType::Paypal,
                };
                Ok(AdyenPaymentMethod::AdyenPaypal(wallet))
            }
        },
        api_models::payments::PaymentMethodData::PayLater(ref pay_later_data) => {
            match pay_later_data {
                api_models::payments::PayLaterData::KlarnaRedirect { .. } => {
                    let klarna = AdyenPayLaterData {
                        payment_type: PaymentType::Klarna,
                    };
                    Ok(AdyenPaymentMethod::AdyenKlarna(klarna))
                }
                api_models::payments::PayLaterData::AffirmRedirect { .. } => {
                    Ok(AdyenPaymentMethod::AdyenAffirm(AdyenPayLaterData {
                        payment_type: PaymentType::Affirm,
                    }))
                }
                api_models::payments::PayLaterData::AfterpayClearpayRedirect { .. } => {
                    Ok(AdyenPaymentMethod::AfterPay(AdyenPayLaterData {
                        payment_type: PaymentType::Afterpaytouch,
                    }))
                }
                _ => Err(
                    errors::ConnectorError::NotImplemented("Payment methods".to_string()).into(),
                ),
            }
        }
        api_models::payments::PaymentMethodData::BankRedirect(ref bank_redirect_data) => {
            match bank_redirect_data {
                api_models::payments::BankRedirectData::Eps { bank_name, .. } => {
                    Ok(AdyenPaymentMethod::Eps(BankRedirectionWithIssuer {
                        payment_type: PaymentType::Eps,
                        issuer: AdyenTestBankNames::try_from(bank_name)?.0,
                    }))
                }
                api_models::payments::BankRedirectData::Ideal { bank_name, .. } => {
                    Ok(AdyenPaymentMethod::Ideal(BankRedirectionWithIssuer {
                        payment_type: PaymentType::Ideal,
                        issuer: AdyenTestBankNames::try_from(bank_name)?.0,
                    }))
                }

                api_models::payments::BankRedirectData::Giropay { .. } => {
                    Ok(AdyenPaymentMethod::Giropay(BankRedirectionPMData {
                        payment_type: PaymentType::Giropay,
                    }))
                }
                api_models::payments::BankRedirectData::Sofort { .. } => {
                    Ok(AdyenPaymentMethod::Sofort(BankRedirectionPMData {
                        payment_type: PaymentType::Sofort,
                    }))
                }
            }
        }
<<<<<<< HEAD
        _ => Err(report!(errors::ConnectorError::NotImplemented(format!(
            "Current Payment Method - {:?}",
            item.request.payment_method_data
        )))),
=======
        api::PaymentMethodData::Crypto(_) => Err(errors::ConnectorError::NotSupported {
            payment_method: format!("{:?}", item.payment_method),
            connector: "Adyen",
            payment_experience: api_models::enums::PaymentExperience::RedirectToUrl.to_string(),
        })?,
>>>>>>> 396c43d0
    }
}

fn get_card_specific_payment_data<'a>(
    item: &types::PaymentsAuthorizeRouterData,
) -> Result<AdyenPaymentRequest<'a>, error_stack::Report<errors::ConnectorError>> {
    let amount = get_amount_data(item);
    let auth_type = AdyenAuthType::try_from(&item.connector_auth_type)?;
    let shopper_interaction = AdyenShopperInteraction::from(item);
    let recurring_processing_model = get_recurring_processing_model(item);
    let browser_info = get_browser_info(item);
    let additional_data = get_additional_data(item);
    let return_url = item.request.get_return_url()?;
    let payment_method = get_payment_method_data(item)?;
    Ok(AdyenPaymentRequest {
        amount,
        merchant_account: auth_type.merchant_account,
        payment_method,
        reference: item.payment_id.to_string(),
        return_url,
        shopper_interaction,
        recurring_processing_model,
        browser_info,
        additional_data,
        telephone_number: None,
        shopper_name: None,
        shopper_email: None,
        shopper_locale: None,
        billing_address: None,
        delivery_address: None,
        country_code: None,
        line_items: None,
    })
}

fn get_sofort_extra_details(
    item: &types::PaymentsAuthorizeRouterData,
) -> (Option<String>, Option<api_enums::CountryCode>) {
    match item.request.payment_method_data {
        api_models::payments::PaymentMethodData::BankRedirect(ref b) => {
            if let api_models::payments::BankRedirectData::Sofort {
                country,
                preferred_language,
            } = b
            {
                (
                    Some(preferred_language.to_string()),
                    Some(country.to_owned()),
                )
            } else {
                (None, None)
            }
        }
        _ => (None, None),
    }
}
fn get_bank_redirect_specific_payment_data<'a>(
    item: &types::PaymentsAuthorizeRouterData,
) -> Result<AdyenPaymentRequest<'a>, error_stack::Report<errors::ConnectorError>> {
    let amount = get_amount_data(item);
    let auth_type = AdyenAuthType::try_from(&item.connector_auth_type)?;
    let shopper_interaction = AdyenShopperInteraction::from(item);
    let recurring_processing_model = get_recurring_processing_model(item);
    let browser_info = get_browser_info(item);
    let additional_data = get_additional_data(item);
    let return_url = item.request.get_return_url()?;
    let payment_method = get_payment_method_data(item)?;
    let (shopper_locale, country) = get_sofort_extra_details(item);

    Ok(AdyenPaymentRequest {
        amount,
        merchant_account: auth_type.merchant_account,
        payment_method,
        reference: item.payment_id.to_string(),
        return_url,
        shopper_interaction,
        recurring_processing_model,
        browser_info,
        additional_data,
        telephone_number: None,
        shopper_name: None,
        shopper_email: None,
        shopper_locale,
        billing_address: None,
        delivery_address: None,
        country_code: country,
        line_items: None,
    })
}

fn get_wallet_specific_payment_data<'a>(
    item: &types::PaymentsAuthorizeRouterData,
) -> Result<AdyenPaymentRequest<'a>, error_stack::Report<errors::ConnectorError>> {
    let amount = get_amount_data(item);
    let auth_type = AdyenAuthType::try_from(&item.connector_auth_type)?;
    let browser_info = get_browser_info(item);
    let additional_data = get_additional_data(item);
    let payment_method = get_payment_method_data(item)?;
    let shopper_interaction = AdyenShopperInteraction::from(item);
    let recurring_processing_model = get_recurring_processing_model(item);
    let return_url = item.request.get_return_url()?;
    Ok(AdyenPaymentRequest {
        amount,
        merchant_account: auth_type.merchant_account,
        payment_method,
        reference: item.payment_id.to_string(),
        return_url,
        shopper_interaction,
        recurring_processing_model,
        browser_info,
        additional_data,
        telephone_number: None,
        shopper_name: None,
        shopper_email: None,
        shopper_locale: None,
        billing_address: None,
        delivery_address: None,
        country_code: None,
        line_items: None,
    })
}

fn get_paylater_specific_payment_data<'a>(
    item: &types::PaymentsAuthorizeRouterData,
) -> Result<AdyenPaymentRequest<'a>, error_stack::Report<errors::ConnectorError>> {
    let amount = get_amount_data(item);
    let auth_type = AdyenAuthType::try_from(&item.connector_auth_type)?;
    let browser_info = get_browser_info(item);
    let additional_data = get_additional_data(item);
    let payment_method = get_payment_method_data(item)?;
    let shopper_interaction = AdyenShopperInteraction::from(item);
    let recurring_processing_model = get_recurring_processing_model(item);
    let return_url = item.request.get_return_url()?;
    let shopper_name = get_shopper_name(item);
    let shopper_email = item.request.email.clone();
    let billing_address = get_address_info(item.address.billing.as_ref());
    let delivery_address = get_address_info(item.address.shipping.as_ref());
    let country_code = get_country_code(item);
    let line_items = Some(get_line_items(item));
    let telephone_number = get_telephone_number(item);
    Ok(AdyenPaymentRequest {
        amount,
        merchant_account: auth_type.merchant_account,
        payment_method,
        reference: item.payment_id.to_string(),
        return_url,
        shopper_interaction,
        recurring_processing_model,
        browser_info,
        additional_data,
        telephone_number,
        shopper_name,
        shopper_email,
        shopper_locale: None,
        billing_address,
        delivery_address,
        country_code,
        line_items,
    })
}

impl TryFrom<&types::PaymentsCancelRouterData> for AdyenCancelRequest {
    type Error = error_stack::Report<errors::ConnectorError>;
    fn try_from(item: &types::PaymentsCancelRouterData) -> Result<Self, Self::Error> {
        let auth_type = AdyenAuthType::try_from(&item.connector_auth_type)?;
        Ok(Self {
            merchant_account: auth_type.merchant_account,
            reference: item.payment_id.to_string(),
        })
    }
}

impl From<CancelStatus> for storage_enums::AttemptStatus {
    fn from(status: CancelStatus) -> Self {
        match status {
            CancelStatus::Received => Self::Voided,
            CancelStatus::Processing => Self::Pending,
        }
    }
}

impl TryFrom<types::PaymentsCancelResponseRouterData<AdyenCancelResponse>>
    for types::PaymentsCancelRouterData
{
    type Error = error_stack::Report<errors::ConnectorError>;
    fn try_from(
        item: types::PaymentsCancelResponseRouterData<AdyenCancelResponse>,
    ) -> Result<Self, Self::Error> {
        Ok(Self {
            status: item.response.status.into(),
            response: Ok(types::PaymentsResponseData::TransactionResponse {
                resource_id: types::ResponseId::ConnectorTransactionId(item.response.psp_reference),
                redirection_data: None,
                mandate_reference: None,
                connector_metadata: None,
            }),
            ..item.data
        })
    }
}

pub fn get_adyen_response(
    response: AdyenResponse,
    is_capture_manual: bool,
    status_code: u16,
) -> errors::CustomResult<
    (
        storage_enums::AttemptStatus,
        Option<types::ErrorResponse>,
        types::PaymentsResponseData,
    ),
    errors::ConnectorError,
> {
    let status = match response.result_code {
        AdyenStatus::Authorised => {
            if is_capture_manual {
                storage_enums::AttemptStatus::Authorized
            } else {
                storage_enums::AttemptStatus::Charged
            }
        }
        AdyenStatus::Refused | AdyenStatus::Cancelled => storage_enums::AttemptStatus::Failure,
        _ => storage_enums::AttemptStatus::Pending,
    };
    let error = if response.refusal_reason.is_some() || response.refusal_reason_code.is_some() {
        Some(types::ErrorResponse {
            code: response
                .refusal_reason_code
                .unwrap_or_else(|| consts::NO_ERROR_CODE.to_string()),
            message: response
                .refusal_reason
                .unwrap_or_else(|| consts::NO_ERROR_MESSAGE.to_string()),
            reason: None,
            status_code,
        })
    } else {
        None
    };

    let payments_response_data = types::PaymentsResponseData::TransactionResponse {
        resource_id: types::ResponseId::ConnectorTransactionId(response.psp_reference),
        redirection_data: None,
        mandate_reference: None,
        connector_metadata: None,
    };
    Ok((status, error, payments_response_data))
}

pub fn get_redirection_response(
    response: AdyenRedirectionResponse,
    status_code: u16,
) -> errors::CustomResult<
    (
        storage_enums::AttemptStatus,
        Option<types::ErrorResponse>,
        types::PaymentsResponseData,
    ),
    errors::ConnectorError,
> {
    let status = response.result_code.into();

    let error = if response.refusal_reason.is_some() || response.refusal_reason_code.is_some() {
        Some(types::ErrorResponse {
            code: response
                .refusal_reason_code
                .unwrap_or_else(|| consts::NO_ERROR_CODE.to_string()),
            message: response
                .refusal_reason
                .unwrap_or_else(|| consts::NO_ERROR_MESSAGE.to_string()),
            reason: None,
            status_code,
        })
    } else {
        None
    };

    let form_fields = response.action.data.unwrap_or_else(|| {
        std::collections::HashMap::from_iter(
            response
                .action
                .url
                .query_pairs()
                .map(|(key, value)| (key.to_string(), value.to_string())),
        )
    });

    let redirection_data = services::RedirectForm {
        endpoint: response.action.url.to_string(),
        method: response.action.method,
        form_fields,
    };

    // We don't get connector transaction id for redirections in Adyen.
    let payments_response_data = types::PaymentsResponseData::TransactionResponse {
        resource_id: types::ResponseId::NoResponseId,
        redirection_data: Some(redirection_data),
        mandate_reference: None,
        connector_metadata: None,
    };
    Ok((status, error, payments_response_data))
}

impl<F, Req>
    TryFrom<(
        types::ResponseRouterData<F, AdyenPaymentResponse, Req, types::PaymentsResponseData>,
        bool,
    )> for types::RouterData<F, Req, types::PaymentsResponseData>
{
    type Error = error_stack::Report<errors::ConnectorError>;
    fn try_from(
        items: (
            types::ResponseRouterData<F, AdyenPaymentResponse, Req, types::PaymentsResponseData>,
            bool,
        ),
    ) -> Result<Self, Self::Error> {
        let item = items.0;
        let is_manual_capture = items.1;
        let (status, error, payment_response_data) = match item.response {
            AdyenPaymentResponse::AdyenResponse(response) => {
                get_adyen_response(response, is_manual_capture, item.http_code)?
            }
            AdyenPaymentResponse::AdyenRedirectResponse(response) => {
                get_redirection_response(response, item.http_code)?
            }
        };

        Ok(Self {
            status,
            response: error.map_or_else(|| Ok(payment_response_data), Err),
            ..item.data
        })
    }
}
#[derive(Default, Debug, Serialize, Deserialize)]
#[serde(rename_all = "camelCase")]
pub struct AdyenCaptureRequest {
    merchant_account: String,
    amount: Amount,
    reference: String,
}

impl TryFrom<&types::PaymentsCaptureRouterData> for AdyenCaptureRequest {
    type Error = error_stack::Report<errors::ConnectorError>;
    fn try_from(item: &types::PaymentsCaptureRouterData) -> Result<Self, Self::Error> {
        let auth_type = AdyenAuthType::try_from(&item.connector_auth_type)?;
        Ok(Self {
            merchant_account: auth_type.merchant_account,
            reference: item.payment_id.to_string(),
            amount: Amount {
                currency: item.request.currency.to_string(),
                value: item.request.amount_to_capture,
            },
        })
    }
}

#[derive(Default, Debug, Serialize, Deserialize)]
#[serde(rename_all = "camelCase")]
pub struct AdyenCaptureResponse {
    merchant_account: String,
    payment_psp_reference: String,
    psp_reference: String,
    reference: String,
    status: String,
    amount: Amount,
}

impl TryFrom<types::PaymentsCaptureResponseRouterData<AdyenCaptureResponse>>
    for types::PaymentsCaptureRouterData
{
    type Error = error_stack::Report<errors::ConnectorError>;
    fn try_from(
        item: types::PaymentsCaptureResponseRouterData<AdyenCaptureResponse>,
    ) -> Result<Self, Self::Error> {
        let (status, amount_captured) = match item.response.status.as_str() {
            "received" => (
                storage_enums::AttemptStatus::Charged,
                Some(item.response.amount.value),
            ),
            _ => (storage_enums::AttemptStatus::Pending, None),
        };
        Ok(Self {
            status,
            response: Ok(types::PaymentsResponseData::TransactionResponse {
                resource_id: types::ResponseId::ConnectorTransactionId(item.response.psp_reference),
                redirection_data: None,
                mandate_reference: None,
                connector_metadata: None,
            }),
            amount_captured,
            ..item.data
        })
    }
}

/*
// This is a repeated code block from Stripe inegration. Can we avoid the repetition in every integration
#[derive(Debug, Serialize, Deserialize)]
#[serde(rename_all = "lowercase")]
pub enum AdyenPaymentStatus {
    Succeeded,
    Failed,
    Processing,
    RequiresCustomerAction,
    RequiresPaymentMethod,
    RequiresConfirmation,
}

// Default always be Processing
impl Default for AdyenPaymentStatus {
    fn default() -> Self {
        AdyenPaymentStatus::Processing
    }
}

impl From<AdyenPaymentStatus> for enums::Status {
    fn from(item: AdyenPaymentStatus) -> Self {
        match item {
            AdyenPaymentStatus::Succeeded => enums::Status::Charged,
            AdyenPaymentStatus::Failed => enums::Status::Failure,
            AdyenPaymentStatus::Processing
            | AdyenPaymentStatus::RequiresCustomerAction
            | AdyenPaymentStatus::RequiresPaymentMethod
            | AdyenPaymentStatus::RequiresConfirmation => enums::Status::Pending,
        }
    }
}
*/
// Refund Request Transform
impl<F> TryFrom<&types::RefundsRouterData<F>> for AdyenRefundRequest {
    type Error = error_stack::Report<errors::ConnectorError>;
    fn try_from(item: &types::RefundsRouterData<F>) -> Result<Self, Self::Error> {
        let auth_type = AdyenAuthType::try_from(&item.connector_auth_type)?;
        Ok(Self {
            merchant_account: auth_type.merchant_account,
            amount: Amount {
                currency: item.request.currency.to_string(),
                value: item.request.refund_amount,
            },
            merchant_refund_reason: item.request.reason.clone(),
            reference: item.request.refund_id.clone(),
        })
    }
}

// Refund Response Transform
impl<F> TryFrom<types::RefundsResponseRouterData<F, AdyenRefundResponse>>
    for types::RefundsRouterData<F>
{
    type Error = error_stack::Report<errors::ConnectorError>;
    fn try_from(
        item: types::RefundsResponseRouterData<F, AdyenRefundResponse>,
    ) -> Result<Self, Self::Error> {
        let refund_status = match item.response.status.as_str() {
            // From the docs, the only value returned is "received", outcome of refund is available
            // through refund notification webhook
            "received" => storage_enums::RefundStatus::Success,
            _ => storage_enums::RefundStatus::Pending,
        };
        Ok(Self {
            response: Ok(types::RefundsResponseData {
                connector_refund_id: item.response.reference,
                refund_status,
            }),
            ..item.data
        })
    }
}

#[derive(Debug, Default, Serialize, Deserialize)]
#[serde(rename_all = "camelCase")]
pub struct ErrorResponse {
    pub status: i32,
    pub error_code: String,
    pub message: String,
    pub error_type: String,
    pub psp_reference: Option<String>,
}

// #[cfg(test)]
// mod test_adyen_transformers {
//     use super::*;

//     #[test]
//     fn verify_transform_from_router_to_adyen_req() {
//         let router_req = PaymentsRequest {
//             amount: 0.0,
//             currency: "None".to_string(),
//             ..Default::default()
//         };
//         println!("{:#?}", &router_req);
//         let adyen_req = AdyenPaymentRequest::from(router_req);
//         println!("{:#?}", &adyen_req);
//         let adyen_req_json: String = serde_json::to_string(&adyen_req).unwrap();
//         println!("{}", adyen_req_json);
//         assert_eq!(true, true)
//     }
// }

#[derive(Debug, Deserialize)]
pub enum DisputeStatus {
    Undefended,
    Pending,
    Lost,
    Accepted,
    Won,
}

#[derive(Debug, Deserialize)]
#[serde(rename_all = "camelCase")]
pub struct AdyenAdditionalDataWH {
    pub hmac_signature: String,
    pub dispute_status: Option<DisputeStatus>,
    pub chargeback_reason_code: Option<String>,
    pub defense_period_ends_at: Option<String>,
}

#[derive(Debug, Deserialize)]
pub struct AdyenAmountWH {
    pub value: i64,
    pub currency: String,
}

#[derive(Clone, Debug, Deserialize, strum::Display)]
#[serde(rename_all = "SCREAMING_SNAKE_CASE")]
#[strum(serialize_all = "SCREAMING_SNAKE_CASE")]
pub enum WebhookEventCode {
    Authorisation,
    Refund,
    CancelOrRefund,
    RefundFailed,
    NotificationOfChargeback,
    Chargeback,
    ChargebackReversed,
    SecondChargeback,
    PrearbitrationWon,
    PrearbitrationLost,
}

pub fn is_transaction_event(event_code: &WebhookEventCode) -> bool {
    matches!(event_code, WebhookEventCode::Authorisation)
}

pub fn is_refund_event(event_code: &WebhookEventCode) -> bool {
    matches!(
        event_code,
        WebhookEventCode::Refund
            | WebhookEventCode::CancelOrRefund
            | WebhookEventCode::RefundFailed
    )
}

pub fn is_chargeback_event(event_code: &WebhookEventCode) -> bool {
    matches!(
        event_code,
        WebhookEventCode::NotificationOfChargeback
            | WebhookEventCode::Chargeback
            | WebhookEventCode::ChargebackReversed
            | WebhookEventCode::SecondChargeback
            | WebhookEventCode::PrearbitrationWon
            | WebhookEventCode::PrearbitrationLost
    )
}

impl ForeignFrom<(WebhookEventCode, Option<DisputeStatus>)> for IncomingWebhookEvent {
    fn foreign_from((code, status): (WebhookEventCode, Option<DisputeStatus>)) -> Self {
        match (code, status) {
            (WebhookEventCode::Authorisation, _) => Self::PaymentIntentSuccess,
            (WebhookEventCode::Refund, _) => Self::RefundSuccess,
            (WebhookEventCode::CancelOrRefund, _) => Self::RefundSuccess,
            (WebhookEventCode::RefundFailed, _) => Self::RefundFailure,
            (WebhookEventCode::NotificationOfChargeback, _) => Self::DisputeOpened,
            (WebhookEventCode::Chargeback, None) => Self::DisputeLost,
            (WebhookEventCode::Chargeback, Some(DisputeStatus::Won)) => Self::DisputeWon,
            (WebhookEventCode::Chargeback, Some(DisputeStatus::Lost)) => Self::DisputeLost,
            (WebhookEventCode::Chargeback, Some(_)) => Self::DisputeOpened,
            (WebhookEventCode::ChargebackReversed, Some(DisputeStatus::Pending)) => {
                Self::DisputeChallenged
            }
            (WebhookEventCode::ChargebackReversed, _) => Self::DisputeWon,
            (WebhookEventCode::SecondChargeback, _) => Self::DisputeLost,
            (WebhookEventCode::PrearbitrationWon, Some(DisputeStatus::Pending)) => {
                Self::DisputeOpened
            }
            (WebhookEventCode::PrearbitrationWon, _) => Self::DisputeWon,
            (WebhookEventCode::PrearbitrationLost, _) => Self::DisputeLost,
        }
    }
}

impl From<WebhookEventCode> for DisputeStage {
    fn from(code: WebhookEventCode) -> Self {
        match code {
            WebhookEventCode::NotificationOfChargeback => Self::PreDispute,
            WebhookEventCode::SecondChargeback => Self::PreArbitration,
            WebhookEventCode::PrearbitrationWon => Self::PreArbitration,
            WebhookEventCode::PrearbitrationLost => Self::PreArbitration,
            _ => Self::Dispute,
        }
    }
}

#[derive(Debug, Deserialize)]
#[serde(rename_all = "camelCase")]
pub struct AdyenNotificationRequestItemWH {
    pub additional_data: AdyenAdditionalDataWH,
    pub amount: AdyenAmountWH,
    pub original_reference: Option<String>,
    pub psp_reference: String,
    pub event_code: WebhookEventCode,
    pub merchant_account_code: String,
    pub merchant_reference: String,
    pub success: String,
    pub reason: Option<String>,
    pub event_date: Option<String>,
}

#[derive(Debug, Deserialize)]
#[serde(rename_all = "PascalCase")]
pub struct AdyenItemObjectWH {
    pub notification_request_item: AdyenNotificationRequestItemWH,
}

#[derive(Debug, Deserialize)]
#[serde(rename_all = "camelCase")]
pub struct AdyenIncomingWebhook {
    pub notification_items: Vec<AdyenItemObjectWH>,
}

impl From<AdyenNotificationRequestItemWH> for AdyenResponse {
    fn from(notif: AdyenNotificationRequestItemWH) -> Self {
        Self {
            psp_reference: notif.psp_reference,
            merchant_reference: notif.merchant_reference,
            result_code: match notif.success.as_str() {
                "true" => AdyenStatus::Authorised,
                _ => AdyenStatus::Refused,
            },
            amount: Some(Amount {
                value: notif.amount.value,
                currency: notif.amount.currency,
            }),
            refusal_reason: None,
            refusal_reason_code: None,
        }
    }
}<|MERGE_RESOLUTION|>--- conflicted
+++ resolved
@@ -432,12 +432,6 @@
             storage_models::enums::PaymentMethod::BankRedirect => {
                 get_bank_redirect_specific_payment_data(item)
             }
-<<<<<<< HEAD
-            _ => Err(report!(errors::ConnectorError::NotImplemented(format!(
-                "Current Payment Method - {:?}",
-                item.request.payment_method_data
-            )))),
-=======
             storage_models::enums::PaymentMethod::Crypto => {
                 Err(errors::ConnectorError::NotSupported {
                     payment_method: format!("{:?}", item.payment_method),
@@ -446,7 +440,10 @@
                         .to_string(),
                 })?
             }
->>>>>>> 396c43d0
+            _ => Err(report!(errors::ConnectorError::NotImplemented(format!(
+                "Current Payment Method - {:?}",
+                item.request.payment_method_data
+            )))),
         }
     }
 }
@@ -661,18 +658,15 @@
                 }
             }
         }
-<<<<<<< HEAD
-        _ => Err(report!(errors::ConnectorError::NotImplemented(format!(
-            "Current Payment Method - {:?}",
-            item.request.payment_method_data
-        )))),
-=======
         api::PaymentMethodData::Crypto(_) => Err(errors::ConnectorError::NotSupported {
             payment_method: format!("{:?}", item.payment_method),
             connector: "Adyen",
             payment_experience: api_models::enums::PaymentExperience::RedirectToUrl.to_string(),
         })?,
->>>>>>> 396c43d0
+        _ => Err(report!(errors::ConnectorError::NotImplemented(format!(
+            "Current Payment Method - {:?}",
+            item.request.payment_method_data
+        )))),
     }
 }
 
