use api_models::{enums, payments, webhooks};
use cards::CardNumber;
use masking::PeekInterface;
use reqwest::Url;
use serde::{Deserialize, Serialize};
use time::PrimitiveDateTime;

use crate::{
    connector::utils::{
        self, BrowserInformationData, CardData, MandateReferenceData, PaymentsAuthorizeRequestData,
        RouterData,
    },
    consts,
    core::errors,
    pii::{Email, Secret},
    services,
    types::{
        self,
        api::{self, enums as api_enums},
        storage::enums as storage_enums,
        transformers::ForeignFrom,
    },
};

type Error = error_stack::Report<errors::ConnectorError>;

// Adyen Types Definition
// Payments Request and Response Types
#[derive(Default, Debug, Serialize, Deserialize)]
pub enum AdyenShopperInteraction {
    #[default]
    Ecommerce,
    #[serde(rename = "ContAuth")]
    ContinuedAuthentication,
    Moto,
    #[serde(rename = "POS")]
    Pos,
}

#[derive(Debug, Clone, Serialize, Deserialize)]
#[serde(rename_all = "PascalCase")]
pub enum AdyenRecurringModel {
    UnscheduledCardOnFile,
    CardOnFile,
}

#[derive(Clone, Default, Debug, Serialize, Deserialize)]
pub enum AuthType {
    #[default]
    PreAuth,
}
#[derive(Clone, Default, Debug, Serialize, Deserialize)]
#[serde(rename_all = "camelCase")]
pub struct AdditionalData {
    authorisation_type: Option<AuthType>,
    manual_capture: Option<bool>,
    pub recurring_processing_model: Option<AdyenRecurringModel>,
    /// Enable recurring details in dashboard to receive this ID, https://docs.adyen.com/online-payments/tokenization/create-and-use-tokens#test-and-go-live
    #[serde(rename = "recurring.recurringDetailReference")]
    recurring_detail_reference: Option<String>,
    #[serde(rename = "recurring.shopperReference")]
    recurring_shopper_reference: Option<String>,
    network_tx_reference: Option<String>,
}

#[derive(Debug, Serialize)]
#[serde(rename_all = "camelCase")]
pub struct ShopperName {
    first_name: Option<Secret<String>>,
    last_name: Option<Secret<String>>,
}

#[derive(Default, Debug, Serialize)]
#[serde(rename_all = "camelCase")]
pub struct Address {
    city: Option<String>,
    country: Option<api_enums::CountryAlpha2>,
    house_number_or_name: Option<Secret<String>>,
    postal_code: Option<Secret<String>>,
    state_or_province: Option<Secret<String>>,
    street: Option<Secret<String>>,
}

#[derive(Debug, Serialize)]
#[serde(rename_all = "camelCase")]
pub struct LineItem {
    amount_excluding_tax: Option<i64>,
    amount_including_tax: Option<i64>,
    description: Option<String>,
    id: Option<String>,
    tax_amount: Option<i64>,
    quantity: Option<u16>,
}

#[serde_with::skip_serializing_none]
#[derive(Debug, Serialize)]
#[serde(rename_all = "camelCase")]
pub struct AdyenPaymentRequest<'a> {
    amount: Amount,
    merchant_account: String,
    payment_method: AdyenPaymentMethod<'a>,
    reference: String,
    return_url: String,
    browser_info: Option<AdyenBrowserInfo>,
    shopper_interaction: AdyenShopperInteraction,
    recurring_processing_model: Option<AdyenRecurringModel>,
    additional_data: Option<AdditionalData>,
    shopper_reference: Option<String>,
    store_payment_method: Option<bool>,
    shopper_name: Option<ShopperName>,
    shopper_locale: Option<String>,
    shopper_email: Option<Email>,
    telephone_number: Option<Secret<String>>,
    billing_address: Option<Address>,
    delivery_address: Option<Address>,
    country_code: Option<api_enums::CountryAlpha2>,
    line_items: Option<Vec<LineItem>>,
    channel: Option<Channel>,
}

#[derive(Debug, Serialize)]
#[serde(rename_all = "camelCase")]
struct AdyenBrowserInfo {
    user_agent: String,
    accept_header: String,
    language: String,
    color_depth: u8,
    screen_height: u32,
    screen_width: u32,
    time_zone_offset: i32,
    java_enabled: bool,
}

#[derive(Debug, Clone, Serialize, Deserialize)]
pub enum AdyenStatus {
    AuthenticationFinished,
    AuthenticationNotRequired,
    Authorised,
    Cancelled,
    ChallengeShopper,
    Error,
    Pending,
    Received,
    RedirectShopper,
    Refused,
}

#[derive(Debug, Clone, Serialize)]
pub enum Channel {
    Web,
}

/// This implementation will be used only in Authorize, Automatic capture flow.
/// It is also being used in Psync flow, However Psync will be called only after create payment call that too in redirect flow.
impl ForeignFrom<(bool, AdyenStatus)> for storage_enums::AttemptStatus {
    fn foreign_from((is_manual_capture, adyen_status): (bool, AdyenStatus)) -> Self {
        match adyen_status {
            AdyenStatus::AuthenticationFinished => Self::AuthenticationSuccessful,
            AdyenStatus::AuthenticationNotRequired => Self::Pending,
            AdyenStatus::Authorised => match is_manual_capture {
                true => Self::Authorized,
                // In case of Automatic capture Authorized is the final status of the payment
                false => Self::Charged,
            },
            AdyenStatus::Cancelled => Self::Voided,
            AdyenStatus::ChallengeShopper | AdyenStatus::RedirectShopper => {
                Self::AuthenticationPending
            }
            AdyenStatus::Error | AdyenStatus::Refused => Self::Failure,
            AdyenStatus::Pending => Self::Pending,
            AdyenStatus::Received => Self::Started,
        }
    }
}

#[derive(Debug, Serialize, Deserialize, Eq, PartialEq)]
pub struct AdyenRedirectRequest {
    pub details: AdyenRedirectRequestTypes,
}

#[derive(Debug, Clone, Serialize, serde::Deserialize, Eq, PartialEq)]
#[serde(untagged)]
pub enum AdyenRedirectRequestTypes {
    AdyenRedirection(AdyenRedirection),
    AdyenThreeDS(AdyenThreeDS),
}

#[derive(Debug, Clone, Serialize, serde::Deserialize, Eq, PartialEq)]
#[serde(rename_all = "camelCase")]
pub struct AdyenRedirection {
    #[serde(rename = "redirectResult")]
    pub redirect_result: String,
    #[serde(rename = "type")]
    pub type_of_redirection_result: Option<String>,
    pub result_code: Option<String>,
}

#[derive(Debug, Clone, Serialize, serde::Deserialize, Eq, PartialEq)]
#[serde(rename_all = "camelCase")]
pub struct AdyenThreeDS {
    #[serde(rename = "threeDSResult")]
    pub three_ds_result: String,
    #[serde(rename = "type")]
    pub type_of_redirection_result: Option<String>,
    pub result_code: Option<String>,
}

#[derive(Debug, Clone, Deserialize)]
#[serde(untagged)]
pub enum AdyenPaymentResponse {
    AdyenResponse(AdyenResponse),
    AdyenRedirectResponse(AdyenRedirectionResponse),
}

#[derive(Debug, Clone, Serialize, Deserialize)]
#[serde(rename_all = "camelCase")]
pub struct AdyenResponse {
    psp_reference: String,
    result_code: AdyenStatus,
    amount: Option<Amount>,
    merchant_reference: String,
    refusal_reason: Option<String>,
    refusal_reason_code: Option<String>,
    additional_data: Option<AdditionalData>,
}

#[derive(Debug, Clone, Deserialize)]
#[serde(rename_all = "camelCase")]
pub struct AdyenRedirectionResponse {
    result_code: AdyenStatus,
    action: AdyenRedirectionAction,
    refusal_reason: Option<String>,
    refusal_reason_code: Option<String>,
}

#[derive(Debug, Clone, Serialize, Deserialize)]
#[serde(rename_all = "camelCase")]
pub struct AdyenRedirectionAction {
    payment_method_type: String,
    url: Option<Url>,
    method: Option<services::Method>,
    #[serde(rename = "type")]
    type_of_response: ActionType,
    data: Option<std::collections::HashMap<String, String>>,
    payment_data: Option<String>,
}

#[derive(Debug, Clone, Serialize, Deserialize)]
#[serde(rename_all = "lowercase")]
pub enum ActionType {
    Redirect,
    Await,
}

#[derive(Default, Debug, Clone, Serialize, Deserialize)]
pub struct Amount {
    currency: String,
    value: i64,
}

#[derive(Debug, Clone, Serialize)]
#[serde(tag = "type")]
#[serde(rename_all = "snake_case")]
pub enum AdyenPaymentMethod<'a> {
    AdyenAffirm(Box<AdyenPayLaterData>),
    AdyenCard(Box<AdyenCard>),
    AdyenKlarna(Box<AdyenPayLaterData>),
    AdyenPaypal(Box<AdyenPaypal>),
    AfterPay(Box<AdyenPayLaterData>),
    AliPay(Box<AliPayData>),
    AliPayHk(Box<AliPayHkData>),
    ApplePay(Box<AdyenApplePay>),
    BancontactCard(Box<BancontactCardData>),
    Blik(Box<BlikRedirectionData>),
    Eps(Box<BankRedirectionWithIssuer<'a>>),
    Giropay(Box<BankRedirectionPMData>),
    Gpay(Box<AdyenGPay>),
    #[serde(rename = "gopay_wallet")]
    GoPay(Box<GoPayData>),
    Ideal(Box<BankRedirectionWithIssuer<'a>>),
    Kakaopay(Box<KakaoPayData>),
    Mandate(Box<AdyenMandate>),
    Mbway(Box<MbwayData>),
    MobilePay(Box<MobilePayData>),
    OnlineBankingCzechRepublic(Box<OnlineBankingCzechRepublicData>),
    OnlineBankingFinland(Box<OnlineBankingFinlandData>),
    OnlineBankingPoland(Box<OnlineBankingPolandData>),
    OnlineBankingSlovakia(Box<OnlineBankingSlovakiaData>),
    PayBright(Box<PayBrightData>),
    Sofort(Box<BankRedirectionPMData>),
    Trustly(Box<BankRedirectionPMData>),
    Walley(Box<WalleyData>),
    WeChatPayWeb(Box<WeChatPayWebData>),
    AchDirectDebit(Box<AchDirectDebitData>),
    #[serde(rename = "sepadirectdebit")]
    SepaDirectDebit(Box<SepaDirectDebitData>),
    BacsDirectDebit(Box<BacsDirectDebitData>),
    SamsungPay(Box<SamsungPayPmData>),
}

#[derive(Debug, Clone, Serialize)]
#[serde(rename_all = "camelCase")]
pub struct AchDirectDebitData {
    #[serde(rename = "type")]
    payment_type: PaymentType,
    bank_account_number: Secret<String>,
    bank_location_id: Secret<String>,
    owner_name: Secret<String>,
}

#[derive(Debug, Clone, Serialize)]
#[serde(rename_all = "camelCase")]
pub struct SepaDirectDebitData {
    #[serde(rename = "sepa.ownerName")]
    owner_name: Secret<String>,
    #[serde(rename = "sepa.ibanNumber")]
    iban_number: Secret<String>,
}

#[derive(Debug, Clone, Serialize)]
#[serde(rename_all = "camelCase")]
pub struct BacsDirectDebitData {
    #[serde(rename = "type")]
    payment_type: PaymentType,
    bank_account_number: Secret<String>,
    bank_location_id: Secret<String>,
    holder_name: Secret<String>,
}

#[derive(Debug, Clone, Serialize)]
#[serde(rename_all = "camelCase")]
pub struct MandateData {
    #[serde(rename = "type")]
    payment_type: PaymentType,
    stored_payment_method_id: String,
}

#[derive(Debug, Clone, Serialize)]
pub struct WeChatPayWebData {
    #[serde(rename = "type")]
    payment_type: PaymentType,
}

#[derive(Debug, Clone, Serialize)]
#[serde(rename_all = "camelCase")]
pub struct BancontactCardData {
    #[serde(rename = "type")]
    payment_type: PaymentType,
    brand: String,
    number: CardNumber,
    expiry_month: Secret<String>,
    expiry_year: Secret<String>,
    holder_name: Secret<String>,
}

#[derive(Debug, Clone, Serialize)]
pub struct MobilePayData {
    #[serde(rename = "type")]
    payment_type: PaymentType,
}
#[derive(Debug, Clone, Serialize)]
#[serde(rename_all = "camelCase")]
pub struct MbwayData {
    #[serde(rename = "type")]
    payment_type: PaymentType,
    telephone_number: Secret<String>,
}

#[derive(Debug, Clone, Serialize)]
pub struct WalleyData {
    #[serde(rename = "type")]
    payment_type: PaymentType,
}

#[derive(Debug, Clone, Serialize)]
pub struct SamsungPayPmData {
    #[serde(rename = "type")]
    payment_type: PaymentType,
    #[serde(rename = "samsungPayToken")]
    samsung_pay_token: Secret<String>,
}

#[derive(Debug, Clone, Serialize)]
pub struct PayBrightData {
    #[serde(rename = "type")]
    payment_type: PaymentType,
}

#[derive(Debug, Clone, Serialize)]
pub struct OnlineBankingFinlandData {
    #[serde(rename = "type")]
    payment_type: PaymentType,
}
#[derive(Debug, Clone, Serialize)]
pub struct OnlineBankingCzechRepublicData {
    #[serde(rename = "type")]
    payment_type: PaymentType,
    issuer: OnlineBankingCzechRepublicBanks,
}

#[derive(Debug, Clone, Serialize)]
#[serde(rename_all = "lowercase")]
pub enum OnlineBankingCzechRepublicBanks {
    KB,
    CS,
    C,
}

impl TryFrom<&api_enums::BankNames> for OnlineBankingCzechRepublicBanks {
    type Error = Error;
    fn try_from(bank_name: &api_enums::BankNames) -> Result<Self, Self::Error> {
        match bank_name {
            api::enums::BankNames::KomercniBanka => Ok(Self::KB),
            api::enums::BankNames::CeskaSporitelna => Ok(Self::CS),
            api::enums::BankNames::PlatnoscOnlineKartaPlatnicza => Ok(Self::C),
            _ => Err(errors::ConnectorError::NotSupported {
                message: String::from("BankRedirect"),
                connector: "Adyen",
                payment_experience: api_enums::PaymentExperience::RedirectToUrl.to_string(),
            })?,
        }
    }
}

#[derive(Debug, Clone, Serialize)]
pub struct OnlineBankingPolandData {
    #[serde(rename = "type")]
    payment_type: PaymentType,
    issuer: OnlineBankingPolandBanks,
}

#[derive(Debug, Clone, Serialize)]
pub enum OnlineBankingPolandBanks {
    #[serde(rename = "154")]
    BlikPSP,
    #[serde(rename = "31")]
    PlaceZIPKO,
    #[serde(rename = "243")]
    MBank,
    #[serde(rename = "112")]
    PayWithING,
    #[serde(rename = "20")]
    SantanderPrzelew24,
    #[serde(rename = "65")]
    BankPEKAOSA,
    #[serde(rename = "85")]
    BankMillennium,
    #[serde(rename = "88")]
    PayWithAliorBank,
    #[serde(rename = "143")]
    BankiSpoldzielcze,
    #[serde(rename = "26")]
    PayWithInteligo,
    #[serde(rename = "33")]
    BNPParibasPoland,
    #[serde(rename = "144")]
    BankNowySA,
    #[serde(rename = "45")]
    CreditAgricole,
    #[serde(rename = "99")]
    PayWithBOS,
    #[serde(rename = "119")]
    PayWithCitiHandlowy,
    #[serde(rename = "131")]
    PayWithPlusBank,
    #[serde(rename = "64")]
    ToyotaBank,
    #[serde(rename = "153")]
    VeloBank,
    #[serde(rename = "141")]
    ETransferPocztowy24,
}

impl TryFrom<&api_enums::BankNames> for OnlineBankingPolandBanks {
    type Error = Error;
    fn try_from(bank_name: &api_enums::BankNames) -> Result<Self, Self::Error> {
        match bank_name {
            api_models::enums::BankNames::BlikPSP => Ok(Self::BlikPSP),
            api_models::enums::BankNames::PlaceZIPKO => Ok(Self::PlaceZIPKO),
            api_models::enums::BankNames::MBank => Ok(Self::MBank),
            api_models::enums::BankNames::PayWithING => Ok(Self::PayWithING),
            api_models::enums::BankNames::SantanderPrzelew24 => Ok(Self::SantanderPrzelew24),
            api_models::enums::BankNames::BankPEKAOSA => Ok(Self::BankPEKAOSA),
            api_models::enums::BankNames::BankMillennium => Ok(Self::BankMillennium),
            api_models::enums::BankNames::PayWithAliorBank => Ok(Self::PayWithAliorBank),
            api_models::enums::BankNames::BankiSpoldzielcze => Ok(Self::BankiSpoldzielcze),
            api_models::enums::BankNames::PayWithInteligo => Ok(Self::PayWithInteligo),
            api_models::enums::BankNames::BNPParibasPoland => Ok(Self::BNPParibasPoland),
            api_models::enums::BankNames::BankNowySA => Ok(Self::BankNowySA),
            api_models::enums::BankNames::CreditAgricole => Ok(Self::CreditAgricole),
            api_models::enums::BankNames::PayWithBOS => Ok(Self::PayWithBOS),
            api_models::enums::BankNames::PayWithCitiHandlowy => Ok(Self::PayWithCitiHandlowy),
            api_models::enums::BankNames::PayWithPlusBank => Ok(Self::PayWithPlusBank),
            api_models::enums::BankNames::ToyotaBank => Ok(Self::ToyotaBank),
            api_models::enums::BankNames::VeloBank => Ok(Self::VeloBank),
            api_models::enums::BankNames::ETransferPocztowy24 => Ok(Self::ETransferPocztowy24),
            _ => Err(errors::ConnectorError::NotSupported {
                message: String::from("BankRedirect"),
                connector: "Adyen",
                payment_experience: api_enums::PaymentExperience::RedirectToUrl.to_string(),
            })?,
        }
    }
}

#[derive(Debug, Clone, Serialize)]
#[serde(rename_all = "camelCase")]
pub struct OnlineBankingSlovakiaData {
    #[serde(rename = "type")]
    payment_type: PaymentType,
    issuer: OnlineBankingSlovakiaBanks,
}

#[derive(Debug, Clone, Serialize)]
#[serde(rename_all = "lowercase")]
pub enum OnlineBankingSlovakiaBanks {
    Vub,
    Posto,
    Sporo,
    Tatra,
    Viamo,
}

impl TryFrom<&api_enums::BankNames> for OnlineBankingSlovakiaBanks {
    type Error = Error;
    fn try_from(bank_name: &api_enums::BankNames) -> Result<Self, Self::Error> {
        match bank_name {
            api::enums::BankNames::EPlatbyVUB => Ok(Self::Vub),
            api::enums::BankNames::PostovaBanka => Ok(Self::Posto),
            api::enums::BankNames::SporoPay => Ok(Self::Sporo),
            api::enums::BankNames::TatraPay => Ok(Self::Tatra),
            api::enums::BankNames::Viamo => Ok(Self::Viamo),
            _ => Err(errors::ConnectorError::NotSupported {
                message: String::from("BankRedirect"),
                connector: "Adyen",
                payment_experience: api_enums::PaymentExperience::RedirectToUrl.to_string(),
            })?,
        }
    }
}

#[derive(Debug, Clone, Serialize)]
#[serde(rename_all = "camelCase")]
pub struct BlikRedirectionData {
    #[serde(rename = "type")]
    payment_type: PaymentType,
    blik_code: String,
}

#[derive(Debug, Clone, Serialize)]
#[serde(rename_all = "camelCase")]
pub struct BankRedirectionPMData {
    #[serde(rename = "type")]
    payment_type: PaymentType,
}

#[derive(Debug, Clone, Serialize)]
#[serde(rename_all = "camelCase")]
pub struct BankRedirectionWithIssuer<'a> {
    #[serde(rename = "type")]
    payment_type: PaymentType,
    issuer: Option<&'a str>,
}

#[derive(Debug, Clone, Serialize, Deserialize)]
#[serde(rename_all = "camelCase")]
pub struct AdyenMandate {
    #[serde(rename = "type")]
    payment_type: PaymentType,
    stored_payment_method_id: String,
}

#[derive(Debug, Clone, Serialize, Deserialize)]
#[serde(rename_all = "camelCase")]
pub struct AdyenCard {
    #[serde(rename = "type")]
    payment_type: PaymentType,
    number: CardNumber,
    expiry_month: Secret<String>,
    expiry_year: Secret<String>,
    cvc: Option<Secret<String>>,
    brand: Option<CardBrand>, //Mandatory for mandate using network_txns_id
    network_payment_reference: Option<String>,
}

#[derive(Debug, Clone, Serialize, Deserialize)]
#[serde(rename_all = "lowercase")]
pub enum CardBrand {
    Visa,
    MC,
    Amex,
}

#[derive(Default, Debug, Serialize, Deserialize)]
#[serde(rename_all = "camelCase")]
pub struct AdyenCancelRequest {
    merchant_account: String,
    reference: String,
}

#[derive(Default, Debug, Deserialize)]
#[serde(rename_all = "camelCase")]
pub struct AdyenCancelResponse {
    psp_reference: String,
    status: CancelStatus,
}

#[derive(Default, Debug, Deserialize)]
#[serde(rename_all = "lowercase")]
pub enum CancelStatus {
    Received,
    #[default]
    Processing,
}
#[derive(Debug, Clone, Serialize, Deserialize)]
pub struct AdyenPaypal {
    #[serde(rename = "type")]
    payment_type: PaymentType,
}

#[derive(Debug, Clone, Serialize, Deserialize)]
pub struct AliPayData {
    #[serde(rename = "type")]
    payment_type: PaymentType,
}

#[derive(Debug, Clone, Serialize, Deserialize)]
pub struct AliPayHkData {
    #[serde(rename = "type")]
    payment_type: PaymentType,
}

#[derive(Debug, Clone, Serialize, Deserialize)]
pub struct GoPayData {}

#[derive(Debug, Clone, Serialize, Deserialize)]
<<<<<<< HEAD
pub struct KakaoPayData {}

#[derive(Debug, Clone, Serialize, Deserialize)]
=======
>>>>>>> 474d308c
pub struct AdyenGPay {
    #[serde(rename = "type")]
    payment_type: PaymentType,
    #[serde(rename = "googlePayToken")]
    google_pay_token: Secret<String>,
}

#[derive(Debug, Clone, Serialize, Deserialize)]
pub struct AdyenApplePay {
    #[serde(rename = "type")]
    payment_type: PaymentType,
    #[serde(rename = "applePayToken")]
    apple_pay_token: Secret<String>,
}

#[derive(Debug, Clone, Serialize, Deserialize)]
pub struct AdyenPayLaterData {
    #[serde(rename = "type")]
    payment_type: PaymentType,
}

// Refunds Request and Response
#[derive(Default, Debug, Serialize, Deserialize)]
#[serde(rename_all = "camelCase")]
pub struct AdyenRefundRequest {
    merchant_account: String,
    amount: Amount,
    merchant_refund_reason: Option<String>,
    reference: String,
}

#[derive(Default, Debug, Clone, Serialize, Deserialize)]
#[serde(rename_all = "camelCase")]
pub struct AdyenRefundResponse {
    merchant_account: String,
    psp_reference: String,
    payment_psp_reference: String,
    reference: String,
    status: String,
}

pub struct AdyenAuthType {
    pub(super) api_key: String,
    pub(super) merchant_account: String,
}

#[derive(Debug, Clone, Serialize, Deserialize)]
#[serde(rename_all = "lowercase")]
pub enum PaymentType {
    Affirm,
    Afterpaytouch,
    Alipay,
    #[serde(rename = "alipay_hk")]
    AlipayHk,
    Applepay,
    Blik,
    Eps,
    Giropay,
    Googlepay,
    #[serde(rename = "gopay_wallet")]
    GoPay,
    Ideal,
    Klarna,
    Kakaopay,
    Mbway,
    MobilePay,
    #[serde(rename = "onlineBanking_CZ")]
    OnlineBankingCzechRepublic,
    #[serde(rename = "ebanking_FI")]
    OnlineBankingFinland,
    #[serde(rename = "onlineBanking_PL")]
    OnlineBankingPoland,
    #[serde(rename = "onlineBanking_SK")]
    OnlineBankingSlovakia,
    PayBright,
    Paypal,
    Scheme,
    #[serde(rename = "directEbanking")]
    Sofort,
    #[serde(rename = "networkToken")]
    NetworkToken,
    Trustly,
    Walley,
    #[serde(rename = "wechatpayWeb")]
    WeChatPayWeb,
    #[serde(rename = "ach")]
    AchDirectDebit,
    SepaDirectDebit,
    #[serde(rename = "directdebit_GB")]
    BacsDirectDebit,
    Samsungpay,
}

pub struct AdyenTestBankNames<'a>(&'a str);

impl<'a> TryFrom<&api_enums::BankNames> for AdyenTestBankNames<'a> {
    type Error = Error;
    fn try_from(bank: &api_enums::BankNames) -> Result<Self, Self::Error> {
        Ok(match bank {
            api_models::enums::BankNames::AbnAmro => Self("1121"),
            api_models::enums::BankNames::AsnBank => Self("1151"),
            api_models::enums::BankNames::Bunq => Self("1152"),
            api_models::enums::BankNames::Handelsbanken => Self("1153"),
            api_models::enums::BankNames::Ing => Self("1154"),
            api_models::enums::BankNames::Knab => Self("1155"),
            api_models::enums::BankNames::Moneyou => Self("1156"),
            api_models::enums::BankNames::Rabobank => Self("1157"),
            api_models::enums::BankNames::Regiobank => Self("1158"),
            api_models::enums::BankNames::Revolut => Self("1159"),
            api_models::enums::BankNames::SnsBank => Self("1159"),
            api_models::enums::BankNames::TriodosBank => Self("1159"),
            api_models::enums::BankNames::VanLanschot => Self("1159"),
            api_models::enums::BankNames::BankAustria => {
                Self("e6819e7a-f663-414b-92ec-cf7c82d2f4e5")
            }
            api_models::enums::BankNames::BawagPskAg => {
                Self("ba7199cc-f057-42f2-9856-2378abf21638")
            }
            api_models::enums::BankNames::Dolomitenbank => {
                Self("d5d5b133-1c0d-4c08-b2be-3c9b116dc326")
            }
            api_models::enums::BankNames::EasybankAg => {
                Self("eff103e6-843d-48b7-a6e6-fbd88f511b11")
            }
            api_models::enums::BankNames::ErsteBankUndSparkassen => {
                Self("3fdc41fc-3d3d-4ee3-a1fe-cd79cfd58ea3")
            }
            api_models::enums::BankNames::HypoTirolBankAg => {
                Self("6765e225-a0dc-4481-9666-e26303d4f221")
            }
            api_models::enums::BankNames::PosojilnicaBankEGen => {
                Self("65ef4682-4944-499f-828f-5d74ad288376")
            }
            api_models::enums::BankNames::RaiffeisenBankengruppeOsterreich => {
                Self("ee9fc487-ebe0-486c-8101-17dce5141a67")
            }
            api_models::enums::BankNames::SchoellerbankAg => {
                Self("1190c4d1-b37a-487e-9355-e0a067f54a9f")
            }
            api_models::enums::BankNames::SpardaBankWien => {
                Self("8b0bfeea-fbb0-4337-b3a1-0e25c0f060fc")
            }
            api_models::enums::BankNames::VolksbankGruppe => {
                Self("e2e97aaa-de4c-4e18-9431-d99790773433")
            }
            api_models::enums::BankNames::VolkskreditbankAg => {
                Self("4a0a975b-0594-4b40-9068-39f77b3a91f9")
            }
            _ => Err(errors::ConnectorError::NotSupported {
                message: String::from("BankRedirect"),
                connector: "Adyen",
                payment_experience: api_enums::PaymentExperience::RedirectToUrl.to_string(),
            })?,
        })
    }
}

impl TryFrom<&types::ConnectorAuthType> for AdyenAuthType {
    type Error = Error;
    fn try_from(auth_type: &types::ConnectorAuthType) -> Result<Self, Self::Error> {
        if let types::ConnectorAuthType::BodyKey { api_key, key1 } = auth_type {
            Ok(Self {
                api_key: api_key.to_string(),
                merchant_account: key1.to_string(),
            })
        } else {
            Err(errors::ConnectorError::FailedToObtainAuthType)?
        }
    }
}

impl<'a> TryFrom<&types::PaymentsAuthorizeRouterData> for AdyenPaymentRequest<'a> {
    type Error = Error;
    fn try_from(item: &types::PaymentsAuthorizeRouterData) -> Result<Self, Self::Error> {
        match item
            .request
            .mandate_id
            .to_owned()
            .and_then(|mandate_ids| mandate_ids.mandate_reference_id)
        {
            Some(mandate_ref) => AdyenPaymentRequest::try_from((item, mandate_ref)),
            None => match item.request.payment_method_data {
                api_models::payments::PaymentMethodData::Card(ref card) => {
                    AdyenPaymentRequest::try_from((item, card))
                }
                api_models::payments::PaymentMethodData::Wallet(ref wallet) => {
                    AdyenPaymentRequest::try_from((item, wallet))
                }
                api_models::payments::PaymentMethodData::PayLater(ref pay_later) => {
                    AdyenPaymentRequest::try_from((item, pay_later))
                }
                api_models::payments::PaymentMethodData::BankRedirect(ref bank_redirect) => {
                    AdyenPaymentRequest::try_from((item, bank_redirect))
                }
                api_models::payments::PaymentMethodData::BankDebit(ref bank_debit) => {
                    AdyenPaymentRequest::try_from((item, bank_debit))
                }
                _ => Err(errors::ConnectorError::NotSupported {
                    message: format!("{:?}", item.request.payment_method_type),
                    connector: "Adyen",
                    payment_experience: api_models::enums::PaymentExperience::RedirectToUrl
                        .to_string(),
                })?,
            },
        }
    }
}

impl From<&types::PaymentsAuthorizeRouterData> for AdyenShopperInteraction {
    fn from(item: &types::PaymentsAuthorizeRouterData) -> Self {
        match item.request.off_session {
            Some(true) => Self::ContinuedAuthentication,
            _ => Self::Ecommerce,
        }
    }
}
type RecurringDetails = (Option<AdyenRecurringModel>, Option<bool>, Option<String>);

fn get_recurring_processing_model(
    item: &types::PaymentsAuthorizeRouterData,
) -> Result<RecurringDetails, Error> {
    match (item.request.setup_future_usage, item.request.off_session) {
        (Some(storage_enums::FutureUsage::OffSession), _) => {
            let customer_id = item.get_customer_id()?;
            let shopper_reference = format!("{}_{}", item.merchant_id, customer_id);
            let store_payment_method = item.request.is_mandate_payment();
            Ok((
                Some(AdyenRecurringModel::UnscheduledCardOnFile),
                Some(store_payment_method),
                Some(shopper_reference),
            ))
        }
        (_, Some(true)) => Ok((
            Some(AdyenRecurringModel::UnscheduledCardOnFile),
            None,
            Some(format!("{}_{}", item.merchant_id, item.get_customer_id()?)),
        )),
        _ => Ok((None, None, None)),
    }
}

fn get_browser_info(
    item: &types::PaymentsAuthorizeRouterData,
) -> Result<Option<AdyenBrowserInfo>, Error> {
    if item.auth_type == storage_enums::AuthenticationType::ThreeDs
        || item.payment_method == storage_enums::PaymentMethod::BankRedirect
        || item.request.payment_method_type == Some(storage_enums::PaymentMethodType::GoPay)
    {
        let info = item.request.get_browser_info()?;
        Ok(Some(AdyenBrowserInfo {
            accept_header: info.get_accept_header()?,
            language: info.get_language()?,
            screen_height: info.get_screen_height()?,
            screen_width: info.get_screen_width()?,
            color_depth: info.get_color_depth()?,
            user_agent: info.get_user_agent()?,
            time_zone_offset: info.get_time_zone()?,
            java_enabled: info.get_java_enabled()?,
        }))
    } else {
        Ok(None)
    }
}

fn get_additional_data(item: &types::PaymentsAuthorizeRouterData) -> Option<AdditionalData> {
    match item.request.capture_method {
        Some(storage_models::enums::CaptureMethod::Manual) => Some(AdditionalData {
            authorisation_type: Some(AuthType::PreAuth),
            manual_capture: Some(true),
            network_tx_reference: None,
            recurring_detail_reference: None,
            recurring_shopper_reference: None,
            recurring_processing_model: Some(AdyenRecurringModel::UnscheduledCardOnFile),
        }),
        _ => None,
    }
}

fn get_channel_type(pm_type: &Option<storage_enums::PaymentMethodType>) -> Option<Channel> {
    pm_type.as_ref().and_then(|pmt| match pmt {
        storage_enums::PaymentMethodType::GoPay => Some(Channel::Web),
        _ => None,
    })
}

fn get_amount_data(item: &types::PaymentsAuthorizeRouterData) -> Amount {
    Amount {
        currency: item.request.currency.to_string(),
        value: item.request.amount,
    }
}

fn get_address_info(address: Option<&api_models::payments::Address>) -> Option<Address> {
    address.and_then(|add| {
        add.address.as_ref().map(|a| Address {
            city: a.city.clone(),
            country: a.country,
            house_number_or_name: a.line1.clone(),
            postal_code: a.zip.clone(),
            state_or_province: a.state.clone(),
            street: a.line2.clone(),
        })
    })
}

fn get_line_items(item: &types::PaymentsAuthorizeRouterData) -> Vec<LineItem> {
    let order_details = item.request.order_details.clone();
    match order_details {
        Some(od) => od
            .iter()
            .enumerate()
            .map(|(i, data)| LineItem {
                amount_including_tax: Some(data.amount),
                amount_excluding_tax: Some(data.amount),
                description: Some(data.product_name.clone()),
                id: Some(format!("Items #{i}")),
                tax_amount: None,
                quantity: Some(data.quantity),
            })
            .collect(),
        None => {
            let line_item = LineItem {
                amount_including_tax: Some(item.request.amount),
                amount_excluding_tax: Some(item.request.amount),
                description: None,
                id: Some(String::from("Items #1")),
                tax_amount: None,
                quantity: Some(1),
            };
            vec![line_item]
        }
    }
}

fn get_telephone_number(item: &types::PaymentsAuthorizeRouterData) -> Option<Secret<String>> {
    let phone = item
        .address
        .billing
        .as_ref()
        .and_then(|billing| billing.phone.as_ref());
    phone.as_ref().and_then(|phone| {
        phone.number.as_ref().and_then(|number| {
            phone
                .country_code
                .as_ref()
                .map(|cc| Secret::new(format!("{}{}", cc, number.peek())))
        })
    })
}

fn get_shopper_name(item: &types::PaymentsAuthorizeRouterData) -> Option<ShopperName> {
    let address = item
        .address
        .billing
        .as_ref()
        .and_then(|billing| billing.address.as_ref());
    Some(ShopperName {
        first_name: address.and_then(|address| address.first_name.clone()),
        last_name: address.and_then(|address| address.last_name.clone()),
    })
}

fn get_country_code(item: &types::PaymentsAuthorizeRouterData) -> Option<api_enums::CountryAlpha2> {
    item.address
        .billing
        .as_ref()
        .and_then(|billing| billing.address.as_ref().and_then(|address| address.country))
}

impl<'a> TryFrom<&api_models::payments::BankDebitData> for AdyenPaymentMethod<'a> {
    type Error = Error;
    fn try_from(
        bank_debit_data: &api_models::payments::BankDebitData,
    ) -> Result<Self, Self::Error> {
        match bank_debit_data {
            payments::BankDebitData::AchBankDebit {
                account_number,
                routing_number,
                card_holder_name,
                ..
            } => Ok(AdyenPaymentMethod::AchDirectDebit(Box::new(
                AchDirectDebitData {
                    payment_type: PaymentType::AchDirectDebit,
                    bank_account_number: account_number.clone(),
                    bank_location_id: routing_number.clone(),
                    owner_name: card_holder_name.clone().ok_or(
                        errors::ConnectorError::MissingRequiredField {
                            field_name: "card_holder_name",
                        },
                    )?,
                },
            ))),
            payments::BankDebitData::SepaBankDebit {
                iban,
                bank_account_holder_name,
                ..
            } => Ok(AdyenPaymentMethod::SepaDirectDebit(Box::new(
                SepaDirectDebitData {
                    owner_name: bank_account_holder_name.clone().ok_or(
                        errors::ConnectorError::MissingRequiredField {
                            field_name: "bank_account_holder_name",
                        },
                    )?,
                    iban_number: iban.clone(),
                },
            ))),
            payments::BankDebitData::BacsBankDebit {
                account_number,
                sort_code,
                bank_account_holder_name,
                ..
            } => Ok(AdyenPaymentMethod::BacsDirectDebit(Box::new(
                BacsDirectDebitData {
                    payment_type: PaymentType::BacsDirectDebit,
                    bank_account_number: account_number.clone(),
                    bank_location_id: sort_code.clone(),
                    holder_name: bank_account_holder_name.clone().ok_or(
                        errors::ConnectorError::MissingRequiredField {
                            field_name: "bank_account_holder_name",
                        },
                    )?,
                },
            ))),
            _ => Err(errors::ConnectorError::NotImplemented("Payment method".to_string()).into()),
        }
    }
}

impl<'a> TryFrom<&api::Card> for AdyenPaymentMethod<'a> {
    type Error = Error;
    fn try_from(card: &api::Card) -> Result<Self, Self::Error> {
        let adyen_card = AdyenCard {
            payment_type: PaymentType::Scheme,
            number: card.card_number.clone(),
            expiry_month: card.card_exp_month.clone(),
            expiry_year: card.get_expiry_year_4_digit(),
            cvc: Some(card.card_cvc.clone()),
            brand: None,
            network_payment_reference: None,
        };
        Ok(AdyenPaymentMethod::AdyenCard(Box::new(adyen_card)))
    }
}

impl TryFrom<&utils::CardIssuer> for CardBrand {
    type Error = Error;
    fn try_from(card_issuer: &utils::CardIssuer) -> Result<Self, Self::Error> {
        match card_issuer {
            utils::CardIssuer::AmericanExpress => Ok(Self::Amex),
            utils::CardIssuer::Master => Ok(Self::MC),
            utils::CardIssuer::Visa => Ok(Self::Visa),
            _ => Err(errors::ConnectorError::NotImplemented("CardBrand".to_string()).into()),
        }
    }
}

impl<'a> TryFrom<&api::WalletData> for AdyenPaymentMethod<'a> {
    type Error = Error;
    fn try_from(wallet_data: &api::WalletData) -> Result<Self, Self::Error> {
        match wallet_data {
            api_models::payments::WalletData::GooglePay(data) => {
                let gpay_data = AdyenGPay {
                    payment_type: PaymentType::Googlepay,
                    google_pay_token: Secret::new(data.tokenization_data.token.to_owned()),
                };
                Ok(AdyenPaymentMethod::Gpay(Box::new(gpay_data)))
            }
            api_models::payments::WalletData::ApplePay(data) => {
                let apple_pay_data = AdyenApplePay {
                    payment_type: PaymentType::Applepay,
                    apple_pay_token: Secret::new(data.payment_data.to_string()),
                };

                Ok(AdyenPaymentMethod::ApplePay(Box::new(apple_pay_data)))
            }
            api_models::payments::WalletData::PaypalRedirect(_) => {
                let wallet = AdyenPaypal {
                    payment_type: PaymentType::Paypal,
                };
                Ok(AdyenPaymentMethod::AdyenPaypal(Box::new(wallet)))
            }
            api_models::payments::WalletData::AliPayRedirect(_) => {
                let alipay_data = AliPayData {
                    payment_type: PaymentType::Alipay,
                };
                Ok(AdyenPaymentMethod::AliPay(Box::new(alipay_data)))
            }
            api_models::payments::WalletData::AliPayHkRedirect(_) => {
                let alipay_hk_data = AliPayHkData {
                    payment_type: PaymentType::AlipayHk,
                };
                Ok(AdyenPaymentMethod::AliPayHk(Box::new(alipay_hk_data)))
            }
            api_models::payments::WalletData::GoPayRedirect(_) => {
                let go_pay_data = GoPayData {};
                Ok(AdyenPaymentMethod::GoPay(Box::new(go_pay_data)))
            }
<<<<<<< HEAD
            api_models::payments::WalletData::KakaoPayRedirect(_) => {
                let kakao_pay_data = KakaoPayData {};
                Ok(AdyenPaymentMethod::Kakaopay(Box::new(kakao_pay_data)))
            }
=======
>>>>>>> 474d308c
            api_models::payments::WalletData::MbWayRedirect(data) => {
                let mbway_data = MbwayData {
                    payment_type: PaymentType::Mbway,
                    telephone_number: data.telephone_number.clone(),
                };
                Ok(AdyenPaymentMethod::Mbway(Box::new(mbway_data)))
            }
            api_models::payments::WalletData::MobilePayRedirect(_) => {
                let data = MobilePayData {
                    payment_type: PaymentType::MobilePay,
                };
                Ok(AdyenPaymentMethod::MobilePay(Box::new(data)))
            }
            api_models::payments::WalletData::WeChatPayRedirect(_) => {
                let data = WeChatPayWebData {
                    payment_type: PaymentType::WeChatPayWeb,
                };
                Ok(AdyenPaymentMethod::WeChatPayWeb(Box::new(data)))
            }
            api_models::payments::WalletData::SamsungPay(samsung_data) => {
                let data = SamsungPayPmData {
                    payment_type: PaymentType::Samsungpay,
                    samsung_pay_token: samsung_data.token.to_owned(),
                };
                Ok(AdyenPaymentMethod::SamsungPay(Box::new(data)))
            }
            _ => Err(errors::ConnectorError::NotImplemented("Payment method".to_string()).into()),
        }
    }
}

impl<'a> TryFrom<&api::PayLaterData> for AdyenPaymentMethod<'a> {
    type Error = Error;
    fn try_from(pay_later_data: &api::PayLaterData) -> Result<Self, Self::Error> {
        match pay_later_data {
            api_models::payments::PayLaterData::KlarnaRedirect { .. } => {
                let klarna = AdyenPayLaterData {
                    payment_type: PaymentType::Klarna,
                };
                Ok(AdyenPaymentMethod::AdyenKlarna(Box::new(klarna)))
            }
            api_models::payments::PayLaterData::AffirmRedirect { .. } => Ok(
                AdyenPaymentMethod::AdyenAffirm(Box::new(AdyenPayLaterData {
                    payment_type: PaymentType::Affirm,
                })),
            ),
            api_models::payments::PayLaterData::AfterpayClearpayRedirect { .. } => {
                Ok(AdyenPaymentMethod::AfterPay(Box::new(AdyenPayLaterData {
                    payment_type: PaymentType::Afterpaytouch,
                })))
            }
            api_models::payments::PayLaterData::PayBrightRedirect { .. } => {
                Ok(AdyenPaymentMethod::PayBright(Box::new(PayBrightData {
                    payment_type: PaymentType::PayBright,
                })))
            }
            api_models::payments::PayLaterData::WalleyRedirect { .. } => {
                Ok(AdyenPaymentMethod::Walley(Box::new(WalleyData {
                    payment_type: PaymentType::Walley,
                })))
            }
            _ => Err(errors::ConnectorError::NotImplemented("Payment method".to_string()).into()),
        }
    }
}

impl<'a> TryFrom<&api_models::payments::BankRedirectData> for AdyenPaymentMethod<'a> {
    type Error = Error;
    fn try_from(
        bank_redirect_data: &api_models::payments::BankRedirectData,
    ) -> Result<Self, Self::Error> {
        match bank_redirect_data {
            api_models::payments::BankRedirectData::BancontactCard {
                card_number,
                card_exp_month,
                card_exp_year,
                card_holder_name,
                ..
            } => Ok(AdyenPaymentMethod::BancontactCard(Box::new(
                BancontactCardData {
                    payment_type: PaymentType::Scheme,
                    brand: "bcmc".to_string(),
                    number: card_number
                        .as_ref()
                        .ok_or(errors::ConnectorError::MissingRequiredField {
                            field_name: "bancontact_card.card_number",
                        })?
                        .clone(),
                    expiry_month: card_exp_month
                        .as_ref()
                        .ok_or(errors::ConnectorError::MissingRequiredField {
                            field_name: "bancontact_card.card_exp_month",
                        })?
                        .clone(),
                    expiry_year: card_exp_year
                        .as_ref()
                        .ok_or(errors::ConnectorError::MissingRequiredField {
                            field_name: "bancontact_card.card_exp_year",
                        })?
                        .clone(),
                    holder_name: card_holder_name
                        .as_ref()
                        .ok_or(errors::ConnectorError::MissingRequiredField {
                            field_name: "bancontact_card.card_holder_name",
                        })?
                        .clone(),
                },
            ))),
            api_models::payments::BankRedirectData::Blik { blik_code } => {
                Ok(AdyenPaymentMethod::Blik(Box::new(BlikRedirectionData {
                    payment_type: PaymentType::Blik,
                    blik_code: blik_code.to_string(),
                })))
            }
            api_models::payments::BankRedirectData::Eps { bank_name, .. } => Ok(
                AdyenPaymentMethod::Eps(Box::new(BankRedirectionWithIssuer {
                    payment_type: PaymentType::Eps,
                    issuer: bank_name
                        .map(|bank_name| AdyenTestBankNames::try_from(&bank_name))
                        .transpose()?
                        .map(|adyen_bank_name| adyen_bank_name.0),
                })),
            ),
            api_models::payments::BankRedirectData::Giropay { .. } => Ok(
                AdyenPaymentMethod::Giropay(Box::new(BankRedirectionPMData {
                    payment_type: PaymentType::Giropay,
                })),
            ),
            api_models::payments::BankRedirectData::Ideal { bank_name, .. } => Ok(
                AdyenPaymentMethod::Ideal(Box::new(BankRedirectionWithIssuer {
                    payment_type: PaymentType::Ideal,
                    issuer: bank_name
                        .map(|bank_name| AdyenTestBankNames::try_from(&bank_name))
                        .transpose()?
                        .map(|adyen_bank_name| adyen_bank_name.0),
                })),
            ),
            api_models::payments::BankRedirectData::OnlineBankingCzechRepublic { issuer } => {
                Ok(AdyenPaymentMethod::OnlineBankingCzechRepublic(Box::new(
                    OnlineBankingCzechRepublicData {
                        payment_type: PaymentType::OnlineBankingCzechRepublic,
                        issuer: OnlineBankingCzechRepublicBanks::try_from(issuer)?,
                    },
                )))
            }
            api_models::payments::BankRedirectData::OnlineBankingFinland { .. } => Ok(
                AdyenPaymentMethod::OnlineBankingFinland(Box::new(OnlineBankingFinlandData {
                    payment_type: PaymentType::OnlineBankingFinland,
                })),
            ),
            api_models::payments::BankRedirectData::OnlineBankingPoland { issuer } => Ok(
                AdyenPaymentMethod::OnlineBankingPoland(Box::new(OnlineBankingPolandData {
                    payment_type: PaymentType::OnlineBankingPoland,
                    issuer: OnlineBankingPolandBanks::try_from(issuer)?,
                })),
            ),
            api_models::payments::BankRedirectData::OnlineBankingSlovakia { issuer } => Ok(
                AdyenPaymentMethod::OnlineBankingSlovakia(Box::new(OnlineBankingSlovakiaData {
                    payment_type: PaymentType::OnlineBankingSlovakia,
                    issuer: OnlineBankingSlovakiaBanks::try_from(issuer)?,
                })),
            ),
            api_models::payments::BankRedirectData::Sofort { .. } => Ok(
                AdyenPaymentMethod::Sofort(Box::new(BankRedirectionPMData {
                    payment_type: PaymentType::Sofort,
                })),
            ),
            api_models::payments::BankRedirectData::Trustly { .. } => Ok(
                AdyenPaymentMethod::Trustly(Box::new(BankRedirectionPMData {
                    payment_type: PaymentType::Trustly,
                })),
            ),
            _ => Err(errors::ConnectorError::NotImplemented("Payment method".to_string()).into()),
        }
    }
}

impl<'a>
    TryFrom<(
        &types::PaymentsAuthorizeRouterData,
        payments::MandateReferenceId,
    )> for AdyenPaymentRequest<'a>
{
    type Error = Error;
    fn try_from(
        value: (
            &types::PaymentsAuthorizeRouterData,
            payments::MandateReferenceId,
        ),
    ) -> Result<Self, Self::Error> {
        let (item, mandate_ref_id) = value;
        let amount = get_amount_data(item);
        let auth_type = AdyenAuthType::try_from(&item.connector_auth_type)?;
        let shopper_interaction = AdyenShopperInteraction::from(item);
        let (recurring_processing_model, store_payment_method, shopper_reference) =
            get_recurring_processing_model(item)?;
        let browser_info = get_browser_info(item)?;
        let additional_data = get_additional_data(item);
        let return_url = item.request.get_return_url()?;
<<<<<<< HEAD
        let channel = get_channel_type(&item.request.payment_method_type);
=======
        let channel = None;
>>>>>>> 474d308c
        let payment_method = match mandate_ref_id {
            payments::MandateReferenceId::ConnectorMandateId(connector_mandate_ids) => {
                let adyen_mandate = AdyenMandate {
                    payment_type: PaymentType::Scheme,
                    stored_payment_method_id: connector_mandate_ids.get_connector_mandate_id()?,
                };
                Ok::<AdyenPaymentMethod<'_>, Self::Error>(AdyenPaymentMethod::Mandate(Box::new(
                    adyen_mandate,
                )))
            }
            payments::MandateReferenceId::NetworkMandateId(network_mandate_id) => {
                match item.request.payment_method_data {
                    api::PaymentMethodData::Card(ref card) => {
                        let card_issuer = card.get_card_issuer()?;
                        let brand = CardBrand::try_from(&card_issuer)?;
                        let adyen_card = AdyenCard {
                            payment_type: PaymentType::Scheme,
                            number: card.card_number.clone(),
                            expiry_month: card.card_exp_month.clone(),
                            expiry_year: card.card_exp_year.clone(),
                            cvc: None,
                            brand: Some(brand),
                            network_payment_reference: Some(network_mandate_id),
                        };
                        Ok(AdyenPaymentMethod::AdyenCard(Box::new(adyen_card)))
                    }
                    _ => Err(errors::ConnectorError::NotSupported {
                        message: format!("mandate_{:?}", item.payment_method),
                        connector: "Adyen",
                        payment_experience: api_models::enums::PaymentExperience::RedirectToUrl
                            .to_string(),
                    })?,
                }
            }
        }?;
        Ok(AdyenPaymentRequest {
            amount,
            merchant_account: auth_type.merchant_account,
            payment_method,
            reference: item.payment_id.to_string(),
            return_url,
            shopper_interaction,
            recurring_processing_model,
            browser_info,
            additional_data,
            telephone_number: None,
            shopper_name: None,
            shopper_email: None,
            shopper_locale: None,
            billing_address: None,
            delivery_address: None,
            country_code: None,
            line_items: None,
            shopper_reference,
            store_payment_method,
            channel,
        })
    }
}
impl<'a> TryFrom<(&types::PaymentsAuthorizeRouterData, &api::Card)> for AdyenPaymentRequest<'a> {
    type Error = Error;
    fn try_from(
        value: (&types::PaymentsAuthorizeRouterData, &api::Card),
    ) -> Result<Self, Self::Error> {
        let (item, card_data) = value;
        let amount = get_amount_data(item);
        let auth_type = AdyenAuthType::try_from(&item.connector_auth_type)?;
        let shopper_interaction = AdyenShopperInteraction::from(item);
        let (recurring_processing_model, store_payment_method, shopper_reference) =
            get_recurring_processing_model(item)?;
        let browser_info = get_browser_info(item)?;
        let additional_data = get_additional_data(item);
<<<<<<< HEAD
        let channel = get_channel_type(&item.request.payment_method_type);
=======
        let channel = None;
>>>>>>> 474d308c
        let return_url = item.request.get_return_url()?;
        let payment_method = AdyenPaymentMethod::try_from(card_data)?;
        Ok(AdyenPaymentRequest {
            amount,
            merchant_account: auth_type.merchant_account,
            payment_method,
            reference: item.payment_id.to_string(),
            return_url,
            shopper_interaction,
            recurring_processing_model,
            browser_info,
            additional_data,
            telephone_number: None,
            shopper_name: None,
            shopper_email: None,
            shopper_locale: None,
            billing_address: None,
            delivery_address: None,
            country_code: None,
            line_items: None,
            shopper_reference,
            store_payment_method,
            channel,
        })
    }
}

impl<'a>
    TryFrom<(
        &types::PaymentsAuthorizeRouterData,
        &api_models::payments::BankDebitData,
    )> for AdyenPaymentRequest<'a>
{
    type Error = Error;

    fn try_from(
        value: (
            &types::PaymentsAuthorizeRouterData,
            &api_models::payments::BankDebitData,
        ),
    ) -> Result<Self, Self::Error> {
        let (item, bank_debit_data) = value;
        let amount = get_amount_data(item);
        let auth_type = AdyenAuthType::try_from(&item.connector_auth_type)?;
        let shopper_interaction = AdyenShopperInteraction::from(item);
        let recurring_processing_model = get_recurring_processing_model(item)?.0;
        let browser_info = get_browser_info(item)?;
        let additional_data = get_additional_data(item);
        let return_url = item.request.get_return_url()?;
<<<<<<< HEAD
        let channel = get_channel_type(&item.request.payment_method_type);
=======
        let channel = None;
>>>>>>> 474d308c
        let payment_method = AdyenPaymentMethod::try_from(bank_debit_data)?;
        let country_code = get_country_code(item);
        let request = AdyenPaymentRequest {
            amount,
            merchant_account: auth_type.merchant_account,
            payment_method,
            reference: item.payment_id.to_string(),
            return_url,
            browser_info,
            shopper_interaction,
            recurring_processing_model,
            additional_data,
            shopper_name: None,
            shopper_locale: None,
            shopper_email: item.request.email.clone(),
            telephone_number: None,
            billing_address: None,
            delivery_address: None,
            country_code,
            line_items: None,
            shopper_reference: None,
            store_payment_method: None,
            channel,
        };
        Ok(request)
    }
}

impl<'a>
    TryFrom<(
        &types::PaymentsAuthorizeRouterData,
        &api_models::payments::BankRedirectData,
    )> for AdyenPaymentRequest<'a>
{
    type Error = Error;
    fn try_from(
        value: (
            &types::PaymentsAuthorizeRouterData,
            &api_models::payments::BankRedirectData,
        ),
    ) -> Result<Self, Self::Error> {
        let (item, bank_redirect_data) = value;
        let amount = get_amount_data(item);
        let auth_type = AdyenAuthType::try_from(&item.connector_auth_type)?;
        let shopper_interaction = AdyenShopperInteraction::from(item);
        let (recurring_processing_model, store_payment_method, shopper_reference) =
            get_recurring_processing_model(item)?;
        let browser_info = get_browser_info(item)?;
        let additional_data = get_additional_data(item);
        let return_url = item.request.get_return_url()?;
<<<<<<< HEAD
        let channel = get_channel_type(&item.request.payment_method_type);
=======
        let channel = None;
>>>>>>> 474d308c
        let payment_method = AdyenPaymentMethod::try_from(bank_redirect_data)?;
        let (shopper_locale, country) = get_sofort_extra_details(item);
        let line_items = Some(get_line_items(item));

        Ok(AdyenPaymentRequest {
            amount,
            merchant_account: auth_type.merchant_account,
            payment_method,
            reference: item.payment_id.to_string(),
            return_url,
            shopper_interaction,
            recurring_processing_model,
            browser_info,
            additional_data,
            telephone_number: None,
            shopper_name: None,
            shopper_email: item.request.email.clone(),
            shopper_locale,
            billing_address: None,
            delivery_address: None,
            country_code: country,
            line_items,
            shopper_reference,
            store_payment_method,
            channel,
        })
    }
}

fn get_sofort_extra_details(
    item: &types::PaymentsAuthorizeRouterData,
) -> (Option<String>, Option<api_enums::CountryAlpha2>) {
    match item.request.payment_method_data {
        api_models::payments::PaymentMethodData::BankRedirect(ref b) => {
            if let api_models::payments::BankRedirectData::Sofort {
                country,
                preferred_language,
                ..
            } = b
            {
                (
                    Some(preferred_language.to_string()),
                    Some(country.to_owned()),
                )
            } else {
                (None, None)
            }
        }
        _ => (None, None),
    }
}

impl<'a> TryFrom<(&types::PaymentsAuthorizeRouterData, &api::WalletData)>
    for AdyenPaymentRequest<'a>
{
    type Error = Error;
    fn try_from(
        value: (&types::PaymentsAuthorizeRouterData, &api::WalletData),
    ) -> Result<Self, Self::Error> {
        let (item, wallet_data) = value;
        let amount = get_amount_data(item);
        let auth_type = AdyenAuthType::try_from(&item.connector_auth_type)?;
        let browser_info = get_browser_info(item)?;
        let additional_data = get_additional_data(item);
        let payment_method = AdyenPaymentMethod::try_from(wallet_data)?;
        let shopper_interaction = AdyenShopperInteraction::from(item);
        let channel = get_channel_type(&item.request.payment_method_type);
        let (recurring_processing_model, store_payment_method, shopper_reference) =
            get_recurring_processing_model(item)?;
        let return_url = item.request.get_router_return_url()?;
        Ok(AdyenPaymentRequest {
            amount,
            merchant_account: auth_type.merchant_account,
            payment_method,
            reference: item.payment_id.to_string(),
            return_url,
            shopper_interaction,
            recurring_processing_model,
            browser_info,
            additional_data,
            telephone_number: None,
            shopper_name: None,
            shopper_email: None,
            shopper_locale: None,
            billing_address: None,
            delivery_address: None,
            country_code: None,
            line_items: None,
            shopper_reference,
            store_payment_method,
            channel,
        })
    }
}

impl<'a> TryFrom<(&types::PaymentsAuthorizeRouterData, &api::PayLaterData)>
    for AdyenPaymentRequest<'a>
{
    type Error = Error;
    fn try_from(
        value: (&types::PaymentsAuthorizeRouterData, &api::PayLaterData),
    ) -> Result<Self, Self::Error> {
        let (item, paylater_data) = value;
        let amount = get_amount_data(item);
        let auth_type = AdyenAuthType::try_from(&item.connector_auth_type)?;
        let browser_info = get_browser_info(item)?;
        let additional_data = get_additional_data(item);
        let payment_method = AdyenPaymentMethod::try_from(paylater_data)?;
        let shopper_interaction = AdyenShopperInteraction::from(item);
        let (recurring_processing_model, store_payment_method, shopper_reference) =
            get_recurring_processing_model(item)?;
        let return_url = item.request.get_return_url()?;
        let shopper_name = get_shopper_name(item);
        let shopper_email = item.request.email.clone();
        let billing_address = get_address_info(item.address.billing.as_ref());
        let delivery_address = get_address_info(item.address.shipping.as_ref());
        let country_code = get_country_code(item);
<<<<<<< HEAD
        let channel = get_channel_type(&item.request.payment_method_type);
=======
        let channel = None;
>>>>>>> 474d308c
        let line_items = Some(get_line_items(item));
        let telephone_number = get_telephone_number(item);
        Ok(AdyenPaymentRequest {
            amount,
            merchant_account: auth_type.merchant_account,
            payment_method,
            reference: item.payment_id.to_string(),
            return_url,
            shopper_interaction,
            recurring_processing_model,
            browser_info,
            additional_data,
            telephone_number,
            shopper_name,
            shopper_email,
            shopper_locale: None,
            billing_address,
            delivery_address,
            country_code,
            line_items,
            shopper_reference,
            store_payment_method,
            channel,
        })
    }
}

impl TryFrom<&types::PaymentsCancelRouterData> for AdyenCancelRequest {
    type Error = Error;
    fn try_from(item: &types::PaymentsCancelRouterData) -> Result<Self, Self::Error> {
        let auth_type = AdyenAuthType::try_from(&item.connector_auth_type)?;
        Ok(Self {
            merchant_account: auth_type.merchant_account,
            reference: item.payment_id.to_string(),
        })
    }
}

impl From<CancelStatus> for storage_enums::AttemptStatus {
    fn from(status: CancelStatus) -> Self {
        match status {
            CancelStatus::Received => Self::Voided,
            CancelStatus::Processing => Self::Pending,
        }
    }
}

impl TryFrom<types::PaymentsCancelResponseRouterData<AdyenCancelResponse>>
    for types::PaymentsCancelRouterData
{
    type Error = Error;
    fn try_from(
        item: types::PaymentsCancelResponseRouterData<AdyenCancelResponse>,
    ) -> Result<Self, Self::Error> {
        Ok(Self {
            status: item.response.status.into(),
            response: Ok(types::PaymentsResponseData::TransactionResponse {
                resource_id: types::ResponseId::ConnectorTransactionId(item.response.psp_reference),
                redirection_data: None,
                mandate_reference: None,
                connector_metadata: None,
                network_txn_id: None,
            }),
            ..item.data
        })
    }
}

pub fn get_adyen_response(
    response: AdyenResponse,
    is_capture_manual: bool,
    status_code: u16,
) -> errors::CustomResult<
    (
        storage_enums::AttemptStatus,
        Option<types::ErrorResponse>,
        types::PaymentsResponseData,
    ),
    errors::ConnectorError,
> {
    let status =
        storage_enums::AttemptStatus::foreign_from((is_capture_manual, response.result_code));
    let error = if response.refusal_reason.is_some() || response.refusal_reason_code.is_some() {
        Some(types::ErrorResponse {
            code: response
                .refusal_reason_code
                .unwrap_or_else(|| consts::NO_ERROR_CODE.to_string()),
            message: response
                .refusal_reason
                .unwrap_or_else(|| consts::NO_ERROR_MESSAGE.to_string()),
            reason: None,
            status_code,
        })
    } else {
        None
    };
    let mandate_reference = response
        .additional_data
        .as_ref()
        .and_then(|data| data.recurring_detail_reference.to_owned())
        .map(|mandate_id| types::MandateReference {
            connector_mandate_id: Some(mandate_id),
            payment_method_id: None,
        });
    let network_txn_id = response
        .additional_data
        .and_then(|additional_data| additional_data.network_tx_reference);

    let payments_response_data = types::PaymentsResponseData::TransactionResponse {
        resource_id: types::ResponseId::ConnectorTransactionId(response.psp_reference),
        redirection_data: None,
        mandate_reference,
        connector_metadata: None,
        network_txn_id,
    };
    Ok((status, error, payments_response_data))
}

pub fn get_redirection_response(
    response: AdyenRedirectionResponse,
    is_manual_capture: bool,
    status_code: u16,
) -> errors::CustomResult<
    (
        storage_enums::AttemptStatus,
        Option<types::ErrorResponse>,
        types::PaymentsResponseData,
    ),
    errors::ConnectorError,
> {
    let status =
        storage_enums::AttemptStatus::foreign_from((is_manual_capture, response.result_code));
    let error = if response.refusal_reason.is_some() || response.refusal_reason_code.is_some() {
        Some(types::ErrorResponse {
            code: response
                .refusal_reason_code
                .unwrap_or_else(|| consts::NO_ERROR_CODE.to_string()),
            message: response
                .refusal_reason
                .unwrap_or_else(|| consts::NO_ERROR_MESSAGE.to_string()),
            reason: None,
            status_code,
        })
    } else {
        None
    };

    let redirection_data = response.action.url.map(|url| {
        let form_fields = response.action.data.unwrap_or_else(|| {
            std::collections::HashMap::from_iter(
                url.query_pairs()
                    .map(|(key, value)| (key.to_string(), value.to_string())),
            )
        });
        services::RedirectForm::Form {
            endpoint: url.to_string(),
            method: response.action.method.unwrap_or(services::Method::Get),
            form_fields,
        }
    });

    // We don't get connector transaction id for redirections in Adyen.
    let payments_response_data = types::PaymentsResponseData::TransactionResponse {
        resource_id: types::ResponseId::NoResponseId,
        redirection_data,
        mandate_reference: None,
        connector_metadata: None,
        network_txn_id: None,
    };
    Ok((status, error, payments_response_data))
}

impl<F, Req>
    TryFrom<(
        types::ResponseRouterData<F, AdyenPaymentResponse, Req, types::PaymentsResponseData>,
        bool,
    )> for types::RouterData<F, Req, types::PaymentsResponseData>
{
    type Error = Error;
    fn try_from(
        items: (
            types::ResponseRouterData<F, AdyenPaymentResponse, Req, types::PaymentsResponseData>,
            bool,
        ),
    ) -> Result<Self, Self::Error> {
        let item = items.0;
        let is_manual_capture = items.1;
        let (status, error, payment_response_data) = match item.response {
            AdyenPaymentResponse::AdyenResponse(response) => {
                get_adyen_response(response, is_manual_capture, item.http_code)?
            }
            AdyenPaymentResponse::AdyenRedirectResponse(response) => {
                get_redirection_response(response, is_manual_capture, item.http_code)?
            }
        };

        Ok(Self {
            status,
            response: error.map_or_else(|| Ok(payment_response_data), Err),
            ..item.data
        })
    }
}
#[derive(Default, Debug, Serialize, Deserialize)]
#[serde(rename_all = "camelCase")]
pub struct AdyenCaptureRequest {
    merchant_account: String,
    amount: Amount,
    reference: String,
}

impl TryFrom<&types::PaymentsCaptureRouterData> for AdyenCaptureRequest {
    type Error = Error;
    fn try_from(item: &types::PaymentsCaptureRouterData) -> Result<Self, Self::Error> {
        let auth_type = AdyenAuthType::try_from(&item.connector_auth_type)?;
        Ok(Self {
            merchant_account: auth_type.merchant_account,
            reference: item.payment_id.to_string(),
            amount: Amount {
                currency: item.request.currency.to_string(),
                value: item.request.amount_to_capture,
            },
        })
    }
}

#[derive(Default, Debug, Serialize, Deserialize)]
#[serde(rename_all = "camelCase")]
pub struct AdyenCaptureResponse {
    merchant_account: String,
    payment_psp_reference: String,
    psp_reference: String,
    reference: String,
    status: String,
    amount: Amount,
}

impl TryFrom<types::PaymentsCaptureResponseRouterData<AdyenCaptureResponse>>
    for types::PaymentsCaptureRouterData
{
    type Error = Error;
    fn try_from(
        item: types::PaymentsCaptureResponseRouterData<AdyenCaptureResponse>,
    ) -> Result<Self, Self::Error> {
        Ok(Self {
            // From the docs, the only value returned is "received", outcome of refund is available
            // through refund notification webhook
            // For more info: https://docs.adyen.com/online-payments/capture
            status: storage_enums::AttemptStatus::Pending,
            response: Ok(types::PaymentsResponseData::TransactionResponse {
                resource_id: types::ResponseId::ConnectorTransactionId(item.response.psp_reference),
                redirection_data: None,
                mandate_reference: None,
                connector_metadata: None,
                network_txn_id: None,
            }),
            amount_captured: Some(item.response.amount.value),
            ..item.data
        })
    }
}

/*
// This is a repeated code block from Stripe inegration. Can we avoid the repetition in every integration
#[derive(Debug, Serialize, Deserialize)]
#[serde(rename_all = "lowercase")]
pub enum AdyenPaymentStatus {
    Succeeded,
    Failed,
    Processing,
    RequiresCustomerAction,
    RequiresPaymentMethod,
    RequiresConfirmation,
}

// Default always be Processing
impl Default for AdyenPaymentStatus {
    fn default() -> Self {
        AdyenPaymentStatus::Processing
    }
}

impl From<AdyenPaymentStatus> for enums::Status {
    fn from(item: AdyenPaymentStatus) -> Self {
        match item {
            AdyenPaymentStatus::Succeeded => enums::Status::Charged,
            AdyenPaymentStatus::Failed => enums::Status::Failure,
            AdyenPaymentStatus::Processing
            | AdyenPaymentStatus::RequiresCustomerAction
            | AdyenPaymentStatus::RequiresPaymentMethod
            | AdyenPaymentStatus::RequiresConfirmation => enums::Status::Pending,
        }
    }
}
*/
// Refund Request Transform
impl<F> TryFrom<&types::RefundsRouterData<F>> for AdyenRefundRequest {
    type Error = Error;
    fn try_from(item: &types::RefundsRouterData<F>) -> Result<Self, Self::Error> {
        let auth_type = AdyenAuthType::try_from(&item.connector_auth_type)?;
        Ok(Self {
            merchant_account: auth_type.merchant_account,
            amount: Amount {
                currency: item.request.currency.to_string(),
                value: item.request.refund_amount,
            },
            merchant_refund_reason: item.request.reason.clone(),
            reference: item.request.refund_id.clone(),
        })
    }
}

// Refund Response Transform
impl<F> TryFrom<types::RefundsResponseRouterData<F, AdyenRefundResponse>>
    for types::RefundsRouterData<F>
{
    type Error = Error;
    fn try_from(
        item: types::RefundsResponseRouterData<F, AdyenRefundResponse>,
    ) -> Result<Self, Self::Error> {
        Ok(Self {
            response: Ok(types::RefundsResponseData {
                connector_refund_id: item.response.reference,
                // From the docs, the only value returned is "received", outcome of refund is available
                // through refund notification webhook
                // For more info: https://docs.adyen.com/online-payments/refund
                refund_status: storage_enums::RefundStatus::Pending,
            }),
            ..item.data
        })
    }
}

#[derive(Debug, Default, Serialize, Deserialize)]
#[serde(rename_all = "camelCase")]
pub struct ErrorResponse {
    pub status: i32,
    pub error_code: String,
    pub message: String,
    pub error_type: String,
    pub psp_reference: Option<String>,
}

// #[cfg(test)]
// mod test_adyen_transformers {
//     use super::*;

//     #[test]
//     fn verify_transform_from_router_to_adyen_req() {
//         let router_req = PaymentsRequest {
//             amount: 0.0,
//             currency: "None".to_string(),
//             ..Default::default()
//         };
//         println!("{:#?}", &router_req);
//         let adyen_req = AdyenPaymentRequest::from(router_req);
//         println!("{:#?}", &adyen_req);
//         let adyen_req_json: String = serde_json::to_string(&adyen_req).unwrap();
//         println!("{}", adyen_req_json);
//         assert_eq!(true, true)
//     }
// }

#[derive(Debug, Deserialize)]
pub enum DisputeStatus {
    Undefended,
    Pending,
    Lost,
    Accepted,
    Won,
}

#[derive(Debug, Deserialize)]
#[serde(rename_all = "camelCase")]
pub struct AdyenAdditionalDataWH {
    pub hmac_signature: String,
    pub dispute_status: Option<DisputeStatus>,
    pub chargeback_reason_code: Option<String>,
    #[serde(default, with = "common_utils::custom_serde::iso8601::option")]
    pub defense_period_ends_at: Option<PrimitiveDateTime>,
}

#[derive(Debug, Deserialize)]
pub struct AdyenAmountWH {
    pub value: i64,
    pub currency: String,
}

#[derive(Clone, Debug, Deserialize, strum::Display)]
#[serde(rename_all = "SCREAMING_SNAKE_CASE")]
#[strum(serialize_all = "SCREAMING_SNAKE_CASE")]
pub enum WebhookEventCode {
    Authorisation,
    Refund,
    CancelOrRefund,
    RefundFailed,
    NotificationOfChargeback,
    Chargeback,
    ChargebackReversed,
    SecondChargeback,
    PrearbitrationWon,
    PrearbitrationLost,
    #[serde(other)]
    Unknown,
}

pub fn is_transaction_event(event_code: &WebhookEventCode) -> bool {
    matches!(event_code, WebhookEventCode::Authorisation)
}

pub fn is_refund_event(event_code: &WebhookEventCode) -> bool {
    matches!(
        event_code,
        WebhookEventCode::Refund
            | WebhookEventCode::CancelOrRefund
            | WebhookEventCode::RefundFailed
    )
}

pub fn is_chargeback_event(event_code: &WebhookEventCode) -> bool {
    matches!(
        event_code,
        WebhookEventCode::NotificationOfChargeback
            | WebhookEventCode::Chargeback
            | WebhookEventCode::ChargebackReversed
            | WebhookEventCode::SecondChargeback
            | WebhookEventCode::PrearbitrationWon
            | WebhookEventCode::PrearbitrationLost
    )
}

impl ForeignFrom<(WebhookEventCode, Option<DisputeStatus>)> for webhooks::IncomingWebhookEvent {
    fn foreign_from((code, status): (WebhookEventCode, Option<DisputeStatus>)) -> Self {
        match (code, status) {
            (WebhookEventCode::Authorisation, _) => Self::PaymentIntentSuccess,
            (WebhookEventCode::Refund, _) => Self::RefundSuccess,
            (WebhookEventCode::CancelOrRefund, _) => Self::RefundSuccess,
            (WebhookEventCode::RefundFailed, _) => Self::RefundFailure,
            (WebhookEventCode::NotificationOfChargeback, _) => Self::DisputeOpened,
            (WebhookEventCode::Chargeback, None) => Self::DisputeLost,
            (WebhookEventCode::Chargeback, Some(DisputeStatus::Won)) => Self::DisputeWon,
            (WebhookEventCode::Chargeback, Some(DisputeStatus::Lost)) => Self::DisputeLost,
            (WebhookEventCode::Chargeback, Some(_)) => Self::DisputeOpened,
            (WebhookEventCode::ChargebackReversed, Some(DisputeStatus::Pending)) => {
                Self::DisputeChallenged
            }
            (WebhookEventCode::ChargebackReversed, _) => Self::DisputeWon,
            (WebhookEventCode::SecondChargeback, _) => Self::DisputeLost,
            (WebhookEventCode::PrearbitrationWon, Some(DisputeStatus::Pending)) => {
                Self::DisputeOpened
            }
            (WebhookEventCode::PrearbitrationWon, _) => Self::DisputeWon,
            (WebhookEventCode::PrearbitrationLost, _) => Self::DisputeLost,
            (WebhookEventCode::Unknown, _) => Self::EventNotSupported,
        }
    }
}

impl From<WebhookEventCode> for enums::DisputeStage {
    fn from(code: WebhookEventCode) -> Self {
        match code {
            WebhookEventCode::NotificationOfChargeback => Self::PreDispute,
            WebhookEventCode::SecondChargeback => Self::PreArbitration,
            WebhookEventCode::PrearbitrationWon => Self::PreArbitration,
            WebhookEventCode::PrearbitrationLost => Self::PreArbitration,
            _ => Self::Dispute,
        }
    }
}

#[derive(Debug, Deserialize)]
#[serde(rename_all = "camelCase")]
pub struct AdyenNotificationRequestItemWH {
    pub additional_data: AdyenAdditionalDataWH,
    pub amount: AdyenAmountWH,
    pub original_reference: Option<String>,
    pub psp_reference: String,
    pub event_code: WebhookEventCode,
    pub merchant_account_code: String,
    pub merchant_reference: String,
    pub success: String,
    pub reason: Option<String>,
    #[serde(default, with = "common_utils::custom_serde::iso8601::option")]
    pub event_date: Option<PrimitiveDateTime>,
}

#[derive(Debug, Deserialize)]
#[serde(rename_all = "PascalCase")]
pub struct AdyenItemObjectWH {
    pub notification_request_item: AdyenNotificationRequestItemWH,
}

#[derive(Debug, Deserialize)]
#[serde(rename_all = "camelCase")]
pub struct AdyenIncomingWebhook {
    pub notification_items: Vec<AdyenItemObjectWH>,
}

impl From<AdyenNotificationRequestItemWH> for AdyenResponse {
    fn from(notif: AdyenNotificationRequestItemWH) -> Self {
        Self {
            psp_reference: notif.psp_reference,
            merchant_reference: notif.merchant_reference,
            result_code: match notif.success.as_str() {
                "true" => AdyenStatus::Authorised,
                _ => AdyenStatus::Refused,
            },
            amount: Some(Amount {
                value: notif.amount.value,
                currency: notif.amount.currency,
            }),
            refusal_reason: None,
            refusal_reason_code: None,
            additional_data: None,
        }
    }
}<|MERGE_RESOLUTION|>--- conflicted
+++ resolved
@@ -634,12 +634,9 @@
 pub struct GoPayData {}
 
 #[derive(Debug, Clone, Serialize, Deserialize)]
-<<<<<<< HEAD
 pub struct KakaoPayData {}
 
 #[derive(Debug, Clone, Serialize, Deserialize)]
-=======
->>>>>>> 474d308c
 pub struct AdyenGPay {
     #[serde(rename = "type")]
     payment_type: PaymentType,
@@ -1137,13 +1134,10 @@
                 let go_pay_data = GoPayData {};
                 Ok(AdyenPaymentMethod::GoPay(Box::new(go_pay_data)))
             }
-<<<<<<< HEAD
             api_models::payments::WalletData::KakaoPayRedirect(_) => {
                 let kakao_pay_data = KakaoPayData {};
                 Ok(AdyenPaymentMethod::Kakaopay(Box::new(kakao_pay_data)))
             }
-=======
->>>>>>> 474d308c
             api_models::payments::WalletData::MbWayRedirect(data) => {
                 let mbway_data = MbwayData {
                     payment_type: PaymentType::Mbway,
@@ -1343,11 +1337,7 @@
         let browser_info = get_browser_info(item)?;
         let additional_data = get_additional_data(item);
         let return_url = item.request.get_return_url()?;
-<<<<<<< HEAD
-        let channel = get_channel_type(&item.request.payment_method_type);
-=======
         let channel = None;
->>>>>>> 474d308c
         let payment_method = match mandate_ref_id {
             payments::MandateReferenceId::ConnectorMandateId(connector_mandate_ids) => {
                 let adyen_mandate = AdyenMandate {
@@ -1420,11 +1410,7 @@
             get_recurring_processing_model(item)?;
         let browser_info = get_browser_info(item)?;
         let additional_data = get_additional_data(item);
-<<<<<<< HEAD
-        let channel = get_channel_type(&item.request.payment_method_type);
-=======
         let channel = None;
->>>>>>> 474d308c
         let return_url = item.request.get_return_url()?;
         let payment_method = AdyenPaymentMethod::try_from(card_data)?;
         Ok(AdyenPaymentRequest {
@@ -1474,11 +1460,7 @@
         let browser_info = get_browser_info(item)?;
         let additional_data = get_additional_data(item);
         let return_url = item.request.get_return_url()?;
-<<<<<<< HEAD
-        let channel = get_channel_type(&item.request.payment_method_type);
-=======
         let channel = None;
->>>>>>> 474d308c
         let payment_method = AdyenPaymentMethod::try_from(bank_debit_data)?;
         let country_code = get_country_code(item);
         let request = AdyenPaymentRequest {
@@ -1529,11 +1511,7 @@
         let browser_info = get_browser_info(item)?;
         let additional_data = get_additional_data(item);
         let return_url = item.request.get_return_url()?;
-<<<<<<< HEAD
-        let channel = get_channel_type(&item.request.payment_method_type);
-=======
         let channel = None;
->>>>>>> 474d308c
         let payment_method = AdyenPaymentMethod::try_from(bank_redirect_data)?;
         let (shopper_locale, country) = get_sofort_extra_details(item);
         let line_items = Some(get_line_items(item));
@@ -1651,11 +1629,7 @@
         let billing_address = get_address_info(item.address.billing.as_ref());
         let delivery_address = get_address_info(item.address.shipping.as_ref());
         let country_code = get_country_code(item);
-<<<<<<< HEAD
-        let channel = get_channel_type(&item.request.payment_method_type);
-=======
         let channel = None;
->>>>>>> 474d308c
         let line_items = Some(get_line_items(item));
         let telephone_number = get_telephone_number(item);
         Ok(AdyenPaymentRequest {
