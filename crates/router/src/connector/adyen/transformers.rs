use std::{collections::HashMap, str::FromStr};

use error_stack::{IntoReport, ResultExt};
use reqwest::Url;
use serde::{Deserialize, Serialize};

use crate::{
    consts,
    core::errors,
<<<<<<< HEAD
    pii::{self, Secret},
=======
    pii::{self, PeekInterface},
>>>>>>> f3d3abf0
    services,
    types::{
        self,
        api::{self, enums as api_enums},
        storage::enums as storage_enums,
    },
    utils::OptionExt,
};

// Adyen Types Definition
// Payments Request and Response Types
#[derive(Default, Debug, Serialize, Deserialize)]
pub enum AdyenShopperInteraction {
    #[default]
    Ecommerce,
    #[serde(rename = "ContAuth")]
    ContinuedAuthentication,
    Moto,
    #[serde(rename = "POS")]
    Pos,
}

#[derive(Debug, Serialize, Deserialize)]
#[serde(rename_all = "camelCase")]
pub enum AdyenRecurringModel {
    UnscheduledCardOnFile,
}

#[derive(Debug, Serialize)]
#[serde(rename_all = "camelCase")]
pub struct AdyenPaymentRequest {
    amount: Amount,
    merchant_account: String,
    payment_method: AdyenPaymentMethod,
    reference: String,
    return_url: String,
    browser_info: Option<AdyenBrowserInfo>,
    shopper_interaction: AdyenShopperInteraction,
    #[serde(skip_serializing_if = "Option::is_none")]
    recurring_processing_model: Option<AdyenRecurringModel>,
}

#[derive(Debug, Serialize)]
#[serde(rename_all = "camelCase")]
struct AdyenBrowserInfo {
    user_agent: String,
    accept_header: String,
    language: String,
    color_depth: u8,
    screen_height: u32,
    screen_width: u32,
    time_zone_offset: i32,
    java_enabled: bool,
}

#[derive(Debug, Serialize, Deserialize, Eq, PartialEq)]
pub struct AdyenRedirectRequest {
    pub details: AdyenRedirectRequestTypes,
}

#[derive(Debug, Clone, Serialize, serde::Deserialize, Eq, PartialEq)]
#[serde(untagged)]
pub enum AdyenRedirectRequestTypes {
    AdyenRedirection(AdyenRedirection),
    AdyenThreeDS(AdyenThreeDS),
}

#[derive(Debug, Clone, Serialize, serde::Deserialize, Eq, PartialEq)]
#[serde(rename_all = "camelCase")]
pub struct AdyenRedirection {
    #[serde(rename = "redirectResult")]
    pub redirect_result: String,
    #[serde(rename = "type")]
    pub type_of_redirection_result: Option<String>,
    pub result_code: Option<String>,
}

#[derive(Debug, Clone, Serialize, serde::Deserialize, Eq, PartialEq)]
#[serde(rename_all = "camelCase")]
pub struct AdyenThreeDS {
    #[serde(rename = "threeDSResult")]
    pub three_ds_result: String,
    #[serde(rename = "type")]
    pub type_of_redirection_result: Option<String>,
    pub result_code: Option<String>,
}

#[derive(Debug, Clone, Serialize, Deserialize)]
#[serde(untagged)]
pub enum AdyenPaymentResponse {
    AdyenResponse(AdyenResponse),
    AdyenRedirectResponse(AdyenRedirectionResponse),
}

#[derive(Debug, Clone, Serialize, Deserialize)]
#[serde(rename_all = "camelCase")]
pub struct AdyenResponse {
    psp_reference: String,
    result_code: String,
    amount: Option<Amount>,
    merchant_reference: String,
    refusal_reason: Option<String>,
    refusal_reason_code: Option<String>,
}

#[derive(Debug, Clone, Serialize, Deserialize)]
#[serde(rename_all = "camelCase")]
pub struct AdyenRedirectionResponse {
    result_code: String,
    action: AdyenRedirectionAction,
    refusal_reason: Option<String>,
    refusal_reason_code: Option<String>,
}

#[derive(Debug, Clone, Serialize, Deserialize)]
#[serde(rename_all = "camelCase")]
pub struct AdyenRedirectionAction {
    payment_method_type: String,
    url: String,
    method: String,
    #[serde(rename = "type")]
    type_of_response: String,
    data: Option<HashMap<String, String>>,
}

#[derive(Default, Debug, Clone, Serialize, Deserialize)]
pub struct Amount {
    currency: String,
    value: i64,
}

#[derive(Debug, Clone, Serialize, Deserialize)]
#[serde(tag = "type")]
pub enum AdyenPaymentMethod {
    AdyenCard(AdyenCard),
    AdyenPaypal(AdyenPaypal),
    Gpay(AdyenGPay),
    ApplePay(AdyenApplePay),
}

#[derive(Debug, Clone, Serialize, Deserialize)]
#[serde(rename_all = "camelCase")]
pub struct AdyenCard {
    #[serde(rename = "type")]
    payment_type: String,
<<<<<<< HEAD
    number: Option<Secret<String, pii::CardNumber>>,
    expiry_month: Option<Secret<String>>,
    expiry_year: Option<Secret<String>>,
    cvc: Option<Secret<String>>,
=======
    number: Option<pii::Secret<String>>,
    expiry_month: Option<pii::Secret<String>>,
    expiry_year: Option<pii::Secret<String>>,
    cvc: Option<String>,
>>>>>>> f3d3abf0
}

#[derive(Default, Debug, Serialize, Deserialize)]
#[serde(rename_all = "camelCase")]
pub struct AdyenCancelRequest {
    merchant_account: String,
    original_reference: String,
    reference: String,
}

#[derive(Default, Debug, Serialize, Deserialize)]
#[serde(rename_all = "camelCase")]
pub struct AdyenCancelResponse {
    merchant_account: String,
    psp_reference: String,
    response: String,
}

#[derive(Debug, Clone, Serialize, Deserialize)]
#[serde(rename_all = "camelCase")]
pub struct AdyenPaypal {
    #[serde(rename = "type")]
    payment_type: String,
}

#[derive(Debug, Clone, Serialize, Deserialize)]
pub struct AdyenGPay {
    #[serde(rename = "type")]
    payment_type: String,
    #[serde(rename = "googlePayToken")]
    google_pay_token: String,
}

#[derive(Debug, Clone, Serialize, Deserialize)]
pub struct AdyenApplePay {
    #[serde(rename = "type")]
    payment_type: String,
    #[serde(rename = "applePayToken")]
    apple_pay_token: String,
}

// Refunds Request and Response
#[derive(Default, Debug, Serialize, Deserialize)]
#[serde(rename_all = "camelCase")]
pub struct AdyenRefundRequest {
    merchant_account: String,
    reference: String,
}

#[derive(Default, Debug, Clone, Serialize, Deserialize)]
#[serde(rename_all = "camelCase")]
pub struct AdyenRefundResponse {
    merchant_account: String,
    psp_reference: String,
    payment_psp_reference: String,
    reference: String,
    status: String,
}

pub struct AdyenAuthType {
    pub(super) api_key: String,
    pub(super) merchant_account: String,
}

impl TryFrom<&types::ConnectorAuthType> for AdyenAuthType {
    type Error = error_stack::Report<errors::ConnectorError>;
    fn try_from(auth_type: &types::ConnectorAuthType) -> Result<Self, Self::Error> {
        if let types::ConnectorAuthType::BodyKey { api_key, key1 } = auth_type {
            Ok(Self {
                api_key: api_key.to_string(),
                merchant_account: key1.to_string(),
            })
        } else {
            Err(errors::ConnectorError::FailedToObtainAuthType)?
        }
    }
}

impl TryFrom<&types::BrowserInformation> for AdyenBrowserInfo {
    type Error = error_stack::Report<errors::ConnectorError>;
    fn try_from(item: &types::BrowserInformation) -> Result<Self, Self::Error> {
        Ok(Self {
            accept_header: item.accept_header.clone(),
            language: item.language.clone(),
            screen_height: item.screen_height,
            screen_width: item.screen_width,
            color_depth: item.color_depth,
            user_agent: item.user_agent.clone(),
            time_zone_offset: item.time_zone,
            java_enabled: item.java_enabled,
        })
    }
}

// Payment Request Transform
impl TryFrom<&types::PaymentsAuthorizeRouterData> for AdyenPaymentRequest {
    type Error = error_stack::Report<errors::ConnectorError>;
    fn try_from(item: &types::PaymentsAuthorizeRouterData) -> Result<Self, Self::Error> {
        let auth_type = AdyenAuthType::try_from(&item.connector_auth_type)?;
        let reference = item.payment_id.to_string();
        let amount = Amount {
            currency: item.request.currency.to_string(),
            value: item.request.amount,
        };
        let ccard = match item.request.payment_method_data {
            api::PaymentMethod::Card(ref ccard) => Some(ccard),
            api::PaymentMethod::BankTransfer
            | api::PaymentMethod::Wallet(_)
            | api::PaymentMethod::PayLater(_)
            | api::PaymentMethod::Paypal => None,
        };

        let wallet_data = match item.request.payment_method_data {
            api::PaymentMethod::Wallet(ref wallet_data) => Some(wallet_data),
            _ => None,
        };

        let shopper_interaction = match item.request.off_session {
            Some(true) => AdyenShopperInteraction::ContinuedAuthentication,
            _ => AdyenShopperInteraction::Ecommerce,
        };

        let recurring_processing_model = match item.request.setup_future_usage {
            Some(storage_enums::FutureUsage::OffSession) => {
                Some(AdyenRecurringModel::UnscheduledCardOnFile)
            }
            _ => None,
        };

        let payment_type = match item.payment_method {
            storage_enums::PaymentMethodType::Card => "scheme".to_string(),
            storage_enums::PaymentMethodType::Paypal => "paypal".to_string(),
            storage_enums::PaymentMethodType::Wallet => wallet_data
                .get_required_value("issuer_name")
                .change_context(errors::ConnectorError::RequestEncodingFailed)?
                .issuer_name
                .to_string(),
            _ => "None".to_string(),
        };

        let payment_method = match item.payment_method {
            storage_enums::PaymentMethodType::Card => {
                let card = AdyenCard {
                    payment_type,
                    number: ccard.map(|x| x.card_number.clone()),
                    expiry_month: ccard.map(|x| x.card_exp_month.clone()),
                    expiry_year: ccard.map(|x| x.card_exp_year.clone()),
                    cvc: ccard.map(|x| x.card_cvc.clone()),
                };

                Ok(AdyenPaymentMethod::AdyenCard(card))
            }

            storage_enums::PaymentMethodType::Wallet => match wallet_data
                .get_required_value("issuer_name")
                .change_context(errors::ConnectorError::RequestEncodingFailed)?
                .issuer_name
            {
                api_enums::WalletIssuer::GooglePay => {
                    let gpay_data = AdyenGPay {
                        payment_type,
                        google_pay_token: wallet_data
                            .get_required_value("token")
                            .change_context(errors::ConnectorError::RequestEncodingFailed)?
                            .token
                            .to_string(),
                    };
                    Ok(AdyenPaymentMethod::Gpay(gpay_data))
                }

                api_enums::WalletIssuer::ApplePay => {
                    let apple_pay_data = AdyenApplePay {
                        payment_type,
                        apple_pay_token: wallet_data
                            .get_required_value("token")
                            .change_context(errors::ConnectorError::RequestEncodingFailed)?
                            .token
                            .to_string(),
                    };
                    Ok(AdyenPaymentMethod::ApplePay(apple_pay_data))
                }
            },

            storage_enums::PaymentMethodType::Paypal => {
                let wallet = AdyenPaypal { payment_type };
                Ok(AdyenPaymentMethod::AdyenPaypal(wallet))
            }

            _ => Err(errors::ConnectorError::MissingRequiredField {
                field_name: "payment_method".to_string(),
            }),
        }?;

        let browser_info = if matches!(item.auth_type, storage_enums::AuthenticationType::ThreeDs) {
            item.request
                .browser_info
                .clone()
                .map(|d| AdyenBrowserInfo::try_from(&d))
                .transpose()?
        } else {
            None
        };

        Ok(AdyenPaymentRequest {
            amount,
            merchant_account: auth_type.merchant_account,
            payment_method,
            reference,
            return_url: item.orca_return_url.clone().ok_or(
                errors::ConnectorError::MissingRequiredField {
                    field_name: "orca_return_url".into(),
                },
            )?,
            shopper_interaction,
            recurring_processing_model,
            browser_info,
        })
    }
}

impl TryFrom<&types::PaymentsCancelRouterData> for AdyenCancelRequest {
    type Error = error_stack::Report<errors::ConnectorError>;
    fn try_from(item: &types::PaymentsCancelRouterData) -> Result<Self, Self::Error> {
        let auth_type = AdyenAuthType::try_from(&item.connector_auth_type)?;
        Ok(AdyenCancelRequest {
            merchant_account: auth_type.merchant_account,
            original_reference: item.request.connector_transaction_id.to_string(),
            reference: item.payment_id.to_string(),
        })
    }
}

impl TryFrom<types::PaymentsCancelResponseRouterData<AdyenCancelResponse>>
    for types::PaymentsCancelRouterData
{
    type Error = error_stack::Report<errors::ParsingError>;
    fn try_from(
        item: types::PaymentsCancelResponseRouterData<AdyenCancelResponse>,
    ) -> Result<Self, Self::Error> {
        let status = match item.response.response.as_str() {
            "received" => storage_enums::AttemptStatus::Voided,
            "processing" => storage_enums::AttemptStatus::Pending,
            _ => storage_enums::AttemptStatus::VoidFailed,
        };
        Ok(types::RouterData {
            status,
            response: Ok(types::PaymentsResponseData::TransactionResponse {
                resource_id: types::ResponseId::ConnectorTransactionId(item.response.psp_reference),
                redirection_data: None,
                redirect: false,
                mandate_reference: None,
            }),
            ..item.data
        })
    }
}

pub fn get_adyen_response(
    response: AdyenResponse,
) -> errors::CustomResult<
    (
        storage_enums::AttemptStatus,
        Option<types::ErrorResponse>,
        types::PaymentsResponseData,
    ),
    errors::ParsingError,
> {
    let result = response.result_code;
    let status = match result.as_str() {
        "Authorised" => storage_enums::AttemptStatus::Charged,
        "Refused" => storage_enums::AttemptStatus::Failure,
        _ => storage_enums::AttemptStatus::Pending,
    };
    let error = if response.refusal_reason.is_some() || response.refusal_reason_code.is_some() {
        Some(types::ErrorResponse {
            code: response
                .refusal_reason_code
                .unwrap_or_else(|| consts::NO_ERROR_CODE.to_string()),
            message: response
                .refusal_reason
                .unwrap_or_else(|| consts::NO_ERROR_MESSAGE.to_string()),
            reason: None,
        })
    } else {
        None
    };

    let payments_response_data = types::PaymentsResponseData::TransactionResponse {
        resource_id: types::ResponseId::ConnectorTransactionId(response.psp_reference),
        redirection_data: None,
        redirect: false,
        mandate_reference: None,
    };
    Ok((status, error, payments_response_data))
}

pub fn get_redirection_response(
    response: AdyenRedirectionResponse,
) -> errors::CustomResult<
    (
        storage_enums::AttemptStatus,
        Option<types::ErrorResponse>,
        types::PaymentsResponseData,
    ),
    errors::ParsingError,
> {
    let result = response.result_code;
    let status = match result.as_str() {
        "Authorised" => storage_enums::AttemptStatus::Charged,
        "Refused" => storage_enums::AttemptStatus::Failure,
        "Cancelled" => storage_enums::AttemptStatus::Failure,
        "RedirectShopper" => storage_enums::AttemptStatus::PendingVbv,
        _ => storage_enums::AttemptStatus::Pending,
    };

    let error = if response.refusal_reason.is_some() || response.refusal_reason_code.is_some() {
        Some(types::ErrorResponse {
            code: response
                .refusal_reason_code
                .unwrap_or_else(|| consts::NO_ERROR_CODE.to_string()),
            message: response
                .refusal_reason
                .unwrap_or_else(|| consts::NO_ERROR_MESSAGE.to_string()),
            reason: None,
        })
    } else {
        None
    };

    let redirection_url_response = Url::parse(&response.action.url)
        .into_report()
        .change_context(errors::ParsingError)
        .attach_printable("Failed to parse redirection url")?;

    let form_field_for_redirection = match response.action.data {
        Some(data) => data,
        None => std::collections::HashMap::from_iter(
            redirection_url_response
                .query_pairs()
                .map(|(k, v)| (k.to_string(), v.to_string())),
        ),
    };

    let redirection_data = services::RedirectForm {
        url: redirection_url_response.to_string(),
        method: services::Method::from_str(&response.action.method)
            .into_report()
            .change_context(errors::ParsingError)?,
        form_fields: form_field_for_redirection,
    };

    // We don't get connector transaction id for redirections in Adyen.
    let payments_response_data = types::PaymentsResponseData::TransactionResponse {
        resource_id: types::ResponseId::NoResponseId,
        redirection_data: Some(redirection_data),
        redirect: true,
        mandate_reference: None,
    };
    Ok((status, error, payments_response_data))
}

impl<F, Req>
    TryFrom<types::ResponseRouterData<F, AdyenPaymentResponse, Req, types::PaymentsResponseData>>
    for types::RouterData<F, Req, types::PaymentsResponseData>
{
    type Error = error_stack::Report<errors::ParsingError>;
    fn try_from(
        item: types::ResponseRouterData<F, AdyenPaymentResponse, Req, types::PaymentsResponseData>,
    ) -> Result<Self, Self::Error> {
        let (status, error, payment_response_data) = match item.response {
            AdyenPaymentResponse::AdyenResponse(response) => get_adyen_response(response)?,
            AdyenPaymentResponse::AdyenRedirectResponse(response) => {
                get_redirection_response(response)?
            }
        };

        Ok(types::RouterData {
            status,
            response: error.map_or_else(|| Ok(payment_response_data), Err),

            ..item.data
        })
    }
}

/*
// This is a repeated code block from Stripe inegration. Can we avoid the repetition in every integration
#[derive(Debug, Serialize, Deserialize)]
#[serde(rename_all = "lowercase")]
pub enum AdyenPaymentStatus {
    Succeeded,
    Failed,
    Processing,
    RequiresCustomerAction,
    RequiresPaymentMethod,
    RequiresConfirmation,
}

// Default always be Processing
impl Default for AdyenPaymentStatus {
    fn default() -> Self {
        AdyenPaymentStatus::Processing
    }
}

impl From<AdyenPaymentStatus> for enums::Status {
    fn from(item: AdyenPaymentStatus) -> Self {
        match item {
            AdyenPaymentStatus::Succeeded => enums::Status::Charged,
            AdyenPaymentStatus::Failed => enums::Status::Failure,
            AdyenPaymentStatus::Processing
            | AdyenPaymentStatus::RequiresCustomerAction
            | AdyenPaymentStatus::RequiresPaymentMethod
            | AdyenPaymentStatus::RequiresConfirmation => enums::Status::Pending,
        }
    }
}
*/
// Refund Request Transform
impl<F> TryFrom<&types::RefundsRouterData<F>> for AdyenRefundRequest {
    type Error = error_stack::Report<errors::ConnectorError>;
    fn try_from(item: &types::RefundsRouterData<F>) -> Result<Self, Self::Error> {
        let auth_type = AdyenAuthType::try_from(&item.connector_auth_type)?;
        Ok(AdyenRefundRequest {
            merchant_account: auth_type.merchant_account,
            reference: item.request.refund_id.clone(),
        })
    }
}

// Refund Response Transform
impl<F> TryFrom<types::RefundsResponseRouterData<F, AdyenRefundResponse>>
    for types::RefundsRouterData<F>
{
    type Error = error_stack::Report<errors::ParsingError>;
    fn try_from(
        item: types::RefundsResponseRouterData<F, AdyenRefundResponse>,
    ) -> Result<Self, Self::Error> {
        let refund_status = match item.response.status.as_str() {
            // From the docs, the only value returned is "received", outcome of refund is available
            // through refund notification webhook
            "received" => storage_enums::RefundStatus::Success,
            _ => storage_enums::RefundStatus::Pending,
        };
        Ok(types::RouterData {
            response: Ok(types::RefundsResponseData {
                connector_refund_id: item.response.reference,
                refund_status,
            }),
            ..item.data
        })
    }
}

#[derive(Debug, Default, Serialize, Deserialize)]
#[serde(rename_all = "camelCase")]
pub struct ErrorResponse {
    pub status: i32,
    pub error_code: String,
    pub message: String,
    pub error_type: String,
    pub psp_reference: Option<String>,
}

// #[cfg(test)]
// mod test_adyen_transformers {
//     use super::*;

//     #[test]
//     fn verify_tranform_from_router_to_adyen_req() {
//         let router_req = PaymentsRequest {
//             amount: 0.0,
//             currency: "None".to_string(),
//             ..Default::default()
//         };
//         println!("{:#?}", &router_req);
//         let adyen_req = AdyenPaymentRequest::from(router_req);
//         println!("{:#?}", &adyen_req);
//         let adyen_req_json: String = serde_json::to_string(&adyen_req).unwrap();
//         println!("{}", adyen_req_json);
//         assert_eq!(true, true)
//     }
// }

#[derive(Debug, Deserialize)]
#[serde(rename_all = "camelCase")]
pub struct AdyenAdditionalDataWH {
    pub hmac_signature: String,
}

#[derive(Debug, Deserialize)]
pub struct AdyenAmountWH {
    pub value: i64,
    pub currency: String,
}

#[derive(Debug, Deserialize)]
#[serde(rename_all = "camelCase")]
pub struct AdyenNotificationRequestItemWH {
    pub additional_data: AdyenAdditionalDataWH,
    pub amount: AdyenAmountWH,
    pub original_reference: Option<String>,
    pub psp_reference: String,
    pub event_code: String,
    pub merchant_account_code: String,
    pub merchant_reference: String,
    pub success: String,
}

#[derive(Debug, Deserialize)]
#[serde(rename_all = "PascalCase")]
pub struct AdyenItemObjectWH {
    pub notification_request_item: AdyenNotificationRequestItemWH,
}

#[derive(Debug, Deserialize)]
#[serde(rename_all = "camelCase")]
pub struct AdyenIncomingWebhook {
    pub notification_items: Vec<AdyenItemObjectWH>,
}

impl From<AdyenNotificationRequestItemWH> for AdyenResponse {
    fn from(notif: AdyenNotificationRequestItemWH) -> Self {
        Self {
            psp_reference: notif.psp_reference,
            merchant_reference: notif.merchant_reference,
            result_code: String::from(match notif.success.as_str() {
                "true" => "Authorised",
                _ => "Refused",
            }),
            amount: Some(Amount {
                value: notif.amount.value,
                currency: notif.amount.currency,
            }),
            refusal_reason: None,
            refusal_reason_code: None,
        }
    }
}<|MERGE_RESOLUTION|>--- conflicted
+++ resolved
@@ -7,12 +7,7 @@
 use crate::{
     consts,
     core::errors,
-<<<<<<< HEAD
-    pii::{self, Secret},
-=======
-    pii::{self, PeekInterface},
->>>>>>> f3d3abf0
-    services,
+    pii, services,
     types::{
         self,
         api::{self, enums as api_enums},
@@ -157,17 +152,10 @@
 pub struct AdyenCard {
     #[serde(rename = "type")]
     payment_type: String,
-<<<<<<< HEAD
-    number: Option<Secret<String, pii::CardNumber>>,
-    expiry_month: Option<Secret<String>>,
-    expiry_year: Option<Secret<String>>,
-    cvc: Option<Secret<String>>,
-=======
-    number: Option<pii::Secret<String>>,
+    number: Option<pii::Secret<String, pii::CardNumber>>,
     expiry_month: Option<pii::Secret<String>>,
     expiry_year: Option<pii::Secret<String>>,
-    cvc: Option<String>,
->>>>>>> f3d3abf0
+    cvc: Option<pii::Secret<String>>,
 }
 
 #[derive(Default, Debug, Serialize, Deserialize)]
