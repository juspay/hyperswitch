--- conflicted
+++ resolved
@@ -1755,7 +1755,7 @@
         let auth_type = AdyenAuthType::try_from(&item.connector_auth_type)?;
         let browser_info = get_browser_info(item)?;
         let additional_data = get_additional_data(item);
-        let country_code = get_country_code(item);
+        let country_code = get_country_code(item.address.billing.as_ref());
         let payment_method = AdyenPaymentMethod::try_from((paylater_data, country_code))?;
         let shopper_interaction = AdyenShopperInteraction::from(item);
         let (recurring_processing_model, store_payment_method, shopper_reference) =
@@ -1765,10 +1765,6 @@
         let shopper_email = item.request.email.clone();
         let billing_address = get_address_info(item.address.billing.as_ref());
         let delivery_address = get_address_info(item.address.shipping.as_ref());
-<<<<<<< HEAD
-        let country_code = get_country_code(item.address.billing.as_ref());
-=======
->>>>>>> de2d9bd0
         let line_items = Some(get_line_items(item));
         let telephone_number = get_telephone_number(item);
         Ok(AdyenPaymentRequest {
