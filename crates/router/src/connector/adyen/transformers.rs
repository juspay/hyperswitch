use api_models::{enums, payments, webhooks};
use cards::CardNumber;
use masking::PeekInterface;
use reqwest::Url;
use serde::{Deserialize, Serialize};
use time::PrimitiveDateTime;

use crate::{
    connector::utils::{
        self, BrowserInformationData, CardData, MandateReferenceData, PaymentsAuthorizeRequestData,
        RouterData,
    },
    consts,
    core::errors,
    pii::{Email, Secret},
    services,
    types::{
        self,
        api::{self, enums as api_enums},
        storage::enums as storage_enums,
        transformers::ForeignFrom,
        PaymentsAuthorizeData,
    },
};

type Error = error_stack::Report<errors::ConnectorError>;

// Adyen Types Definition
// Payments Request and Response Types
#[derive(Default, Debug, Serialize, Deserialize)]
pub enum AdyenShopperInteraction {
    #[default]
    Ecommerce,
    #[serde(rename = "ContAuth")]
    ContinuedAuthentication,
    Moto,
    #[serde(rename = "POS")]
    Pos,
}

#[derive(Debug, Clone, Serialize, Deserialize)]
#[serde(rename_all = "PascalCase")]
pub enum AdyenRecurringModel {
    UnscheduledCardOnFile,
    CardOnFile,
}

#[derive(Clone, Default, Debug, Serialize, Deserialize)]
pub enum AuthType {
    #[default]
    PreAuth,
}
#[derive(Clone, Default, Debug, Serialize, Deserialize)]
#[serde(rename_all = "camelCase")]
pub struct AdditionalData {
    authorisation_type: Option<AuthType>,
    manual_capture: Option<bool>,
    pub recurring_processing_model: Option<AdyenRecurringModel>,
    /// Enable recurring details in dashboard to receive this ID, https://docs.adyen.com/online-payments/tokenization/create-and-use-tokens#test-and-go-live
    #[serde(rename = "recurring.recurringDetailReference")]
    recurring_detail_reference: Option<String>,
    #[serde(rename = "recurring.shopperReference")]
    recurring_shopper_reference: Option<String>,
    network_tx_reference: Option<String>,
}

#[derive(Debug, Serialize)]
#[serde(rename_all = "camelCase")]
pub struct ShopperName {
    first_name: Option<Secret<String>>,
    last_name: Option<Secret<String>>,
}

#[derive(Default, Debug, Serialize)]
#[serde(rename_all = "camelCase")]
pub struct Address {
    city: Option<String>,
    country: Option<api_enums::CountryAlpha2>,
    house_number_or_name: Option<Secret<String>>,
    postal_code: Option<Secret<String>>,
    state_or_province: Option<Secret<String>>,
    street: Option<Secret<String>>,
}

#[derive(Debug, Serialize)]
#[serde(rename_all = "camelCase")]
pub struct LineItem {
    amount_excluding_tax: Option<i64>,
    amount_including_tax: Option<i64>,
    description: Option<String>,
    id: Option<String>,
    tax_amount: Option<i64>,
    quantity: Option<u16>,
}

#[serde_with::skip_serializing_none]
#[derive(Debug, Serialize)]
#[serde(rename_all = "camelCase")]
pub struct AdyenPaymentRequest<'a> {
    amount: Amount,
    merchant_account: String,
    payment_method: AdyenPaymentMethod<'a>,
    reference: String,
    return_url: String,
    browser_info: Option<AdyenBrowserInfo>,
    shopper_interaction: AdyenShopperInteraction,
    recurring_processing_model: Option<AdyenRecurringModel>,
    additional_data: Option<AdditionalData>,
    shopper_reference: Option<String>,
    store_payment_method: Option<bool>,
    shopper_name: Option<ShopperName>,
    shopper_locale: Option<String>,
    shopper_email: Option<Email>,
    telephone_number: Option<Secret<String>>,
    billing_address: Option<Address>,
    delivery_address: Option<Address>,
    country_code: Option<api_enums::CountryAlpha2>,
    line_items: Option<Vec<LineItem>>,
    channel: Option<Channel>,
}

#[derive(Debug, Serialize)]
#[serde(rename_all = "camelCase")]
struct AdyenBrowserInfo {
    user_agent: String,
    accept_header: String,
    language: String,
    color_depth: u8,
    screen_height: u32,
    screen_width: u32,
    time_zone_offset: i32,
    java_enabled: bool,
}

#[derive(Debug, Clone, Serialize, Deserialize)]
pub enum AdyenStatus {
    AuthenticationFinished,
    AuthenticationNotRequired,
    Authorised,
    Cancelled,
    ChallengeShopper,
    Error,
    Pending,
    Received,
    RedirectShopper,
    Refused,
}

#[derive(Debug, Clone, Serialize)]
pub enum Channel {
    Web,
}

/// This implementation will be used only in Authorize, Automatic capture flow.
/// It is also being used in Psync flow, However Psync will be called only after create payment call that too in redirect flow.
impl ForeignFrom<(bool, AdyenStatus)> for storage_enums::AttemptStatus {
    fn foreign_from((is_manual_capture, adyen_status): (bool, AdyenStatus)) -> Self {
        match adyen_status {
            AdyenStatus::AuthenticationFinished => Self::AuthenticationSuccessful,
            AdyenStatus::AuthenticationNotRequired => Self::Pending,
            AdyenStatus::Authorised => match is_manual_capture {
                true => Self::Authorized,
                // In case of Automatic capture Authorized is the final status of the payment
                false => Self::Charged,
            },
            AdyenStatus::Cancelled => Self::Voided,
            AdyenStatus::ChallengeShopper | AdyenStatus::RedirectShopper => {
                Self::AuthenticationPending
            }
            AdyenStatus::Error | AdyenStatus::Refused => Self::Failure,
            AdyenStatus::Pending => Self::Pending,
            AdyenStatus::Received => Self::Started,
        }
    }
}

#[derive(Debug, Serialize, Deserialize, Eq, PartialEq)]
pub struct AdyenRedirectRequest {
    pub details: AdyenRedirectRequestTypes,
}

#[derive(Debug, Clone, Serialize, serde::Deserialize, Eq, PartialEq)]
#[serde(untagged)]
pub enum AdyenRedirectRequestTypes {
    AdyenRedirection(AdyenRedirection),
    AdyenThreeDS(AdyenThreeDS),
}

#[derive(Debug, Clone, Serialize, serde::Deserialize, Eq, PartialEq)]
#[serde(rename_all = "camelCase")]
pub struct AdyenRedirection {
    #[serde(rename = "redirectResult")]
    pub redirect_result: String,
    #[serde(rename = "type")]
    pub type_of_redirection_result: Option<String>,
    pub result_code: Option<String>,
}

#[derive(Debug, Clone, Serialize, serde::Deserialize, Eq, PartialEq)]
#[serde(rename_all = "camelCase")]
pub struct AdyenThreeDS {
    #[serde(rename = "threeDSResult")]
    pub three_ds_result: String,
    #[serde(rename = "type")]
    pub type_of_redirection_result: Option<String>,
    pub result_code: Option<String>,
}

#[derive(Debug, Clone, Deserialize)]
#[serde(untagged)]
pub enum AdyenPaymentResponse {
    Response(Response),
    RedirectResponse(RedirectionResponse),
    RedirectionErrorResponse(RedirectionErrorResponse),
}

#[derive(Debug, Clone, Serialize, Deserialize)]
#[serde(rename_all = "camelCase")]
pub struct Response {
    psp_reference: String,
    result_code: AdyenStatus,
    amount: Option<Amount>,
    merchant_reference: String,
    refusal_reason: Option<String>,
    refusal_reason_code: Option<String>,
    additional_data: Option<AdditionalData>,
}

#[derive(Debug, Clone, Serialize, Deserialize)]
#[serde(rename_all = "camelCase")]
pub struct RedirectionErrorResponse {
    result_code: AdyenStatus,
    refusal_reason: String,
}

#[derive(Debug, Clone, Deserialize)]
#[serde(rename_all = "camelCase")]
pub struct RedirectionResponse {
    result_code: AdyenStatus,
    action: AdyenRedirectionAction,
    refusal_reason: Option<String>,
    refusal_reason_code: Option<String>,
}

#[derive(Debug, Clone, Serialize, Deserialize)]
#[serde(rename_all = "camelCase")]
pub struct AdyenRedirectionAction {
    payment_method_type: String,
    url: Option<Url>,
    method: Option<services::Method>,
    #[serde(rename = "type")]
    type_of_response: ActionType,
    data: Option<std::collections::HashMap<String, String>>,
    payment_data: Option<String>,
}

#[derive(Debug, Clone, Serialize, Deserialize)]
#[serde(rename_all = "lowercase")]
pub enum ActionType {
    Redirect,
    Await,
}

#[derive(Default, Debug, Clone, Serialize, Deserialize)]
pub struct Amount {
    currency: String,
    value: i64,
}

#[derive(Debug, Clone, Serialize)]
#[serde(tag = "type")]
#[serde(rename_all = "snake_case")]
pub enum AdyenPaymentMethod<'a> {
    AdyenAffirm(Box<AdyenPayLaterData>),
    AdyenCard(Box<AdyenCard>),
    AdyenKlarna(Box<AdyenPayLaterData>),
    AdyenPaypal(Box<AdyenPaypal>),
    AfterPay(Box<AdyenPayLaterData>),
    AliPay(Box<AliPayData>),
    AliPayHk(Box<AliPayHkData>),
    ApplePay(Box<AdyenApplePay>),
    BancontactCard(Box<BancontactCardData>),
    Bizum(Box<BankRedirectionPMData>),
    Blik(Box<BlikRedirectionData>),
    Eps(Box<BankRedirectionWithIssuer<'a>>),
    Gcash(Box<GcashData>),
    Giropay(Box<BankRedirectionPMData>),
    Gpay(Box<AdyenGPay>),
    #[serde(rename = "gopay_wallet")]
    GoPay(Box<GoPayData>),
    Ideal(Box<BankRedirectionWithIssuer<'a>>),
    Kakaopay(Box<KakaoPayData>),
    Mandate(Box<AdyenMandate>),
    Mbway(Box<MbwayData>),
    MobilePay(Box<MobilePayData>),
    #[serde(rename = "momo_wallet")]
    Momo(Box<MomoData>),
    OnlineBankingCzechRepublic(Box<OnlineBankingCzechRepublicData>),
    OnlineBankingFinland(Box<OnlineBankingFinlandData>),
    OnlineBankingPoland(Box<OnlineBankingPolandData>),
    OnlineBankingSlovakia(Box<OnlineBankingSlovakiaData>),
    #[serde(rename = "molpay_ebanking_fpx_MY")]
    OnlineBankingFpx(Box<OnlineBankingFpxData>),
    PayBright(Box<PayBrightData>),
    Sofort(Box<BankRedirectionPMData>),
    Trustly(Box<BankRedirectionPMData>),
    Walley(Box<WalleyData>),
    WeChatPayWeb(Box<WeChatPayWebData>),
    AchDirectDebit(Box<AchDirectDebitData>),
    #[serde(rename = "sepadirectdebit")]
    SepaDirectDebit(Box<SepaDirectDebitData>),
    BacsDirectDebit(Box<BacsDirectDebitData>),
    SamsungPay(Box<SamsungPayPmData>),
}

#[derive(Debug, Clone, Serialize)]
#[serde(rename_all = "camelCase")]
pub struct AchDirectDebitData {
    #[serde(rename = "type")]
    payment_type: PaymentType,
    bank_account_number: Secret<String>,
    bank_location_id: Secret<String>,
    owner_name: Secret<String>,
}

#[derive(Debug, Clone, Serialize)]
#[serde(rename_all = "camelCase")]
pub struct SepaDirectDebitData {
    #[serde(rename = "sepa.ownerName")]
    owner_name: Secret<String>,
    #[serde(rename = "sepa.ibanNumber")]
    iban_number: Secret<String>,
}

#[derive(Debug, Clone, Serialize)]
#[serde(rename_all = "camelCase")]
pub struct BacsDirectDebitData {
    #[serde(rename = "type")]
    payment_type: PaymentType,
    bank_account_number: Secret<String>,
    bank_location_id: Secret<String>,
    holder_name: Secret<String>,
}

#[derive(Debug, Clone, Serialize)]
#[serde(rename_all = "camelCase")]
pub struct MandateData {
    #[serde(rename = "type")]
    payment_type: PaymentType,
    stored_payment_method_id: String,
}

#[derive(Debug, Clone, Serialize)]
pub struct WeChatPayWebData {
    #[serde(rename = "type")]
    payment_type: PaymentType,
}

#[derive(Debug, Clone, Serialize)]
#[serde(rename_all = "camelCase")]
pub struct BancontactCardData {
    #[serde(rename = "type")]
    payment_type: PaymentType,
    brand: String,
    number: CardNumber,
    expiry_month: Secret<String>,
    expiry_year: Secret<String>,
    holder_name: Secret<String>,
}

#[derive(Debug, Clone, Serialize)]
pub struct MobilePayData {
    #[serde(rename = "type")]
    payment_type: PaymentType,
}
#[derive(Debug, Clone, Serialize)]
#[serde(rename_all = "camelCase")]
pub struct MbwayData {
    #[serde(rename = "type")]
    payment_type: PaymentType,
    telephone_number: Secret<String>,
}

#[derive(Debug, Clone, Serialize)]
pub struct WalleyData {
    #[serde(rename = "type")]
    payment_type: PaymentType,
}

#[derive(Debug, Clone, Serialize)]
pub struct SamsungPayPmData {
    #[serde(rename = "type")]
    payment_type: PaymentType,
    #[serde(rename = "samsungPayToken")]
    samsung_pay_token: Secret<String>,
}

#[derive(Debug, Clone, Serialize)]
pub struct PayBrightData {
    #[serde(rename = "type")]
    payment_type: PaymentType,
}

#[derive(Debug, Clone, Serialize)]
pub struct OnlineBankingFinlandData {
    #[serde(rename = "type")]
    payment_type: PaymentType,
}
#[derive(Debug, Clone, Serialize)]
pub struct OnlineBankingCzechRepublicData {
    #[serde(rename = "type")]
    payment_type: PaymentType,
    issuer: OnlineBankingCzechRepublicBanks,
}

#[derive(Debug, Clone, Serialize)]
#[serde(rename_all = "lowercase")]
pub enum OnlineBankingCzechRepublicBanks {
    KB,
    CS,
    C,
}

impl TryFrom<&api_enums::BankNames> for OnlineBankingCzechRepublicBanks {
    type Error = Error;
    fn try_from(bank_name: &api_enums::BankNames) -> Result<Self, Self::Error> {
        match bank_name {
            api::enums::BankNames::KomercniBanka => Ok(Self::KB),
            api::enums::BankNames::CeskaSporitelna => Ok(Self::CS),
            api::enums::BankNames::PlatnoscOnlineKartaPlatnicza => Ok(Self::C),
            _ => Err(errors::ConnectorError::NotSupported {
                message: String::from("BankRedirect"),
                connector: "Adyen",
                payment_experience: api_enums::PaymentExperience::RedirectToUrl.to_string(),
            })?,
        }
    }
}

#[derive(Debug, Clone, Serialize)]
pub struct OnlineBankingPolandData {
    #[serde(rename = "type")]
    payment_type: PaymentType,
    issuer: OnlineBankingPolandBanks,
}

#[derive(Debug, Clone, Serialize)]
pub enum OnlineBankingPolandBanks {
    #[serde(rename = "154")]
    BlikPSP,
    #[serde(rename = "31")]
    PlaceZIPKO,
    #[serde(rename = "243")]
    MBank,
    #[serde(rename = "112")]
    PayWithING,
    #[serde(rename = "20")]
    SantanderPrzelew24,
    #[serde(rename = "65")]
    BankPEKAOSA,
    #[serde(rename = "85")]
    BankMillennium,
    #[serde(rename = "88")]
    PayWithAliorBank,
    #[serde(rename = "143")]
    BankiSpoldzielcze,
    #[serde(rename = "26")]
    PayWithInteligo,
    #[serde(rename = "33")]
    BNPParibasPoland,
    #[serde(rename = "144")]
    BankNowySA,
    #[serde(rename = "45")]
    CreditAgricole,
    #[serde(rename = "99")]
    PayWithBOS,
    #[serde(rename = "119")]
    PayWithCitiHandlowy,
    #[serde(rename = "131")]
    PayWithPlusBank,
    #[serde(rename = "64")]
    ToyotaBank,
    #[serde(rename = "153")]
    VeloBank,
    #[serde(rename = "141")]
    ETransferPocztowy24,
}

impl TryFrom<&api_enums::BankNames> for OnlineBankingPolandBanks {
    type Error = Error;
    fn try_from(bank_name: &api_enums::BankNames) -> Result<Self, Self::Error> {
        match bank_name {
            api_models::enums::BankNames::BlikPSP => Ok(Self::BlikPSP),
            api_models::enums::BankNames::PlaceZIPKO => Ok(Self::PlaceZIPKO),
            api_models::enums::BankNames::MBank => Ok(Self::MBank),
            api_models::enums::BankNames::PayWithING => Ok(Self::PayWithING),
            api_models::enums::BankNames::SantanderPrzelew24 => Ok(Self::SantanderPrzelew24),
            api_models::enums::BankNames::BankPEKAOSA => Ok(Self::BankPEKAOSA),
            api_models::enums::BankNames::BankMillennium => Ok(Self::BankMillennium),
            api_models::enums::BankNames::PayWithAliorBank => Ok(Self::PayWithAliorBank),
            api_models::enums::BankNames::BankiSpoldzielcze => Ok(Self::BankiSpoldzielcze),
            api_models::enums::BankNames::PayWithInteligo => Ok(Self::PayWithInteligo),
            api_models::enums::BankNames::BNPParibasPoland => Ok(Self::BNPParibasPoland),
            api_models::enums::BankNames::BankNowySA => Ok(Self::BankNowySA),
            api_models::enums::BankNames::CreditAgricole => Ok(Self::CreditAgricole),
            api_models::enums::BankNames::PayWithBOS => Ok(Self::PayWithBOS),
            api_models::enums::BankNames::PayWithCitiHandlowy => Ok(Self::PayWithCitiHandlowy),
            api_models::enums::BankNames::PayWithPlusBank => Ok(Self::PayWithPlusBank),
            api_models::enums::BankNames::ToyotaBank => Ok(Self::ToyotaBank),
            api_models::enums::BankNames::VeloBank => Ok(Self::VeloBank),
            api_models::enums::BankNames::ETransferPocztowy24 => Ok(Self::ETransferPocztowy24),
            _ => Err(errors::ConnectorError::NotSupported {
                message: String::from("BankRedirect"),
                connector: "Adyen",
                payment_experience: api_enums::PaymentExperience::RedirectToUrl.to_string(),
            })?,
        }
    }
}

#[derive(Debug, Clone, Serialize)]
#[serde(rename_all = "camelCase")]
pub struct OnlineBankingSlovakiaData {
    #[serde(rename = "type")]
    payment_type: PaymentType,
    issuer: OnlineBankingSlovakiaBanks,
}

#[derive(Debug, Clone, Serialize)]
#[serde(rename_all = "camelCase")]
pub struct OnlineBankingFpxData {
    issuer: AdyenIssuerID,
}

#[derive(Debug, Clone, Serialize)]
#[serde(rename_all = "lowercase")]
pub enum OnlineBankingSlovakiaBanks {
    Vub,
    Posto,
    Sporo,
    Tatra,
    Viamo,
}

impl TryFrom<&api_enums::BankNames> for OnlineBankingSlovakiaBanks {
    type Error = Error;
    fn try_from(bank_name: &api_enums::BankNames) -> Result<Self, Self::Error> {
        match bank_name {
            api::enums::BankNames::EPlatbyVUB => Ok(Self::Vub),
            api::enums::BankNames::PostovaBanka => Ok(Self::Posto),
            api::enums::BankNames::SporoPay => Ok(Self::Sporo),
            api::enums::BankNames::TatraPay => Ok(Self::Tatra),
            api::enums::BankNames::Viamo => Ok(Self::Viamo),
            _ => Err(errors::ConnectorError::NotSupported {
                message: String::from("BankRedirect"),
                connector: "Adyen",
                payment_experience: api_enums::PaymentExperience::RedirectToUrl.to_string(),
            })?,
        }
    }
}

impl TryFrom<&api_enums::BankNames> for AdyenIssuerID {
    type Error = Error;
    fn try_from(bank_name: &api_enums::BankNames) -> Result<Self, Self::Error> {
        match bank_name {
            api::enums::BankNames::AffinBank => Ok(Self::FpxAbb),
            api::enums::BankNames::AgroBank => Ok(Self::FpxAgrobank),
            api::enums::BankNames::AllianceBank => Ok(Self::FpxAbmb),
            api::enums::BankNames::AmBank => Ok(Self::FpxAmb),
            api::enums::BankNames::BankIslam => Ok(Self::FpxBimb),
            api::enums::BankNames::BankMuamalat => Ok(Self::FpxBmmb),
            api::enums::BankNames::BankRakyat => Ok(Self::FpxBkrm),
            api::enums::BankNames::BankSimpananNasional => Ok(Self::FpxBsn),
            api::enums::BankNames::CimbBank => Ok(Self::FpxCimbclicks),
            api::enums::BankNames::HongLeongBank => Ok(Self::FpxHlb),
            api::enums::BankNames::HsbcBank => Ok(Self::FpxHsbc),
            api::enums::BankNames::KuwaitFinanceHouse => Ok(Self::FpxKfh),
            api::enums::BankNames::Maybank => Ok(Self::FpxMb2u),
            api::enums::BankNames::OcbcBank => Ok(Self::FpxOcbc),
            api::enums::BankNames::PublicBank => Ok(Self::FpxPbb),
            api::enums::BankNames::RhbBank => Ok(Self::FpxRhb),
            api::enums::BankNames::StandardCharteredBank => Ok(Self::FpxScb),
            api::enums::BankNames::UobBank => Ok(Self::FpxUob),
            _ => Err(errors::ConnectorError::NotSupported {
                message: String::from("BankRedirect"),
                connector: "Adyen",
                payment_experience: api_enums::PaymentExperience::RedirectToUrl.to_string(),
            })?,
        }
    }
}

#[derive(Debug, Clone, Serialize)]
#[serde(rename_all = "camelCase")]
pub struct BlikRedirectionData {
    #[serde(rename = "type")]
    payment_type: PaymentType,
    blik_code: String,
}

#[derive(Debug, Clone, Serialize)]
#[serde(rename_all = "camelCase")]
pub struct BankRedirectionPMData {
    #[serde(rename = "type")]
    payment_type: PaymentType,
}

#[derive(Debug, Clone, Serialize)]
#[serde(rename_all = "camelCase")]
pub struct BankRedirectionWithIssuer<'a> {
    #[serde(rename = "type")]
    payment_type: PaymentType,
    issuer: Option<&'a str>,
}

#[derive(Debug, Clone, Serialize, Deserialize)]
#[serde(rename_all = "camelCase")]
pub struct AdyenMandate {
    #[serde(rename = "type")]
    payment_type: PaymentType,
    stored_payment_method_id: String,
}

#[derive(Debug, Clone, Serialize, Deserialize)]
#[serde(rename_all = "camelCase")]
pub struct AdyenCard {
    #[serde(rename = "type")]
    payment_type: PaymentType,
    number: CardNumber,
    expiry_month: Secret<String>,
    expiry_year: Secret<String>,
    cvc: Option<Secret<String>>,
    brand: Option<CardBrand>, //Mandatory for mandate using network_txns_id
    network_payment_reference: Option<String>,
}

#[derive(Debug, Clone, Serialize, Deserialize)]
#[serde(rename_all = "lowercase")]
pub enum CardBrand {
    Visa,
    MC,
    Amex,
}

#[derive(Default, Debug, Serialize, Deserialize)]
#[serde(rename_all = "camelCase")]
pub struct AdyenCancelRequest {
    merchant_account: String,
    reference: String,
}

#[derive(Default, Debug, Deserialize)]
#[serde(rename_all = "camelCase")]
pub struct AdyenCancelResponse {
    psp_reference: String,
    status: CancelStatus,
}

#[derive(Default, Debug, Deserialize)]
#[serde(rename_all = "lowercase")]
pub enum CancelStatus {
    Received,
    #[default]
    Processing,
}
#[derive(Debug, Clone, Serialize, Deserialize)]
pub struct AdyenPaypal {
    #[serde(rename = "type")]
    payment_type: PaymentType,
}

#[derive(Debug, Clone, Serialize, Deserialize)]
pub struct AliPayData {
    #[serde(rename = "type")]
    payment_type: PaymentType,
}

#[derive(Debug, Clone, Serialize, Deserialize)]
pub struct AliPayHkData {
    #[serde(rename = "type")]
    payment_type: PaymentType,
}

#[derive(Debug, Clone, Serialize, Deserialize)]
pub struct GoPayData {}

#[derive(Debug, Clone, Serialize, Deserialize)]
pub struct KakaoPayData {}
#[derive(Debug, Clone, Serialize, Deserialize)]
pub struct GcashData {}

#[derive(Debug, Clone, Serialize, Deserialize)]
pub struct MomoData {}

#[derive(Debug, Clone, Serialize, Deserialize)]
pub struct AdyenGPay {
    #[serde(rename = "type")]
    payment_type: PaymentType,
    #[serde(rename = "googlePayToken")]
    google_pay_token: Secret<String>,
}

#[derive(Debug, Clone, Serialize, Deserialize)]
pub struct AdyenApplePay {
    #[serde(rename = "type")]
    payment_type: PaymentType,
    #[serde(rename = "applePayToken")]
    apple_pay_token: Secret<String>,
}

#[derive(Debug, Clone, Serialize, Deserialize)]
pub struct AdyenPayLaterData {
    #[serde(rename = "type")]
    payment_type: PaymentType,
}

// Refunds Request and Response
#[derive(Default, Debug, Serialize, Deserialize)]
#[serde(rename_all = "camelCase")]
pub struct AdyenRefundRequest {
    merchant_account: String,
    amount: Amount,
    merchant_refund_reason: Option<String>,
    reference: String,
}

#[derive(Default, Debug, Clone, Serialize, Deserialize)]
#[serde(rename_all = "camelCase")]
pub struct AdyenRefundResponse {
    merchant_account: String,
    psp_reference: String,
    payment_psp_reference: String,
    reference: String,
    status: String,
}

pub struct AdyenAuthType {
    pub(super) api_key: String,
    pub(super) merchant_account: String,
}

#[derive(Debug, Clone, Serialize, Deserialize)]
#[serde(rename_all = "lowercase")]
pub enum PaymentType {
    Affirm,
    Afterpaytouch,
    Alipay,
    #[serde(rename = "alipay_hk")]
    AlipayHk,
    Applepay,
    Bizum,
    Blik,
    Eps,
    Gcash,
    Giropay,
    Googlepay,
    #[serde(rename = "gopay_wallet")]
    GoPay,
    Ideal,
    Klarna,
    Kakaopay,
    Mbway,
    MobilePay,
    #[serde(rename = "momo_wallet")]
    Momo,
    #[serde(rename = "onlineBanking_CZ")]
    OnlineBankingCzechRepublic,
    #[serde(rename = "ebanking_FI")]
    OnlineBankingFinland,
    #[serde(rename = "onlineBanking_PL")]
    OnlineBankingPoland,
    #[serde(rename = "onlineBanking_SK")]
    OnlineBankingSlovakia,
    #[serde(rename = "molpay_ebanking_fpx_MY")]
    OnlineBankingFpx,
    PayBright,
    Paypal,
    Scheme,
    #[serde(rename = "directEbanking")]
    Sofort,
    #[serde(rename = "networkToken")]
    NetworkToken,
    Trustly,
    Walley,
    #[serde(rename = "wechatpayWeb")]
    WeChatPayWeb,
    #[serde(rename = "ach")]
    AchDirectDebit,
    SepaDirectDebit,
    #[serde(rename = "directdebit_GB")]
    BacsDirectDebit,
    Samsungpay,
}

#[derive(Debug, Eq, PartialEq, Serialize, Clone)]
#[serde(rename_all = "snake_case")]
pub enum AdyenIssuerID {
    FpxAbb,
    FpxAgrobank,
    FpxAbmb,
    FpxAmb,
    FpxBimb,
    FpxBmmb,
    FpxBkrm,
    FpxBsn,
    FpxCimbclicks,
    FpxHlb,
    FpxHsbc,
    FpxKfh,
    FpxMb2u,
    FpxOcbc,
    FpxPbb,
    FpxRhb,
    FpxScb,
    FpxUob,
}

pub struct AdyenTestBankNames<'a>(&'a str);

impl<'a> TryFrom<&api_enums::BankNames> for AdyenTestBankNames<'a> {
    type Error = Error;
    fn try_from(bank: &api_enums::BankNames) -> Result<Self, Self::Error> {
        Ok(match bank {
            api_models::enums::BankNames::AbnAmro => Self("1121"),
            api_models::enums::BankNames::AsnBank => Self("1151"),
            api_models::enums::BankNames::Bunq => Self("1152"),
            api_models::enums::BankNames::Handelsbanken => Self("1153"),
            api_models::enums::BankNames::Ing => Self("1154"),
            api_models::enums::BankNames::Knab => Self("1155"),
            api_models::enums::BankNames::Moneyou => Self("1156"),
            api_models::enums::BankNames::Rabobank => Self("1157"),
            api_models::enums::BankNames::Regiobank => Self("1158"),
            api_models::enums::BankNames::Revolut => Self("1159"),
            api_models::enums::BankNames::SnsBank => Self("1159"),
            api_models::enums::BankNames::TriodosBank => Self("1159"),
            api_models::enums::BankNames::VanLanschot => Self("1159"),
            api_models::enums::BankNames::BankAustria => {
                Self("e6819e7a-f663-414b-92ec-cf7c82d2f4e5")
            }
            api_models::enums::BankNames::BawagPskAg => {
                Self("ba7199cc-f057-42f2-9856-2378abf21638")
            }
            api_models::enums::BankNames::Dolomitenbank => {
                Self("d5d5b133-1c0d-4c08-b2be-3c9b116dc326")
            }
            api_models::enums::BankNames::EasybankAg => {
                Self("eff103e6-843d-48b7-a6e6-fbd88f511b11")
            }
            api_models::enums::BankNames::ErsteBankUndSparkassen => {
                Self("3fdc41fc-3d3d-4ee3-a1fe-cd79cfd58ea3")
            }
            api_models::enums::BankNames::HypoTirolBankAg => {
                Self("6765e225-a0dc-4481-9666-e26303d4f221")
            }
            api_models::enums::BankNames::PosojilnicaBankEGen => {
                Self("65ef4682-4944-499f-828f-5d74ad288376")
            }
            api_models::enums::BankNames::RaiffeisenBankengruppeOsterreich => {
                Self("ee9fc487-ebe0-486c-8101-17dce5141a67")
            }
            api_models::enums::BankNames::SchoellerbankAg => {
                Self("1190c4d1-b37a-487e-9355-e0a067f54a9f")
            }
            api_models::enums::BankNames::SpardaBankWien => {
                Self("8b0bfeea-fbb0-4337-b3a1-0e25c0f060fc")
            }
            api_models::enums::BankNames::VolksbankGruppe => {
                Self("e2e97aaa-de4c-4e18-9431-d99790773433")
            }
            api_models::enums::BankNames::VolkskreditbankAg => {
                Self("4a0a975b-0594-4b40-9068-39f77b3a91f9")
            }
            _ => Err(errors::ConnectorError::NotSupported {
                message: String::from("BankRedirect"),
                connector: "Adyen",
                payment_experience: api_enums::PaymentExperience::RedirectToUrl.to_string(),
            })?,
        })
    }
}

impl TryFrom<&types::ConnectorAuthType> for AdyenAuthType {
    type Error = Error;
    fn try_from(auth_type: &types::ConnectorAuthType) -> Result<Self, Self::Error> {
        if let types::ConnectorAuthType::BodyKey { api_key, key1 } = auth_type {
            Ok(Self {
                api_key: api_key.to_string(),
                merchant_account: key1.to_string(),
            })
        } else {
            Err(errors::ConnectorError::FailedToObtainAuthType)?
        }
    }
}

impl<'a> TryFrom<&types::PaymentsAuthorizeRouterData> for AdyenPaymentRequest<'a> {
    type Error = Error;
    fn try_from(item: &types::PaymentsAuthorizeRouterData) -> Result<Self, Self::Error> {
        match item
            .request
            .mandate_id
            .to_owned()
            .and_then(|mandate_ids| mandate_ids.mandate_reference_id)
        {
            Some(mandate_ref) => AdyenPaymentRequest::try_from((item, mandate_ref)),
            None => match item.request.payment_method_data {
                api_models::payments::PaymentMethodData::Card(ref card) => {
                    AdyenPaymentRequest::try_from((item, card))
                }
                api_models::payments::PaymentMethodData::Wallet(ref wallet) => {
                    AdyenPaymentRequest::try_from((item, wallet))
                }
                api_models::payments::PaymentMethodData::PayLater(ref pay_later) => {
                    AdyenPaymentRequest::try_from((item, pay_later))
                }
                api_models::payments::PaymentMethodData::BankRedirect(ref bank_redirect) => {
                    AdyenPaymentRequest::try_from((item, bank_redirect))
                }
                api_models::payments::PaymentMethodData::BankDebit(ref bank_debit) => {
                    AdyenPaymentRequest::try_from((item, bank_debit))
                }
                _ => Err(errors::ConnectorError::NotSupported {
                    message: format!("{:?}", item.request.payment_method_type),
                    connector: "Adyen",
                    payment_experience: api_models::enums::PaymentExperience::RedirectToUrl
                        .to_string(),
                })?,
            },
        }
    }
}

impl From<&types::PaymentsAuthorizeRouterData> for AdyenShopperInteraction {
    fn from(item: &types::PaymentsAuthorizeRouterData) -> Self {
        match item.request.off_session {
            Some(true) => Self::ContinuedAuthentication,
            _ => Self::Ecommerce,
        }
    }
}
type RecurringDetails = (Option<AdyenRecurringModel>, Option<bool>, Option<String>);

fn get_recurring_processing_model(
    item: &types::PaymentsAuthorizeRouterData,
) -> Result<RecurringDetails, Error> {
    match (item.request.setup_future_usage, item.request.off_session) {
        (Some(storage_enums::FutureUsage::OffSession), _) => {
            let customer_id = item.get_customer_id()?;
            let shopper_reference = format!("{}_{}", item.merchant_id, customer_id);
            let store_payment_method = item.request.is_mandate_payment();
            Ok((
                Some(AdyenRecurringModel::UnscheduledCardOnFile),
                Some(store_payment_method),
                Some(shopper_reference),
            ))
        }
        (_, Some(true)) => Ok((
            Some(AdyenRecurringModel::UnscheduledCardOnFile),
            None,
            Some(format!("{}_{}", item.merchant_id, item.get_customer_id()?)),
        )),
        _ => Ok((None, None, None)),
    }
}

fn get_browser_info(
    item: &types::PaymentsAuthorizeRouterData,
) -> Result<Option<AdyenBrowserInfo>, Error> {
    if item.auth_type == storage_enums::AuthenticationType::ThreeDs
        || item.payment_method == storage_enums::PaymentMethod::BankRedirect
        || item.request.payment_method_type == Some(storage_enums::PaymentMethodType::GoPay)
    {
        let info = item.request.get_browser_info()?;
        Ok(Some(AdyenBrowserInfo {
            accept_header: info.get_accept_header()?,
            language: info.get_language()?,
            screen_height: info.get_screen_height()?,
            screen_width: info.get_screen_width()?,
            color_depth: info.get_color_depth()?,
            user_agent: info.get_user_agent()?,
            time_zone_offset: info.get_time_zone()?,
            java_enabled: info.get_java_enabled()?,
        }))
    } else {
        Ok(None)
    }
}

fn get_additional_data(item: &types::PaymentsAuthorizeRouterData) -> Option<AdditionalData> {
    match item.request.capture_method {
        Some(diesel_models::enums::CaptureMethod::Manual) => Some(AdditionalData {
            authorisation_type: Some(AuthType::PreAuth),
            manual_capture: Some(true),
            network_tx_reference: None,
            recurring_detail_reference: None,
            recurring_shopper_reference: None,
            recurring_processing_model: Some(AdyenRecurringModel::UnscheduledCardOnFile),
        }),
        _ => None,
    }
}

fn get_channel_type(pm_type: &Option<storage_enums::PaymentMethodType>) -> Option<Channel> {
    pm_type.as_ref().and_then(|pmt| match pmt {
        storage_enums::PaymentMethodType::GoPay => Some(Channel::Web),
        _ => None,
    })
}

fn get_amount_data(item: &types::PaymentsAuthorizeRouterData) -> Amount {
    Amount {
        currency: item.request.currency.to_string(),
        value: item.request.amount,
    }
}

fn get_address_info(address: Option<&api_models::payments::Address>) -> Option<Address> {
    address.and_then(|add| {
        add.address.as_ref().map(|a| Address {
            city: a.city.clone(),
            country: a.country,
            house_number_or_name: a.line1.clone(),
            postal_code: a.zip.clone(),
            state_or_province: a.state.clone(),
            street: a.line2.clone(),
        })
    })
}

fn get_line_items(item: &types::PaymentsAuthorizeRouterData) -> Vec<LineItem> {
    let order_details = item.request.order_details.clone();
    match order_details {
        Some(od) => od
            .iter()
            .enumerate()
            .map(|(i, data)| LineItem {
                amount_including_tax: Some(data.amount),
                amount_excluding_tax: Some(data.amount),
                description: Some(data.product_name.clone()),
                id: Some(format!("Items #{i}")),
                tax_amount: None,
                quantity: Some(data.quantity),
            })
            .collect(),
        None => {
            let line_item = LineItem {
                amount_including_tax: Some(item.request.amount),
                amount_excluding_tax: Some(item.request.amount),
                description: None,
                id: Some(String::from("Items #1")),
                tax_amount: None,
                quantity: Some(1),
            };
            vec![line_item]
        }
    }
}

fn get_telephone_number(item: &types::PaymentsAuthorizeRouterData) -> Option<Secret<String>> {
    let phone = item
        .address
        .billing
        .as_ref()
        .and_then(|billing| billing.phone.as_ref());
    phone.as_ref().and_then(|phone| {
        phone.number.as_ref().and_then(|number| {
            phone
                .country_code
                .as_ref()
                .map(|cc| Secret::new(format!("{}{}", cc, number.peek())))
        })
    })
}

fn get_shopper_name(item: &types::PaymentsAuthorizeRouterData) -> Option<ShopperName> {
    let address = item
        .address
        .billing
        .as_ref()
        .and_then(|billing| billing.address.as_ref());
    Some(ShopperName {
        first_name: address.and_then(|address| address.first_name.clone()),
        last_name: address.and_then(|address| address.last_name.clone()),
    })
}

fn get_country_code(item: &types::PaymentsAuthorizeRouterData) -> Option<api_enums::CountryAlpha2> {
    item.address
        .billing
        .as_ref()
        .and_then(|billing| billing.address.as_ref().and_then(|address| address.country))
}

impl<'a> TryFrom<&api_models::payments::BankDebitData> for AdyenPaymentMethod<'a> {
    type Error = Error;
    fn try_from(
        bank_debit_data: &api_models::payments::BankDebitData,
    ) -> Result<Self, Self::Error> {
        match bank_debit_data {
            payments::BankDebitData::AchBankDebit {
                account_number,
                routing_number,
                card_holder_name,
                ..
            } => Ok(AdyenPaymentMethod::AchDirectDebit(Box::new(
                AchDirectDebitData {
                    payment_type: PaymentType::AchDirectDebit,
                    bank_account_number: account_number.clone(),
                    bank_location_id: routing_number.clone(),
                    owner_name: card_holder_name.clone().ok_or(
                        errors::ConnectorError::MissingRequiredField {
                            field_name: "card_holder_name",
                        },
                    )?,
                },
            ))),
            payments::BankDebitData::SepaBankDebit {
                iban,
                bank_account_holder_name,
                ..
            } => Ok(AdyenPaymentMethod::SepaDirectDebit(Box::new(
                SepaDirectDebitData {
                    owner_name: bank_account_holder_name.clone().ok_or(
                        errors::ConnectorError::MissingRequiredField {
                            field_name: "bank_account_holder_name",
                        },
                    )?,
                    iban_number: iban.clone(),
                },
            ))),
            payments::BankDebitData::BacsBankDebit {
                account_number,
                sort_code,
                bank_account_holder_name,
                ..
            } => Ok(AdyenPaymentMethod::BacsDirectDebit(Box::new(
                BacsDirectDebitData {
                    payment_type: PaymentType::BacsDirectDebit,
                    bank_account_number: account_number.clone(),
                    bank_location_id: sort_code.clone(),
                    holder_name: bank_account_holder_name.clone().ok_or(
                        errors::ConnectorError::MissingRequiredField {
                            field_name: "bank_account_holder_name",
                        },
                    )?,
                },
            ))),
            _ => Err(errors::ConnectorError::NotImplemented("Payment method".to_string()).into()),
        }
    }
}

impl<'a> TryFrom<&api::Card> for AdyenPaymentMethod<'a> {
    type Error = Error;
    fn try_from(card: &api::Card) -> Result<Self, Self::Error> {
        let adyen_card = AdyenCard {
            payment_type: PaymentType::Scheme,
            number: card.card_number.clone(),
            expiry_month: card.card_exp_month.clone(),
            expiry_year: card.get_expiry_year_4_digit(),
            cvc: Some(card.card_cvc.clone()),
            brand: None,
            network_payment_reference: None,
        };
        Ok(AdyenPaymentMethod::AdyenCard(Box::new(adyen_card)))
    }
}

impl TryFrom<&storage_enums::PaymentMethodType> for PaymentType {
    type Error = Error;
    fn try_from(item: &storage_enums::PaymentMethodType) -> Result<Self, Self::Error> {
        match item {
            storage_enums::PaymentMethodType::Credit
            | storage_enums::PaymentMethodType::Debit
            | storage_enums::PaymentMethodType::Klarna
            | storage_enums::PaymentMethodType::Ach
            | storage_enums::PaymentMethodType::Sepa
            | storage_enums::PaymentMethodType::Bacs
            | storage_enums::PaymentMethodType::BancontactCard
            | storage_enums::PaymentMethodType::Blik
            | storage_enums::PaymentMethodType::Eps
            | storage_enums::PaymentMethodType::Giropay
            | storage_enums::PaymentMethodType::Ideal
            | storage_enums::PaymentMethodType::OnlineBankingCzechRepublic
            | storage_enums::PaymentMethodType::OnlineBankingFinland
            | storage_enums::PaymentMethodType::OnlineBankingPoland
            | storage_enums::PaymentMethodType::OnlineBankingSlovakia
            | storage_enums::PaymentMethodType::Sofort
            | storage_enums::PaymentMethodType::Trustly
            | storage_enums::PaymentMethodType::GooglePay
            | storage_enums::PaymentMethodType::AliPay
            | storage_enums::PaymentMethodType::ApplePay
            | storage_enums::PaymentMethodType::AliPayHk
            | storage_enums::PaymentMethodType::MbWay
            | storage_enums::PaymentMethodType::MobilePay
            | storage_enums::PaymentMethodType::WeChatPay
            | storage_enums::PaymentMethodType::SamsungPay
            | storage_enums::PaymentMethodType::Affirm
            | storage_enums::PaymentMethodType::AfterpayClearpay
            | storage_enums::PaymentMethodType::PayBright
            | storage_enums::PaymentMethodType::Walley => Ok(Self::Scheme),
            storage_enums::PaymentMethodType::Paypal => Ok(Self::Paypal),
            _ => Err(errors::ConnectorError::NotImplemented(
                "Payment Method Type".to_string(),
            ))?,
        }
    }
}

impl TryFrom<&utils::CardIssuer> for CardBrand {
    type Error = Error;
    fn try_from(card_issuer: &utils::CardIssuer) -> Result<Self, Self::Error> {
        match card_issuer {
            utils::CardIssuer::AmericanExpress => Ok(Self::Amex),
            utils::CardIssuer::Master => Ok(Self::MC),
            utils::CardIssuer::Visa => Ok(Self::Visa),
            _ => Err(errors::ConnectorError::NotImplemented("CardBrand".to_string()).into()),
        }
    }
}

impl<'a> TryFrom<&api::WalletData> for AdyenPaymentMethod<'a> {
    type Error = Error;
    fn try_from(wallet_data: &api::WalletData) -> Result<Self, Self::Error> {
        match wallet_data {
            api_models::payments::WalletData::GooglePay(data) => {
                let gpay_data = AdyenGPay {
                    payment_type: PaymentType::Googlepay,
                    google_pay_token: Secret::new(data.tokenization_data.token.to_owned()),
                };
                Ok(AdyenPaymentMethod::Gpay(Box::new(gpay_data)))
            }
            api_models::payments::WalletData::ApplePay(data) => {
                let apple_pay_data = AdyenApplePay {
                    payment_type: PaymentType::Applepay,
                    apple_pay_token: Secret::new(data.payment_data.to_string()),
                };

                Ok(AdyenPaymentMethod::ApplePay(Box::new(apple_pay_data)))
            }
            api_models::payments::WalletData::PaypalRedirect(_) => {
                let wallet = AdyenPaypal {
                    payment_type: PaymentType::Paypal,
                };
                Ok(AdyenPaymentMethod::AdyenPaypal(Box::new(wallet)))
            }
            api_models::payments::WalletData::AliPayRedirect(_) => {
                let alipay_data = AliPayData {
                    payment_type: PaymentType::Alipay,
                };
                Ok(AdyenPaymentMethod::AliPay(Box::new(alipay_data)))
            }
            api_models::payments::WalletData::AliPayHkRedirect(_) => {
                let alipay_hk_data = AliPayHkData {
                    payment_type: PaymentType::AlipayHk,
                };
                Ok(AdyenPaymentMethod::AliPayHk(Box::new(alipay_hk_data)))
            }
            api_models::payments::WalletData::GoPayRedirect(_) => {
                let go_pay_data = GoPayData {};
                Ok(AdyenPaymentMethod::GoPay(Box::new(go_pay_data)))
            }
            api_models::payments::WalletData::KakaoPayRedirect(_) => {
                let kakao_pay_data = KakaoPayData {};
                Ok(AdyenPaymentMethod::Kakaopay(Box::new(kakao_pay_data)))
            }
            api_models::payments::WalletData::GcashRedirect(_) => {
                let gcash_data = GcashData {};
                Ok(AdyenPaymentMethod::Gcash(Box::new(gcash_data)))
            }
            api_models::payments::WalletData::MomoRedirect(_) => {
                let momo_data = MomoData {};
                Ok(AdyenPaymentMethod::Momo(Box::new(momo_data)))
            }
            api_models::payments::WalletData::MbWayRedirect(data) => {
                let mbway_data = MbwayData {
                    payment_type: PaymentType::Mbway,
                    telephone_number: data.telephone_number.clone(),
                };
                Ok(AdyenPaymentMethod::Mbway(Box::new(mbway_data)))
            }
            api_models::payments::WalletData::MobilePayRedirect(_) => {
                let data = MobilePayData {
                    payment_type: PaymentType::MobilePay,
                };
                Ok(AdyenPaymentMethod::MobilePay(Box::new(data)))
            }
            api_models::payments::WalletData::WeChatPayRedirect(_) => {
                let data = WeChatPayWebData {
                    payment_type: PaymentType::WeChatPayWeb,
                };
                Ok(AdyenPaymentMethod::WeChatPayWeb(Box::new(data)))
            }
            api_models::payments::WalletData::SamsungPay(samsung_data) => {
                let data = SamsungPayPmData {
                    payment_type: PaymentType::Samsungpay,
                    samsung_pay_token: samsung_data.token.to_owned(),
                };
                Ok(AdyenPaymentMethod::SamsungPay(Box::new(data)))
            }
            _ => Err(errors::ConnectorError::NotImplemented("Payment method".to_string()).into()),
        }
    }
}

impl<'a> TryFrom<&api::PayLaterData> for AdyenPaymentMethod<'a> {
    type Error = Error;
    fn try_from(pay_later_data: &api::PayLaterData) -> Result<Self, Self::Error> {
        match pay_later_data {
            api_models::payments::PayLaterData::KlarnaRedirect { .. } => {
                let klarna = AdyenPayLaterData {
                    payment_type: PaymentType::Klarna,
                };
                Ok(AdyenPaymentMethod::AdyenKlarna(Box::new(klarna)))
            }
            api_models::payments::PayLaterData::AffirmRedirect { .. } => Ok(
                AdyenPaymentMethod::AdyenAffirm(Box::new(AdyenPayLaterData {
                    payment_type: PaymentType::Affirm,
                })),
            ),
            api_models::payments::PayLaterData::AfterpayClearpayRedirect { .. } => {
                Ok(AdyenPaymentMethod::AfterPay(Box::new(AdyenPayLaterData {
                    payment_type: PaymentType::Afterpaytouch,
                })))
            }
            api_models::payments::PayLaterData::PayBrightRedirect { .. } => {
                Ok(AdyenPaymentMethod::PayBright(Box::new(PayBrightData {
                    payment_type: PaymentType::PayBright,
                })))
            }
            api_models::payments::PayLaterData::WalleyRedirect { .. } => {
                Ok(AdyenPaymentMethod::Walley(Box::new(WalleyData {
                    payment_type: PaymentType::Walley,
                })))
            }
            _ => Err(errors::ConnectorError::NotImplemented("Payment method".to_string()).into()),
        }
    }
}

impl<'a> TryFrom<&api_models::payments::BankRedirectData> for AdyenPaymentMethod<'a> {
    type Error = Error;
    fn try_from(
        bank_redirect_data: &api_models::payments::BankRedirectData,
    ) -> Result<Self, Self::Error> {
        match bank_redirect_data {
            api_models::payments::BankRedirectData::BancontactCard {
                card_number,
                card_exp_month,
                card_exp_year,
                card_holder_name,
                ..
            } => Ok(AdyenPaymentMethod::BancontactCard(Box::new(
                BancontactCardData {
                    payment_type: PaymentType::Scheme,
                    brand: "bcmc".to_string(),
                    number: card_number
                        .as_ref()
                        .ok_or(errors::ConnectorError::MissingRequiredField {
                            field_name: "bancontact_card.card_number",
                        })?
                        .clone(),
                    expiry_month: card_exp_month
                        .as_ref()
                        .ok_or(errors::ConnectorError::MissingRequiredField {
                            field_name: "bancontact_card.card_exp_month",
                        })?
                        .clone(),
                    expiry_year: card_exp_year
                        .as_ref()
                        .ok_or(errors::ConnectorError::MissingRequiredField {
                            field_name: "bancontact_card.card_exp_year",
                        })?
                        .clone(),
                    holder_name: card_holder_name
                        .as_ref()
                        .ok_or(errors::ConnectorError::MissingRequiredField {
                            field_name: "bancontact_card.card_holder_name",
                        })?
                        .clone(),
                },
            ))),
            api_models::payments::BankRedirectData::Bizum { .. } => {
                Ok(AdyenPaymentMethod::Bizum(Box::new(BankRedirectionPMData {
                    payment_type: PaymentType::Bizum,
                })))
            }
            api_models::payments::BankRedirectData::Blik { blik_code } => {
                Ok(AdyenPaymentMethod::Blik(Box::new(BlikRedirectionData {
                    payment_type: PaymentType::Blik,
                    blik_code: blik_code.to_string(),
                })))
            }
            api_models::payments::BankRedirectData::Eps { bank_name, .. } => Ok(
                AdyenPaymentMethod::Eps(Box::new(BankRedirectionWithIssuer {
                    payment_type: PaymentType::Eps,
                    issuer: bank_name
                        .map(|bank_name| AdyenTestBankNames::try_from(&bank_name))
                        .transpose()?
                        .map(|adyen_bank_name| adyen_bank_name.0),
                })),
            ),
            api_models::payments::BankRedirectData::Giropay { .. } => Ok(
                AdyenPaymentMethod::Giropay(Box::new(BankRedirectionPMData {
                    payment_type: PaymentType::Giropay,
                })),
            ),
            api_models::payments::BankRedirectData::Ideal { bank_name, .. } => Ok(
                AdyenPaymentMethod::Ideal(Box::new(BankRedirectionWithIssuer {
                    payment_type: PaymentType::Ideal,
                    issuer: bank_name
                        .map(|bank_name| AdyenTestBankNames::try_from(&bank_name))
                        .transpose()?
                        .map(|adyen_bank_name| adyen_bank_name.0),
                })),
            ),
            api_models::payments::BankRedirectData::OnlineBankingCzechRepublic { issuer } => {
                Ok(AdyenPaymentMethod::OnlineBankingCzechRepublic(Box::new(
                    OnlineBankingCzechRepublicData {
                        payment_type: PaymentType::OnlineBankingCzechRepublic,
                        issuer: OnlineBankingCzechRepublicBanks::try_from(issuer)?,
                    },
                )))
            }
            api_models::payments::BankRedirectData::OnlineBankingFinland { .. } => Ok(
                AdyenPaymentMethod::OnlineBankingFinland(Box::new(OnlineBankingFinlandData {
                    payment_type: PaymentType::OnlineBankingFinland,
                })),
            ),
            api_models::payments::BankRedirectData::OnlineBankingPoland { issuer } => Ok(
                AdyenPaymentMethod::OnlineBankingPoland(Box::new(OnlineBankingPolandData {
                    payment_type: PaymentType::OnlineBankingPoland,
                    issuer: OnlineBankingPolandBanks::try_from(issuer)?,
                })),
            ),
            api_models::payments::BankRedirectData::OnlineBankingSlovakia { issuer } => Ok(
                AdyenPaymentMethod::OnlineBankingSlovakia(Box::new(OnlineBankingSlovakiaData {
                    payment_type: PaymentType::OnlineBankingSlovakia,
                    issuer: OnlineBankingSlovakiaBanks::try_from(issuer)?,
                })),
            ),
            api_models::payments::BankRedirectData::OnlineBankingFpx { issuer } => Ok(
                AdyenPaymentMethod::OnlineBankingFpx(Box::new(OnlineBankingFpxData {
                    issuer: AdyenIssuerID::try_from(issuer)?,
                })),
            ),
            api_models::payments::BankRedirectData::Sofort { .. } => Ok(
                AdyenPaymentMethod::Sofort(Box::new(BankRedirectionPMData {
                    payment_type: PaymentType::Sofort,
                })),
            ),
            api_models::payments::BankRedirectData::Trustly { .. } => Ok(
                AdyenPaymentMethod::Trustly(Box::new(BankRedirectionPMData {
                    payment_type: PaymentType::Trustly,
                })),
            ),
            _ => Err(errors::ConnectorError::NotImplemented("Payment method".to_string()).into()),
        }
    }
}

impl<'a>
    TryFrom<(
        &types::PaymentsAuthorizeRouterData,
        payments::MandateReferenceId,
    )> for AdyenPaymentRequest<'a>
{
    type Error = Error;
    fn try_from(
        value: (
            &types::PaymentsAuthorizeRouterData,
            payments::MandateReferenceId,
        ),
    ) -> Result<Self, Self::Error> {
        let (item, mandate_ref_id) = value;
        let amount = get_amount_data(item);
        let auth_type = AdyenAuthType::try_from(&item.connector_auth_type)?;
        let shopper_interaction = AdyenShopperInteraction::from(item);
        let (recurring_processing_model, store_payment_method, shopper_reference) =
            get_recurring_processing_model(item)?;
        let browser_info = get_browser_info(item)?;
        let additional_data = get_additional_data(item);
        let return_url = item.request.get_return_url()?;
        let payment_method_type = item
            .request
            .payment_method_type
            .as_ref()
            .ok_or(errors::ConnectorError::MissingPaymentMethodType)?;
        let payment_method = match mandate_ref_id {
            payments::MandateReferenceId::ConnectorMandateId(connector_mandate_ids) => {
                let adyen_mandate = AdyenMandate {
                    payment_type: PaymentType::try_from(payment_method_type)?,
                    stored_payment_method_id: connector_mandate_ids.get_connector_mandate_id()?,
                };
                Ok::<AdyenPaymentMethod<'_>, Self::Error>(AdyenPaymentMethod::Mandate(Box::new(
                    adyen_mandate,
                )))
            }
            payments::MandateReferenceId::NetworkMandateId(network_mandate_id) => {
                match item.request.payment_method_data {
                    api::PaymentMethodData::Card(ref card) => {
                        let card_issuer = card.get_card_issuer()?;
                        let brand = CardBrand::try_from(&card_issuer)?;
                        let adyen_card = AdyenCard {
                            payment_type: PaymentType::Scheme,
                            number: card.card_number.clone(),
                            expiry_month: card.card_exp_month.clone(),
                            expiry_year: card.card_exp_year.clone(),
                            cvc: None,
                            brand: Some(brand),
                            network_payment_reference: Some(network_mandate_id),
                        };
                        Ok(AdyenPaymentMethod::AdyenCard(Box::new(adyen_card)))
                    }
                    _ => Err(errors::ConnectorError::NotSupported {
                        message: format!("mandate_{:?}", item.payment_method),
                        connector: "Adyen",
                        payment_experience: api_models::enums::PaymentExperience::RedirectToUrl
                            .to_string(),
                    })?,
                }
            }
        }?;
        Ok(AdyenPaymentRequest {
            amount,
            merchant_account: auth_type.merchant_account,
            payment_method,
            reference: item.payment_id.to_string(),
            return_url,
            shopper_interaction,
            recurring_processing_model,
            browser_info,
            additional_data,
            telephone_number: None,
            shopper_name: None,
            shopper_email: None,
            shopper_locale: None,
            billing_address: None,
            delivery_address: None,
            country_code: None,
            line_items: None,
            shopper_reference,
            store_payment_method,
            channel: None,
        })
    }
}
impl<'a> TryFrom<(&types::PaymentsAuthorizeRouterData, &api::Card)> for AdyenPaymentRequest<'a> {
    type Error = Error;
    fn try_from(
        value: (&types::PaymentsAuthorizeRouterData, &api::Card),
    ) -> Result<Self, Self::Error> {
        let (item, card_data) = value;
        let amount = get_amount_data(item);
        let auth_type = AdyenAuthType::try_from(&item.connector_auth_type)?;
        let shopper_interaction = AdyenShopperInteraction::from(item);
        let (recurring_processing_model, store_payment_method, shopper_reference) =
            get_recurring_processing_model(item)?;
        let browser_info = get_browser_info(item)?;
        let additional_data = get_additional_data(item);
        let return_url = item.request.get_return_url()?;
        let payment_method = AdyenPaymentMethod::try_from(card_data)?;
        Ok(AdyenPaymentRequest {
            amount,
            merchant_account: auth_type.merchant_account,
            payment_method,
            reference: item.payment_id.to_string(),
            return_url,
            shopper_interaction,
            recurring_processing_model,
            browser_info,
            additional_data,
            telephone_number: None,
            shopper_name: None,
            shopper_email: None,
            shopper_locale: None,
            billing_address: None,
            delivery_address: None,
            country_code: None,
            line_items: None,
            shopper_reference,
            store_payment_method,
            channel: None,
        })
    }
}

impl<'a>
    TryFrom<(
        &types::PaymentsAuthorizeRouterData,
        &api_models::payments::BankDebitData,
    )> for AdyenPaymentRequest<'a>
{
    type Error = Error;

    fn try_from(
        value: (
            &types::PaymentsAuthorizeRouterData,
            &api_models::payments::BankDebitData,
        ),
    ) -> Result<Self, Self::Error> {
        let (item, bank_debit_data) = value;
        let amount = get_amount_data(item);
        let auth_type = AdyenAuthType::try_from(&item.connector_auth_type)?;
        let shopper_interaction = AdyenShopperInteraction::from(item);
        let recurring_processing_model = get_recurring_processing_model(item)?.0;
        let browser_info = get_browser_info(item)?;
        let additional_data = get_additional_data(item);
        let return_url = item.request.get_return_url()?;
        let payment_method = AdyenPaymentMethod::try_from(bank_debit_data)?;
        let country_code = get_country_code(item);
        let request = AdyenPaymentRequest {
            amount,
            merchant_account: auth_type.merchant_account,
            payment_method,
            reference: item.payment_id.to_string(),
            return_url,
            browser_info,
            shopper_interaction,
            recurring_processing_model,
            additional_data,
            shopper_name: None,
            shopper_locale: None,
            shopper_email: item.request.email.clone(),
            telephone_number: None,
            billing_address: None,
            delivery_address: None,
            country_code,
            line_items: None,
            shopper_reference: None,
            store_payment_method: None,
            channel: None,
        };
        Ok(request)
    }
}

impl<'a>
    TryFrom<(
        &types::PaymentsAuthorizeRouterData,
        &api_models::payments::BankRedirectData,
    )> for AdyenPaymentRequest<'a>
{
    type Error = Error;
    fn try_from(
        value: (
            &types::PaymentsAuthorizeRouterData,
            &api_models::payments::BankRedirectData,
        ),
    ) -> Result<Self, Self::Error> {
        let (item, bank_redirect_data) = value;
        let amount = get_amount_data(item);
        let auth_type = AdyenAuthType::try_from(&item.connector_auth_type)?;
        let shopper_interaction = AdyenShopperInteraction::from(item);
        let (recurring_processing_model, store_payment_method, shopper_reference) =
            get_recurring_processing_model(item)?;
        let browser_info = get_browser_info(item)?;
        let additional_data = get_additional_data(item);
        let return_url = item.request.get_return_url()?;
        let payment_method = AdyenPaymentMethod::try_from(bank_redirect_data)?;
        let (shopper_locale, country) = get_sofort_extra_details(item);
        let line_items = Some(get_line_items(item));

        Ok(AdyenPaymentRequest {
            amount,
            merchant_account: auth_type.merchant_account,
            payment_method,
            reference: item.payment_id.to_string(),
            return_url,
            shopper_interaction,
            recurring_processing_model,
            browser_info,
            additional_data,
            telephone_number: None,
            shopper_name: None,
            shopper_email: item.request.email.clone(),
            shopper_locale,
            billing_address: None,
            delivery_address: None,
            country_code: country,
            line_items,
            shopper_reference,
            store_payment_method,
            channel: None,
        })
    }
}

fn get_sofort_extra_details(
    item: &types::PaymentsAuthorizeRouterData,
) -> (Option<String>, Option<api_enums::CountryAlpha2>) {
    match item.request.payment_method_data {
        api_models::payments::PaymentMethodData::BankRedirect(ref b) => {
            if let api_models::payments::BankRedirectData::Sofort {
                country,
                preferred_language,
                ..
            } = b
            {
                (
                    Some(preferred_language.to_string()),
                    Some(country.to_owned()),
                )
            } else {
                (None, None)
            }
        }
        _ => (None, None),
    }
}

fn get_shopper_email(
    item: &PaymentsAuthorizeData,
    is_mandate_payment: bool,
) -> errors::CustomResult<Option<Email>, errors::ConnectorError> {
    if is_mandate_payment {
        let payment_method_type = item
            .payment_method_type
            .as_ref()
            .ok_or(errors::ConnectorError::MissingPaymentMethodType)?;
        match payment_method_type {
            storage_enums::PaymentMethodType::Paypal => Ok(Some(item.get_email()?)),
            _ => Ok(item.email.clone()),
        }
    } else {
        Ok(item.email.clone())
    }
}

impl<'a> TryFrom<(&types::PaymentsAuthorizeRouterData, &api::WalletData)>
    for AdyenPaymentRequest<'a>
{
    type Error = Error;
    fn try_from(
        value: (&types::PaymentsAuthorizeRouterData, &api::WalletData),
    ) -> Result<Self, Self::Error> {
        let (item, wallet_data) = value;
        let amount = get_amount_data(item);
        let auth_type = AdyenAuthType::try_from(&item.connector_auth_type)?;
        let browser_info = get_browser_info(item)?;
        let additional_data = get_additional_data(item);
        let payment_method = AdyenPaymentMethod::try_from(wallet_data)?;
        let shopper_interaction = AdyenShopperInteraction::from(item);
        let channel = get_channel_type(&item.request.payment_method_type);
        let (recurring_processing_model, store_payment_method, shopper_reference) =
            get_recurring_processing_model(item)?;
<<<<<<< HEAD
        let return_url = item.request.get_router_return_url()?;
=======
        let return_url = item.request.get_return_url()?;
        let shopper_email = get_shopper_email(&item.request, store_payment_method.is_some())?;
>>>>>>> 714cd275
        Ok(AdyenPaymentRequest {
            amount,
            merchant_account: auth_type.merchant_account,
            payment_method,
            reference: item.payment_id.to_string(),
            return_url,
            shopper_interaction,
            recurring_processing_model,
            browser_info,
            additional_data,
            telephone_number: None,
            shopper_name: None,
            shopper_email,
            shopper_locale: None,
            billing_address: None,
            delivery_address: None,
            country_code: None,
            line_items: None,
            shopper_reference,
            store_payment_method,
            channel,
        })
    }
}

impl<'a> TryFrom<(&types::PaymentsAuthorizeRouterData, &api::PayLaterData)>
    for AdyenPaymentRequest<'a>
{
    type Error = Error;
    fn try_from(
        value: (&types::PaymentsAuthorizeRouterData, &api::PayLaterData),
    ) -> Result<Self, Self::Error> {
        let (item, paylater_data) = value;
        let amount = get_amount_data(item);
        let auth_type = AdyenAuthType::try_from(&item.connector_auth_type)?;
        let browser_info = get_browser_info(item)?;
        let additional_data = get_additional_data(item);
        let payment_method = AdyenPaymentMethod::try_from(paylater_data)?;
        let shopper_interaction = AdyenShopperInteraction::from(item);
        let (recurring_processing_model, store_payment_method, shopper_reference) =
            get_recurring_processing_model(item)?;
        let return_url = item.request.get_return_url()?;
        let shopper_name = get_shopper_name(item);
        let shopper_email = item.request.email.clone();
        let billing_address = get_address_info(item.address.billing.as_ref());
        let delivery_address = get_address_info(item.address.shipping.as_ref());
        let country_code = get_country_code(item);
        let line_items = Some(get_line_items(item));
        let telephone_number = get_telephone_number(item);
        Ok(AdyenPaymentRequest {
            amount,
            merchant_account: auth_type.merchant_account,
            payment_method,
            reference: item.payment_id.to_string(),
            return_url,
            shopper_interaction,
            recurring_processing_model,
            browser_info,
            additional_data,
            telephone_number,
            shopper_name,
            shopper_email,
            shopper_locale: None,
            billing_address,
            delivery_address,
            country_code,
            line_items,
            shopper_reference,
            store_payment_method,
            channel: None,
        })
    }
}

impl TryFrom<&types::PaymentsCancelRouterData> for AdyenCancelRequest {
    type Error = Error;
    fn try_from(item: &types::PaymentsCancelRouterData) -> Result<Self, Self::Error> {
        let auth_type = AdyenAuthType::try_from(&item.connector_auth_type)?;
        Ok(Self {
            merchant_account: auth_type.merchant_account,
            reference: item.payment_id.to_string(),
        })
    }
}

impl From<CancelStatus> for storage_enums::AttemptStatus {
    fn from(status: CancelStatus) -> Self {
        match status {
            CancelStatus::Received => Self::Voided,
            CancelStatus::Processing => Self::Pending,
        }
    }
}

impl TryFrom<types::PaymentsCancelResponseRouterData<AdyenCancelResponse>>
    for types::PaymentsCancelRouterData
{
    type Error = Error;
    fn try_from(
        item: types::PaymentsCancelResponseRouterData<AdyenCancelResponse>,
    ) -> Result<Self, Self::Error> {
        Ok(Self {
            status: item.response.status.into(),
            response: Ok(types::PaymentsResponseData::TransactionResponse {
                resource_id: types::ResponseId::ConnectorTransactionId(item.response.psp_reference),
                redirection_data: None,
                mandate_reference: None,
                connector_metadata: None,
                network_txn_id: None,
                connector_response_reference_id: None,
            }),
            ..item.data
        })
    }
}

pub fn get_adyen_response(
    response: Response,
    is_capture_manual: bool,
    status_code: u16,
) -> errors::CustomResult<
    (
        storage_enums::AttemptStatus,
        Option<types::ErrorResponse>,
        types::PaymentsResponseData,
    ),
    errors::ConnectorError,
> {
    let status =
        storage_enums::AttemptStatus::foreign_from((is_capture_manual, response.result_code));
    let error: Option<types::ErrorResponse> =
        if response.refusal_reason.is_some() || response.refusal_reason_code.is_some() {
            Some(types::ErrorResponse {
                code: response
                    .refusal_reason_code
                    .unwrap_or_else(|| consts::NO_ERROR_CODE.to_string()),
                message: response
                    .refusal_reason
                    .unwrap_or_else(|| consts::NO_ERROR_MESSAGE.to_string()),
                reason: None,
                status_code,
            })
        } else {
            None
        };
    let mandate_reference = response
        .additional_data
        .as_ref()
        .and_then(|data| data.recurring_detail_reference.to_owned())
        .map(|mandate_id| types::MandateReference {
            connector_mandate_id: Some(mandate_id),
            payment_method_id: None,
        });
    let network_txn_id = response
        .additional_data
        .and_then(|additional_data| additional_data.network_tx_reference);

    let payments_response_data = types::PaymentsResponseData::TransactionResponse {
        resource_id: types::ResponseId::ConnectorTransactionId(response.psp_reference),
        redirection_data: None,
        mandate_reference,
        connector_metadata: None,
        network_txn_id,
        connector_response_reference_id: None,
    };
    Ok((status, error, payments_response_data))
}

pub fn get_redirection_response(
    response: RedirectionResponse,
    is_manual_capture: bool,
    status_code: u16,
) -> errors::CustomResult<
    (
        storage_enums::AttemptStatus,
        Option<types::ErrorResponse>,
        types::PaymentsResponseData,
    ),
    errors::ConnectorError,
> {
    let status =
        storage_enums::AttemptStatus::foreign_from((is_manual_capture, response.result_code));
    let error = if response.refusal_reason.is_some() || response.refusal_reason_code.is_some() {
        Some(types::ErrorResponse {
            code: response
                .refusal_reason_code
                .unwrap_or_else(|| consts::NO_ERROR_CODE.to_string()),
            message: response
                .refusal_reason
                .unwrap_or_else(|| consts::NO_ERROR_MESSAGE.to_string()),
            reason: None,
            status_code,
        })
    } else {
        None
    };

    let redirection_data = response.action.url.map(|url| {
        let form_fields = response.action.data.unwrap_or_else(|| {
            std::collections::HashMap::from_iter(
                url.query_pairs()
                    .map(|(key, value)| (key.to_string(), value.to_string())),
            )
        });
        services::RedirectForm::Form {
            endpoint: url.to_string(),
            method: response.action.method.unwrap_or(services::Method::Get),
            form_fields,
        }
    });

    // We don't get connector transaction id for redirections in Adyen.
    let payments_response_data = types::PaymentsResponseData::TransactionResponse {
        resource_id: types::ResponseId::NoResponseId,
        redirection_data,
        mandate_reference: None,
        connector_metadata: None,
        network_txn_id: None,
        connector_response_reference_id: None,
    };
    Ok((status, error, payments_response_data))
}

pub fn get_redirection_error_response(
    response: RedirectionErrorResponse,
    is_manual_capture: bool,
    status_code: u16,
) -> errors::CustomResult<
    (
        storage_enums::AttemptStatus,
        Option<types::ErrorResponse>,
        types::PaymentsResponseData,
    ),
    errors::ConnectorError,
> {
    let status =
        storage_enums::AttemptStatus::foreign_from((is_manual_capture, response.result_code));
    let error = Some(types::ErrorResponse {
        code: status.to_string(),
        message: response.refusal_reason.clone(),
        reason: Some(response.refusal_reason),
        status_code,
    });
    // We don't get connector transaction id for redirections in Adyen.
    let payments_response_data = types::PaymentsResponseData::TransactionResponse {
        resource_id: types::ResponseId::NoResponseId,
        redirection_data: None,
        mandate_reference: None,
        connector_metadata: None,
        network_txn_id: None,
        connector_response_reference_id: None,
    };
    Ok((status, error, payments_response_data))
}

impl<F, Req>
    TryFrom<(
        types::ResponseRouterData<F, AdyenPaymentResponse, Req, types::PaymentsResponseData>,
        bool,
    )> for types::RouterData<F, Req, types::PaymentsResponseData>
{
    type Error = Error;
    fn try_from(
        items: (
            types::ResponseRouterData<F, AdyenPaymentResponse, Req, types::PaymentsResponseData>,
            bool,
        ),
    ) -> Result<Self, Self::Error> {
        let item = items.0;
        let is_manual_capture = items.1;
        let (status, error, payment_response_data) = match item.response {
            AdyenPaymentResponse::Response(response) => {
                get_adyen_response(response, is_manual_capture, item.http_code)?
            }
            AdyenPaymentResponse::RedirectResponse(response) => {
                get_redirection_response(response, is_manual_capture, item.http_code)?
            }
            AdyenPaymentResponse::RedirectionErrorResponse(response) => {
                get_redirection_error_response(response, is_manual_capture, item.http_code)?
            }
        };

        Ok(Self {
            status,
            response: error.map_or_else(|| Ok(payment_response_data), Err),
            ..item.data
        })
    }
}
#[derive(Default, Debug, Serialize, Deserialize)]
#[serde(rename_all = "camelCase")]
pub struct AdyenCaptureRequest {
    merchant_account: String,
    amount: Amount,
    reference: String,
}

impl TryFrom<&types::PaymentsCaptureRouterData> for AdyenCaptureRequest {
    type Error = Error;
    fn try_from(item: &types::PaymentsCaptureRouterData) -> Result<Self, Self::Error> {
        let auth_type = AdyenAuthType::try_from(&item.connector_auth_type)?;
        Ok(Self {
            merchant_account: auth_type.merchant_account,
            reference: item.payment_id.to_string(),
            amount: Amount {
                currency: item.request.currency.to_string(),
                value: item.request.amount_to_capture,
            },
        })
    }
}

#[derive(Default, Debug, Serialize, Deserialize)]
#[serde(rename_all = "camelCase")]
pub struct AdyenCaptureResponse {
    merchant_account: String,
    payment_psp_reference: String,
    psp_reference: String,
    reference: String,
    status: String,
    amount: Amount,
}

impl TryFrom<types::PaymentsCaptureResponseRouterData<AdyenCaptureResponse>>
    for types::PaymentsCaptureRouterData
{
    type Error = Error;
    fn try_from(
        item: types::PaymentsCaptureResponseRouterData<AdyenCaptureResponse>,
    ) -> Result<Self, Self::Error> {
        Ok(Self {
            // From the docs, the only value returned is "received", outcome of refund is available
            // through refund notification webhook
            // For more info: https://docs.adyen.com/online-payments/capture
            status: storage_enums::AttemptStatus::Pending,
            response: Ok(types::PaymentsResponseData::TransactionResponse {
                resource_id: types::ResponseId::ConnectorTransactionId(item.response.psp_reference),
                redirection_data: None,
                mandate_reference: None,
                connector_metadata: None,
                network_txn_id: None,
                connector_response_reference_id: None,
            }),
            amount_captured: Some(item.response.amount.value),
            ..item.data
        })
    }
}

/*
// This is a repeated code block from Stripe inegration. Can we avoid the repetition in every integration
#[derive(Debug, Serialize, Deserialize)]
#[serde(rename_all = "lowercase")]
pub enum AdyenPaymentStatus {
    Succeeded,
    Failed,
    Processing,
    RequiresCustomerAction,
    RequiresPaymentMethod,
    RequiresConfirmation,
}

// Default always be Processing
impl Default for AdyenPaymentStatus {
    fn default() -> Self {
        AdyenPaymentStatus::Processing
    }
}

impl From<AdyenPaymentStatus> for enums::Status {
    fn from(item: AdyenPaymentStatus) -> Self {
        match item {
            AdyenPaymentStatus::Succeeded => enums::Status::Charged,
            AdyenPaymentStatus::Failed => enums::Status::Failure,
            AdyenPaymentStatus::Processing
            | AdyenPaymentStatus::RequiresCustomerAction
            | AdyenPaymentStatus::RequiresPaymentMethod
            | AdyenPaymentStatus::RequiresConfirmation => enums::Status::Pending,
        }
    }
}
*/
// Refund Request Transform
impl<F> TryFrom<&types::RefundsRouterData<F>> for AdyenRefundRequest {
    type Error = Error;
    fn try_from(item: &types::RefundsRouterData<F>) -> Result<Self, Self::Error> {
        let auth_type = AdyenAuthType::try_from(&item.connector_auth_type)?;
        Ok(Self {
            merchant_account: auth_type.merchant_account,
            amount: Amount {
                currency: item.request.currency.to_string(),
                value: item.request.refund_amount,
            },
            merchant_refund_reason: item.request.reason.clone(),
            reference: item.request.refund_id.clone(),
        })
    }
}

// Refund Response Transform
impl<F> TryFrom<types::RefundsResponseRouterData<F, AdyenRefundResponse>>
    for types::RefundsRouterData<F>
{
    type Error = Error;
    fn try_from(
        item: types::RefundsResponseRouterData<F, AdyenRefundResponse>,
    ) -> Result<Self, Self::Error> {
        Ok(Self {
            response: Ok(types::RefundsResponseData {
                connector_refund_id: item.response.reference,
                // From the docs, the only value returned is "received", outcome of refund is available
                // through refund notification webhook
                // For more info: https://docs.adyen.com/online-payments/refund
                refund_status: storage_enums::RefundStatus::Pending,
            }),
            ..item.data
        })
    }
}

#[derive(Debug, Default, Serialize, Deserialize)]
#[serde(rename_all = "camelCase")]
pub struct ErrorResponse {
    pub status: i32,
    pub error_code: String,
    pub message: String,
    pub error_type: String,
    pub psp_reference: Option<String>,
}

// #[cfg(test)]
// mod test_adyen_transformers {
//     use super::*;

//     #[test]
//     fn verify_transform_from_router_to_adyen_req() {
//         let router_req = PaymentsRequest {
//             amount: 0.0,
//             currency: "None".to_string(),
//             ..Default::default()
//         };
//         println!("{:#?}", &router_req);
//         let adyen_req = AdyenPaymentRequest::from(router_req);
//         println!("{:#?}", &adyen_req);
//         let adyen_req_json: String = serde_json::to_string(&adyen_req).unwrap();
//         println!("{}", adyen_req_json);
//         assert_eq!(true, true)
//     }
// }

#[derive(Debug, Deserialize)]
pub enum DisputeStatus {
    Undefended,
    Pending,
    Lost,
    Accepted,
    Won,
}

#[derive(Debug, Deserialize)]
#[serde(rename_all = "camelCase")]
pub struct AdyenAdditionalDataWH {
    pub hmac_signature: String,
    pub dispute_status: Option<DisputeStatus>,
    pub chargeback_reason_code: Option<String>,
    #[serde(default, with = "common_utils::custom_serde::iso8601::option")]
    pub defense_period_ends_at: Option<PrimitiveDateTime>,
}

#[derive(Debug, Deserialize)]
pub struct AdyenAmountWH {
    pub value: i64,
    pub currency: String,
}

#[derive(Clone, Debug, Deserialize, strum::Display)]
#[serde(rename_all = "SCREAMING_SNAKE_CASE")]
#[strum(serialize_all = "SCREAMING_SNAKE_CASE")]
pub enum WebhookEventCode {
    Authorisation,
    Refund,
    CancelOrRefund,
    RefundFailed,
    NotificationOfChargeback,
    Chargeback,
    ChargebackReversed,
    SecondChargeback,
    PrearbitrationWon,
    PrearbitrationLost,
    #[serde(other)]
    Unknown,
}

pub fn is_transaction_event(event_code: &WebhookEventCode) -> bool {
    matches!(event_code, WebhookEventCode::Authorisation)
}

pub fn is_refund_event(event_code: &WebhookEventCode) -> bool {
    matches!(
        event_code,
        WebhookEventCode::Refund
            | WebhookEventCode::CancelOrRefund
            | WebhookEventCode::RefundFailed
    )
}

pub fn is_chargeback_event(event_code: &WebhookEventCode) -> bool {
    matches!(
        event_code,
        WebhookEventCode::NotificationOfChargeback
            | WebhookEventCode::Chargeback
            | WebhookEventCode::ChargebackReversed
            | WebhookEventCode::SecondChargeback
            | WebhookEventCode::PrearbitrationWon
            | WebhookEventCode::PrearbitrationLost
    )
}

impl ForeignFrom<(WebhookEventCode, Option<DisputeStatus>)> for webhooks::IncomingWebhookEvent {
    fn foreign_from((code, status): (WebhookEventCode, Option<DisputeStatus>)) -> Self {
        match (code, status) {
            (WebhookEventCode::Authorisation, _) => Self::PaymentIntentSuccess,
            (WebhookEventCode::Refund, _) => Self::RefundSuccess,
            (WebhookEventCode::CancelOrRefund, _) => Self::RefundSuccess,
            (WebhookEventCode::RefundFailed, _) => Self::RefundFailure,
            (WebhookEventCode::NotificationOfChargeback, _) => Self::DisputeOpened,
            (WebhookEventCode::Chargeback, None) => Self::DisputeLost,
            (WebhookEventCode::Chargeback, Some(DisputeStatus::Won)) => Self::DisputeWon,
            (WebhookEventCode::Chargeback, Some(DisputeStatus::Lost)) => Self::DisputeLost,
            (WebhookEventCode::Chargeback, Some(_)) => Self::DisputeOpened,
            (WebhookEventCode::ChargebackReversed, Some(DisputeStatus::Pending)) => {
                Self::DisputeChallenged
            }
            (WebhookEventCode::ChargebackReversed, _) => Self::DisputeWon,
            (WebhookEventCode::SecondChargeback, _) => Self::DisputeLost,
            (WebhookEventCode::PrearbitrationWon, Some(DisputeStatus::Pending)) => {
                Self::DisputeOpened
            }
            (WebhookEventCode::PrearbitrationWon, _) => Self::DisputeWon,
            (WebhookEventCode::PrearbitrationLost, _) => Self::DisputeLost,
            (WebhookEventCode::Unknown, _) => Self::EventNotSupported,
        }
    }
}

impl From<WebhookEventCode> for enums::DisputeStage {
    fn from(code: WebhookEventCode) -> Self {
        match code {
            WebhookEventCode::NotificationOfChargeback => Self::PreDispute,
            WebhookEventCode::SecondChargeback => Self::PreArbitration,
            WebhookEventCode::PrearbitrationWon => Self::PreArbitration,
            WebhookEventCode::PrearbitrationLost => Self::PreArbitration,
            _ => Self::Dispute,
        }
    }
}

#[derive(Debug, Deserialize)]
#[serde(rename_all = "camelCase")]
pub struct AdyenNotificationRequestItemWH {
    pub additional_data: AdyenAdditionalDataWH,
    pub amount: AdyenAmountWH,
    pub original_reference: Option<String>,
    pub psp_reference: String,
    pub event_code: WebhookEventCode,
    pub merchant_account_code: String,
    pub merchant_reference: String,
    pub success: String,
    pub reason: Option<String>,
    #[serde(default, with = "common_utils::custom_serde::iso8601::option")]
    pub event_date: Option<PrimitiveDateTime>,
}

#[derive(Debug, Deserialize)]
#[serde(rename_all = "PascalCase")]
pub struct AdyenItemObjectWH {
    pub notification_request_item: AdyenNotificationRequestItemWH,
}

#[derive(Debug, Deserialize)]
#[serde(rename_all = "camelCase")]
pub struct AdyenIncomingWebhook {
    pub notification_items: Vec<AdyenItemObjectWH>,
}

impl From<AdyenNotificationRequestItemWH> for Response {
    fn from(notif: AdyenNotificationRequestItemWH) -> Self {
        Self {
            psp_reference: notif.psp_reference,
            merchant_reference: notif.merchant_reference,
            result_code: match notif.success.as_str() {
                "true" => AdyenStatus::Authorised,
                _ => AdyenStatus::Refused,
            },
            amount: Some(Amount {
                value: notif.amount.value,
                currency: notif.amount.currency,
            }),
            refusal_reason: None,
            refusal_reason_code: None,
            additional_data: None,
        }
    }
}<|MERGE_RESOLUTION|>--- conflicted
+++ resolved
@@ -1745,12 +1745,8 @@
         let channel = get_channel_type(&item.request.payment_method_type);
         let (recurring_processing_model, store_payment_method, shopper_reference) =
             get_recurring_processing_model(item)?;
-<<<<<<< HEAD
         let return_url = item.request.get_router_return_url()?;
-=======
-        let return_url = item.request.get_return_url()?;
         let shopper_email = get_shopper_email(&item.request, store_payment_method.is_some())?;
->>>>>>> 714cd275
         Ok(AdyenPaymentRequest {
             amount,
             merchant_account: auth_type.merchant_account,
