#[cfg(feature = "payouts")]
use api_models::payouts::PayoutMethodData;
use api_models::{enums, payments, webhooks};
use cards::CardNumber;
use error_stack::ResultExt;
use masking::PeekInterface;
use reqwest::Url;
use serde::{Deserialize, Serialize};
use time::PrimitiveDateTime;

#[cfg(feature = "payouts")]
use crate::connector::utils::AddressDetailsData;
#[cfg(feature = "payouts")]
use crate::types::api::payouts;
use crate::{
    connector::utils::{
        self, BrowserInformationData, CardData, MandateReferenceData, PaymentsAuthorizeRequestData,
        RouterData,
    },
    consts,
    core::errors,
    pii::{Email, Secret},
    services,
    types::{
        self,
        api::{self, enums as api_enums},
        storage::enums as storage_enums,
        transformers::ForeignFrom,
        PaymentsAuthorizeData,
    },
    utils as crate_utils,
};

type Error = error_stack::Report<errors::ConnectorError>;

// Adyen Types Definition
// Payments Request and Response Types
#[derive(Default, Debug, Serialize, Deserialize)]
pub enum AdyenShopperInteraction {
    #[default]
    Ecommerce,
    #[serde(rename = "ContAuth")]
    ContinuedAuthentication,
    Moto,
    #[serde(rename = "POS")]
    Pos,
}

#[derive(Debug, Clone, Serialize, Deserialize)]
#[serde(rename_all = "PascalCase")]
pub enum AdyenRecurringModel {
    UnscheduledCardOnFile,
    CardOnFile,
}

#[derive(Clone, Default, Debug, Serialize, Deserialize)]
pub enum AuthType {
    #[default]
    PreAuth,
}
#[derive(Clone, Default, Debug, Serialize, Deserialize)]
#[serde(rename_all = "camelCase")]
pub struct AdditionalData {
    authorisation_type: Option<AuthType>,
    manual_capture: Option<bool>,
    pub recurring_processing_model: Option<AdyenRecurringModel>,
    /// Enable recurring details in dashboard to receive this ID, https://docs.adyen.com/online-payments/tokenization/create-and-use-tokens#test-and-go-live
    #[serde(rename = "recurring.recurringDetailReference")]
    recurring_detail_reference: Option<String>,
    #[serde(rename = "recurring.shopperReference")]
    recurring_shopper_reference: Option<String>,
    network_tx_reference: Option<String>,
    #[cfg(feature = "payouts")]
    payout_eligible: Option<PayoutEligibility>,
    funds_availability: Option<String>,
}

#[derive(Default, Debug, Serialize, Deserialize)]
#[serde(rename_all = "camelCase")]
pub struct ShopperName {
    first_name: Option<Secret<String>>,
    last_name: Option<Secret<String>>,
}

#[derive(Default, Debug, Serialize, Deserialize)]
#[serde(rename_all = "camelCase")]
pub struct Address {
    city: Option<String>,
    country: Option<api_enums::CountryAlpha2>,
    house_number_or_name: Option<Secret<String>>,
    postal_code: Option<Secret<String>>,
    state_or_province: Option<Secret<String>>,
    street: Option<Secret<String>>,
}

#[derive(Debug, Serialize)]
#[serde(rename_all = "camelCase")]
pub struct LineItem {
    amount_excluding_tax: Option<i64>,
    amount_including_tax: Option<i64>,
    description: Option<String>,
    id: Option<String>,
    tax_amount: Option<i64>,
    quantity: Option<u16>,
}

#[serde_with::skip_serializing_none]
#[derive(Debug, Serialize)]
#[serde(rename_all = "camelCase")]
pub struct AdyenPaymentRequest<'a> {
    amount: Amount,
    merchant_account: String,
    payment_method: AdyenPaymentMethod<'a>,
    reference: String,
    return_url: String,
    browser_info: Option<AdyenBrowserInfo>,
    shopper_interaction: AdyenShopperInteraction,
    recurring_processing_model: Option<AdyenRecurringModel>,
    additional_data: Option<AdditionalData>,
    shopper_reference: Option<String>,
    store_payment_method: Option<bool>,
    shopper_name: Option<ShopperName>,
    shopper_locale: Option<String>,
    shopper_email: Option<Email>,
    social_security_number: Option<Secret<String>>,
    telephone_number: Option<Secret<String>>,
    billing_address: Option<Address>,
    delivery_address: Option<Address>,
    country_code: Option<api_enums::CountryAlpha2>,
    line_items: Option<Vec<LineItem>>,
    channel: Option<Channel>,
}

#[derive(Debug, Serialize)]
#[serde(rename_all = "camelCase")]
struct AdyenBrowserInfo {
    user_agent: String,
    accept_header: String,
    language: String,
    color_depth: u8,
    screen_height: u32,
    screen_width: u32,
    time_zone_offset: i32,
    java_enabled: bool,
}

#[derive(Debug, Clone, Serialize, Deserialize)]
pub enum AdyenStatus {
    AuthenticationFinished,
    AuthenticationNotRequired,
    Authorised,
    Cancelled,
    ChallengeShopper,
    Error,
    Pending,
    Received,
    RedirectShopper,
    Refused,
    PresentToShopper,
    #[cfg(feature = "payouts")]
    #[serde(rename = "[payout-confirm-received]")]
    PayoutConfirmReceived,
    #[cfg(feature = "payouts")]
    #[serde(rename = "[payout-decline-received]")]
    PayoutDeclineReceived,
    #[cfg(feature = "payouts")]
    #[serde(rename = "[payout-submit-received]")]
    PayoutSubmitReceived,
}

#[derive(Debug, Clone, Serialize)]
pub enum Channel {
    Web,
}

/// This implementation will be used only in Authorize, Automatic capture flow.
/// It is also being used in Psync flow, However Psync will be called only after create payment call that too in redirect flow.
impl ForeignFrom<(bool, AdyenStatus)> for storage_enums::AttemptStatus {
    fn foreign_from((is_manual_capture, adyen_status): (bool, AdyenStatus)) -> Self {
        match adyen_status {
            AdyenStatus::AuthenticationFinished => Self::AuthenticationSuccessful,
            AdyenStatus::AuthenticationNotRequired => Self::Pending,
            AdyenStatus::Authorised => match is_manual_capture {
                true => Self::Authorized,
                // In case of Automatic capture Authorized is the final status of the payment
                false => Self::Charged,
            },
            AdyenStatus::Cancelled => Self::Voided,
            AdyenStatus::ChallengeShopper
            | AdyenStatus::RedirectShopper
            | AdyenStatus::PresentToShopper => Self::AuthenticationPending,
            AdyenStatus::Error | AdyenStatus::Refused => Self::Failure,
            AdyenStatus::Pending => Self::Pending,
            AdyenStatus::Received => Self::Started,
            #[cfg(feature = "payouts")]
            AdyenStatus::PayoutConfirmReceived => Self::Started,
            #[cfg(feature = "payouts")]
            AdyenStatus::PayoutSubmitReceived => Self::Pending,
            #[cfg(feature = "payouts")]
            AdyenStatus::PayoutDeclineReceived => Self::Voided,
        }
    }
}

#[derive(Debug, Serialize, Deserialize, Eq, PartialEq)]
pub struct AdyenRedirectRequest {
    pub details: AdyenRedirectRequestTypes,
}

#[derive(Debug, Clone, Serialize, serde::Deserialize, Eq, PartialEq)]
#[serde(untagged)]
pub enum AdyenRedirectRequestTypes {
    AdyenRedirection(AdyenRedirection),
    AdyenThreeDS(AdyenThreeDS),
}

#[derive(Debug, Clone, Serialize, serde::Deserialize, Eq, PartialEq)]
#[serde(rename_all = "camelCase")]
pub struct AdyenRedirection {
    #[serde(rename = "redirectResult")]
    pub redirect_result: String,
    #[serde(rename = "type")]
    pub type_of_redirection_result: Option<String>,
    pub result_code: Option<String>,
}

#[derive(Debug, Clone, Serialize, serde::Deserialize, Eq, PartialEq)]
#[serde(rename_all = "camelCase")]
pub struct AdyenThreeDS {
    #[serde(rename = "threeDSResult")]
    pub three_ds_result: String,
    #[serde(rename = "type")]
    pub type_of_redirection_result: Option<String>,
    pub result_code: Option<String>,
}

#[derive(Debug, Clone, Deserialize)]
#[serde(untagged)]
pub enum AdyenPaymentResponse {
    Response(Response),
<<<<<<< HEAD
    PresentToShopper(AdyenPTSResponse),
    RedirectResponse(RedirectionResponse),
=======
    AdyenNextActionResponse(AdyenNextActionResponse),
>>>>>>> 03e8ded1
    RedirectionErrorResponse(RedirectionErrorResponse),
}

#[derive(Debug, Clone, Serialize, Deserialize)]
#[serde(rename_all = "camelCase")]
pub struct Response {
    psp_reference: String,
    result_code: AdyenStatus,
    amount: Option<Amount>,
    merchant_reference: String,
    refusal_reason: Option<String>,
    refusal_reason_code: Option<String>,
    additional_data: Option<AdditionalData>,
}

#[derive(Debug, Clone, Serialize, Deserialize)]
#[serde(rename_all = "camelCase")]
pub struct RedirectionErrorResponse {
    result_code: AdyenStatus,
    refusal_reason: String,
}

#[derive(Debug, Clone, Deserialize)]
#[serde(rename_all = "camelCase")]
pub struct AdyenNextActionResponse {
    result_code: AdyenStatus,
    action: AdyenNextAction,
    refusal_reason: Option<String>,
    refusal_reason_code: Option<String>,
}

#[derive(Debug, Clone, Deserialize)]
#[serde(rename_all = "camelCase")]
pub struct AdyenPTSResponse {
    psp_reference: String,
    result_code: AdyenStatus,
    action: AdyenPTSAction,
    refusal_reason: Option<String>,
    refusal_reason_code: Option<String>,
}

#[derive(Debug, Clone, Serialize, Deserialize)]
#[serde(rename_all = "camelCase")]
pub struct AdyenNextAction {
    payment_method_type: String,
    url: Option<Url>,
    method: Option<services::Method>,
    #[serde(rename = "type")]
    type_of_response: ActionType,
    data: Option<std::collections::HashMap<String, String>>,
    payment_data: Option<String>,
    qr_code_data: Option<String>,
}

#[derive(Debug, Clone, Serialize, Deserialize)]
#[serde(rename_all = "camelCase")]
pub struct AdyenPTSAction {
    reference: String,
    download_url: Option<Url>,
    payment_method_type: Option<String>,
    expires_at: Option<String>,
    initial_amount: Option<Amount>,
    pass_creation_token: Option<String>,
    total_amount: Option<Amount>,
    #[serde(rename = "type")]
    type_of_response: Option<ActionType>,
}

#[derive(Debug, Clone, Serialize, Deserialize)]
#[serde(rename_all = "lowercase")]
pub enum ActionType {
    Redirect,
    Await,
<<<<<<< HEAD
    Voucher,
=======
    #[serde(rename = "qrCode")]
    QrCode,
>>>>>>> 03e8ded1
}

#[derive(Default, Debug, Clone, Serialize, Deserialize)]
pub struct Amount {
    currency: String,
    value: i64,
}

#[derive(Debug, Clone, Serialize)]
#[serde(tag = "type")]
pub enum AdyenPaymentMethod<'a> {
    AdyenAffirm(Box<PmdForPaymentType>),
    AdyenCard(Box<AdyenCard>),
    AdyenKlarna(Box<PmdForPaymentType>),
    AdyenPaypal(Box<PmdForPaymentType>),
    AfterPay(Box<PmdForPaymentType>),
    AlmaPayLater(Box<PmdForPaymentType>),
    AliPay(Box<PmdForPaymentType>),
    AliPayHk(Box<PmdForPaymentType>),
    ApplePay(Box<AdyenApplePay>),
    #[serde(rename = "atome")]
    Atome(Box<AtomeData>),
    BancontactCard(Box<BancontactCardData>),
    Bizum(Box<PmdForPaymentType>),
    Blik(Box<BlikRedirectionData>),
<<<<<<< HEAD
    BoletoBancario(Box<AdyenVoucherData>),
    ClearPay(Box<AdyenPayLaterData>),
    Dana(Box<DanaWalletData>),
=======
    ClearPay(Box<PmdForPaymentType>),
    Dana(Box<PmdForPaymentType>),
>>>>>>> 03e8ded1
    Eps(Box<BankRedirectionWithIssuer<'a>>),
    #[serde(rename = "gcash")]
    Gcash(Box<GcashData>),
    Giropay(Box<PmdForPaymentType>),
    Gpay(Box<AdyenGPay>),
    #[serde(rename = "gopay_wallet")]
    GoPay(Box<GoPayData>),
    Ideal(Box<BankRedirectionWithIssuer<'a>>),
    #[serde(rename = "kakaopay")]
    Kakaopay(Box<KakaoPayData>),
    Mandate(Box<AdyenMandate>),
    Mbway(Box<MbwayData>),
    MobilePay(Box<PmdForPaymentType>),
    #[serde(rename = "momo_wallet")]
    Momo(Box<MomoData>),
    #[serde(rename = "touchngo")]
    TouchNGo(Box<TouchNGoData>),
    OnlineBankingCzechRepublic(Box<OnlineBankingCzechRepublicData>),
    OnlineBankingFinland(Box<PmdForPaymentType>),
    OnlineBankingPoland(Box<OnlineBankingPolandData>),
    OnlineBankingSlovakia(Box<OnlineBankingSlovakiaData>),
    #[serde(rename = "molpay_ebanking_fpx_MY")]
    OnlineBankingFpx(Box<OnlineBankingFpxData>),
    #[serde(rename = "molpay_ebanking_TH")]
    OnlineBankingThailand(Box<OnlineBankingThailandData>),
    PayBright(Box<PmdForPaymentType>),
    Sofort(Box<PmdForPaymentType>),
    Trustly(Box<PmdForPaymentType>),
    Walley(Box<PmdForPaymentType>),
    WeChatPayWeb(Box<PmdForPaymentType>),
    AchDirectDebit(Box<AchDirectDebitData>),
    #[serde(rename = "sepadirectdebit")]
    SepaDirectDebit(Box<SepaDirectDebitData>),
    BacsDirectDebit(Box<BacsDirectDebitData>),
    SamsungPay(Box<SamsungPayPmData>),
    Twint(Box<PmdForPaymentType>),
    Vipps(Box<PmdForPaymentType>),
    Pix(Box<PmdForPaymentType>),
}

#[derive(Debug, Clone, Serialize)]
#[serde(rename_all = "camelCase")]
pub struct AchDirectDebitData {
    #[serde(rename = "type")]
    payment_type: PaymentType,
    bank_account_number: Secret<String>,
    bank_location_id: Secret<String>,
    owner_name: Secret<String>,
}

#[derive(Debug, Clone, Serialize)]
#[serde(rename_all = "camelCase")]
pub struct SepaDirectDebitData {
    #[serde(rename = "sepa.ownerName")]
    owner_name: Secret<String>,
    #[serde(rename = "sepa.ibanNumber")]
    iban_number: Secret<String>,
}

#[derive(Debug, Clone, Serialize)]
#[serde(rename_all = "camelCase")]
pub struct BacsDirectDebitData {
    #[serde(rename = "type")]
    payment_type: PaymentType,
    bank_account_number: Secret<String>,
    bank_location_id: Secret<String>,
    holder_name: Secret<String>,
}

#[derive(Debug, Clone, Serialize)]
#[serde(rename_all = "camelCase")]
pub struct MandateData {
    #[serde(rename = "type")]
    payment_type: PaymentType,
    stored_payment_method_id: String,
}

#[derive(Debug, Clone, Serialize, Deserialize)]
pub struct AtomeData {}

#[derive(Debug, Clone, Serialize)]
#[serde(rename_all = "camelCase")]
pub struct BancontactCardData {
    #[serde(rename = "type")]
    payment_type: PaymentType,
    brand: String,
    number: CardNumber,
    expiry_month: Secret<String>,
    expiry_year: Secret<String>,
    holder_name: Secret<String>,
}

#[derive(Debug, Clone, Serialize)]
#[serde(rename_all = "camelCase")]
pub struct MbwayData {
    #[serde(rename = "type")]
    payment_type: PaymentType,
    telephone_number: Secret<String>,
}

#[derive(Debug, Clone, Serialize)]
pub struct SamsungPayPmData {
    #[serde(rename = "type")]
    payment_type: PaymentType,
    #[serde(rename = "samsungPayToken")]
    samsung_pay_token: Secret<String>,
}

#[derive(Debug, Clone, Serialize)]
pub struct PmdForPaymentType {
    #[serde(rename = "type")]
    payment_type: PaymentType,
}

#[derive(Debug, Clone, Serialize)]
pub struct OnlineBankingCzechRepublicData {
    #[serde(rename = "type")]
    payment_type: PaymentType,
    issuer: OnlineBankingCzechRepublicBanks,
}

#[derive(Debug, Clone, Serialize)]
#[serde(rename_all = "lowercase")]
pub enum OnlineBankingCzechRepublicBanks {
    KB,
    CS,
    C,
}

impl TryFrom<&api_enums::BankNames> for OnlineBankingCzechRepublicBanks {
    type Error = Error;
    fn try_from(bank_name: &api_enums::BankNames) -> Result<Self, Self::Error> {
        match bank_name {
            api::enums::BankNames::KomercniBanka => Ok(Self::KB),
            api::enums::BankNames::CeskaSporitelna => Ok(Self::CS),
            api::enums::BankNames::PlatnoscOnlineKartaPlatnicza => Ok(Self::C),
            _ => Err(errors::ConnectorError::NotSupported {
                message: String::from("BankRedirect"),
                connector: "Adyen",
                payment_experience: api_enums::PaymentExperience::RedirectToUrl.to_string(),
            })?,
        }
    }
}

#[derive(Debug, Clone, Serialize)]
pub struct OnlineBankingPolandData {
    #[serde(rename = "type")]
    payment_type: PaymentType,
    issuer: OnlineBankingPolandBanks,
}

#[derive(Debug, Clone, Serialize)]
pub enum OnlineBankingPolandBanks {
    #[serde(rename = "154")]
    BlikPSP,
    #[serde(rename = "31")]
    PlaceZIPKO,
    #[serde(rename = "243")]
    MBank,
    #[serde(rename = "112")]
    PayWithING,
    #[serde(rename = "20")]
    SantanderPrzelew24,
    #[serde(rename = "65")]
    BankPEKAOSA,
    #[serde(rename = "85")]
    BankMillennium,
    #[serde(rename = "88")]
    PayWithAliorBank,
    #[serde(rename = "143")]
    BankiSpoldzielcze,
    #[serde(rename = "26")]
    PayWithInteligo,
    #[serde(rename = "33")]
    BNPParibasPoland,
    #[serde(rename = "144")]
    BankNowySA,
    #[serde(rename = "45")]
    CreditAgricole,
    #[serde(rename = "99")]
    PayWithBOS,
    #[serde(rename = "119")]
    PayWithCitiHandlowy,
    #[serde(rename = "131")]
    PayWithPlusBank,
    #[serde(rename = "64")]
    ToyotaBank,
    #[serde(rename = "153")]
    VeloBank,
    #[serde(rename = "141")]
    ETransferPocztowy24,
}

impl TryFrom<&api_enums::BankNames> for OnlineBankingPolandBanks {
    type Error = Error;
    fn try_from(bank_name: &api_enums::BankNames) -> Result<Self, Self::Error> {
        match bank_name {
            api_models::enums::BankNames::BlikPSP => Ok(Self::BlikPSP),
            api_models::enums::BankNames::PlaceZIPKO => Ok(Self::PlaceZIPKO),
            api_models::enums::BankNames::MBank => Ok(Self::MBank),
            api_models::enums::BankNames::PayWithING => Ok(Self::PayWithING),
            api_models::enums::BankNames::SantanderPrzelew24 => Ok(Self::SantanderPrzelew24),
            api_models::enums::BankNames::BankPEKAOSA => Ok(Self::BankPEKAOSA),
            api_models::enums::BankNames::BankMillennium => Ok(Self::BankMillennium),
            api_models::enums::BankNames::PayWithAliorBank => Ok(Self::PayWithAliorBank),
            api_models::enums::BankNames::BankiSpoldzielcze => Ok(Self::BankiSpoldzielcze),
            api_models::enums::BankNames::PayWithInteligo => Ok(Self::PayWithInteligo),
            api_models::enums::BankNames::BNPParibasPoland => Ok(Self::BNPParibasPoland),
            api_models::enums::BankNames::BankNowySA => Ok(Self::BankNowySA),
            api_models::enums::BankNames::CreditAgricole => Ok(Self::CreditAgricole),
            api_models::enums::BankNames::PayWithBOS => Ok(Self::PayWithBOS),
            api_models::enums::BankNames::PayWithCitiHandlowy => Ok(Self::PayWithCitiHandlowy),
            api_models::enums::BankNames::PayWithPlusBank => Ok(Self::PayWithPlusBank),
            api_models::enums::BankNames::ToyotaBank => Ok(Self::ToyotaBank),
            api_models::enums::BankNames::VeloBank => Ok(Self::VeloBank),
            api_models::enums::BankNames::ETransferPocztowy24 => Ok(Self::ETransferPocztowy24),
            _ => Err(errors::ConnectorError::NotSupported {
                message: String::from("BankRedirect"),
                connector: "Adyen",
                payment_experience: api_enums::PaymentExperience::RedirectToUrl.to_string(),
            })?,
        }
    }
}

#[derive(Debug, Clone, Serialize)]
#[serde(rename_all = "camelCase")]
pub struct OnlineBankingSlovakiaData {
    #[serde(rename = "type")]
    payment_type: PaymentType,
    issuer: OnlineBankingSlovakiaBanks,
}

#[derive(Debug, Clone, Serialize)]
#[serde(rename_all = "camelCase")]
pub struct OnlineBankingFpxData {
    issuer: OnlineBankingFpxIssuer,
}

#[derive(Debug, Clone, Serialize)]
#[serde(rename_all = "camelCase")]
pub struct OnlineBankingThailandData {
    issuer: OnlineBankingThailandIssuer,
}

#[derive(Debug, Clone, Serialize)]
#[serde(rename_all = "lowercase")]
pub enum OnlineBankingSlovakiaBanks {
    Vub,
    Posto,
    Sporo,
    Tatra,
    Viamo,
}

impl TryFrom<&api_enums::BankNames> for OnlineBankingSlovakiaBanks {
    type Error = Error;
    fn try_from(bank_name: &api_enums::BankNames) -> Result<Self, Self::Error> {
        match bank_name {
            api::enums::BankNames::EPlatbyVUB => Ok(Self::Vub),
            api::enums::BankNames::PostovaBanka => Ok(Self::Posto),
            api::enums::BankNames::SporoPay => Ok(Self::Sporo),
            api::enums::BankNames::TatraPay => Ok(Self::Tatra),
            api::enums::BankNames::Viamo => Ok(Self::Viamo),
            _ => Err(errors::ConnectorError::NotSupported {
                message: String::from("BankRedirect"),
                connector: "Adyen",
                payment_experience: api_enums::PaymentExperience::RedirectToUrl.to_string(),
            })?,
        }
    }
}

impl TryFrom<&api_enums::BankNames> for OnlineBankingFpxIssuer {
    type Error = Error;
    fn try_from(bank_name: &api_enums::BankNames) -> Result<Self, Self::Error> {
        match bank_name {
            api::enums::BankNames::AffinBank => Ok(Self::FpxAbb),
            api::enums::BankNames::AgroBank => Ok(Self::FpxAgrobank),
            api::enums::BankNames::AllianceBank => Ok(Self::FpxAbmb),
            api::enums::BankNames::AmBank => Ok(Self::FpxAmb),
            api::enums::BankNames::BankIslam => Ok(Self::FpxBimb),
            api::enums::BankNames::BankMuamalat => Ok(Self::FpxBmmb),
            api::enums::BankNames::BankRakyat => Ok(Self::FpxBkrm),
            api::enums::BankNames::BankSimpananNasional => Ok(Self::FpxBsn),
            api::enums::BankNames::CimbBank => Ok(Self::FpxCimbclicks),
            api::enums::BankNames::HongLeongBank => Ok(Self::FpxHlb),
            api::enums::BankNames::HsbcBank => Ok(Self::FpxHsbc),
            api::enums::BankNames::KuwaitFinanceHouse => Ok(Self::FpxKfh),
            api::enums::BankNames::Maybank => Ok(Self::FpxMb2u),
            api::enums::BankNames::OcbcBank => Ok(Self::FpxOcbc),
            api::enums::BankNames::PublicBank => Ok(Self::FpxPbb),
            api::enums::BankNames::RhbBank => Ok(Self::FpxRhb),
            api::enums::BankNames::StandardCharteredBank => Ok(Self::FpxScb),
            api::enums::BankNames::UobBank => Ok(Self::FpxUob),
            _ => Err(errors::ConnectorError::NotSupported {
                message: String::from("BankRedirect"),
                connector: "Adyen",
                payment_experience: api_enums::PaymentExperience::RedirectToUrl.to_string(),
            })?,
        }
    }
}

impl TryFrom<&api_enums::BankNames> for OnlineBankingThailandIssuer {
    type Error = Error;
    fn try_from(bank_name: &api_enums::BankNames) -> Result<Self, Self::Error> {
        match bank_name {
            api::enums::BankNames::BangkokBank => Ok(Self::Bangkokbank),
            api::enums::BankNames::KrungsriBank => Ok(Self::Krungsribank),
            api::enums::BankNames::KrungThaiBank => Ok(Self::Krungthaibank),
            api::enums::BankNames::TheSiamCommercialBank => Ok(Self::Siamcommercialbank),
            api::enums::BankNames::KasikornBank => Ok(Self::Kbank),
            _ => Err(errors::ConnectorError::NotSupported {
                message: String::from("BankRedirect"),
                connector: "Adyen",
                payment_experience: api_enums::PaymentExperience::RedirectToUrl.to_string(),
            })?,
        }
    }
}

#[derive(Debug, Clone, Serialize)]
#[serde(rename_all = "camelCase")]
pub struct BlikRedirectionData {
    #[serde(rename = "type")]
    payment_type: PaymentType,
    blik_code: String,
}

#[derive(Debug, Clone, Serialize)]
#[serde(rename_all = "camelCase")]
pub struct BankRedirectionWithIssuer<'a> {
    #[serde(rename = "type")]
    payment_type: PaymentType,
    issuer: Option<&'a str>,
}

#[derive(Debug, Clone, Serialize, Deserialize)]
#[serde(rename_all = "camelCase")]
pub struct AdyenMandate {
    #[serde(rename = "type")]
    payment_type: PaymentType,
    stored_payment_method_id: String,
}

#[derive(Debug, Clone, Serialize, Deserialize)]
#[serde(rename_all = "camelCase")]
pub struct AdyenCard {
    #[serde(rename = "type")]
    payment_type: PaymentType,
    number: CardNumber,
    expiry_month: Secret<String>,
    expiry_year: Secret<String>,
    cvc: Option<Secret<String>>,
    brand: Option<CardBrand>, //Mandatory for mandate using network_txns_id
    network_payment_reference: Option<String>,
}

#[derive(Debug, Clone, Serialize, Deserialize)]
#[serde(rename_all = "lowercase")]
pub enum CardBrand {
    Visa,
    MC,
    Amex,
}

#[derive(Default, Debug, Serialize, Deserialize)]
#[serde(rename_all = "camelCase")]
pub struct AdyenCancelRequest {
    merchant_account: String,
    reference: String,
}

#[derive(Default, Debug, Deserialize)]
#[serde(rename_all = "camelCase")]
pub struct AdyenCancelResponse {
    psp_reference: String,
    status: CancelStatus,
}

#[derive(Default, Debug, Deserialize)]
#[serde(rename_all = "lowercase")]
pub enum CancelStatus {
    Received,
    #[default]
    Processing,
}

#[derive(Debug, Clone, Serialize, Deserialize)]
pub struct GoPayData {}

#[derive(Debug, Clone, Serialize, Deserialize)]
pub struct KakaoPayData {}
#[derive(Debug, Clone, Serialize, Deserialize)]
pub struct GcashData {}

#[derive(Debug, Clone, Serialize, Deserialize)]
pub struct MomoData {}

#[derive(Debug, Clone, Serialize, Deserialize)]
pub struct TouchNGoData {}

#[derive(Debug, Clone, Serialize, Deserialize)]
pub struct AdyenGPay {
    #[serde(rename = "type")]
    payment_type: PaymentType,
    #[serde(rename = "googlePayToken")]
    google_pay_token: Secret<String>,
}

#[derive(Debug, Clone, Serialize, Deserialize)]
pub struct AdyenApplePay {
    #[serde(rename = "type")]
    payment_type: PaymentType,
    #[serde(rename = "applePayToken")]
    apple_pay_token: Secret<String>,
}

<<<<<<< HEAD
#[derive(Debug, Clone, Serialize, Deserialize)]
pub struct DanaWalletData {
    #[serde(rename = "type")]
    payment_type: PaymentType,
}

#[derive(Debug, Clone, Serialize, Deserialize)]
pub struct TwintWalletData {
    #[serde(rename = "type")]
    payment_type: PaymentType,
}

#[derive(Debug, Clone, Serialize, Deserialize)]
pub struct VippsWalletData {
    #[serde(rename = "type")]
    payment_type: PaymentType,
}

#[derive(Debug, Clone, Serialize, Deserialize)]
pub struct AtomeData {}

#[derive(Debug, Clone, Serialize, Deserialize)]
pub struct AdyenPayLaterData {
    #[serde(rename = "type")]
    payment_type: PaymentType,
}

#[derive(Debug, Clone, Serialize)]
pub struct AdyenVoucherData {
    #[serde(rename = "type")]
    payment_type: PaymentType,
}

=======
>>>>>>> 03e8ded1
// Refunds Request and Response
#[derive(Default, Debug, Serialize, Deserialize)]
#[serde(rename_all = "camelCase")]
pub struct AdyenRefundRequest {
    merchant_account: String,
    amount: Amount,
    merchant_refund_reason: Option<String>,
    reference: String,
}

#[derive(Default, Debug, Clone, Serialize, Deserialize)]
#[serde(rename_all = "camelCase")]
pub struct AdyenRefundResponse {
    merchant_account: String,
    psp_reference: String,
    payment_psp_reference: String,
    reference: String,
    status: String,
}

#[derive(Clone, Debug, Serialize)]
pub struct QrCodeNextInstructions {
    pub image_data_url: Option<Url>,
    pub qr_code_url: Option<Url>,
}

pub struct AdyenAuthType {
    pub(super) api_key: String,
    pub(super) merchant_account: String,
    #[allow(dead_code)]
    pub(super) review_key: Option<String>,
}

#[derive(Debug, Clone, Serialize, Deserialize)]
#[serde(rename_all = "lowercase")]
pub enum PaymentType {
    Affirm,
    Afterpaytouch,
    Alipay,
    #[serde(rename = "alipay_hk")]
    AlipayHk,
    Alma,
    Applepay,
    Bizum,
    Atome,
    Blik,
    #[serde(rename = "boletobancario")]
    BoletoBancario,
    ClearPay,
    Dana,
    Eps,
    Gcash,
    Giropay,
    Googlepay,
    #[serde(rename = "gopay_wallet")]
    GoPay,
    Ideal,
    Klarna,
    Kakaopay,
    Mbway,
    MobilePay,
    #[serde(rename = "momo_wallet")]
    Momo,
    #[serde(rename = "onlineBanking_CZ")]
    OnlineBankingCzechRepublic,
    #[serde(rename = "ebanking_FI")]
    OnlineBankingFinland,
    #[serde(rename = "onlineBanking_PL")]
    OnlineBankingPoland,
    #[serde(rename = "onlineBanking_SK")]
    OnlineBankingSlovakia,
    #[serde(rename = "molpay_ebanking_fpx_MY")]
    OnlineBankingFpx,
    #[serde(rename = "molpay_ebanking_TH")]
    OnlineBankingThailand,
    PayBright,
    Paypal,
    Scheme,
    #[serde(rename = "directEbanking")]
    Sofort,
    #[serde(rename = "networkToken")]
    NetworkToken,
    Trustly,
    #[serde(rename = "touchngo")]
    TouchNGo,
    Walley,
    #[serde(rename = "wechatpayWeb")]
    WeChatPayWeb,
    #[serde(rename = "ach")]
    AchDirectDebit,
    SepaDirectDebit,
    #[serde(rename = "directdebit_GB")]
    BacsDirectDebit,
    Samsungpay,
    Pix,
    Twint,
    Vipps,
}

#[derive(Debug, Eq, PartialEq, Serialize, Clone)]
#[serde(rename_all = "snake_case")]
pub enum OnlineBankingFpxIssuer {
    FpxAbb,
    FpxAgrobank,
    FpxAbmb,
    FpxAmb,
    FpxBimb,
    FpxBmmb,
    FpxBkrm,
    FpxBsn,
    FpxCimbclicks,
    FpxHlb,
    FpxHsbc,
    FpxKfh,
    FpxMb2u,
    FpxOcbc,
    FpxPbb,
    FpxRhb,
    FpxScb,
    FpxUob,
}

#[derive(Debug, Eq, PartialEq, Serialize, Clone)]
pub enum OnlineBankingThailandIssuer {
    #[serde(rename = "molpay_bangkokbank")]
    Bangkokbank,
    #[serde(rename = "molpay_krungsribank")]
    Krungsribank,
    #[serde(rename = "molpay_krungthaibank")]
    Krungthaibank,
    #[serde(rename = "molpay_siamcommercialbank")]
    Siamcommercialbank,
    #[serde(rename = "molpay_kbank")]
    Kbank,
}

pub struct AdyenTestBankNames<'a>(&'a str);

impl<'a> TryFrom<&api_enums::BankNames> for AdyenTestBankNames<'a> {
    type Error = Error;
    fn try_from(bank: &api_enums::BankNames) -> Result<Self, Self::Error> {
        Ok(match bank {
            api_models::enums::BankNames::AbnAmro => Self("1121"),
            api_models::enums::BankNames::AsnBank => Self("1151"),
            api_models::enums::BankNames::Bunq => Self("1152"),
            api_models::enums::BankNames::Handelsbanken => Self("1153"),
            api_models::enums::BankNames::Ing => Self("1154"),
            api_models::enums::BankNames::Knab => Self("1155"),
            api_models::enums::BankNames::Moneyou => Self("1156"),
            api_models::enums::BankNames::Rabobank => Self("1157"),
            api_models::enums::BankNames::Regiobank => Self("1158"),
            api_models::enums::BankNames::Revolut => Self("1159"),
            api_models::enums::BankNames::SnsBank => Self("1159"),
            api_models::enums::BankNames::TriodosBank => Self("1159"),
            api_models::enums::BankNames::VanLanschot => Self("1159"),
            api_models::enums::BankNames::BankAustria => {
                Self("e6819e7a-f663-414b-92ec-cf7c82d2f4e5")
            }
            api_models::enums::BankNames::BawagPskAg => {
                Self("ba7199cc-f057-42f2-9856-2378abf21638")
            }
            api_models::enums::BankNames::Dolomitenbank => {
                Self("d5d5b133-1c0d-4c08-b2be-3c9b116dc326")
            }
            api_models::enums::BankNames::EasybankAg => {
                Self("eff103e6-843d-48b7-a6e6-fbd88f511b11")
            }
            api_models::enums::BankNames::ErsteBankUndSparkassen => {
                Self("3fdc41fc-3d3d-4ee3-a1fe-cd79cfd58ea3")
            }
            api_models::enums::BankNames::HypoTirolBankAg => {
                Self("6765e225-a0dc-4481-9666-e26303d4f221")
            }
            api_models::enums::BankNames::PosojilnicaBankEGen => {
                Self("65ef4682-4944-499f-828f-5d74ad288376")
            }
            api_models::enums::BankNames::RaiffeisenBankengruppeOsterreich => {
                Self("ee9fc487-ebe0-486c-8101-17dce5141a67")
            }
            api_models::enums::BankNames::SchoellerbankAg => {
                Self("1190c4d1-b37a-487e-9355-e0a067f54a9f")
            }
            api_models::enums::BankNames::SpardaBankWien => {
                Self("8b0bfeea-fbb0-4337-b3a1-0e25c0f060fc")
            }
            api_models::enums::BankNames::VolksbankGruppe => {
                Self("e2e97aaa-de4c-4e18-9431-d99790773433")
            }
            api_models::enums::BankNames::VolkskreditbankAg => {
                Self("4a0a975b-0594-4b40-9068-39f77b3a91f9")
            }
            _ => Err(errors::ConnectorError::NotSupported {
                message: String::from("BankRedirect"),
                connector: "Adyen",
                payment_experience: api_enums::PaymentExperience::RedirectToUrl.to_string(),
            })?,
        })
    }
}

impl TryFrom<&types::ConnectorAuthType> for AdyenAuthType {
    type Error = Error;
    fn try_from(auth_type: &types::ConnectorAuthType) -> Result<Self, Self::Error> {
        match auth_type {
            types::ConnectorAuthType::BodyKey { api_key, key1 } => Ok(Self {
                api_key: api_key.to_string(),
                merchant_account: key1.to_string(),
                review_key: None,
            }),
            types::ConnectorAuthType::SignatureKey {
                api_key,
                key1,
                api_secret,
            } => Ok(Self {
                api_key: api_key.to_string(),
                merchant_account: key1.to_string(),
                review_key: Some(api_secret.to_string()),
            }),
            _ => Err(errors::ConnectorError::FailedToObtainAuthType)?,
        }
    }
}

impl<'a> TryFrom<&types::PaymentsAuthorizeRouterData> for AdyenPaymentRequest<'a> {
    type Error = Error;
    fn try_from(item: &types::PaymentsAuthorizeRouterData) -> Result<Self, Self::Error> {
        match item
            .request
            .mandate_id
            .to_owned()
            .and_then(|mandate_ids| mandate_ids.mandate_reference_id)
        {
            Some(mandate_ref) => AdyenPaymentRequest::try_from((item, mandate_ref)),
            None => match item.request.payment_method_data {
                api_models::payments::PaymentMethodData::Card(ref card) => {
                    AdyenPaymentRequest::try_from((item, card))
                }
                api_models::payments::PaymentMethodData::Wallet(ref wallet) => {
                    AdyenPaymentRequest::try_from((item, wallet))
                }
                api_models::payments::PaymentMethodData::PayLater(ref pay_later) => {
                    AdyenPaymentRequest::try_from((item, pay_later))
                }
                api_models::payments::PaymentMethodData::BankRedirect(ref bank_redirect) => {
                    AdyenPaymentRequest::try_from((item, bank_redirect))
                }
                api_models::payments::PaymentMethodData::BankDebit(ref bank_debit) => {
                    AdyenPaymentRequest::try_from((item, bank_debit))
                }
<<<<<<< HEAD
                api_models::payments::PaymentMethodData::Voucher(ref voucher_data) => {
                    AdyenPaymentRequest::try_from((item, voucher_data))
=======
                api_models::payments::PaymentMethodData::BankTransfer(ref bank_transfer) => {
                    AdyenPaymentRequest::try_from((item, bank_transfer.as_ref()))
>>>>>>> 03e8ded1
                }
                _ => Err(errors::ConnectorError::NotSupported {
                    message: format!("{:?}", item.request.payment_method_type),
                    connector: "Adyen",
                    payment_experience: api_models::enums::PaymentExperience::RedirectToUrl
                        .to_string(),
                })?,
            },
        }
    }
}

impl From<&types::PaymentsAuthorizeRouterData> for AdyenShopperInteraction {
    fn from(item: &types::PaymentsAuthorizeRouterData) -> Self {
        match item.request.off_session {
            Some(true) => Self::ContinuedAuthentication,
            _ => Self::Ecommerce,
        }
    }
}
type RecurringDetails = (Option<AdyenRecurringModel>, Option<bool>, Option<String>);

fn get_recurring_processing_model(
    item: &types::PaymentsAuthorizeRouterData,
) -> Result<RecurringDetails, Error> {
    match (item.request.setup_future_usage, item.request.off_session) {
        (Some(storage_enums::FutureUsage::OffSession), _) => {
            let customer_id = item.get_customer_id()?;
            let shopper_reference = format!("{}_{}", item.merchant_id, customer_id);
            let store_payment_method = item.request.is_mandate_payment();
            Ok((
                Some(AdyenRecurringModel::UnscheduledCardOnFile),
                Some(store_payment_method),
                Some(shopper_reference),
            ))
        }
        (_, Some(true)) => Ok((
            Some(AdyenRecurringModel::UnscheduledCardOnFile),
            None,
            Some(format!("{}_{}", item.merchant_id, item.get_customer_id()?)),
        )),
        _ => Ok((None, None, None)),
    }
}

fn get_browser_info(
    item: &types::PaymentsAuthorizeRouterData,
) -> Result<Option<AdyenBrowserInfo>, Error> {
    if item.auth_type == storage_enums::AuthenticationType::ThreeDs
        || item.payment_method == storage_enums::PaymentMethod::BankRedirect
        || item.request.payment_method_type == Some(storage_enums::PaymentMethodType::GoPay)
    {
        let info = item.request.get_browser_info()?;
        Ok(Some(AdyenBrowserInfo {
            accept_header: info.get_accept_header()?,
            language: info.get_language()?,
            screen_height: info.get_screen_height()?,
            screen_width: info.get_screen_width()?,
            color_depth: info.get_color_depth()?,
            user_agent: info.get_user_agent()?,
            time_zone_offset: info.get_time_zone()?,
            java_enabled: info.get_java_enabled()?,
        }))
    } else {
        Ok(None)
    }
}

fn get_additional_data(item: &types::PaymentsAuthorizeRouterData) -> Option<AdditionalData> {
    match item.request.capture_method {
        Some(diesel_models::enums::CaptureMethod::Manual) => Some(AdditionalData {
            authorisation_type: Some(AuthType::PreAuth),
            manual_capture: Some(true),
            network_tx_reference: None,
            recurring_detail_reference: None,
            recurring_shopper_reference: None,
            recurring_processing_model: Some(AdyenRecurringModel::UnscheduledCardOnFile),
            ..AdditionalData::default()
        }),
        _ => None,
    }
}

fn get_channel_type(pm_type: &Option<storage_enums::PaymentMethodType>) -> Option<Channel> {
    pm_type.as_ref().and_then(|pmt| match pmt {
        storage_enums::PaymentMethodType::GoPay => Some(Channel::Web),
        _ => None,
    })
}

fn get_amount_data(item: &types::PaymentsAuthorizeRouterData) -> Amount {
    Amount {
        currency: item.request.currency.to_string(),
        value: item.request.amount,
    }
}

fn get_address_info(address: Option<&api_models::payments::Address>) -> Option<Address> {
    address.and_then(|add| {
        add.address.as_ref().map(|a| Address {
            city: a.city.clone(),
            country: a.country,
            house_number_or_name: a.line1.clone(),
            postal_code: a.zip.clone(),
            state_or_province: a.state.clone(),
            street: a.line2.clone(),
        })
    })
}

fn get_line_items(item: &types::PaymentsAuthorizeRouterData) -> Vec<LineItem> {
    let order_details: Option<Vec<payments::OrderDetailsWithAmount>> =
        item.request.order_details.clone();
    match order_details {
        Some(od) => od
            .iter()
            .enumerate()
            .map(|(i, data)| LineItem {
                amount_including_tax: Some(data.amount),
                amount_excluding_tax: Some(data.amount),
                description: Some(data.product_name.clone()),
                id: Some(format!("Items #{i}")),
                tax_amount: None,
                quantity: Some(data.quantity),
            })
            .collect(),
        None => {
            let line_item = LineItem {
                amount_including_tax: Some(item.request.amount),
                amount_excluding_tax: Some(item.request.amount),
                description: item.description.clone(),
                id: Some(String::from("Items #1")),
                tax_amount: None,
                quantity: Some(1),
            };
            vec![line_item]
        }
    }
}

fn get_telephone_number(item: &types::PaymentsAuthorizeRouterData) -> Option<Secret<String>> {
    let phone = item
        .address
        .billing
        .as_ref()
        .and_then(|billing| billing.phone.as_ref());
    phone.as_ref().and_then(|phone| {
        phone.number.as_ref().and_then(|number| {
            phone
                .country_code
                .as_ref()
                .map(|cc| Secret::new(format!("{}{}", cc, number.peek())))
        })
    })
}

fn get_shopper_name(address: Option<&api_models::payments::Address>) -> Option<ShopperName> {
    let billing = address.and_then(|billing| billing.address.as_ref());
    Some(ShopperName {
        first_name: billing.and_then(|a| a.first_name.clone()),
        last_name: billing.and_then(|a| a.last_name.clone()),
    })
}

fn get_country_code(
    address: Option<&api_models::payments::Address>,
) -> Option<api_enums::CountryAlpha2> {
    address.and_then(|billing| billing.address.as_ref().and_then(|address| address.country))
}

#[cfg(feature = "payouts")]
fn get_payout_card_details(payout_method_data: &PayoutMethodData) -> Option<PayoutCardDetails> {
    match payout_method_data {
        PayoutMethodData::Card(card) => Some(PayoutCardDetails {
            _type: "scheme".to_string(), // FIXME: Remove hardcoding
            number: card.card_number.peek().to_string(),
            expiry_month: card.expiry_month.peek().to_string(),
            expiry_year: card.expiry_year.peek().to_string(),
            holder_name: card.card_holder_name.peek().to_string(),
        }),
        _ => None,
    }
}

fn get_social_security_number(
    voucher_data: &api_models::payments::VoucherData,
) -> Option<Secret<String>> {
    match voucher_data {
        payments::VoucherData::BoletoBancario {
            social_security_number,
        } => Some(social_security_number.clone()),
    }
}

impl<'a> TryFrom<&api_models::payments::BankDebitData> for AdyenPaymentMethod<'a> {
    type Error = Error;
    fn try_from(
        bank_debit_data: &api_models::payments::BankDebitData,
    ) -> Result<Self, Self::Error> {
        match bank_debit_data {
            payments::BankDebitData::AchBankDebit {
                account_number,
                routing_number,
                card_holder_name,
                ..
            } => Ok(AdyenPaymentMethod::AchDirectDebit(Box::new(
                AchDirectDebitData {
                    payment_type: PaymentType::AchDirectDebit,
                    bank_account_number: account_number.clone(),
                    bank_location_id: routing_number.clone(),
                    owner_name: card_holder_name.clone().ok_or(
                        errors::ConnectorError::MissingRequiredField {
                            field_name: "card_holder_name",
                        },
                    )?,
                },
            ))),
            payments::BankDebitData::SepaBankDebit {
                iban,
                bank_account_holder_name,
                ..
            } => Ok(AdyenPaymentMethod::SepaDirectDebit(Box::new(
                SepaDirectDebitData {
                    owner_name: bank_account_holder_name.clone().ok_or(
                        errors::ConnectorError::MissingRequiredField {
                            field_name: "bank_account_holder_name",
                        },
                    )?,
                    iban_number: iban.clone(),
                },
            ))),
            payments::BankDebitData::BacsBankDebit {
                account_number,
                sort_code,
                bank_account_holder_name,
                ..
            } => Ok(AdyenPaymentMethod::BacsDirectDebit(Box::new(
                BacsDirectDebitData {
                    payment_type: PaymentType::BacsDirectDebit,
                    bank_account_number: account_number.clone(),
                    bank_location_id: sort_code.clone(),
                    holder_name: bank_account_holder_name.clone().ok_or(
                        errors::ConnectorError::MissingRequiredField {
                            field_name: "bank_account_holder_name",
                        },
                    )?,
                },
            ))),
            _ => Err(errors::ConnectorError::NotImplemented("Payment method".to_string()).into()),
        }
    }
}

impl<'a> TryFrom<&api_models::payments::VoucherData> for AdyenPaymentMethod<'a> {
    type Error = Error;
    fn try_from(voucher_data: &api_models::payments::VoucherData) -> Result<Self, Self::Error> {
        match voucher_data {
            payments::VoucherData::BoletoBancario { .. } => Ok(AdyenPaymentMethod::BoletoBancario(
                Box::new(AdyenVoucherData {
                    payment_type: PaymentType::BoletoBancario,
                }),
            )),
        }
    }
}

impl<'a> TryFrom<&api::Card> for AdyenPaymentMethod<'a> {
    type Error = Error;
    fn try_from(card: &api::Card) -> Result<Self, Self::Error> {
        let adyen_card = AdyenCard {
            payment_type: PaymentType::Scheme,
            number: card.card_number.clone(),
            expiry_month: card.card_exp_month.clone(),
            expiry_year: card.get_expiry_year_4_digit(),
            cvc: Some(card.card_cvc.clone()),
            brand: None,
            network_payment_reference: None,
        };
        Ok(AdyenPaymentMethod::AdyenCard(Box::new(adyen_card)))
    }
}

impl TryFrom<&storage_enums::PaymentMethodType> for PaymentType {
    type Error = Error;
    fn try_from(item: &storage_enums::PaymentMethodType) -> Result<Self, Self::Error> {
        match item {
            storage_enums::PaymentMethodType::Credit
            | storage_enums::PaymentMethodType::Debit
            | storage_enums::PaymentMethodType::Klarna
            | storage_enums::PaymentMethodType::Ach
            | storage_enums::PaymentMethodType::Sepa
            | storage_enums::PaymentMethodType::Bacs
            | storage_enums::PaymentMethodType::BancontactCard
            | storage_enums::PaymentMethodType::Blik
            | storage_enums::PaymentMethodType::Eps
            | storage_enums::PaymentMethodType::Giropay
            | storage_enums::PaymentMethodType::Ideal
            | storage_enums::PaymentMethodType::OnlineBankingCzechRepublic
            | storage_enums::PaymentMethodType::OnlineBankingFinland
            | storage_enums::PaymentMethodType::OnlineBankingPoland
            | storage_enums::PaymentMethodType::OnlineBankingSlovakia
            | storage_enums::PaymentMethodType::Sofort
            | storage_enums::PaymentMethodType::Trustly
            | storage_enums::PaymentMethodType::GooglePay
            | storage_enums::PaymentMethodType::AliPay
            | storage_enums::PaymentMethodType::ApplePay
            | storage_enums::PaymentMethodType::AliPayHk
            | storage_enums::PaymentMethodType::MbWay
            | storage_enums::PaymentMethodType::MobilePay
            | storage_enums::PaymentMethodType::WeChatPay
            | storage_enums::PaymentMethodType::SamsungPay
            | storage_enums::PaymentMethodType::Affirm
            | storage_enums::PaymentMethodType::AfterpayClearpay
            | storage_enums::PaymentMethodType::PayBright
            | storage_enums::PaymentMethodType::Walley => Ok(Self::Scheme),
            storage_enums::PaymentMethodType::Paypal => Ok(Self::Paypal),
            _ => Err(errors::ConnectorError::NotImplemented(
                "Payment Method Type".to_string(),
            ))?,
        }
    }
}

impl TryFrom<&utils::CardIssuer> for CardBrand {
    type Error = Error;
    fn try_from(card_issuer: &utils::CardIssuer) -> Result<Self, Self::Error> {
        match card_issuer {
            utils::CardIssuer::AmericanExpress => Ok(Self::Amex),
            utils::CardIssuer::Master => Ok(Self::MC),
            utils::CardIssuer::Visa => Ok(Self::Visa),
            _ => Err(errors::ConnectorError::NotImplemented("CardBrand".to_string()).into()),
        }
    }
}

impl<'a> TryFrom<&api::WalletData> for AdyenPaymentMethod<'a> {
    type Error = Error;
    fn try_from(wallet_data: &api::WalletData) -> Result<Self, Self::Error> {
        match wallet_data {
            api_models::payments::WalletData::GooglePay(data) => {
                let gpay_data = AdyenGPay {
                    payment_type: PaymentType::Googlepay,
                    google_pay_token: Secret::new(data.tokenization_data.token.to_owned()),
                };
                Ok(AdyenPaymentMethod::Gpay(Box::new(gpay_data)))
            }
            api_models::payments::WalletData::ApplePay(data) => {
                let apple_pay_data = AdyenApplePay {
                    payment_type: PaymentType::Applepay,
                    apple_pay_token: Secret::new(data.payment_data.to_string()),
                };

                Ok(AdyenPaymentMethod::ApplePay(Box::new(apple_pay_data)))
            }
            api_models::payments::WalletData::PaypalRedirect(_) => {
                let wallet = PmdForPaymentType {
                    payment_type: PaymentType::Paypal,
                };
                Ok(AdyenPaymentMethod::AdyenPaypal(Box::new(wallet)))
            }
            api_models::payments::WalletData::AliPayRedirect(_) => {
                let alipay_data = PmdForPaymentType {
                    payment_type: PaymentType::Alipay,
                };
                Ok(AdyenPaymentMethod::AliPay(Box::new(alipay_data)))
            }
            api_models::payments::WalletData::AliPayHkRedirect(_) => {
                let alipay_hk_data = PmdForPaymentType {
                    payment_type: PaymentType::AlipayHk,
                };
                Ok(AdyenPaymentMethod::AliPayHk(Box::new(alipay_hk_data)))
            }
            api_models::payments::WalletData::GoPayRedirect(_) => {
                let go_pay_data = GoPayData {};
                Ok(AdyenPaymentMethod::GoPay(Box::new(go_pay_data)))
            }
            api_models::payments::WalletData::KakaoPayRedirect(_) => {
                let kakao_pay_data = KakaoPayData {};
                Ok(AdyenPaymentMethod::Kakaopay(Box::new(kakao_pay_data)))
            }
            api_models::payments::WalletData::GcashRedirect(_) => {
                let gcash_data = GcashData {};
                Ok(AdyenPaymentMethod::Gcash(Box::new(gcash_data)))
            }
            api_models::payments::WalletData::MomoRedirect(_) => {
                let momo_data = MomoData {};
                Ok(AdyenPaymentMethod::Momo(Box::new(momo_data)))
            }
            api_models::payments::WalletData::TouchNGoRedirect(_) => {
                let touch_n_go_data = TouchNGoData {};
                Ok(AdyenPaymentMethod::TouchNGo(Box::new(touch_n_go_data)))
            }
            api_models::payments::WalletData::MbWayRedirect(data) => {
                let mbway_data = MbwayData {
                    payment_type: PaymentType::Mbway,
                    telephone_number: data.telephone_number.clone(),
                };
                Ok(AdyenPaymentMethod::Mbway(Box::new(mbway_data)))
            }
            api_models::payments::WalletData::MobilePayRedirect(_) => {
                let data = PmdForPaymentType {
                    payment_type: PaymentType::MobilePay,
                };
                Ok(AdyenPaymentMethod::MobilePay(Box::new(data)))
            }
            api_models::payments::WalletData::WeChatPayRedirect(_) => {
                let data = PmdForPaymentType {
                    payment_type: PaymentType::WeChatPayWeb,
                };
                Ok(AdyenPaymentMethod::WeChatPayWeb(Box::new(data)))
            }
            api_models::payments::WalletData::SamsungPay(samsung_data) => {
                let data = SamsungPayPmData {
                    payment_type: PaymentType::Samsungpay,
                    samsung_pay_token: samsung_data.token.to_owned(),
                };
                Ok(AdyenPaymentMethod::SamsungPay(Box::new(data)))
            }
            api_models::payments::WalletData::TwintRedirect { .. } => {
                let data = PmdForPaymentType {
                    payment_type: PaymentType::Twint,
                };
                Ok(AdyenPaymentMethod::Twint(Box::new(data)))
            }
            api_models::payments::WalletData::VippsRedirect { .. } => {
                let data = PmdForPaymentType {
                    payment_type: PaymentType::Vipps,
                };
                Ok(AdyenPaymentMethod::Vipps(Box::new(data)))
            }
            api_models::payments::WalletData::DanaRedirect { .. } => {
                let data = PmdForPaymentType {
                    payment_type: PaymentType::Dana,
                };
                Ok(AdyenPaymentMethod::Dana(Box::new(data)))
            }
            _ => Err(errors::ConnectorError::NotImplemented("Payment method".to_string()).into()),
        }
    }
}

impl<'a> TryFrom<(&api::PayLaterData, Option<api_enums::CountryAlpha2>)>
    for AdyenPaymentMethod<'a>
{
    type Error = Error;
    fn try_from(
        value: (&api::PayLaterData, Option<api_enums::CountryAlpha2>),
    ) -> Result<Self, Self::Error> {
        let (pay_later_data, country_code) = value;
        match pay_later_data {
            api_models::payments::PayLaterData::KlarnaRedirect { .. } => {
                let klarna = PmdForPaymentType {
                    payment_type: PaymentType::Klarna,
                };
                Ok(AdyenPaymentMethod::AdyenKlarna(Box::new(klarna)))
            }
            api_models::payments::PayLaterData::AffirmRedirect { .. } => Ok(
                AdyenPaymentMethod::AdyenAffirm(Box::new(PmdForPaymentType {
                    payment_type: PaymentType::Affirm,
                })),
            ),
            api_models::payments::PayLaterData::AfterpayClearpayRedirect { .. } => {
                if let Some(country) = country_code {
                    match country {
                        api_enums::CountryAlpha2::IT
                        | api_enums::CountryAlpha2::FR
                        | api_enums::CountryAlpha2::ES
                        | api_enums::CountryAlpha2::GB => {
                            Ok(AdyenPaymentMethod::ClearPay(Box::new(PmdForPaymentType {
                                payment_type: PaymentType::ClearPay,
                            })))
                        }
                        _ => Ok(AdyenPaymentMethod::AfterPay(Box::new(PmdForPaymentType {
                            payment_type: PaymentType::Afterpaytouch,
                        }))),
                    }
                } else {
                    Err(errors::ConnectorError::MissingRequiredField {
                        field_name: "country",
                    })?
                }
            }
            api_models::payments::PayLaterData::PayBrightRedirect { .. } => {
                Ok(AdyenPaymentMethod::PayBright(Box::new(PmdForPaymentType {
                    payment_type: PaymentType::PayBright,
                })))
            }
            api_models::payments::PayLaterData::WalleyRedirect { .. } => {
                Ok(AdyenPaymentMethod::Walley(Box::new(PmdForPaymentType {
                    payment_type: PaymentType::Walley,
                })))
            }
            api_models::payments::PayLaterData::AlmaRedirect { .. } => Ok(
                AdyenPaymentMethod::AlmaPayLater(Box::new(PmdForPaymentType {
                    payment_type: PaymentType::Alma,
                })),
            ),
            api_models::payments::PayLaterData::AtomeRedirect { .. } => {
                Ok(AdyenPaymentMethod::Atome(Box::new(AtomeData {})))
            }
            _ => Err(errors::ConnectorError::NotImplemented("Payment method".to_string()).into()),
        }
    }
}

impl<'a> TryFrom<&api_models::payments::BankRedirectData> for AdyenPaymentMethod<'a> {
    type Error = Error;
    fn try_from(
        bank_redirect_data: &api_models::payments::BankRedirectData,
    ) -> Result<Self, Self::Error> {
        match bank_redirect_data {
            api_models::payments::BankRedirectData::BancontactCard {
                card_number,
                card_exp_month,
                card_exp_year,
                card_holder_name,
                ..
            } => Ok(AdyenPaymentMethod::BancontactCard(Box::new(
                BancontactCardData {
                    payment_type: PaymentType::Scheme,
                    brand: "bcmc".to_string(),
                    number: card_number
                        .as_ref()
                        .ok_or(errors::ConnectorError::MissingRequiredField {
                            field_name: "bancontact_card.card_number",
                        })?
                        .clone(),
                    expiry_month: card_exp_month
                        .as_ref()
                        .ok_or(errors::ConnectorError::MissingRequiredField {
                            field_name: "bancontact_card.card_exp_month",
                        })?
                        .clone(),
                    expiry_year: card_exp_year
                        .as_ref()
                        .ok_or(errors::ConnectorError::MissingRequiredField {
                            field_name: "bancontact_card.card_exp_year",
                        })?
                        .clone(),
                    holder_name: card_holder_name
                        .as_ref()
                        .ok_or(errors::ConnectorError::MissingRequiredField {
                            field_name: "bancontact_card.card_holder_name",
                        })?
                        .clone(),
                },
            ))),
            api_models::payments::BankRedirectData::Bizum { .. } => {
                Ok(AdyenPaymentMethod::Bizum(Box::new(PmdForPaymentType {
                    payment_type: PaymentType::Bizum,
                })))
            }
            api_models::payments::BankRedirectData::Blik { blik_code } => {
                Ok(AdyenPaymentMethod::Blik(Box::new(BlikRedirectionData {
                    payment_type: PaymentType::Blik,
                    blik_code: blik_code.to_string(),
                })))
            }
            api_models::payments::BankRedirectData::Eps { bank_name, .. } => Ok(
                AdyenPaymentMethod::Eps(Box::new(BankRedirectionWithIssuer {
                    payment_type: PaymentType::Eps,
                    issuer: bank_name
                        .map(|bank_name| AdyenTestBankNames::try_from(&bank_name))
                        .transpose()?
                        .map(|adyen_bank_name| adyen_bank_name.0),
                })),
            ),
            api_models::payments::BankRedirectData::Giropay { .. } => {
                Ok(AdyenPaymentMethod::Giropay(Box::new(PmdForPaymentType {
                    payment_type: PaymentType::Giropay,
                })))
            }
            api_models::payments::BankRedirectData::Ideal { bank_name, .. } => Ok(
                AdyenPaymentMethod::Ideal(Box::new(BankRedirectionWithIssuer {
                    payment_type: PaymentType::Ideal,
                    issuer: bank_name
                        .map(|bank_name| AdyenTestBankNames::try_from(&bank_name))
                        .transpose()?
                        .map(|adyen_bank_name| adyen_bank_name.0),
                })),
            ),
            api_models::payments::BankRedirectData::OnlineBankingCzechRepublic { issuer } => {
                Ok(AdyenPaymentMethod::OnlineBankingCzechRepublic(Box::new(
                    OnlineBankingCzechRepublicData {
                        payment_type: PaymentType::OnlineBankingCzechRepublic,
                        issuer: OnlineBankingCzechRepublicBanks::try_from(issuer)?,
                    },
                )))
            }
            api_models::payments::BankRedirectData::OnlineBankingFinland { .. } => Ok(
                AdyenPaymentMethod::OnlineBankingFinland(Box::new(PmdForPaymentType {
                    payment_type: PaymentType::OnlineBankingFinland,
                })),
            ),
            api_models::payments::BankRedirectData::OnlineBankingPoland { issuer } => Ok(
                AdyenPaymentMethod::OnlineBankingPoland(Box::new(OnlineBankingPolandData {
                    payment_type: PaymentType::OnlineBankingPoland,
                    issuer: OnlineBankingPolandBanks::try_from(issuer)?,
                })),
            ),
            api_models::payments::BankRedirectData::OnlineBankingSlovakia { issuer } => Ok(
                AdyenPaymentMethod::OnlineBankingSlovakia(Box::new(OnlineBankingSlovakiaData {
                    payment_type: PaymentType::OnlineBankingSlovakia,
                    issuer: OnlineBankingSlovakiaBanks::try_from(issuer)?,
                })),
            ),
            api_models::payments::BankRedirectData::OnlineBankingFpx { issuer } => Ok(
                AdyenPaymentMethod::OnlineBankingFpx(Box::new(OnlineBankingFpxData {
                    issuer: OnlineBankingFpxIssuer::try_from(issuer)?,
                })),
            ),
            api_models::payments::BankRedirectData::OnlineBankingThailand { issuer } => Ok(
                AdyenPaymentMethod::OnlineBankingThailand(Box::new(OnlineBankingThailandData {
                    issuer: OnlineBankingThailandIssuer::try_from(issuer)?,
                })),
            ),
            api_models::payments::BankRedirectData::Sofort { .. } => {
                Ok(AdyenPaymentMethod::Sofort(Box::new(PmdForPaymentType {
                    payment_type: PaymentType::Sofort,
                })))
            }
            api_models::payments::BankRedirectData::Trustly { .. } => {
                Ok(AdyenPaymentMethod::Trustly(Box::new(PmdForPaymentType {
                    payment_type: PaymentType::Trustly,
                })))
            }
            _ => Err(errors::ConnectorError::NotImplemented("Payment method".to_string()).into()),
        }
    }
}

impl<'a> TryFrom<&api_models::payments::BankTransferData> for AdyenPaymentMethod<'a> {
    type Error = Error;
    fn try_from(
        bank_transfer_data: &api_models::payments::BankTransferData,
    ) -> Result<Self, Self::Error> {
        match bank_transfer_data {
            api_models::payments::BankTransferData::Pix {} => {
                Ok(AdyenPaymentMethod::Pix(Box::new(PmdForPaymentType {
                    payment_type: PaymentType::Pix,
                })))
            }
            api_models::payments::BankTransferData::AchBankTransfer { .. }
            | api_models::payments::BankTransferData::SepaBankTransfer { .. }
            | api_models::payments::BankTransferData::BacsBankTransfer { .. }
            | api_models::payments::BankTransferData::MultibancoBankTransfer { .. } => {
                Err(errors::ConnectorError::NotImplemented("Payment method".to_string()).into())
            }
        }
    }
}

impl<'a>
    TryFrom<(
        &types::PaymentsAuthorizeRouterData,
        payments::MandateReferenceId,
    )> for AdyenPaymentRequest<'a>
{
    type Error = Error;
    fn try_from(
        value: (
            &types::PaymentsAuthorizeRouterData,
            payments::MandateReferenceId,
        ),
    ) -> Result<Self, Self::Error> {
        let (item, mandate_ref_id) = value;
        let amount = get_amount_data(item);
        let auth_type = AdyenAuthType::try_from(&item.connector_auth_type)?;
        let shopper_interaction = AdyenShopperInteraction::from(item);
        let (recurring_processing_model, store_payment_method, shopper_reference) =
            get_recurring_processing_model(item)?;
        let browser_info = get_browser_info(item)?;
        let additional_data = get_additional_data(item);
        let return_url = item.request.get_return_url()?;
        let payment_method_type = item
            .request
            .payment_method_type
            .as_ref()
            .ok_or(errors::ConnectorError::MissingPaymentMethodType)?;
        let payment_method = match mandate_ref_id {
            payments::MandateReferenceId::ConnectorMandateId(connector_mandate_ids) => {
                let adyen_mandate = AdyenMandate {
                    payment_type: PaymentType::try_from(payment_method_type)?,
                    stored_payment_method_id: connector_mandate_ids.get_connector_mandate_id()?,
                };
                Ok::<AdyenPaymentMethod<'_>, Self::Error>(AdyenPaymentMethod::Mandate(Box::new(
                    adyen_mandate,
                )))
            }
            payments::MandateReferenceId::NetworkMandateId(network_mandate_id) => {
                match item.request.payment_method_data {
                    api::PaymentMethodData::Card(ref card) => {
                        let card_issuer = card.get_card_issuer()?;
                        let brand = CardBrand::try_from(&card_issuer)?;
                        let adyen_card = AdyenCard {
                            payment_type: PaymentType::Scheme,
                            number: card.card_number.clone(),
                            expiry_month: card.card_exp_month.clone(),
                            expiry_year: card.card_exp_year.clone(),
                            cvc: None,
                            brand: Some(brand),
                            network_payment_reference: Some(network_mandate_id),
                        };
                        Ok(AdyenPaymentMethod::AdyenCard(Box::new(adyen_card)))
                    }
                    _ => Err(errors::ConnectorError::NotSupported {
                        message: format!("mandate_{:?}", item.payment_method),
                        connector: "Adyen",
                        payment_experience: api_models::enums::PaymentExperience::RedirectToUrl
                            .to_string(),
                    })?,
                }
            }
        }?;
        Ok(AdyenPaymentRequest {
            amount,
            merchant_account: auth_type.merchant_account,
            payment_method,
            reference: item.connector_request_reference_id.clone(),
            return_url,
            shopper_interaction,
            recurring_processing_model,
            browser_info,
            additional_data,
            telephone_number: None,
            shopper_name: None,
            shopper_email: None,
            shopper_locale: None,
            social_security_number: None,
            billing_address: None,
            delivery_address: None,
            country_code: None,
            line_items: None,
            shopper_reference,
            store_payment_method,
            channel: None,
        })
    }
}
impl<'a> TryFrom<(&types::PaymentsAuthorizeRouterData, &api::Card)> for AdyenPaymentRequest<'a> {
    type Error = Error;
    fn try_from(
        value: (&types::PaymentsAuthorizeRouterData, &api::Card),
    ) -> Result<Self, Self::Error> {
        let (item, card_data) = value;
        let amount = get_amount_data(item);
        let auth_type = AdyenAuthType::try_from(&item.connector_auth_type)?;
        let shopper_interaction = AdyenShopperInteraction::from(item);
        let (recurring_processing_model, store_payment_method, shopper_reference) =
            get_recurring_processing_model(item)?;
        let browser_info = get_browser_info(item)?;
        let additional_data = get_additional_data(item);
        let return_url = item.request.get_return_url()?;
        let payment_method = AdyenPaymentMethod::try_from(card_data)?;
        Ok(AdyenPaymentRequest {
            amount,
            merchant_account: auth_type.merchant_account,
            payment_method,
            reference: item.connector_request_reference_id.clone(),
            return_url,
            shopper_interaction,
            recurring_processing_model,
            browser_info,
            additional_data,
            telephone_number: None,
            shopper_name: None,
            shopper_email: None,
            shopper_locale: None,
            social_security_number: None,
            billing_address: None,
            delivery_address: None,
            country_code: None,
            line_items: None,
            shopper_reference,
            store_payment_method,
            channel: None,
        })
    }
}

impl<'a>
    TryFrom<(
        &types::PaymentsAuthorizeRouterData,
        &api_models::payments::BankDebitData,
    )> for AdyenPaymentRequest<'a>
{
    type Error = Error;

    fn try_from(
        value: (
            &types::PaymentsAuthorizeRouterData,
            &api_models::payments::BankDebitData,
        ),
    ) -> Result<Self, Self::Error> {
        let (item, bank_debit_data) = value;
        let amount = get_amount_data(item);
        let auth_type = AdyenAuthType::try_from(&item.connector_auth_type)?;
        let shopper_interaction = AdyenShopperInteraction::from(item);
        let recurring_processing_model = get_recurring_processing_model(item)?.0;
        let browser_info = get_browser_info(item)?;
        let additional_data = get_additional_data(item);
        let return_url = item.request.get_return_url()?;
        let payment_method = AdyenPaymentMethod::try_from(bank_debit_data)?;
        let country_code = get_country_code(item.address.billing.as_ref());
        let request = AdyenPaymentRequest {
            amount,
            merchant_account: auth_type.merchant_account,
            payment_method,
            reference: item.connector_request_reference_id.clone(),
            return_url,
            browser_info,
            shopper_interaction,
            recurring_processing_model,
            additional_data,
            shopper_name: None,
            shopper_locale: None,
            shopper_email: item.request.email.clone(),
            social_security_number: None,
            telephone_number: None,
            billing_address: None,
            delivery_address: None,
            country_code,
            line_items: None,
            shopper_reference: None,
            store_payment_method: None,
            channel: None,
        };
        Ok(request)
    }
}

impl<'a>
    TryFrom<(
        &types::PaymentsAuthorizeRouterData,
<<<<<<< HEAD
        &api_models::payments::VoucherData,
=======
        &api_models::payments::BankTransferData,
>>>>>>> 03e8ded1
    )> for AdyenPaymentRequest<'a>
{
    type Error = Error;

    fn try_from(
        value: (
            &types::PaymentsAuthorizeRouterData,
<<<<<<< HEAD
            &api_models::payments::VoucherData,
        ),
    ) -> Result<Self, Self::Error> {
        let (item, voucher_data) = value;
        let amount = get_amount_data(item);
        let auth_type = AdyenAuthType::try_from(&item.connector_auth_type)?;
        let shopper_interaction = AdyenShopperInteraction::from(item);
        let recurring_processing_model = get_recurring_processing_model(item)?.0;
        let browser_info = get_browser_info(item)?;
        let additional_data = get_additional_data(item);
        let payment_method = AdyenPaymentMethod::try_from(voucher_data)?;
        let return_url = item.request.get_return_url()?;
        let social_security_number = get_social_security_number(voucher_data);
=======
            &api_models::payments::BankTransferData,
        ),
    ) -> Result<Self, Self::Error> {
        let (item, bank_transfer_data) = value;
        let amount = get_amount_data(item);
        let auth_type = AdyenAuthType::try_from(&item.connector_auth_type)?;
        let shopper_interaction = AdyenShopperInteraction::from(item);
        let return_url = item.request.get_return_url()?;
        let payment_method = AdyenPaymentMethod::try_from(bank_transfer_data)?;
>>>>>>> 03e8ded1
        let request = AdyenPaymentRequest {
            amount,
            merchant_account: auth_type.merchant_account,
            payment_method,
            reference: item.payment_id.to_string(),
            return_url,
<<<<<<< HEAD
            browser_info,
            shopper_interaction,
            recurring_processing_model,
            additional_data,
            shopper_name: None,
            shopper_locale: None,
            shopper_email: item.request.email.clone(),
            social_security_number,
=======
            browser_info: None,
            shopper_interaction,
            recurring_processing_model: None,
            additional_data: None,
            shopper_name: None,
            shopper_locale: None,
            shopper_email: item.request.email.clone(),
>>>>>>> 03e8ded1
            telephone_number: None,
            billing_address: None,
            delivery_address: None,
            country_code: None,
            line_items: None,
            shopper_reference: None,
            store_payment_method: None,
            channel: None,
        };
        Ok(request)
    }
}

impl<'a>
    TryFrom<(
        &types::PaymentsAuthorizeRouterData,
        &api_models::payments::BankRedirectData,
    )> for AdyenPaymentRequest<'a>
{
    type Error = Error;
    fn try_from(
        value: (
            &types::PaymentsAuthorizeRouterData,
            &api_models::payments::BankRedirectData,
        ),
    ) -> Result<Self, Self::Error> {
        let (item, bank_redirect_data) = value;
        let amount = get_amount_data(item);
        let auth_type = AdyenAuthType::try_from(&item.connector_auth_type)?;
        let shopper_interaction = AdyenShopperInteraction::from(item);
        let (recurring_processing_model, store_payment_method, shopper_reference) =
            get_recurring_processing_model(item)?;
        let browser_info = get_browser_info(item)?;
        let additional_data = get_additional_data(item);
        let return_url = item.request.get_return_url()?;
        let payment_method = AdyenPaymentMethod::try_from(bank_redirect_data)?;
        let (shopper_locale, country) = get_sofort_extra_details(item);
        let line_items = Some(get_line_items(item));

        Ok(AdyenPaymentRequest {
            amount,
            merchant_account: auth_type.merchant_account,
            payment_method,
            reference: item.connector_request_reference_id.clone(),
            return_url,
            shopper_interaction,
            recurring_processing_model,
            browser_info,
            additional_data,
            telephone_number: None,
            shopper_name: None,
            shopper_email: item.request.email.clone(),
            shopper_locale,
            social_security_number: None,
            billing_address: None,
            delivery_address: None,
            country_code: country,
            line_items,
            shopper_reference,
            store_payment_method,
            channel: None,
        })
    }
}

fn get_sofort_extra_details(
    item: &types::PaymentsAuthorizeRouterData,
) -> (Option<String>, Option<api_enums::CountryAlpha2>) {
    match item.request.payment_method_data {
        api_models::payments::PaymentMethodData::BankRedirect(ref b) => {
            if let api_models::payments::BankRedirectData::Sofort {
                country,
                preferred_language,
                ..
            } = b
            {
                (
                    Some(preferred_language.to_string()),
                    Some(country.to_owned()),
                )
            } else {
                (None, None)
            }
        }
        _ => (None, None),
    }
}

fn get_shopper_email(
    item: &PaymentsAuthorizeData,
    is_mandate_payment: bool,
) -> errors::CustomResult<Option<Email>, errors::ConnectorError> {
    if is_mandate_payment {
        let payment_method_type = item
            .payment_method_type
            .as_ref()
            .ok_or(errors::ConnectorError::MissingPaymentMethodType)?;
        match payment_method_type {
            storage_enums::PaymentMethodType::Paypal => Ok(Some(item.get_email()?)),
            _ => Ok(item.email.clone()),
        }
    } else {
        Ok(item.email.clone())
    }
}

impl<'a> TryFrom<(&types::PaymentsAuthorizeRouterData, &api::WalletData)>
    for AdyenPaymentRequest<'a>
{
    type Error = Error;
    fn try_from(
        value: (&types::PaymentsAuthorizeRouterData, &api::WalletData),
    ) -> Result<Self, Self::Error> {
        let (item, wallet_data) = value;
        let amount = get_amount_data(item);
        let auth_type = AdyenAuthType::try_from(&item.connector_auth_type)?;
        let browser_info = get_browser_info(item)?;
        let additional_data = get_additional_data(item);
        let payment_method = AdyenPaymentMethod::try_from(wallet_data)?;
        let shopper_interaction = AdyenShopperInteraction::from(item);
        let channel = get_channel_type(&item.request.payment_method_type);
        let (recurring_processing_model, store_payment_method, shopper_reference) =
            get_recurring_processing_model(item)?;
        let return_url = item.request.get_router_return_url()?;
        let shopper_email = get_shopper_email(&item.request, store_payment_method.is_some())?;
        Ok(AdyenPaymentRequest {
            amount,
            merchant_account: auth_type.merchant_account,
            payment_method,
            reference: item.connector_request_reference_id.clone(),
            return_url,
            shopper_interaction,
            recurring_processing_model,
            browser_info,
            additional_data,
            telephone_number: None,
            shopper_name: None,
            shopper_email,
            shopper_locale: None,
            social_security_number: None,
            billing_address: None,
            delivery_address: None,
            country_code: None,
            line_items: None,
            shopper_reference,
            store_payment_method,
            channel,
        })
    }
}

impl<'a> TryFrom<(&types::PaymentsAuthorizeRouterData, &api::PayLaterData)>
    for AdyenPaymentRequest<'a>
{
    type Error = Error;
    fn try_from(
        value: (&types::PaymentsAuthorizeRouterData, &api::PayLaterData),
    ) -> Result<Self, Self::Error> {
        let (item, paylater_data) = value;
        let amount = get_amount_data(item);
        let auth_type = AdyenAuthType::try_from(&item.connector_auth_type)?;
        let browser_info = get_browser_info(item)?;
        let additional_data = get_additional_data(item);
        let country_code = get_country_code(item.address.billing.as_ref());
        let payment_method = AdyenPaymentMethod::try_from((paylater_data, country_code))?;
        let shopper_interaction = AdyenShopperInteraction::from(item);
        let (recurring_processing_model, store_payment_method, shopper_reference) =
            get_recurring_processing_model(item)?;
        let return_url = item.request.get_return_url()?;
        let shopper_name: Option<ShopperName> = get_shopper_name(item.address.billing.as_ref());
        let shopper_email = item.request.email.clone();
        let billing_address = get_address_info(item.address.billing.as_ref());
        let delivery_address = get_address_info(item.address.shipping.as_ref());
        let line_items = Some(get_line_items(item));
        let telephone_number = get_telephone_number(item);
        Ok(AdyenPaymentRequest {
            amount,
            merchant_account: auth_type.merchant_account,
            payment_method,
            reference: item.connector_request_reference_id.clone(),
            return_url,
            shopper_interaction,
            recurring_processing_model,
            browser_info,
            additional_data,
            telephone_number,
            shopper_name,
            shopper_email,
            shopper_locale: None,
            social_security_number: None,
            billing_address,
            delivery_address,
            country_code,
            line_items,
            shopper_reference,
            store_payment_method,
            channel: None,
        })
    }
}

impl TryFrom<&types::PaymentsCancelRouterData> for AdyenCancelRequest {
    type Error = Error;
    fn try_from(item: &types::PaymentsCancelRouterData) -> Result<Self, Self::Error> {
        let auth_type = AdyenAuthType::try_from(&item.connector_auth_type)?;
        Ok(Self {
            merchant_account: auth_type.merchant_account,
            reference: item.connector_request_reference_id.clone(),
        })
    }
}

impl From<CancelStatus> for storage_enums::AttemptStatus {
    fn from(status: CancelStatus) -> Self {
        match status {
            CancelStatus::Received => Self::Voided,
            CancelStatus::Processing => Self::Pending,
        }
    }
}

impl TryFrom<types::PaymentsCancelResponseRouterData<AdyenCancelResponse>>
    for types::PaymentsCancelRouterData
{
    type Error = Error;
    fn try_from(
        item: types::PaymentsCancelResponseRouterData<AdyenCancelResponse>,
    ) -> Result<Self, Self::Error> {
        Ok(Self {
            status: item.response.status.into(),
            response: Ok(types::PaymentsResponseData::TransactionResponse {
                resource_id: types::ResponseId::ConnectorTransactionId(item.response.psp_reference),
                redirection_data: None,
                mandate_reference: None,
                connector_metadata: None,
                network_txn_id: None,
                connector_response_reference_id: None,
            }),
            ..item.data
        })
    }
}

pub fn get_adyen_response(
    response: Response,
    is_capture_manual: bool,
    status_code: u16,
) -> errors::CustomResult<
    (
        storage_enums::AttemptStatus,
        Option<types::ErrorResponse>,
        types::PaymentsResponseData,
    ),
    errors::ConnectorError,
> {
    let status =
        storage_enums::AttemptStatus::foreign_from((is_capture_manual, response.result_code));
    let error = if response.refusal_reason.is_some() || response.refusal_reason_code.is_some() {
        Some(types::ErrorResponse {
            code: response
                .refusal_reason_code
                .unwrap_or_else(|| consts::NO_ERROR_CODE.to_string()),
            message: response
                .refusal_reason
                .clone()
                .unwrap_or_else(|| consts::NO_ERROR_MESSAGE.to_string()),
            reason: response.refusal_reason,
            status_code,
        })
    } else {
        None
    };
    let mandate_reference = response
        .additional_data
        .as_ref()
        .and_then(|data| data.recurring_detail_reference.to_owned())
        .map(|mandate_id| types::MandateReference {
            connector_mandate_id: Some(mandate_id),
            payment_method_id: None,
        });
    let network_txn_id = response
        .additional_data
        .and_then(|additional_data| additional_data.network_tx_reference);

    let payments_response_data = types::PaymentsResponseData::TransactionResponse {
        resource_id: types::ResponseId::ConnectorTransactionId(response.psp_reference),
        redirection_data: None,
        mandate_reference,
        connector_metadata: None,
        network_txn_id,
        connector_response_reference_id: Some(response.merchant_reference),
    };
    Ok((status, error, payments_response_data))
}

pub fn get_next_action_response(
    response: AdyenNextActionResponse,
    is_manual_capture: bool,
    status_code: u16,
) -> errors::CustomResult<
    (
        storage_enums::AttemptStatus,
        Option<types::ErrorResponse>,
        types::PaymentsResponseData,
    ),
    errors::ConnectorError,
> {
    let status = storage_enums::AttemptStatus::foreign_from((
        is_manual_capture,
        response.result_code.to_owned(),
    ));
    let error = if response.refusal_reason.is_some() || response.refusal_reason_code.is_some() {
        Some(types::ErrorResponse {
            code: response
                .refusal_reason_code
                .to_owned()
                .unwrap_or_else(|| consts::NO_ERROR_CODE.to_string()),
            message: response
                .refusal_reason
                .to_owned()
                .unwrap_or_else(|| consts::NO_ERROR_MESSAGE.to_string()),
            reason: None,
            status_code,
        })
    } else {
        None
    };

    let redirection_data = match response.action.type_of_response {
        ActionType::QrCode => None,
        _ => response
            .action
            .url
            .to_owned()
            .map(|url| services::RedirectForm::from((url, services::Method::Get))),
    };

    let connector_metadata = get_connector_metadata(response)?;

    // We don't get connector transaction id for redirections in Adyen.
    let payments_response_data = types::PaymentsResponseData::TransactionResponse {
        resource_id: types::ResponseId::NoResponseId,
        redirection_data,
        mandate_reference: None,
        connector_metadata,
        network_txn_id: None,
        connector_response_reference_id: None,
    };

<<<<<<< HEAD
    Ok((status, error, payments_response_data))
}

#[derive(Debug, Clone, Serialize, Deserialize)]
pub struct AdyenMetaData {
    download_url: Option<Url>,
    reference: String,
}

pub fn get_present_to_shopper_response(
    response: AdyenPTSResponse,
    is_manual_capture: bool,
    status_code: u16,
) -> errors::CustomResult<
    (
        storage_enums::AttemptStatus,
        Option<types::ErrorResponse>,
        types::PaymentsResponseData,
    ),
    errors::ConnectorError,
> {
    let status =
        storage_enums::AttemptStatus::foreign_from((is_manual_capture, response.result_code));
    let error = if response.refusal_reason.is_some() || response.refusal_reason_code.is_some() {
        Some(types::ErrorResponse {
            code: response
                .refusal_reason_code
                .unwrap_or_else(|| consts::NO_ERROR_CODE.to_string()),
            message: response
                .refusal_reason
                .unwrap_or_else(|| consts::NO_ERROR_MESSAGE.to_string()),
            reason: None,
            status_code,
        })
    } else {
        None
    };

    let metadata = serde_json::json!(AdyenMetaData {
        download_url: response.action.download_url,
        reference: response.action.reference,
    });

    let payments_response_data = types::PaymentsResponseData::TransactionResponse {
        resource_id: types::ResponseId::ConnectorTransactionId(response.psp_reference),
        redirection_data: None,
        mandate_reference: None,
        connector_metadata: Some(metadata),
        network_txn_id: None,
        connector_response_reference_id: None,
    };

=======
>>>>>>> 03e8ded1
    Ok((status, error, payments_response_data))
}

pub fn get_redirection_error_response(
    response: RedirectionErrorResponse,
    is_manual_capture: bool,
    status_code: u16,
) -> errors::CustomResult<
    (
        storage_enums::AttemptStatus,
        Option<types::ErrorResponse>,
        types::PaymentsResponseData,
    ),
    errors::ConnectorError,
> {
    let status =
        storage_enums::AttemptStatus::foreign_from((is_manual_capture, response.result_code));
    let error = Some(types::ErrorResponse {
        code: status.to_string(),
        message: response.refusal_reason.clone(),
        reason: Some(response.refusal_reason),
        status_code,
    });
    // We don't get connector transaction id for redirections in Adyen.
    let payments_response_data = types::PaymentsResponseData::TransactionResponse {
        resource_id: types::ResponseId::NoResponseId,
        redirection_data: None,
        mandate_reference: None,
        connector_metadata: None,
        network_txn_id: None,
        connector_response_reference_id: None,
    };

    Ok((status, error, payments_response_data))
}

pub fn get_connector_metadata(
    response: AdyenNextActionResponse,
) -> errors::CustomResult<Option<serde_json::Value>, errors::ConnectorError> {
    let connector_metadata = match response.action.type_of_response {
        ActionType::QrCode => {
            let metadata = get_qr_code_metadata(response);
            Some(metadata)
        }
        _ => None,
    }
    .transpose()
    .change_context(errors::ConnectorError::ResponseHandlingFailed)?;

    Ok(connector_metadata)
}

pub fn get_qr_code_metadata(
    response: AdyenNextActionResponse,
) -> errors::CustomResult<serde_json::Value, errors::ConnectorError> {
    let image_data = response
        .action
        .qr_code_data
        .map(crate_utils::QrImage::new_from_data)
        .transpose()
        .change_context(errors::ConnectorError::ResponseHandlingFailed)?;

    let image_data_url =
        image_data.and_then(|image_data| Url::parse(image_data.data.as_str()).ok());

    let qr_code_instructions = QrCodeNextInstructions {
        image_data_url,
        qr_code_url: response.action.url,
    };

    common_utils::ext_traits::Encode::<QrCodeNextInstructions>::encode_to_value(
        &qr_code_instructions,
    )
    .change_context(errors::ConnectorError::ResponseHandlingFailed)
}

impl<F, Req>
    TryFrom<(
        types::ResponseRouterData<F, AdyenPaymentResponse, Req, types::PaymentsResponseData>,
        bool,
    )> for types::RouterData<F, Req, types::PaymentsResponseData>
{
    type Error = Error;
    fn try_from(
        items: (
            types::ResponseRouterData<F, AdyenPaymentResponse, Req, types::PaymentsResponseData>,
            bool,
        ),
    ) -> Result<Self, Self::Error> {
        let item = items.0;
        let is_manual_capture = items.1;
        let (status, error, payment_response_data) = match item.response {
            AdyenPaymentResponse::PresentToShopper(response) => {
                get_present_to_shopper_response(response, is_manual_capture, item.http_code)?
            }
            AdyenPaymentResponse::Response(response) => {
                get_adyen_response(response, is_manual_capture, item.http_code)?
            }
            AdyenPaymentResponse::AdyenNextActionResponse(response) => {
                get_next_action_response(response, is_manual_capture, item.http_code)?
            }
            AdyenPaymentResponse::RedirectionErrorResponse(response) => {
                get_redirection_error_response(response, is_manual_capture, item.http_code)?
            }
        };

        Ok(Self {
            status,
            response: error.map_or_else(|| Ok(payment_response_data), Err),
            ..item.data
        })
    }
}
#[derive(Default, Debug, Serialize, Deserialize)]
#[serde(rename_all = "camelCase")]
pub struct AdyenCaptureRequest {
    merchant_account: String,
    amount: Amount,
    reference: String,
}

impl TryFrom<&types::PaymentsCaptureRouterData> for AdyenCaptureRequest {
    type Error = Error;
    fn try_from(item: &types::PaymentsCaptureRouterData) -> Result<Self, Self::Error> {
        let auth_type = AdyenAuthType::try_from(&item.connector_auth_type)?;
        Ok(Self {
            merchant_account: auth_type.merchant_account,
            reference: item.connector_request_reference_id.clone(),
            amount: Amount {
                currency: item.request.currency.to_string(),
                value: item.request.amount_to_capture,
            },
        })
    }
}

#[derive(Default, Debug, Serialize, Deserialize)]
#[serde(rename_all = "camelCase")]
pub struct AdyenCaptureResponse {
    merchant_account: String,
    payment_psp_reference: String,
    psp_reference: String,
    reference: String,
    status: String,
    amount: Amount,
}

impl TryFrom<types::PaymentsCaptureResponseRouterData<AdyenCaptureResponse>>
    for types::PaymentsCaptureRouterData
{
    type Error = Error;
    fn try_from(
        item: types::PaymentsCaptureResponseRouterData<AdyenCaptureResponse>,
    ) -> Result<Self, Self::Error> {
        Ok(Self {
            // From the docs, the only value returned is "received", outcome of refund is available
            // through refund notification webhook
            // For more info: https://docs.adyen.com/online-payments/capture
            status: storage_enums::AttemptStatus::Pending,
            response: Ok(types::PaymentsResponseData::TransactionResponse {
                resource_id: types::ResponseId::ConnectorTransactionId(item.response.psp_reference),
                redirection_data: None,
                mandate_reference: None,
                connector_metadata: None,
                network_txn_id: None,
                connector_response_reference_id: None,
            }),
            amount_captured: Some(item.response.amount.value),
            ..item.data
        })
    }
}

/*
// This is a repeated code block from Stripe inegration. Can we avoid the repetition in every integration
#[derive(Debug, Serialize, Deserialize)]
#[serde(rename_all = "lowercase")]
pub enum AdyenPaymentStatus {
    Succeeded,
    Failed,
    Processing,
    RequiresCustomerAction,
    RequiresPaymentMethod,
    RequiresConfirmation,
}

// Default always be Processing
impl Default for AdyenPaymentStatus {
    fn default() -> Self {
        AdyenPaymentStatus::Processing
    }
}

impl From<AdyenPaymentStatus> for enums::Status {
    fn from(item: AdyenPaymentStatus) -> Self {
        match item {
            AdyenPaymentStatus::Succeeded => enums::Status::Charged,
            AdyenPaymentStatus::Failed => enums::Status::Failure,
            AdyenPaymentStatus::Processing
            | AdyenPaymentStatus::RequiresCustomerAction
            | AdyenPaymentStatus::RequiresPaymentMethod
            | AdyenPaymentStatus::RequiresConfirmation => enums::Status::Pending,
        }
    }
}
*/
// Refund Request Transform
impl<F> TryFrom<&types::RefundsRouterData<F>> for AdyenRefundRequest {
    type Error = Error;
    fn try_from(item: &types::RefundsRouterData<F>) -> Result<Self, Self::Error> {
        let auth_type = AdyenAuthType::try_from(&item.connector_auth_type)?;
        Ok(Self {
            merchant_account: auth_type.merchant_account,
            amount: Amount {
                currency: item.request.currency.to_string(),
                value: item.request.refund_amount,
            },
            merchant_refund_reason: item.request.reason.clone(),
            reference: item.request.refund_id.clone(),
        })
    }
}

// Refund Response Transform
impl<F> TryFrom<types::RefundsResponseRouterData<F, AdyenRefundResponse>>
    for types::RefundsRouterData<F>
{
    type Error = Error;
    fn try_from(
        item: types::RefundsResponseRouterData<F, AdyenRefundResponse>,
    ) -> Result<Self, Self::Error> {
        Ok(Self {
            response: Ok(types::RefundsResponseData {
                connector_refund_id: item.response.reference,
                // From the docs, the only value returned is "received", outcome of refund is available
                // through refund notification webhook
                // For more info: https://docs.adyen.com/online-payments/refund
                refund_status: storage_enums::RefundStatus::Pending,
            }),
            ..item.data
        })
    }
}

#[derive(Debug, Default, Serialize, Deserialize)]
#[serde(rename_all = "camelCase")]
pub struct ErrorResponse {
    pub status: i32,
    pub error_code: String,
    pub message: String,
    pub error_type: String,
    pub psp_reference: Option<String>,
}

// #[cfg(test)]
// mod test_adyen_transformers {
//     use super::*;

//     #[test]
//     fn verify_transform_from_router_to_adyen_req() {
//         let router_req = PaymentsRequest {
//             amount: 0.0,
//             currency: "None".to_string(),
//             ..Default::default()
//         };
//         println!("{:#?}", &router_req);
//         let adyen_req = AdyenPaymentRequest::from(router_req);
//         println!("{:#?}", &adyen_req);
//         let adyen_req_json: String = serde_json::to_string(&adyen_req).unwrap();
//         println!("{}", adyen_req_json);
//         assert_eq!(true, true)
//     }
// }

#[derive(Debug, Deserialize)]
pub enum DisputeStatus {
    Undefended,
    Pending,
    Lost,
    Accepted,
    Won,
}

#[derive(Debug, Deserialize)]
#[serde(rename_all = "camelCase")]
pub struct AdyenAdditionalDataWH {
    pub hmac_signature: String,
    pub dispute_status: Option<DisputeStatus>,
    pub chargeback_reason_code: Option<String>,
    #[serde(default, with = "common_utils::custom_serde::iso8601::option")]
    pub defense_period_ends_at: Option<PrimitiveDateTime>,
}

#[derive(Debug, Deserialize)]
pub struct AdyenAmountWH {
    pub value: i64,
    pub currency: String,
}

#[derive(Clone, Debug, Deserialize, strum::Display)]
#[serde(rename_all = "SCREAMING_SNAKE_CASE")]
#[strum(serialize_all = "SCREAMING_SNAKE_CASE")]
pub enum WebhookEventCode {
    Authorisation,
    Refund,
    CancelOrRefund,
    RefundFailed,
    NotificationOfChargeback,
    Chargeback,
    ChargebackReversed,
    SecondChargeback,
    PrearbitrationWon,
    PrearbitrationLost,
    #[serde(other)]
    Unknown,
}

pub fn is_transaction_event(event_code: &WebhookEventCode) -> bool {
    matches!(event_code, WebhookEventCode::Authorisation)
}

pub fn is_refund_event(event_code: &WebhookEventCode) -> bool {
    matches!(
        event_code,
        WebhookEventCode::Refund
            | WebhookEventCode::CancelOrRefund
            | WebhookEventCode::RefundFailed
    )
}

pub fn is_chargeback_event(event_code: &WebhookEventCode) -> bool {
    matches!(
        event_code,
        WebhookEventCode::NotificationOfChargeback
            | WebhookEventCode::Chargeback
            | WebhookEventCode::ChargebackReversed
            | WebhookEventCode::SecondChargeback
            | WebhookEventCode::PrearbitrationWon
            | WebhookEventCode::PrearbitrationLost
    )
}

impl ForeignFrom<(WebhookEventCode, Option<DisputeStatus>)> for webhooks::IncomingWebhookEvent {
    fn foreign_from((code, status): (WebhookEventCode, Option<DisputeStatus>)) -> Self {
        match (code, status) {
            (WebhookEventCode::Authorisation, _) => Self::PaymentIntentSuccess,
            (WebhookEventCode::Refund, _) => Self::RefundSuccess,
            (WebhookEventCode::CancelOrRefund, _) => Self::RefundSuccess,
            (WebhookEventCode::RefundFailed, _) => Self::RefundFailure,
            (WebhookEventCode::NotificationOfChargeback, _) => Self::DisputeOpened,
            (WebhookEventCode::Chargeback, None) => Self::DisputeLost,
            (WebhookEventCode::Chargeback, Some(DisputeStatus::Won)) => Self::DisputeWon,
            (WebhookEventCode::Chargeback, Some(DisputeStatus::Lost)) => Self::DisputeLost,
            (WebhookEventCode::Chargeback, Some(_)) => Self::DisputeOpened,
            (WebhookEventCode::ChargebackReversed, Some(DisputeStatus::Pending)) => {
                Self::DisputeChallenged
            }
            (WebhookEventCode::ChargebackReversed, _) => Self::DisputeWon,
            (WebhookEventCode::SecondChargeback, _) => Self::DisputeLost,
            (WebhookEventCode::PrearbitrationWon, Some(DisputeStatus::Pending)) => {
                Self::DisputeOpened
            }
            (WebhookEventCode::PrearbitrationWon, _) => Self::DisputeWon,
            (WebhookEventCode::PrearbitrationLost, _) => Self::DisputeLost,
            (WebhookEventCode::Unknown, _) => Self::EventNotSupported,
        }
    }
}

impl From<WebhookEventCode> for enums::DisputeStage {
    fn from(code: WebhookEventCode) -> Self {
        match code {
            WebhookEventCode::NotificationOfChargeback => Self::PreDispute,
            WebhookEventCode::SecondChargeback => Self::PreArbitration,
            WebhookEventCode::PrearbitrationWon => Self::PreArbitration,
            WebhookEventCode::PrearbitrationLost => Self::PreArbitration,
            _ => Self::Dispute,
        }
    }
}

#[derive(Debug, Deserialize)]
#[serde(rename_all = "camelCase")]
pub struct AdyenNotificationRequestItemWH {
    pub additional_data: AdyenAdditionalDataWH,
    pub amount: AdyenAmountWH,
    pub original_reference: Option<String>,
    pub psp_reference: String,
    pub event_code: WebhookEventCode,
    pub merchant_account_code: String,
    pub merchant_reference: String,
    pub success: String,
    pub reason: Option<String>,
    #[serde(default, with = "common_utils::custom_serde::iso8601::option")]
    pub event_date: Option<PrimitiveDateTime>,
}

#[derive(Debug, Deserialize)]
#[serde(rename_all = "PascalCase")]
pub struct AdyenItemObjectWH {
    pub notification_request_item: AdyenNotificationRequestItemWH,
}

#[derive(Debug, Deserialize)]
#[serde(rename_all = "camelCase")]
pub struct AdyenIncomingWebhook {
    pub notification_items: Vec<AdyenItemObjectWH>,
}

impl From<AdyenNotificationRequestItemWH> for Response {
    fn from(notif: AdyenNotificationRequestItemWH) -> Self {
        Self {
            psp_reference: notif.psp_reference,
            merchant_reference: notif.merchant_reference,
            result_code: match notif.success.as_str() {
                "true" => AdyenStatus::Authorised,
                _ => AdyenStatus::Refused,
            },
            amount: Some(Amount {
                value: notif.amount.value,
                currency: notif.amount.currency,
            }),
            refusal_reason: None,
            refusal_reason_code: None,
            additional_data: None,
        }
    }
}

// Payouts
#[cfg(feature = "payouts")]
#[derive(Debug, Serialize, Deserialize)]
#[serde(rename_all = "camelCase")]
pub struct AdyenPayoutCreateRequest {
    amount: Amount,
    recurring: RecurringContract,
    merchant_account: String,
    bank: PayoutBankDetails,
    reference: String,
    shopper_reference: String,
    shopper_email: Option<Email>,
    shopper_name: ShopperName,
    date_of_birth: Option<Secret<String>>,
    entity_type: Option<storage_enums::PayoutEntityType>,
    nationality: Option<storage_enums::CountryAlpha2>,
    billing_address: Option<Address>,
}

#[cfg(feature = "payouts")]
#[derive(Debug, Clone, Serialize, Deserialize)]
#[serde(rename_all = "camelCase")]
struct PayoutBankDetails {
    bank_name: String,
    bic: Option<Secret<String>>,
    country_code: storage_enums::CountryAlpha2,
    iban: Option<Secret<String>>,
    owner_name: Option<Secret<String>>,
    bank_city: String,
    tax_id: Option<Secret<String>>,
}

#[cfg(feature = "payouts")]
#[derive(Debug, Clone, Serialize, Deserialize)]
#[serde(rename_all = "camelCase")]
struct RecurringContract {
    contract: Contract,
}

#[cfg(feature = "payouts")]
#[derive(Debug, Clone, Serialize, Deserialize)]
#[serde(rename_all = "UPPERCASE")]
enum Contract {
    Oneclick,
    Recurring,
    Payout,
}

#[cfg(feature = "payouts")]
#[derive(Debug, Clone, Serialize, Deserialize)]
#[serde(rename_all = "camelCase")]
pub struct AdyenPayoutResponse {
    psp_reference: String,
    result_code: Option<AdyenStatus>,
    response: Option<AdyenStatus>,
    amount: Option<Amount>,
    merchant_reference: Option<String>,
    refusal_reason: Option<String>,
    refusal_reason_code: Option<String>,
    additional_data: Option<AdditionalData>,
    auth_code: Option<String>,
}

#[cfg(feature = "payouts")]
#[derive(Debug, Serialize, Deserialize)]
#[serde(rename_all = "camelCase")]
pub struct AdyenPayoutEligibilityRequest {
    amount: Amount,
    merchant_account: String,
    payment_method: PayoutCardDetails,
    reference: String,
    shopper_reference: String,
}

#[cfg(feature = "payouts")]
#[derive(Default, Debug, Serialize, Deserialize, Eq, PartialEq)]
#[serde(rename_all = "camelCase")]
pub struct PayoutCardDetails {
    #[serde(rename = "type")]
    _type: String,
    number: String,
    expiry_month: String,
    expiry_year: String,
    holder_name: String,
}

#[cfg(feature = "payouts")]
#[derive(Clone, Default, Debug, Serialize, Deserialize, Eq, PartialEq)]
pub enum PayoutEligibility {
    #[serde(rename = "Y")]
    Yes,
    #[serde(rename = "N")]
    #[default]
    No,
    #[serde(rename = "D")]
    Domestic,
    #[serde(rename = "U")]
    Unknown,
}

#[cfg(feature = "payouts")]
#[derive(Debug, Serialize, Deserialize)]
#[serde(untagged)]
pub enum AdyenPayoutFulfillRequest {
    Bank(PayoutFulfillBankRequest),
    Card(Box<PayoutFulfillCardRequest>),
}

#[cfg(feature = "payouts")]
#[derive(Debug, Serialize, Deserialize)]
#[serde(rename_all = "camelCase")]
pub struct PayoutFulfillBankRequest {
    merchant_account: String,
    original_reference: String,
}

#[cfg(feature = "payouts")]
#[derive(Debug, Serialize, Deserialize)]
#[serde(rename_all = "camelCase")]
pub struct PayoutFulfillCardRequest {
    amount: Amount,
    card: PayoutCardDetails,
    billing_address: Option<Address>,
    merchant_account: String,
    reference: String,
    shopper_name: ShopperName,
    nationality: Option<storage_enums::CountryAlpha2>,
    entity_type: Option<storage_enums::PayoutEntityType>,
}

#[cfg(feature = "payouts")]
#[derive(Debug, Serialize, Deserialize)]
#[serde(rename_all = "camelCase")]
pub struct AdyenPayoutCancelRequest {
    original_reference: String,
    merchant_account: String,
}

// Payouts eligibility request transform
#[cfg(feature = "payouts")]
impl<F> TryFrom<&types::PayoutsRouterData<F>> for AdyenPayoutEligibilityRequest {
    type Error = Error;
    fn try_from(item: &types::PayoutsRouterData<F>) -> Result<Self, Self::Error> {
        let auth_type = AdyenAuthType::try_from(&item.connector_auth_type)?;
        let payout_method_data = get_payout_card_details(&item.get_payout_method_data()?).map_or(
            Err(errors::ConnectorError::MissingRequiredField {
                field_name: "payout_method_data",
            }),
            Ok,
        )?;
        Ok(Self {
            amount: Amount {
                currency: item.request.destination_currency.to_string(),
                value: item.request.amount,
            },
            merchant_account: auth_type.merchant_account,
            payment_method: payout_method_data,
            reference: item.request.payout_id.clone(),
            shopper_reference: item.merchant_id.clone(),
        })
    }
}

// Payouts create request transform
#[cfg(feature = "payouts")]
impl<F> TryFrom<&types::PayoutsRouterData<F>> for AdyenPayoutCancelRequest {
    type Error = Error;
    fn try_from(item: &types::PayoutsRouterData<F>) -> Result<Self, Self::Error> {
        let auth_type = AdyenAuthType::try_from(&item.connector_auth_type)?;

        let merchant_account = auth_type.merchant_account;
        if let Some(id) = &item.request.connector_payout_id {
            Ok(Self {
                merchant_account,
                original_reference: id.to_string(),
            })
        } else {
            Err(errors::ConnectorError::MissingRequiredField {
                field_name: "connector_payout_id",
            })?
        }
    }
}

// Payouts cancel request transform
#[cfg(feature = "payouts")]
impl<F> TryFrom<&types::PayoutsRouterData<F>> for AdyenPayoutCreateRequest {
    type Error = Error;
    fn try_from(item: &types::PayoutsRouterData<F>) -> Result<Self, Self::Error> {
        let auth_type = AdyenAuthType::try_from(&item.connector_auth_type)?;
        let merchant_account = auth_type.merchant_account;
        let (owner_name, customer_email) = item
            .request
            .customer_details
            .to_owned()
            .map_or((None, None), |c| (c.name, c.email));

        match item.get_payout_method_data()? {
            PayoutMethodData::Card(_) => Err(errors::ConnectorError::NotSupported {
                message: "Card payout creation is not supported".to_string(),
                connector: "Adyen",
                payment_experience: "".to_string(),
            })?,
            PayoutMethodData::Bank(bd) => {
                let bank_details = match bd {
                    payouts::BankPayout::Sepa(b) => PayoutBankDetails {
                        bank_name: b.bank_name,
                        country_code: b.bank_country_code,
                        bank_city: b.bank_city,
                        owner_name,
                        bic: b.bic,
                        iban: Some(b.iban),
                        tax_id: None,
                    },
                    _ => Err(errors::ConnectorError::NotSupported {
                        message: "Bank transfers via ACH or Bacs are not supported".to_string(),
                        connector: "Adyen",
                        payment_experience: "".to_string(),
                    })?,
                };
                let address: &payments::AddressDetails = item.get_billing_address()?;
                Ok(Self {
                    amount: Amount {
                        value: item.request.amount,
                        currency: item.request.destination_currency.to_string(),
                    },
                    recurring: RecurringContract {
                        contract: Contract::Payout,
                    },
                    merchant_account,
                    bank: bank_details,
                    reference: item.request.payout_id.to_owned(),
                    shopper_reference: item.merchant_id.to_owned(),
                    shopper_email: customer_email,
                    shopper_name: ShopperName {
                        first_name: address.get_first_name().ok().cloned(),
                        last_name: address.get_last_name().ok().cloned(),
                    },
                    date_of_birth: None,
                    entity_type: Some(item.request.entity_type),
                    nationality: get_country_code(item.address.billing.as_ref()),
                    billing_address: get_address_info(item.address.billing.as_ref()),
                })
            }
        }
    }
}

// Payouts fulfill request transform
#[cfg(feature = "payouts")]
impl<F> TryFrom<&types::PayoutsRouterData<F>> for AdyenPayoutFulfillRequest {
    type Error = Error;
    fn try_from(item: &types::PayoutsRouterData<F>) -> Result<Self, Self::Error> {
        let auth_type = AdyenAuthType::try_from(&item.connector_auth_type)?;
        let payout_type = item.request.payout_type.to_owned();
        let merchant_account = auth_type.merchant_account;
        match payout_type {
            storage_enums::PayoutType::Bank => Ok(Self::Bank(PayoutFulfillBankRequest {
                merchant_account,
                original_reference: item
                    .request
                    .connector_payout_id
                    .clone()
                    .unwrap_or("".to_string()),
            })),
            storage_enums::PayoutType::Card => {
                let address = item.get_billing_address()?;
                Ok(Self::Card(Box::new(PayoutFulfillCardRequest {
                    amount: Amount {
                        value: item.request.amount,
                        currency: item.request.destination_currency.to_string(),
                    },
                    card: get_payout_card_details(&item.get_payout_method_data()?).map_or(
                        Err(errors::ConnectorError::MissingRequiredField {
                            field_name: "payout_method_data",
                        }),
                        Ok,
                    )?,
                    billing_address: get_address_info(item.get_billing().ok()),
                    merchant_account,
                    reference: item.request.payout_id.clone(),
                    shopper_name: ShopperName {
                        first_name: address.get_first_name().ok().cloned(),
                        last_name: address.get_last_name().ok().cloned(),
                    },
                    nationality: get_country_code(item.address.billing.as_ref()),
                    entity_type: Some(item.request.entity_type),
                })))
            }
        }
    }
}

// Payouts response transform
#[cfg(feature = "payouts")]
impl<F> TryFrom<types::PayoutsResponseRouterData<F, AdyenPayoutResponse>>
    for types::PayoutsRouterData<F>
{
    type Error = Error;
    fn try_from(
        item: types::PayoutsResponseRouterData<F, AdyenPayoutResponse>,
    ) -> Result<Self, Self::Error> {
        let response: AdyenPayoutResponse = item.response;
        let payout_eligible = response
            .additional_data
            .and_then(|pa| pa.payout_eligible)
            .map(|pe| pe == PayoutEligibility::Yes || pe == PayoutEligibility::Domestic);

        let status = payout_eligible.map_or(
            {
                response.result_code.map_or(
                    response
                        .response
                        .map(storage_enums::PayoutStatus::foreign_from),
                    |rc| Some(storage_enums::PayoutStatus::foreign_from(rc)),
                )
            },
            |pe| {
                if pe {
                    Some(storage_enums::PayoutStatus::RequiresFulfillment)
                } else {
                    Some(storage_enums::PayoutStatus::Ineligible)
                }
            },
        );

        Ok(Self {
            response: Ok(types::PayoutsResponseData {
                status,
                connector_payout_id: response.psp_reference,
                payout_eligible,
            }),
            ..item.data
        })
    }
}

#[cfg(feature = "payouts")]
impl ForeignFrom<AdyenStatus> for storage_enums::PayoutStatus {
    fn foreign_from(adyen_status: AdyenStatus) -> Self {
        match adyen_status {
            AdyenStatus::Authorised | AdyenStatus::PayoutConfirmReceived => Self::Success,
            AdyenStatus::Cancelled | AdyenStatus::PayoutDeclineReceived => Self::Cancelled,
            AdyenStatus::Error => Self::Failed,
            AdyenStatus::Pending => Self::Pending,
            AdyenStatus::PayoutSubmitReceived => Self::RequiresFulfillment,
            _ => Self::Ineligible,
        }
    }
}<|MERGE_RESOLUTION|>--- conflicted
+++ resolved
@@ -238,12 +238,8 @@
 #[serde(untagged)]
 pub enum AdyenPaymentResponse {
     Response(Response),
-<<<<<<< HEAD
     PresentToShopper(AdyenPTSResponse),
-    RedirectResponse(RedirectionResponse),
-=======
     AdyenNextActionResponse(AdyenNextActionResponse),
->>>>>>> 03e8ded1
     RedirectionErrorResponse(RedirectionErrorResponse),
 }
 
@@ -271,6 +267,16 @@
 pub struct AdyenNextActionResponse {
     result_code: AdyenStatus,
     action: AdyenNextAction,
+    refusal_reason: Option<String>,
+    refusal_reason_code: Option<String>,
+}
+
+#[derive(Debug, Clone, Deserialize)]
+#[serde(rename_all = "camelCase")]
+pub struct AdyenPTSResponse {
+    psp_reference: String,
+    result_code: AdyenStatus,
+    action: AdyenPTSAction,
     refusal_reason: Option<String>,
     refusal_reason_code: Option<String>,
 }
@@ -317,12 +323,9 @@
 pub enum ActionType {
     Redirect,
     Await,
-<<<<<<< HEAD
-    Voucher,
-=======
     #[serde(rename = "qrCode")]
     QrCode,
->>>>>>> 03e8ded1
+    Voucher,
 }
 
 #[derive(Default, Debug, Clone, Serialize, Deserialize)]
@@ -348,14 +351,9 @@
     BancontactCard(Box<BancontactCardData>),
     Bizum(Box<PmdForPaymentType>),
     Blik(Box<BlikRedirectionData>),
-<<<<<<< HEAD
     BoletoBancario(Box<AdyenVoucherData>),
-    ClearPay(Box<AdyenPayLaterData>),
-    Dana(Box<DanaWalletData>),
-=======
     ClearPay(Box<PmdForPaymentType>),
     Dana(Box<PmdForPaymentType>),
->>>>>>> 03e8ded1
     Eps(Box<BankRedirectionWithIssuer<'a>>),
     #[serde(rename = "gcash")]
     Gcash(Box<GcashData>),
@@ -776,42 +774,12 @@
     apple_pay_token: Secret<String>,
 }
 
-<<<<<<< HEAD
-#[derive(Debug, Clone, Serialize, Deserialize)]
-pub struct DanaWalletData {
-    #[serde(rename = "type")]
-    payment_type: PaymentType,
-}
-
-#[derive(Debug, Clone, Serialize, Deserialize)]
-pub struct TwintWalletData {
-    #[serde(rename = "type")]
-    payment_type: PaymentType,
-}
-
-#[derive(Debug, Clone, Serialize, Deserialize)]
-pub struct VippsWalletData {
-    #[serde(rename = "type")]
-    payment_type: PaymentType,
-}
-
-#[derive(Debug, Clone, Serialize, Deserialize)]
-pub struct AtomeData {}
-
-#[derive(Debug, Clone, Serialize, Deserialize)]
-pub struct AdyenPayLaterData {
-    #[serde(rename = "type")]
-    payment_type: PaymentType,
-}
-
 #[derive(Debug, Clone, Serialize)]
 pub struct AdyenVoucherData {
     #[serde(rename = "type")]
     payment_type: PaymentType,
 }
 
-=======
->>>>>>> 03e8ded1
 // Refunds Request and Response
 #[derive(Default, Debug, Serialize, Deserialize)]
 #[serde(rename_all = "camelCase")]
@@ -1061,13 +1029,11 @@
                 api_models::payments::PaymentMethodData::BankDebit(ref bank_debit) => {
                     AdyenPaymentRequest::try_from((item, bank_debit))
                 }
-<<<<<<< HEAD
+                api_models::payments::PaymentMethodData::BankTransfer(ref bank_transfer) => {
+                    AdyenPaymentRequest::try_from((item, bank_transfer.as_ref()))
+                }
                 api_models::payments::PaymentMethodData::Voucher(ref voucher_data) => {
                     AdyenPaymentRequest::try_from((item, voucher_data))
-=======
-                api_models::payments::PaymentMethodData::BankTransfer(ref bank_transfer) => {
-                    AdyenPaymentRequest::try_from((item, bank_transfer.as_ref()))
->>>>>>> 03e8ded1
                 }
                 _ => Err(errors::ConnectorError::NotSupported {
                     message: format!("{:?}", item.request.payment_method_type),
@@ -1902,11 +1868,7 @@
 impl<'a>
     TryFrom<(
         &types::PaymentsAuthorizeRouterData,
-<<<<<<< HEAD
-        &api_models::payments::VoucherData,
-=======
         &api_models::payments::BankTransferData,
->>>>>>> 03e8ded1
     )> for AdyenPaymentRequest<'a>
 {
     type Error = Error;
@@ -1914,7 +1876,52 @@
     fn try_from(
         value: (
             &types::PaymentsAuthorizeRouterData,
-<<<<<<< HEAD
+            &api_models::payments::BankTransferData,
+        ),
+    ) -> Result<Self, Self::Error> {
+        let (item, bank_transfer_data) = value;
+        let amount = get_amount_data(item);
+        let auth_type = AdyenAuthType::try_from(&item.connector_auth_type)?;
+        let shopper_interaction = AdyenShopperInteraction::from(item);
+        let return_url = item.request.get_return_url()?;
+        let payment_method = AdyenPaymentMethod::try_from(bank_transfer_data)?;
+        let request = AdyenPaymentRequest {
+            amount,
+            merchant_account: auth_type.merchant_account,
+            payment_method,
+            reference: item.payment_id.to_string(),
+            return_url,
+            browser_info: None,
+            shopper_interaction,
+            recurring_processing_model: None,
+            additional_data: None,
+            shopper_name: None,
+            shopper_locale: None,
+            shopper_email: item.request.email.clone(),
+            telephone_number: None,
+            billing_address: None,
+            delivery_address: None,
+            country_code: None,
+            line_items: None,
+            shopper_reference: None,
+            store_payment_method: None,
+            channel: None,
+        };
+        Ok(request)
+    }
+}
+
+impl<'a>
+    TryFrom<(
+        &types::PaymentsAuthorizeRouterData,
+        &api_models::payments::VoucherData,
+    )> for AdyenPaymentRequest<'a>
+{
+    type Error = Error;
+
+    fn try_from(
+        value: (
+            &types::PaymentsAuthorizeRouterData,
             &api_models::payments::VoucherData,
         ),
     ) -> Result<Self, Self::Error> {
@@ -1928,24 +1935,12 @@
         let payment_method = AdyenPaymentMethod::try_from(voucher_data)?;
         let return_url = item.request.get_return_url()?;
         let social_security_number = get_social_security_number(voucher_data);
-=======
-            &api_models::payments::BankTransferData,
-        ),
-    ) -> Result<Self, Self::Error> {
-        let (item, bank_transfer_data) = value;
-        let amount = get_amount_data(item);
-        let auth_type = AdyenAuthType::try_from(&item.connector_auth_type)?;
-        let shopper_interaction = AdyenShopperInteraction::from(item);
-        let return_url = item.request.get_return_url()?;
-        let payment_method = AdyenPaymentMethod::try_from(bank_transfer_data)?;
->>>>>>> 03e8ded1
         let request = AdyenPaymentRequest {
             amount,
             merchant_account: auth_type.merchant_account,
             payment_method,
             reference: item.payment_id.to_string(),
             return_url,
-<<<<<<< HEAD
             browser_info,
             shopper_interaction,
             recurring_processing_model,
@@ -1954,15 +1949,6 @@
             shopper_locale: None,
             shopper_email: item.request.email.clone(),
             social_security_number,
-=======
-            browser_info: None,
-            shopper_interaction,
-            recurring_processing_model: None,
-            additional_data: None,
-            shopper_name: None,
-            shopper_locale: None,
-            shopper_email: item.request.email.clone(),
->>>>>>> 03e8ded1
             telephone_number: None,
             billing_address: None,
             delivery_address: None,
@@ -2312,7 +2298,6 @@
         connector_response_reference_id: None,
     };
 
-<<<<<<< HEAD
     Ok((status, error, payments_response_data))
 }
 
@@ -2365,8 +2350,6 @@
         connector_response_reference_id: None,
     };
 
-=======
->>>>>>> 03e8ded1
     Ok((status, error, payments_response_data))
 }
 
