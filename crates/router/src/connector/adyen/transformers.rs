use std::{collections::HashMap, str::FromStr};

use error_stack::{IntoReport, ResultExt};
use reqwest::Url;
use serde::{Deserialize, Serialize};

use crate::{
    consts,
    core::errors,
    pii::{PeekInterface, Secret},
    services,
    types::{self, api, storage::enums},
    utils::OptionExt,
};

// Adyen Types Definition
// Payments Request and Response Types
#[derive(Default, Debug, Serialize, Deserialize)]
pub enum AdyenShopperInteraction {
    #[default]
    Ecommerce,
    #[serde(rename = "ContAuth")]
    ContinuedAuthentication,
    Moto,
    #[serde(rename = "POS")]
    Pos,
}

#[derive(Debug, Serialize, Deserialize)]
#[serde(rename_all = "camelCase")]
pub enum AdyenRecurringModel {
    UnscheduledCardOnFile,
}

#[derive(Debug, Serialize)]
#[serde(rename_all = "camelCase")]
pub struct AdyenPaymentRequest {
    amount: Amount,
    merchant_account: String,
    payment_method: AdyenPaymentMethod,
    reference: String,
    return_url: String,
    browser_info: Option<AdyenBrowserInfo>,
    shopper_interaction: AdyenShopperInteraction,
    #[serde(skip_serializing_if = "Option::is_none")]
    recurring_processing_model: Option<AdyenRecurringModel>,
}

#[derive(Debug, Serialize)]
#[serde(rename_all = "camelCase")]
struct AdyenBrowserInfo {
    user_agent: String,
    accept_header: String,
    language: String,
    color_depth: u8,
    screen_height: u32,
    screen_width: u32,
    time_zone_offset: i32,
    java_enabled: bool,
}

#[derive(Debug, Serialize, Deserialize, Eq, PartialEq)]
pub struct AdyenRedirectRequest {
    pub details: AdyenRedirectRequestTypes,
}

#[derive(Debug, Clone, Serialize, serde::Deserialize, Eq, PartialEq)]
#[serde(untagged)]
pub enum AdyenRedirectRequestTypes {
    AdyenRedirection(AdyenRedirection),
    AdyenThreeDS(AdyenThreeDS),
}

#[derive(Debug, Clone, Serialize, serde::Deserialize, Eq, PartialEq)]
#[serde(rename_all = "camelCase")]
pub struct AdyenRedirection {
    #[serde(rename = "redirectResult")]
    pub redirect_result: String,
    #[serde(rename = "type")]
    pub type_of_redirection_result: Option<String>,
    pub result_code: Option<String>,
}

#[derive(Debug, Clone, Serialize, serde::Deserialize, Eq, PartialEq)]
#[serde(rename_all = "camelCase")]
pub struct AdyenThreeDS {
    #[serde(rename = "threeDSResult")]
    pub three_ds_result: String,
    #[serde(rename = "type")]
    pub type_of_redirection_result: Option<String>,
    pub result_code: Option<String>,
}

#[derive(Debug, Clone, Serialize, Deserialize)]
#[serde(untagged)]
pub enum AdyenPaymentResponse {
    AdyenResponse(AdyenResponse),
    AdyenRedirectResponse(AdyenRedirectionResponse),
}

#[derive(Debug, Clone, Serialize, Deserialize)]
#[serde(rename_all = "camelCase")]
pub struct AdyenResponse {
    psp_reference: String,
    result_code: String,
    amount: Option<Amount>,
    merchant_reference: String,
    refusal_reason: Option<String>,
    refusal_reason_code: Option<String>,
}

#[derive(Debug, Clone, Serialize, Deserialize)]
#[serde(rename_all = "camelCase")]
pub struct AdyenRedirectionResponse {
    result_code: String,
    action: AdyenRedirectionAction,
    refusal_reason: Option<String>,
    refusal_reason_code: Option<String>,
}

#[derive(Debug, Clone, Serialize, Deserialize)]
#[serde(rename_all = "camelCase")]
pub struct AdyenRedirectionAction {
    payment_method_type: String,
    url: String,
    method: String,
    #[serde(rename = "type")]
    type_of_response: String,
    data: HashMap<String, String>,
}

#[derive(Default, Debug, Clone, Serialize, Deserialize)]
pub struct Amount {
    currency: String,
    value: i32,
}

#[derive(Debug, Clone, Serialize, Deserialize)]
#[serde(tag = "type")]
pub enum AdyenPaymentMethod {
    AdyenCard(AdyenCard),
    AdyenPaypal(AdyenPaypal),
    Gpay(AdyenGPay),
}

#[derive(Debug, Clone, Serialize, Deserialize)]
#[serde(rename_all = "camelCase")]
pub struct AdyenCard {
    #[serde(rename = "type")]
    payment_type: String,
    number: Option<Secret<String>>,
    expiry_month: Option<Secret<String>>,
    expiry_year: Option<Secret<String>>,
    cvc: Option<String>,
}

#[derive(Default, Debug, Serialize, Deserialize)]
#[serde(rename_all = "camelCase")]
pub struct AdyenCancelRequest {
    merchant_account: String,
    original_reference: String,
    reference: String,
}

#[derive(Default, Debug, Serialize, Deserialize)]
#[serde(rename_all = "camelCase")]
pub struct AdyenCancelResponse {
    merchant_account: String,
    psp_reference: String,
    response: String,
}

#[derive(Debug, Clone, Serialize, Deserialize)]
#[serde(rename_all = "camelCase")]
pub struct AdyenPaypal {
    #[serde(rename = "type")]
    payment_type: String,
}

#[derive(Debug, Clone, Serialize, Deserialize)]
pub struct AdyenGPay {
    #[serde(rename = "type")]
    payment_type: String,
    #[serde(rename = "googlePayToken")]
    google_pay_token: String,
}

// Refunds Request and Response
#[derive(Default, Debug, Serialize, Deserialize)]
#[serde(rename_all = "camelCase")]
pub struct AdyenRefundRequest {
    merchant_account: String,
    reference: String,
}

#[derive(Default, Debug, Clone, Serialize, Deserialize)]
#[serde(rename_all = "camelCase")]
pub struct AdyenRefundResponse {
    merchant_account: String,
    psp_reference: String,
    payment_psp_reference: String,
    reference: String,
    status: String,
}

pub struct AdyenAuthType {
    pub(super) api_key: String,
    pub(super) merchant_account: String,
}

impl TryFrom<&types::ConnectorAuthType> for AdyenAuthType {
    type Error = error_stack::Report<errors::ConnectorError>;
    fn try_from(auth_type: &types::ConnectorAuthType) -> Result<Self, Self::Error> {
        if let types::ConnectorAuthType::BodyKey { api_key, key1 } = auth_type {
            Ok(Self {
                api_key: api_key.to_string(),
                merchant_account: key1.to_string(),
            })
        } else {
            Err(errors::ConnectorError::FailedToObtainAuthType)?
        }
    }
}

impl TryFrom<&types::BrowserInformation> for AdyenBrowserInfo {
    type Error = error_stack::Report<errors::ConnectorError>;
    fn try_from(item: &types::BrowserInformation) -> Result<Self, Self::Error> {
        Ok(Self {
            accept_header: item.accept_header.clone(),
            language: item.language.clone(),
            screen_height: item.screen_height,
            screen_width: item.screen_width,
            color_depth: item.color_depth,
            user_agent: item.user_agent.clone(),
            time_zone_offset: item.time_zone,
            java_enabled: item.java_enabled,
        })
    }
}

// Payment Request Transform
impl TryFrom<&types::PaymentsAuthorizeRouterData> for AdyenPaymentRequest {
    type Error = error_stack::Report<errors::ConnectorError>;
    fn try_from(item: &types::PaymentsAuthorizeRouterData) -> Result<Self, Self::Error> {
        let auth_type = AdyenAuthType::try_from(&item.connector_auth_type)?;
        let reference = item.payment_id.to_string();
        let amount = Amount {
            currency: item.request.currency.to_string(),
            value: item.request.amount,
        };
        let ccard = match item.request.payment_method_data {
            api::PaymentMethod::Card(ref ccard) => Some(ccard),
            api::PaymentMethod::BankTransfer
            | api::PaymentMethod::Wallet(_)
            | api::PaymentMethod::PayLater(_)
            | api::PaymentMethod::Paypal => None,
        };

        let wallet_data = match item.request.payment_method_data {
            api::PaymentMethod::Wallet(ref wallet_data) => Some(wallet_data),
            _ => None,
        };

        let shopper_interaction = match item.request.off_session {
            Some(true) => AdyenShopperInteraction::ContinuedAuthentication,
            _ => AdyenShopperInteraction::Ecommerce,
        };

        let recurring_processing_model = match item.request.setup_future_usage {
            Some(enums::FutureUsage::OffSession) => {
                Some(AdyenRecurringModel::UnscheduledCardOnFile)
            }
            _ => None,
        };

        let payment_type = match item.payment_method {
            types::storage::enums::PaymentMethodType::Card => "scheme".to_string(),
            types::storage::enums::PaymentMethodType::Paypal => "paypal".to_string(),
            types::storage::enums::PaymentMethodType::Wallet => wallet_data
                .get_required_value("issuer_name")
                .change_context(errors::ConnectorError::RequestEncodingFailed)?
                .issuer_name
                .to_string(),
            _ => "None".to_string(),
        };

        let payment_method = match item.payment_method {
            enums::PaymentMethodType::Card => {
                let card = AdyenCard {
                    payment_type,
                    number: ccard.map(|x| x.card_number.peek().clone().into()), // FIXME: xxx: should also be secret?
                    expiry_month: ccard.map(|x| x.card_exp_month.peek().clone().into()),
                    expiry_year: ccard.map(|x| x.card_exp_year.peek().clone().into()),
                    // TODO: CVV/CVC shouldn't be saved in our db
                    // Will need to implement tokenization that allows us to make payments without cvv
                    cvc: ccard.map(|x| x.card_cvc.peek().into()),
                };

                Ok(AdyenPaymentMethod::AdyenCard(card))
            }
            enums::PaymentMethodType::Wallet => match wallet_data
                .get_required_value("issuer_name")
                .change_context(errors::ConnectorError::RequestEncodingFailed)?
                .issuer_name
            {
                enums::WalletIssuer::GooglePay => {
                    let gpay_data = AdyenGPay {
                        payment_type,
                        google_pay_token: wallet_data
                            .get_required_value("token")
                            .change_context(errors::ConnectorError::RequestEncodingFailed)?
                            .token
                            .to_string(),
                    };
                    Ok(AdyenPaymentMethod::Gpay(gpay_data))
                }
                _ => Err(errors::ConnectorError::NotImplemented(
                    "ApplePay".to_string(),
                )),
            },
            enums::PaymentMethodType::Paypal => {
                let wallet = AdyenPaypal { payment_type };
                Ok(AdyenPaymentMethod::AdyenPaypal(wallet))
            }
            _ => Err(errors::ConnectorError::MissingRequiredField {
                field_name: "payment_method".to_string(),
            }),
        }?;

        let browser_info = if matches!(item.auth_type, enums::AuthenticationType::ThreeDs) {
            item.request
                .browser_info
                .clone()
                .map(|d| AdyenBrowserInfo::try_from(&d))
                .transpose()?
        } else {
            None
        };

        Ok(AdyenPaymentRequest {
            amount,
            merchant_account: auth_type.merchant_account,
            payment_method,
            reference,
            return_url: item.orca_return_url.clone().ok_or(
                errors::ConnectorError::MissingRequiredField {
                    field_name: "orca_return_url".into(),
                },
            )?,
            shopper_interaction,
            recurring_processing_model,
            browser_info,
        })
    }
}

impl TryFrom<&types::PaymentsCancelRouterData> for AdyenCancelRequest {
    type Error = error_stack::Report<errors::ConnectorError>;
    fn try_from(item: &types::PaymentsCancelRouterData) -> Result<Self, Self::Error> {
        let auth_type = AdyenAuthType::try_from(&item.connector_auth_type)?;
        Ok(AdyenCancelRequest {
            merchant_account: auth_type.merchant_account,
            original_reference: item.request.connector_transaction_id.to_string(),
            reference: item.payment_id.to_string(),
        })
    }
}

impl TryFrom<types::PaymentsCancelResponseRouterData<AdyenCancelResponse>>
    for types::PaymentsCancelRouterData
{
    type Error = error_stack::Report<errors::ParsingError>;
    fn try_from(
        item: types::PaymentsCancelResponseRouterData<AdyenCancelResponse>,
    ) -> Result<Self, Self::Error> {
        let status = match item.response.response.as_str() {
            "received" => enums::AttemptStatus::Voided,
            "processing" => enums::AttemptStatus::Pending,
            _ => enums::AttemptStatus::VoidFailed,
        };
        Ok(types::RouterData {
            status,
            response: Ok(types::PaymentsResponseData {
<<<<<<< HEAD
                connector_transaction_id: item.response.psp_reference,
=======
                resource_id: types::ResponseId::ConnectorTransactionId(item.response.psp_reference),
>>>>>>> bad0d7ee
                redirection_data: None,
                redirect: false,
            }),
            ..item.data
        })
    }
}

pub fn get_adyen_response(
    response: AdyenResponse,
) -> errors::CustomResult<
    (
        enums::AttemptStatus,
        Option<types::ErrorResponse>,
        types::PaymentsResponseData,
    ),
    errors::ParsingError,
> {
    let result = response.result_code;
    let status = match result.as_str() {
        "Authorised" => enums::AttemptStatus::Charged,
        "Refused" => enums::AttemptStatus::Failure,
        _ => enums::AttemptStatus::Pending,
    };
    let error = if response.refusal_reason.is_some() || response.refusal_reason_code.is_some() {
        Some(types::ErrorResponse {
            code: response
                .refusal_reason_code
                .unwrap_or_else(|| consts::NO_ERROR_CODE.to_string()),
            message: response
                .refusal_reason
                .unwrap_or_else(|| consts::NO_ERROR_MESSAGE.to_string()),
            reason: None,
        })
    } else {
        None
    };

    let payments_response_data = types::PaymentsResponseData {
        resource_id: types::ResponseId::ConnectorTransactionId(response.psp_reference),
        redirection_data: None,
        redirect: false,
    };
    Ok((status, error, payments_response_data))
}

pub fn get_redirection_response(
    response: AdyenRedirectionResponse,
) -> errors::CustomResult<
    (
        enums::AttemptStatus,
        Option<types::ErrorResponse>,
        types::PaymentsResponseData,
    ),
    errors::ParsingError,
> {
    let result = response.result_code;
    let status = match result.as_str() {
        "Authorised" => enums::AttemptStatus::Charged,
        "Refused" => enums::AttemptStatus::Failure,
        "Cancelled" => enums::AttemptStatus::Failure,
        "RedirectShopper" => enums::AttemptStatus::PendingVbv,
        _ => enums::AttemptStatus::Pending,
    };

    let error = if response.refusal_reason.is_some() || response.refusal_reason_code.is_some() {
        Some(types::ErrorResponse {
            code: response
                .refusal_reason_code
                .unwrap_or_else(|| consts::NO_ERROR_CODE.to_string()),
            message: response
                .refusal_reason
                .unwrap_or_else(|| consts::NO_ERROR_MESSAGE.to_string()),
            reason: None,
        })
    } else {
        None
    };

    let redirection_url_response = Url::parse(&response.action.url)
        .into_report()
        .change_context(errors::ParsingError)
        .attach_printable("Failed to parse redirection url")?;

    let redirection_data = services::RedirectForm {
        url: redirection_url_response.to_string(),
        method: services::Method::from_str(&response.action.method)
            .into_report()
            .change_context(errors::ParsingError)?,
        form_fields: response.action.data,
    };

    // We don't get connector transaction id for redirections in Adyen.
    let payments_response_data = types::PaymentsResponseData {
<<<<<<< HEAD
        connector_transaction_id: "".to_string(),
=======
        resource_id: types::ResponseId::NoResponseId,
>>>>>>> bad0d7ee
        redirection_data: Some(redirection_data),
        redirect: true,
    };
    Ok((status, error, payments_response_data))
}

impl<F, Req>
    TryFrom<types::ResponseRouterData<F, AdyenPaymentResponse, Req, types::PaymentsResponseData>>
    for types::RouterData<F, Req, types::PaymentsResponseData>
{
    type Error = error_stack::Report<errors::ParsingError>;
    fn try_from(
        item: types::ResponseRouterData<F, AdyenPaymentResponse, Req, types::PaymentsResponseData>,
    ) -> Result<Self, Self::Error> {
        let (status, error, payment_response_data) = match item.response {
            AdyenPaymentResponse::AdyenResponse(response) => get_adyen_response(response)?,
            AdyenPaymentResponse::AdyenRedirectResponse(response) => {
                get_redirection_response(response)?
            }
        };

        Ok(types::RouterData {
            status,
            response: error.map_or_else(|| Ok(payment_response_data), Err),

            ..item.data
        })
    }
}

/*
// This is a repeated code block from Stripe inegration. Can we avoid the repetition in every integration
#[derive(Debug, Serialize, Deserialize)]
#[serde(rename_all = "lowercase")]
pub enum AdyenPaymentStatus {
    Succeeded,
    Failed,
    Processing,
    RequiresCustomerAction,
    RequiresPaymentMethod,
    RequiresConfirmation,
}

// Default always be Processing
impl Default for AdyenPaymentStatus {
    fn default() -> Self {
        AdyenPaymentStatus::Processing
    }
}

impl From<AdyenPaymentStatus> for enums::Status {
    fn from(item: AdyenPaymentStatus) -> Self {
        match item {
            AdyenPaymentStatus::Succeeded => enums::Status::Charged,
            AdyenPaymentStatus::Failed => enums::Status::Failure,
            AdyenPaymentStatus::Processing
            | AdyenPaymentStatus::RequiresCustomerAction
            | AdyenPaymentStatus::RequiresPaymentMethod
            | AdyenPaymentStatus::RequiresConfirmation => enums::Status::Pending,
        }
    }
}
*/
// Refund Request Transform
impl<F> TryFrom<&types::RefundsRouterData<F>> for AdyenRefundRequest {
    type Error = error_stack::Report<errors::ConnectorError>;
    fn try_from(item: &types::RefundsRouterData<F>) -> Result<Self, Self::Error> {
        let auth_type = AdyenAuthType::try_from(&item.connector_auth_type)?;
        Ok(AdyenRefundRequest {
            merchant_account: auth_type.merchant_account,
            reference: item.request.refund_id.clone(),
        })
    }
}

// Refund Response Transform
impl<F> TryFrom<types::RefundsResponseRouterData<F, AdyenRefundResponse>>
    for types::RefundsRouterData<F>
{
    type Error = error_stack::Report<errors::ParsingError>;
    fn try_from(
        item: types::RefundsResponseRouterData<F, AdyenRefundResponse>,
    ) -> Result<Self, Self::Error> {
        let refund_status = match item.response.status.as_str() {
            // From the docs, the only value returned is "received", outcome of refund is available
            // through refund notification webhook
            "received" => enums::RefundStatus::Success,
            _ => enums::RefundStatus::Pending,
        };
        Ok(types::RouterData {
            response: Ok(types::RefundsResponseData {
                connector_refund_id: item.response.reference,
                refund_status,
            }),
            ..item.data
        })
    }
}

#[derive(Debug, Default, Serialize, Deserialize)]
#[serde(rename_all = "camelCase")]
pub struct ErrorResponse {
    pub status: i32,
    pub error_code: String,
    pub message: String,
    pub error_type: String,
    pub psp_reference: Option<String>,
}

// #[cfg(test)]
// mod test_adyen_transformers {
//     use super::*;

//     #[test]
//     fn verify_tranform_from_router_to_adyen_req() {
//         let router_req = PaymentsRequest {
//             amount: 0.0,
//             currency: "None".to_string(),
//             ..Default::default()
//         };
//         println!("{:#?}", &router_req);
//         let adyen_req = AdyenPaymentRequest::from(router_req);
//         println!("{:#?}", &adyen_req);
//         let adyen_req_json: String = serde_json::to_string(&adyen_req).unwrap();
//         println!("{}", adyen_req_json);
//         assert_eq!(true, true)
//     }
// }

#[derive(Debug, Deserialize)]
#[serde(rename_all = "camelCase")]
pub struct AdyenAdditionalDataWH {
    pub hmac_signature: String,
}

#[derive(Debug, Deserialize)]
pub struct AdyenAmountWH {
    pub value: i32,
    pub currency: String,
}

#[derive(Debug, Deserialize)]
#[serde(rename_all = "camelCase")]
pub struct AdyenNotificationRequestItemWH {
    pub additional_data: AdyenAdditionalDataWH,
    pub amount: AdyenAmountWH,
    pub original_reference: Option<String>,
    pub psp_reference: String,
    pub event_code: String,
    pub merchant_account_code: String,
    pub merchant_reference: String,
    pub success: String,
}

#[derive(Debug, Deserialize)]
#[serde(rename_all = "PascalCase")]
pub struct AdyenItemObjectWH {
    pub notification_request_item: AdyenNotificationRequestItemWH,
}

#[derive(Debug, Deserialize)]
#[serde(rename_all = "camelCase")]
pub struct AdyenIncomingWebhook {
    pub notification_items: Vec<AdyenItemObjectWH>,
}

impl From<AdyenNotificationRequestItemWH> for AdyenResponse {
    fn from(notif: AdyenNotificationRequestItemWH) -> Self {
        Self {
            psp_reference: notif.psp_reference,
            merchant_reference: notif.merchant_reference,
            result_code: String::from(match notif.success.as_str() {
                "true" => "Authorised",
                _ => "Refused",
            }),
            amount: Some(Amount {
                value: notif.amount.value,
                currency: notif.amount.currency,
            }),
            refusal_reason: None,
            refusal_reason_code: None,
        }
    }
}<|MERGE_RESOLUTION|>--- conflicted
+++ resolved
@@ -381,11 +381,7 @@
         Ok(types::RouterData {
             status,
             response: Ok(types::PaymentsResponseData {
-<<<<<<< HEAD
-                connector_transaction_id: item.response.psp_reference,
-=======
                 resource_id: types::ResponseId::ConnectorTransactionId(item.response.psp_reference),
->>>>>>> bad0d7ee
                 redirection_data: None,
                 redirect: false,
             }),
@@ -480,11 +476,7 @@
 
     // We don't get connector transaction id for redirections in Adyen.
     let payments_response_data = types::PaymentsResponseData {
-<<<<<<< HEAD
-        connector_transaction_id: "".to_string(),
-=======
         resource_id: types::ResponseId::NoResponseId,
->>>>>>> bad0d7ee
         redirection_data: Some(redirection_data),
         redirect: true,
     };
