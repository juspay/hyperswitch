mod transformers;

use std::fmt::Debug;

use error_stack::{IntoReport, ResultExt};
use transformers as payu;

use crate::{
    configs::settings,
    core::{
        errors::{self, CustomResult},
        payments,
    },
    headers, logger, services,
    types::{
        self,
        api::{self, ConnectorCommon, ConnectorCommonExt},
        ErrorResponse,
    },
    utils::{self, BytesExt},
};

#[derive(Debug, Clone)]
pub struct Payu;

impl<Flow, Request, Response> ConnectorCommonExt<Flow, Request, Response> for Payu
where
    Self: services::ConnectorIntegration<Flow, Request, Response>,
{
    fn build_headers(
        &self,
        req: &types::RouterData<Flow, Request, Response>,
        _connectors: &settings::Connectors,
    ) -> CustomResult<Vec<(String, String)>, errors::ConnectorError> {
        let mut headers = vec![(
            headers::CONTENT_TYPE.to_string(),
            types::PaymentsAuthorizeType::get_content_type(self).to_string(),
        )];
        let access_token = req
            .access_token
            .clone()
            .ok_or(errors::ConnectorError::FailedToObtainAuthType)?;

        let auth_header = (
            headers::AUTHORIZATION.to_string(),
            format!("Bearer {}", access_token.token),
        );

        headers.push(auth_header);
        Ok(headers)
    }
}

impl ConnectorCommon for Payu {
    fn id(&self) -> &'static str {
        "payu"
    }

    fn common_get_content_type(&self) -> &'static str {
        "application/json"
    }

    fn base_url<'a>(&self, connectors: &'a settings::Connectors) -> &'a str {
        connectors.payu.base_url.as_ref()
    }

    fn get_auth_header(
        &self,
        auth_type: &types::ConnectorAuthType,
    ) -> CustomResult<Vec<(String, String)>, errors::ConnectorError> {
        let auth: payu::PayuAuthType = auth_type
            .try_into()
            .change_context(errors::ConnectorError::FailedToObtainAuthType)?;
        Ok(vec![(headers::AUTHORIZATION.to_string(), auth.api_key)])
    }

    fn build_error_response(
        &self,
        res: types::Response,
    ) -> CustomResult<ErrorResponse, errors::ConnectorError> {
        logger::debug!(payu_error_response=?res);
        let response: payu::PayuErrorResponse = res
            .response
            .parse_struct("Payu ErrorResponse")
            .change_context(errors::ConnectorError::ResponseDeserializationFailed)?;

        Ok(ErrorResponse {
            status_code: res.status_code,
            code: response.status.status_code,
            message: response.status.status_desc,
            reason: response.status.code_literal,
        })
    }
}

impl api::Payment for Payu {}

impl api::PreVerify for Payu {}
impl
    services::ConnectorIntegration<
        api::Verify,
        types::VerifyRequestData,
        types::PaymentsResponseData,
    > for Payu
{
}

impl api::PaymentVoid for Payu {}

impl
    services::ConnectorIntegration<
        api::Void,
        types::PaymentsCancelData,
        types::PaymentsResponseData,
    > for Payu
{
    fn get_headers(
        &self,
        req: &types::PaymentsCancelRouterData,
        connectors: &settings::Connectors,
    ) -> CustomResult<Vec<(String, String)>, errors::ConnectorError> {
        self.build_headers(req, connectors)
    }

    fn get_content_type(&self) -> &'static str {
        self.common_get_content_type()
    }

    fn get_url(
        &self,
        req: &types::PaymentsCancelRouterData,
        connectors: &settings::Connectors,
    ) -> CustomResult<String, errors::ConnectorError> {
        let connector_payment_id = &req.request.connector_transaction_id;
        Ok(format!(
            "{}{}{}",
            self.base_url(connectors),
            "v2_1/orders/",
            connector_payment_id
        ))
    }
    fn build_request(
        &self,
        req: &types::PaymentsCancelRouterData,
        connectors: &settings::Connectors,
    ) -> CustomResult<Option<services::Request>, errors::ConnectorError> {
        let request = services::RequestBuilder::new()
            .method(services::Method::Delete)
            .url(&types::PaymentsVoidType::get_url(self, req, connectors)?)
            .headers(types::PaymentsVoidType::get_headers(self, req, connectors)?)
            .build();
        Ok(Some(request))
    }
    fn handle_response(
        &self,
        data: &types::PaymentsCancelRouterData,
        res: types::Response,
    ) -> CustomResult<types::PaymentsCancelRouterData, errors::ConnectorError> {
        let response: payu::PayuPaymentsCancelResponse = res
            .response
            .parse_struct("PaymentCancelResponse")
            .change_context(errors::ConnectorError::ResponseDeserializationFailed)?;
        logger::debug!(payments_create_response=?response);
        types::RouterData::try_from(types::ResponseRouterData {
            response,
            data: data.clone(),
            http_code: res.status_code,
        })
        .change_context(errors::ConnectorError::ResponseHandlingFailed)
    }
    fn get_error_response(
        &self,
        res: types::Response,
    ) -> CustomResult<ErrorResponse, errors::ConnectorError> {
        self.build_error_response(res)
    }
}

impl api::ConnectorAccessToken for Payu {}

impl
    services::ConnectorIntegration<
        api::AccessTokenAuth,
        types::AccessTokenRequestData,
        types::AccessToken,
    > for Payu
{
<<<<<<< HEAD
    fn get_url(
        &self,
        _req: &types::RefreshTokenRouterData,
        _connectors: &settings::Connectors,
    ) -> CustomResult<String, errors::ConnectorError> {
        Ok("https://secure.snd.payu.com/pl/standard/user/oauth/authorize".to_string())
    }

    fn get_content_type(&self) -> &'static str {
        "application/x-www-form-urlencoded"
    }

    fn get_headers(
        &self,
        _req: &types::RefreshTokenRouterData,
        _connectors: &settings::Connectors,
    ) -> CustomResult<Vec<(String, String)>, errors::ConnectorError> {
        Ok(vec![(
            headers::CONTENT_TYPE.to_string(),
            types::RefreshTokenType::get_content_type(self).to_string(),
        )])
    }

    fn get_request_body(
        &self,
        req: &types::RefreshTokenRouterData,
    ) -> CustomResult<Option<String>, errors::ConnectorError> {
        let payu_req = utils::Encode::<payu::PayuAuthUpdateRequest>::convert_and_url_encode(req)
            .change_context(errors::ConnectorError::RequestEncodingFailed)?;

        logger::debug!(payu_access_token_request=?payu_req);
        Ok(Some(payu_req))
    }

    fn build_request(
        &self,
        req: &types::RefreshTokenRouterData,
        connectors: &settings::Connectors,
    ) -> CustomResult<Option<services::Request>, errors::ConnectorError> {
        let req = Some(
            services::RequestBuilder::new()
                .method(services::Method::Post)
                .headers(types::RefreshTokenType::get_headers(self, req, connectors)?)
                .url(&types::RefreshTokenType::get_url(self, req, connectors)?)
                .body(types::RefreshTokenType::get_request_body(self, req)?)
                .build(),
        );

        logger::debug!(hola_req=?req);

        Ok(req)
    }
    fn handle_response(
        &self,
        data: &types::RefreshTokenRouterData,
        res: Response,
    ) -> CustomResult<types::RefreshTokenRouterData, errors::ConnectorError> {
        logger::debug!(access_token_response=?res);
        let response: payu::PayuAuthUpdateResponse = res
            .response
            .parse_struct("payu PayuAuthUpdateResponse")
            .change_context(errors::ConnectorError::ResponseDeserializationFailed)?;

        types::ResponseRouterData {
            response,
            data: data.clone(),
            http_code: res.status_code,
        }
        .try_into()
        .change_context(errors::ConnectorError::ResponseHandlingFailed)
    }

    fn get_error_response(
        &self,
        res: Bytes,
    ) -> CustomResult<ErrorResponse, errors::ConnectorError> {
        logger::debug!(access_token_error_response=?res);
        let response: payu::PayuAccessTokenErrorResponse = res
            .parse_struct("Payu AccessTokenErrorResponse")
            .change_context(errors::ConnectorError::ResponseDeserializationFailed)?;

        Ok(ErrorResponse {
            code: response.error,
            message: response.error_description,
            reason: None,
        })
    }
=======
>>>>>>> b1b05000
}

impl api::PaymentSync for Payu {}
impl
    services::ConnectorIntegration<api::PSync, types::PaymentsSyncData, types::PaymentsResponseData>
    for Payu
{
    fn get_headers(
        &self,
        req: &types::PaymentsSyncRouterData,
        connectors: &settings::Connectors,
    ) -> CustomResult<Vec<(String, String)>, errors::ConnectorError> {
        self.build_headers(req, connectors)
    }

    fn get_content_type(&self) -> &'static str {
        self.common_get_content_type()
    }

    fn get_url(
        &self,
        req: &types::PaymentsSyncRouterData,
        connectors: &settings::Connectors,
    ) -> CustomResult<String, errors::ConnectorError> {
        let connector_payment_id = req
            .request
            .connector_transaction_id
            .get_connector_transaction_id()
            .change_context(errors::ConnectorError::MissingConnectorTransactionID)?;
        Ok(format!(
            "{}{}{}",
            self.base_url(connectors),
            "v2_1/orders/",
            connector_payment_id
        ))
    }

    fn build_request(
        &self,
        req: &types::PaymentsSyncRouterData,
        connectors: &settings::Connectors,
    ) -> CustomResult<Option<services::Request>, errors::ConnectorError> {
        Ok(Some(
            services::RequestBuilder::new()
                .method(services::Method::Get)
                .url(&types::PaymentsSyncType::get_url(self, req, connectors)?)
                .headers(types::PaymentsSyncType::get_headers(self, req, connectors)?)
                .build(),
        ))
    }

    fn handle_response(
        &self,
        data: &types::PaymentsSyncRouterData,
        res: types::Response,
    ) -> CustomResult<types::PaymentsSyncRouterData, errors::ConnectorError> {
        logger::debug!(target: "router::connector::payu", response=?res);
        let response: payu::PayuPaymentsSyncResponse = res
            .response
            .parse_struct("payu OrderResponse")
            .change_context(errors::ConnectorError::ResponseDeserializationFailed)?;
        types::ResponseRouterData {
            response,
            data: data.clone(),
            http_code: res.status_code,
        }
        .try_into()
        .change_context(errors::ConnectorError::ResponseHandlingFailed)
    }

    fn get_error_response(
        &self,
        res: types::Response,
    ) -> CustomResult<ErrorResponse, errors::ConnectorError> {
        self.build_error_response(res)
    }
}

impl api::PaymentCapture for Payu {}
impl
    services::ConnectorIntegration<
        api::Capture,
        types::PaymentsCaptureData,
        types::PaymentsResponseData,
    > for Payu
{
    fn get_headers(
        &self,
        req: &types::PaymentsCaptureRouterData,
        connectors: &settings::Connectors,
    ) -> CustomResult<Vec<(String, String)>, errors::ConnectorError> {
        self.build_headers(req, connectors)
    }

    fn get_content_type(&self) -> &'static str {
        self.common_get_content_type()
    }

    fn get_url(
        &self,
        req: &types::PaymentsCaptureRouterData,
        connectors: &settings::Connectors,
    ) -> CustomResult<String, errors::ConnectorError> {
        Ok(format!(
            "{}{}{}{}",
            self.base_url(connectors),
            "v2_1/orders/",
            req.request.connector_transaction_id,
            "/status"
        ))
    }

    fn get_request_body(
        &self,
        req: &types::PaymentsCaptureRouterData,
    ) -> CustomResult<Option<String>, errors::ConnectorError> {
        let connector_req = payu::PayuPaymentsCaptureRequest::try_from(req)?;
        let payu_req = utils::Encode::<payu::PayuPaymentsCaptureRequest>::encode_to_string_of_json(
            &connector_req,
        )
        .change_context(errors::ConnectorError::RequestEncodingFailed)?;
        Ok(Some(payu_req))
    }

    fn build_request(
        &self,
        req: &types::PaymentsCaptureRouterData,
        connectors: &settings::Connectors,
    ) -> CustomResult<Option<services::Request>, errors::ConnectorError> {
        Ok(Some(
            services::RequestBuilder::new()
                .method(services::Method::Put)
                .url(&types::PaymentsCaptureType::get_url(self, req, connectors)?)
                .headers(types::PaymentsCaptureType::get_headers(
                    self, req, connectors,
                )?)
                .body(types::PaymentsCaptureType::get_request_body(self, req)?)
                .build(),
        ))
    }

    fn handle_response(
        &self,
        data: &types::PaymentsCaptureRouterData,
        res: types::Response,
    ) -> CustomResult<types::PaymentsCaptureRouterData, errors::ConnectorError> {
        let response: payu::PayuPaymentsCaptureResponse = res
            .response
            .parse_struct("payu CaptureResponse")
            .change_context(errors::ConnectorError::RequestEncodingFailed)?;
        types::ResponseRouterData {
            response,
            data: data.clone(),
            http_code: res.status_code,
        }
        .try_into()
        .change_context(errors::ConnectorError::ResponseHandlingFailed)
    }

    fn get_error_response(
        &self,
        res: types::Response,
    ) -> CustomResult<ErrorResponse, errors::ConnectorError> {
        self.build_error_response(res)
    }
}

impl api::PaymentSession for Payu {}

impl
    services::ConnectorIntegration<
        api::Session,
        types::PaymentsSessionData,
        types::PaymentsResponseData,
    > for Payu
{
    //TODO: implement sessions flow
}

impl api::PaymentAuthorize for Payu {}

impl
    services::ConnectorIntegration<
        api::Authorize,
        types::PaymentsAuthorizeData,
        types::PaymentsResponseData,
    > for Payu
{
    fn get_headers(
        &self,
        req: &types::PaymentsAuthorizeRouterData,
        connectors: &settings::Connectors,
    ) -> CustomResult<Vec<(String, String)>, errors::ConnectorError> {
        self.build_headers(req, connectors)
    }

    fn get_content_type(&self) -> &'static str {
        self.common_get_content_type()
    }

    fn get_url(
        &self,
        _req: &types::PaymentsAuthorizeRouterData,
        connectors: &settings::Connectors,
    ) -> CustomResult<String, errors::ConnectorError> {
        Ok(format!("{}{}", self.base_url(connectors), "v2_1/orders"))
    }

    fn get_request_body(
        &self,
        req: &types::PaymentsAuthorizeRouterData,
    ) -> CustomResult<Option<String>, errors::ConnectorError> {
        let connector_req = payu::PayuPaymentsRequest::try_from(req)?;
        let payu_req =
            utils::Encode::<payu::PayuPaymentsRequest>::encode_to_string_of_json(&connector_req)
                .change_context(errors::ConnectorError::RequestEncodingFailed)?;
        Ok(Some(payu_req))
    }

    fn build_request(
        &self,
        req: &types::RouterData<
            api::Authorize,
            types::PaymentsAuthorizeData,
            types::PaymentsResponseData,
        >,
        connectors: &settings::Connectors,
    ) -> CustomResult<Option<services::Request>, errors::ConnectorError> {
        Ok(Some(
            services::RequestBuilder::new()
                .method(services::Method::Post)
                .url(&types::PaymentsAuthorizeType::get_url(
                    self, req, connectors,
                )?)
                .headers(types::PaymentsAuthorizeType::get_headers(
                    self, req, connectors,
                )?)
                .body(types::PaymentsAuthorizeType::get_request_body(self, req)?)
                .build(),
        ))
    }

    fn handle_response(
        &self,
        data: &types::PaymentsAuthorizeRouterData,
        res: types::Response,
    ) -> CustomResult<types::PaymentsAuthorizeRouterData, errors::ConnectorError> {
        let response: payu::PayuPaymentsResponse = res
            .response
            .parse_struct("PayuPaymentsResponse")
            .change_context(errors::ConnectorError::ResponseDeserializationFailed)?;
        logger::debug!(payupayments_create_response=?response);
        types::ResponseRouterData {
            response,
            data: data.clone(),
            http_code: res.status_code,
        }
        .try_into()
        .change_context(errors::ConnectorError::ResponseHandlingFailed)
    }

    fn get_error_response(
        &self,
        res: types::Response,
    ) -> CustomResult<ErrorResponse, errors::ConnectorError> {
        self.build_error_response(res)
    }
}

impl api::Refund for Payu {}
impl api::RefundExecute for Payu {}
impl api::RefundSync for Payu {}

impl services::ConnectorIntegration<api::Execute, types::RefundsData, types::RefundsResponseData>
    for Payu
{
    fn get_headers(
        &self,
        req: &types::RefundsRouterData<api::Execute>,
        connectors: &settings::Connectors,
    ) -> CustomResult<Vec<(String, String)>, errors::ConnectorError> {
        self.build_headers(req, connectors)
    }

    fn get_content_type(&self) -> &'static str {
        self.common_get_content_type()
    }

    fn get_url(
        &self,
        req: &types::RefundsRouterData<api::Execute>,
        connectors: &settings::Connectors,
    ) -> CustomResult<String, errors::ConnectorError> {
        Ok(format!(
            "{}{}{}{}",
            self.base_url(connectors),
            "v2_1/orders/",
            req.request.connector_transaction_id,
            "/refund"
        ))
    }

    fn get_request_body(
        &self,
        req: &types::RefundsRouterData<api::Execute>,
    ) -> CustomResult<Option<String>, errors::ConnectorError> {
        let connector_req = payu::PayuRefundRequest::try_from(req)?;
        let payu_req =
            utils::Encode::<payu::PayuRefundRequest>::encode_to_string_of_json(&connector_req)
                .change_context(errors::ConnectorError::RequestEncodingFailed)?;
        Ok(Some(payu_req))
    }

    fn build_request(
        &self,
        req: &types::RefundsRouterData<api::Execute>,
        connectors: &settings::Connectors,
    ) -> CustomResult<Option<services::Request>, errors::ConnectorError> {
        let request = services::RequestBuilder::new()
            .method(services::Method::Post)
            .url(&types::RefundExecuteType::get_url(self, req, connectors)?)
            .headers(types::RefundExecuteType::get_headers(
                self, req, connectors,
            )?)
            .body(types::RefundExecuteType::get_request_body(self, req)?)
            .build();
        Ok(Some(request))
    }

    fn handle_response(
        &self,
        data: &types::RefundsRouterData<api::Execute>,
        res: types::Response,
    ) -> CustomResult<types::RefundsRouterData<api::Execute>, errors::ConnectorError> {
        logger::debug!(target: "router::connector::payu", response=?res);
        let response: payu::RefundResponse = res
            .response
            .parse_struct("payu RefundResponse")
            .change_context(errors::ConnectorError::RequestEncodingFailed)?;
        types::ResponseRouterData {
            response,
            data: data.clone(),
            http_code: res.status_code,
        }
        .try_into()
        .change_context(errors::ConnectorError::ResponseHandlingFailed)
    }

    fn get_error_response(
        &self,
        res: types::Response,
    ) -> CustomResult<ErrorResponse, errors::ConnectorError> {
        self.build_error_response(res)
    }
}

impl services::ConnectorIntegration<api::RSync, types::RefundsData, types::RefundsResponseData>
    for Payu
{
    fn get_headers(
        &self,
        req: &types::RefundSyncRouterData,
        connectors: &settings::Connectors,
    ) -> CustomResult<Vec<(String, String)>, errors::ConnectorError> {
        self.build_headers(req, connectors)
    }

    fn get_content_type(&self) -> &'static str {
        self.common_get_content_type()
    }

    fn get_url(
        &self,
        req: &types::RefundSyncRouterData,
        connectors: &settings::Connectors,
    ) -> CustomResult<String, errors::ConnectorError> {
        Ok(format!(
            "{}{}{}{}",
            self.base_url(connectors),
            "v2_1/orders/",
            req.request.connector_transaction_id,
            "/refunds"
        ))
    }

    fn build_request(
        &self,
        req: &types::RefundsRouterData<api::RSync>,
        connectors: &settings::Connectors,
    ) -> CustomResult<Option<services::Request>, errors::ConnectorError> {
        Ok(Some(
            services::RequestBuilder::new()
                .method(services::Method::Get)
                .url(&types::RefundSyncType::get_url(self, req, connectors)?)
                .headers(types::RefundSyncType::get_headers(self, req, connectors)?)
                .build(),
        ))
    }

    fn handle_response(
        &self,
        data: &types::RefundSyncRouterData,
        res: types::Response,
    ) -> CustomResult<types::RefundSyncRouterData, errors::ConnectorError> {
        logger::debug!(target: "router::connector::payu", response=?res);
        let response: payu::RefundSyncResponse =
            res.response
                .parse_struct("payu RefundResponse")
                .change_context(errors::ConnectorError::ResponseDeserializationFailed)?;
        types::ResponseRouterData {
            response,
            data: data.clone(),
            http_code: res.status_code,
        }
        .try_into()
        .change_context(errors::ConnectorError::ResponseHandlingFailed)
    }

    fn get_error_response(
        &self,
        res: types::Response,
    ) -> CustomResult<ErrorResponse, errors::ConnectorError> {
        self.build_error_response(res)
    }
}

#[async_trait::async_trait]
impl api::IncomingWebhook for Payu {
    fn get_webhook_object_reference_id(
        &self,
        _body: &[u8],
    ) -> CustomResult<String, errors::ConnectorError> {
        Err(errors::ConnectorError::WebhooksNotImplemented).into_report()
    }

    fn get_webhook_event_type(
        &self,
        _body: &[u8],
    ) -> CustomResult<api::IncomingWebhookEvent, errors::ConnectorError> {
        Err(errors::ConnectorError::WebhooksNotImplemented).into_report()
    }

    fn get_webhook_resource_object(
        &self,
        _body: &[u8],
    ) -> CustomResult<serde_json::Value, errors::ConnectorError> {
        Err(errors::ConnectorError::WebhooksNotImplemented).into_report()
    }
}

impl services::ConnectorRedirectResponse for Payu {
    fn get_flow_type(
        &self,
        _query_params: &str,
    ) -> CustomResult<payments::CallConnectorAction, errors::ConnectorError> {
        Ok(payments::CallConnectorAction::Trigger)
    }
}<|MERGE_RESOLUTION|>--- conflicted
+++ resolved
@@ -185,7 +185,6 @@
         types::AccessToken,
     > for Payu
 {
-<<<<<<< HEAD
     fn get_url(
         &self,
         _req: &types::RefreshTokenRouterData,
@@ -273,8 +272,6 @@
             reason: None,
         })
     }
-=======
->>>>>>> b1b05000
 }
 
 impl api::PaymentSync for Payu {}
