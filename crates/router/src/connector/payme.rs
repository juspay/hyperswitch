--- conflicted
+++ resolved
@@ -12,16 +12,11 @@
 use crate::{
     configs::settings,
     connector::utils as connector_utils,
-<<<<<<< HEAD
-    core::errors::{self, CustomResult},
-    headers,
-=======
     core::{
         errors::{self, CustomResult},
         payments,
     },
-    db, headers,
->>>>>>> a81bfe28
+    headers,
     services::{self, request, ConnectorIntegration, ConnectorValidation},
     types::{
         self,
