--- conflicted
+++ resolved
@@ -41,18 +41,6 @@
     apple_pay_google_pay_amount_converter:
         &'static (dyn AmountConvertor<Output = StringMajorUnit> + Sync),
 }
-<<<<<<< HEAD
-
-impl Payme {
-    pub const fn new() -> &'static Self {
-        &Self {
-            amount_converter: &MinorUnitForConnector,
-            apple_pay_google_pay_amount_converter: &StringMajorUnitForConnector,
-        }
-    }
-}
-=======
->>>>>>> ce7d0d42
 
 impl Payme {
     pub const fn new() -> &'static Self {
