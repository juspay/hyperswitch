pub mod transformers;

use api_models::enums::AuthenticationType;
use common_utils::{
    crypto,
    request::RequestContent,
    types::{
        AmountConvertor, MinorUnit, MinorUnitForConnector, StringMajorUnit,
        StringMajorUnitForConnector,
    },
};
use diesel_models::enums;
use error_stack::{Report, ResultExt};
use masking::ExposeInterface;
use transformers as payme;

use crate::{
    configs::settings,
    connector::utils::{self as connector_utils, PaymentMethodDataType, PaymentsPreProcessingData},
    core::{
        errors::{self, CustomResult},
        payments,
    },
    events::connector_api_logs::ConnectorEvent,
    headers,
    services::{self, request, ConnectorIntegration, ConnectorValidation},
    types::{
        self,
        api::{self, ConnectorCommon, ConnectorCommonExt},
        domain,
        transformers::ForeignTryFrom,
        ErrorResponse, Response,
    },
    // transformers::{ForeignFrom, ForeignTryFrom},
    utils::{handle_json_response_deserialization_failure, BytesExt},
};

#[derive(Clone)]
pub struct Payme {
    amount_converter: &'static (dyn AmountConvertor<Output = MinorUnit> + Sync),
    apple_pay_google_pay_amount_converter:
        &'static (dyn AmountConvertor<Output = StringMajorUnit> + Sync),
}
<<<<<<< HEAD

impl Payme {
    pub const fn new() -> &'static Self {
        &Self {
            amount_converter: &MinorUnitForConnector,
            apple_pay_google_pay_amount_converter: &StringMajorUnitForConnector,
        }
    }
}
=======
>>>>>>> e69a7bda

impl Payme {
    pub const fn new() -> &'static Self {
        &Self {
            amount_converter: &MinorUnitForConnector,
            apple_pay_google_pay_amount_converter: &StringMajorUnitForConnector,
        }
    }
}
// dummy commit
impl api::Payment for Payme {}
impl api::PaymentSession for Payme {}
impl api::PaymentsCompleteAuthorize for Payme {}
impl api::ConnectorAccessToken for Payme {}
impl api::MandateSetup for Payme {}
impl api::PaymentAuthorize for Payme {}
impl api::PaymentSync for Payme {}
impl api::PaymentCapture for Payme {}
impl api::PaymentVoid for Payme {}
impl api::Refund for Payme {}
impl api::RefundExecute for Payme {}
impl api::RefundSync for Payme {}
impl api::PaymentToken for Payme {}

impl<Flow, Request, Response> ConnectorCommonExt<Flow, Request, Response> for Payme
where
    Self: ConnectorIntegration<Flow, Request, Response>,
{
    fn build_headers(
        &self,
        _req: &types::RouterData<Flow, Request, Response>,
        _connectors: &settings::Connectors,
    ) -> CustomResult<Vec<(String, request::Maskable<String>)>, errors::ConnectorError> {
        let header = vec![(
            headers::CONTENT_TYPE.to_string(),
            Self::get_content_type(self).to_string().into(),
        )];
        Ok(header)
    }
}

impl ConnectorCommon for Payme {
    fn id(&self) -> &'static str {
        "payme"
    }

    fn get_currency_unit(&self) -> api::CurrencyUnit {
        api::CurrencyUnit::Minor
    }

    fn common_get_content_type(&self) -> &'static str {
        "application/json"
    }

    fn base_url<'a>(&self, connectors: &'a settings::Connectors) -> &'a str {
        connectors.payme.base_url.as_ref()
    }

    fn build_error_response(
        &self,
        res: Response,
        event_builder: Option<&mut ConnectorEvent>,
    ) -> CustomResult<ErrorResponse, errors::ConnectorError> {
        let response: Result<
            payme::PaymeErrorResponse,
            Report<common_utils::errors::ParsingError>,
        > = res.response.parse_struct("PaymeErrorResponse");

        match response {
            Ok(response_data) => {
                event_builder.map(|i| i.set_error_response_body(&response_data));
                router_env::logger::info!(connector_response=?response_data);
                let status_code = match res.status_code {
                    500..=511 => 200,
                    _ => res.status_code,
                };
                Ok(ErrorResponse {
                    status_code,
                    code: response_data.status_error_code.to_string(),
                    message: response_data.status_error_details.clone(),
                    reason: Some(format!(
                        "{}, additional info: {}",
                        response_data.status_error_details, response_data.status_additional_info
                    )),
                    attempt_status: None,
                    connector_transaction_id: None,
                })
            }
            Err(error_msg) => {
                event_builder.map(|event| event.set_error(serde_json::json!({"error": res.response.escape_ascii().to_string(), "status_code": res.status_code})));
                router_env::logger::error!(deserialization_error =? error_msg);
                handle_json_response_deserialization_failure(res, "payme")
            }
        }
    }
}

impl ConnectorValidation for Payme {
    fn validate_capture_method(
        &self,
        capture_method: Option<enums::CaptureMethod>,
        _pmt: Option<enums::PaymentMethodType>,
    ) -> CustomResult<(), errors::ConnectorError> {
        let capture_method = capture_method.unwrap_or_default();
        match capture_method {
            enums::CaptureMethod::Automatic | enums::CaptureMethod::Manual => Ok(()),
            enums::CaptureMethod::ManualMultiple | enums::CaptureMethod::Scheduled => Err(
                connector_utils::construct_not_supported_error_report(capture_method, self.id()),
            ),
        }
    }

    fn validate_mandate_payment(
        &self,
        pm_type: Option<types::storage::enums::PaymentMethodType>,
        pm_data: domain::payments::PaymentMethodData,
    ) -> CustomResult<(), errors::ConnectorError> {
        let mandate_supported_pmd = std::collections::HashSet::from([
            PaymentMethodDataType::Card,
            PaymentMethodDataType::ApplePayThirdPartySdk,
        ]);
        connector_utils::is_mandate_supported(pm_data, pm_type, mandate_supported_pmd, self.id())
    }
}

impl
    ConnectorIntegration<
        api::PaymentMethodToken,
        types::PaymentMethodTokenizationData,
        types::PaymentsResponseData,
    > for Payme
{
    fn get_headers(
        &self,
        req: &types::TokenizationRouterData,
        connectors: &settings::Connectors,
    ) -> CustomResult<Vec<(String, request::Maskable<String>)>, errors::ConnectorError> {
        self.build_headers(req, connectors)
    }

    fn get_content_type(&self) -> &'static str {
        self.common_get_content_type()
    }

    fn get_url(
        &self,
        _req: &types::TokenizationRouterData,
        connectors: &settings::Connectors,
    ) -> CustomResult<String, errors::ConnectorError> {
        Ok(format!(
            "{}api/capture-buyer-token",
            self.base_url(connectors)
        ))
    }

    fn get_request_body(
        &self,
        req: &types::TokenizationRouterData,
        _connectors: &settings::Connectors,
    ) -> CustomResult<RequestContent, errors::ConnectorError> {
        let connector_req = payme::CaptureBuyerRequest::try_from(req)?;

        Ok(RequestContent::Json(Box::new(connector_req)))
    }

    fn build_request(
        &self,
        req: &types::TokenizationRouterData,
        connectors: &settings::Connectors,
    ) -> CustomResult<Option<services::Request>, errors::ConnectorError> {
        Ok(match req.auth_type {
            AuthenticationType::ThreeDs => Some(
                services::RequestBuilder::new()
                    .method(services::Method::Post)
                    .url(&types::TokenizationType::get_url(self, req, connectors)?)
                    .attach_default_headers()
                    .headers(types::TokenizationType::get_headers(self, req, connectors)?)
                    .set_body(types::TokenizationType::get_request_body(
                        self, req, connectors,
                    )?)
                    .build(),
            ),
            AuthenticationType::NoThreeDs => None,
        })
    }

    fn handle_response(
        &self,
        data: &types::TokenizationRouterData,
        event_builder: Option<&mut ConnectorEvent>,
        res: Response,
    ) -> CustomResult<types::TokenizationRouterData, errors::ConnectorError>
    where
        types::PaymentsResponseData: Clone,
    {
        let response: payme::CaptureBuyerResponse = res
            .response
            .parse_struct("Payme CaptureBuyerResponse")
            .change_context(errors::ConnectorError::ResponseDeserializationFailed)?;

        event_builder.map(|i| i.set_response_body(&response));
        router_env::logger::info!(connector_response=?response);

        types::RouterData::try_from(types::ResponseRouterData {
            response,
            data: data.clone(),
            http_code: res.status_code,
        })
    }

    fn get_error_response(
        &self,
        res: Response,
        event_builder: Option<&mut ConnectorEvent>,
    ) -> CustomResult<ErrorResponse, errors::ConnectorError> {
        self.build_error_response(res, event_builder)
    }

    fn get_5xx_error_response(
        &self,
        res: Response,
        event_builder: Option<&mut ConnectorEvent>,
    ) -> CustomResult<ErrorResponse, errors::ConnectorError> {
        // we are always getting 500 in error scenarios
        self.build_error_response(res, event_builder)
    }
}

impl ConnectorIntegration<api::Session, types::PaymentsSessionData, types::PaymentsResponseData>
    for Payme
{
}

impl api::PaymentsPreProcessing for Payme {}

impl
    ConnectorIntegration<
        api::PreProcessing,
        types::PaymentsPreProcessingData,
        types::PaymentsResponseData,
    > for Payme
{
    fn get_headers(
        &self,
        req: &types::PaymentsPreProcessingRouterData,
        connectors: &settings::Connectors,
    ) -> CustomResult<Vec<(String, request::Maskable<String>)>, errors::ConnectorError> {
        self.build_headers(req, connectors)
    }

    fn get_content_type(&self) -> &'static str {
        self.common_get_content_type()
    }

    fn get_url(
        &self,
        _req: &types::PaymentsPreProcessingRouterData,
        connectors: &settings::Connectors,
    ) -> CustomResult<String, errors::ConnectorError> {
        Ok(format!("{}api/generate-sale", self.base_url(connectors)))
    }

    fn get_request_body(
        &self,
        req: &types::PaymentsPreProcessingRouterData,
        _connectors: &settings::Connectors,
    ) -> CustomResult<RequestContent, errors::ConnectorError> {
        let req_amount = req.request.get_minor_amount()?;
        let req_currency = req.request.get_currency()?;
        let amount =
            connector_utils::convert_amount(self.amount_converter, req_amount, req_currency)?;
        let connector_router_data = payme::PaymeRouterData::try_from((amount, req))?;
        let connector_req = payme::GenerateSaleRequest::try_from(&connector_router_data)?;
        Ok(RequestContent::Json(Box::new(connector_req)))
    }

    fn build_request(
        &self,
        req: &types::PaymentsPreProcessingRouterData,
        connectors: &settings::Connectors,
    ) -> CustomResult<Option<services::Request>, errors::ConnectorError> {
        let req = Some(
            services::RequestBuilder::new()
                .method(services::Method::Post)
                .attach_default_headers()
                .headers(types::PaymentsPreProcessingType::get_headers(
                    self, req, connectors,
                )?)
                .url(&types::PaymentsPreProcessingType::get_url(
                    self, req, connectors,
                )?)
                .set_body(types::PaymentsPreProcessingType::get_request_body(
                    self, req, connectors,
                )?)
                .build(),
        );
        Ok(req)
    }

    fn handle_response(
        &self,
        data: &types::PaymentsPreProcessingRouterData,
        event_builder: Option<&mut ConnectorEvent>,
        res: Response,
    ) -> CustomResult<types::PaymentsPreProcessingRouterData, errors::ConnectorError> {
        let response: payme::GenerateSaleResponse = res
            .response
            .parse_struct("Payme GenerateSaleResponse")
            .change_context(errors::ConnectorError::ResponseDeserializationFailed)?;

        let req_amount = data.request.get_minor_amount()?;
        let req_currency = data.request.get_currency()?;

        let apple_pay_amount = connector_utils::convert_amount(
            self.apple_pay_google_pay_amount_converter,
            req_amount,
            req_currency,
        )?;

        event_builder.map(|i| i.set_response_body(&response));
        router_env::logger::info!(connector_response=?response);

        types::RouterData::foreign_try_from((
            types::ResponseRouterData {
                response,
                data: data.clone(),
                http_code: res.status_code,
            },
            apple_pay_amount,
        ))
    }

    fn get_error_response(
        &self,
        res: Response,
        event_builder: Option<&mut ConnectorEvent>,
    ) -> CustomResult<ErrorResponse, errors::ConnectorError> {
        self.build_error_response(res, event_builder)
    }

    fn get_5xx_error_response(
        &self,
        res: Response,
        event_builder: Option<&mut ConnectorEvent>,
    ) -> CustomResult<ErrorResponse, errors::ConnectorError> {
        // we are always getting 500 in error scenarios
        self.build_error_response(res, event_builder)
    }
}

impl ConnectorIntegration<api::AccessTokenAuth, types::AccessTokenRequestData, types::AccessToken>
    for Payme
{
}

impl
    ConnectorIntegration<
        api::SetupMandate,
        types::SetupMandateRequestData,
        types::PaymentsResponseData,
    > for Payme
{
    fn build_request(
        &self,
        _req: &types::RouterData<
            api::SetupMandate,
            types::SetupMandateRequestData,
            types::PaymentsResponseData,
        >,
        _connectors: &settings::Connectors,
    ) -> CustomResult<Option<services::Request>, errors::ConnectorError> {
        Err(
            errors::ConnectorError::NotImplemented("Setup Mandate flow for Payme".to_string())
                .into(),
        )
    }
}

impl services::ConnectorRedirectResponse for Payme {
    fn get_flow_type(
        &self,
        _query_params: &str,
        _json_payload: Option<serde_json::Value>,
        action: services::PaymentAction,
    ) -> CustomResult<payments::CallConnectorAction, errors::ConnectorError> {
        match action {
            services::PaymentAction::PSync
            | services::PaymentAction::CompleteAuthorize
            | services::PaymentAction::PaymentAuthenticateCompleteAuthorize => {
                Ok(payments::CallConnectorAction::Trigger)
            }
        }
    }
}

impl
    ConnectorIntegration<
        api::CompleteAuthorize,
        types::CompleteAuthorizeData,
        types::PaymentsResponseData,
    > for Payme
{
    fn get_headers(
        &self,
        req: &types::PaymentsCompleteAuthorizeRouterData,
        connectors: &settings::Connectors,
    ) -> CustomResult<Vec<(String, request::Maskable<String>)>, errors::ConnectorError> {
        self.build_headers(req, connectors)
    }
    fn get_content_type(&self) -> &'static str {
        self.common_get_content_type()
    }
    fn get_url(
        &self,
        _req: &types::PaymentsCompleteAuthorizeRouterData,
        connectors: &settings::Connectors,
    ) -> CustomResult<String, errors::ConnectorError> {
        Ok(format!("{}api/pay-sale", self.base_url(connectors)))
    }
    fn get_request_body(
        &self,
        req: &types::PaymentsCompleteAuthorizeRouterData,
        _connectors: &settings::Connectors,
    ) -> CustomResult<RequestContent, errors::ConnectorError> {
        let connector_req = payme::Pay3dsRequest::try_from(req)?;
        Ok(RequestContent::Json(Box::new(connector_req)))
    }
    fn build_request(
        &self,
        req: &types::PaymentsCompleteAuthorizeRouterData,
        connectors: &settings::Connectors,
    ) -> CustomResult<Option<services::Request>, errors::ConnectorError> {
        Ok(Some(
            services::RequestBuilder::new()
                .method(services::Method::Post)
                .url(&types::PaymentsCompleteAuthorizeType::get_url(
                    self, req, connectors,
                )?)
                .attach_default_headers()
                .headers(types::PaymentsCompleteAuthorizeType::get_headers(
                    self, req, connectors,
                )?)
                .set_body(types::PaymentsCompleteAuthorizeType::get_request_body(
                    self, req, connectors,
                )?)
                .build(),
        ))
    }
    fn handle_response(
        &self,
        data: &types::PaymentsCompleteAuthorizeRouterData,
        event_builder: Option<&mut ConnectorEvent>,
        res: Response,
    ) -> CustomResult<types::PaymentsCompleteAuthorizeRouterData, errors::ConnectorError> {
        let response: payme::PaymePaySaleResponse = res
            .response
            .parse_struct("Payme PaymePaySaleResponse")
            .change_context(errors::ConnectorError::ResponseDeserializationFailed)?;

        event_builder.map(|i| i.set_response_body(&response));
        router_env::logger::info!(connector_response=?response);

        types::RouterData::try_from(types::ResponseRouterData {
            response,
            data: data.clone(),
            http_code: res.status_code,
        })
    }

    fn get_error_response(
        &self,
        res: Response,
        event_builder: Option<&mut ConnectorEvent>,
    ) -> CustomResult<ErrorResponse, errors::ConnectorError> {
        self.build_error_response(res, event_builder)
    }

    fn get_5xx_error_response(
        &self,
        res: Response,
        event_builder: Option<&mut ConnectorEvent>,
    ) -> CustomResult<ErrorResponse, errors::ConnectorError> {
        self.build_error_response(res, event_builder)
    }
}

impl
    ConnectorIntegration<
        api::InitPayment,
        types::PaymentsAuthorizeData,
        types::PaymentsResponseData,
    > for Payme
{
}

impl ConnectorIntegration<api::Authorize, types::PaymentsAuthorizeData, types::PaymentsResponseData>
    for Payme
{
    fn get_headers(
        &self,
        req: &types::PaymentsAuthorizeRouterData,
        connectors: &settings::Connectors,
    ) -> CustomResult<Vec<(String, request::Maskable<String>)>, errors::ConnectorError> {
        self.build_headers(req, connectors)
    }

    fn get_content_type(&self) -> &'static str {
        self.common_get_content_type()
    }

    fn get_url(
        &self,
        req: &types::PaymentsAuthorizeRouterData,
        connectors: &settings::Connectors,
    ) -> CustomResult<String, errors::ConnectorError> {
        if req.request.mandate_id.is_some() {
            // For recurring mandate payments
            Ok(format!("{}api/generate-sale", self.base_url(connectors)))
        } else {
            // For Normal & first mandate payments
            Ok(format!("{}api/pay-sale", self.base_url(connectors)))
        }
    }

    fn get_request_body(
        &self,
        req: &types::PaymentsAuthorizeRouterData,
        _connectors: &settings::Connectors,
    ) -> CustomResult<RequestContent, errors::ConnectorError> {
        let amount = connector_utils::convert_amount(
            self.amount_converter,
            req.request.minor_amount,
            req.request.currency,
        )?;
        let connector_router_data = payme::PaymeRouterData::try_from((amount, req))?;
        let connector_req = payme::PaymePaymentRequest::try_from(&connector_router_data)?;
        Ok(RequestContent::Json(Box::new(connector_req)))
    }

    fn build_request(
        &self,
        req: &types::PaymentsAuthorizeRouterData,
        connectors: &settings::Connectors,
    ) -> CustomResult<Option<services::Request>, errors::ConnectorError> {
        Ok(Some(
            services::RequestBuilder::new()
                .method(services::Method::Post)
                .url(&types::PaymentsAuthorizeType::get_url(
                    self, req, connectors,
                )?)
                .attach_default_headers()
                .headers(types::PaymentsAuthorizeType::get_headers(
                    self, req, connectors,
                )?)
                .set_body(types::PaymentsAuthorizeType::get_request_body(
                    self, req, connectors,
                )?)
                .build(),
        ))
    }

    fn handle_response(
        &self,
        data: &types::PaymentsAuthorizeRouterData,
        event_builder: Option<&mut ConnectorEvent>,
        res: Response,
    ) -> CustomResult<types::PaymentsAuthorizeRouterData, errors::ConnectorError> {
        let response: payme::PaymePaySaleResponse = res
            .response
            .parse_struct("Payme PaymentsAuthorizeResponse")
            .change_context(errors::ConnectorError::ResponseDeserializationFailed)?;

        event_builder.map(|i| i.set_response_body(&response));
        router_env::logger::info!(connector_response=?response);

        types::RouterData::try_from(types::ResponseRouterData {
            response,
            data: data.clone(),
            http_code: res.status_code,
        })
    }

    fn get_error_response(
        &self,
        res: Response,
        event_builder: Option<&mut ConnectorEvent>,
    ) -> CustomResult<ErrorResponse, errors::ConnectorError> {
        self.build_error_response(res, event_builder)
    }

    fn get_5xx_error_response(
        &self,
        res: Response,
        event_builder: Option<&mut ConnectorEvent>,
    ) -> CustomResult<ErrorResponse, errors::ConnectorError> {
        // we are always getting 500 in error scenarios
        self.build_error_response(res, event_builder)
    }
}

impl ConnectorIntegration<api::PSync, types::PaymentsSyncData, types::PaymentsResponseData>
    for Payme
{
    fn get_url(
        &self,
        _req: &types::RouterData<api::PSync, types::PaymentsSyncData, types::PaymentsResponseData>,
        connectors: &settings::Connectors,
    ) -> CustomResult<String, errors::ConnectorError> {
        Ok(format!("{}api/get-sales", self.base_url(connectors)))
    }

    fn get_content_type(&self) -> &'static str {
        self.common_get_content_type()
    }

    fn get_headers(
        &self,
        req: &types::RouterData<api::PSync, types::PaymentsSyncData, types::PaymentsResponseData>,
        connectors: &settings::Connectors,
    ) -> CustomResult<Vec<(String, request::Maskable<String>)>, errors::ConnectorError> {
        self.build_headers(req, connectors)
    }

    fn get_request_body(
        &self,
        req: &types::RouterData<api::PSync, types::PaymentsSyncData, types::PaymentsResponseData>,
        _connectors: &settings::Connectors,
    ) -> CustomResult<RequestContent, errors::ConnectorError> {
        let connector_req = payme::PaymeQuerySaleRequest::try_from(req)?;
        Ok(RequestContent::Json(Box::new(connector_req)))
    }

    fn build_request(
        &self,
        req: &types::RouterData<api::PSync, types::PaymentsSyncData, types::PaymentsResponseData>,
        connectors: &settings::Connectors,
    ) -> CustomResult<Option<services::Request>, errors::ConnectorError> {
        Ok(Some(
            services::RequestBuilder::new()
                .method(services::Method::Post)
                .url(&types::PaymentsSyncType::get_url(self, req, connectors)?)
                .attach_default_headers()
                .headers(types::PaymentsSyncType::get_headers(self, req, connectors)?)
                .set_body(types::PaymentsSyncType::get_request_body(
                    self, req, connectors,
                )?)
                .build(),
        ))
    }

    fn handle_response(
        &self,
        data: &types::RouterData<api::PSync, types::PaymentsSyncData, types::PaymentsResponseData>,
        event_builder: Option<&mut ConnectorEvent>,
        res: Response,
    ) -> CustomResult<
        types::RouterData<api::PSync, types::PaymentsSyncData, types::PaymentsResponseData>,
        errors::ConnectorError,
    >
    where
        api::PSync: Clone,
        types::PaymentsSyncData: Clone,
        types::PaymentsResponseData: Clone,
    {
        let response: payme::PaymePaymentsResponse = res
            .response
            .parse_struct("PaymePaymentsResponse")
            .change_context(errors::ConnectorError::ResponseDeserializationFailed)?;

        event_builder.map(|i| i.set_response_body(&response));
        router_env::logger::info!(connector_response=?response);

        types::RouterData::try_from(types::ResponseRouterData {
            response,
            data: data.clone(),
            http_code: res.status_code,
        })
    }

    fn get_5xx_error_response(
        &self,
        res: Response,
        event_builder: Option<&mut ConnectorEvent>,
    ) -> CustomResult<ErrorResponse, errors::ConnectorError> {
        // we are always getting 500 in error scenarios
        self.build_error_response(res, event_builder)
    }
}

impl ConnectorIntegration<api::Capture, types::PaymentsCaptureData, types::PaymentsResponseData>
    for Payme
{
    fn get_headers(
        &self,
        req: &types::PaymentsCaptureRouterData,
        connectors: &settings::Connectors,
    ) -> CustomResult<Vec<(String, request::Maskable<String>)>, errors::ConnectorError> {
        self.build_headers(req, connectors)
    }

    fn get_content_type(&self) -> &'static str {
        self.common_get_content_type()
    }

    fn get_url(
        &self,
        _req: &types::PaymentsCaptureRouterData,
        connectors: &settings::Connectors,
    ) -> CustomResult<String, errors::ConnectorError> {
        Ok(format!("{}api/capture-sale", self.base_url(connectors)))
    }

    fn get_request_body(
        &self,
        req: &types::PaymentsCaptureRouterData,
        _connectors: &settings::Connectors,
    ) -> CustomResult<RequestContent, errors::ConnectorError> {
        let amount = connector_utils::convert_amount(
            self.amount_converter,
            req.request.minor_amount_to_capture,
            req.request.currency,
        )?;
        let connector_router_data = payme::PaymeRouterData::try_from((amount, req))?;
        let connector_req = payme::PaymentCaptureRequest::try_from(&connector_router_data)?;
        Ok(RequestContent::Json(Box::new(connector_req)))
    }

    fn build_request(
        &self,
        req: &types::PaymentsCaptureRouterData,
        connectors: &settings::Connectors,
    ) -> CustomResult<Option<services::Request>, errors::ConnectorError> {
        Ok(Some(
            services::RequestBuilder::new()
                .method(services::Method::Post)
                .url(&types::PaymentsCaptureType::get_url(self, req, connectors)?)
                .attach_default_headers()
                .headers(types::PaymentsCaptureType::get_headers(
                    self, req, connectors,
                )?)
                .set_body(types::PaymentsCaptureType::get_request_body(
                    self, req, connectors,
                )?)
                .build(),
        ))
    }

    fn handle_response(
        &self,
        data: &types::PaymentsCaptureRouterData,
        event_builder: Option<&mut ConnectorEvent>,
        res: Response,
    ) -> CustomResult<types::PaymentsCaptureRouterData, errors::ConnectorError> {
        let response: payme::PaymePaySaleResponse = res
            .response
            .parse_struct("Payme PaymentsCaptureResponse")
            .change_context(errors::ConnectorError::ResponseDeserializationFailed)?;

        event_builder.map(|i| i.set_response_body(&response));
        router_env::logger::info!(connector_response=?response);

        types::RouterData::try_from(types::ResponseRouterData {
            response,
            data: data.clone(),
            http_code: res.status_code,
        })
    }

    fn get_error_response(
        &self,
        res: Response,
        event_builder: Option<&mut ConnectorEvent>,
    ) -> CustomResult<ErrorResponse, errors::ConnectorError> {
        self.build_error_response(res, event_builder)
    }

    fn get_5xx_error_response(
        &self,
        res: Response,
        event_builder: Option<&mut ConnectorEvent>,
    ) -> CustomResult<ErrorResponse, errors::ConnectorError> {
        // we are always getting 500 in error scenarios
        self.build_error_response(res, event_builder)
    }
}

impl ConnectorIntegration<api::Void, types::PaymentsCancelData, types::PaymentsResponseData>
    for Payme
{
    fn get_headers(
        &self,
        req: &types::PaymentsCancelRouterData,
        connectors: &settings::Connectors,
    ) -> CustomResult<Vec<(String, request::Maskable<String>)>, errors::ConnectorError> {
        self.build_headers(req, connectors)
    }

    fn get_content_type(&self) -> &'static str {
        self.common_get_content_type()
    }

    fn get_url(
        &self,
        _req: &types::PaymentsCancelRouterData,
        connectors: &settings::Connectors,
    ) -> CustomResult<String, errors::ConnectorError> {
        // for void, same endpoint is used as refund for payme
        Ok(format!("{}api/refund-sale", self.base_url(connectors)))
    }

    fn get_request_body(
        &self,
        req: &types::PaymentsCancelRouterData,
        _connectors: &settings::Connectors,
    ) -> CustomResult<RequestContent, errors::ConnectorError> {
        let req_amount =
            req.request
                .minor_amount
                .ok_or(errors::ConnectorError::MissingRequiredField {
                    field_name: "amount",
                })?;
        let req_currency =
            req.request
                .currency
                .ok_or(errors::ConnectorError::MissingRequiredField {
                    field_name: "amount",
                })?;
        let amount =
            connector_utils::convert_amount(self.amount_converter, req_amount, req_currency)?;
        let connector_router_data = payme::PaymeRouterData::try_from((amount, req))?;
        let connector_req = payme::PaymeVoidRequest::try_from(&connector_router_data)?;
        Ok(RequestContent::Json(Box::new(connector_req)))
    }

    fn build_request(
        &self,
        req: &types::PaymentsCancelRouterData,
        connectors: &settings::Connectors,
    ) -> CustomResult<Option<services::Request>, errors::ConnectorError> {
        let request = services::RequestBuilder::new()
            .method(services::Method::Post)
            .url(&types::PaymentsVoidType::get_url(self, req, connectors)?)
            .attach_default_headers()
            .headers(types::PaymentsVoidType::get_headers(self, req, connectors)?)
            .set_body(types::PaymentsVoidType::get_request_body(
                self, req, connectors,
            )?)
            .build();
        Ok(Some(request))
    }

    fn handle_response(
        &self,
        data: &types::PaymentsCancelRouterData,
        event_builder: Option<&mut ConnectorEvent>,
        res: Response,
    ) -> CustomResult<types::PaymentsCancelRouterData, errors::ConnectorError> {
        let response: payme::PaymeVoidResponse = res
            .response
            .parse_struct("PaymeVoidResponse")
            .change_context(errors::ConnectorError::ResponseDeserializationFailed)?;

        event_builder.map(|i| i.set_response_body(&response));
        router_env::logger::info!(connector_response=?response);

        types::RouterData::try_from(types::ResponseRouterData {
            response,
            data: data.clone(),
            http_code: res.status_code,
        })
    }

    fn get_error_response(
        &self,
        res: Response,
        event_builder: Option<&mut ConnectorEvent>,
    ) -> CustomResult<ErrorResponse, errors::ConnectorError> {
        self.build_error_response(res, event_builder)
    }

    fn get_5xx_error_response(
        &self,
        res: Response,
        event_builder: Option<&mut ConnectorEvent>,
    ) -> CustomResult<ErrorResponse, errors::ConnectorError> {
        // we are always getting 500 in error scenarios
        self.build_error_response(res, event_builder)
    }
}

impl ConnectorIntegration<api::Execute, types::RefundsData, types::RefundsResponseData> for Payme {
    fn get_headers(
        &self,
        req: &types::RefundsRouterData<api::Execute>,
        connectors: &settings::Connectors,
    ) -> CustomResult<Vec<(String, request::Maskable<String>)>, errors::ConnectorError> {
        self.build_headers(req, connectors)
    }

    fn get_content_type(&self) -> &'static str {
        self.common_get_content_type()
    }

    fn get_url(
        &self,
        _req: &types::RefundsRouterData<api::Execute>,
        connectors: &settings::Connectors,
    ) -> CustomResult<String, errors::ConnectorError> {
        Ok(format!("{}api/refund-sale", self.base_url(connectors)))
    }

    fn get_request_body(
        &self,
        req: &types::RefundsRouterData<api::Execute>,
        _connectors: &settings::Connectors,
    ) -> CustomResult<RequestContent, errors::ConnectorError> {
        let amount = connector_utils::convert_amount(
            self.amount_converter,
            req.request.minor_refund_amount,
            req.request.currency,
        )?;
        let connector_router_data = payme::PaymeRouterData::try_from((amount, req))?;
        let connector_req = payme::PaymeRefundRequest::try_from(&connector_router_data)?;
        Ok(RequestContent::Json(Box::new(connector_req)))
    }

    fn build_request(
        &self,
        req: &types::RefundsRouterData<api::Execute>,
        connectors: &settings::Connectors,
    ) -> CustomResult<Option<services::Request>, errors::ConnectorError> {
        let request = services::RequestBuilder::new()
            .method(services::Method::Post)
            .url(&types::RefundExecuteType::get_url(self, req, connectors)?)
            .attach_default_headers()
            .headers(types::RefundExecuteType::get_headers(
                self, req, connectors,
            )?)
            .set_body(types::RefundExecuteType::get_request_body(
                self, req, connectors,
            )?)
            .build();
        Ok(Some(request))
    }

    fn handle_response(
        &self,
        data: &types::RefundsRouterData<api::Execute>,
        event_builder: Option<&mut ConnectorEvent>,
        res: Response,
    ) -> CustomResult<types::RefundsRouterData<api::Execute>, errors::ConnectorError> {
        let response: payme::PaymeRefundResponse = res
            .response
            .parse_struct("PaymeRefundResponse")
            .change_context(errors::ConnectorError::ResponseDeserializationFailed)?;

        event_builder.map(|i| i.set_response_body(&response));
        router_env::logger::info!(connector_response=?response);

        types::RouterData::try_from(types::ResponseRouterData {
            response,
            data: data.clone(),
            http_code: res.status_code,
        })
    }

    fn get_error_response(
        &self,
        res: Response,
        event_builder: Option<&mut ConnectorEvent>,
    ) -> CustomResult<ErrorResponse, errors::ConnectorError> {
        self.build_error_response(res, event_builder)
    }

    fn get_5xx_error_response(
        &self,
        res: Response,
        event_builder: Option<&mut ConnectorEvent>,
    ) -> CustomResult<ErrorResponse, errors::ConnectorError> {
        // we are always getting 500 in error scenarios
        self.build_error_response(res, event_builder)
    }
}

impl ConnectorIntegration<api::RSync, types::RefundsData, types::RefundsResponseData> for Payme {
    fn get_url(
        &self,
        _req: &types::RouterData<api::RSync, types::RefundsData, types::RefundsResponseData>,
        connectors: &settings::Connectors,
    ) -> CustomResult<String, errors::ConnectorError> {
        Ok(format!("{}api/get-transactions", self.base_url(connectors)))
    }

    fn get_headers(
        &self,
        req: &types::RouterData<api::RSync, types::RefundsData, types::RefundsResponseData>,
        connectors: &settings::Connectors,
    ) -> CustomResult<Vec<(String, request::Maskable<String>)>, errors::ConnectorError> {
        self.build_headers(req, connectors)
    }

    fn get_content_type(&self) -> &'static str {
        self.common_get_content_type()
    }

    fn get_request_body(
        &self,
        req: &types::RouterData<api::RSync, types::RefundsData, types::RefundsResponseData>,
        _connectors: &settings::Connectors,
    ) -> CustomResult<RequestContent, errors::ConnectorError> {
        let connector_req = payme::PaymeQueryTransactionRequest::try_from(req)?;
        Ok(RequestContent::Json(Box::new(connector_req)))
    }

    fn build_request(
        &self,
        req: &types::RouterData<api::RSync, types::RefundsData, types::RefundsResponseData>,
        connectors: &settings::Connectors,
    ) -> CustomResult<Option<services::Request>, errors::ConnectorError> {
        let request = services::RequestBuilder::new()
            .method(services::Method::Post)
            .url(&types::RefundSyncType::get_url(self, req, connectors)?)
            .attach_default_headers()
            .headers(types::RefundSyncType::get_headers(self, req, connectors)?)
            .set_body(types::RefundSyncType::get_request_body(
                self, req, connectors,
            )?)
            .build();
        Ok(Some(request))
    }

    fn handle_response(
        &self,
        data: &types::RouterData<api::RSync, types::RefundsData, types::RefundsResponseData>,
        event_builder: Option<&mut ConnectorEvent>,
        res: Response,
    ) -> CustomResult<
        types::RouterData<api::RSync, types::RefundsData, types::RefundsResponseData>,
        errors::ConnectorError,
    >
    where
        api::RSync: Clone,
        types::RefundsData: Clone,
        types::RefundsResponseData: Clone,
    {
        let response: payme::PaymeQueryTransactionResponse = res
            .response
            .parse_struct("GetSalesResponse")
            .change_context(errors::ConnectorError::ResponseDeserializationFailed)?;

        event_builder.map(|i| i.set_response_body(&response));
        router_env::logger::info!(connector_response=?response);

        types::RouterData::try_from(types::ResponseRouterData {
            response,
            data: data.clone(),
            http_code: res.status_code,
        })
    }

    fn get_error_response(
        &self,
        res: Response,
        event_builder: Option<&mut ConnectorEvent>,
    ) -> CustomResult<ErrorResponse, errors::ConnectorError> {
        self.build_error_response(res, event_builder)
    }

    fn get_5xx_error_response(
        &self,
        res: Response,
        event_builder: Option<&mut ConnectorEvent>,
    ) -> CustomResult<ErrorResponse, errors::ConnectorError> {
        // we are always getting 500 in error scenarios
        self.build_error_response(res, event_builder)
    }
}

#[async_trait::async_trait]
impl api::IncomingWebhook for Payme {
    fn get_webhook_source_verification_algorithm(
        &self,
        _request: &api::IncomingWebhookRequestDetails<'_>,
    ) -> CustomResult<Box<dyn crypto::VerifySignature + Send>, errors::ConnectorError> {
        Ok(Box::new(crypto::Md5))
    }

    fn get_webhook_source_verification_signature(
        &self,
        request: &api::IncomingWebhookRequestDetails<'_>,
        _connector_webhook_secrets: &api_models::webhooks::ConnectorWebhookSecrets,
    ) -> CustomResult<Vec<u8>, errors::ConnectorError> {
        let resource =
            serde_urlencoded::from_bytes::<payme::WebhookEventDataResourceSignature>(request.body)
                .change_context(errors::ConnectorError::WebhookBodyDecodingFailed)?;
        Ok(resource.payme_signature.expose().into_bytes())
    }

    fn get_webhook_source_verification_message(
        &self,
        request: &api::IncomingWebhookRequestDetails<'_>,
        _merchant_id: &str,
        connector_webhook_secrets: &api_models::webhooks::ConnectorWebhookSecrets,
    ) -> CustomResult<Vec<u8>, errors::ConnectorError> {
        let resource =
            serde_urlencoded::from_bytes::<payme::WebhookEventDataResource>(request.body)
                .change_context(errors::ConnectorError::WebhookBodyDecodingFailed)?;
        Ok(format!(
            "{}{}{}",
            String::from_utf8_lossy(&connector_webhook_secrets.secret),
            resource.payme_transaction_id,
            resource.payme_sale_id
        )
        .as_bytes()
        .to_vec())
    }

    async fn verify_webhook_source(
        &self,
        request: &api::IncomingWebhookRequestDetails<'_>,
        merchant_account: &domain::MerchantAccount,
        merchant_connector_account: domain::MerchantConnectorAccount,
        connector_label: &str,
    ) -> CustomResult<bool, errors::ConnectorError> {
        let algorithm = self
            .get_webhook_source_verification_algorithm(request)
            .change_context(errors::ConnectorError::WebhookSourceVerificationFailed)?;

        let connector_webhook_secrets = self
            .get_webhook_source_verification_merchant_secret(
                merchant_account,
                connector_label,
                merchant_connector_account,
            )
            .await
            .change_context(errors::ConnectorError::WebhookSourceVerificationFailed)?;

        let signature = self
            .get_webhook_source_verification_signature(request, &connector_webhook_secrets)
            .change_context(errors::ConnectorError::WebhookSourceVerificationFailed)?;

        let mut message = self
            .get_webhook_source_verification_message(
                request,
                &merchant_account.merchant_id,
                &connector_webhook_secrets,
            )
            .change_context(errors::ConnectorError::WebhookSourceVerificationFailed)?;
        let mut message_to_verify = connector_webhook_secrets
            .additional_secret
            .ok_or(errors::ConnectorError::WebhookSourceVerificationFailed)
            .attach_printable("Failed to get additional secrets")?
            .expose()
            .as_bytes()
            .to_vec();

        message_to_verify.append(&mut message);

        let signature_to_verify = hex::decode(signature)
            .change_context(errors::ConnectorError::WebhookResponseEncodingFailed)?;
        algorithm
            .verify_signature(
                &connector_webhook_secrets.secret,
                &signature_to_verify,
                &message_to_verify,
            )
            .change_context(errors::ConnectorError::WebhookSourceVerificationFailed)
    }

    fn get_webhook_object_reference_id(
        &self,
        request: &api::IncomingWebhookRequestDetails<'_>,
    ) -> CustomResult<api::webhooks::ObjectReferenceId, errors::ConnectorError> {
        let resource =
            serde_urlencoded::from_bytes::<payme::WebhookEventDataResource>(request.body)
                .change_context(errors::ConnectorError::WebhookBodyDecodingFailed)?;
        let id = match resource.notify_type {
            transformers::NotifyType::SaleComplete
            | transformers::NotifyType::SaleAuthorized
            | transformers::NotifyType::SaleFailure
            | transformers::NotifyType::SaleChargeback
            | transformers::NotifyType::SaleChargebackRefund => {
                api::webhooks::ObjectReferenceId::PaymentId(
                    api_models::payments::PaymentIdType::ConnectorTransactionId(
                        resource.payme_sale_id,
                    ),
                )
            }
            transformers::NotifyType::Refund => api::webhooks::ObjectReferenceId::RefundId(
                api_models::webhooks::RefundIdType::ConnectorRefundId(
                    resource.payme_transaction_id,
                ),
            ),
        };
        Ok(id)
    }

    fn get_webhook_event_type(
        &self,
        request: &api::IncomingWebhookRequestDetails<'_>,
    ) -> CustomResult<api::IncomingWebhookEvent, errors::ConnectorError> {
        let resource =
            serde_urlencoded::from_bytes::<payme::WebhookEventDataResourceEvent>(request.body)
                .change_context(errors::ConnectorError::WebhookBodyDecodingFailed)?;
        Ok(api::IncomingWebhookEvent::from(resource.notify_type))
    }

    fn get_webhook_resource_object(
        &self,
        request: &api::IncomingWebhookRequestDetails<'_>,
    ) -> CustomResult<Box<dyn masking::ErasedMaskSerialize>, errors::ConnectorError> {
        let resource =
            serde_urlencoded::from_bytes::<payme::WebhookEventDataResource>(request.body)
                .change_context(errors::ConnectorError::WebhookBodyDecodingFailed)?;

        match resource.notify_type {
            transformers::NotifyType::SaleComplete
            | transformers::NotifyType::SaleAuthorized
            | transformers::NotifyType::SaleFailure => {
                Ok(Box::new(payme::PaymePaySaleResponse::from(resource)))
            }
            transformers::NotifyType::Refund => Ok(Box::new(
                payme::PaymeQueryTransactionResponse::from(resource),
            )),
            transformers::NotifyType::SaleChargeback
            | transformers::NotifyType::SaleChargebackRefund => Ok(Box::new(resource)),
        }
    }

    fn get_dispute_details(
        &self,
        request: &api::IncomingWebhookRequestDetails<'_>,
    ) -> CustomResult<api::disputes::DisputePayload, errors::ConnectorError> {
        let webhook_object =
            serde_urlencoded::from_bytes::<payme::WebhookEventDataResource>(request.body)
                .change_context(errors::ConnectorError::WebhookBodyDecodingFailed)?;

        Ok(api::disputes::DisputePayload {
            amount: webhook_object.price.to_string(),
            currency: webhook_object.currency.to_string(),
            dispute_stage: api_models::enums::DisputeStage::Dispute,
            connector_dispute_id: webhook_object.payme_transaction_id,
            connector_reason: None,
            connector_reason_code: None,
            challenge_required_by: None,
            connector_status: webhook_object.sale_status.to_string(),
            created_at: None,
            updated_at: None,
        })
    }
}<|MERGE_RESOLUTION|>--- conflicted
+++ resolved
@@ -31,7 +31,6 @@
         transformers::ForeignTryFrom,
         ErrorResponse, Response,
     },
-    // transformers::{ForeignFrom, ForeignTryFrom},
     utils::{handle_json_response_deserialization_failure, BytesExt},
 };
 
@@ -41,7 +40,6 @@
     apple_pay_google_pay_amount_converter:
         &'static (dyn AmountConvertor<Output = StringMajorUnit> + Sync),
 }
-<<<<<<< HEAD
 
 impl Payme {
     pub const fn new() -> &'static Self {
@@ -51,18 +49,6 @@
         }
     }
 }
-=======
->>>>>>> e69a7bda
-
-impl Payme {
-    pub const fn new() -> &'static Self {
-        &Self {
-            amount_converter: &MinorUnitForConnector,
-            apple_pay_google_pay_amount_converter: &StringMajorUnitForConnector,
-        }
-    }
-}
-// dummy commit
 impl api::Payment for Payme {}
 impl api::PaymentSession for Payme {}
 impl api::PaymentsCompleteAuthorize for Payme {}
@@ -878,7 +864,7 @@
             req.request
                 .currency
                 .ok_or(errors::ConnectorError::MissingRequiredField {
-                    field_name: "amount",
+                    field_name: "currency",
                 })?;
         let amount =
             connector_utils::convert_amount(self.amount_converter, req_amount, req_currency)?;
