pub mod transformers;

use std::fmt::Debug;

use error_stack::{IntoReport, ResultExt};
use masking::{ExposeInterface, PeekInterface};
use transformers as volt;

use crate::{
    configs::settings,
    core::errors::{self, CustomResult},
    headers,
    services::{
        self,
        request::{self, Mask},
        ConnectorIntegration, ConnectorValidation,
    },
    types::{
        self,
        api::{self, ConnectorCommon, ConnectorCommonExt},
        ErrorResponse, Response,
    },
    utils::{self, BytesExt},
};

#[derive(Debug, Clone)]
pub struct Volt;

impl api::Payment for Volt {}
impl api::PaymentSession for Volt {}
impl api::ConnectorAccessToken for Volt {}
impl api::MandateSetup for Volt {}
impl api::PaymentAuthorize for Volt {}
impl api::PaymentSync for Volt {}
impl api::PaymentCapture for Volt {}
impl api::PaymentVoid for Volt {}
impl api::Refund for Volt {}
impl api::RefundExecute for Volt {}
impl api::RefundSync for Volt {}
impl api::PaymentToken for Volt {}

impl
    ConnectorIntegration<
        api::PaymentMethodToken,
        types::PaymentMethodTokenizationData,
        types::PaymentsResponseData,
    > for Volt
{
    // Not Implemented (R)
}

impl<Flow, Request, Response> ConnectorCommonExt<Flow, Request, Response> for Volt
where
    Self: ConnectorIntegration<Flow, Request, Response>,
{
    fn build_headers(
        &self,
        req: &types::RouterData<Flow, Request, Response>,
        _connectors: &settings::Connectors,
    ) -> CustomResult<Vec<(String, request::Maskable<String>)>, errors::ConnectorError> {
        let mut header = vec![(
            headers::CONTENT_TYPE.to_string(),
            types::PaymentsAuthorizeType::get_content_type(self)
                .to_string()
                .into(),
        )];
        let access_token = req
            .access_token
            .clone()
            .ok_or(errors::ConnectorError::FailedToObtainAuthType)?;
        let auth_header = (
            headers::AUTHORIZATION.to_string(),
            format!("Bearer {}", access_token.token.peek()).into_masked(),
        );
        header.push(auth_header);
        Ok(header)
    }
}

impl ConnectorCommon for Volt {
    fn id(&self) -> &'static str {
        "volt"
    }

    fn get_currency_unit(&self) -> api::CurrencyUnit {
        api::CurrencyUnit::Minor
    }

    fn common_get_content_type(&self) -> &'static str {
        "application/json"
    }

    fn base_url<'a>(&self, connectors: &'a settings::Connectors) -> &'a str {
        connectors.volt.base_url.as_ref()
    }

    fn get_auth_header(
        &self,
        auth_type: &types::ConnectorAuthType,
    ) -> CustomResult<Vec<(String, request::Maskable<String>)>, errors::ConnectorError> {
        let auth = volt::VoltAuthType::try_from(auth_type)
            .change_context(errors::ConnectorError::FailedToObtainAuthType)?;
        Ok(vec![(
            headers::AUTHORIZATION.to_string(),
            auth.username.expose().into_masked(),
        )])
    }

    fn build_error_response(
        &self,
        res: Response,
    ) -> CustomResult<ErrorResponse, errors::ConnectorError> {
        let response: volt::VoltErrorResponse = res
            .response
            .parse_struct("VoltErrorResponse")
            .change_context(errors::ConnectorError::ResponseDeserializationFailed)?;

        let reason = match &response.exception.error_list {
            Some(error_list) => error_list
                .iter()
                .map(|error| error.message.clone())
                .collect::<Vec<String>>()
                .join(" & "),
            None => response.exception.message.clone(),
        };

        Ok(ErrorResponse {
            status_code: res.status_code,
            code: response.exception.message.to_string(),
            message: response.exception.message.clone(),
            reason: Some(reason),
            attempt_status: None,
        })
    }
}

impl ConnectorValidation for Volt {
    //TODO: implement functions when support enabled
}

impl ConnectorIntegration<api::Session, types::PaymentsSessionData, types::PaymentsResponseData>
    for Volt
{
    //TODO: implement sessions flow
}

impl ConnectorIntegration<api::AccessTokenAuth, types::AccessTokenRequestData, types::AccessToken>
    for Volt
{
    fn get_url(
        &self,
        _req: &types::RefreshTokenRouterData,
        connectors: &settings::Connectors,
    ) -> CustomResult<String, errors::ConnectorError> {
        Ok(format!("{}oauth", self.base_url(connectors)))
    }

    fn get_content_type(&self) -> &'static str {
        "application/x-www-form-urlencoded"
    }
    fn get_headers(
        &self,
        _req: &types::RefreshTokenRouterData,
        _connectors: &settings::Connectors,
    ) -> CustomResult<Vec<(String, request::Maskable<String>)>, errors::ConnectorError> {
        Ok(vec![(
            headers::CONTENT_TYPE.to_string(),
            types::RefreshTokenType::get_content_type(self)
                .to_string()
                .into(),
        )])
    }

    fn get_request_body(
        &self,
        req: &types::RefreshTokenRouterData,
        _connectors: &settings::Connectors,
    ) -> CustomResult<Option<types::RequestBody>, errors::ConnectorError> {
        let req_obj = volt::VoltAuthUpdateRequest::try_from(req)?;
        let volt_req = types::RequestBody::log_and_get_request_body(
            &req_obj,
            utils::Encode::<volt::VoltAuthUpdateRequest>::url_encode,
        )
        .change_context(errors::ConnectorError::RequestEncodingFailed)?;

        Ok(Some(volt_req))
    }

    fn build_request(
        &self,
        req: &types::RefreshTokenRouterData,
        connectors: &settings::Connectors,
    ) -> CustomResult<Option<services::Request>, errors::ConnectorError> {
        let req = Some(
            services::RequestBuilder::new()
                .method(services::Method::Post)
                .attach_default_headers()
                .headers(types::RefreshTokenType::get_headers(self, req, connectors)?)
                .url(&types::RefreshTokenType::get_url(self, req, connectors)?)
                .body(types::RefreshTokenType::get_request_body(
                    self, req, connectors,
                )?)
                .build(),
        );
        Ok(req)
    }

    fn handle_response(
        &self,
        data: &types::RefreshTokenRouterData,
        res: Response,
    ) -> CustomResult<types::RefreshTokenRouterData, errors::ConnectorError> {
        let response: volt::VoltAuthUpdateResponse = res
            .response
            .parse_struct("Volt VoltAuthUpdateResponse")
            .change_context(errors::ConnectorError::ResponseDeserializationFailed)?;

        types::RouterData::try_from(types::ResponseRouterData {
            response,
            data: data.clone(),
            http_code: res.status_code,
        })
    }

    fn get_error_response(
        &self,
        res: Response,
    ) -> CustomResult<ErrorResponse, errors::ConnectorError> {
        self.build_error_response(res)
    }
}

impl
    ConnectorIntegration<
        api::SetupMandate,
        types::SetupMandateRequestData,
        types::PaymentsResponseData,
    > for Volt
{
}

impl ConnectorIntegration<api::Authorize, types::PaymentsAuthorizeData, types::PaymentsResponseData>
    for Volt
{
    fn get_headers(
        &self,
        req: &types::PaymentsAuthorizeRouterData,
        connectors: &settings::Connectors,
    ) -> CustomResult<Vec<(String, request::Maskable<String>)>, errors::ConnectorError> {
        self.build_headers(req, connectors)
    }

    fn get_content_type(&self) -> &'static str {
        self.common_get_content_type()
    }

    fn get_url(
        &self,
        _req: &types::PaymentsAuthorizeRouterData,
        connectors: &settings::Connectors,
    ) -> CustomResult<String, errors::ConnectorError> {
        Ok(format!("{}v2/payments", self.base_url(connectors)))
    }

    fn get_request_body(
        &self,
        req: &types::PaymentsAuthorizeRouterData,
        _connectors: &settings::Connectors,
    ) -> CustomResult<Option<types::RequestBody>, errors::ConnectorError> {
        let connector_router_data = volt::VoltRouterData::try_from((
            &self.get_currency_unit(),
            req.request.currency,
            req.request.amount,
            req,
        ))?;
        let req_obj = volt::VoltPaymentsRequest::try_from(&connector_router_data)?;
        let volt_req = types::RequestBody::log_and_get_request_body(
            &req_obj,
            utils::Encode::<volt::VoltPaymentsRequest>::encode_to_string_of_json,
        )
        .change_context(errors::ConnectorError::RequestEncodingFailed)?;
        Ok(Some(volt_req))
    }

    fn build_request(
        &self,
        req: &types::PaymentsAuthorizeRouterData,
        connectors: &settings::Connectors,
    ) -> CustomResult<Option<services::Request>, errors::ConnectorError> {
        Ok(Some(
            services::RequestBuilder::new()
                .method(services::Method::Post)
                .url(&types::PaymentsAuthorizeType::get_url(
                    self, req, connectors,
                )?)
                .attach_default_headers()
                .headers(types::PaymentsAuthorizeType::get_headers(
                    self, req, connectors,
                )?)
                .body(types::PaymentsAuthorizeType::get_request_body(
                    self, req, connectors,
                )?)
                .build(),
        ))
    }

    fn handle_response(
        &self,
        data: &types::PaymentsAuthorizeRouterData,
        res: Response,
    ) -> CustomResult<types::PaymentsAuthorizeRouterData, errors::ConnectorError> {
        let response: volt::VoltPaymentsResponse = res
            .response
            .parse_struct("Volt PaymentsAuthorizeResponse")
            .change_context(errors::ConnectorError::ResponseDeserializationFailed)?;
        types::RouterData::try_from(types::ResponseRouterData {
            response,
            data: data.clone(),
            http_code: res.status_code,
        })
    }

    fn get_error_response(
        &self,
        res: Response,
    ) -> CustomResult<ErrorResponse, errors::ConnectorError> {
        self.build_error_response(res)
    }
}

impl ConnectorIntegration<api::PSync, types::PaymentsSyncData, types::PaymentsResponseData>
    for Volt
{
    fn get_headers(
        &self,
        req: &types::PaymentsSyncRouterData,
        connectors: &settings::Connectors,
    ) -> CustomResult<Vec<(String, request::Maskable<String>)>, errors::ConnectorError> {
        self.build_headers(req, connectors)
    }

    fn get_content_type(&self) -> &'static str {
        self.common_get_content_type()
    }

    fn get_url(
        &self,
        req: &types::PaymentsSyncRouterData,
        connectors: &settings::Connectors,
    ) -> CustomResult<String, errors::ConnectorError> {
        let connector_payment_id = req
            .request
            .connector_transaction_id
            .get_connector_transaction_id()
            .change_context(errors::ConnectorError::MissingConnectorTransactionID)?;
        Ok(format!(
            "{}payments/{connector_payment_id}",
            self.base_url(connectors)
        ))
    }

    fn build_request(
        &self,
        req: &types::PaymentsSyncRouterData,
        connectors: &settings::Connectors,
    ) -> CustomResult<Option<services::Request>, errors::ConnectorError> {
        Ok(Some(
            services::RequestBuilder::new()
                .method(services::Method::Get)
                .url(&types::PaymentsSyncType::get_url(self, req, connectors)?)
                .attach_default_headers()
                .headers(types::PaymentsSyncType::get_headers(self, req, connectors)?)
                .build(),
        ))
    }

    fn handle_response(
        &self,
        data: &types::PaymentsSyncRouterData,
        res: Response,
    ) -> CustomResult<types::PaymentsSyncRouterData, errors::ConnectorError> {
        let response: volt::VoltPsyncResponse = res
            .response
            .parse_struct("volt PaymentsSyncResponse")
            .change_context(errors::ConnectorError::ResponseDeserializationFailed)?;
        types::RouterData::try_from(types::ResponseRouterData {
            response,
            data: data.clone(),
            http_code: res.status_code,
        })
    }

    fn get_error_response(
        &self,
        res: Response,
    ) -> CustomResult<ErrorResponse, errors::ConnectorError> {
        self.build_error_response(res)
    }
}

impl ConnectorIntegration<api::Capture, types::PaymentsCaptureData, types::PaymentsResponseData>
    for Volt
{
    fn get_headers(
        &self,
        req: &types::PaymentsCaptureRouterData,
        connectors: &settings::Connectors,
    ) -> CustomResult<Vec<(String, request::Maskable<String>)>, errors::ConnectorError> {
        self.build_headers(req, connectors)
    }

    fn get_content_type(&self) -> &'static str {
        self.common_get_content_type()
    }

    fn get_url(
        &self,
        _req: &types::PaymentsCaptureRouterData,
        _connectors: &settings::Connectors,
    ) -> CustomResult<String, errors::ConnectorError> {
        Err(errors::ConnectorError::NotImplemented("get_url method".to_string()).into())
    }

    fn get_request_body(
        &self,
        _req: &types::PaymentsCaptureRouterData,
        _connectors: &settings::Connectors,
    ) -> CustomResult<Option<types::RequestBody>, errors::ConnectorError> {
        Err(errors::ConnectorError::NotImplemented("get_request_body method".to_string()).into())
    }

    fn build_request(
        &self,
        req: &types::PaymentsCaptureRouterData,
        connectors: &settings::Connectors,
    ) -> CustomResult<Option<services::Request>, errors::ConnectorError> {
        Ok(Some(
            services::RequestBuilder::new()
                .method(services::Method::Post)
                .url(&types::PaymentsCaptureType::get_url(self, req, connectors)?)
                .attach_default_headers()
                .headers(types::PaymentsCaptureType::get_headers(
                    self, req, connectors,
                )?)
                .body(types::PaymentsCaptureType::get_request_body(
                    self, req, connectors,
                )?)
                .build(),
        ))
    }

    fn handle_response(
        &self,
        data: &types::PaymentsCaptureRouterData,
        res: Response,
    ) -> CustomResult<types::PaymentsCaptureRouterData, errors::ConnectorError> {
        let response: volt::VoltPaymentsResponse = res
            .response
            .parse_struct("Volt PaymentsCaptureResponse")
            .change_context(errors::ConnectorError::ResponseDeserializationFailed)?;
        types::RouterData::try_from(types::ResponseRouterData {
            response,
            data: data.clone(),
            http_code: res.status_code,
        })
    }

    fn get_error_response(
        &self,
        res: Response,
    ) -> CustomResult<ErrorResponse, errors::ConnectorError> {
        self.build_error_response(res)
    }
}

impl ConnectorIntegration<api::Void, types::PaymentsCancelData, types::PaymentsResponseData>
    for Volt
{
}

impl ConnectorIntegration<api::Execute, types::RefundsData, types::RefundsResponseData> for Volt {
    fn get_headers(
        &self,
        req: &types::RefundsRouterData<api::Execute>,
        connectors: &settings::Connectors,
    ) -> CustomResult<Vec<(String, request::Maskable<String>)>, errors::ConnectorError> {
        self.build_headers(req, connectors)
    }

    fn get_content_type(&self) -> &'static str {
        self.common_get_content_type()
    }

    fn get_url(
        &self,
        req: &types::RefundsRouterData<api::Execute>,
        connectors: &settings::Connectors,
    ) -> CustomResult<String, errors::ConnectorError> {
        let connector_payment_id = req.request.connector_transaction_id.clone();
        Ok(format!(
            "{}payments/{connector_payment_id}/request-refund",
            self.base_url(connectors),
        ))
    }

    fn get_request_body(
        &self,
        req: &types::RefundsRouterData<api::Execute>,
        _connectors: &settings::Connectors,
    ) -> CustomResult<Option<types::RequestBody>, errors::ConnectorError> {
        let connector_router_data = volt::VoltRouterData::try_from((
            &self.get_currency_unit(),
            req.request.currency,
            req.request.refund_amount,
            req,
        ))?;
        let req_obj = volt::VoltRefundRequest::try_from(&connector_router_data)?;
        let volt_req = types::RequestBody::log_and_get_request_body(
            &req_obj,
            utils::Encode::<volt::VoltRefundRequest>::encode_to_string_of_json,
        )
        .change_context(errors::ConnectorError::RequestEncodingFailed)?;
        Ok(Some(volt_req))
    }

    fn build_request(
        &self,
        req: &types::RefundsRouterData<api::Execute>,
        connectors: &settings::Connectors,
    ) -> CustomResult<Option<services::Request>, errors::ConnectorError> {
        let request = services::RequestBuilder::new()
            .method(services::Method::Post)
            .url(&types::RefundExecuteType::get_url(self, req, connectors)?)
            .attach_default_headers()
            .headers(types::RefundExecuteType::get_headers(
                self, req, connectors,
            )?)
            .body(types::RefundExecuteType::get_request_body(
                self, req, connectors,
            )?)
            .build();
        Ok(Some(request))
    }

    fn handle_response(
        &self,
        data: &types::RefundsRouterData<api::Execute>,
        res: Response,
    ) -> CustomResult<types::RefundsRouterData<api::Execute>, errors::ConnectorError> {
        let response: volt::RefundResponse = res
            .response
            .parse_struct("volt RefundResponse")
            .change_context(errors::ConnectorError::ResponseDeserializationFailed)?;
        types::RouterData::try_from(types::ResponseRouterData {
            response,
            data: data.clone(),
            http_code: res.status_code,
        })
    }

    fn get_error_response(
        &self,
        res: Response,
    ) -> CustomResult<ErrorResponse, errors::ConnectorError> {
        self.build_error_response(res)
    }
}

impl ConnectorIntegration<api::RSync, types::RefundsData, types::RefundsResponseData> for Volt {
<<<<<<< HEAD
    fn get_headers(
        &self,
        req: &types::RefundSyncRouterData,
        connectors: &settings::Connectors,
    ) -> CustomResult<Vec<(String, request::Maskable<String>)>, errors::ConnectorError> {
        self.build_headers(req, connectors)
    }

    fn get_content_type(&self) -> &'static str {
        self.common_get_content_type()
    }

    fn get_url(
        &self,
        _req: &types::RefundSyncRouterData,
        _connectors: &settings::Connectors,
    ) -> CustomResult<String, errors::ConnectorError> {
        Err(errors::ConnectorError::NotImplemented("get_url method".to_string()).into())
    }

    fn build_request(
        &self,
        req: &types::RefundSyncRouterData,
        connectors: &settings::Connectors,
    ) -> CustomResult<Option<services::Request>, errors::ConnectorError> {
        Ok(Some(
            services::RequestBuilder::new()
                .method(services::Method::Get)
                .url(&types::RefundSyncType::get_url(self, req, connectors)?)
                .attach_default_headers()
                .headers(types::RefundSyncType::get_headers(self, req, connectors)?)
                .body(types::RefundSyncType::get_request_body(
                    self, req, connectors,
                )?)
                .build(),
        ))
    }

    fn handle_response(
        &self,
        data: &types::RefundSyncRouterData,
        res: Response,
    ) -> CustomResult<types::RefundSyncRouterData, errors::ConnectorError> {
        let response: volt::RefundResponse =
            res.response
                .parse_struct("volt RefundSyncResponse")
                .change_context(errors::ConnectorError::ResponseDeserializationFailed)?;
        types::RouterData::try_from(types::ResponseRouterData {
            response,
            data: data.clone(),
            http_code: res.status_code,
        })
    }

    fn get_error_response(
        &self,
        res: Response,
    ) -> CustomResult<ErrorResponse, errors::ConnectorError> {
        self.build_error_response(res)
    }
=======
    //Volt does not support Refund Sync
>>>>>>> 94897d84
}

#[async_trait::async_trait]
impl api::IncomingWebhook for Volt {
    fn get_webhook_object_reference_id(
        &self,
        _request: &api::IncomingWebhookRequestDetails<'_>,
    ) -> CustomResult<api::webhooks::ObjectReferenceId, errors::ConnectorError> {
        Err(errors::ConnectorError::WebhooksNotImplemented).into_report()
    }

    fn get_webhook_event_type(
        &self,
        _request: &api::IncomingWebhookRequestDetails<'_>,
    ) -> CustomResult<api::IncomingWebhookEvent, errors::ConnectorError> {
        Err(errors::ConnectorError::WebhooksNotImplemented).into_report()
    }

    fn get_webhook_resource_object(
        &self,
        _request: &api::IncomingWebhookRequestDetails<'_>,
    ) -> CustomResult<Box<dyn masking::ErasedMaskSerialize>, errors::ConnectorError> {
        Err(errors::ConnectorError::WebhooksNotImplemented).into_report()
    }
}<|MERGE_RESOLUTION|>--- conflicted
+++ resolved
@@ -567,70 +567,7 @@
 }
 
 impl ConnectorIntegration<api::RSync, types::RefundsData, types::RefundsResponseData> for Volt {
-<<<<<<< HEAD
-    fn get_headers(
-        &self,
-        req: &types::RefundSyncRouterData,
-        connectors: &settings::Connectors,
-    ) -> CustomResult<Vec<(String, request::Maskable<String>)>, errors::ConnectorError> {
-        self.build_headers(req, connectors)
-    }
-
-    fn get_content_type(&self) -> &'static str {
-        self.common_get_content_type()
-    }
-
-    fn get_url(
-        &self,
-        _req: &types::RefundSyncRouterData,
-        _connectors: &settings::Connectors,
-    ) -> CustomResult<String, errors::ConnectorError> {
-        Err(errors::ConnectorError::NotImplemented("get_url method".to_string()).into())
-    }
-
-    fn build_request(
-        &self,
-        req: &types::RefundSyncRouterData,
-        connectors: &settings::Connectors,
-    ) -> CustomResult<Option<services::Request>, errors::ConnectorError> {
-        Ok(Some(
-            services::RequestBuilder::new()
-                .method(services::Method::Get)
-                .url(&types::RefundSyncType::get_url(self, req, connectors)?)
-                .attach_default_headers()
-                .headers(types::RefundSyncType::get_headers(self, req, connectors)?)
-                .body(types::RefundSyncType::get_request_body(
-                    self, req, connectors,
-                )?)
-                .build(),
-        ))
-    }
-
-    fn handle_response(
-        &self,
-        data: &types::RefundSyncRouterData,
-        res: Response,
-    ) -> CustomResult<types::RefundSyncRouterData, errors::ConnectorError> {
-        let response: volt::RefundResponse =
-            res.response
-                .parse_struct("volt RefundSyncResponse")
-                .change_context(errors::ConnectorError::ResponseDeserializationFailed)?;
-        types::RouterData::try_from(types::ResponseRouterData {
-            response,
-            data: data.clone(),
-            http_code: res.status_code,
-        })
-    }
-
-    fn get_error_response(
-        &self,
-        res: Response,
-    ) -> CustomResult<ErrorResponse, errors::ConnectorError> {
-        self.build_error_response(res)
-    }
-=======
     //Volt does not support Refund Sync
->>>>>>> 94897d84
 }
 
 #[async_trait::async_trait]
