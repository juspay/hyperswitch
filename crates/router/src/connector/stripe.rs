--- conflicted
+++ resolved
@@ -265,12 +265,7 @@
         types::PaymentsAuthorizeData: Clone,
         types::PaymentsResponseData: Clone,
     {
-<<<<<<< HEAD
-        logger::debug!(payment_sync_response=?res);
-        let response: stripe::PaymentIntentSyncResponse = res
-=======
         let response: stripe::PaymentIntentResponse = res
->>>>>>> 7792de55
             .response
             .parse_struct("PaymentIntentResponse")
             .change_context(errors::ConnectorError::ResponseDeserializationFailed)?;
