--- conflicted
+++ resolved
@@ -823,11 +823,7 @@
         connectors: &settings::Connectors,
     ) -> CustomResult<String, errors::ConnectorError> {
         match &req.request.payment_method_data {
-<<<<<<< HEAD
             domain::PaymentMethodData::BankTransfer(bank_transfer_data) => {
-=======
-            domain::payments::PaymentMethodData::BankTransfer(bank_transfer_data) => {
->>>>>>> bc25f3fa
                 match bank_transfer_data.deref() {
                     domain::BankTransferData::AchBankTransfer { .. }
                     | domain::BankTransferData::MultibancoBankTransfer { .. } => {
@@ -854,11 +850,7 @@
         _connectors: &settings::Connectors,
     ) -> CustomResult<RequestContent, errors::ConnectorError> {
         match &req.request.payment_method_data {
-<<<<<<< HEAD
             domain::PaymentMethodData::BankTransfer(bank_transfer_data) => {
-=======
-            domain::payments::PaymentMethodData::BankTransfer(bank_transfer_data) => {
->>>>>>> bc25f3fa
                 stripe::get_bank_transfer_request_data(req, bank_transfer_data.deref())
             }
             _ => {
@@ -898,7 +890,6 @@
         res: types::Response,
     ) -> CustomResult<types::PaymentsAuthorizeRouterData, errors::ConnectorError> {
         match &data.request.payment_method_data {
-<<<<<<< HEAD
             domain::PaymentMethodData::BankTransfer(bank_transfer_data) => match bank_transfer_data
                 .deref()
             {
@@ -917,45 +908,6 @@
                         data: data.clone(),
                         http_code: res.status_code,
                     })
-=======
-            domain::payments::PaymentMethodData::BankTransfer(bank_transfer_data) => {
-                match bank_transfer_data.deref() {
-                    api_models::payments::BankTransferData::AchBankTransfer { .. }
-                    | api_models::payments::BankTransferData::MultibancoBankTransfer { .. } => {
-                        let response: stripe::ChargesResponse = res
-                            .response
-                            .parse_struct("ChargesResponse")
-                            .change_context(
-                                errors::ConnectorError::ResponseDeserializationFailed,
-                            )?;
-
-                        event_builder.map(|i| i.set_response_body(&response));
-                        router_env::logger::info!(connector_response=?response);
-
-                        types::RouterData::try_from(types::ResponseRouterData {
-                            response,
-                            data: data.clone(),
-                            http_code: res.status_code,
-                        })
-                    }
-                    _ => {
-                        let response: stripe::PaymentIntentResponse = res
-                            .response
-                            .parse_struct("PaymentIntentResponse")
-                            .change_context(
-                                errors::ConnectorError::ResponseDeserializationFailed,
-                            )?;
-
-                        event_builder.map(|i| i.set_response_body(&response));
-                        router_env::logger::info!(connector_response=?response);
-
-                        types::RouterData::try_from(types::ResponseRouterData {
-                            response,
-                            data: data.clone(),
-                            http_code: res.status_code,
-                        })
-                    }
->>>>>>> bc25f3fa
                 }
                 _ => {
                     let response: stripe::PaymentIntentResponse = res
