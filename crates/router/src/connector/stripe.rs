mod transformers;

use std::{collections::HashMap, fmt::Debug};

use bytes::Bytes;
use error_stack::{IntoReport, ResultExt};
use router_env::{tracing, tracing::instrument};

use self::transformers as stripe;
use crate::{
    configs::settings::Connectors,
    consts,
    core::errors::{self, CustomResult},
    db::StorageInterface,
    headers, logger, services,
    types::{
        self,
        api::{self, ConnectorCommon},
        ErrorResponse, Response,
    },
    utils::{self, crypto, ByteSliceExt, BytesExt, OptionExt},
};

#[derive(Debug, Clone)]
pub struct Stripe;

impl api::ConnectorCommon for Stripe {
    fn id(&self) -> &'static str {
        "stripe"
    }

    fn common_get_content_type(&self) -> &'static str {
        "application/x-www-form-urlencoded"
    }

    fn base_url(&self, connectors: Connectors) -> String {
        // &self.base_url
        connectors.stripe.base_url
    }

    fn get_auth_header(
        &self,
        auth_type: &types::ConnectorAuthType,
    ) -> CustomResult<Vec<(String, String)>, errors::ConnectorError> {
        let auth: stripe::StripeAuthType = auth_type
            .try_into()
            .change_context(errors::ConnectorError::FailedToObtainAuthType)?;
        Ok(vec![(headers::AUTHORIZATION.to_string(), auth.api_key)])
    }
}

impl api::Payment for Stripe {}

impl api::PaymentAuthorize for Stripe {}
impl api::PaymentSync for Stripe {}
impl api::PaymentVoid for Stripe {}
impl api::PaymentCapture for Stripe {}
<<<<<<< HEAD
impl api::PaymentSession for Stripe {}

impl
    services::ConnectorIntegration<
        api::Session,
        types::PaymentsSessionData,
        types::PaymentsResponseData,
    > for Stripe
{
    // Not Implemented (R)
}
=======
impl api::PreVerify for Stripe {}
>>>>>>> 18aed187

impl
    services::ConnectorIntegration<
        api::Capture,
        types::PaymentsCaptureData,
        types::PaymentsResponseData,
    > for Stripe
{
    fn get_headers(
        &self,
        req: &types::PaymentsCaptureRouterData,
    ) -> CustomResult<Vec<(String, String)>, errors::ConnectorError> {
        let mut header = vec![
            (
                headers::CONTENT_TYPE.to_string(),
                Self::common_get_content_type(self).to_string(),
            ),
            (headers::X_ROUTER.to_string(), "test".to_string()),
        ];
        let mut api_key = self.get_auth_header(&req.connector_auth_type)?;
        header.append(&mut api_key);
        Ok(header)
    }

    fn get_content_type(&self) -> &'static str {
        self.common_get_content_type()
    }

    fn get_url(
        &self,
        req: &types::PaymentsCaptureRouterData,

        connectors: Connectors,
    ) -> CustomResult<String, errors::ConnectorError> {
        let id = req.request.connector_transaction_id.as_str();

        Ok(format!(
            "{}{}/{}/capture",
            self.base_url(connectors),
            "v1/payment_intents",
            id
        ))
    }

    fn get_request_body(
        &self,
        req: &types::PaymentsCaptureRouterData,
    ) -> CustomResult<Option<String>, errors::ConnectorError> {
        let stripe_req = utils::Encode::<stripe::CaptureRequest>::convert_and_url_encode(req)
            .change_context(errors::ConnectorError::RequestEncodingFailed)?;
        Ok(Some(stripe_req))
    }

    fn build_request(
        &self,
        req: &types::PaymentsCaptureRouterData,

        connectors: Connectors,
    ) -> CustomResult<Option<services::Request>, errors::ConnectorError> {
        Ok(Some(
            services::RequestBuilder::new()
                .method(services::Method::Post)
                .url(&types::PaymentsCaptureType::get_url(self, req, connectors)?)
                .headers(types::PaymentsCaptureType::get_headers(self, req)?)
                .body(types::PaymentsCaptureType::get_request_body(self, req)?)
                .build(),
        ))
    }

    fn handle_response(
        &self,
        data: &types::PaymentsCaptureRouterData,
        res: Response,
    ) -> CustomResult<types::PaymentsCaptureRouterData, errors::ConnectorError>
    where
        types::PaymentsCaptureData: Clone,
        types::PaymentsResponseData: Clone,
    {
        let response: stripe::PaymentIntentResponse = res
            .response
            .parse_struct("PaymentIntentResponse")
            .change_context(errors::ConnectorError::ResponseDeserializationFailed)?;
        types::RouterData::try_from(types::ResponseRouterData {
            response,
            data: data.clone(),
            http_code: res.status_code,
        })
        .change_context(errors::ConnectorError::ResponseHandlingFailed)
    }

    fn get_error_response(
        &self,
        res: Bytes,
    ) -> CustomResult<ErrorResponse, errors::ConnectorError> {
        let response: stripe::ErrorResponse = res
            .parse_struct("ErrorResponse")
            .change_context(errors::ConnectorError::ResponseDeserializationFailed)?;

        Ok(ErrorResponse {
            code: response
                .error
                .code
                .unwrap_or_else(|| consts::NO_ERROR_CODE.to_string()),
            message: response
                .error
                .message
                .unwrap_or_else(|| consts::NO_ERROR_MESSAGE.to_string()),
            reason: None,
        })
    }
}

impl
    services::ConnectorIntegration<api::PSync, types::PaymentsSyncData, types::PaymentsResponseData>
    for Stripe
{
    fn get_headers(
        &self,
        req: &types::PaymentsSyncRouterData,
    ) -> CustomResult<Vec<(String, String)>, errors::ConnectorError> {
        let mut header = vec![
            (
                headers::CONTENT_TYPE.to_string(),
                types::PaymentsSyncType::get_content_type(self).to_string(),
            ),
            (headers::X_ROUTER.to_string(), "test".to_string()),
        ];
        let mut api_key = self.get_auth_header(&req.connector_auth_type)?;
        header.append(&mut api_key);
        Ok(header)
    }

    fn get_content_type(&self) -> &'static str {
        self.common_get_content_type()
    }

    fn get_url(
        &self,
        req: &types::PaymentsSyncRouterData,
        connectors: Connectors,
    ) -> CustomResult<String, errors::ConnectorError> {
        let id = req.request.connector_transaction_id.clone();
        Ok(format!(
            "{}{}/{}",
            self.base_url(connectors),
            "v1/payment_intents",
            id
        ))
    }

    fn build_request(
        &self,
        req: &types::PaymentsSyncRouterData,
        connectors: Connectors,
    ) -> CustomResult<Option<services::Request>, errors::ConnectorError> {
        Ok(Some(
            services::RequestBuilder::new()
                .method(services::Method::Get)
                .url(&types::PaymentsSyncType::get_url(self, req, connectors)?)
                .headers(types::PaymentsSyncType::get_headers(self, req)?)
                .body(types::PaymentsSyncType::get_request_body(self, req)?)
                .build(),
        ))
    }

    fn handle_response(
        &self,
        data: &types::PaymentsSyncRouterData,
        res: Response,
    ) -> CustomResult<types::PaymentsSyncRouterData, errors::ConnectorError>
    where
        types::PaymentsAuthorizeData: Clone,
        types::PaymentsResponseData: Clone,
    {
        logger::debug!(payment_sync_response=?res);
        let response: stripe::PaymentIntentResponse = res
            .response
            .parse_struct("PaymentIntentResponse")
            .change_context(errors::ConnectorError::ResponseDeserializationFailed)?;
        types::RouterData::try_from(types::ResponseRouterData {
            response,
            data: data.clone(),
            http_code: res.status_code,
        })
        .change_context(errors::ConnectorError::ResponseHandlingFailed)
    }

    fn get_error_response(
        &self,
        res: Bytes,
    ) -> CustomResult<ErrorResponse, errors::ConnectorError> {
        let response: stripe::ErrorResponse = res
            .parse_struct("ErrorResponse")
            .change_context(errors::ConnectorError::ResponseDeserializationFailed)?;

        Ok(ErrorResponse {
            code: response
                .error
                .code
                .unwrap_or_else(|| consts::NO_ERROR_CODE.to_string()),
            message: response
                .error
                .message
                .unwrap_or_else(|| consts::NO_ERROR_MESSAGE.to_string()),
            reason: None,
        })
    }
}

impl
    services::ConnectorIntegration<
        api::Authorize,
        types::PaymentsAuthorizeData,
        types::PaymentsResponseData,
    > for Stripe
{
    fn get_headers(
        &self,
        req: &types::PaymentsAuthorizeRouterData,
    ) -> CustomResult<Vec<(String, String)>, errors::ConnectorError> {
        let mut header = vec![
            (
                headers::CONTENT_TYPE.to_string(),
                types::PaymentsAuthorizeType::get_content_type(self).to_string(),
            ),
            (headers::X_ROUTER.to_string(), "test".to_string()),
        ];
        let mut api_key = self.get_auth_header(&req.connector_auth_type)?;
        header.append(&mut api_key);
        Ok(header)
    }

    fn get_content_type(&self) -> &'static str {
        self.common_get_content_type()
    }

    fn get_url(
        &self,
        _req: &types::PaymentsAuthorizeRouterData,
        connectors: Connectors,
    ) -> CustomResult<String, errors::ConnectorError> {
        Ok(format!(
            "{}{}",
            self.base_url(connectors),
            "v1/payment_intents"
        ))
    }

    fn get_request_body(
        &self,
        req: &types::PaymentsAuthorizeRouterData,
    ) -> CustomResult<Option<String>, errors::ConnectorError> {
        let stripe_req = utils::Encode::<stripe::PaymentIntentRequest>::convert_and_url_encode(req)
            .change_context(errors::ConnectorError::RequestEncodingFailed)?;
        Ok(Some(stripe_req))
    }

    fn build_request(
        &self,
        req: &types::PaymentsAuthorizeRouterData,
        connectors: Connectors,
    ) -> CustomResult<Option<services::Request>, errors::ConnectorError> {
        Ok(Some(
            services::RequestBuilder::new()
                .method(services::Method::Post)
                .url(&types::PaymentsAuthorizeType::get_url(
                    self, req, connectors,
                )?)
                .headers(types::PaymentsAuthorizeType::get_headers(self, req)?)
                .header(headers::X_ROUTER, "test")
                .body(types::PaymentsAuthorizeType::get_request_body(self, req)?)
                .build(),
        ))
    }

    fn handle_response(
        &self,
        data: &types::PaymentsAuthorizeRouterData,
        res: Response,
    ) -> CustomResult<types::PaymentsAuthorizeRouterData, errors::ConnectorError> {
        let response: stripe::PaymentIntentResponse = res
            .response
            .parse_struct("PaymentIntentResponse")
            .change_context(errors::ConnectorError::ResponseDeserializationFailed)?;
        logger::debug!(payments_create_response=?response);
        types::RouterData::try_from(types::ResponseRouterData {
            response,
            data: data.clone(),
            http_code: res.status_code,
        })
        .change_context(errors::ConnectorError::ResponseHandlingFailed)
    }

    fn get_error_response(
        &self,
        res: Bytes,
    ) -> CustomResult<ErrorResponse, errors::ConnectorError> {
        let response: stripe::ErrorResponse = res
            .parse_struct("ErrorResponse")
            .change_context(errors::ConnectorError::ResponseDeserializationFailed)?;
        Ok(ErrorResponse {
            code: response
                .error
                .code
                .unwrap_or_else(|| consts::NO_ERROR_CODE.to_string()),
            message: response
                .error
                .message
                .unwrap_or_else(|| consts::NO_ERROR_MESSAGE.to_string()),
            reason: None,
        })
    }
}

impl
    services::ConnectorIntegration<
        api::Void,
        types::PaymentsCancelData,
        types::PaymentsResponseData,
    > for Stripe
{
    fn get_headers(
        &self,
        req: &types::PaymentsCancelRouterData,
    ) -> CustomResult<Vec<(String, String)>, errors::ConnectorError> {
        let mut header = vec![
            (
                headers::CONTENT_TYPE.to_string(),
                types::PaymentsVoidType::get_content_type(self).to_string(),
            ),
            (headers::X_ROUTER.to_string(), "test".to_string()),
        ];
        let mut api_key = self.get_auth_header(&req.connector_auth_type)?;
        header.append(&mut api_key);
        Ok(header)
    }

    fn get_content_type(&self) -> &'static str {
        self.common_get_content_type()
    }

    fn get_url(
        &self,
        req: &types::PaymentsCancelRouterData,
        connectors: Connectors,
    ) -> CustomResult<String, errors::ConnectorError> {
        let payment_id = &req.request.connector_transaction_id;
        Ok(format!(
            "{}v1/payment_intents/{}/cancel",
            self.base_url(connectors),
            payment_id
        ))
    }

    fn get_request_body(
        &self,
        req: &types::PaymentsCancelRouterData,
    ) -> CustomResult<Option<String>, errors::ConnectorError> {
        let stripe_req = utils::Encode::<stripe::CancelRequest>::convert_and_url_encode(req)
            .change_context(errors::ConnectorError::RequestEncodingFailed)?;
        Ok(Some(stripe_req))
    }
    fn build_request(
        &self,
        req: &types::PaymentsCancelRouterData,
        connectors: Connectors,
    ) -> CustomResult<Option<services::Request>, errors::ConnectorError> {
        let request = services::RequestBuilder::new()
            .method(services::Method::Post)
            .url(&types::PaymentsVoidType::get_url(self, req, connectors)?)
            .headers(types::PaymentsVoidType::get_headers(self, req)?)
            .body(types::PaymentsVoidType::get_request_body(self, req)?)
            .build();
        Ok(Some(request))
    }

    fn handle_response(
        &self,
        data: &types::PaymentsCancelRouterData,
        res: Response,
    ) -> CustomResult<types::PaymentsCancelRouterData, errors::ConnectorError> {
        let response: stripe::PaymentIntentResponse = res
            .response
            .parse_struct("PaymentIntentResponse")
            .change_context(errors::ConnectorError::ResponseDeserializationFailed)?;
        logger::debug!(payments_create_response=?response);
        types::RouterData::try_from(types::ResponseRouterData {
            response,
            data: data.clone(),
            http_code: res.status_code,
        })
        .change_context(errors::ConnectorError::ResponseHandlingFailed)
    }

    fn get_error_response(
        &self,
        res: Bytes,
    ) -> CustomResult<ErrorResponse, errors::ConnectorError> {
        let response: stripe::ErrorResponse = res
            .parse_struct("ErrorResponse")
            .change_context(errors::ConnectorError::ResponseDeserializationFailed)?;
        Ok(ErrorResponse {
            code: response
                .error
                .code
                .unwrap_or_else(|| consts::NO_ERROR_CODE.to_string()),
            message: response
                .error
                .message
                .unwrap_or_else(|| consts::NO_ERROR_MESSAGE.to_string()),
            reason: None,
        })
    }
}

#[allow(dead_code)]
type Verify = dyn services::ConnectorIntegration<
    api::Verify,
    types::VerifyRequestData,
    types::PaymentsResponseData,
>;
impl
    services::ConnectorIntegration<
        api::Verify,
        types::VerifyRequestData,
        types::PaymentsResponseData,
    > for Stripe
{
    fn get_headers(
        &self,
        req: &types::RouterData<api::Verify, types::VerifyRequestData, types::PaymentsResponseData>,
    ) -> CustomResult<Vec<(String, String)>, errors::ConnectorError> {
        let mut header = vec![
            (
                headers::CONTENT_TYPE.to_string(),
                Verify::get_content_type(self).to_string(),
            ),
            (headers::X_ROUTER.to_string(), "test".to_string()),
        ];
        let mut api_key = self.get_auth_header(&req.connector_auth_type)?;
        header.append(&mut api_key);
        Ok(header)
    }

    fn get_content_type(&self) -> &'static str {
        self.common_get_content_type()
    }

    fn get_url(
        &self,
        _req: &types::RouterData<
            api::Verify,
            types::VerifyRequestData,
            types::PaymentsResponseData,
        >,
        connectors: Connectors,
    ) -> CustomResult<String, errors::ConnectorError> {
        Ok(format!(
            "{}{}",
            self.base_url(connectors),
            "v1/setup_intents"
        ))
    }

    fn get_request_body(
        &self,
        req: &types::RouterData<api::Verify, types::VerifyRequestData, types::PaymentsResponseData>,
    ) -> CustomResult<Option<String>, errors::ConnectorError> {
        let stripe_req = utils::Encode::<stripe::SetupIntentRequest>::convert_and_url_encode(req)
            .change_context(errors::ConnectorError::RequestEncodingFailed)?;
        Ok(Some(stripe_req))
    }

    fn build_request(
        &self,
        req: &types::RouterData<api::Verify, types::VerifyRequestData, types::PaymentsResponseData>,
        connectors: Connectors,
    ) -> CustomResult<Option<services::Request>, errors::ConnectorError> {
        Ok(Some(
            services::RequestBuilder::new()
                .method(services::Method::Post)
                .url(&Verify::get_url(self, req, connectors)?)
                .headers(Verify::get_headers(self, req)?)
                .header(headers::X_ROUTER, "test")
                .body(Verify::get_request_body(self, req)?)
                .build(),
        ))
    }

    fn handle_response(
        &self,
        data: &types::RouterData<
            api::Verify,
            types::VerifyRequestData,
            types::PaymentsResponseData,
        >,
        res: Response,
    ) -> CustomResult<
        types::RouterData<api::Verify, types::VerifyRequestData, types::PaymentsResponseData>,
        errors::ConnectorError,
    >
    where
        api::Verify: Clone,
        types::VerifyRequestData: Clone,
        types::PaymentsResponseData: Clone,
    {
        let response: stripe::SetupIntentResponse = res
            .response
            .parse_struct("SetupIntentResponse")
            .change_context(errors::ConnectorError::ResponseDeserializationFailed)?;
        logger::debug!(setup_intent_response=?response);
        types::RouterData::try_from(types::ResponseRouterData {
            response,
            data: data.clone(),
            http_code: res.status_code,
        })
        .change_context(errors::ConnectorError::ResponseHandlingFailed)
    }

    fn get_error_response(
        &self,
        res: Bytes,
    ) -> CustomResult<ErrorResponse, errors::ConnectorError> {
        let response: stripe::ErrorResponse = res
            .parse_struct("ErrorResponse")
            .change_context(errors::ConnectorError::ResponseDeserializationFailed)?;
        Ok(ErrorResponse {
            code: response
                .error
                .code
                .unwrap_or_else(|| consts::NO_ERROR_CODE.to_string()),
            message: response
                .error
                .message
                .unwrap_or_else(|| consts::NO_ERROR_MESSAGE.to_string()),
            reason: None,
        })
    }
    // TODO CRITICAL: Implement for POC
}

impl api::Refund for Stripe {}
impl api::RefundExecute for Stripe {}
impl api::RefundSync for Stripe {}

impl services::ConnectorIntegration<api::Execute, types::RefundsData, types::RefundsResponseData>
    for Stripe
{
    fn get_headers(
        &self,
        req: &types::RefundsRouterData<api::Execute>,
    ) -> CustomResult<Vec<(String, String)>, errors::ConnectorError> {
        let mut header = vec![
            (
                headers::CONTENT_TYPE.to_string(),
                types::RefundExecuteType::get_content_type(self).to_string(),
            ),
            (headers::X_ROUTER.to_string(), "test".to_string()),
        ];
        let mut api_key = self.get_auth_header(&req.connector_auth_type)?;
        header.append(&mut api_key);
        Ok(header)
    }

    fn get_content_type(&self) -> &'static str {
        "application/x-www-form-urlencoded"
    }

    fn get_url(
        &self,
        _req: &types::RefundsRouterData<api::Execute>,
        connectors: Connectors,
    ) -> CustomResult<String, errors::ConnectorError> {
        Ok(format!("{}{}", self.base_url(connectors), "v1/refunds"))
    }

    fn get_request_body(
        &self,
        req: &types::RefundsRouterData<api::Execute>,
    ) -> CustomResult<Option<String>, errors::ConnectorError> {
        let stripe_req = utils::Encode::<stripe::RefundRequest>::convert_and_url_encode(req)
            .change_context(errors::ConnectorError::RequestEncodingFailed)?;
        Ok(Some(stripe_req))
    }

    fn build_request(
        &self,
        req: &types::RefundsRouterData<api::Execute>,
        connectors: Connectors,
    ) -> CustomResult<Option<services::Request>, errors::ConnectorError> {
        let request = services::RequestBuilder::new()
            .method(services::Method::Post)
            .url(&types::RefundExecuteType::get_url(self, req, connectors)?)
            .headers(types::RefundExecuteType::get_headers(self, req)?)
            .body(types::RefundExecuteType::get_request_body(self, req)?)
            .build();
        Ok(Some(request))
    }

    #[instrument(skip_all)]
    fn handle_response(
        &self,
        data: &types::RefundsRouterData<api::Execute>,
        res: Response,
    ) -> CustomResult<types::RefundsRouterData<api::Execute>, errors::ConnectorError> {
        logger::debug!(response=?res);

        let response: stripe::RefundResponse =
            res.response
                .parse_struct("Stripe RefundResponse")
                .change_context(errors::ConnectorError::ResponseDeserializationFailed)?;
        types::RouterData::try_from(types::ResponseRouterData {
            response,
            data: data.clone(),
            http_code: res.status_code,
        })
        .change_context(errors::ConnectorError::ResponseHandlingFailed)
    }

    fn get_error_response(
        &self,
        res: Bytes,
    ) -> CustomResult<ErrorResponse, errors::ConnectorError> {
        let response: stripe::ErrorResponse = res
            .parse_struct("ErrorResponse")
            .change_context(errors::ConnectorError::ResponseDeserializationFailed)?;
        Ok(ErrorResponse {
            code: response
                .error
                .code
                .unwrap_or_else(|| consts::NO_ERROR_CODE.to_string()),
            message: response
                .error
                .message
                .unwrap_or_else(|| consts::NO_ERROR_MESSAGE.to_string()),
            reason: None,
        })
    }
}

impl services::ConnectorIntegration<api::RSync, types::RefundsData, types::RefundsResponseData>
    for Stripe
{
    fn get_headers(
        &self,
        req: &types::RouterData<api::RSync, types::RefundsData, types::RefundsResponseData>,
    ) -> CustomResult<Vec<(String, String)>, errors::ConnectorError> {
        let mut header = vec![
            (
                headers::CONTENT_TYPE.to_string(),
                types::RefundSyncType::get_content_type(self).to_string(),
            ),
            (headers::X_ROUTER.to_string(), "test".to_string()),
        ];
        let mut api_key = self.get_auth_header(&req.connector_auth_type)?;
        header.append(&mut api_key);
        Ok(header)
    }

    fn get_content_type(&self) -> &'static str {
        "application/x-www-form-urlencoded"
    }

    fn get_url(
        &self,
        req: &types::RefundsRouterData<api::RSync>,
        connectors: Connectors,
    ) -> CustomResult<String, errors::ConnectorError> {
        let id = req
            .response
            .as_ref()
            .ok()
            .get_required_value("response")
            .change_context(errors::ConnectorError::FailedToObtainIntegrationUrl)?
            .connector_refund_id
            .clone();
        Ok(format!("{}v1/refunds/{}", self.base_url(connectors), id))
    }

    fn build_request(
        &self,
        req: &types::RefundsRouterData<api::RSync>,
        connectors: Connectors,
    ) -> CustomResult<Option<services::Request>, errors::ConnectorError> {
        Ok(Some(
            services::RequestBuilder::new()
                .method(services::Method::Post)
                // TODO: [ORCA-346] Requestbuilder needs &str migrate get_url to send &str instead of owned string
                .url(&types::RefundSyncType::get_url(self, req, connectors)?)
                .headers(types::RefundSyncType::get_headers(self, req)?)
                .header(headers::X_ROUTER, "test")
                .body(types::RefundSyncType::get_request_body(self, req)?)
                .build(),
        ))
    }

    #[instrument(skip_all)]
    fn handle_response(
        &self,
        data: &types::RefundsRouterData<api::RSync>,
        res: Response,
    ) -> CustomResult<
        types::RouterData<api::RSync, types::RefundsData, types::RefundsResponseData>,
        errors::ConnectorError,
    > {
        logger::debug!(response=?res);

        let response: stripe::RefundResponse =
            res.response
                .parse_struct("Stripe RefundResponse")
                .change_context(errors::ConnectorError::ResponseDeserializationFailed)?;
        types::RouterData::try_from(types::ResponseRouterData {
            response,
            data: data.clone(),
            http_code: res.status_code,
        })
        .change_context(errors::ConnectorError::ResponseHandlingFailed)
    }

    fn get_error_response(
        &self,
        res: Bytes,
    ) -> CustomResult<ErrorResponse, errors::ConnectorError> {
        let response: stripe::ErrorResponse = res
            .parse_struct("ErrorResponse")
            .change_context(errors::ConnectorError::ResponseDeserializationFailed)?;
        Ok(ErrorResponse {
            code: response
                .error
                .code
                .unwrap_or_else(|| consts::NO_ERROR_CODE.to_string()),
            message: response
                .error
                .message
                .unwrap_or_else(|| consts::NO_ERROR_MESSAGE.to_string()),
            reason: None,
        })
    }
}

fn get_signature_elements_from_header(
    headers: &actix_web::http::header::HeaderMap,
) -> CustomResult<HashMap<String, Vec<u8>>, errors::ConnectorError> {
    let security_header = headers
        .get("Stripe-Signature")
        .map(|header_value| {
            header_value
                .to_str()
                .map(String::from)
                .map_err(|_| errors::ConnectorError::WebhookSignatureNotFound)
                .into_report()
        })
        .ok_or(errors::ConnectorError::WebhookSignatureNotFound)
        .into_report()??;

    let props = security_header.split(',').collect::<Vec<&str>>();
    let mut security_header_kvs: HashMap<String, Vec<u8>> = HashMap::with_capacity(props.len());

    for prop_str in &props {
        let (prop_key, prop_value) = prop_str
            .split_once('=')
            .ok_or(errors::ConnectorError::WebhookSourceVerificationFailed)
            .into_report()?;

        security_header_kvs.insert(prop_key.to_string(), prop_value.bytes().collect());
    }

    Ok(security_header_kvs)
}

#[async_trait::async_trait]
impl api::IncomingWebhook for Stripe {
    fn get_webhook_source_verification_algorithm(
        &self,
        _headers: &actix_web::http::header::HeaderMap,
        _body: &[u8],
    ) -> CustomResult<Box<dyn crypto::VerifySignature + Send>, errors::ConnectorError> {
        Ok(Box::new(crypto::HmacSha256))
    }

    fn get_webhook_source_verification_signature(
        &self,
        headers: &actix_web::http::header::HeaderMap,
        _body: &[u8],
    ) -> CustomResult<Vec<u8>, errors::ConnectorError> {
        let mut security_header_kvs = get_signature_elements_from_header(headers)?;

        let signature = security_header_kvs
            .remove("v1")
            .ok_or(errors::ConnectorError::WebhookSignatureNotFound)
            .into_report()?;

        hex::decode(&signature)
            .into_report()
            .change_context(errors::ConnectorError::WebhookSignatureNotFound)
    }

    fn get_webhook_source_verification_message(
        &self,
        headers: &actix_web::http::header::HeaderMap,
        body: &[u8],
    ) -> CustomResult<Vec<u8>, errors::ConnectorError> {
        let mut security_header_kvs = get_signature_elements_from_header(headers)?;

        let timestamp = security_header_kvs
            .remove("t")
            .ok_or(errors::ConnectorError::WebhookSignatureNotFound)
            .into_report()?;

        Ok(format!(
            "{}.{}",
            String::from_utf8_lossy(&timestamp),
            String::from_utf8_lossy(body)
        )
        .into_bytes())
    }

    async fn get_webhook_source_verification_merchant_secret(
        &self,
        db: &dyn StorageInterface,
        merchant_id: &str,
    ) -> CustomResult<Vec<u8>, errors::ConnectorError> {
        let key = format!("whsec_verification_{}_{}", self.id(), merchant_id);
        let secret = db
            .get_key(&key)
            .await
            .change_context(errors::ConnectorError::WebhookVerificationSecretNotFound)?;

        Ok(secret)
    }

    fn get_webhook_object_reference_id(
        &self,
        body: &[u8],
    ) -> CustomResult<String, errors::ConnectorError> {
        let details: stripe::StripeWebhookObjectId = body
            .parse_struct("StripeWebhookObjectId")
            .change_context(errors::ConnectorError::WebhookReferenceIdNotFound)?;

        Ok(details.data.object.id)
    }

    fn get_webhook_event_type(
        &self,
        body: &[u8],
    ) -> CustomResult<api::IncomingWebhookEvent, errors::ConnectorError> {
        let details: stripe::StripeWebhookObjectEventType = body
            .parse_struct("StripeWebhookObjectEventType")
            .change_context(errors::ConnectorError::WebhookEventTypeNotFound)?;

        Ok(match details.event_type.as_str() {
            "payment_intent.succeeded" => api::IncomingWebhookEvent::PaymentIntentSuccess,
            _ => Err(errors::ConnectorError::WebhookEventTypeNotFound).into_report()?,
        })
    }

    fn get_webhook_resource_object(
        &self,
        body: &[u8],
    ) -> CustomResult<serde_json::Value, errors::ConnectorError> {
        let details: stripe::StripeWebhookObjectResource = body
            .parse_struct("StripeWebhookObjectResource")
            .change_context(errors::ConnectorError::WebhookResourceObjectNotFound)?;

        Ok(details.data.object)
    }
}

impl services::ConnectorRedirectResponse for Stripe {
    fn get_flow_type(
        &self,
        query_params: &str,
    ) -> CustomResult<crate::core::payments::CallConnectorAction, errors::ConnectorError> {
        let query =
            serde_urlencoded::from_str::<transformers::StripeRedirectResponse>(query_params)
                .into_report()
                .change_context(errors::ConnectorError::ResponseDeserializationFailed)?;

        if query.redirect_status.is_some() {
            //TODO: Map the  redirect status of StripeRedirectResponse to AttemptStatus
            Ok(crate::core::payments::CallConnectorAction::StatusUpdate(
                types::storage::enums::AttemptStatus::Pending,
            ))
        } else {
            Ok(crate::core::payments::CallConnectorAction::Trigger)
        }
    }
}<|MERGE_RESOLUTION|>--- conflicted
+++ resolved
@@ -55,7 +55,6 @@
 impl api::PaymentSync for Stripe {}
 impl api::PaymentVoid for Stripe {}
 impl api::PaymentCapture for Stripe {}
-<<<<<<< HEAD
 impl api::PaymentSession for Stripe {}
 
 impl
@@ -67,9 +66,9 @@
 {
     // Not Implemented (R)
 }
-=======
+
 impl api::PreVerify for Stripe {}
->>>>>>> 18aed187
+
 
 impl
     services::ConnectorIntegration<
