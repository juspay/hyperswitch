pub mod transformers;

use std::{collections::HashMap, fmt::Debug, ops::Deref};

use common_utils::request::RequestContent;
use diesel_models::enums;
use error_stack::ResultExt;
use masking::PeekInterface;
use router_env::{instrument, tracing};
use stripe::auth_headers;

use self::transformers as stripe;
use super::utils::{self as connector_utils, RefundsRequestData};
use crate::{
    configs::settings,
    consts,
    core::{
        errors::{self, CustomResult},
        payments,
    },
    events::connector_api_logs::ConnectorEvent,
    headers,
    services::{
        self,
        request::{self, Mask},
        ConnectorValidation,
    },
    types::{
        self,
        api::{self, ConnectorCommon},
    },
    utils::{crypto, ByteSliceExt, BytesExt, OptionExt},
};

#[derive(Debug, Clone)]
pub struct Stripe;

impl ConnectorCommon for Stripe {
    fn id(&self) -> &'static str {
        "stripe"
    }

    fn common_get_content_type(&self) -> &'static str {
        "application/x-www-form-urlencoded"
    }

    fn base_url<'a>(&self, connectors: &'a settings::Connectors) -> &'a str {
        // &self.base_url
        connectors.stripe.base_url.as_ref()
    }

    fn get_auth_header(
        &self,
        auth_type: &types::ConnectorAuthType,
    ) -> CustomResult<Vec<(String, request::Maskable<String>)>, errors::ConnectorError> {
        let auth = stripe::StripeAuthType::try_from(auth_type)
            .change_context(errors::ConnectorError::FailedToObtainAuthType)?;
        Ok(vec![
            (
                headers::AUTHORIZATION.to_string(),
                format!("Bearer {}", auth.api_key.peek()).into_masked(),
            ),
            (
                auth_headers::STRIPE_API_VERSION.to_string(),
                auth_headers::STRIPE_VERSION.to_string().into_masked(),
            ),
        ])
    }
}

impl ConnectorValidation for Stripe {
    fn validate_capture_method(
        &self,
        capture_method: Option<enums::CaptureMethod>,
        _pmt: Option<enums::PaymentMethodType>,
    ) -> CustomResult<(), errors::ConnectorError> {
        let capture_method = capture_method.unwrap_or_default();
        match capture_method {
            enums::CaptureMethod::Automatic | enums::CaptureMethod::Manual => Ok(()),
            enums::CaptureMethod::ManualMultiple | enums::CaptureMethod::Scheduled => Err(
                connector_utils::construct_not_supported_error_report(capture_method, self.id()),
            ),
        }
    }
}

impl api::Payment for Stripe {}

impl api::PaymentAuthorize for Stripe {}
impl api::PaymentSync for Stripe {}
impl api::PaymentVoid for Stripe {}
impl api::PaymentCapture for Stripe {}
impl api::PaymentSession for Stripe {}
impl api::ConnectorAccessToken for Stripe {}

impl
    services::ConnectorIntegration<
        api::AccessTokenAuth,
        types::AccessTokenRequestData,
        types::AccessToken,
    > for Stripe
{
    // Not Implemented (R)
}

impl
    services::ConnectorIntegration<
        api::Session,
        types::PaymentsSessionData,
        types::PaymentsResponseData,
    > for Stripe
{
    // Not Implemented (R)
}

impl api::PaymentsPreProcessing for Stripe {}

impl
    services::ConnectorIntegration<
        api::PreProcessing,
        types::PaymentsPreProcessingData,
        types::PaymentsResponseData,
    > for Stripe
{
    fn get_headers(
        &self,
        req: &types::PaymentsPreProcessingRouterData,
        _connectors: &settings::Connectors,
    ) -> CustomResult<Vec<(String, request::Maskable<String>)>, errors::ConnectorError> {
        let mut header = vec![(
            headers::CONTENT_TYPE.to_string(),
            types::PaymentsPreProcessingType::get_content_type(self)
                .to_string()
                .into(),
        )];
        let mut api_key = self.get_auth_header(&req.connector_auth_type)?;
        header.append(&mut api_key);
        Ok(header)
    }

    fn get_content_type(&self) -> &'static str {
        self.common_get_content_type()
    }

    fn get_url(
        &self,
        _req: &types::PaymentsPreProcessingRouterData,
        connectors: &settings::Connectors,
    ) -> CustomResult<String, errors::ConnectorError> {
        Ok(format!("{}{}", self.base_url(connectors), "v1/sources"))
    }

    fn get_request_body(
        &self,
        req: &types::PaymentsPreProcessingRouterData,
        _connectors: &settings::Connectors,
    ) -> CustomResult<RequestContent, errors::ConnectorError> {
        let connector_req = stripe::StripeCreditTransferSourceRequest::try_from(req)?;
        Ok(RequestContent::FormUrlEncoded(Box::new(connector_req)))
    }

    fn build_request(
        &self,
        req: &types::PaymentsPreProcessingRouterData,
        connectors: &settings::Connectors,
    ) -> CustomResult<Option<services::Request>, errors::ConnectorError> {
        Ok(Some(
            services::RequestBuilder::new()
                .method(services::Method::Post)
                .url(&types::PaymentsPreProcessingType::get_url(
                    self, req, connectors,
                )?)
                .attach_default_headers()
                .headers(types::PaymentsPreProcessingType::get_headers(
                    self, req, connectors,
                )?)
                .set_body(types::PaymentsPreProcessingType::get_request_body(
                    self, req, connectors,
                )?)
                .build(),
        ))
    }

    fn handle_response(
        &self,
        data: &types::PaymentsPreProcessingRouterData,
        event_builder: Option<&mut ConnectorEvent>,
        res: types::Response,
    ) -> CustomResult<types::PaymentsPreProcessingRouterData, errors::ConnectorError> {
        let response: stripe::StripeSourceResponse = res
            .response
            .parse_struct("StripeSourceResponse")
            .change_context(errors::ConnectorError::ResponseDeserializationFailed)?;

        event_builder.map(|i| i.set_response_body(&response));
        router_env::logger::info!(connector_response=?response);

        types::RouterData::try_from(types::ResponseRouterData {
            response,
            data: data.clone(),
            http_code: res.status_code,
        })
        .change_context(errors::ConnectorError::ResponseHandlingFailed)
    }

    fn get_error_response(
        &self,
        res: types::Response,
        event_builder: Option<&mut ConnectorEvent>,
    ) -> CustomResult<types::ErrorResponse, errors::ConnectorError> {
        let response: stripe::ErrorResponse = res
            .response
            .parse_struct("ErrorResponse")
            .change_context(errors::ConnectorError::ResponseDeserializationFailed)?;

        event_builder.map(|i| i.set_error_response_body(&response));
        router_env::logger::info!(connector_response=?response);

        Ok(types::ErrorResponse {
            status_code: res.status_code,
            code: response
                .error
                .code
                .clone()
                .unwrap_or_else(|| consts::NO_ERROR_CODE.to_string()),
            message: response
                .error
                .code
                .unwrap_or_else(|| consts::NO_ERROR_MESSAGE.to_string()),
            reason: response.error.message.map(|message| {
                response
                    .error
                    .decline_code
                    .map(|decline_code| {
                        format!("message - {}, decline_code - {}", message, decline_code)
                    })
                    .unwrap_or(message)
            }),
            attempt_status: None,
            connector_transaction_id: response.error.payment_intent.map(|pi| pi.id),
        })
    }
}

impl api::ConnectorCustomer for Stripe {}

impl
    services::ConnectorIntegration<
        api::CreateConnectorCustomer,
        types::ConnectorCustomerData,
        types::PaymentsResponseData,
    > for Stripe
{
    fn get_headers(
        &self,
        req: &types::ConnectorCustomerRouterData,
        _connectors: &settings::Connectors,
    ) -> CustomResult<Vec<(String, request::Maskable<String>)>, errors::ConnectorError> {
        let mut header = vec![(
            headers::CONTENT_TYPE.to_string(),
            types::ConnectorCustomerType::get_content_type(self)
                .to_string()
                .into(),
        )];
        let mut api_key = self.get_auth_header(&req.connector_auth_type)?;
        header.append(&mut api_key);
        Ok(header)
    }

    fn get_content_type(&self) -> &'static str {
        self.common_get_content_type()
    }

    fn get_url(
        &self,
        _req: &types::ConnectorCustomerRouterData,
        connectors: &settings::Connectors,
    ) -> CustomResult<String, errors::ConnectorError> {
        Ok(format!("{}{}", self.base_url(connectors), "v1/customers"))
    }

    fn get_request_body(
        &self,
        req: &types::ConnectorCustomerRouterData,
        _connectors: &settings::Connectors,
    ) -> CustomResult<RequestContent, errors::ConnectorError> {
        let connector_req = stripe::CustomerRequest::try_from(req)?;
        Ok(RequestContent::FormUrlEncoded(Box::new(connector_req)))
    }

    fn build_request(
        &self,
        req: &types::ConnectorCustomerRouterData,
        connectors: &settings::Connectors,
    ) -> CustomResult<Option<services::Request>, errors::ConnectorError> {
        Ok(Some(
            services::RequestBuilder::new()
                .method(services::Method::Post)
                .url(&types::ConnectorCustomerType::get_url(
                    self, req, connectors,
                )?)
                .attach_default_headers()
                .headers(types::ConnectorCustomerType::get_headers(
                    self, req, connectors,
                )?)
                .set_body(types::ConnectorCustomerType::get_request_body(
                    self, req, connectors,
                )?)
                .build(),
        ))
    }

    fn handle_response(
        &self,
        data: &types::ConnectorCustomerRouterData,
        event_builder: Option<&mut ConnectorEvent>,
        res: types::Response,
    ) -> CustomResult<types::ConnectorCustomerRouterData, errors::ConnectorError>
    where
        types::PaymentsResponseData: Clone,
    {
        let response: stripe::StripeCustomerResponse = res
            .response
            .parse_struct("StripeCustomerResponse")
            .change_context(errors::ConnectorError::ResponseDeserializationFailed)?;

        event_builder.map(|i| i.set_response_body(&response));
        router_env::logger::info!(connector_response=?response);

        types::RouterData::try_from(types::ResponseRouterData {
            response,
            data: data.clone(),
            http_code: res.status_code,
        })
        .change_context(errors::ConnectorError::ResponseHandlingFailed)
    }

    fn get_error_response(
        &self,
        res: types::Response,
        event_builder: Option<&mut ConnectorEvent>,
    ) -> CustomResult<types::ErrorResponse, errors::ConnectorError> {
        let response: stripe::ErrorResponse = res
            .response
            .parse_struct("ErrorResponse")
            .change_context(errors::ConnectorError::ResponseDeserializationFailed)?;

        event_builder.map(|i| i.set_error_response_body(&response));
        router_env::logger::info!(connector_response=?response);

        Ok(types::ErrorResponse {
            status_code: res.status_code,
            code: response
                .error
                .code
                .clone()
                .unwrap_or_else(|| consts::NO_ERROR_CODE.to_string()),
            message: response
                .error
                .code
                .unwrap_or_else(|| consts::NO_ERROR_MESSAGE.to_string()),
            reason: response.error.message.map(|message| {
                response
                    .error
                    .decline_code
                    .map(|decline_code| {
                        format!("message - {}, decline_code - {}", message, decline_code)
                    })
                    .unwrap_or(message)
            }),
            attempt_status: None,
            connector_transaction_id: response.error.payment_intent.map(|pi| pi.id),
        })
    }
}

impl api::PaymentToken for Stripe {}

impl
    services::ConnectorIntegration<
        api::PaymentMethodToken,
        types::PaymentMethodTokenizationData,
        types::PaymentsResponseData,
    > for Stripe
{
    fn get_headers(
        &self,
        req: &types::TokenizationRouterData,
        _connectors: &settings::Connectors,
    ) -> CustomResult<Vec<(String, request::Maskable<String>)>, errors::ConnectorError> {
        let mut header = vec![(
            headers::CONTENT_TYPE.to_string(),
            types::TokenizationType::get_content_type(self)
                .to_string()
                .into(),
        )];
        let mut api_key = self.get_auth_header(&req.connector_auth_type)?;
        header.append(&mut api_key);
        Ok(header)
    }

    fn get_content_type(&self) -> &'static str {
        self.common_get_content_type()
    }

    fn get_url(
        &self,
        _req: &types::TokenizationRouterData,
        connectors: &settings::Connectors,
    ) -> CustomResult<String, errors::ConnectorError> {
        Ok(format!("{}{}", self.base_url(connectors), "v1/tokens"))
    }

    fn get_request_body(
        &self,
        req: &types::TokenizationRouterData,
        _connectors: &settings::Connectors,
    ) -> CustomResult<RequestContent, errors::ConnectorError> {
        let connector_req = stripe::TokenRequest::try_from(req)?;
        Ok(RequestContent::FormUrlEncoded(Box::new(connector_req)))
    }

    fn build_request(
        &self,
        req: &types::TokenizationRouterData,
        connectors: &settings::Connectors,
    ) -> CustomResult<Option<services::Request>, errors::ConnectorError> {
        Ok(Some(
            services::RequestBuilder::new()
                .method(services::Method::Post)
                .url(&types::TokenizationType::get_url(self, req, connectors)?)
                .attach_default_headers()
                .headers(types::TokenizationType::get_headers(self, req, connectors)?)
                .set_body(types::TokenizationType::get_request_body(
                    self, req, connectors,
                )?)
                .build(),
        ))
    }

    fn handle_response(
        &self,
        data: &types::TokenizationRouterData,
        event_builder: Option<&mut ConnectorEvent>,
        res: types::Response,
    ) -> CustomResult<types::TokenizationRouterData, errors::ConnectorError>
    where
        types::PaymentsResponseData: Clone,
    {
        let response: stripe::StripeTokenResponse = res
            .response
            .parse_struct("StripeTokenResponse")
            .change_context(errors::ConnectorError::ResponseDeserializationFailed)?;

        event_builder.map(|i| i.set_response_body(&response));
        router_env::logger::info!(connector_response=?response);

        types::RouterData::try_from(types::ResponseRouterData {
            response,
            data: data.clone(),
            http_code: res.status_code,
        })
        .change_context(errors::ConnectorError::ResponseHandlingFailed)
    }

    fn get_error_response(
        &self,
        res: types::Response,
        event_builder: Option<&mut ConnectorEvent>,
    ) -> CustomResult<types::ErrorResponse, errors::ConnectorError> {
        let response: stripe::ErrorResponse = res
            .response
            .parse_struct("ErrorResponse")
            .change_context(errors::ConnectorError::ResponseDeserializationFailed)?;

        event_builder.map(|i| i.set_response_body(&response));
        router_env::logger::info!(connector_response=?response);

        Ok(types::ErrorResponse {
            status_code: res.status_code,
            code: response
                .error
                .code
                .clone()
                .unwrap_or_else(|| consts::NO_ERROR_CODE.to_string()),
            message: response
                .error
                .code
                .unwrap_or_else(|| consts::NO_ERROR_MESSAGE.to_string()),
            reason: response.error.message.map(|message| {
                response
                    .error
                    .decline_code
                    .map(|decline_code| {
                        format!("message - {}, decline_code - {}", message, decline_code)
                    })
                    .unwrap_or(message)
            }),
            attempt_status: None,
            connector_transaction_id: response.error.payment_intent.map(|pi| pi.id),
        })
    }
}

impl api::MandateSetup for Stripe {}

impl
    services::ConnectorIntegration<
        api::Capture,
        types::PaymentsCaptureData,
        types::PaymentsResponseData,
    > for Stripe
{
    fn get_headers(
        &self,
        req: &types::PaymentsCaptureRouterData,
        _connectors: &settings::Connectors,
    ) -> CustomResult<Vec<(String, request::Maskable<String>)>, errors::ConnectorError> {
        let mut header = vec![(
            headers::CONTENT_TYPE.to_string(),
            Self::common_get_content_type(self).to_string().into(),
        )];
        let mut api_key = self.get_auth_header(&req.connector_auth_type)?;
        header.append(&mut api_key);
        Ok(header)
    }

    fn get_content_type(&self) -> &'static str {
        self.common_get_content_type()
    }

    fn get_url(
        &self,
        req: &types::PaymentsCaptureRouterData,

        connectors: &settings::Connectors,
    ) -> CustomResult<String, errors::ConnectorError> {
        let id = req.request.connector_transaction_id.as_str();

        Ok(format!(
            "{}{}/{}/capture",
            self.base_url(connectors),
            "v1/payment_intents",
            id
        ))
    }

    fn get_request_body(
        &self,
        req: &types::PaymentsCaptureRouterData,
        _connectors: &settings::Connectors,
    ) -> CustomResult<RequestContent, errors::ConnectorError> {
        let connector_req = stripe::CaptureRequest::try_from(req)?;
        Ok(RequestContent::FormUrlEncoded(Box::new(connector_req)))
    }

    fn build_request(
        &self,
        req: &types::PaymentsCaptureRouterData,
        connectors: &settings::Connectors,
    ) -> CustomResult<Option<services::Request>, errors::ConnectorError> {
        Ok(Some(
            services::RequestBuilder::new()
                .method(services::Method::Post)
                .url(&types::PaymentsCaptureType::get_url(self, req, connectors)?)
                .attach_default_headers()
                .headers(types::PaymentsCaptureType::get_headers(
                    self, req, connectors,
                )?)
                .set_body(types::PaymentsCaptureType::get_request_body(
                    self, req, connectors,
                )?)
                .build(),
        ))
    }

    fn handle_response(
        &self,
        data: &types::PaymentsCaptureRouterData,
        event_builder: Option<&mut ConnectorEvent>,
        res: types::Response,
    ) -> CustomResult<types::PaymentsCaptureRouterData, errors::ConnectorError>
    where
        types::PaymentsCaptureData: Clone,
        types::PaymentsResponseData: Clone,
    {
        let response: stripe::PaymentIntentResponse = res
            .response
            .parse_struct("PaymentIntentResponse")
            .change_context(errors::ConnectorError::ResponseDeserializationFailed)?;

        event_builder.map(|i| i.set_response_body(&response));
        router_env::logger::info!(connector_response=?response);

        types::RouterData::try_from(types::ResponseRouterData {
            response,
            data: data.clone(),
            http_code: res.status_code,
        })
        .change_context(errors::ConnectorError::ResponseHandlingFailed)
    }

    fn get_error_response(
        &self,
        res: types::Response,
        event_builder: Option<&mut ConnectorEvent>,
    ) -> CustomResult<types::ErrorResponse, errors::ConnectorError> {
        let response: stripe::ErrorResponse = res
            .response
            .parse_struct("ErrorResponse")
            .change_context(errors::ConnectorError::ResponseDeserializationFailed)?;

        event_builder.map(|i| i.set_error_response_body(&response));
        router_env::logger::info!(connector_response=?response);

        Ok(types::ErrorResponse {
            status_code: res.status_code,
            code: response
                .error
                .code
                .clone()
                .unwrap_or_else(|| consts::NO_ERROR_CODE.to_string()),
            message: response
                .error
                .code
                .unwrap_or_else(|| consts::NO_ERROR_MESSAGE.to_string()),
            reason: response.error.message.map(|message| {
                response
                    .error
                    .decline_code
                    .map(|decline_code| {
                        format!("message - {}, decline_code - {}", message, decline_code)
                    })
                    .unwrap_or(message)
            }),
            attempt_status: None,
            connector_transaction_id: response.error.payment_intent.map(|pi| pi.id),
        })
    }
}

impl
    services::ConnectorIntegration<api::PSync, types::PaymentsSyncData, types::PaymentsResponseData>
    for Stripe
{
    fn get_headers(
        &self,
        req: &types::PaymentsSyncRouterData,
        _connectors: &settings::Connectors,
    ) -> CustomResult<Vec<(String, request::Maskable<String>)>, errors::ConnectorError> {
        let mut header = vec![(
            headers::CONTENT_TYPE.to_string(),
            types::PaymentsSyncType::get_content_type(self)
                .to_string()
                .into(),
        )];
        let mut api_key = self.get_auth_header(&req.connector_auth_type)?;
        header.append(&mut api_key);
        Ok(header)
    }

    fn get_content_type(&self) -> &'static str {
        self.common_get_content_type()
    }

    fn get_url(
        &self,
        req: &types::PaymentsSyncRouterData,
        connectors: &settings::Connectors,
    ) -> CustomResult<String, errors::ConnectorError> {
        let id = req.request.connector_transaction_id.clone();

        match id.get_connector_transaction_id() {
            Ok(x) if x.starts_with("set") => Ok(format!(
<<<<<<< HEAD
                "{}{}/{}{}",
                self.base_url(connectors),
                "v1/setup_intents",
                x,
                "?expand[0]=latest_attempt"
=======
                "{}{}/{}?expand[0]=latest_attempt", // expand latest attempt to extract payment checks and three_d_secure data
                self.base_url(connectors),
                "v1/setup_intents",
                x,
>>>>>>> 285b9b2f
            )),
            Ok(x) => Ok(format!(
                "{}{}/{}{}",
                self.base_url(connectors),
                "v1/payment_intents",
                x,
                "?expand[0]=latest_charge" //updated payment_id(if present) reside inside latest_charge field
            )),
            x => x.change_context(errors::ConnectorError::MissingConnectorTransactionID),
        }
    }

    fn build_request(
        &self,
        req: &types::PaymentsSyncRouterData,
        connectors: &settings::Connectors,
    ) -> CustomResult<Option<services::Request>, errors::ConnectorError> {
        Ok(Some(
            services::RequestBuilder::new()
                .method(services::Method::Get)
                .url(&types::PaymentsSyncType::get_url(self, req, connectors)?)
                .attach_default_headers()
                .headers(types::PaymentsSyncType::get_headers(self, req, connectors)?)
                .build(),
        ))
    }

    fn handle_response(
        &self,
        data: &types::PaymentsSyncRouterData,
        event_builder: Option<&mut ConnectorEvent>,
        res: types::Response,
    ) -> CustomResult<types::PaymentsSyncRouterData, errors::ConnectorError>
    where
        types::PaymentsResponseData: Clone,
    {
        let id = data.request.connector_transaction_id.clone();
        match id.get_connector_transaction_id() {
            Ok(x) if x.starts_with("set") => {
                let response: stripe::SetupIntentResponse = res
                    .response
                    .parse_struct("SetupIntentSyncResponse")
                    .change_context(errors::ConnectorError::ResponseDeserializationFailed)?;

                event_builder.map(|i| i.set_response_body(&response));
                router_env::logger::info!(connector_response=?response);

                types::RouterData::try_from(types::ResponseRouterData {
                    response,
                    data: data.clone(),
                    http_code: res.status_code,
                })
            }
            Ok(_) => {
                let response: stripe::PaymentIntentSyncResponse = res
                    .response
                    .parse_struct("PaymentIntentSyncResponse")
                    .change_context(errors::ConnectorError::ResponseDeserializationFailed)?;

                event_builder.map(|i| i.set_response_body(&response));
                router_env::logger::info!(connector_response=?response);

                types::RouterData::try_from(types::ResponseRouterData {
                    response,
                    data: data.clone(),
                    http_code: res.status_code,
                })
            }
            Err(err) => {
                Err(err).change_context(errors::ConnectorError::MissingConnectorTransactionID)
            }
        }
    }

    fn get_error_response(
        &self,
        res: types::Response,
        event_builder: Option<&mut ConnectorEvent>,
    ) -> CustomResult<types::ErrorResponse, errors::ConnectorError> {
        let response: stripe::ErrorResponse = res
            .response
            .parse_struct("ErrorResponse")
            .change_context(errors::ConnectorError::ResponseDeserializationFailed)?;
        event_builder.map(|i| i.set_error_response_body(&response));
        router_env::logger::info!(connector_response=?response);

        Ok(types::ErrorResponse {
            status_code: res.status_code,
            code: response
                .error
                .code
                .clone()
                .unwrap_or_else(|| consts::NO_ERROR_CODE.to_string()),
            message: response
                .error
                .code
                .unwrap_or_else(|| consts::NO_ERROR_MESSAGE.to_string()),
            reason: response.error.message.map(|message| {
                response
                    .error
                    .decline_code
                    .map(|decline_code| {
                        format!("message - {}, decline_code - {}", message, decline_code)
                    })
                    .unwrap_or(message)
            }),
            attempt_status: None,
            connector_transaction_id: response.error.payment_intent.map(|pi| pi.id),
        })
    }
}

#[async_trait::async_trait]
impl
    services::ConnectorIntegration<
        api::Authorize,
        types::PaymentsAuthorizeData,
        types::PaymentsResponseData,
    > for Stripe
{
    fn get_headers(
        &self,
        req: &types::PaymentsAuthorizeRouterData,
        _connectors: &settings::Connectors,
    ) -> CustomResult<Vec<(String, request::Maskable<String>)>, errors::ConnectorError> {
        let mut header = vec![(
            headers::CONTENT_TYPE.to_string(),
            types::PaymentsAuthorizeType::get_content_type(self)
                .to_string()
                .into(),
        )];
        let mut api_key = self.get_auth_header(&req.connector_auth_type)?;
        header.append(&mut api_key);
        Ok(header)
    }

    fn get_content_type(&self) -> &'static str {
        self.common_get_content_type()
    }

    fn get_url(
        &self,
        req: &types::PaymentsAuthorizeRouterData,
        connectors: &settings::Connectors,
    ) -> CustomResult<String, errors::ConnectorError> {
        match &req.request.payment_method_data {
            api_models::payments::PaymentMethodData::BankTransfer(bank_transfer_data) => {
                match bank_transfer_data.deref() {
                    api_models::payments::BankTransferData::AchBankTransfer { .. }
                    | api_models::payments::BankTransferData::MultibancoBankTransfer { .. } => {
                        Ok(format!("{}{}", self.base_url(connectors), "v1/charges"))
                    }
                    _ => Ok(format!(
                        "{}{}",
                        self.base_url(connectors),
                        "v1/payment_intents"
                    )),
                }
            }
            _ => Ok(format!(
                "{}{}",
                self.base_url(connectors),
                "v1/payment_intents"
            )),
        }
    }

    fn get_request_body(
        &self,
        req: &types::PaymentsAuthorizeRouterData,
        _connectors: &settings::Connectors,
    ) -> CustomResult<RequestContent, errors::ConnectorError> {
        match &req.request.payment_method_data {
            api_models::payments::PaymentMethodData::BankTransfer(bank_transfer_data) => {
                stripe::get_bank_transfer_request_data(req, bank_transfer_data.deref())
            }
            _ => {
                let connector_req = stripe::PaymentIntentRequest::try_from(req)?;

                Ok(RequestContent::FormUrlEncoded(Box::new(connector_req)))
            }
        }
    }

    fn build_request(
        &self,
        req: &types::PaymentsAuthorizeRouterData,
        connectors: &settings::Connectors,
    ) -> CustomResult<Option<services::Request>, errors::ConnectorError> {
        Ok(Some(
            services::RequestBuilder::new()
                .method(services::Method::Post)
                .url(&types::PaymentsAuthorizeType::get_url(
                    self, req, connectors,
                )?)
                .attach_default_headers()
                .headers(types::PaymentsAuthorizeType::get_headers(
                    self, req, connectors,
                )?)
                .set_body(types::PaymentsAuthorizeType::get_request_body(
                    self, req, connectors,
                )?)
                .build(),
        ))
    }

    fn handle_response(
        &self,
        data: &types::PaymentsAuthorizeRouterData,
        event_builder: Option<&mut ConnectorEvent>,
        res: types::Response,
    ) -> CustomResult<types::PaymentsAuthorizeRouterData, errors::ConnectorError> {
        match &data.request.payment_method_data {
            api_models::payments::PaymentMethodData::BankTransfer(bank_transfer_data) => {
                match bank_transfer_data.deref() {
                    api_models::payments::BankTransferData::AchBankTransfer { .. }
                    | api_models::payments::BankTransferData::MultibancoBankTransfer { .. } => {
                        let response: stripe::ChargesResponse = res
                            .response
                            .parse_struct("ChargesResponse")
                            .change_context(
                                errors::ConnectorError::ResponseDeserializationFailed,
                            )?;

                        event_builder.map(|i| i.set_response_body(&response));
                        router_env::logger::info!(connector_response=?response);

                        types::RouterData::try_from(types::ResponseRouterData {
                            response,
                            data: data.clone(),
                            http_code: res.status_code,
                        })
                    }
                    _ => {
                        let response: stripe::PaymentIntentResponse = res
                            .response
                            .parse_struct("PaymentIntentResponse")
                            .change_context(
                                errors::ConnectorError::ResponseDeserializationFailed,
                            )?;

                        event_builder.map(|i| i.set_response_body(&response));
                        router_env::logger::info!(connector_response=?response);

                        types::RouterData::try_from(types::ResponseRouterData {
                            response,
                            data: data.clone(),
                            http_code: res.status_code,
                        })
                    }
                }
            }
            _ => {
                let response: stripe::PaymentIntentResponse = res
                    .response
                    .parse_struct("PaymentIntentResponse")
                    .change_context(errors::ConnectorError::ResponseDeserializationFailed)?;

                event_builder.map(|i| i.set_response_body(&response));
                router_env::logger::info!(connector_response=?response);

                types::RouterData::try_from(types::ResponseRouterData {
                    response,
                    data: data.clone(),
                    http_code: res.status_code,
                })
                .change_context(errors::ConnectorError::ResponseHandlingFailed)
            }
        }
    }

    fn get_error_response(
        &self,
        res: types::Response,
        event_builder: Option<&mut ConnectorEvent>,
    ) -> CustomResult<types::ErrorResponse, errors::ConnectorError> {
        let response: stripe::ErrorResponse = res
            .response
            .parse_struct("ErrorResponse")
            .change_context(errors::ConnectorError::ResponseDeserializationFailed)?;
        event_builder.map(|i| i.set_error_response_body(&response));
        router_env::logger::info!(connector_response=?response);
        Ok(types::ErrorResponse {
            status_code: res.status_code,
            code: response
                .error
                .code
                .clone()
                .unwrap_or_else(|| consts::NO_ERROR_CODE.to_string()),
            message: response
                .error
                .code
                .unwrap_or_else(|| consts::NO_ERROR_MESSAGE.to_string()),
            reason: response.error.message.map(|message| {
                response
                    .error
                    .decline_code
                    .map(|decline_code| {
                        format!("message - {}, decline_code - {}", message, decline_code)
                    })
                    .unwrap_or(message)
            }),
            attempt_status: None,
            connector_transaction_id: response.error.payment_intent.map(|pi| pi.id),
        })
    }
}

impl
    services::ConnectorIntegration<
        api::Void,
        types::PaymentsCancelData,
        types::PaymentsResponseData,
    > for Stripe
{
    fn get_headers(
        &self,
        req: &types::PaymentsCancelRouterData,
        _connectors: &settings::Connectors,
    ) -> CustomResult<Vec<(String, request::Maskable<String>)>, errors::ConnectorError> {
        let mut header = vec![(
            headers::CONTENT_TYPE.to_string(),
            types::PaymentsVoidType::get_content_type(self)
                .to_string()
                .into(),
        )];
        let mut api_key = self.get_auth_header(&req.connector_auth_type)?;
        header.append(&mut api_key);
        Ok(header)
    }

    fn get_content_type(&self) -> &'static str {
        self.common_get_content_type()
    }

    fn get_url(
        &self,
        req: &types::PaymentsCancelRouterData,
        connectors: &settings::Connectors,
    ) -> CustomResult<String, errors::ConnectorError> {
        let payment_id = &req.request.connector_transaction_id;
        Ok(format!(
            "{}v1/payment_intents/{}/cancel",
            self.base_url(connectors),
            payment_id
        ))
    }

    fn get_request_body(
        &self,
        req: &types::PaymentsCancelRouterData,
        _connectors: &settings::Connectors,
    ) -> CustomResult<RequestContent, errors::ConnectorError> {
        let connector_req = stripe::CancelRequest::try_from(req)?;
        Ok(RequestContent::FormUrlEncoded(Box::new(connector_req)))
    }

    fn build_request(
        &self,
        req: &types::PaymentsCancelRouterData,
        connectors: &settings::Connectors,
    ) -> CustomResult<Option<services::Request>, errors::ConnectorError> {
        let request = services::RequestBuilder::new()
            .method(services::Method::Post)
            .url(&types::PaymentsVoidType::get_url(self, req, connectors)?)
            .attach_default_headers()
            .headers(types::PaymentsVoidType::get_headers(self, req, connectors)?)
            .set_body(types::PaymentsVoidType::get_request_body(
                self, req, connectors,
            )?)
            .build();
        Ok(Some(request))
    }

    fn handle_response(
        &self,
        data: &types::PaymentsCancelRouterData,
        event_builder: Option<&mut ConnectorEvent>,
        res: types::Response,
    ) -> CustomResult<types::PaymentsCancelRouterData, errors::ConnectorError> {
        let response: stripe::PaymentIntentResponse = res
            .response
            .parse_struct("PaymentIntentResponse")
            .change_context(errors::ConnectorError::ResponseDeserializationFailed)?;

        event_builder.map(|i| i.set_response_body(&response));
        router_env::logger::info!(connector_response=?response);

        types::RouterData::try_from(types::ResponseRouterData {
            response,
            data: data.clone(),
            http_code: res.status_code,
        })
        .change_context(errors::ConnectorError::ResponseHandlingFailed)
    }

    fn get_error_response(
        &self,
        res: types::Response,
        event_builder: Option<&mut ConnectorEvent>,
    ) -> CustomResult<types::ErrorResponse, errors::ConnectorError> {
        let response: stripe::ErrorResponse = res
            .response
            .parse_struct("ErrorResponse")
            .change_context(errors::ConnectorError::ResponseDeserializationFailed)?;

        event_builder.map(|i| i.set_error_response_body(&response));
        router_env::logger::info!(connector_response=?response);

        Ok(types::ErrorResponse {
            status_code: res.status_code,
            code: response
                .error
                .code
                .clone()
                .unwrap_or_else(|| consts::NO_ERROR_CODE.to_string()),
            message: response
                .error
                .code
                .unwrap_or_else(|| consts::NO_ERROR_MESSAGE.to_string()),
            reason: response.error.message.map(|message| {
                response
                    .error
                    .decline_code
                    .map(|decline_code| {
                        format!("message - {}, decline_code - {}", message, decline_code)
                    })
                    .unwrap_or(message)
            }),
            attempt_status: None,
            connector_transaction_id: response.error.payment_intent.map(|pi| pi.id),
        })
    }
}

type Verify = dyn services::ConnectorIntegration<
    api::SetupMandate,
    types::SetupMandateRequestData,
    types::PaymentsResponseData,
>;
impl
    services::ConnectorIntegration<
        api::SetupMandate,
        types::SetupMandateRequestData,
        types::PaymentsResponseData,
    > for Stripe
{
    fn get_headers(
        &self,
        req: &types::RouterData<
            api::SetupMandate,
            types::SetupMandateRequestData,
            types::PaymentsResponseData,
        >,
        _connectors: &settings::Connectors,
    ) -> CustomResult<Vec<(String, request::Maskable<String>)>, errors::ConnectorError> {
        let mut header = vec![(
            headers::CONTENT_TYPE.to_string(),
            Verify::get_content_type(self).to_string().into(),
        )];
        let mut api_key = self.get_auth_header(&req.connector_auth_type)?;
        header.append(&mut api_key);
        Ok(header)
    }

    fn get_content_type(&self) -> &'static str {
        self.common_get_content_type()
    }

    fn get_url(
        &self,
        _req: &types::RouterData<
            api::SetupMandate,
            types::SetupMandateRequestData,
            types::PaymentsResponseData,
        >,
        connectors: &settings::Connectors,
    ) -> CustomResult<String, errors::ConnectorError> {
        Ok(format!(
            "{}{}",
            self.base_url(connectors),
            "v1/setup_intents"
        ))
    }

    fn get_request_body(
        &self,
        req: &types::RouterData<
            api::SetupMandate,
            types::SetupMandateRequestData,
            types::PaymentsResponseData,
        >,
        _connectors: &settings::Connectors,
    ) -> CustomResult<RequestContent, errors::ConnectorError> {
        let connector_req = stripe::SetupIntentRequest::try_from(req)?;
        Ok(RequestContent::FormUrlEncoded(Box::new(connector_req)))
    }

    fn build_request(
        &self,
        req: &types::RouterData<
            api::SetupMandate,
            types::SetupMandateRequestData,
            types::PaymentsResponseData,
        >,
        connectors: &settings::Connectors,
    ) -> CustomResult<Option<services::Request>, errors::ConnectorError> {
        Ok(Some(
            services::RequestBuilder::new()
                .method(services::Method::Post)
                .url(&Verify::get_url(self, req, connectors)?)
                .attach_default_headers()
                .headers(Verify::get_headers(self, req, connectors)?)
                .set_body(Verify::get_request_body(self, req, connectors)?)
                .build(),
        ))
    }

    fn handle_response(
        &self,
        data: &types::RouterData<
            api::SetupMandate,
            types::SetupMandateRequestData,
            types::PaymentsResponseData,
        >,
        event_builder: Option<&mut ConnectorEvent>,
        res: types::Response,
    ) -> CustomResult<
        types::RouterData<
            api::SetupMandate,
            types::SetupMandateRequestData,
            types::PaymentsResponseData,
        >,
        errors::ConnectorError,
    >
    where
        api::SetupMandate: Clone,
        types::SetupMandateRequestData: Clone,
        types::PaymentsResponseData: Clone,
    {
        let response: stripe::SetupIntentResponse = res
            .response
            .parse_struct("SetupIntentResponse")
            .change_context(errors::ConnectorError::ResponseDeserializationFailed)?;

        event_builder.map(|i| i.set_response_body(&response));
        router_env::logger::info!(connector_response=?response);

        types::RouterData::try_from(types::ResponseRouterData {
            response,
            data: data.clone(),
            http_code: res.status_code,
        })
        .change_context(errors::ConnectorError::ResponseHandlingFailed)
    }

    fn get_error_response(
        &self,
        res: types::Response,
        event_builder: Option<&mut ConnectorEvent>,
    ) -> CustomResult<types::ErrorResponse, errors::ConnectorError> {
        let response: stripe::ErrorResponse = res
            .response
            .parse_struct("ErrorResponse")
            .change_context(errors::ConnectorError::ResponseDeserializationFailed)?;

        event_builder.map(|i| i.set_error_response_body(&response));
        router_env::logger::info!(connector_response=?response);

        Ok(types::ErrorResponse {
            status_code: res.status_code,
            code: response
                .error
                .code
                .clone()
                .unwrap_or_else(|| consts::NO_ERROR_CODE.to_string()),
            message: response
                .error
                .code
                .unwrap_or_else(|| consts::NO_ERROR_MESSAGE.to_string()),
            reason: response.error.message.map(|message| {
                response
                    .error
                    .decline_code
                    .map(|decline_code| {
                        format!("message - {}, decline_code - {}", message, decline_code)
                    })
                    .unwrap_or(message)
            }),
            attempt_status: None,
            connector_transaction_id: response.error.payment_intent.map(|pi| pi.id),
        })
    }
}

impl api::Refund for Stripe {}
impl api::RefundExecute for Stripe {}
impl api::RefundSync for Stripe {}

impl services::ConnectorIntegration<api::Execute, types::RefundsData, types::RefundsResponseData>
    for Stripe
{
    fn get_headers(
        &self,
        req: &types::RefundsRouterData<api::Execute>,
        _connectors: &settings::Connectors,
    ) -> CustomResult<Vec<(String, request::Maskable<String>)>, errors::ConnectorError> {
        let mut header = vec![(
            headers::CONTENT_TYPE.to_string(),
            types::RefundExecuteType::get_content_type(self)
                .to_string()
                .into(),
        )];
        let mut api_key = self.get_auth_header(&req.connector_auth_type)?;
        header.append(&mut api_key);
        Ok(header)
    }

    fn get_content_type(&self) -> &'static str {
        "application/x-www-form-urlencoded"
    }

    fn get_url(
        &self,
        _req: &types::RefundsRouterData<api::Execute>,
        connectors: &settings::Connectors,
    ) -> CustomResult<String, errors::ConnectorError> {
        Ok(format!("{}{}", self.base_url(connectors), "v1/refunds"))
    }

    fn get_request_body(
        &self,
        req: &types::RefundsRouterData<api::Execute>,
        _connectors: &settings::Connectors,
    ) -> CustomResult<RequestContent, errors::ConnectorError> {
        let connector_req = stripe::RefundRequest::try_from(req)?;
        Ok(RequestContent::FormUrlEncoded(Box::new(connector_req)))
    }

    fn build_request(
        &self,
        req: &types::RefundsRouterData<api::Execute>,
        connectors: &settings::Connectors,
    ) -> CustomResult<Option<services::Request>, errors::ConnectorError> {
        let request = services::RequestBuilder::new()
            .method(services::Method::Post)
            .url(&types::RefundExecuteType::get_url(self, req, connectors)?)
            .attach_default_headers()
            .headers(types::RefundExecuteType::get_headers(
                self, req, connectors,
            )?)
            .set_body(types::RefundExecuteType::get_request_body(
                self, req, connectors,
            )?)
            .build();
        Ok(Some(request))
    }

    #[instrument(skip_all)]
    fn handle_response(
        &self,
        data: &types::RefundsRouterData<api::Execute>,
        event_builder: Option<&mut ConnectorEvent>,
        res: types::Response,
    ) -> CustomResult<types::RefundsRouterData<api::Execute>, errors::ConnectorError> {
        let response: stripe::RefundResponse =
            res.response
                .parse_struct("Stripe RefundResponse")
                .change_context(errors::ConnectorError::ResponseDeserializationFailed)?;

        event_builder.map(|i| i.set_response_body(&response));
        router_env::logger::info!(connector_response=?response);

        types::RouterData::try_from(types::ResponseRouterData {
            response,
            data: data.clone(),
            http_code: res.status_code,
        })
        .change_context(errors::ConnectorError::ResponseHandlingFailed)
    }

    fn get_error_response(
        &self,
        res: types::Response,
        event_builder: Option<&mut ConnectorEvent>,
    ) -> CustomResult<types::ErrorResponse, errors::ConnectorError> {
        let response: stripe::ErrorResponse = res
            .response
            .parse_struct("ErrorResponse")
            .change_context(errors::ConnectorError::ResponseDeserializationFailed)?;

        event_builder.map(|i| i.set_error_response_body(&response));
        router_env::logger::info!(connector_response=?response);

        Ok(types::ErrorResponse {
            status_code: res.status_code,
            code: response
                .error
                .code
                .clone()
                .unwrap_or_else(|| consts::NO_ERROR_CODE.to_string()),
            message: response
                .error
                .code
                .unwrap_or_else(|| consts::NO_ERROR_MESSAGE.to_string()),
            reason: response.error.message.map(|message| {
                response
                    .error
                    .decline_code
                    .map(|decline_code| {
                        format!("message - {}, decline_code - {}", message, decline_code)
                    })
                    .unwrap_or(message)
            }),
            attempt_status: None,
            connector_transaction_id: response.error.payment_intent.map(|pi| pi.id),
        })
    }
}

impl services::ConnectorIntegration<api::RSync, types::RefundsData, types::RefundsResponseData>
    for Stripe
{
    fn get_headers(
        &self,
        req: &types::RouterData<api::RSync, types::RefundsData, types::RefundsResponseData>,
        _connectors: &settings::Connectors,
    ) -> CustomResult<Vec<(String, request::Maskable<String>)>, errors::ConnectorError> {
        let mut header = vec![(
            headers::CONTENT_TYPE.to_string(),
            types::RefundSyncType::get_content_type(self)
                .to_string()
                .into(),
        )];
        let mut api_key = self.get_auth_header(&req.connector_auth_type)?;
        header.append(&mut api_key);
        Ok(header)
    }

    fn get_content_type(&self) -> &'static str {
        "application/x-www-form-urlencoded"
    }

    fn get_url(
        &self,
        req: &types::RefundsRouterData<api::RSync>,
        connectors: &settings::Connectors,
    ) -> CustomResult<String, errors::ConnectorError> {
        let id = req.request.get_connector_refund_id()?;
        Ok(format!("{}v1/refunds/{}", self.base_url(connectors), id))
    }

    fn build_request(
        &self,
        req: &types::RefundsRouterData<api::RSync>,
        connectors: &settings::Connectors,
    ) -> CustomResult<Option<services::Request>, errors::ConnectorError> {
        Ok(Some(
            services::RequestBuilder::new()
                .method(services::Method::Post)
                .url(&types::RefundSyncType::get_url(self, req, connectors)?)
                .attach_default_headers()
                .headers(types::RefundSyncType::get_headers(self, req, connectors)?)
                .build(),
        ))
    }

    #[instrument(skip_all)]
    fn handle_response(
        &self,
        data: &types::RefundsRouterData<api::RSync>,
        event_builder: Option<&mut ConnectorEvent>,
        res: types::Response,
    ) -> CustomResult<
        types::RouterData<api::RSync, types::RefundsData, types::RefundsResponseData>,
        errors::ConnectorError,
    > {
        let response: stripe::RefundResponse =
            res.response
                .parse_struct("Stripe RefundResponse")
                .change_context(errors::ConnectorError::ResponseDeserializationFailed)?;

        event_builder.map(|i| i.set_response_body(&response));
        router_env::logger::info!(connector_response=?response);

        types::RouterData::try_from(types::ResponseRouterData {
            response,
            data: data.clone(),
            http_code: res.status_code,
        })
        .change_context(errors::ConnectorError::ResponseHandlingFailed)
    }

    fn get_error_response(
        &self,
        res: types::Response,
        event_builder: Option<&mut ConnectorEvent>,
    ) -> CustomResult<types::ErrorResponse, errors::ConnectorError> {
        let response: stripe::ErrorResponse = res
            .response
            .parse_struct("ErrorResponse")
            .change_context(errors::ConnectorError::ResponseDeserializationFailed)?;

        event_builder.map(|i| i.set_error_response_body(&response));
        router_env::logger::info!(connector_response=?response);

        Ok(types::ErrorResponse {
            status_code: res.status_code,
            code: response
                .error
                .code
                .clone()
                .unwrap_or_else(|| consts::NO_ERROR_CODE.to_string()),
            message: response
                .error
                .code
                .unwrap_or_else(|| consts::NO_ERROR_MESSAGE.to_string()),
            reason: response.error.message.map(|message| {
                response
                    .error
                    .decline_code
                    .map(|decline_code| {
                        format!("message - {}, decline_code - {}", message, decline_code)
                    })
                    .unwrap_or(message)
            }),
            attempt_status: None,
            connector_transaction_id: response.error.payment_intent.map(|pi| pi.id),
        })
    }
}

impl api::UploadFile for Stripe {}

#[async_trait::async_trait]
impl api::FileUpload for Stripe {
    fn validate_file_upload(
        &self,
        purpose: api::FilePurpose,
        file_size: i32,
        file_type: mime::Mime,
    ) -> CustomResult<(), errors::ConnectorError> {
        match purpose {
            api::FilePurpose::DisputeEvidence => {
                let supported_file_types = ["image/jpeg", "image/png", "application/pdf"];
                // 5 Megabytes (MB)
                if file_size > 5000000 {
                    Err(errors::ConnectorError::FileValidationFailed {
                        reason: "file_size exceeded the max file size of 5MB".to_owned(),
                    })?
                }
                if !supported_file_types.contains(&file_type.to_string().as_str()) {
                    Err(errors::ConnectorError::FileValidationFailed {
                        reason: "file_type does not match JPEG, JPG, PNG, or PDF format".to_owned(),
                    })?
                }
            }
        }
        Ok(())
    }
}

impl
    services::ConnectorIntegration<
        api::Upload,
        types::UploadFileRequestData,
        types::UploadFileResponse,
    > for Stripe
{
    fn get_headers(
        &self,
        req: &types::RouterData<
            api::Upload,
            types::UploadFileRequestData,
            types::UploadFileResponse,
        >,
        _connectors: &settings::Connectors,
    ) -> CustomResult<Vec<(String, request::Maskable<String>)>, errors::ConnectorError> {
        self.get_auth_header(&req.connector_auth_type)
    }

    fn get_content_type(&self) -> &'static str {
        "multipart/form-data"
    }

    fn get_url(
        &self,
        _req: &types::UploadFileRouterData,
        connectors: &settings::Connectors,
    ) -> CustomResult<String, errors::ConnectorError> {
        Ok(format!(
            "{}{}",
            connectors.stripe.base_url_file_upload, "v1/files"
        ))
    }

    fn get_request_body(
        &self,
        req: &types::UploadFileRouterData,
        _connectors: &settings::Connectors,
    ) -> CustomResult<RequestContent, errors::ConnectorError> {
        let connector_req = transformers::construct_file_upload_request(req.clone())?;
        Ok(RequestContent::FormData(connector_req))
    }

    fn build_request(
        &self,
        req: &types::UploadFileRouterData,
        connectors: &settings::Connectors,
    ) -> CustomResult<Option<services::Request>, errors::ConnectorError> {
        Ok(Some(
            services::RequestBuilder::new()
                .method(services::Method::Post)
                .url(&types::UploadFileType::get_url(self, req, connectors)?)
                .attach_default_headers()
                .headers(types::UploadFileType::get_headers(self, req, connectors)?)
                .set_body(types::UploadFileType::get_request_body(
                    self, req, connectors,
                )?)
                .build(),
        ))
    }

    #[instrument(skip_all)]
    fn handle_response(
        &self,
        data: &types::UploadFileRouterData,
        event_builder: Option<&mut ConnectorEvent>,
        res: types::Response,
    ) -> CustomResult<
        types::RouterData<api::Upload, types::UploadFileRequestData, types::UploadFileResponse>,
        errors::ConnectorError,
    > {
        let response: stripe::FileUploadResponse = res
            .response
            .parse_struct("Stripe FileUploadResponse")
            .change_context(errors::ConnectorError::ResponseDeserializationFailed)?;
        event_builder.map(|i| i.set_response_body(&response));
        router_env::logger::info!(connector_response=?response);
        Ok(types::UploadFileRouterData {
            response: Ok(types::UploadFileResponse {
                provider_file_id: response.file_id,
            }),
            ..data.clone()
        })
    }

    fn get_error_response(
        &self,
        res: types::Response,
        event_builder: Option<&mut ConnectorEvent>,
    ) -> CustomResult<types::ErrorResponse, errors::ConnectorError> {
        let response: stripe::ErrorResponse = res
            .response
            .parse_struct("ErrorResponse")
            .change_context(errors::ConnectorError::ResponseDeserializationFailed)?;

        event_builder.map(|i| i.set_error_response_body(&response));
        router_env::logger::info!(connector_response=?response);

        Ok(types::ErrorResponse {
            status_code: res.status_code,
            code: response
                .error
                .code
                .clone()
                .unwrap_or_else(|| consts::NO_ERROR_CODE.to_string()),
            message: response
                .error
                .code
                .unwrap_or_else(|| consts::NO_ERROR_MESSAGE.to_string()),
            reason: response.error.message.map(|message| {
                response
                    .error
                    .decline_code
                    .map(|decline_code| {
                        format!("message - {}, decline_code - {}", message, decline_code)
                    })
                    .unwrap_or(message)
            }),
            attempt_status: None,
            connector_transaction_id: response.error.payment_intent.map(|pi| pi.id),
        })
    }
}

impl api::RetrieveFile for Stripe {}

impl
    services::ConnectorIntegration<
        api::Retrieve,
        types::RetrieveFileRequestData,
        types::RetrieveFileResponse,
    > for Stripe
{
    fn get_headers(
        &self,
        req: &types::RouterData<
            api::Retrieve,
            types::RetrieveFileRequestData,
            types::RetrieveFileResponse,
        >,
        _connectors: &settings::Connectors,
    ) -> CustomResult<Vec<(String, request::Maskable<String>)>, errors::ConnectorError> {
        self.get_auth_header(&req.connector_auth_type)
    }

    fn get_url(
        &self,
        req: &types::RetrieveFileRouterData,
        connectors: &settings::Connectors,
    ) -> CustomResult<String, errors::ConnectorError> {
        Ok(format!(
            "{}v1/files/{}/contents",
            connectors.stripe.base_url_file_upload, req.request.provider_file_id
        ))
    }

    fn build_request(
        &self,
        req: &types::RetrieveFileRouterData,
        connectors: &settings::Connectors,
    ) -> CustomResult<Option<services::Request>, errors::ConnectorError> {
        Ok(Some(
            services::RequestBuilder::new()
                .method(services::Method::Get)
                .url(&types::RetrieveFileType::get_url(self, req, connectors)?)
                .attach_default_headers()
                .headers(types::RetrieveFileType::get_headers(self, req, connectors)?)
                .build(),
        ))
    }

    #[instrument(skip_all)]
    fn handle_response(
        &self,
        data: &types::RetrieveFileRouterData,
        event_builder: Option<&mut ConnectorEvent>,
        res: types::Response,
    ) -> CustomResult<
        types::RouterData<
            api::Retrieve,
            types::RetrieveFileRequestData,
            types::RetrieveFileResponse,
        >,
        errors::ConnectorError,
    > {
        let response = res.response;

        event_builder.map(|event| event.set_response_body(&serde_json::json!({"connector_response_type": "file", "status_code": res.status_code})));
        router_env::logger::info!(connector_response_type=?"file");

        Ok(types::RetrieveFileRouterData {
            response: Ok(types::RetrieveFileResponse {
                file_data: response.to_vec(),
            }),
            ..data.clone()
        })
    }

    fn get_error_response(
        &self,
        res: types::Response,
        event_builder: Option<&mut ConnectorEvent>,
    ) -> CustomResult<types::ErrorResponse, errors::ConnectorError> {
        let response: stripe::ErrorResponse = res
            .response
            .parse_struct("ErrorResponse")
            .change_context(errors::ConnectorError::ResponseDeserializationFailed)?;

        event_builder.map(|i| i.set_error_response_body(&response));
        router_env::logger::info!(connector_response=?response);

        Ok(types::ErrorResponse {
            status_code: res.status_code,
            code: response
                .error
                .code
                .clone()
                .unwrap_or_else(|| consts::NO_ERROR_CODE.to_string()),
            message: response
                .error
                .code
                .unwrap_or_else(|| consts::NO_ERROR_MESSAGE.to_string()),
            reason: response.error.message.map(|message| {
                response
                    .error
                    .decline_code
                    .map(|decline_code| {
                        format!("message - {}, decline_code - {}", message, decline_code)
                    })
                    .unwrap_or(message)
            }),
            attempt_status: None,
            connector_transaction_id: response.error.payment_intent.map(|pi| pi.id),
        })
    }
}

impl api::SubmitEvidence for Stripe {}

impl
    services::ConnectorIntegration<
        api::Evidence,
        types::SubmitEvidenceRequestData,
        types::SubmitEvidenceResponse,
    > for Stripe
{
    fn get_headers(
        &self,
        req: &types::SubmitEvidenceRouterData,
        _connectors: &settings::Connectors,
    ) -> CustomResult<Vec<(String, request::Maskable<String>)>, errors::ConnectorError> {
        let mut header = vec![(
            headers::CONTENT_TYPE.to_string(),
            types::SubmitEvidenceType::get_content_type(self)
                .to_string()
                .into(),
        )];
        let mut api_key = self.get_auth_header(&req.connector_auth_type)?;
        header.append(&mut api_key);
        Ok(header)
    }

    fn get_content_type(&self) -> &'static str {
        "application/x-www-form-urlencoded"
    }

    fn get_url(
        &self,
        req: &types::SubmitEvidenceRouterData,
        connectors: &settings::Connectors,
    ) -> CustomResult<String, errors::ConnectorError> {
        Ok(format!(
            "{}{}{}",
            self.base_url(connectors),
            "v1/disputes/",
            req.request.connector_dispute_id
        ))
    }

    fn get_request_body(
        &self,
        req: &types::SubmitEvidenceRouterData,
        _connectors: &settings::Connectors,
    ) -> CustomResult<RequestContent, errors::ConnectorError> {
        let connector_req = stripe::Evidence::try_from(req)?;
        Ok(RequestContent::FormUrlEncoded(Box::new(connector_req)))
    }

    fn build_request(
        &self,
        req: &types::SubmitEvidenceRouterData,
        connectors: &settings::Connectors,
    ) -> CustomResult<Option<services::Request>, errors::ConnectorError> {
        let request = services::RequestBuilder::new()
            .method(services::Method::Post)
            .url(&types::SubmitEvidenceType::get_url(self, req, connectors)?)
            .attach_default_headers()
            .headers(types::SubmitEvidenceType::get_headers(
                self, req, connectors,
            )?)
            .set_body(types::SubmitEvidenceType::get_request_body(
                self, req, connectors,
            )?)
            .build();
        Ok(Some(request))
    }

    #[instrument(skip_all)]
    fn handle_response(
        &self,
        data: &types::SubmitEvidenceRouterData,
        event_builder: Option<&mut ConnectorEvent>,
        res: types::Response,
    ) -> CustomResult<types::SubmitEvidenceRouterData, errors::ConnectorError> {
        let response: stripe::DisputeObj = res
            .response
            .parse_struct("Stripe DisputeObj")
            .change_context(errors::ConnectorError::ResponseDeserializationFailed)?;
        event_builder.map(|i| i.set_response_body(&response));
        router_env::logger::info!(connector_response=?response);
        Ok(types::SubmitEvidenceRouterData {
            response: Ok(types::SubmitEvidenceResponse {
                dispute_status: api_models::enums::DisputeStatus::DisputeChallenged,
                connector_status: Some(response.status),
            }),
            ..data.clone()
        })
    }

    fn get_error_response(
        &self,
        res: types::Response,
        event_builder: Option<&mut ConnectorEvent>,
    ) -> CustomResult<types::ErrorResponse, errors::ConnectorError> {
        let response: stripe::ErrorResponse = res
            .response
            .parse_struct("ErrorResponse")
            .change_context(errors::ConnectorError::ResponseDeserializationFailed)?;

        event_builder.map(|i| i.set_error_response_body(&response));
        router_env::logger::info!(connector_response=?response);

        Ok(types::ErrorResponse {
            status_code: res.status_code,
            code: response
                .error
                .code
                .clone()
                .unwrap_or_else(|| consts::NO_ERROR_CODE.to_string()),
            message: response
                .error
                .code
                .unwrap_or_else(|| consts::NO_ERROR_MESSAGE.to_string()),
            reason: response.error.message.map(|message| {
                response
                    .error
                    .decline_code
                    .map(|decline_code| {
                        format!("message - {}, decline_code - {}", message, decline_code)
                    })
                    .unwrap_or(message)
            }),
            attempt_status: None,
            connector_transaction_id: response.error.payment_intent.map(|pi| pi.id),
        })
    }
}

fn get_signature_elements_from_header(
    headers: &actix_web::http::header::HeaderMap,
) -> CustomResult<HashMap<String, Vec<u8>>, errors::ConnectorError> {
    let security_header = headers
        .get("Stripe-Signature")
        .map(|header_value| {
            header_value
                .to_str()
                .map(String::from)
                .map_err(|_| errors::ConnectorError::WebhookSignatureNotFound)
        })
        .ok_or(errors::ConnectorError::WebhookSignatureNotFound)??;

    let props = security_header.split(',').collect::<Vec<&str>>();
    let mut security_header_kvs: HashMap<String, Vec<u8>> = HashMap::with_capacity(props.len());

    for prop_str in &props {
        let (prop_key, prop_value) = prop_str
            .split_once('=')
            .ok_or(errors::ConnectorError::WebhookSourceVerificationFailed)?;

        security_header_kvs.insert(prop_key.to_string(), prop_value.bytes().collect());
    }

    Ok(security_header_kvs)
}

#[async_trait::async_trait]
impl api::IncomingWebhook for Stripe {
    fn get_webhook_source_verification_algorithm(
        &self,
        _request: &api::IncomingWebhookRequestDetails<'_>,
    ) -> CustomResult<Box<dyn crypto::VerifySignature + Send>, errors::ConnectorError> {
        Ok(Box::new(crypto::HmacSha256))
    }

    fn get_webhook_source_verification_signature(
        &self,
        request: &api::IncomingWebhookRequestDetails<'_>,
        _connector_webhook_secrets: &api_models::webhooks::ConnectorWebhookSecrets,
    ) -> CustomResult<Vec<u8>, errors::ConnectorError> {
        let mut security_header_kvs = get_signature_elements_from_header(request.headers)?;

        let signature = security_header_kvs
            .remove("v1")
            .ok_or(errors::ConnectorError::WebhookSignatureNotFound)?;

        hex::decode(signature).change_context(errors::ConnectorError::WebhookSignatureNotFound)
    }

    fn get_webhook_source_verification_message(
        &self,
        request: &api::IncomingWebhookRequestDetails<'_>,
        _merchant_id: &str,
        _connector_webhook_secrets: &api_models::webhooks::ConnectorWebhookSecrets,
    ) -> CustomResult<Vec<u8>, errors::ConnectorError> {
        let mut security_header_kvs = get_signature_elements_from_header(request.headers)?;

        let timestamp = security_header_kvs
            .remove("t")
            .ok_or(errors::ConnectorError::WebhookSignatureNotFound)?;

        Ok(format!(
            "{}.{}",
            String::from_utf8_lossy(&timestamp),
            String::from_utf8_lossy(request.body)
        )
        .into_bytes())
    }

    fn get_webhook_object_reference_id(
        &self,
        request: &api::IncomingWebhookRequestDetails<'_>,
    ) -> CustomResult<api_models::webhooks::ObjectReferenceId, errors::ConnectorError> {
        let details: stripe::WebhookEvent = request
            .body
            .parse_struct("WebhookEvent")
            .change_context(errors::ConnectorError::WebhookReferenceIdNotFound)?;

        Ok(match details.event_data.event_object.object {
            stripe::WebhookEventObjectType::PaymentIntent => {
                match details
                    .event_data
                    .event_object
                    .metadata
                    .and_then(|meta_data| meta_data.order_id)
                {
                    // if order_id is present
                    Some(order_id) => api_models::webhooks::ObjectReferenceId::PaymentId(
                        api_models::payments::PaymentIdType::PaymentAttemptId(order_id),
                    ),
                    // else used connector_transaction_id
                    None => api_models::webhooks::ObjectReferenceId::PaymentId(
                        api_models::payments::PaymentIdType::ConnectorTransactionId(
                            details.event_data.event_object.id,
                        ),
                    ),
                }
            }
            stripe::WebhookEventObjectType::Charge => {
                match details
                    .event_data
                    .event_object
                    .metadata
                    .and_then(|meta_data| meta_data.order_id)
                {
                    // if order_id is present
                    Some(order_id) => api_models::webhooks::ObjectReferenceId::PaymentId(
                        api_models::payments::PaymentIdType::PaymentAttemptId(order_id),
                    ),
                    // else used connector_transaction_id
                    None => api_models::webhooks::ObjectReferenceId::PaymentId(
                        api_models::payments::PaymentIdType::ConnectorTransactionId(
                            details
                                .event_data
                                .event_object
                                .payment_intent
                                .ok_or(errors::ConnectorError::WebhookReferenceIdNotFound)?,
                        ),
                    ),
                }
            }
            stripe::WebhookEventObjectType::Dispute => {
                api_models::webhooks::ObjectReferenceId::PaymentId(
                    api_models::payments::PaymentIdType::ConnectorTransactionId(
                        details
                            .event_data
                            .event_object
                            .payment_intent
                            .ok_or(errors::ConnectorError::WebhookReferenceIdNotFound)?,
                    ),
                )
            }
            stripe::WebhookEventObjectType::Source => {
                api_models::webhooks::ObjectReferenceId::PaymentId(
                    api_models::payments::PaymentIdType::PreprocessingId(
                        details.event_data.event_object.id,
                    ),
                )
            }
            stripe::WebhookEventObjectType::Refund => {
                match details
                    .event_data
                    .event_object
                    .metadata
                    .clone()
                    .and_then(|meta_data| meta_data.order_id)
                {
                    // if meta_data is present
                    Some(order_id) => {
                        // Issue: 2076
                        match details
                            .event_data
                            .event_object
                            .metadata
                            .and_then(|meta_data| meta_data.is_refund_id_as_reference)
                        {
                            // if the order_id is refund_id
                            Some(_) => api_models::webhooks::ObjectReferenceId::RefundId(
                                api_models::webhooks::RefundIdType::RefundId(order_id),
                            ),
                            // if the order_id is payment_id
                            // since payment_id was being passed before the deployment of this pr
                            _ => api_models::webhooks::ObjectReferenceId::RefundId(
                                api_models::webhooks::RefundIdType::ConnectorRefundId(
                                    details.event_data.event_object.id,
                                ),
                            ),
                        }
                    }
                    // else use connector_transaction_id
                    None => api_models::webhooks::ObjectReferenceId::RefundId(
                        api_models::webhooks::RefundIdType::ConnectorRefundId(
                            details.event_data.event_object.id,
                        ),
                    ),
                }
            }
        })
    }

    fn get_webhook_event_type(
        &self,
        request: &api::IncomingWebhookRequestDetails<'_>,
    ) -> CustomResult<api::IncomingWebhookEvent, errors::ConnectorError> {
        let details: stripe::WebhookEventTypeBody = request
            .body
            .parse_struct("WebhookEventTypeBody")
            .change_context(errors::ConnectorError::WebhookReferenceIdNotFound)?;

        Ok(match details.event_type {
            stripe::WebhookEventType::PaymentIntentFailed => {
                api::IncomingWebhookEvent::PaymentIntentFailure
            }
            stripe::WebhookEventType::PaymentIntentSucceed => {
                api::IncomingWebhookEvent::PaymentIntentSuccess
            }
            stripe::WebhookEventType::PaymentIntentCanceled => {
                api::IncomingWebhookEvent::PaymentIntentCancelled
            }
            stripe::WebhookEventType::PaymentIntentAmountCapturableUpdated => {
                api::IncomingWebhookEvent::PaymentIntentAuthorizationSuccess
            }
            stripe::WebhookEventType::ChargeSucceeded => {
                if let Some(stripe::WebhookPaymentMethodDetails {
                    payment_method:
                        stripe::WebhookPaymentMethodType::AchCreditTransfer
                        | stripe::WebhookPaymentMethodType::MultibancoBankTransfers,
                }) = details.event_data.event_object.payment_method_details
                {
                    api::IncomingWebhookEvent::PaymentIntentSuccess
                } else {
                    api::IncomingWebhookEvent::EventNotSupported
                }
            }
            stripe::WebhookEventType::ChargeRefundUpdated => details
                .event_data
                .event_object
                .status
                .map(|status| match status {
                    stripe::WebhookEventStatus::Succeeded => {
                        api::IncomingWebhookEvent::RefundSuccess
                    }
                    stripe::WebhookEventStatus::Failed => api::IncomingWebhookEvent::RefundFailure,
                    _ => api::IncomingWebhookEvent::EventNotSupported,
                })
                .unwrap_or(api::IncomingWebhookEvent::EventNotSupported),
            stripe::WebhookEventType::SourceChargeable => {
                api::IncomingWebhookEvent::SourceChargeable
            }
            stripe::WebhookEventType::DisputeCreated => api::IncomingWebhookEvent::DisputeOpened,
            stripe::WebhookEventType::DisputeClosed => api::IncomingWebhookEvent::DisputeCancelled,
            stripe::WebhookEventType::DisputeUpdated => details
                .event_data
                .event_object
                .status
                .map(Into::into)
                .unwrap_or(api::IncomingWebhookEvent::EventNotSupported),
            stripe::WebhookEventType::PaymentIntentPartiallyFunded => {
                api::IncomingWebhookEvent::PaymentIntentPartiallyFunded
            }
            stripe::WebhookEventType::PaymentIntentRequiresAction => {
                api::IncomingWebhookEvent::PaymentActionRequired
            }
            stripe::WebhookEventType::ChargeDisputeFundsWithdrawn => {
                api::IncomingWebhookEvent::DisputeLost
            }
            stripe::WebhookEventType::ChargeDisputeFundsReinstated => {
                api::IncomingWebhookEvent::DisputeWon
            }
            stripe::WebhookEventType::Unknown
            | stripe::WebhookEventType::ChargeCaptured
            | stripe::WebhookEventType::ChargeExpired
            | stripe::WebhookEventType::ChargeFailed
            | stripe::WebhookEventType::ChargePending
            | stripe::WebhookEventType::ChargeUpdated
            | stripe::WebhookEventType::ChargeRefunded
            | stripe::WebhookEventType::PaymentIntentCreated
            | stripe::WebhookEventType::PaymentIntentProcessing
            | stripe::WebhookEventType::SourceTransactionCreated => {
                api::IncomingWebhookEvent::EventNotSupported
            }
        })
    }

    fn get_webhook_resource_object(
        &self,
        request: &api::IncomingWebhookRequestDetails<'_>,
    ) -> CustomResult<Box<dyn masking::ErasedMaskSerialize>, errors::ConnectorError> {
        let details: stripe::WebhookEventObjectResource = request
            .body
            .parse_struct("WebhookEventObjectResource")
            .change_context(errors::ConnectorError::WebhookResourceObjectNotFound)?;

        Ok(Box::new(details.data.object))
    }
    fn get_dispute_details(
        &self,
        request: &api::IncomingWebhookRequestDetails<'_>,
    ) -> CustomResult<api::disputes::DisputePayload, errors::ConnectorError> {
        let details: stripe::WebhookEvent = request
            .body
            .parse_struct("WebhookEvent")
            .change_context(errors::ConnectorError::WebhookBodyDecodingFailed)?;
        Ok(api::disputes::DisputePayload {
            amount: details
                .event_data
                .event_object
                .amount
                .get_required_value("amount")
                .change_context(errors::ConnectorError::MissingRequiredField {
                    field_name: "amount",
                })?
                .to_string(),
            currency: details.event_data.event_object.currency,
            dispute_stage: api_models::enums::DisputeStage::Dispute,
            connector_dispute_id: details.event_data.event_object.id,
            connector_reason: details.event_data.event_object.reason,
            connector_reason_code: None,
            challenge_required_by: details
                .event_data
                .event_object
                .evidence_details
                .map(|payload| payload.due_by),
            connector_status: details
                .event_data
                .event_object
                .status
                .ok_or(errors::ConnectorError::WebhookResourceObjectNotFound)?
                .to_string(),
            created_at: Some(details.event_data.event_object.created),
            updated_at: None,
        })
    }
}

impl services::ConnectorRedirectResponse for Stripe {
    fn get_flow_type(
        &self,
        _query_params: &str,
        _json_payload: Option<serde_json::Value>,
        action: services::PaymentAction,
    ) -> CustomResult<crate::core::payments::CallConnectorAction, errors::ConnectorError> {
        match action {
            services::PaymentAction::PSync | services::PaymentAction::CompleteAuthorize => {
                Ok(payments::CallConnectorAction::Trigger)
            }
        }
    }
}<|MERGE_RESOLUTION|>--- conflicted
+++ resolved
@@ -672,18 +672,10 @@
 
         match id.get_connector_transaction_id() {
             Ok(x) if x.starts_with("set") => Ok(format!(
-<<<<<<< HEAD
-                "{}{}/{}{}",
-                self.base_url(connectors),
-                "v1/setup_intents",
-                x,
-                "?expand[0]=latest_attempt"
-=======
                 "{}{}/{}?expand[0]=latest_attempt", // expand latest attempt to extract payment checks and three_d_secure data
                 self.base_url(connectors),
                 "v1/setup_intents",
                 x,
->>>>>>> 285b9b2f
             )),
             Ok(x) => Ok(format!(
                 "{}{}/{}{}",
