pub mod transformers;

use std::{collections::HashMap, fmt::Debug, ops::Deref};

use common_utils::request::RequestContent;
use diesel_models::enums;
use error_stack::ResultExt;
use masking::PeekInterface;
use router_env::{instrument, tracing};
use stripe::auth_headers;

use self::transformers as stripe;
<<<<<<< HEAD
use super::utils::{self as connector_utils, PaymentMethodDataType, RefundsRequestData};
=======
use super::utils::{self as connector_utils, RefundsRequestData};
#[cfg(feature = "payouts")]
use super::utils::{PayoutsData, RouterData};
>>>>>>> 177fe1b8
use crate::{
    configs::settings,
    consts,
    core::{
        errors::{self, CustomResult},
        payments,
    },
    events::connector_api_logs::ConnectorEvent,
    headers,
    services::{
        self,
        request::{self, Mask},
        ConnectorValidation,
    },
    types::{
        self,
        api::{self, ConnectorCommon, ConnectorCommonExt},
        domain,
    },
    utils::{crypto, ByteSliceExt, BytesExt, OptionExt},
};

#[derive(Debug, Clone)]
pub struct Stripe;

impl<Flow, Request, Response> ConnectorCommonExt<Flow, Request, Response> for Stripe
where
    Self: services::ConnectorIntegration<Flow, Request, Response>,
{
    fn build_headers(
        &self,
        req: &types::RouterData<Flow, Request, Response>,
        _connectors: &settings::Connectors,
    ) -> CustomResult<Vec<(String, request::Maskable<String>)>, errors::ConnectorError> {
        let mut header = vec![(
            headers::CONTENT_TYPE.to_string(),
            Self::common_get_content_type(self).to_string().into(),
        )];
        let mut api_key = self.get_auth_header(&req.connector_auth_type)?;
        header.append(&mut api_key);
        Ok(header)
    }
}

impl ConnectorCommon for Stripe {
    fn id(&self) -> &'static str {
        "stripe"
    }

    fn common_get_content_type(&self) -> &'static str {
        "application/x-www-form-urlencoded"
    }

    fn base_url<'a>(&self, connectors: &'a settings::Connectors) -> &'a str {
        // &self.base_url
        connectors.stripe.base_url.as_ref()
    }

    fn get_auth_header(
        &self,
        auth_type: &types::ConnectorAuthType,
    ) -> CustomResult<Vec<(String, request::Maskable<String>)>, errors::ConnectorError> {
        let auth = stripe::StripeAuthType::try_from(auth_type)
            .change_context(errors::ConnectorError::FailedToObtainAuthType)?;
        Ok(vec![
            (
                headers::AUTHORIZATION.to_string(),
                format!("Bearer {}", auth.api_key.peek()).into_masked(),
            ),
            (
                auth_headers::STRIPE_API_VERSION.to_string(),
                auth_headers::STRIPE_VERSION.to_string().into_masked(),
            ),
        ])
    }

    #[cfg(feature = "payouts")]
    fn build_error_response(
        &self,
        res: types::Response,
        event_builder: Option<&mut ConnectorEvent>,
    ) -> CustomResult<types::ErrorResponse, errors::ConnectorError> {
        let response: stripe::StripeConnectErrorResponse = res
            .response
            .parse_struct("StripeConnectErrorResponse")
            .change_context(errors::ConnectorError::ResponseDeserializationFailed)?;
        event_builder.map(|i| i.set_error_response_body(&response));
        Ok(types::ErrorResponse {
            status_code: res.status_code,
            code: response
                .error
                .code
                .clone()
                .unwrap_or_else(|| consts::NO_ERROR_CODE.to_string()),
            message: response
                .error
                .code
                .unwrap_or_else(|| consts::NO_ERROR_MESSAGE.to_string()),
            reason: response.error.message,
            attempt_status: None,
            connector_transaction_id: response.error.payment_intent.map(|pi| pi.id),
        })
    }
}

impl ConnectorValidation for Stripe {
    fn validate_capture_method(
        &self,
        capture_method: Option<enums::CaptureMethod>,
        _pmt: Option<enums::PaymentMethodType>,
    ) -> CustomResult<(), errors::ConnectorError> {
        let capture_method = capture_method.unwrap_or_default();
        match capture_method {
            enums::CaptureMethod::Automatic | enums::CaptureMethod::Manual => Ok(()),
            enums::CaptureMethod::ManualMultiple | enums::CaptureMethod::Scheduled => Err(
                connector_utils::construct_not_supported_error_report(capture_method, self.id()),
            ),
        }
    }

    fn validate_mandate_payment(
        &self,
        pm_type: Option<types::storage::enums::PaymentMethodType>,
        pm_data: types::domain::payments::PaymentMethodData,
    ) -> CustomResult<(), errors::ConnectorError> {
        let mandate_supported_pmd = std::collections::HashSet::from([
            PaymentMethodDataType::Card,
            PaymentMethodDataType::ApplePay,
            PaymentMethodDataType::GooglePay,
            PaymentMethodDataType::AchBankDebit,
            PaymentMethodDataType::SepaBankDebit,
            PaymentMethodDataType::Sofort,
            PaymentMethodDataType::Ideal,
            PaymentMethodDataType::BancontactCard,
            PaymentMethodDataType::MandatePayment,
        ]);
        connector_utils::is_mandate_supported(pm_data, pm_type, mandate_supported_pmd, self.id())
    }
}

impl api::Payment for Stripe {}

impl api::PaymentAuthorize for Stripe {}
impl api::PaymentSync for Stripe {}
impl api::PaymentVoid for Stripe {}
impl api::PaymentCapture for Stripe {}
impl api::PaymentSession for Stripe {}
impl api::ConnectorAccessToken for Stripe {}

impl
    services::ConnectorIntegration<
        api::AccessTokenAuth,
        types::AccessTokenRequestData,
        types::AccessToken,
    > for Stripe
{
    // Not Implemented (R)
}

impl
    services::ConnectorIntegration<
        api::Session,
        types::PaymentsSessionData,
        types::PaymentsResponseData,
    > for Stripe
{
    // Not Implemented (R)
}

impl api::PaymentsPreProcessing for Stripe {}

impl
    services::ConnectorIntegration<
        api::PreProcessing,
        types::PaymentsPreProcessingData,
        types::PaymentsResponseData,
    > for Stripe
{
    fn get_headers(
        &self,
        req: &types::PaymentsPreProcessingRouterData,
        _connectors: &settings::Connectors,
    ) -> CustomResult<Vec<(String, request::Maskable<String>)>, errors::ConnectorError> {
        let mut header = vec![(
            headers::CONTENT_TYPE.to_string(),
            types::PaymentsPreProcessingType::get_content_type(self)
                .to_string()
                .into(),
        )];
        let mut api_key = self.get_auth_header(&req.connector_auth_type)?;
        header.append(&mut api_key);
        Ok(header)
    }

    fn get_content_type(&self) -> &'static str {
        self.common_get_content_type()
    }

    fn get_url(
        &self,
        _req: &types::PaymentsPreProcessingRouterData,
        connectors: &settings::Connectors,
    ) -> CustomResult<String, errors::ConnectorError> {
        Ok(format!("{}{}", self.base_url(connectors), "v1/sources"))
    }

    fn get_request_body(
        &self,
        req: &types::PaymentsPreProcessingRouterData,
        _connectors: &settings::Connectors,
    ) -> CustomResult<RequestContent, errors::ConnectorError> {
        let connector_req = stripe::StripeCreditTransferSourceRequest::try_from(req)?;
        Ok(RequestContent::FormUrlEncoded(Box::new(connector_req)))
    }

    fn build_request(
        &self,
        req: &types::PaymentsPreProcessingRouterData,
        connectors: &settings::Connectors,
    ) -> CustomResult<Option<services::Request>, errors::ConnectorError> {
        Ok(Some(
            services::RequestBuilder::new()
                .method(services::Method::Post)
                .url(&types::PaymentsPreProcessingType::get_url(
                    self, req, connectors,
                )?)
                .attach_default_headers()
                .headers(types::PaymentsPreProcessingType::get_headers(
                    self, req, connectors,
                )?)
                .set_body(types::PaymentsPreProcessingType::get_request_body(
                    self, req, connectors,
                )?)
                .build(),
        ))
    }

    fn handle_response(
        &self,
        data: &types::PaymentsPreProcessingRouterData,
        event_builder: Option<&mut ConnectorEvent>,
        res: types::Response,
    ) -> CustomResult<types::PaymentsPreProcessingRouterData, errors::ConnectorError> {
        let response: stripe::StripeSourceResponse = res
            .response
            .parse_struct("StripeSourceResponse")
            .change_context(errors::ConnectorError::ResponseDeserializationFailed)?;

        event_builder.map(|i| i.set_response_body(&response));
        router_env::logger::info!(connector_response=?response);

        types::RouterData::try_from(types::ResponseRouterData {
            response,
            data: data.clone(),
            http_code: res.status_code,
        })
        .change_context(errors::ConnectorError::ResponseHandlingFailed)
    }

    fn get_error_response(
        &self,
        res: types::Response,
        event_builder: Option<&mut ConnectorEvent>,
    ) -> CustomResult<types::ErrorResponse, errors::ConnectorError> {
        let response: stripe::ErrorResponse = res
            .response
            .parse_struct("ErrorResponse")
            .change_context(errors::ConnectorError::ResponseDeserializationFailed)?;

        event_builder.map(|i| i.set_error_response_body(&response));
        router_env::logger::info!(connector_response=?response);

        Ok(types::ErrorResponse {
            status_code: res.status_code,
            code: response
                .error
                .code
                .clone()
                .unwrap_or_else(|| consts::NO_ERROR_CODE.to_string()),
            message: response
                .error
                .code
                .unwrap_or_else(|| consts::NO_ERROR_MESSAGE.to_string()),
            reason: response.error.message.map(|message| {
                response
                    .error
                    .decline_code
                    .map(|decline_code| {
                        format!("message - {}, decline_code - {}", message, decline_code)
                    })
                    .unwrap_or(message)
            }),
            attempt_status: None,
            connector_transaction_id: response.error.payment_intent.map(|pi| pi.id),
        })
    }
}

impl api::ConnectorCustomer for Stripe {}

impl
    services::ConnectorIntegration<
        api::CreateConnectorCustomer,
        types::ConnectorCustomerData,
        types::PaymentsResponseData,
    > for Stripe
{
    fn get_headers(
        &self,
        req: &types::ConnectorCustomerRouterData,
        _connectors: &settings::Connectors,
    ) -> CustomResult<Vec<(String, request::Maskable<String>)>, errors::ConnectorError> {
        let mut header = vec![(
            headers::CONTENT_TYPE.to_string(),
            types::ConnectorCustomerType::get_content_type(self)
                .to_string()
                .into(),
        )];
        let mut api_key = self.get_auth_header(&req.connector_auth_type)?;
        header.append(&mut api_key);
        Ok(header)
    }

    fn get_content_type(&self) -> &'static str {
        self.common_get_content_type()
    }

    fn get_url(
        &self,
        _req: &types::ConnectorCustomerRouterData,
        connectors: &settings::Connectors,
    ) -> CustomResult<String, errors::ConnectorError> {
        Ok(format!("{}{}", self.base_url(connectors), "v1/customers"))
    }

    fn get_request_body(
        &self,
        req: &types::ConnectorCustomerRouterData,
        _connectors: &settings::Connectors,
    ) -> CustomResult<RequestContent, errors::ConnectorError> {
        let connector_req = stripe::CustomerRequest::try_from(req)?;
        Ok(RequestContent::FormUrlEncoded(Box::new(connector_req)))
    }

    fn build_request(
        &self,
        req: &types::ConnectorCustomerRouterData,
        connectors: &settings::Connectors,
    ) -> CustomResult<Option<services::Request>, errors::ConnectorError> {
        Ok(Some(
            services::RequestBuilder::new()
                .method(services::Method::Post)
                .url(&types::ConnectorCustomerType::get_url(
                    self, req, connectors,
                )?)
                .attach_default_headers()
                .headers(types::ConnectorCustomerType::get_headers(
                    self, req, connectors,
                )?)
                .set_body(types::ConnectorCustomerType::get_request_body(
                    self, req, connectors,
                )?)
                .build(),
        ))
    }

    fn handle_response(
        &self,
        data: &types::ConnectorCustomerRouterData,
        event_builder: Option<&mut ConnectorEvent>,
        res: types::Response,
    ) -> CustomResult<types::ConnectorCustomerRouterData, errors::ConnectorError>
    where
        types::PaymentsResponseData: Clone,
    {
        let response: stripe::StripeCustomerResponse = res
            .response
            .parse_struct("StripeCustomerResponse")
            .change_context(errors::ConnectorError::ResponseDeserializationFailed)?;

        event_builder.map(|i| i.set_response_body(&response));
        router_env::logger::info!(connector_response=?response);

        types::RouterData::try_from(types::ResponseRouterData {
            response,
            data: data.clone(),
            http_code: res.status_code,
        })
        .change_context(errors::ConnectorError::ResponseHandlingFailed)
    }

    fn get_error_response(
        &self,
        res: types::Response,
        event_builder: Option<&mut ConnectorEvent>,
    ) -> CustomResult<types::ErrorResponse, errors::ConnectorError> {
        let response: stripe::ErrorResponse = res
            .response
            .parse_struct("ErrorResponse")
            .change_context(errors::ConnectorError::ResponseDeserializationFailed)?;

        event_builder.map(|i| i.set_error_response_body(&response));
        router_env::logger::info!(connector_response=?response);

        Ok(types::ErrorResponse {
            status_code: res.status_code,
            code: response
                .error
                .code
                .clone()
                .unwrap_or_else(|| consts::NO_ERROR_CODE.to_string()),
            message: response
                .error
                .code
                .unwrap_or_else(|| consts::NO_ERROR_MESSAGE.to_string()),
            reason: response.error.message.map(|message| {
                response
                    .error
                    .decline_code
                    .map(|decline_code| {
                        format!("message - {}, decline_code - {}", message, decline_code)
                    })
                    .unwrap_or(message)
            }),
            attempt_status: None,
            connector_transaction_id: response.error.payment_intent.map(|pi| pi.id),
        })
    }
}

impl api::PaymentToken for Stripe {}

impl
    services::ConnectorIntegration<
        api::PaymentMethodToken,
        types::PaymentMethodTokenizationData,
        types::PaymentsResponseData,
    > for Stripe
{
    fn get_headers(
        &self,
        req: &types::TokenizationRouterData,
        _connectors: &settings::Connectors,
    ) -> CustomResult<Vec<(String, request::Maskable<String>)>, errors::ConnectorError> {
        let mut header = vec![(
            headers::CONTENT_TYPE.to_string(),
            types::TokenizationType::get_content_type(self)
                .to_string()
                .into(),
        )];
        let mut api_key = self.get_auth_header(&req.connector_auth_type)?;
        header.append(&mut api_key);
        Ok(header)
    }

    fn get_content_type(&self) -> &'static str {
        self.common_get_content_type()
    }

    fn get_url(
        &self,
        _req: &types::TokenizationRouterData,
        connectors: &settings::Connectors,
    ) -> CustomResult<String, errors::ConnectorError> {
        Ok(format!("{}{}", self.base_url(connectors), "v1/tokens"))
    }

    fn get_request_body(
        &self,
        req: &types::TokenizationRouterData,
        _connectors: &settings::Connectors,
    ) -> CustomResult<RequestContent, errors::ConnectorError> {
        let connector_req = stripe::TokenRequest::try_from(req)?;
        Ok(RequestContent::FormUrlEncoded(Box::new(connector_req)))
    }

    fn build_request(
        &self,
        req: &types::TokenizationRouterData,
        connectors: &settings::Connectors,
    ) -> CustomResult<Option<services::Request>, errors::ConnectorError> {
        Ok(Some(
            services::RequestBuilder::new()
                .method(services::Method::Post)
                .url(&types::TokenizationType::get_url(self, req, connectors)?)
                .attach_default_headers()
                .headers(types::TokenizationType::get_headers(self, req, connectors)?)
                .set_body(types::TokenizationType::get_request_body(
                    self, req, connectors,
                )?)
                .build(),
        ))
    }

    fn handle_response(
        &self,
        data: &types::TokenizationRouterData,
        event_builder: Option<&mut ConnectorEvent>,
        res: types::Response,
    ) -> CustomResult<types::TokenizationRouterData, errors::ConnectorError>
    where
        types::PaymentsResponseData: Clone,
    {
        let response: stripe::StripeTokenResponse = res
            .response
            .parse_struct("StripeTokenResponse")
            .change_context(errors::ConnectorError::ResponseDeserializationFailed)?;

        event_builder.map(|i| i.set_response_body(&response));
        router_env::logger::info!(connector_response=?response);

        types::RouterData::try_from(types::ResponseRouterData {
            response,
            data: data.clone(),
            http_code: res.status_code,
        })
        .change_context(errors::ConnectorError::ResponseHandlingFailed)
    }

    fn get_error_response(
        &self,
        res: types::Response,
        event_builder: Option<&mut ConnectorEvent>,
    ) -> CustomResult<types::ErrorResponse, errors::ConnectorError> {
        let response: stripe::ErrorResponse = res
            .response
            .parse_struct("ErrorResponse")
            .change_context(errors::ConnectorError::ResponseDeserializationFailed)?;

        event_builder.map(|i| i.set_response_body(&response));
        router_env::logger::info!(connector_response=?response);

        Ok(types::ErrorResponse {
            status_code: res.status_code,
            code: response
                .error
                .code
                .clone()
                .unwrap_or_else(|| consts::NO_ERROR_CODE.to_string()),
            message: response
                .error
                .code
                .unwrap_or_else(|| consts::NO_ERROR_MESSAGE.to_string()),
            reason: response.error.message.map(|message| {
                response
                    .error
                    .decline_code
                    .map(|decline_code| {
                        format!("message - {}, decline_code - {}", message, decline_code)
                    })
                    .unwrap_or(message)
            }),
            attempt_status: None,
            connector_transaction_id: response.error.payment_intent.map(|pi| pi.id),
        })
    }
}

impl api::MandateSetup for Stripe {}

impl
    services::ConnectorIntegration<
        api::Capture,
        types::PaymentsCaptureData,
        types::PaymentsResponseData,
    > for Stripe
{
    fn get_headers(
        &self,
        req: &types::PaymentsCaptureRouterData,
        _connectors: &settings::Connectors,
    ) -> CustomResult<Vec<(String, request::Maskable<String>)>, errors::ConnectorError> {
        let mut header = vec![(
            headers::CONTENT_TYPE.to_string(),
            Self::common_get_content_type(self).to_string().into(),
        )];
        let mut api_key = self.get_auth_header(&req.connector_auth_type)?;
        header.append(&mut api_key);
        Ok(header)
    }

    fn get_content_type(&self) -> &'static str {
        self.common_get_content_type()
    }

    fn get_url(
        &self,
        req: &types::PaymentsCaptureRouterData,

        connectors: &settings::Connectors,
    ) -> CustomResult<String, errors::ConnectorError> {
        let id = req.request.connector_transaction_id.as_str();

        Ok(format!(
            "{}{}/{}/capture",
            self.base_url(connectors),
            "v1/payment_intents",
            id
        ))
    }

    fn get_request_body(
        &self,
        req: &types::PaymentsCaptureRouterData,
        _connectors: &settings::Connectors,
    ) -> CustomResult<RequestContent, errors::ConnectorError> {
        let connector_req = stripe::CaptureRequest::try_from(req)?;
        Ok(RequestContent::FormUrlEncoded(Box::new(connector_req)))
    }

    fn build_request(
        &self,
        req: &types::PaymentsCaptureRouterData,
        connectors: &settings::Connectors,
    ) -> CustomResult<Option<services::Request>, errors::ConnectorError> {
        Ok(Some(
            services::RequestBuilder::new()
                .method(services::Method::Post)
                .url(&types::PaymentsCaptureType::get_url(self, req, connectors)?)
                .attach_default_headers()
                .headers(types::PaymentsCaptureType::get_headers(
                    self, req, connectors,
                )?)
                .set_body(types::PaymentsCaptureType::get_request_body(
                    self, req, connectors,
                )?)
                .build(),
        ))
    }

    fn handle_response(
        &self,
        data: &types::PaymentsCaptureRouterData,
        event_builder: Option<&mut ConnectorEvent>,
        res: types::Response,
    ) -> CustomResult<types::PaymentsCaptureRouterData, errors::ConnectorError>
    where
        types::PaymentsCaptureData: Clone,
        types::PaymentsResponseData: Clone,
    {
        let response: stripe::PaymentIntentResponse = res
            .response
            .parse_struct("PaymentIntentResponse")
            .change_context(errors::ConnectorError::ResponseDeserializationFailed)?;

        event_builder.map(|i| i.set_response_body(&response));
        router_env::logger::info!(connector_response=?response);

        types::RouterData::try_from(types::ResponseRouterData {
            response,
            data: data.clone(),
            http_code: res.status_code,
        })
        .change_context(errors::ConnectorError::ResponseHandlingFailed)
    }

    fn get_error_response(
        &self,
        res: types::Response,
        event_builder: Option<&mut ConnectorEvent>,
    ) -> CustomResult<types::ErrorResponse, errors::ConnectorError> {
        let response: stripe::ErrorResponse = res
            .response
            .parse_struct("ErrorResponse")
            .change_context(errors::ConnectorError::ResponseDeserializationFailed)?;

        event_builder.map(|i| i.set_error_response_body(&response));
        router_env::logger::info!(connector_response=?response);

        Ok(types::ErrorResponse {
            status_code: res.status_code,
            code: response
                .error
                .code
                .clone()
                .unwrap_or_else(|| consts::NO_ERROR_CODE.to_string()),
            message: response
                .error
                .code
                .unwrap_or_else(|| consts::NO_ERROR_MESSAGE.to_string()),
            reason: response.error.message.map(|message| {
                response
                    .error
                    .decline_code
                    .map(|decline_code| {
                        format!("message - {}, decline_code - {}", message, decline_code)
                    })
                    .unwrap_or(message)
            }),
            attempt_status: None,
            connector_transaction_id: response.error.payment_intent.map(|pi| pi.id),
        })
    }
}

impl
    services::ConnectorIntegration<api::PSync, types::PaymentsSyncData, types::PaymentsResponseData>
    for Stripe
{
    fn get_headers(
        &self,
        req: &types::PaymentsSyncRouterData,
        _connectors: &settings::Connectors,
    ) -> CustomResult<Vec<(String, request::Maskable<String>)>, errors::ConnectorError> {
        let mut header = vec![(
            headers::CONTENT_TYPE.to_string(),
            types::PaymentsSyncType::get_content_type(self)
                .to_string()
                .into(),
        )];
        let mut api_key = self.get_auth_header(&req.connector_auth_type)?;
        header.append(&mut api_key);
        Ok(header)
    }

    fn get_content_type(&self) -> &'static str {
        self.common_get_content_type()
    }

    fn get_url(
        &self,
        req: &types::PaymentsSyncRouterData,
        connectors: &settings::Connectors,
    ) -> CustomResult<String, errors::ConnectorError> {
        let id = req.request.connector_transaction_id.clone();

        match id.get_connector_transaction_id() {
            Ok(x) if x.starts_with("set") => Ok(format!(
                "{}{}/{}?expand[0]=latest_attempt", // expand latest attempt to extract payment checks and three_d_secure data
                self.base_url(connectors),
                "v1/setup_intents",
                x,
            )),
            Ok(x) => Ok(format!(
                "{}{}/{}{}",
                self.base_url(connectors),
                "v1/payment_intents",
                x,
                "?expand[0]=latest_charge" //updated payment_id(if present) reside inside latest_charge field
            )),
            x => x.change_context(errors::ConnectorError::MissingConnectorTransactionID),
        }
    }

    fn build_request(
        &self,
        req: &types::PaymentsSyncRouterData,
        connectors: &settings::Connectors,
    ) -> CustomResult<Option<services::Request>, errors::ConnectorError> {
        Ok(Some(
            services::RequestBuilder::new()
                .method(services::Method::Get)
                .url(&types::PaymentsSyncType::get_url(self, req, connectors)?)
                .attach_default_headers()
                .headers(types::PaymentsSyncType::get_headers(self, req, connectors)?)
                .build(),
        ))
    }

    fn handle_response(
        &self,
        data: &types::PaymentsSyncRouterData,
        event_builder: Option<&mut ConnectorEvent>,
        res: types::Response,
    ) -> CustomResult<types::PaymentsSyncRouterData, errors::ConnectorError>
    where
        types::PaymentsResponseData: Clone,
    {
        let id = data.request.connector_transaction_id.clone();
        match id.get_connector_transaction_id() {
            Ok(x) if x.starts_with("set") => {
                let response: stripe::SetupIntentResponse = res
                    .response
                    .parse_struct("SetupIntentSyncResponse")
                    .change_context(errors::ConnectorError::ResponseDeserializationFailed)?;

                event_builder.map(|i| i.set_response_body(&response));
                router_env::logger::info!(connector_response=?response);

                types::RouterData::try_from(types::ResponseRouterData {
                    response,
                    data: data.clone(),
                    http_code: res.status_code,
                })
            }
            Ok(_) => {
                let response: stripe::PaymentIntentSyncResponse = res
                    .response
                    .parse_struct("PaymentIntentSyncResponse")
                    .change_context(errors::ConnectorError::ResponseDeserializationFailed)?;

                event_builder.map(|i| i.set_response_body(&response));
                router_env::logger::info!(connector_response=?response);

                types::RouterData::try_from(types::ResponseRouterData {
                    response,
                    data: data.clone(),
                    http_code: res.status_code,
                })
            }
            Err(err) => {
                Err(err).change_context(errors::ConnectorError::MissingConnectorTransactionID)
            }
        }
    }

    fn get_error_response(
        &self,
        res: types::Response,
        event_builder: Option<&mut ConnectorEvent>,
    ) -> CustomResult<types::ErrorResponse, errors::ConnectorError> {
        let response: stripe::ErrorResponse = res
            .response
            .parse_struct("ErrorResponse")
            .change_context(errors::ConnectorError::ResponseDeserializationFailed)?;
        event_builder.map(|i| i.set_error_response_body(&response));
        router_env::logger::info!(connector_response=?response);

        Ok(types::ErrorResponse {
            status_code: res.status_code,
            code: response
                .error
                .code
                .clone()
                .unwrap_or_else(|| consts::NO_ERROR_CODE.to_string()),
            message: response
                .error
                .code
                .unwrap_or_else(|| consts::NO_ERROR_MESSAGE.to_string()),
            reason: response.error.message.map(|message| {
                response
                    .error
                    .decline_code
                    .map(|decline_code| {
                        format!("message - {}, decline_code - {}", message, decline_code)
                    })
                    .unwrap_or(message)
            }),
            attempt_status: None,
            connector_transaction_id: response.error.payment_intent.map(|pi| pi.id),
        })
    }
}

#[async_trait::async_trait]
impl
    services::ConnectorIntegration<
        api::Authorize,
        types::PaymentsAuthorizeData,
        types::PaymentsResponseData,
    > for Stripe
{
    fn get_headers(
        &self,
        req: &types::PaymentsAuthorizeRouterData,
        _connectors: &settings::Connectors,
    ) -> CustomResult<Vec<(String, request::Maskable<String>)>, errors::ConnectorError> {
        let mut header = vec![(
            headers::CONTENT_TYPE.to_string(),
            types::PaymentsAuthorizeType::get_content_type(self)
                .to_string()
                .into(),
        )];
        let mut api_key = self.get_auth_header(&req.connector_auth_type)?;
        header.append(&mut api_key);
        Ok(header)
    }

    fn get_content_type(&self) -> &'static str {
        self.common_get_content_type()
    }

    fn get_url(
        &self,
        req: &types::PaymentsAuthorizeRouterData,
        connectors: &settings::Connectors,
    ) -> CustomResult<String, errors::ConnectorError> {
        match &req.request.payment_method_data {
            domain::PaymentMethodData::BankTransfer(bank_transfer_data) => {
                match bank_transfer_data.deref() {
                    domain::BankTransferData::AchBankTransfer { .. }
                    | domain::BankTransferData::MultibancoBankTransfer { .. } => {
                        Ok(format!("{}{}", self.base_url(connectors), "v1/charges"))
                    }
                    _ => Ok(format!(
                        "{}{}",
                        self.base_url(connectors),
                        "v1/payment_intents"
                    )),
                }
            }
            _ => Ok(format!(
                "{}{}",
                self.base_url(connectors),
                "v1/payment_intents"
            )),
        }
    }

    fn get_request_body(
        &self,
        req: &types::PaymentsAuthorizeRouterData,
        _connectors: &settings::Connectors,
    ) -> CustomResult<RequestContent, errors::ConnectorError> {
        match &req.request.payment_method_data {
            domain::PaymentMethodData::BankTransfer(bank_transfer_data) => {
                stripe::get_bank_transfer_request_data(req, bank_transfer_data.deref())
            }
            _ => {
                let connector_req = stripe::PaymentIntentRequest::try_from(req)?;

                Ok(RequestContent::FormUrlEncoded(Box::new(connector_req)))
            }
        }
    }

    fn build_request(
        &self,
        req: &types::PaymentsAuthorizeRouterData,
        connectors: &settings::Connectors,
    ) -> CustomResult<Option<services::Request>, errors::ConnectorError> {
        Ok(Some(
            services::RequestBuilder::new()
                .method(services::Method::Post)
                .url(&types::PaymentsAuthorizeType::get_url(
                    self, req, connectors,
                )?)
                .attach_default_headers()
                .headers(types::PaymentsAuthorizeType::get_headers(
                    self, req, connectors,
                )?)
                .set_body(types::PaymentsAuthorizeType::get_request_body(
                    self, req, connectors,
                )?)
                .build(),
        ))
    }

    fn handle_response(
        &self,
        data: &types::PaymentsAuthorizeRouterData,
        event_builder: Option<&mut ConnectorEvent>,
        res: types::Response,
    ) -> CustomResult<types::PaymentsAuthorizeRouterData, errors::ConnectorError> {
        match &data.request.payment_method_data {
            domain::PaymentMethodData::BankTransfer(bank_transfer_data) => match bank_transfer_data
                .deref()
            {
                domain::BankTransferData::AchBankTransfer { .. }
                | domain::BankTransferData::MultibancoBankTransfer { .. } => {
                    let response: stripe::ChargesResponse = res
                        .response
                        .parse_struct("ChargesResponse")
                        .change_context(errors::ConnectorError::ResponseDeserializationFailed)?;

                    event_builder.map(|i| i.set_response_body(&response));
                    router_env::logger::info!(connector_response=?response);

                    types::RouterData::try_from(types::ResponseRouterData {
                        response,
                        data: data.clone(),
                        http_code: res.status_code,
                    })
                }
                _ => {
                    let response: stripe::PaymentIntentResponse = res
                        .response
                        .parse_struct("PaymentIntentResponse")
                        .change_context(errors::ConnectorError::ResponseDeserializationFailed)?;

                    event_builder.map(|i| i.set_response_body(&response));
                    router_env::logger::info!(connector_response=?response);

                    types::RouterData::try_from(types::ResponseRouterData {
                        response,
                        data: data.clone(),
                        http_code: res.status_code,
                    })
                }
            },
            _ => {
                let response: stripe::PaymentIntentResponse = res
                    .response
                    .parse_struct("PaymentIntentResponse")
                    .change_context(errors::ConnectorError::ResponseDeserializationFailed)?;

                event_builder.map(|i| i.set_response_body(&response));
                router_env::logger::info!(connector_response=?response);

                types::RouterData::try_from(types::ResponseRouterData {
                    response,
                    data: data.clone(),
                    http_code: res.status_code,
                })
                .change_context(errors::ConnectorError::ResponseHandlingFailed)
            }
        }
    }

    fn get_error_response(
        &self,
        res: types::Response,
        event_builder: Option<&mut ConnectorEvent>,
    ) -> CustomResult<types::ErrorResponse, errors::ConnectorError> {
        let response: stripe::ErrorResponse = res
            .response
            .parse_struct("ErrorResponse")
            .change_context(errors::ConnectorError::ResponseDeserializationFailed)?;
        event_builder.map(|i| i.set_error_response_body(&response));
        router_env::logger::info!(connector_response=?response);
        Ok(types::ErrorResponse {
            status_code: res.status_code,
            code: response
                .error
                .code
                .clone()
                .unwrap_or_else(|| consts::NO_ERROR_CODE.to_string()),
            message: response
                .error
                .code
                .unwrap_or_else(|| consts::NO_ERROR_MESSAGE.to_string()),
            reason: response.error.message.map(|message| {
                response
                    .error
                    .decline_code
                    .map(|decline_code| {
                        format!("message - {}, decline_code - {}", message, decline_code)
                    })
                    .unwrap_or(message)
            }),
            attempt_status: None,
            connector_transaction_id: response.error.payment_intent.map(|pi| pi.id),
        })
    }
}

impl
    services::ConnectorIntegration<
        api::Void,
        types::PaymentsCancelData,
        types::PaymentsResponseData,
    > for Stripe
{
    fn get_headers(
        &self,
        req: &types::PaymentsCancelRouterData,
        _connectors: &settings::Connectors,
    ) -> CustomResult<Vec<(String, request::Maskable<String>)>, errors::ConnectorError> {
        let mut header = vec![(
            headers::CONTENT_TYPE.to_string(),
            types::PaymentsVoidType::get_content_type(self)
                .to_string()
                .into(),
        )];
        let mut api_key = self.get_auth_header(&req.connector_auth_type)?;
        header.append(&mut api_key);
        Ok(header)
    }

    fn get_content_type(&self) -> &'static str {
        self.common_get_content_type()
    }

    fn get_url(
        &self,
        req: &types::PaymentsCancelRouterData,
        connectors: &settings::Connectors,
    ) -> CustomResult<String, errors::ConnectorError> {
        let payment_id = &req.request.connector_transaction_id;
        Ok(format!(
            "{}v1/payment_intents/{}/cancel",
            self.base_url(connectors),
            payment_id
        ))
    }

    fn get_request_body(
        &self,
        req: &types::PaymentsCancelRouterData,
        _connectors: &settings::Connectors,
    ) -> CustomResult<RequestContent, errors::ConnectorError> {
        let connector_req = stripe::CancelRequest::try_from(req)?;
        Ok(RequestContent::FormUrlEncoded(Box::new(connector_req)))
    }

    fn build_request(
        &self,
        req: &types::PaymentsCancelRouterData,
        connectors: &settings::Connectors,
    ) -> CustomResult<Option<services::Request>, errors::ConnectorError> {
        let request = services::RequestBuilder::new()
            .method(services::Method::Post)
            .url(&types::PaymentsVoidType::get_url(self, req, connectors)?)
            .attach_default_headers()
            .headers(types::PaymentsVoidType::get_headers(self, req, connectors)?)
            .set_body(types::PaymentsVoidType::get_request_body(
                self, req, connectors,
            )?)
            .build();
        Ok(Some(request))
    }

    fn handle_response(
        &self,
        data: &types::PaymentsCancelRouterData,
        event_builder: Option<&mut ConnectorEvent>,
        res: types::Response,
    ) -> CustomResult<types::PaymentsCancelRouterData, errors::ConnectorError> {
        let response: stripe::PaymentIntentResponse = res
            .response
            .parse_struct("PaymentIntentResponse")
            .change_context(errors::ConnectorError::ResponseDeserializationFailed)?;

        event_builder.map(|i| i.set_response_body(&response));
        router_env::logger::info!(connector_response=?response);

        types::RouterData::try_from(types::ResponseRouterData {
            response,
            data: data.clone(),
            http_code: res.status_code,
        })
        .change_context(errors::ConnectorError::ResponseHandlingFailed)
    }

    fn get_error_response(
        &self,
        res: types::Response,
        event_builder: Option<&mut ConnectorEvent>,
    ) -> CustomResult<types::ErrorResponse, errors::ConnectorError> {
        let response: stripe::ErrorResponse = res
            .response
            .parse_struct("ErrorResponse")
            .change_context(errors::ConnectorError::ResponseDeserializationFailed)?;

        event_builder.map(|i| i.set_error_response_body(&response));
        router_env::logger::info!(connector_response=?response);

        Ok(types::ErrorResponse {
            status_code: res.status_code,
            code: response
                .error
                .code
                .clone()
                .unwrap_or_else(|| consts::NO_ERROR_CODE.to_string()),
            message: response
                .error
                .code
                .unwrap_or_else(|| consts::NO_ERROR_MESSAGE.to_string()),
            reason: response.error.message.map(|message| {
                response
                    .error
                    .decline_code
                    .map(|decline_code| {
                        format!("message - {}, decline_code - {}", message, decline_code)
                    })
                    .unwrap_or(message)
            }),
            attempt_status: None,
            connector_transaction_id: response.error.payment_intent.map(|pi| pi.id),
        })
    }
}

type Verify = dyn services::ConnectorIntegration<
    api::SetupMandate,
    types::SetupMandateRequestData,
    types::PaymentsResponseData,
>;
impl
    services::ConnectorIntegration<
        api::SetupMandate,
        types::SetupMandateRequestData,
        types::PaymentsResponseData,
    > for Stripe
{
    fn get_headers(
        &self,
        req: &types::RouterData<
            api::SetupMandate,
            types::SetupMandateRequestData,
            types::PaymentsResponseData,
        >,
        _connectors: &settings::Connectors,
    ) -> CustomResult<Vec<(String, request::Maskable<String>)>, errors::ConnectorError> {
        let mut header = vec![(
            headers::CONTENT_TYPE.to_string(),
            Verify::get_content_type(self).to_string().into(),
        )];
        let mut api_key = self.get_auth_header(&req.connector_auth_type)?;
        header.append(&mut api_key);
        Ok(header)
    }

    fn get_content_type(&self) -> &'static str {
        self.common_get_content_type()
    }

    fn get_url(
        &self,
        _req: &types::RouterData<
            api::SetupMandate,
            types::SetupMandateRequestData,
            types::PaymentsResponseData,
        >,
        connectors: &settings::Connectors,
    ) -> CustomResult<String, errors::ConnectorError> {
        Ok(format!(
            "{}{}",
            self.base_url(connectors),
            "v1/setup_intents"
        ))
    }

    fn get_request_body(
        &self,
        req: &types::RouterData<
            api::SetupMandate,
            types::SetupMandateRequestData,
            types::PaymentsResponseData,
        >,
        _connectors: &settings::Connectors,
    ) -> CustomResult<RequestContent, errors::ConnectorError> {
        let connector_req = stripe::SetupIntentRequest::try_from(req)?;
        Ok(RequestContent::FormUrlEncoded(Box::new(connector_req)))
    }

    fn build_request(
        &self,
        req: &types::RouterData<
            api::SetupMandate,
            types::SetupMandateRequestData,
            types::PaymentsResponseData,
        >,
        connectors: &settings::Connectors,
    ) -> CustomResult<Option<services::Request>, errors::ConnectorError> {
        Ok(Some(
            services::RequestBuilder::new()
                .method(services::Method::Post)
                .url(&Verify::get_url(self, req, connectors)?)
                .attach_default_headers()
                .headers(Verify::get_headers(self, req, connectors)?)
                .set_body(Verify::get_request_body(self, req, connectors)?)
                .build(),
        ))
    }

    fn handle_response(
        &self,
        data: &types::RouterData<
            api::SetupMandate,
            types::SetupMandateRequestData,
            types::PaymentsResponseData,
        >,
        event_builder: Option<&mut ConnectorEvent>,
        res: types::Response,
    ) -> CustomResult<
        types::RouterData<
            api::SetupMandate,
            types::SetupMandateRequestData,
            types::PaymentsResponseData,
        >,
        errors::ConnectorError,
    >
    where
        api::SetupMandate: Clone,
        types::SetupMandateRequestData: Clone,
        types::PaymentsResponseData: Clone,
    {
        let response: stripe::SetupIntentResponse = res
            .response
            .parse_struct("SetupIntentResponse")
            .change_context(errors::ConnectorError::ResponseDeserializationFailed)?;

        event_builder.map(|i| i.set_response_body(&response));
        router_env::logger::info!(connector_response=?response);

        types::RouterData::try_from(types::ResponseRouterData {
            response,
            data: data.clone(),
            http_code: res.status_code,
        })
        .change_context(errors::ConnectorError::ResponseHandlingFailed)
    }

    fn get_error_response(
        &self,
        res: types::Response,
        event_builder: Option<&mut ConnectorEvent>,
    ) -> CustomResult<types::ErrorResponse, errors::ConnectorError> {
        let response: stripe::ErrorResponse = res
            .response
            .parse_struct("ErrorResponse")
            .change_context(errors::ConnectorError::ResponseDeserializationFailed)?;

        event_builder.map(|i| i.set_error_response_body(&response));
        router_env::logger::info!(connector_response=?response);

        Ok(types::ErrorResponse {
            status_code: res.status_code,
            code: response
                .error
                .code
                .clone()
                .unwrap_or_else(|| consts::NO_ERROR_CODE.to_string()),
            message: response
                .error
                .code
                .unwrap_or_else(|| consts::NO_ERROR_MESSAGE.to_string()),
            reason: response.error.message.map(|message| {
                response
                    .error
                    .decline_code
                    .map(|decline_code| {
                        format!("message - {}, decline_code - {}", message, decline_code)
                    })
                    .unwrap_or(message)
            }),
            attempt_status: None,
            connector_transaction_id: response.error.payment_intent.map(|pi| pi.id),
        })
    }
}

impl api::Refund for Stripe {}
impl api::RefundExecute for Stripe {}
impl api::RefundSync for Stripe {}

impl services::ConnectorIntegration<api::Execute, types::RefundsData, types::RefundsResponseData>
    for Stripe
{
    fn get_headers(
        &self,
        req: &types::RefundsRouterData<api::Execute>,
        _connectors: &settings::Connectors,
    ) -> CustomResult<Vec<(String, request::Maskable<String>)>, errors::ConnectorError> {
        let mut header = vec![(
            headers::CONTENT_TYPE.to_string(),
            types::RefundExecuteType::get_content_type(self)
                .to_string()
                .into(),
        )];
        let mut api_key = self.get_auth_header(&req.connector_auth_type)?;
        header.append(&mut api_key);
        Ok(header)
    }

    fn get_content_type(&self) -> &'static str {
        "application/x-www-form-urlencoded"
    }

    fn get_url(
        &self,
        _req: &types::RefundsRouterData<api::Execute>,
        connectors: &settings::Connectors,
    ) -> CustomResult<String, errors::ConnectorError> {
        Ok(format!("{}{}", self.base_url(connectors), "v1/refunds"))
    }

    fn get_request_body(
        &self,
        req: &types::RefundsRouterData<api::Execute>,
        _connectors: &settings::Connectors,
    ) -> CustomResult<RequestContent, errors::ConnectorError> {
        let connector_req = stripe::RefundRequest::try_from(req)?;
        Ok(RequestContent::FormUrlEncoded(Box::new(connector_req)))
    }

    fn build_request(
        &self,
        req: &types::RefundsRouterData<api::Execute>,
        connectors: &settings::Connectors,
    ) -> CustomResult<Option<services::Request>, errors::ConnectorError> {
        let request = services::RequestBuilder::new()
            .method(services::Method::Post)
            .url(&types::RefundExecuteType::get_url(self, req, connectors)?)
            .attach_default_headers()
            .headers(types::RefundExecuteType::get_headers(
                self, req, connectors,
            )?)
            .set_body(types::RefundExecuteType::get_request_body(
                self, req, connectors,
            )?)
            .build();
        Ok(Some(request))
    }

    #[instrument(skip_all)]
    fn handle_response(
        &self,
        data: &types::RefundsRouterData<api::Execute>,
        event_builder: Option<&mut ConnectorEvent>,
        res: types::Response,
    ) -> CustomResult<types::RefundsRouterData<api::Execute>, errors::ConnectorError> {
        let response: stripe::RefundResponse =
            res.response
                .parse_struct("Stripe RefundResponse")
                .change_context(errors::ConnectorError::ResponseDeserializationFailed)?;

        event_builder.map(|i| i.set_response_body(&response));
        router_env::logger::info!(connector_response=?response);

        types::RouterData::try_from(types::ResponseRouterData {
            response,
            data: data.clone(),
            http_code: res.status_code,
        })
        .change_context(errors::ConnectorError::ResponseHandlingFailed)
    }

    fn get_error_response(
        &self,
        res: types::Response,
        event_builder: Option<&mut ConnectorEvent>,
    ) -> CustomResult<types::ErrorResponse, errors::ConnectorError> {
        let response: stripe::ErrorResponse = res
            .response
            .parse_struct("ErrorResponse")
            .change_context(errors::ConnectorError::ResponseDeserializationFailed)?;

        event_builder.map(|i| i.set_error_response_body(&response));
        router_env::logger::info!(connector_response=?response);

        Ok(types::ErrorResponse {
            status_code: res.status_code,
            code: response
                .error
                .code
                .clone()
                .unwrap_or_else(|| consts::NO_ERROR_CODE.to_string()),
            message: response
                .error
                .code
                .unwrap_or_else(|| consts::NO_ERROR_MESSAGE.to_string()),
            reason: response.error.message.map(|message| {
                response
                    .error
                    .decline_code
                    .map(|decline_code| {
                        format!("message - {}, decline_code - {}", message, decline_code)
                    })
                    .unwrap_or(message)
            }),
            attempt_status: None,
            connector_transaction_id: response.error.payment_intent.map(|pi| pi.id),
        })
    }
}

impl services::ConnectorIntegration<api::RSync, types::RefundsData, types::RefundsResponseData>
    for Stripe
{
    fn get_headers(
        &self,
        req: &types::RouterData<api::RSync, types::RefundsData, types::RefundsResponseData>,
        _connectors: &settings::Connectors,
    ) -> CustomResult<Vec<(String, request::Maskable<String>)>, errors::ConnectorError> {
        let mut header = vec![(
            headers::CONTENT_TYPE.to_string(),
            types::RefundSyncType::get_content_type(self)
                .to_string()
                .into(),
        )];
        let mut api_key = self.get_auth_header(&req.connector_auth_type)?;
        header.append(&mut api_key);
        Ok(header)
    }

    fn get_content_type(&self) -> &'static str {
        "application/x-www-form-urlencoded"
    }

    fn get_url(
        &self,
        req: &types::RefundsRouterData<api::RSync>,
        connectors: &settings::Connectors,
    ) -> CustomResult<String, errors::ConnectorError> {
        let id = req.request.get_connector_refund_id()?;
        Ok(format!("{}v1/refunds/{}", self.base_url(connectors), id))
    }

    fn build_request(
        &self,
        req: &types::RefundsRouterData<api::RSync>,
        connectors: &settings::Connectors,
    ) -> CustomResult<Option<services::Request>, errors::ConnectorError> {
        Ok(Some(
            services::RequestBuilder::new()
                .method(services::Method::Post)
                .url(&types::RefundSyncType::get_url(self, req, connectors)?)
                .attach_default_headers()
                .headers(types::RefundSyncType::get_headers(self, req, connectors)?)
                .build(),
        ))
    }

    #[instrument(skip_all)]
    fn handle_response(
        &self,
        data: &types::RefundsRouterData<api::RSync>,
        event_builder: Option<&mut ConnectorEvent>,
        res: types::Response,
    ) -> CustomResult<
        types::RouterData<api::RSync, types::RefundsData, types::RefundsResponseData>,
        errors::ConnectorError,
    > {
        let response: stripe::RefundResponse =
            res.response
                .parse_struct("Stripe RefundResponse")
                .change_context(errors::ConnectorError::ResponseDeserializationFailed)?;

        event_builder.map(|i| i.set_response_body(&response));
        router_env::logger::info!(connector_response=?response);

        types::RouterData::try_from(types::ResponseRouterData {
            response,
            data: data.clone(),
            http_code: res.status_code,
        })
        .change_context(errors::ConnectorError::ResponseHandlingFailed)
    }

    fn get_error_response(
        &self,
        res: types::Response,
        event_builder: Option<&mut ConnectorEvent>,
    ) -> CustomResult<types::ErrorResponse, errors::ConnectorError> {
        let response: stripe::ErrorResponse = res
            .response
            .parse_struct("ErrorResponse")
            .change_context(errors::ConnectorError::ResponseDeserializationFailed)?;

        event_builder.map(|i| i.set_error_response_body(&response));
        router_env::logger::info!(connector_response=?response);

        Ok(types::ErrorResponse {
            status_code: res.status_code,
            code: response
                .error
                .code
                .clone()
                .unwrap_or_else(|| consts::NO_ERROR_CODE.to_string()),
            message: response
                .error
                .code
                .unwrap_or_else(|| consts::NO_ERROR_MESSAGE.to_string()),
            reason: response.error.message.map(|message| {
                response
                    .error
                    .decline_code
                    .map(|decline_code| {
                        format!("message - {}, decline_code - {}", message, decline_code)
                    })
                    .unwrap_or(message)
            }),
            attempt_status: None,
            connector_transaction_id: response.error.payment_intent.map(|pi| pi.id),
        })
    }
}

impl api::UploadFile for Stripe {}

#[async_trait::async_trait]
impl api::FileUpload for Stripe {
    fn validate_file_upload(
        &self,
        purpose: api::FilePurpose,
        file_size: i32,
        file_type: mime::Mime,
    ) -> CustomResult<(), errors::ConnectorError> {
        match purpose {
            api::FilePurpose::DisputeEvidence => {
                let supported_file_types = ["image/jpeg", "image/png", "application/pdf"];
                // 5 Megabytes (MB)
                if file_size > 5000000 {
                    Err(errors::ConnectorError::FileValidationFailed {
                        reason: "file_size exceeded the max file size of 5MB".to_owned(),
                    })?
                }
                if !supported_file_types.contains(&file_type.to_string().as_str()) {
                    Err(errors::ConnectorError::FileValidationFailed {
                        reason: "file_type does not match JPEG, JPG, PNG, or PDF format".to_owned(),
                    })?
                }
            }
        }
        Ok(())
    }
}

impl
    services::ConnectorIntegration<
        api::Upload,
        types::UploadFileRequestData,
        types::UploadFileResponse,
    > for Stripe
{
    fn get_headers(
        &self,
        req: &types::RouterData<
            api::Upload,
            types::UploadFileRequestData,
            types::UploadFileResponse,
        >,
        _connectors: &settings::Connectors,
    ) -> CustomResult<Vec<(String, request::Maskable<String>)>, errors::ConnectorError> {
        self.get_auth_header(&req.connector_auth_type)
    }

    fn get_content_type(&self) -> &'static str {
        "multipart/form-data"
    }

    fn get_url(
        &self,
        _req: &types::UploadFileRouterData,
        connectors: &settings::Connectors,
    ) -> CustomResult<String, errors::ConnectorError> {
        Ok(format!(
            "{}{}",
            connectors.stripe.base_url_file_upload, "v1/files"
        ))
    }

    fn get_request_body(
        &self,
        req: &types::UploadFileRouterData,
        _connectors: &settings::Connectors,
    ) -> CustomResult<RequestContent, errors::ConnectorError> {
        let connector_req = transformers::construct_file_upload_request(req.clone())?;
        Ok(RequestContent::FormData(connector_req))
    }

    fn build_request(
        &self,
        req: &types::UploadFileRouterData,
        connectors: &settings::Connectors,
    ) -> CustomResult<Option<services::Request>, errors::ConnectorError> {
        Ok(Some(
            services::RequestBuilder::new()
                .method(services::Method::Post)
                .url(&types::UploadFileType::get_url(self, req, connectors)?)
                .attach_default_headers()
                .headers(types::UploadFileType::get_headers(self, req, connectors)?)
                .set_body(types::UploadFileType::get_request_body(
                    self, req, connectors,
                )?)
                .build(),
        ))
    }

    #[instrument(skip_all)]
    fn handle_response(
        &self,
        data: &types::UploadFileRouterData,
        event_builder: Option<&mut ConnectorEvent>,
        res: types::Response,
    ) -> CustomResult<
        types::RouterData<api::Upload, types::UploadFileRequestData, types::UploadFileResponse>,
        errors::ConnectorError,
    > {
        let response: stripe::FileUploadResponse = res
            .response
            .parse_struct("Stripe FileUploadResponse")
            .change_context(errors::ConnectorError::ResponseDeserializationFailed)?;
        event_builder.map(|i| i.set_response_body(&response));
        router_env::logger::info!(connector_response=?response);
        Ok(types::UploadFileRouterData {
            response: Ok(types::UploadFileResponse {
                provider_file_id: response.file_id,
            }),
            ..data.clone()
        })
    }

    fn get_error_response(
        &self,
        res: types::Response,
        event_builder: Option<&mut ConnectorEvent>,
    ) -> CustomResult<types::ErrorResponse, errors::ConnectorError> {
        let response: stripe::ErrorResponse = res
            .response
            .parse_struct("ErrorResponse")
            .change_context(errors::ConnectorError::ResponseDeserializationFailed)?;

        event_builder.map(|i| i.set_error_response_body(&response));
        router_env::logger::info!(connector_response=?response);

        Ok(types::ErrorResponse {
            status_code: res.status_code,
            code: response
                .error
                .code
                .clone()
                .unwrap_or_else(|| consts::NO_ERROR_CODE.to_string()),
            message: response
                .error
                .code
                .unwrap_or_else(|| consts::NO_ERROR_MESSAGE.to_string()),
            reason: response.error.message.map(|message| {
                response
                    .error
                    .decline_code
                    .map(|decline_code| {
                        format!("message - {}, decline_code - {}", message, decline_code)
                    })
                    .unwrap_or(message)
            }),
            attempt_status: None,
            connector_transaction_id: response.error.payment_intent.map(|pi| pi.id),
        })
    }
}

impl api::RetrieveFile for Stripe {}

impl
    services::ConnectorIntegration<
        api::Retrieve,
        types::RetrieveFileRequestData,
        types::RetrieveFileResponse,
    > for Stripe
{
    fn get_headers(
        &self,
        req: &types::RouterData<
            api::Retrieve,
            types::RetrieveFileRequestData,
            types::RetrieveFileResponse,
        >,
        _connectors: &settings::Connectors,
    ) -> CustomResult<Vec<(String, request::Maskable<String>)>, errors::ConnectorError> {
        self.get_auth_header(&req.connector_auth_type)
    }

    fn get_url(
        &self,
        req: &types::RetrieveFileRouterData,
        connectors: &settings::Connectors,
    ) -> CustomResult<String, errors::ConnectorError> {
        Ok(format!(
            "{}v1/files/{}/contents",
            connectors.stripe.base_url_file_upload, req.request.provider_file_id
        ))
    }

    fn build_request(
        &self,
        req: &types::RetrieveFileRouterData,
        connectors: &settings::Connectors,
    ) -> CustomResult<Option<services::Request>, errors::ConnectorError> {
        Ok(Some(
            services::RequestBuilder::new()
                .method(services::Method::Get)
                .url(&types::RetrieveFileType::get_url(self, req, connectors)?)
                .attach_default_headers()
                .headers(types::RetrieveFileType::get_headers(self, req, connectors)?)
                .build(),
        ))
    }

    #[instrument(skip_all)]
    fn handle_response(
        &self,
        data: &types::RetrieveFileRouterData,
        event_builder: Option<&mut ConnectorEvent>,
        res: types::Response,
    ) -> CustomResult<
        types::RouterData<
            api::Retrieve,
            types::RetrieveFileRequestData,
            types::RetrieveFileResponse,
        >,
        errors::ConnectorError,
    > {
        let response = res.response;

        event_builder.map(|event| event.set_response_body(&serde_json::json!({"connector_response_type": "file", "status_code": res.status_code})));
        router_env::logger::info!(connector_response_type=?"file");

        Ok(types::RetrieveFileRouterData {
            response: Ok(types::RetrieveFileResponse {
                file_data: response.to_vec(),
            }),
            ..data.clone()
        })
    }

    fn get_error_response(
        &self,
        res: types::Response,
        event_builder: Option<&mut ConnectorEvent>,
    ) -> CustomResult<types::ErrorResponse, errors::ConnectorError> {
        let response: stripe::ErrorResponse = res
            .response
            .parse_struct("ErrorResponse")
            .change_context(errors::ConnectorError::ResponseDeserializationFailed)?;

        event_builder.map(|i| i.set_error_response_body(&response));
        router_env::logger::info!(connector_response=?response);

        Ok(types::ErrorResponse {
            status_code: res.status_code,
            code: response
                .error
                .code
                .clone()
                .unwrap_or_else(|| consts::NO_ERROR_CODE.to_string()),
            message: response
                .error
                .code
                .unwrap_or_else(|| consts::NO_ERROR_MESSAGE.to_string()),
            reason: response.error.message.map(|message| {
                response
                    .error
                    .decline_code
                    .map(|decline_code| {
                        format!("message - {}, decline_code - {}", message, decline_code)
                    })
                    .unwrap_or(message)
            }),
            attempt_status: None,
            connector_transaction_id: response.error.payment_intent.map(|pi| pi.id),
        })
    }
}

impl api::SubmitEvidence for Stripe {}

impl
    services::ConnectorIntegration<
        api::Evidence,
        types::SubmitEvidenceRequestData,
        types::SubmitEvidenceResponse,
    > for Stripe
{
    fn get_headers(
        &self,
        req: &types::SubmitEvidenceRouterData,
        _connectors: &settings::Connectors,
    ) -> CustomResult<Vec<(String, request::Maskable<String>)>, errors::ConnectorError> {
        let mut header = vec![(
            headers::CONTENT_TYPE.to_string(),
            types::SubmitEvidenceType::get_content_type(self)
                .to_string()
                .into(),
        )];
        let mut api_key = self.get_auth_header(&req.connector_auth_type)?;
        header.append(&mut api_key);
        Ok(header)
    }

    fn get_content_type(&self) -> &'static str {
        "application/x-www-form-urlencoded"
    }

    fn get_url(
        &self,
        req: &types::SubmitEvidenceRouterData,
        connectors: &settings::Connectors,
    ) -> CustomResult<String, errors::ConnectorError> {
        Ok(format!(
            "{}{}{}",
            self.base_url(connectors),
            "v1/disputes/",
            req.request.connector_dispute_id
        ))
    }

    fn get_request_body(
        &self,
        req: &types::SubmitEvidenceRouterData,
        _connectors: &settings::Connectors,
    ) -> CustomResult<RequestContent, errors::ConnectorError> {
        let connector_req = stripe::Evidence::try_from(req)?;
        Ok(RequestContent::FormUrlEncoded(Box::new(connector_req)))
    }

    fn build_request(
        &self,
        req: &types::SubmitEvidenceRouterData,
        connectors: &settings::Connectors,
    ) -> CustomResult<Option<services::Request>, errors::ConnectorError> {
        let request = services::RequestBuilder::new()
            .method(services::Method::Post)
            .url(&types::SubmitEvidenceType::get_url(self, req, connectors)?)
            .attach_default_headers()
            .headers(types::SubmitEvidenceType::get_headers(
                self, req, connectors,
            )?)
            .set_body(types::SubmitEvidenceType::get_request_body(
                self, req, connectors,
            )?)
            .build();
        Ok(Some(request))
    }

    #[instrument(skip_all)]
    fn handle_response(
        &self,
        data: &types::SubmitEvidenceRouterData,
        event_builder: Option<&mut ConnectorEvent>,
        res: types::Response,
    ) -> CustomResult<types::SubmitEvidenceRouterData, errors::ConnectorError> {
        let response: stripe::DisputeObj = res
            .response
            .parse_struct("Stripe DisputeObj")
            .change_context(errors::ConnectorError::ResponseDeserializationFailed)?;
        event_builder.map(|i| i.set_response_body(&response));
        router_env::logger::info!(connector_response=?response);
        Ok(types::SubmitEvidenceRouterData {
            response: Ok(types::SubmitEvidenceResponse {
                dispute_status: api_models::enums::DisputeStatus::DisputeChallenged,
                connector_status: Some(response.status),
            }),
            ..data.clone()
        })
    }

    fn get_error_response(
        &self,
        res: types::Response,
        event_builder: Option<&mut ConnectorEvent>,
    ) -> CustomResult<types::ErrorResponse, errors::ConnectorError> {
        let response: stripe::ErrorResponse = res
            .response
            .parse_struct("ErrorResponse")
            .change_context(errors::ConnectorError::ResponseDeserializationFailed)?;

        event_builder.map(|i| i.set_error_response_body(&response));
        router_env::logger::info!(connector_response=?response);

        Ok(types::ErrorResponse {
            status_code: res.status_code,
            code: response
                .error
                .code
                .clone()
                .unwrap_or_else(|| consts::NO_ERROR_CODE.to_string()),
            message: response
                .error
                .code
                .unwrap_or_else(|| consts::NO_ERROR_MESSAGE.to_string()),
            reason: response.error.message.map(|message| {
                response
                    .error
                    .decline_code
                    .map(|decline_code| {
                        format!("message - {}, decline_code - {}", message, decline_code)
                    })
                    .unwrap_or(message)
            }),
            attempt_status: None,
            connector_transaction_id: response.error.payment_intent.map(|pi| pi.id),
        })
    }
}

fn get_signature_elements_from_header(
    headers: &actix_web::http::header::HeaderMap,
) -> CustomResult<HashMap<String, Vec<u8>>, errors::ConnectorError> {
    let security_header = headers
        .get("Stripe-Signature")
        .map(|header_value| {
            header_value
                .to_str()
                .map(String::from)
                .map_err(|_| errors::ConnectorError::WebhookSignatureNotFound)
        })
        .ok_or(errors::ConnectorError::WebhookSignatureNotFound)??;

    let props = security_header.split(',').collect::<Vec<&str>>();
    let mut security_header_kvs: HashMap<String, Vec<u8>> = HashMap::with_capacity(props.len());

    for prop_str in &props {
        let (prop_key, prop_value) = prop_str
            .split_once('=')
            .ok_or(errors::ConnectorError::WebhookSourceVerificationFailed)?;

        security_header_kvs.insert(prop_key.to_string(), prop_value.bytes().collect());
    }

    Ok(security_header_kvs)
}

#[async_trait::async_trait]
impl api::IncomingWebhook for Stripe {
    fn get_webhook_source_verification_algorithm(
        &self,
        _request: &api::IncomingWebhookRequestDetails<'_>,
    ) -> CustomResult<Box<dyn crypto::VerifySignature + Send>, errors::ConnectorError> {
        Ok(Box::new(crypto::HmacSha256))
    }

    fn get_webhook_source_verification_signature(
        &self,
        request: &api::IncomingWebhookRequestDetails<'_>,
        _connector_webhook_secrets: &api_models::webhooks::ConnectorWebhookSecrets,
    ) -> CustomResult<Vec<u8>, errors::ConnectorError> {
        let mut security_header_kvs = get_signature_elements_from_header(request.headers)?;

        let signature = security_header_kvs
            .remove("v1")
            .ok_or(errors::ConnectorError::WebhookSignatureNotFound)?;

        hex::decode(signature).change_context(errors::ConnectorError::WebhookSignatureNotFound)
    }

    fn get_webhook_source_verification_message(
        &self,
        request: &api::IncomingWebhookRequestDetails<'_>,
        _merchant_id: &str,
        _connector_webhook_secrets: &api_models::webhooks::ConnectorWebhookSecrets,
    ) -> CustomResult<Vec<u8>, errors::ConnectorError> {
        let mut security_header_kvs = get_signature_elements_from_header(request.headers)?;

        let timestamp = security_header_kvs
            .remove("t")
            .ok_or(errors::ConnectorError::WebhookSignatureNotFound)?;

        Ok(format!(
            "{}.{}",
            String::from_utf8_lossy(&timestamp),
            String::from_utf8_lossy(request.body)
        )
        .into_bytes())
    }

    fn get_webhook_object_reference_id(
        &self,
        request: &api::IncomingWebhookRequestDetails<'_>,
    ) -> CustomResult<api_models::webhooks::ObjectReferenceId, errors::ConnectorError> {
        let details: stripe::WebhookEvent = request
            .body
            .parse_struct("WebhookEvent")
            .change_context(errors::ConnectorError::WebhookReferenceIdNotFound)?;

        Ok(match details.event_data.event_object.object {
            stripe::WebhookEventObjectType::PaymentIntent => {
                match details
                    .event_data
                    .event_object
                    .metadata
                    .and_then(|meta_data| meta_data.order_id)
                {
                    // if order_id is present
                    Some(order_id) => api_models::webhooks::ObjectReferenceId::PaymentId(
                        api_models::payments::PaymentIdType::PaymentAttemptId(order_id),
                    ),
                    // else used connector_transaction_id
                    None => api_models::webhooks::ObjectReferenceId::PaymentId(
                        api_models::payments::PaymentIdType::ConnectorTransactionId(
                            details.event_data.event_object.id,
                        ),
                    ),
                }
            }
            stripe::WebhookEventObjectType::Charge => {
                match details
                    .event_data
                    .event_object
                    .metadata
                    .and_then(|meta_data| meta_data.order_id)
                {
                    // if order_id is present
                    Some(order_id) => api_models::webhooks::ObjectReferenceId::PaymentId(
                        api_models::payments::PaymentIdType::PaymentAttemptId(order_id),
                    ),
                    // else used connector_transaction_id
                    None => api_models::webhooks::ObjectReferenceId::PaymentId(
                        api_models::payments::PaymentIdType::ConnectorTransactionId(
                            details
                                .event_data
                                .event_object
                                .payment_intent
                                .ok_or(errors::ConnectorError::WebhookReferenceIdNotFound)?,
                        ),
                    ),
                }
            }
            stripe::WebhookEventObjectType::Dispute => {
                api_models::webhooks::ObjectReferenceId::PaymentId(
                    api_models::payments::PaymentIdType::ConnectorTransactionId(
                        details
                            .event_data
                            .event_object
                            .payment_intent
                            .ok_or(errors::ConnectorError::WebhookReferenceIdNotFound)?,
                    ),
                )
            }
            stripe::WebhookEventObjectType::Source => {
                api_models::webhooks::ObjectReferenceId::PaymentId(
                    api_models::payments::PaymentIdType::PreprocessingId(
                        details.event_data.event_object.id,
                    ),
                )
            }
            stripe::WebhookEventObjectType::Refund => {
                match details
                    .event_data
                    .event_object
                    .metadata
                    .clone()
                    .and_then(|meta_data| meta_data.order_id)
                {
                    // if meta_data is present
                    Some(order_id) => {
                        // Issue: 2076
                        match details
                            .event_data
                            .event_object
                            .metadata
                            .and_then(|meta_data| meta_data.is_refund_id_as_reference)
                        {
                            // if the order_id is refund_id
                            Some(_) => api_models::webhooks::ObjectReferenceId::RefundId(
                                api_models::webhooks::RefundIdType::RefundId(order_id),
                            ),
                            // if the order_id is payment_id
                            // since payment_id was being passed before the deployment of this pr
                            _ => api_models::webhooks::ObjectReferenceId::RefundId(
                                api_models::webhooks::RefundIdType::ConnectorRefundId(
                                    details.event_data.event_object.id,
                                ),
                            ),
                        }
                    }
                    // else use connector_transaction_id
                    None => api_models::webhooks::ObjectReferenceId::RefundId(
                        api_models::webhooks::RefundIdType::ConnectorRefundId(
                            details.event_data.event_object.id,
                        ),
                    ),
                }
            }
        })
    }

    fn get_webhook_event_type(
        &self,
        request: &api::IncomingWebhookRequestDetails<'_>,
    ) -> CustomResult<api::IncomingWebhookEvent, errors::ConnectorError> {
        let details: stripe::WebhookEventTypeBody = request
            .body
            .parse_struct("WebhookEventTypeBody")
            .change_context(errors::ConnectorError::WebhookReferenceIdNotFound)?;

        Ok(match details.event_type {
            stripe::WebhookEventType::PaymentIntentFailed => {
                api::IncomingWebhookEvent::PaymentIntentFailure
            }
            stripe::WebhookEventType::PaymentIntentSucceed => {
                api::IncomingWebhookEvent::PaymentIntentSuccess
            }
            stripe::WebhookEventType::PaymentIntentCanceled => {
                api::IncomingWebhookEvent::PaymentIntentCancelled
            }
            stripe::WebhookEventType::PaymentIntentAmountCapturableUpdated => {
                api::IncomingWebhookEvent::PaymentIntentAuthorizationSuccess
            }
            stripe::WebhookEventType::ChargeSucceeded => {
                if let Some(stripe::WebhookPaymentMethodDetails {
                    payment_method:
                        stripe::WebhookPaymentMethodType::AchCreditTransfer
                        | stripe::WebhookPaymentMethodType::MultibancoBankTransfers,
                }) = details.event_data.event_object.payment_method_details
                {
                    api::IncomingWebhookEvent::PaymentIntentSuccess
                } else {
                    api::IncomingWebhookEvent::EventNotSupported
                }
            }
            stripe::WebhookEventType::ChargeRefundUpdated => details
                .event_data
                .event_object
                .status
                .map(|status| match status {
                    stripe::WebhookEventStatus::Succeeded => {
                        api::IncomingWebhookEvent::RefundSuccess
                    }
                    stripe::WebhookEventStatus::Failed => api::IncomingWebhookEvent::RefundFailure,
                    _ => api::IncomingWebhookEvent::EventNotSupported,
                })
                .unwrap_or(api::IncomingWebhookEvent::EventNotSupported),
            stripe::WebhookEventType::SourceChargeable => {
                api::IncomingWebhookEvent::SourceChargeable
            }
            stripe::WebhookEventType::DisputeCreated => api::IncomingWebhookEvent::DisputeOpened,
            stripe::WebhookEventType::DisputeClosed => api::IncomingWebhookEvent::DisputeCancelled,
            stripe::WebhookEventType::DisputeUpdated => details
                .event_data
                .event_object
                .status
                .map(Into::into)
                .unwrap_or(api::IncomingWebhookEvent::EventNotSupported),
            stripe::WebhookEventType::PaymentIntentPartiallyFunded => {
                api::IncomingWebhookEvent::PaymentIntentPartiallyFunded
            }
            stripe::WebhookEventType::PaymentIntentRequiresAction => {
                api::IncomingWebhookEvent::PaymentActionRequired
            }
            stripe::WebhookEventType::ChargeDisputeFundsWithdrawn => {
                api::IncomingWebhookEvent::DisputeLost
            }
            stripe::WebhookEventType::ChargeDisputeFundsReinstated => {
                api::IncomingWebhookEvent::DisputeWon
            }
            stripe::WebhookEventType::Unknown
            | stripe::WebhookEventType::ChargeCaptured
            | stripe::WebhookEventType::ChargeExpired
            | stripe::WebhookEventType::ChargeFailed
            | stripe::WebhookEventType::ChargePending
            | stripe::WebhookEventType::ChargeUpdated
            | stripe::WebhookEventType::ChargeRefunded
            | stripe::WebhookEventType::PaymentIntentCreated
            | stripe::WebhookEventType::PaymentIntentProcessing
            | stripe::WebhookEventType::SourceTransactionCreated => {
                api::IncomingWebhookEvent::EventNotSupported
            }
        })
    }

    fn get_webhook_resource_object(
        &self,
        request: &api::IncomingWebhookRequestDetails<'_>,
    ) -> CustomResult<Box<dyn masking::ErasedMaskSerialize>, errors::ConnectorError> {
        let details: stripe::WebhookEvent = request
            .body
            .parse_struct("WebhookEvent")
            .change_context(errors::ConnectorError::WebhookBodyDecodingFailed)?;

        Ok(Box::new(details.event_data.event_object))
    }
    fn get_dispute_details(
        &self,
        request: &api::IncomingWebhookRequestDetails<'_>,
    ) -> CustomResult<api::disputes::DisputePayload, errors::ConnectorError> {
        let details: stripe::WebhookEvent = request
            .body
            .parse_struct("WebhookEvent")
            .change_context(errors::ConnectorError::WebhookBodyDecodingFailed)?;
        Ok(api::disputes::DisputePayload {
            amount: details
                .event_data
                .event_object
                .amount
                .get_required_value("amount")
                .change_context(errors::ConnectorError::MissingRequiredField {
                    field_name: "amount",
                })?
                .to_string(),
            currency: details.event_data.event_object.currency,
            dispute_stage: api_models::enums::DisputeStage::Dispute,
            connector_dispute_id: details.event_data.event_object.id,
            connector_reason: details.event_data.event_object.reason,
            connector_reason_code: None,
            challenge_required_by: details
                .event_data
                .event_object
                .evidence_details
                .map(|payload| payload.due_by),
            connector_status: details
                .event_data
                .event_object
                .status
                .ok_or(errors::ConnectorError::WebhookResourceObjectNotFound)?
                .to_string(),
            created_at: Some(details.event_data.event_object.created),
            updated_at: None,
        })
    }
}

impl services::ConnectorRedirectResponse for Stripe {
    fn get_flow_type(
        &self,
        _query_params: &str,
        _json_payload: Option<serde_json::Value>,
        action: services::PaymentAction,
    ) -> CustomResult<crate::core::payments::CallConnectorAction, errors::ConnectorError> {
        match action {
            services::PaymentAction::PSync
            | services::PaymentAction::CompleteAuthorize
            | services::PaymentAction::PaymentAuthenticateCompleteAuthorize => {
                Ok(payments::CallConnectorAction::Trigger)
            }
        }
    }
}

impl api::Payouts for Stripe {}
#[cfg(feature = "payouts")]
impl api::PayoutCancel for Stripe {}
#[cfg(feature = "payouts")]
impl api::PayoutCreate for Stripe {}
#[cfg(feature = "payouts")]
impl api::PayoutFulfill for Stripe {}
#[cfg(feature = "payouts")]
impl api::PayoutRecipient for Stripe {}
#[cfg(feature = "payouts")]
impl api::PayoutRecipientAccount for Stripe {}

#[cfg(feature = "payouts")]
impl services::ConnectorIntegration<api::PoCancel, types::PayoutsData, types::PayoutsResponseData>
    for Stripe
{
    fn get_content_type(&self) -> &'static str {
        self.common_get_content_type()
    }

    fn get_url(
        &self,
        req: &types::PayoutsRouterData<api::PoCancel>,
        connectors: &settings::Connectors,
    ) -> CustomResult<String, errors::ConnectorError> {
        let transfer_id = req.request.get_transfer_id()?;
        Ok(format!(
            "{}v1/transfers/{}/reversals",
            connectors.stripe.base_url, transfer_id
        ))
    }

    fn get_headers(
        &self,
        req: &types::PayoutsRouterData<api::PoCancel>,
        _connectors: &settings::Connectors,
    ) -> CustomResult<Vec<(String, request::Maskable<String>)>, errors::ConnectorError> {
        self.build_headers(req, _connectors)
    }

    fn get_request_body(
        &self,
        req: &types::RouterData<api::PoCancel, types::PayoutsData, types::PayoutsResponseData>,
        _connectors: &settings::Connectors,
    ) -> CustomResult<RequestContent, errors::ConnectorError> {
        let connector_req = stripe::StripeConnectReversalRequest::try_from(req)?;
        Ok(RequestContent::FormUrlEncoded(Box::new(connector_req)))
    }

    fn build_request(
        &self,
        req: &types::PayoutsRouterData<api::PoCancel>,
        connectors: &settings::Connectors,
    ) -> CustomResult<Option<services::Request>, errors::ConnectorError> {
        let request = services::RequestBuilder::new()
            .method(services::Method::Post)
            .url(&types::PayoutCancelType::get_url(self, req, connectors)?)
            .attach_default_headers()
            .headers(types::PayoutCancelType::get_headers(self, req, connectors)?)
            .set_body(types::PayoutCancelType::get_request_body(
                self, req, connectors,
            )?)
            .build();

        Ok(Some(request))
    }

    fn handle_response(
        &self,
        data: &types::PayoutsRouterData<api::PoCancel>,
        event_builder: Option<&mut ConnectorEvent>,
        res: types::Response,
    ) -> CustomResult<types::PayoutsRouterData<api::PoCancel>, errors::ConnectorError> {
        let response: stripe::StripeConnectReversalResponse = res
            .response
            .parse_struct("StripeConnectReversalResponse")
            .change_context(errors::ConnectorError::ResponseDeserializationFailed)?;
        event_builder.map(|i| i.set_error_response_body(&response));
        types::RouterData::try_from(types::ResponseRouterData {
            response,
            data: data.clone(),
            http_code: res.status_code,
        })
    }

    fn get_error_response(
        &self,
        res: types::Response,
        event_builder: Option<&mut ConnectorEvent>,
    ) -> CustomResult<types::ErrorResponse, errors::ConnectorError> {
        self.build_error_response(res, event_builder)
    }
}

#[cfg(feature = "payouts")]
impl services::ConnectorIntegration<api::PoCreate, types::PayoutsData, types::PayoutsResponseData>
    for Stripe
{
    fn get_content_type(&self) -> &'static str {
        self.common_get_content_type()
    }

    fn get_url(
        &self,
        _req: &types::PayoutsRouterData<api::PoCreate>,
        connectors: &settings::Connectors,
    ) -> CustomResult<String, errors::ConnectorError> {
        Ok(format!("{}v1/transfers", connectors.stripe.base_url))
    }

    fn get_headers(
        &self,
        req: &types::PayoutsRouterData<api::PoCreate>,
        connectors: &settings::Connectors,
    ) -> CustomResult<Vec<(String, request::Maskable<String>)>, errors::ConnectorError> {
        self.build_headers(req, connectors)
    }

    fn get_request_body(
        &self,
        req: &types::PayoutsRouterData<api::PoCreate>,
        _connectors: &settings::Connectors,
    ) -> CustomResult<RequestContent, errors::ConnectorError> {
        let connector_req = stripe::StripeConnectPayoutCreateRequest::try_from(req)?;
        Ok(RequestContent::FormUrlEncoded(Box::new(connector_req)))
    }

    fn build_request(
        &self,
        req: &types::PayoutsRouterData<api::PoCreate>,
        connectors: &settings::Connectors,
    ) -> CustomResult<Option<services::Request>, errors::ConnectorError> {
        let request = services::RequestBuilder::new()
            .method(services::Method::Post)
            .url(&types::PayoutCreateType::get_url(self, req, connectors)?)
            .attach_default_headers()
            .headers(types::PayoutCreateType::get_headers(self, req, connectors)?)
            .set_body(types::PayoutCreateType::get_request_body(
                self, req, connectors,
            )?)
            .build();

        Ok(Some(request))
    }

    fn handle_response(
        &self,
        data: &types::PayoutsRouterData<api::PoCreate>,
        event_builder: Option<&mut ConnectorEvent>,
        res: types::Response,
    ) -> CustomResult<types::PayoutsRouterData<api::PoCreate>, errors::ConnectorError> {
        let response: stripe::StripeConnectPayoutCreateResponse = res
            .response
            .parse_struct("StripeConnectPayoutCreateResponse")
            .change_context(errors::ConnectorError::ResponseDeserializationFailed)?;
        event_builder.map(|i| i.set_error_response_body(&response));
        types::RouterData::try_from(types::ResponseRouterData {
            response,
            data: data.clone(),
            http_code: res.status_code,
        })
    }

    fn get_error_response(
        &self,
        res: types::Response,
        event_builder: Option<&mut ConnectorEvent>,
    ) -> CustomResult<types::ErrorResponse, errors::ConnectorError> {
        self.build_error_response(res, event_builder)
    }
}

#[cfg(feature = "payouts")]
impl services::ConnectorIntegration<api::PoFulfill, types::PayoutsData, types::PayoutsResponseData>
    for Stripe
{
    fn get_content_type(&self) -> &'static str {
        self.common_get_content_type()
    }

    fn get_url(
        &self,
        _req: &types::PayoutsRouterData<api::PoFulfill>,
        connectors: &settings::Connectors,
    ) -> CustomResult<String, errors::ConnectorError> {
        Ok(format!("{}v1/payouts", connectors.stripe.base_url,))
    }

    fn get_headers(
        &self,
        req: &types::PayoutsRouterData<api::PoFulfill>,
        connectors: &settings::Connectors,
    ) -> CustomResult<Vec<(String, request::Maskable<String>)>, errors::ConnectorError> {
        let mut headers = self.build_headers(req, connectors)?;
        let customer_account = req.get_connector_customer_id()?;
        let mut customer_account_header = vec![(
            headers::STRIPE_COMPATIBLE_CONNECT_ACCOUNT.to_string(),
            customer_account.into_masked(),
        )];
        headers.append(&mut customer_account_header);
        Ok(headers)
    }

    fn get_request_body(
        &self,
        req: &types::PayoutsRouterData<api::PoFulfill>,
        _connectors: &settings::Connectors,
    ) -> CustomResult<RequestContent, errors::ConnectorError> {
        let connector_req = stripe::StripeConnectPayoutFulfillRequest::try_from(req)?;
        Ok(RequestContent::FormUrlEncoded(Box::new(connector_req)))
    }

    fn build_request(
        &self,
        req: &types::PayoutsRouterData<api::PoFulfill>,
        connectors: &settings::Connectors,
    ) -> CustomResult<Option<services::Request>, errors::ConnectorError> {
        let request = services::RequestBuilder::new()
            .method(services::Method::Post)
            .url(&types::PayoutFulfillType::get_url(self, req, connectors)?)
            .attach_default_headers()
            .headers(types::PayoutFulfillType::get_headers(
                self, req, connectors,
            )?)
            .set_body(types::PayoutFulfillType::get_request_body(
                self, req, connectors,
            )?)
            .build();

        Ok(Some(request))
    }

    fn handle_response(
        &self,
        data: &types::PayoutsRouterData<api::PoFulfill>,
        event_builder: Option<&mut ConnectorEvent>,
        res: types::Response,
    ) -> CustomResult<types::PayoutsRouterData<api::PoFulfill>, errors::ConnectorError> {
        let response: stripe::StripeConnectPayoutFulfillResponse = res
            .response
            .parse_struct("StripeConnectPayoutFulfillResponse")
            .change_context(errors::ConnectorError::ResponseDeserializationFailed)?;
        event_builder.map(|i| i.set_error_response_body(&response));
        types::RouterData::try_from(types::ResponseRouterData {
            response,
            data: data.clone(),
            http_code: res.status_code,
        })
    }

    fn get_error_response(
        &self,
        res: types::Response,
        event_builder: Option<&mut ConnectorEvent>,
    ) -> CustomResult<types::ErrorResponse, errors::ConnectorError> {
        self.build_error_response(res, event_builder)
    }
}

#[cfg(feature = "payouts")]
impl
    services::ConnectorIntegration<api::PoRecipient, types::PayoutsData, types::PayoutsResponseData>
    for Stripe
{
    fn get_content_type(&self) -> &'static str {
        self.common_get_content_type()
    }

    fn get_url(
        &self,
        _req: &types::PayoutsRouterData<api::PoRecipient>,
        connectors: &settings::Connectors,
    ) -> CustomResult<String, errors::ConnectorError> {
        Ok(format!("{}v1/accounts", connectors.stripe.base_url))
    }

    fn get_headers(
        &self,
        req: &types::PayoutsRouterData<api::PoRecipient>,
        connectors: &settings::Connectors,
    ) -> CustomResult<Vec<(String, request::Maskable<String>)>, errors::ConnectorError> {
        self.build_headers(req, connectors)
    }

    fn get_request_body(
        &self,
        req: &types::PayoutsRouterData<api::PoRecipient>,
        _connectors: &settings::Connectors,
    ) -> CustomResult<RequestContent, errors::ConnectorError> {
        let connector_req = stripe::StripeConnectRecipientCreateRequest::try_from(req)?;
        Ok(RequestContent::FormUrlEncoded(Box::new(connector_req)))
    }

    fn build_request(
        &self,
        req: &types::PayoutsRouterData<api::PoRecipient>,
        connectors: &settings::Connectors,
    ) -> CustomResult<Option<services::Request>, errors::ConnectorError> {
        let request = services::RequestBuilder::new()
            .method(services::Method::Post)
            .url(&types::PayoutRecipientType::get_url(self, req, connectors)?)
            .attach_default_headers()
            .headers(types::PayoutRecipientType::get_headers(
                self, req, connectors,
            )?)
            .set_body(types::PayoutRecipientType::get_request_body(
                self, req, connectors,
            )?)
            .build();

        Ok(Some(request))
    }

    fn handle_response(
        &self,
        data: &types::PayoutsRouterData<api::PoRecipient>,
        event_builder: Option<&mut ConnectorEvent>,
        res: types::Response,
    ) -> CustomResult<types::PayoutsRouterData<api::PoRecipient>, errors::ConnectorError> {
        let response: stripe::StripeConnectRecipientCreateResponse = res
            .response
            .parse_struct("StripeConnectRecipientCreateResponse")
            .change_context(errors::ConnectorError::ResponseDeserializationFailed)?;
        event_builder.map(|i| i.set_error_response_body(&response));
        types::RouterData::try_from(types::ResponseRouterData {
            response,
            data: data.clone(),
            http_code: res.status_code,
        })
    }

    fn get_error_response(
        &self,
        res: types::Response,
        event_builder: Option<&mut ConnectorEvent>,
    ) -> CustomResult<types::ErrorResponse, errors::ConnectorError> {
        self.build_error_response(res, event_builder)
    }
}

#[cfg(feature = "payouts")]
impl
    services::ConnectorIntegration<
        api::PoRecipientAccount,
        types::PayoutsData,
        types::PayoutsResponseData,
    > for Stripe
{
    fn get_content_type(&self) -> &'static str {
        self.common_get_content_type()
    }

    fn get_url(
        &self,
        req: &types::PayoutsRouterData<api::PoRecipientAccount>,
        connectors: &settings::Connectors,
    ) -> CustomResult<String, errors::ConnectorError> {
        let connector_customer_id = req.get_connector_customer_id()?;
        Ok(format!(
            "{}v1/accounts/{}/external_accounts",
            connectors.stripe.base_url, connector_customer_id
        ))
    }

    fn get_headers(
        &self,
        req: &types::PayoutsRouterData<api::PoRecipientAccount>,
        connectors: &settings::Connectors,
    ) -> CustomResult<Vec<(String, request::Maskable<String>)>, errors::ConnectorError> {
        self.build_headers(req, connectors)
    }

    fn get_request_body(
        &self,
        req: &types::PayoutsRouterData<api::PoRecipientAccount>,
        _connectors: &settings::Connectors,
    ) -> CustomResult<RequestContent, errors::ConnectorError> {
        let connector_req = stripe::StripeConnectRecipientAccountCreateRequest::try_from(req)?;
        Ok(RequestContent::FormUrlEncoded(Box::new(connector_req)))
    }

    fn build_request(
        &self,
        req: &types::PayoutsRouterData<api::PoRecipientAccount>,
        connectors: &settings::Connectors,
    ) -> CustomResult<Option<services::Request>, errors::ConnectorError> {
        let request = services::RequestBuilder::new()
            .method(services::Method::Post)
            .url(&types::PayoutRecipientAccountType::get_url(
                self, req, connectors,
            )?)
            .attach_default_headers()
            .headers(types::PayoutRecipientAccountType::get_headers(
                self, req, connectors,
            )?)
            .set_body(types::PayoutRecipientAccountType::get_request_body(
                self, req, connectors,
            )?)
            .build();

        Ok(Some(request))
    }

    fn handle_response(
        &self,
        data: &types::PayoutsRouterData<api::PoRecipientAccount>,
        event_builder: Option<&mut ConnectorEvent>,
        res: types::Response,
    ) -> CustomResult<types::PayoutsRouterData<api::PoRecipientAccount>, errors::ConnectorError>
    {
        let response: stripe::StripeConnectRecipientAccountCreateResponse = res
            .response
            .parse_struct("StripeConnectRecipientAccountCreateResponse")
            .change_context(errors::ConnectorError::ResponseDeserializationFailed)?;
        event_builder.map(|i| i.set_error_response_body(&response));
        types::RouterData::try_from(types::ResponseRouterData {
            response,
            data: data.clone(),
            http_code: res.status_code,
        })
    }

    fn get_error_response(
        &self,
        res: types::Response,
        event_builder: Option<&mut ConnectorEvent>,
    ) -> CustomResult<types::ErrorResponse, errors::ConnectorError> {
        self.build_error_response(res, event_builder)
    }
}<|MERGE_RESOLUTION|>--- conflicted
+++ resolved
@@ -10,13 +10,9 @@
 use stripe::auth_headers;
 
 use self::transformers as stripe;
-<<<<<<< HEAD
 use super::utils::{self as connector_utils, PaymentMethodDataType, RefundsRequestData};
-=======
-use super::utils::{self as connector_utils, RefundsRequestData};
 #[cfg(feature = "payouts")]
 use super::utils::{PayoutsData, RouterData};
->>>>>>> 177fe1b8
 use crate::{
     configs::settings,
     consts,
