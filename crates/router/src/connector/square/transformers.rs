--- conflicted
+++ resolved
@@ -313,9 +313,6 @@
                 api_key: api_key.to_owned(),
                 key1: key1.to_owned(),
             }),
-<<<<<<< HEAD
-            _ => Err(errors::ConnectorError::FailedToObtainAuthType.into()),
-=======
             types::ConnectorAuthType::HeaderKey { .. }
             | types::ConnectorAuthType::SignatureKey { .. }
             | types::ConnectorAuthType::MultiAuthKey { .. }
@@ -325,7 +322,6 @@
             | types::ConnectorAuthType::CertificateAuth { .. } => {
                 Err(errors::ConnectorError::FailedToObtainAuthType.into())
             }
->>>>>>> 3e6bc191
         }
     }
 }
