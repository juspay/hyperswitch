pub mod transformers;
use std::fmt::Debug;

<<<<<<< HEAD
=======
use api_models::enums;
>>>>>>> cd9c9b60
use base64::Engine;
use common_utils::request::RequestContent;
use diesel_models::enums;
use error_stack::{report, ResultExt};
use masking::PeekInterface;
<<<<<<< HEAD
use router_env::logger;
=======
>>>>>>> cd9c9b60
use transformers as klarna;

use crate::{
    configs::settings,
    connector::{utils as connector_utils, utils::RefundsRequestData},
    consts,
    core::errors::{self, CustomResult},
    events::connector_api_logs::ConnectorEvent,
    headers,
    services::{
        self,
        request::{self, Mask},
        ConnectorValidation,
    },
    types::{
        self,
        api::{self, ConnectorCommon},
        domain, ErrorResponse, Response,
    },
    utils::BytesExt,
};

#[derive(Debug, Clone)]
pub struct Klarna;

impl ConnectorCommon for Klarna {
    fn id(&self) -> &'static str {
        "klarna"
    }

    fn get_currency_unit(&self) -> api::CurrencyUnit {
        api::CurrencyUnit::Minor
    }

    fn common_get_content_type(&self) -> &'static str {
        "application/json"
    }

    fn base_url<'a>(&self, connectors: &'a settings::Connectors) -> &'a str {
        connectors.klarna.base_url.as_ref()
    }

    fn get_auth_header(
        &self,
        auth_type: &types::ConnectorAuthType,
    ) -> CustomResult<Vec<(String, request::Maskable<String>)>, errors::ConnectorError> {
        let auth = klarna::KlarnaAuthType::try_from(auth_type)
            .change_context(errors::ConnectorError::FailedToObtainAuthType)?;
        let encoded_api_key = consts::BASE64_ENGINE.encode(format!(
            "{}:{}",
            auth.username.peek(),
            auth.password.peek()
        ));
        Ok(vec![(
            headers::AUTHORIZATION.to_string(),
            format!("Basic {encoded_api_key}").into_masked(),
        )])
    }

    fn build_error_response(
        &self,
        res: Response,
        event_builder: Option<&mut ConnectorEvent>,
    ) -> CustomResult<ErrorResponse, errors::ConnectorError> {
        let response: klarna::KlarnaErrorResponse = res
            .response
            .parse_struct("KlarnaErrorResponse")
            .change_context(errors::ConnectorError::ResponseDeserializationFailed)?;

        event_builder.map(|i| i.set_error_response_body(&response));
        router_env::logger::info!(connector_response=?response);

        // KlarnaErrorResponse will either have error_messages or error_message field Ref: https://docs.klarna.com/api/errors/
        let reason = response
            .error_messages
            .map(|messages| messages.join(" & "))
<<<<<<< HEAD
            .or(response.error_message);
        Ok(ErrorResponse {
=======
            .or(response.error_message.clone());
        Ok(types::ErrorResponse {
>>>>>>> cd9c9b60
            status_code: res.status_code,
            code: response.error_code,
            message: response
                .error_message
                .unwrap_or(consts::NO_ERROR_MESSAGE.to_string()),
            reason,
            attempt_status: None,
            connector_transaction_id: None,
        })
    }
}

impl ConnectorValidation for Klarna {
    fn validate_capture_method(
        &self,
        capture_method: Option<enums::CaptureMethod>,
        _pmt: Option<enums::PaymentMethodType>,
    ) -> CustomResult<(), errors::ConnectorError> {
        let capture_method = capture_method.unwrap_or_default();
        match capture_method {
            enums::CaptureMethod::Automatic | enums::CaptureMethod::Manual => Ok(()),
            enums::CaptureMethod::ManualMultiple | enums::CaptureMethod::Scheduled => Err(
                connector_utils::construct_not_supported_error_report(capture_method, self.id()),
            ),
        }
    }
}

impl api::Payment for Klarna {}

impl api::PaymentAuthorize for Klarna {}
impl api::PaymentSync for Klarna {}
impl api::PaymentVoid for Klarna {}
impl api::PaymentCapture for Klarna {}
impl api::PaymentSession for Klarna {}
impl api::ConnectorAccessToken for Klarna {}
impl api::PaymentToken for Klarna {}

impl
    services::ConnectorIntegration<
        api::PaymentMethodToken,
        types::PaymentMethodTokenizationData,
        types::PaymentsResponseData,
    > for Klarna
{
    // Not Implemented (R)
}

impl
    services::ConnectorIntegration<
        api::AccessTokenAuth,
        types::AccessTokenRequestData,
        types::AccessToken,
    > for Klarna
{
    // Not Implemented (R)
}

fn build_region_specific_endpoint(
    base_url: &str,
    connector_metadata: &Option<common_utils::pii::SecretSerdeValue>,
) -> CustomResult<String, errors::ConnectorError> {
    let klarna_metadata_object =
        transformers::KlarnaConnectorMetadataObject::try_from(connector_metadata)?;
    let region_based_endpoint = klarna_metadata_object
        .klarna_region
        .ok_or(errors::ConnectorError::InvalidConnectorConfig {
            config: "merchant_connector_account.metadata.region_based_endpoint",
        })
        .map(String::from)?;

    Ok(base_url.replace("{{region_based_endpoint}}", &region_based_endpoint))
}

impl
    services::ConnectorIntegration<
        api::Session,
        types::PaymentsSessionData,
        types::PaymentsResponseData,
    > for Klarna
{
    fn get_headers(
        &self,
        req: &types::PaymentsSessionRouterData,
        _connectors: &settings::Connectors,
    ) -> CustomResult<Vec<(String, request::Maskable<String>)>, errors::ConnectorError> {
        let mut header = vec![(
            headers::CONTENT_TYPE.to_string(),
            types::PaymentsAuthorizeType::get_content_type(self)
                .to_string()
                .into(),
        )];
        let mut api_key = self.get_auth_header(&req.connector_auth_type)?;
        header.append(&mut api_key);
        Ok(header)
    }

    fn get_content_type(&self) -> &'static str {
        self.common_get_content_type()
    }

    fn get_url(
        &self,
        req: &types::PaymentsSessionRouterData,
        connectors: &settings::Connectors,
    ) -> CustomResult<String, errors::ConnectorError> {
        let endpoint =
            build_region_specific_endpoint(self.base_url(connectors), &req.connector_meta_data)?;

        Ok(format!("{}{}", endpoint, "payments/v1/sessions"))
    }

    fn get_request_body(
        &self,
        req: &types::PaymentsSessionRouterData,
        _connectors: &settings::Connectors,
    ) -> CustomResult<RequestContent, errors::ConnectorError> {
        let connector_router_data = klarna::KlarnaRouterData::try_from((
            &self.get_currency_unit(),
            req.request.currency,
            req.request.amount,
            req,
        ))?;

        let connector_req = klarna::KlarnaSessionRequest::try_from(&connector_router_data)?;
        // encode only for for urlencoded things.
        Ok(RequestContent::Json(Box::new(connector_req)))
    }

    fn build_request(
        &self,
        req: &types::PaymentsSessionRouterData,
        connectors: &settings::Connectors,
    ) -> CustomResult<Option<services::Request>, errors::ConnectorError> {
        Ok(Some(
            services::RequestBuilder::new()
                .method(services::Method::Post)
                .url(&types::PaymentsSessionType::get_url(self, req, connectors)?)
                .attach_default_headers()
                .headers(types::PaymentsSessionType::get_headers(
                    self, req, connectors,
                )?)
                .set_body(types::PaymentsSessionType::get_request_body(
                    self, req, connectors,
                )?)
                .build(),
        ))
    }

    fn handle_response(
        &self,
        data: &types::PaymentsSessionRouterData,
        event_builder: Option<&mut ConnectorEvent>,
        res: Response,
    ) -> CustomResult<types::PaymentsSessionRouterData, errors::ConnectorError> {
        let response: klarna::KlarnaSessionResponse = res
            .response
            .parse_struct("KlarnaSessionResponse")
            .change_context(errors::ConnectorError::ResponseDeserializationFailed)?;

        event_builder.map(|i| i.set_response_body(&response));
        router_env::logger::info!(connector_response=?response);

        types::RouterData::try_from(types::ResponseRouterData {
            response,
            data: data.clone(),
            http_code: res.status_code,
        })
        .change_context(errors::ConnectorError::ResponseHandlingFailed)
    }

    fn get_error_response(
        &self,
        res: Response,
        event_builder: Option<&mut ConnectorEvent>,
    ) -> CustomResult<ErrorResponse, errors::ConnectorError> {
        self.build_error_response(res, event_builder)
    }
}

impl api::MandateSetup for Klarna {}

impl
    services::ConnectorIntegration<
        api::SetupMandate,
        types::SetupMandateRequestData,
        types::PaymentsResponseData,
    > for Klarna
{
    // Not Implemented(R)
    fn build_request(
        &self,
        _req: &types::RouterData<
            api::SetupMandate,
            types::SetupMandateRequestData,
            types::PaymentsResponseData,
        >,
        _connectors: &settings::Connectors,
    ) -> CustomResult<Option<services::Request>, errors::ConnectorError> {
        Err(
            errors::ConnectorError::NotImplemented("Setup Mandate flow for Klarna".to_string())
                .into(),
        )
    }
}

impl
    services::ConnectorIntegration<
        api::Capture,
        types::PaymentsCaptureData,
        types::PaymentsResponseData,
    > for Klarna
{
    fn get_headers(
        &self,
        req: &types::PaymentsCaptureRouterData,
        _connectors: &settings::Connectors,
    ) -> CustomResult<Vec<(String, request::Maskable<String>)>, errors::ConnectorError> {
        let mut header = vec![(
            headers::CONTENT_TYPE.to_string(),
            types::PaymentsAuthorizeType::get_content_type(self)
                .to_string()
                .into(),
        )];
        let mut api_key = self.get_auth_header(&req.connector_auth_type)?;
        header.append(&mut api_key);
        Ok(header)
    }

    fn get_content_type(&self) -> &'static str {
        self.common_get_content_type()
    }

    fn get_url(
        &self,
        req: &types::PaymentsCaptureRouterData,
        connectors: &settings::Connectors,
    ) -> CustomResult<String, errors::ConnectorError> {
        let order_id = req.request.connector_transaction_id.clone();
        let endpoint =
            build_region_specific_endpoint(self.base_url(connectors), &req.connector_meta_data)?;

        Ok(format!(
            "{}{}{}{}",
            endpoint, "ordermanagement/v1/orders/", order_id, "/captures"
        ))
    }

    fn get_request_body(
        &self,
        req: &types::PaymentsCaptureRouterData,
        _connectors: &settings::Connectors,
    ) -> CustomResult<RequestContent, errors::ConnectorError> {
        let connector_router_data = klarna::KlarnaRouterData::try_from((
            &self.get_currency_unit(),
            req.request.currency,
            req.request.amount_to_capture,
            req,
        ))?;
        let connector_req = klarna::KlarnaCaptureRequest::try_from(&connector_router_data)?;
        Ok(RequestContent::Json(Box::new(connector_req)))
    }

    fn build_request(
        &self,
        req: &types::PaymentsCaptureRouterData,
        connectors: &settings::Connectors,
    ) -> CustomResult<Option<services::Request>, errors::ConnectorError> {
        let request = services::RequestBuilder::new()
            .method(services::Method::Post)
            .url(&types::PaymentsCaptureType::get_url(self, req, connectors)?)
            .attach_default_headers()
            .headers(types::PaymentsCaptureType::get_headers(
                self, req, connectors,
            )?)
            .set_body(types::PaymentsCaptureType::get_request_body(
                self, req, connectors,
            )?)
            .build();
        Ok(Some(request))
    }

    fn handle_response(
        &self,
        data: &types::PaymentsCaptureRouterData,
        event_builder: Option<&mut ConnectorEvent>,
        res: Response,
    ) -> CustomResult<types::PaymentsCaptureRouterData, errors::ConnectorError> {
        match res.headers {
            Some(headers) => {
                let capture_id = connector_utils::get_http_header("Capture-Id", &headers)
                    .attach_printable("Missing refund id in headers")
                    .change_context(errors::ConnectorError::ResponseHandlingFailed)?;
                let response = klarna::KlarnaCaptureResponse {
                    capture_id: Some(capture_id.to_owned()),
                };

                event_builder.map(|i| i.set_response_body(&response));
                router_env::logger::info!(connector_response=?response);
                types::RouterData::try_from(types::ResponseRouterData {
                    response,
                    data: data.clone(),
                    http_code: res.status_code,
                })
                .change_context(errors::ConnectorError::ResponseHandlingFailed)
            }
            None => Err(errors::ConnectorError::ResponseDeserializationFailed)
                .attach_printable("Expected headers, but received no headers in response")?,
        }
    }

    fn get_error_response(
        &self,
        res: Response,
        event_builder: Option<&mut ConnectorEvent>,
    ) -> CustomResult<ErrorResponse, errors::ConnectorError> {
        self.build_error_response(res, event_builder)
    }
}

impl
    services::ConnectorIntegration<api::PSync, types::PaymentsSyncData, types::PaymentsResponseData>
    for Klarna
{
    // Not Implemented (R)
    fn get_headers(
        &self,
        req: &types::PaymentsSyncRouterData,
        _connectors: &settings::Connectors,
    ) -> CustomResult<Vec<(String, request::Maskable<String>)>, errors::ConnectorError> {
        let mut header = vec![(
            headers::CONTENT_TYPE.to_string(),
            types::PaymentsAuthorizeType::get_content_type(self)
                .to_string()
                .into(),
        )];
        let mut api_key = self.get_auth_header(&req.connector_auth_type)?;
        header.append(&mut api_key);
        Ok(header)
    }

    fn get_url(
        &self,
        req: &types::PaymentsSyncRouterData,
        connectors: &settings::Connectors,
    ) -> CustomResult<String, errors::ConnectorError> {
        let order_id = req
            .request
            .connector_transaction_id
            .get_connector_transaction_id()
            .change_context(errors::ConnectorError::RequestEncodingFailed)?;
        let endpoint =
            build_region_specific_endpoint(self.base_url(connectors), &req.connector_meta_data)?;

        Ok(format!(
            "{}{}{}",
            endpoint, "ordermanagement/v1/orders/", order_id,
        ))
    }

    fn build_request(
        &self,
        req: &types::PaymentsSyncRouterData,
        connectors: &settings::Connectors,
    ) -> CustomResult<Option<services::Request>, errors::ConnectorError> {
        Ok(Some(
            services::RequestBuilder::new()
                .method(services::Method::Get)
                .url(&types::PaymentsSyncType::get_url(self, req, connectors)?)
                .attach_default_headers()
                .headers(types::PaymentsSyncType::get_headers(self, req, connectors)?)
                .build(),
        ))
    }

    fn handle_response(
        &self,
        data: &types::PaymentsSyncRouterData,
        event_builder: Option<&mut ConnectorEvent>,
        res: Response,
    ) -> CustomResult<types::PaymentsSyncRouterData, errors::ConnectorError> {
        let response: klarna::KlarnaPsyncResponse = res
            .response
            .parse_struct("klarna KlarnaPsyncResponse")
            .change_context(errors::ConnectorError::ResponseDeserializationFailed)?;

        event_builder.map(|i| i.set_response_body(&response));
        router_env::logger::info!(connector_response=?response);

        types::RouterData::try_from(types::ResponseRouterData {
            response,
            data: data.clone(),
            http_code: res.status_code,
        })
    }

    fn get_error_response(
        &self,
        res: Response,
        event_builder: Option<&mut ConnectorEvent>,
    ) -> CustomResult<ErrorResponse, errors::ConnectorError> {
        self.build_error_response(res, event_builder)
    }
}

impl
    services::ConnectorIntegration<
        api::Authorize,
        types::PaymentsAuthorizeData,
        types::PaymentsResponseData,
    > for Klarna
{
    fn get_headers(
        &self,
        req: &types::PaymentsAuthorizeRouterData,
        _connectors: &settings::Connectors,
    ) -> CustomResult<Vec<(String, request::Maskable<String>)>, errors::ConnectorError> {
        let mut header = vec![(
            headers::CONTENT_TYPE.to_string(),
            types::PaymentsAuthorizeType::get_content_type(self)
                .to_string()
                .into(),
        )];
        let mut api_key = self.get_auth_header(&req.connector_auth_type)?;
        header.append(&mut api_key);
        Ok(header)
    }

    fn get_content_type(&self) -> &'static str {
        self.common_get_content_type()
    }

    fn get_url(
        &self,
        req: &types::PaymentsAuthorizeRouterData,
        connectors: &settings::Connectors,
    ) -> CustomResult<String, errors::ConnectorError> {
        let payment_method_data = &req.request.payment_method_data;
        let payment_experience = req
            .request
            .payment_experience
            .as_ref()
            .ok_or_else(connector_utils::missing_field_err("payment_experience"))?;
        let payment_method_type = req
            .request
            .payment_method_type
            .as_ref()
            .ok_or_else(connector_utils::missing_field_err("payment_method_type"))?;
        let endpoint =
            build_region_specific_endpoint(self.base_url(connectors), &req.connector_meta_data)?;

        match payment_method_data {
            domain::PaymentMethodData::PayLater(domain::PayLaterData::KlarnaSdk { token }) => {
                match (payment_experience, payment_method_type) {
                    (
                        common_enums::PaymentExperience::InvokeSdkClient,
                        common_enums::PaymentMethodType::Klarna,
                    ) => Ok(format!(
                        "{}payments/v1/authorizations/{}/order",
                        endpoint, token
                    )),
                    (
                        common_enums::PaymentExperience::DisplayQrCode
                        | common_enums::PaymentExperience::DisplayWaitScreen
                        | common_enums::PaymentExperience::InvokePaymentApp
                        | common_enums::PaymentExperience::InvokeSdkClient
                        | common_enums::PaymentExperience::LinkWallet
                        | common_enums::PaymentExperience::OneClick
                        | common_enums::PaymentExperience::RedirectToUrl,
                        common_enums::PaymentMethodType::Ach
                        | common_enums::PaymentMethodType::Affirm
                        | common_enums::PaymentMethodType::AfterpayClearpay
                        | common_enums::PaymentMethodType::Alfamart
                        | common_enums::PaymentMethodType::AliPay
                        | common_enums::PaymentMethodType::AliPayHk
                        | common_enums::PaymentMethodType::Alma
                        | common_enums::PaymentMethodType::ApplePay
                        | common_enums::PaymentMethodType::Atome
                        | common_enums::PaymentMethodType::Bacs
                        | common_enums::PaymentMethodType::BancontactCard
                        | common_enums::PaymentMethodType::Becs
                        | common_enums::PaymentMethodType::Benefit
                        | common_enums::PaymentMethodType::Bizum
                        | common_enums::PaymentMethodType::Blik
                        | common_enums::PaymentMethodType::Boleto
                        | common_enums::PaymentMethodType::BcaBankTransfer
                        | common_enums::PaymentMethodType::BniVa
                        | common_enums::PaymentMethodType::BriVa
                        | common_enums::PaymentMethodType::CardRedirect
                        | common_enums::PaymentMethodType::CimbVa
                        | common_enums::PaymentMethodType::ClassicReward
                        | common_enums::PaymentMethodType::Credit
                        | common_enums::PaymentMethodType::CryptoCurrency
                        | common_enums::PaymentMethodType::Cashapp
                        | common_enums::PaymentMethodType::Dana
                        | common_enums::PaymentMethodType::DanamonVa
                        | common_enums::PaymentMethodType::Debit
                        | common_enums::PaymentMethodType::Efecty
                        | common_enums::PaymentMethodType::Eps
                        | common_enums::PaymentMethodType::Evoucher
                        | common_enums::PaymentMethodType::Giropay
                        | common_enums::PaymentMethodType::Givex
                        | common_enums::PaymentMethodType::GooglePay
                        | common_enums::PaymentMethodType::GoPay
                        | common_enums::PaymentMethodType::Gcash
                        | common_enums::PaymentMethodType::Ideal
                        | common_enums::PaymentMethodType::Interac
                        | common_enums::PaymentMethodType::Indomaret
                        | common_enums::PaymentMethodType::Klarna
                        | common_enums::PaymentMethodType::KakaoPay
                        | common_enums::PaymentMethodType::MandiriVa
                        | common_enums::PaymentMethodType::Knet
                        | common_enums::PaymentMethodType::MbWay
                        | common_enums::PaymentMethodType::MobilePay
                        | common_enums::PaymentMethodType::Momo
                        | common_enums::PaymentMethodType::MomoAtm
                        | common_enums::PaymentMethodType::Multibanco
                        | common_enums::PaymentMethodType::OnlineBankingThailand
                        | common_enums::PaymentMethodType::OnlineBankingCzechRepublic
                        | common_enums::PaymentMethodType::OnlineBankingFinland
                        | common_enums::PaymentMethodType::OnlineBankingFpx
                        | common_enums::PaymentMethodType::OnlineBankingPoland
                        | common_enums::PaymentMethodType::OnlineBankingSlovakia
                        | common_enums::PaymentMethodType::Oxxo
                        | common_enums::PaymentMethodType::PagoEfectivo
                        | common_enums::PaymentMethodType::PermataBankTransfer
                        | common_enums::PaymentMethodType::OpenBankingUk
                        | common_enums::PaymentMethodType::PayBright
                        | common_enums::PaymentMethodType::Paypal
                        | common_enums::PaymentMethodType::Pix
                        | common_enums::PaymentMethodType::PaySafeCard
                        | common_enums::PaymentMethodType::Przelewy24
                        | common_enums::PaymentMethodType::Pse
                        | common_enums::PaymentMethodType::RedCompra
                        | common_enums::PaymentMethodType::RedPagos
                        | common_enums::PaymentMethodType::SamsungPay
                        | common_enums::PaymentMethodType::Sepa
                        | common_enums::PaymentMethodType::Sofort
                        | common_enums::PaymentMethodType::Swish
                        | common_enums::PaymentMethodType::TouchNGo
                        | common_enums::PaymentMethodType::Trustly
                        | common_enums::PaymentMethodType::Twint
                        | common_enums::PaymentMethodType::UpiCollect
                        | common_enums::PaymentMethodType::UpiIntent
                        | common_enums::PaymentMethodType::Venmo
                        | common_enums::PaymentMethodType::Vipps
                        | common_enums::PaymentMethodType::Walley
                        | common_enums::PaymentMethodType::WeChatPay
                        | common_enums::PaymentMethodType::SevenEleven
                        | common_enums::PaymentMethodType::Lawson
                        | common_enums::PaymentMethodType::LocalBankTransfer
                        | common_enums::PaymentMethodType::MiniStop
                        | common_enums::PaymentMethodType::FamilyMart
                        | common_enums::PaymentMethodType::Seicomart
                        | common_enums::PaymentMethodType::PayEasy,
                    ) => Err(error_stack::report!(errors::ConnectorError::NotSupported {
                        message: payment_method_type.to_string(),
                        connector: "klarna",
                    })),
                }
            }

            domain::PaymentMethodData::Card(_)
            | domain::PaymentMethodData::CardRedirect(_)
            | domain::PaymentMethodData::Wallet(_)
            | domain::PaymentMethodData::PayLater(_)
            | domain::PaymentMethodData::BankRedirect(_)
            | domain::PaymentMethodData::BankDebit(_)
            | domain::PaymentMethodData::BankTransfer(_)
            | domain::PaymentMethodData::Crypto(_)
            | domain::PaymentMethodData::MandatePayment
            | domain::PaymentMethodData::Reward
            | domain::PaymentMethodData::Upi(_)
            | domain::PaymentMethodData::Voucher(_)
            | domain::PaymentMethodData::GiftCard(_)
            | domain::PaymentMethodData::CardToken(_) => {
                Err(report!(errors::ConnectorError::NotImplemented(
                    connector_utils::get_unimplemented_payment_method_error_message(
                        req.connector.as_str(),
                    ),
                )))
            }
        }
    }

    fn get_request_body(
        &self,
        req: &types::PaymentsAuthorizeRouterData,
        _connectors: &settings::Connectors,
    ) -> CustomResult<RequestContent, errors::ConnectorError> {
        let connector_router_data = klarna::KlarnaRouterData::try_from((
            &self.get_currency_unit(),
            req.request.currency,
            req.request.amount,
            req,
        ))?;
        let connector_req = klarna::KlarnaPaymentsRequest::try_from(&connector_router_data)?;
        Ok(RequestContent::Json(Box::new(connector_req)))
    }

    fn build_request(
        &self,
        req: &types::PaymentsAuthorizeRouterData,
        connectors: &settings::Connectors,
    ) -> CustomResult<Option<services::Request>, errors::ConnectorError> {
        Ok(Some(
            services::RequestBuilder::new()
                .method(services::Method::Post)
                .url(&types::PaymentsAuthorizeType::get_url(
                    self, req, connectors,
                )?)
                .attach_default_headers()
                .headers(types::PaymentsAuthorizeType::get_headers(
                    self, req, connectors,
                )?)
                .set_body(types::PaymentsAuthorizeType::get_request_body(
                    self, req, connectors,
                )?)
                .build(),
        ))
    }

    fn handle_response(
        &self,
        data: &types::PaymentsAuthorizeRouterData,
        event_builder: Option<&mut ConnectorEvent>,
        res: Response,
    ) -> CustomResult<types::PaymentsAuthorizeRouterData, errors::ConnectorError> {
        let response: klarna::KlarnaPaymentsResponse = res
            .response
            .parse_struct("KlarnaPaymentsResponse")
            .change_context(errors::ConnectorError::ResponseDeserializationFailed)?;

        event_builder.map(|i| i.set_response_body(&response));
        router_env::logger::info!(connector_response=?response);

        types::RouterData::try_from(types::ResponseRouterData {
            response,
            data: data.clone(),
            http_code: res.status_code,
        })
        .change_context(errors::ConnectorError::ResponseHandlingFailed)
    }

    fn get_error_response(
        &self,
        res: Response,
        event_builder: Option<&mut ConnectorEvent>,
    ) -> CustomResult<ErrorResponse, errors::ConnectorError> {
        self.build_error_response(res, event_builder)
    }
}

impl
    services::ConnectorIntegration<
        api::Void,
        types::PaymentsCancelData,
        types::PaymentsResponseData,
    > for Klarna
{
    fn get_headers(
        &self,
        req: &types::PaymentsCancelRouterData,
        _connectors: &settings::Connectors,
    ) -> CustomResult<Vec<(String, request::Maskable<String>)>, errors::ConnectorError> {
        let mut header = vec![(
            headers::CONTENT_TYPE.to_string(),
            types::PaymentsAuthorizeType::get_content_type(self)
                .to_string()
                .into(),
        )];
        let mut api_key = self.get_auth_header(&req.connector_auth_type)?;
        header.append(&mut api_key);
        Ok(header)
    }

    fn get_url(
        &self,
        req: &types::PaymentsCancelRouterData,
        connectors: &settings::Connectors,
    ) -> CustomResult<String, errors::ConnectorError> {
        let order_id = req.request.connector_transaction_id.clone();
        let endpoint =
            build_region_specific_endpoint(self.base_url(connectors), &req.connector_meta_data)?;

        Ok(format!(
            "{}{}{}{}",
            endpoint, "ordermanagement/v1/orders/", order_id, "/cancel"
        ))
    }

    fn build_request(
        &self,
        req: &types::PaymentsCancelRouterData,
        connectors: &settings::Connectors,
    ) -> CustomResult<Option<services::Request>, errors::ConnectorError> {
        Ok(Some(
            services::RequestBuilder::new()
                .method(services::Method::Post)
                .url(&types::PaymentsVoidType::get_url(self, req, connectors)?)
                .attach_default_headers()
                .headers(types::PaymentsVoidType::get_headers(self, req, connectors)?)
                .set_body(types::PaymentsVoidType::get_request_body(
                    self, req, connectors,
                )?)
                .build(),
        ))
    }

    fn handle_response(
        &self,
        data: &types::PaymentsCancelRouterData,
        _event_builder: Option<&mut ConnectorEvent>,
        res: Response,
    ) -> CustomResult<types::PaymentsCancelRouterData, errors::ConnectorError> {
        logger::debug!("Expected zero bytes response, skipped parsing of the response");

        let status = if res.status_code == 204 {
            enums::AttemptStatus::Voided
        } else {
            enums::AttemptStatus::VoidFailed
        };
        Ok(types::PaymentsCancelRouterData {
            status,
            ..data.clone()
        })
    }

    fn get_error_response(
        &self,
        res: Response,
        event_builder: Option<&mut ConnectorEvent>,
    ) -> CustomResult<ErrorResponse, errors::ConnectorError> {
        self.build_error_response(res, event_builder)
    }
}

impl api::Refund for Klarna {}
impl api::RefundExecute for Klarna {}
impl api::RefundSync for Klarna {}

impl services::ConnectorIntegration<api::Execute, types::RefundsData, types::RefundsResponseData>
    for Klarna
{
    fn get_headers(
        &self,
        req: &types::RefundsRouterData<api::Execute>,
        _connectors: &settings::Connectors,
    ) -> CustomResult<Vec<(String, request::Maskable<String>)>, errors::ConnectorError> {
        let mut header = vec![(
            headers::CONTENT_TYPE.to_string(),
            types::PaymentsAuthorizeType::get_content_type(self)
                .to_string()
                .into(),
        )];
        let mut api_key = self.get_auth_header(&req.connector_auth_type)?;
        header.append(&mut api_key);
        Ok(header)
    }

    fn get_content_type(&self) -> &'static str {
        self.common_get_content_type()
    }

    fn get_url(
        &self,
        req: &types::RefundsRouterData<api::Execute>,
        connectors: &settings::Connectors,
    ) -> CustomResult<String, errors::ConnectorError> {
        let order_id = req.request.connector_transaction_id.clone();
        let endpoint =
            build_region_specific_endpoint(self.base_url(connectors), &req.connector_meta_data)?;

        Ok(format!(
            "{}{}{}{}",
            endpoint, "ordermanagement/v1/orders/", order_id, "/refunds"
        ))
    }

    fn get_request_body(
        &self,
        req: &types::RefundsRouterData<api::Execute>,
        _connectors: &settings::Connectors,
    ) -> CustomResult<RequestContent, errors::ConnectorError> {
        let connector_router_data = klarna::KlarnaRouterData::try_from((
            &self.get_currency_unit(),
            req.request.currency,
            req.request.refund_amount,
            req,
        ))?;
        let connector_req = klarna::KlarnaRefundRequest::try_from(&connector_router_data)?;
        Ok(RequestContent::Json(Box::new(connector_req)))
    }

    fn build_request(
        &self,
        req: &types::RefundsRouterData<api::Execute>,
        connectors: &settings::Connectors,
    ) -> CustomResult<Option<services::Request>, errors::ConnectorError> {
        let request = services::RequestBuilder::new()
            .method(services::Method::Post)
            .url(&types::RefundExecuteType::get_url(self, req, connectors)?)
            .attach_default_headers()
            .headers(types::RefundExecuteType::get_headers(
                self, req, connectors,
            )?)
            .set_body(types::RefundExecuteType::get_request_body(
                self, req, connectors,
            )?)
            .build();
        Ok(Some(request))
    }

    fn handle_response(
        &self,
        data: &types::RefundsRouterData<api::Execute>,
        event_builder: Option<&mut ConnectorEvent>,
        res: Response,
    ) -> CustomResult<types::RefundsRouterData<api::Execute>, errors::ConnectorError> {
        match res.headers {
            Some(headers) => {
                let refund_id = connector_utils::get_http_header("Refund-Id", &headers)
                    .attach_printable("Missing refund id in headers")
                    .change_context(errors::ConnectorError::ResponseHandlingFailed)?;
                let response = klarna::KlarnaRefundResponse {
                    refund_id: refund_id.to_owned(),
                };

                event_builder.map(|i| i.set_response_body(&response));
                router_env::logger::info!(connector_response=?response);
                types::RouterData::try_from(types::ResponseRouterData {
                    response,
                    data: data.clone(),
                    http_code: res.status_code,
                })
            }
            None => Err(errors::ConnectorError::ResponseDeserializationFailed)
                .attach_printable("Expected headers, but received no headers in response")?,
        }
    }

    fn get_error_response(
        &self,
        res: Response,
        event_builder: Option<&mut ConnectorEvent>,
    ) -> CustomResult<ErrorResponse, errors::ConnectorError> {
        self.build_error_response(res, event_builder)
    }
}

impl services::ConnectorIntegration<api::RSync, types::RefundsData, types::RefundsResponseData>
    for Klarna
{
    fn get_headers(
        &self,
        req: &types::RefundSyncRouterData,
        _connectors: &settings::Connectors,
    ) -> CustomResult<Vec<(String, request::Maskable<String>)>, errors::ConnectorError> {
        let mut header = vec![(
            headers::CONTENT_TYPE.to_string(),
            types::PaymentsAuthorizeType::get_content_type(self)
                .to_string()
                .into(),
        )];
        let mut api_key = self.get_auth_header(&req.connector_auth_type)?;
        header.append(&mut api_key);
        Ok(header)
    }

    fn get_content_type(&self) -> &'static str {
        self.common_get_content_type()
    }

    fn get_url(
        &self,
        req: &types::RefundSyncRouterData,
        connectors: &settings::Connectors,
    ) -> CustomResult<String, errors::ConnectorError> {
        let order_id = req.request.connector_transaction_id.clone();
        let refund_id = req.request.get_connector_refund_id()?;
        let endpoint =
            build_region_specific_endpoint(self.base_url(connectors), &req.connector_meta_data)?;

        Ok(format!(
            "{}{}{}{}{}",
            endpoint, "ordermanagement/v1/orders/", order_id, "/refunds/", refund_id
        ))
    }

    fn build_request(
        &self,
        req: &types::RefundSyncRouterData,
        connectors: &settings::Connectors,
    ) -> CustomResult<Option<services::Request>, errors::ConnectorError> {
        Ok(Some(
            services::RequestBuilder::new()
                .method(services::Method::Get)
                .url(&types::RefundSyncType::get_url(self, req, connectors)?)
                .headers(types::RefundSyncType::get_headers(self, req, connectors)?)
                .build(),
        ))
    }

    fn handle_response(
        &self,
        data: &types::RefundSyncRouterData,
        event_builder: Option<&mut ConnectorEvent>,
        res: Response,
    ) -> CustomResult<types::RefundSyncRouterData, errors::ConnectorError> {
        let response: klarna::KlarnaRefundSyncResponse = res
            .response
            .parse_struct("klarna KlarnaRefundSyncResponse")
            .change_context(errors::ConnectorError::ResponseDeserializationFailed)?;
        event_builder.map(|i| i.set_response_body(&response));
        router_env::logger::info!(connector_response=?response);
        types::RouterData::try_from(types::ResponseRouterData {
            response,
            data: data.clone(),
            http_code: res.status_code,
        })
    }

    fn get_error_response(
        &self,
        res: Response,
        event_builder: Option<&mut ConnectorEvent>,
    ) -> CustomResult<ErrorResponse, errors::ConnectorError> {
        self.build_error_response(res, event_builder)
    }
}

#[async_trait::async_trait]
impl api::IncomingWebhook for Klarna {
    fn get_webhook_object_reference_id(
        &self,
        _request: &api::IncomingWebhookRequestDetails<'_>,
    ) -> CustomResult<api_models::webhooks::ObjectReferenceId, errors::ConnectorError> {
        Err(report!(errors::ConnectorError::WebhooksNotImplemented))
    }

    fn get_webhook_event_type(
        &self,
        _request: &api::IncomingWebhookRequestDetails<'_>,
    ) -> CustomResult<api::IncomingWebhookEvent, errors::ConnectorError> {
        Ok(api::IncomingWebhookEvent::EventNotSupported)
    }

    fn get_webhook_resource_object(
        &self,
        _request: &api::IncomingWebhookRequestDetails<'_>,
    ) -> CustomResult<Box<dyn masking::ErasedMaskSerialize>, errors::ConnectorError> {
        Err(report!(errors::ConnectorError::WebhooksNotImplemented))
    }
}<|MERGE_RESOLUTION|>--- conflicted
+++ resolved
@@ -1,19 +1,12 @@
 pub mod transformers;
 use std::fmt::Debug;
 
-<<<<<<< HEAD
-=======
 use api_models::enums;
->>>>>>> cd9c9b60
 use base64::Engine;
 use common_utils::request::RequestContent;
-use diesel_models::enums;
 use error_stack::{report, ResultExt};
 use masking::PeekInterface;
-<<<<<<< HEAD
 use router_env::logger;
-=======
->>>>>>> cd9c9b60
 use transformers as klarna;
 
 use crate::{
@@ -90,13 +83,8 @@
         let reason = response
             .error_messages
             .map(|messages| messages.join(" & "))
-<<<<<<< HEAD
-            .or(response.error_message);
+            .or(response.error_message.clone());
         Ok(ErrorResponse {
-=======
-            .or(response.error_message.clone());
-        Ok(types::ErrorResponse {
->>>>>>> cd9c9b60
             status_code: res.status_code,
             code: response.error_code,
             message: response
