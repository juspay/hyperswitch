--- conflicted
+++ resolved
@@ -96,13 +96,9 @@
     ) -> CustomResult<Vec<(String, request::Maskable<String>)>, errors::ConnectorError> {
         let mut header = vec![(
             headers::CONTENT_TYPE.to_string(),
-<<<<<<< HEAD
-            types::PaymentsSessionType::get_content_type(self).to_string(),
-=======
             types::PaymentsAuthorizeType::get_content_type(self)
                 .to_string()
                 .into(),
->>>>>>> fc6acd04
         )];
         let mut api_key = self.get_auth_header(&req.connector_auth_type)?;
         header.append(&mut api_key);
