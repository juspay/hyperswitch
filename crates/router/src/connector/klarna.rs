pub mod transformers;
use std::fmt::Debug;

use common_utils::request::RequestContent;
use error_stack::{report, ResultExt};
use transformers as klarna;

use crate::{
    configs::settings,
    connector::utils as connector_utils,
    consts,
    core::errors::{self, CustomResult},
    events::connector_api_logs::ConnectorEvent,
    headers,
    services::{
        self,
        request::{self, Mask},
        ConnectorValidation,
    },
    types::{
        self,
        api::{self, ConnectorCommon},
        domain,
    },
    utils::BytesExt,
};

#[derive(Debug, Clone)]
pub struct Klarna;

impl ConnectorCommon for Klarna {
    fn id(&self) -> &'static str {
        "klarna"
    }

    fn get_currency_unit(&self) -> api::CurrencyUnit {
        api::CurrencyUnit::Minor
    }

    fn common_get_content_type(&self) -> &'static str {
        "application/json"
    }

    fn base_url<'a>(&self, connectors: &'a settings::Connectors) -> &'a str {
        connectors.klarna.base_url.as_ref()
    }

    fn get_auth_header(
        &self,
        auth_type: &types::ConnectorAuthType,
    ) -> CustomResult<Vec<(String, request::Maskable<String>)>, errors::ConnectorError> {
        let auth = klarna::KlarnaAuthType::try_from(auth_type)
            .change_context(errors::ConnectorError::FailedToObtainAuthType)?;
        Ok(vec![(
            headers::AUTHORIZATION.to_string(),
            auth.basic_token.into_masked(),
        )])
    }

    fn build_error_response(
        &self,
        res: types::Response,
        event_builder: Option<&mut ConnectorEvent>,
    ) -> CustomResult<types::ErrorResponse, errors::ConnectorError> {
        let response: klarna::KlarnaErrorResponse = res
            .response
            .parse_struct("KlarnaErrorResponse")
            .change_context(errors::ConnectorError::ResponseDeserializationFailed)?;

        event_builder.map(|i| i.set_error_response_body(&response));
        router_env::logger::info!(connector_response=?response);

        // KlarnaErrorResponse will either have error_messages or error_message field Ref: https://docs.klarna.com/api/errors/
        let reason = response
            .error_messages
            .map(|messages| messages.join(" & "))
            .or(response.error_message);
        Ok(types::ErrorResponse {
            status_code: res.status_code,
            code: response.error_code,
            message: consts::NO_ERROR_MESSAGE.to_string(),
            reason,
            attempt_status: None,
            connector_transaction_id: None,
        })
    }
}

impl ConnectorValidation for Klarna {}

impl api::Payment for Klarna {}

impl api::PaymentAuthorize for Klarna {}
impl api::PaymentSync for Klarna {}
impl api::PaymentVoid for Klarna {}
impl api::PaymentCapture for Klarna {}
impl api::PaymentSession for Klarna {}
impl api::ConnectorAccessToken for Klarna {}
impl api::PaymentToken for Klarna {}

impl
    services::ConnectorIntegration<
        api::PaymentMethodToken,
        types::PaymentMethodTokenizationData,
        types::PaymentsResponseData,
    > for Klarna
{
    // Not Implemented (R)
}

impl
    services::ConnectorIntegration<
        api::AccessTokenAuth,
        types::AccessTokenRequestData,
        types::AccessToken,
    > for Klarna
{
    // Not Implemented (R)
}

impl
    services::ConnectorIntegration<
        api::Session,
        types::PaymentsSessionData,
        types::PaymentsResponseData,
    > for Klarna
{
    fn get_headers(
        &self,
        req: &types::PaymentsSessionRouterData,
        _connectors: &settings::Connectors,
    ) -> CustomResult<Vec<(String, request::Maskable<String>)>, errors::ConnectorError> {
        let mut header = vec![(
            headers::CONTENT_TYPE.to_string(),
            types::PaymentsAuthorizeType::get_content_type(self)
                .to_string()
                .into(),
        )];
        let mut api_key = self.get_auth_header(&req.connector_auth_type)?;
        header.append(&mut api_key);
        Ok(header)
    }

    fn get_content_type(&self) -> &'static str {
        self.common_get_content_type()
    }

    fn get_url(
        &self,
        _req: &types::PaymentsSessionRouterData,
        connectors: &settings::Connectors,
    ) -> CustomResult<String, errors::ConnectorError> {
        Ok(format!(
            "{}{}",
            self.base_url(connectors),
            "payments/v1/sessions"
        ))
    }

    fn get_request_body(
        &self,
        req: &types::PaymentsSessionRouterData,
        _connectors: &settings::Connectors,
    ) -> CustomResult<RequestContent, errors::ConnectorError> {
        let connector_req = klarna::KlarnaSessionRequest::try_from(req)?;
        // encode only for for urlencoded things.
        Ok(RequestContent::Json(Box::new(connector_req)))
    }

    fn build_request(
        &self,
        req: &types::PaymentsSessionRouterData,
        connectors: &settings::Connectors,
    ) -> CustomResult<Option<services::Request>, errors::ConnectorError> {
        Ok(Some(
            services::RequestBuilder::new()
                .method(services::Method::Post)
                .url(&types::PaymentsSessionType::get_url(self, req, connectors)?)
                .attach_default_headers()
                .headers(types::PaymentsSessionType::get_headers(
                    self, req, connectors,
                )?)
                .set_body(types::PaymentsSessionType::get_request_body(
                    self, req, connectors,
                )?)
                .build(),
        ))
    }

    fn handle_response(
        &self,
        data: &types::PaymentsSessionRouterData,
        event_builder: Option<&mut ConnectorEvent>,
        res: types::Response,
    ) -> CustomResult<types::PaymentsSessionRouterData, errors::ConnectorError> {
        let response: klarna::KlarnaSessionResponse = res
            .response
            .parse_struct("KlarnaSessionResponse")
            .change_context(errors::ConnectorError::ResponseDeserializationFailed)?;

        event_builder.map(|i| i.set_response_body(&response));
        router_env::logger::info!(connector_response=?response);

        types::RouterData::try_from(types::ResponseRouterData {
            response,
            data: data.clone(),
            http_code: res.status_code,
        })
        .change_context(errors::ConnectorError::ResponseHandlingFailed)
    }

    fn get_error_response(
        &self,
        res: types::Response,
        event_builder: Option<&mut ConnectorEvent>,
    ) -> CustomResult<types::ErrorResponse, errors::ConnectorError> {
        self.build_error_response(res, event_builder)
    }
}

impl api::MandateSetup for Klarna {}

impl
    services::ConnectorIntegration<
        api::SetupMandate,
        types::SetupMandateRequestData,
        types::PaymentsResponseData,
    > for Klarna
{
    // Not Implemented(R)
    fn build_request(
        &self,
        _req: &types::RouterData<
            api::SetupMandate,
            types::SetupMandateRequestData,
            types::PaymentsResponseData,
        >,
        _connectors: &settings::Connectors,
    ) -> CustomResult<Option<services::Request>, errors::ConnectorError> {
        Err(
            errors::ConnectorError::NotImplemented("Setup Mandate flow for Klarna".to_string())
                .into(),
        )
    }
}

impl
    services::ConnectorIntegration<
        api::Capture,
        types::PaymentsCaptureData,
        types::PaymentsResponseData,
    > for Klarna
{
    // Not Implemented (R)
}

impl
    services::ConnectorIntegration<api::PSync, types::PaymentsSyncData, types::PaymentsResponseData>
    for Klarna
{
    // Not Implemented (R)
}

impl
    services::ConnectorIntegration<
        api::Authorize,
        types::PaymentsAuthorizeData,
        types::PaymentsResponseData,
    > for Klarna
{
    fn get_headers(
        &self,
        req: &types::PaymentsAuthorizeRouterData,
        _connectors: &settings::Connectors,
    ) -> CustomResult<Vec<(String, request::Maskable<String>)>, errors::ConnectorError> {
        let mut header = vec![(
            headers::CONTENT_TYPE.to_string(),
            types::PaymentsAuthorizeType::get_content_type(self)
                .to_string()
                .into(),
        )];
        let mut api_key = self.get_auth_header(&req.connector_auth_type)?;
        header.append(&mut api_key);
        Ok(header)
    }

    fn get_content_type(&self) -> &'static str {
        self.common_get_content_type()
    }

    fn get_url(
        &self,
        req: &types::PaymentsAuthorizeRouterData,
        connectors: &settings::Connectors,
    ) -> CustomResult<String, errors::ConnectorError> {
        let payment_method_data = &req.request.payment_method_data;
        let payment_experience = req
            .request
            .payment_experience
            .as_ref()
            .ok_or_else(connector_utils::missing_field_err("payment_experience"))?;
        let payment_method_type = req
            .request
            .payment_method_type
            .as_ref()
            .ok_or_else(connector_utils::missing_field_err("payment_method_type"))?;

        match payment_method_data {
            domain::PaymentMethodData::PayLater(domain::PayLaterData::KlarnaSdk { token }) => {
                match (payment_experience, payment_method_type) {
                    (
                        common_enums::PaymentExperience::InvokeSdkClient,
                        common_enums::PaymentMethodType::Klarna,
                    ) => Ok(format!(
                        "{}payments/v1/authorizations/{}/order",
                        self.base_url(connectors),
                        token
                    )),
                    (
                        common_enums::PaymentExperience::DisplayQrCode
                        | common_enums::PaymentExperience::DisplayWaitScreen
                        | common_enums::PaymentExperience::InvokePaymentApp
                        | common_enums::PaymentExperience::InvokeSdkClient
                        | common_enums::PaymentExperience::LinkWallet
                        | common_enums::PaymentExperience::OneClick
                        | common_enums::PaymentExperience::RedirectToUrl,
                        common_enums::PaymentMethodType::Ach
                        | common_enums::PaymentMethodType::Affirm
                        | common_enums::PaymentMethodType::AfterpayClearpay
                        | common_enums::PaymentMethodType::Alfamart
                        | common_enums::PaymentMethodType::AliPay
                        | common_enums::PaymentMethodType::AliPayHk
                        | common_enums::PaymentMethodType::Alma
                        | common_enums::PaymentMethodType::ApplePay
                        | common_enums::PaymentMethodType::Atome
                        | common_enums::PaymentMethodType::Bacs
                        | common_enums::PaymentMethodType::BancontactCard
                        | common_enums::PaymentMethodType::Becs
                        | common_enums::PaymentMethodType::Benefit
                        | common_enums::PaymentMethodType::Bizum
                        | common_enums::PaymentMethodType::Blik
                        | common_enums::PaymentMethodType::Boleto
                        | common_enums::PaymentMethodType::BcaBankTransfer
                        | common_enums::PaymentMethodType::BniVa
                        | common_enums::PaymentMethodType::BriVa
                        | common_enums::PaymentMethodType::CardRedirect
                        | common_enums::PaymentMethodType::CimbVa
                        | common_enums::PaymentMethodType::ClassicReward
                        | common_enums::PaymentMethodType::Credit
                        | common_enums::PaymentMethodType::CryptoCurrency
                        | common_enums::PaymentMethodType::Cashapp
                        | common_enums::PaymentMethodType::Dana
                        | common_enums::PaymentMethodType::DanamonVa
                        | common_enums::PaymentMethodType::Debit
                        | common_enums::PaymentMethodType::Efecty
                        | common_enums::PaymentMethodType::Eps
                        | common_enums::PaymentMethodType::Evoucher
                        | common_enums::PaymentMethodType::Giropay
                        | common_enums::PaymentMethodType::Givex
                        | common_enums::PaymentMethodType::GooglePay
                        | common_enums::PaymentMethodType::GoPay
                        | common_enums::PaymentMethodType::Gcash
                        | common_enums::PaymentMethodType::Ideal
                        | common_enums::PaymentMethodType::Interac
                        | common_enums::PaymentMethodType::Indomaret
                        | common_enums::PaymentMethodType::Klarna
                        | common_enums::PaymentMethodType::KakaoPay
                        | common_enums::PaymentMethodType::MandiriVa
                        | common_enums::PaymentMethodType::Knet
                        | common_enums::PaymentMethodType::MbWay
                        | common_enums::PaymentMethodType::MobilePay
                        | common_enums::PaymentMethodType::Momo
                        | common_enums::PaymentMethodType::MomoAtm
                        | common_enums::PaymentMethodType::Multibanco
                        | common_enums::PaymentMethodType::OnlineBankingThailand
                        | common_enums::PaymentMethodType::OnlineBankingCzechRepublic
                        | common_enums::PaymentMethodType::OnlineBankingFinland
                        | common_enums::PaymentMethodType::OnlineBankingFpx
                        | common_enums::PaymentMethodType::OnlineBankingPoland
                        | common_enums::PaymentMethodType::OnlineBankingSlovakia
                        | common_enums::PaymentMethodType::Oxxo
                        | common_enums::PaymentMethodType::PagoEfectivo
                        | common_enums::PaymentMethodType::PermataBankTransfer
                        | common_enums::PaymentMethodType::OpenBankingUk
                        | common_enums::PaymentMethodType::PayBright
                        | common_enums::PaymentMethodType::Paypal
                        | common_enums::PaymentMethodType::Pix
<<<<<<< HEAD
                        | common_enums::PaymentMethodType::LocalBankTransfer
=======
>>>>>>> ed186a5a
                        | common_enums::PaymentMethodType::PaySafeCard
                        | common_enums::PaymentMethodType::Przelewy24
                        | common_enums::PaymentMethodType::Pse
                        | common_enums::PaymentMethodType::RedCompra
                        | common_enums::PaymentMethodType::RedPagos
                        | common_enums::PaymentMethodType::SamsungPay
                        | common_enums::PaymentMethodType::Sepa
                        | common_enums::PaymentMethodType::Sofort
                        | common_enums::PaymentMethodType::Swish
                        | common_enums::PaymentMethodType::TouchNGo
                        | common_enums::PaymentMethodType::Trustly
                        | common_enums::PaymentMethodType::Twint
                        | common_enums::PaymentMethodType::UpiCollect
                        | common_enums::PaymentMethodType::Vipps
                        | common_enums::PaymentMethodType::Walley
                        | common_enums::PaymentMethodType::WeChatPay
                        | common_enums::PaymentMethodType::SevenEleven
                        | common_enums::PaymentMethodType::Lawson
                        | common_enums::PaymentMethodType::MiniStop
                        | common_enums::PaymentMethodType::FamilyMart
                        | common_enums::PaymentMethodType::Seicomart
<<<<<<< HEAD
                        | common_enums::PaymentMethodType::PayEasy
=======
                        | common_enums::PaymentMethodType::PayEasy,
>>>>>>> ed186a5a
                    ) => Err(error_stack::report!(errors::ConnectorError::NotSupported {
                        message: payment_method_type.to_string(),
                        connector: "klarna",
                    })),
                }
            }

            domain::PaymentMethodData::Card(_)
            | domain::PaymentMethodData::CardRedirect(_)
            | domain::PaymentMethodData::Wallet(_)
            | domain::PaymentMethodData::PayLater(_)
            | domain::PaymentMethodData::BankRedirect(_)
            | domain::PaymentMethodData::BankDebit(_)
            | domain::PaymentMethodData::BankTransfer(_)
            | domain::PaymentMethodData::Crypto(_)
            | domain::PaymentMethodData::MandatePayment
            | domain::PaymentMethodData::Reward
            | domain::PaymentMethodData::Upi(_)
            | domain::PaymentMethodData::Voucher(_)
            | domain::PaymentMethodData::GiftCard(_)
            | domain::PaymentMethodData::CardToken(_) => Err(error_stack::report!(
                errors::ConnectorError::MismatchedPaymentData
            )),
        }
    }

    fn get_request_body(
        &self,
        req: &types::PaymentsAuthorizeRouterData,
        _connectors: &settings::Connectors,
    ) -> CustomResult<RequestContent, errors::ConnectorError> {
        let connector_router_data = klarna::KlarnaRouterData::try_from((
            &self.get_currency_unit(),
            req.request.currency,
            req.request.amount,
            req,
        ))?;
        let connector_req = klarna::KlarnaPaymentsRequest::try_from(&connector_router_data)?;
        Ok(RequestContent::Json(Box::new(connector_req)))
    }

    fn build_request(
        &self,
        req: &types::PaymentsAuthorizeRouterData,
        connectors: &settings::Connectors,
    ) -> CustomResult<Option<services::Request>, errors::ConnectorError> {
        Ok(Some(
            services::RequestBuilder::new()
                .method(services::Method::Post)
                .url(&types::PaymentsAuthorizeType::get_url(
                    self, req, connectors,
                )?)
                .attach_default_headers()
                .headers(types::PaymentsAuthorizeType::get_headers(
                    self, req, connectors,
                )?)
                .set_body(types::PaymentsAuthorizeType::get_request_body(
                    self, req, connectors,
                )?)
                .build(),
        ))
    }

    fn handle_response(
        &self,
        data: &types::PaymentsAuthorizeRouterData,
        event_builder: Option<&mut ConnectorEvent>,
        res: types::Response,
    ) -> CustomResult<types::PaymentsAuthorizeRouterData, errors::ConnectorError> {
        let response: klarna::KlarnaPaymentsResponse = res
            .response
            .parse_struct("KlarnaPaymentsResponse")
            .change_context(errors::ConnectorError::ResponseDeserializationFailed)?;

        event_builder.map(|i| i.set_response_body(&response));
        router_env::logger::info!(connector_response=?response);

        types::RouterData::try_from(types::ResponseRouterData {
            response,
            data: data.clone(),
            http_code: res.status_code,
        })
        .change_context(errors::ConnectorError::ResponseHandlingFailed)
    }

    fn get_error_response(
        &self,
        res: types::Response,
        event_builder: Option<&mut ConnectorEvent>,
    ) -> CustomResult<types::ErrorResponse, errors::ConnectorError> {
        self.build_error_response(res, event_builder)
    }
}

impl
    services::ConnectorIntegration<
        api::Void,
        types::PaymentsCancelData,
        types::PaymentsResponseData,
    > for Klarna
{
}

impl api::Refund for Klarna {}
impl api::RefundExecute for Klarna {}
impl api::RefundSync for Klarna {}

impl services::ConnectorIntegration<api::Execute, types::RefundsData, types::RefundsResponseData>
    for Klarna
{
}

impl services::ConnectorIntegration<api::RSync, types::RefundsData, types::RefundsResponseData>
    for Klarna
{
}

#[async_trait::async_trait]
impl api::IncomingWebhook for Klarna {
    fn get_webhook_object_reference_id(
        &self,
        _request: &api::IncomingWebhookRequestDetails<'_>,
    ) -> CustomResult<api_models::webhooks::ObjectReferenceId, errors::ConnectorError> {
        Err(report!(errors::ConnectorError::WebhooksNotImplemented))
    }

    fn get_webhook_event_type(
        &self,
        _request: &api::IncomingWebhookRequestDetails<'_>,
    ) -> CustomResult<api::IncomingWebhookEvent, errors::ConnectorError> {
        Ok(api::IncomingWebhookEvent::EventNotSupported)
    }

    fn get_webhook_resource_object(
        &self,
        _request: &api::IncomingWebhookRequestDetails<'_>,
    ) -> CustomResult<Box<dyn masking::ErasedMaskSerialize>, errors::ConnectorError> {
        Err(report!(errors::ConnectorError::WebhooksNotImplemented))
    }
}<|MERGE_RESOLUTION|>--- conflicted
+++ resolved
@@ -385,10 +385,6 @@
                         | common_enums::PaymentMethodType::PayBright
                         | common_enums::PaymentMethodType::Paypal
                         | common_enums::PaymentMethodType::Pix
-<<<<<<< HEAD
-                        | common_enums::PaymentMethodType::LocalBankTransfer
-=======
->>>>>>> ed186a5a
                         | common_enums::PaymentMethodType::PaySafeCard
                         | common_enums::PaymentMethodType::Przelewy24
                         | common_enums::PaymentMethodType::Pse
@@ -407,14 +403,11 @@
                         | common_enums::PaymentMethodType::WeChatPay
                         | common_enums::PaymentMethodType::SevenEleven
                         | common_enums::PaymentMethodType::Lawson
+                        | common_enums::PaymentMethodType::LocalBankTransfer
                         | common_enums::PaymentMethodType::MiniStop
                         | common_enums::PaymentMethodType::FamilyMart
                         | common_enums::PaymentMethodType::Seicomart
-<<<<<<< HEAD
-                        | common_enums::PaymentMethodType::PayEasy
-=======
                         | common_enums::PaymentMethodType::PayEasy,
->>>>>>> ed186a5a
                     ) => Err(error_stack::report!(errors::ConnectorError::NotSupported {
                         message: payment_method_type.to_string(),
                         connector: "klarna",
