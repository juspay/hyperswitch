--- conflicted
+++ resolved
@@ -521,133 +521,6 @@
             build_region_specific_endpoint(self.base_url(connectors), &req.connector_meta_data)?;
 
         match payment_method_data {
-<<<<<<< HEAD
-            api_payments::PaymentMethodData::PayLater(api_payments::PayLaterData::KlarnaSdk {
-                token,
-            }) => match (payment_experience, payment_method_type) {
-                (
-                    storage_enums::PaymentExperience::InvokeSdkClient,
-                    storage_enums::PaymentMethodType::Klarna,
-                ) => Ok(format!(
-                    "{}payments/v1/authorizations/{}/order",
-                    self.base_url(connectors),
-                    token
-                )),
-                (
-                    storage_enums::PaymentExperience::DisplayQrCode
-                    | storage_enums::PaymentExperience::DisplayWaitScreen
-                    | storage_enums::PaymentExperience::InvokePaymentApp
-                    | storage_enums::PaymentExperience::InvokeSdkClient
-                    | storage_enums::PaymentExperience::LinkWallet
-                    | storage_enums::PaymentExperience::OneClick
-                    | storage_enums::PaymentExperience::RedirectToUrl,
-                    api_models::enums::PaymentMethodType::Ach
-                    | api_models::enums::PaymentMethodType::Affirm
-                    | api_models::enums::PaymentMethodType::AfterpayClearpay
-                    | api_models::enums::PaymentMethodType::Alfamart
-                    | api_models::enums::PaymentMethodType::AliPay
-                    | api_models::enums::PaymentMethodType::AliPayHk
-                    | api_models::enums::PaymentMethodType::Alma
-                    | api_models::enums::PaymentMethodType::ApplePay
-                    | api_models::enums::PaymentMethodType::Atome
-                    | api_models::enums::PaymentMethodType::Bacs
-                    | api_models::enums::PaymentMethodType::BancontactCard
-                    | api_models::enums::PaymentMethodType::Becs
-                    | api_models::enums::PaymentMethodType::Benefit
-                    | api_models::enums::PaymentMethodType::Bizum
-                    | api_models::enums::PaymentMethodType::Blik
-                    | api_models::enums::PaymentMethodType::Boleto
-                    | api_models::enums::PaymentMethodType::BcaBankTransfer
-                    | api_models::enums::PaymentMethodType::BniVa
-                    | api_models::enums::PaymentMethodType::BriVa
-                    | api_models::enums::PaymentMethodType::CardRedirect
-                    | api_models::enums::PaymentMethodType::CimbVa
-                    | api_models::enums::PaymentMethodType::ClassicReward
-                    | api_models::enums::PaymentMethodType::Credit
-                    | api_models::enums::PaymentMethodType::CryptoCurrency
-                    | api_models::enums::PaymentMethodType::Cashapp
-                    | api_models::enums::PaymentMethodType::Dana
-                    | api_models::enums::PaymentMethodType::DanamonVa
-                    | api_models::enums::PaymentMethodType::Debit
-                    | api_models::enums::PaymentMethodType::Efecty
-                    | api_models::enums::PaymentMethodType::Eps
-                    | api_models::enums::PaymentMethodType::Evoucher
-                    | api_models::enums::PaymentMethodType::Giropay
-                    | api_models::enums::PaymentMethodType::Givex
-                    | api_models::enums::PaymentMethodType::GooglePay
-                    | api_models::enums::PaymentMethodType::GoPay
-                    | api_models::enums::PaymentMethodType::Gcash
-                    | api_models::enums::PaymentMethodType::Ideal
-                    | api_models::enums::PaymentMethodType::Interac
-                    | api_models::enums::PaymentMethodType::Indomaret
-                    | api_models::enums::PaymentMethodType::Klarna
-                    | api_models::enums::PaymentMethodType::KakaoPay
-                    | api_models::enums::PaymentMethodType::MandiriVa
-                    | api_models::enums::PaymentMethodType::Knet
-                    | api_models::enums::PaymentMethodType::MbWay
-                    | api_models::enums::PaymentMethodType::MobilePay
-                    | api_models::enums::PaymentMethodType::Momo
-                    | api_models::enums::PaymentMethodType::MomoAtm
-                    | api_models::enums::PaymentMethodType::Multibanco
-                    | api_models::enums::PaymentMethodType::OnlineBankingThailand
-                    | api_models::enums::PaymentMethodType::OnlineBankingCzechRepublic
-                    | api_models::enums::PaymentMethodType::OnlineBankingFinland
-                    | api_models::enums::PaymentMethodType::OnlineBankingFpx
-                    | api_models::enums::PaymentMethodType::OnlineBankingPoland
-                    | api_models::enums::PaymentMethodType::OnlineBankingSlovakia
-                    | api_models::enums::PaymentMethodType::Oxxo
-                    | api_models::enums::PaymentMethodType::PagoEfectivo
-                    | api_models::enums::PaymentMethodType::PermataBankTransfer
-                    | api_models::enums::PaymentMethodType::OpenBankingUk
-                    | api_models::enums::PaymentMethodType::OpenBanking
-                    | api_models::enums::PaymentMethodType::PayBright
-                    | api_models::enums::PaymentMethodType::Paypal
-                    | api_models::enums::PaymentMethodType::Pix
-                    | api_models::enums::PaymentMethodType::PaySafeCard
-                    | api_models::enums::PaymentMethodType::Przelewy24
-                    | api_models::enums::PaymentMethodType::Pse
-                    | api_models::enums::PaymentMethodType::RedCompra
-                    | api_models::enums::PaymentMethodType::RedPagos
-                    | api_models::enums::PaymentMethodType::SamsungPay
-                    | api_models::enums::PaymentMethodType::Sepa
-                    | api_models::enums::PaymentMethodType::Sofort
-                    | api_models::enums::PaymentMethodType::Swish
-                    | api_models::enums::PaymentMethodType::TouchNGo
-                    | api_models::enums::PaymentMethodType::Trustly
-                    | api_models::enums::PaymentMethodType::Twint
-                    | api_models::enums::PaymentMethodType::UpiCollect
-                    | api_models::enums::PaymentMethodType::Vipps
-                    | api_models::enums::PaymentMethodType::Walley
-                    | api_models::enums::PaymentMethodType::WeChatPay
-                    | api_models::enums::PaymentMethodType::SevenEleven
-                    | api_models::enums::PaymentMethodType::Lawson
-                    | api_models::enums::PaymentMethodType::MiniStop
-                    | api_models::enums::PaymentMethodType::FamilyMart
-                    | api_models::enums::PaymentMethodType::Seicomart
-                    | api_models::enums::PaymentMethodType::PayEasy,
-                ) => Err(error_stack::report!(errors::ConnectorError::NotSupported {
-                    message: payment_method_type.to_string(),
-                    connector: "klarna",
-                })),
-            },
-
-            api_payments::PaymentMethodData::Card(_)
-            | api_payments::PaymentMethodData::CardRedirect(_)
-            | api_payments::PaymentMethodData::Wallet(_)
-            | api_payments::PaymentMethodData::PayLater(_)
-            | api_payments::PaymentMethodData::BankRedirect(_)
-            | api_payments::PaymentMethodData::BankDebit(_)
-            | api_payments::PaymentMethodData::BankTransfer(_)
-            | api_payments::PaymentMethodData::Crypto(_)
-            | api_payments::PaymentMethodData::MandatePayment
-            | api_payments::PaymentMethodData::Reward
-            | api_payments::PaymentMethodData::Upi(_)
-            | api_payments::PaymentMethodData::Voucher(_)
-            | api_payments::PaymentMethodData::GiftCard(_)
-            | api_payments::PaymentMethodData::CardToken(_) => Err(error_stack::report!(
-                errors::ConnectorError::MismatchedPaymentData
-            )),
-=======
             domain::PaymentMethodData::PayLater(domain::PayLaterData::KlarnaSdk { token }) => {
                 match (payment_experience, payment_method_type) {
                     (
@@ -756,6 +629,7 @@
                         | common_enums::PaymentMethodType::DuitNow
                         | common_enums::PaymentMethodType::PromptPay
                         | common_enums::PaymentMethodType::VietQr,
+                        common_enums::PaymentMethodType::OpenBanking,
                     ) => Err(error_stack::report!(errors::ConnectorError::NotSupported {
                         message: payment_method_type.to_string(),
                         connector: "klarna",
@@ -784,7 +658,6 @@
                     ),
                 )))
             }
->>>>>>> 91cb50fa
         }
     }
 
