--- conflicted
+++ resolved
@@ -14,12 +14,8 @@
     },
     core::errors,
     services, types,
-<<<<<<< HEAD
     types::{domain, storage::enums as storage_enums},
-=======
-    types::storage::enums as storage_enums,
     unimplemented_payment_method,
->>>>>>> 0f8384dd
 };
 
 type Error = error_stack::Report<errors::ConnectorError>;
