--- conflicted
+++ resolved
@@ -47,12 +47,9 @@
     Ideal(Box<IdealMethodData>),
     Paypal(Box<PaypalMethodData>),
     Sofort,
-<<<<<<< HEAD
     Przelewy24(Box<Przelewy24MethodData>),
     Bancontact,
-=======
     DirectDebit(Box<DirectDebitMethodData>),
->>>>>>> 379d1d13
 }
 
 #[derive(Debug, Serialize)]
@@ -76,14 +73,15 @@
 
 #[derive(Debug, Serialize)]
 #[serde(rename_all = "camelCase")]
-<<<<<<< HEAD
 pub struct Przelewy24MethodData {
     billing_email: Option<Email>,
-=======
+}
+
+#[derive(Debug, Serialize)]
+#[serde(rename_all = "camelCase")]
 pub struct DirectDebitMethodData {
     consumer_name: Option<Secret<String>>,
     consumer_account: Secret<String>,
->>>>>>> 379d1d13
 }
 
 #[derive(Debug, Default, Serialize, Deserialize)]
