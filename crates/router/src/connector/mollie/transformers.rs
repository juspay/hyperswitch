--- conflicted
+++ resolved
@@ -1,9 +1,6 @@
 use api_models::payments;
-<<<<<<< HEAD
+use common_utils::pii::Email;
 use cards::CardNumber;
-=======
-use common_utils::pii::Email;
->>>>>>> 47cd08a0
 use error_stack::IntoReport;
 use masking::{ExposeInterface, Secret};
 use serde::{Deserialize, Serialize};
@@ -55,12 +52,9 @@
     Ideal(Box<IdealMethodData>),
     Paypal(Box<PaypalMethodData>),
     Sofort,
-<<<<<<< HEAD
-    CreditCard(Box<CreditCardMethodData>),
-=======
     Przelewy24(Box<Przelewy24MethodData>),
     Bancontact,
->>>>>>> 47cd08a0
+    CreditCard(Box<CreditCardMethodData>),
     DirectDebit(Box<DirectDebitMethodData>),
 }
 
