use api_models::payments;
use cards::CardNumber;
use common_utils::pii::Email;
use diesel_models::enums;
use error_stack::IntoReport;
use masking::{ExposeInterface, Secret};
use serde::{Deserialize, Serialize};
use url::Url;

use crate::{
    connector::utils::{
        self, AddressDetailsData, BrowserInformationData, CardData, PaymentsAuthorizeRequestData,
        RouterData,
    },
    core::errors,
    services, types,
    types::storage::enums as storage_enums,
};

type Error = error_stack::Report<errors::ConnectorError>;

#[derive(Debug, Serialize)]
#[serde(rename_all = "camelCase")]
pub struct MolliePaymentsRequest {
    amount: Amount,
    description: String,
    redirect_url: String,
    cancel_url: Option<String>,
    webhook_url: String,
    locale: Option<String>,
    #[serde(flatten)]
    payment_method_data: PaymentMethodData,
    metadata: Option<serde_json::Value>,
    sequence_type: SequenceType,
    mandate_id: Option<String>,
}

#[derive(Default, Debug, Serialize, Deserialize)]
pub struct Amount {
    currency: enums::Currency,
    value: String,
}

#[derive(Debug, Serialize)]
#[serde(tag = "method")]
#[serde(rename_all = "lowercase")]
pub enum PaymentMethodData {
    Applepay(Box<ApplePayMethodData>),
    Eps,
    Giropay,
    Ideal(Box<IdealMethodData>),
    Paypal(Box<PaypalMethodData>),
    Sofort,
    Przelewy24(Box<Przelewy24MethodData>),
    Bancontact,
    CreditCard(Box<CreditCardMethodData>),
    DirectDebit(Box<DirectDebitMethodData>),
}

#[derive(Debug, Serialize)]
#[serde(rename_all = "camelCase")]
pub struct ApplePayMethodData {
    apple_pay_payment_token: String,
}

#[derive(Debug, Serialize)]
#[serde(rename_all = "camelCase")]
pub struct IdealMethodData {
    issuer: Option<Secret<String>>,
}

#[derive(Debug, Serialize)]
#[serde(rename_all = "camelCase")]
pub struct PaypalMethodData {
    billing_address: Option<Address>,
    shipping_address: Option<Address>,
}

#[derive(Debug, Serialize)]
#[serde(rename_all = "camelCase")]
pub struct Przelewy24MethodData {
    billing_email: Option<Email>,
}

#[derive(Debug, Serialize)]
#[serde(rename_all = "camelCase")]
pub struct DirectDebitMethodData {
    consumer_name: Option<Secret<String>>,
    consumer_account: Secret<String>,
}

#[derive(Debug, Serialize)]
#[serde(rename_all = "camelCase")]
pub struct CreditCardMethodData {
    billing_address: Option<Address>,
    shipping_address: Option<Address>,
    card_token: Option<Secret<String>>,
}

#[derive(Debug, Default, Serialize, Deserialize)]
#[serde(rename_all = "lowercase")]
pub enum SequenceType {
    #[default]
    Oneoff,
    First,
    Recurring,
}

#[derive(Debug, Serialize)]
#[serde(rename_all = "camelCase")]
pub struct Address {
    pub street_and_number: Secret<String>,
    pub postal_code: Secret<String>,
    pub city: String,
    pub region: Option<Secret<String>>,
    pub country: api_models::enums::CountryAlpha2,
}

pub struct MollieBrowserInfo {
    language: String,
}

impl TryFrom<&types::PaymentsAuthorizeRouterData> for MolliePaymentsRequest {
    type Error = Error;
    fn try_from(item: &types::PaymentsAuthorizeRouterData) -> Result<Self, Self::Error> {
        let amount = Amount {
            currency: item.request.currency,
            value: utils::to_currency_base_unit(item.request.amount, item.request.currency)?,
        };
        let description = item.get_description()?;
        let redirect_url = item.request.get_return_url()?;
        let payment_method_data = match item.request.capture_method.unwrap_or_default() {
            enums::CaptureMethod::Automatic => match &item.request.payment_method_data {
                api_models::payments::PaymentMethodData::Card(_) => Ok(
                    PaymentMethodData::CreditCard(Box::new(CreditCardMethodData {
                        billing_address: get_billing_details(item)?,
                        shipping_address: get_shipping_details(item)?,
                        card_token: Some(Secret::new(item.get_payment_method_token()?)),
                    })),
                ),
                api_models::payments::PaymentMethodData::BankRedirect(ref redirect_data) => {
                    PaymentMethodData::try_from(redirect_data)
                }
                api_models::payments::PaymentMethodData::Wallet(ref wallet_data) => {
                    get_payment_method_for_wallet(item, wallet_data)
                }
                api_models::payments::PaymentMethodData::BankDebit(ref directdebit_data) => {
                    PaymentMethodData::try_from(directdebit_data)
                }
                _ => Err(errors::ConnectorError::NotImplemented(
                    "Payment Method".to_string(),
                ))
                .into_report(),
            },
            _ => Err(errors::ConnectorError::FlowNotSupported {
                flow: format!(
                    "{} capture",
                    item.request.capture_method.unwrap_or_default()
                ),
                connector: "Mollie".to_string(),
            })
            .into_report(),
        }?;
        Ok(Self {
            amount,
            description,
            redirect_url,
            cancel_url: None,
            /* webhook_url is a mandatory field.
            But we can't support webhook in our core hence keeping it as empty string */
            webhook_url: "".to_string(),
            locale: None,
            payment_method_data,
            metadata: None,
            sequence_type: SequenceType::Oneoff,
            mandate_id: None,
        })
    }
}

impl TryFrom<&api_models::payments::BankRedirectData> for PaymentMethodData {
    type Error = Error;
    fn try_from(value: &api_models::payments::BankRedirectData) -> Result<Self, Self::Error> {
        match value {
            api_models::payments::BankRedirectData::Eps { .. } => Ok(Self::Eps),
            api_models::payments::BankRedirectData::Giropay { .. } => Ok(Self::Giropay),
            api_models::payments::BankRedirectData::Ideal { .. } => {
                Ok(Self::Ideal(Box::new(IdealMethodData {
                    // To do if possible this should be from the payment request
                    issuer: None,
                })))
            }
            api_models::payments::BankRedirectData::Sofort { .. } => Ok(Self::Sofort),
            api_models::payments::BankRedirectData::Przelewy24 {
                billing_details, ..
            } => Ok(Self::Przelewy24(Box::new(Przelewy24MethodData {
                billing_email: billing_details.email.clone(),
            }))),
            api_models::payments::BankRedirectData::BancontactCard { .. } => Ok(Self::Bancontact),
            _ => Err(errors::ConnectorError::NotImplemented("Payment method".to_string()).into()),
        }
    }
}

impl TryFrom<&api_models::payments::BankDebitData> for PaymentMethodData {
    type Error = Error;
    fn try_from(value: &api_models::payments::BankDebitData) -> Result<Self, Self::Error> {
        match value {
            api_models::payments::BankDebitData::SepaBankDebit {
                bank_account_holder_name,
                iban,
                ..
            } => Ok(Self::DirectDebit(Box::new(DirectDebitMethodData {
                consumer_name: bank_account_holder_name.clone(),
                consumer_account: iban.clone(),
            }))),
            _ => Err(errors::ConnectorError::NotImplemented("Payment method".to_string()).into()),
        }
    }
}

#[derive(Debug, Serialize)]
#[serde(rename_all = "camelCase")]
pub struct MollieCardTokenRequest {
    card_holder: Secret<String>,
    card_number: CardNumber,
    card_cvv: Secret<String>,
    card_expiry_date: Secret<String>,
    locale: String,
    testmode: bool,
    profile_token: Secret<String>,
}

impl TryFrom<&types::TokenizationRouterData> for MollieCardTokenRequest {
    type Error = error_stack::Report<errors::ConnectorError>;
    fn try_from(item: &types::TokenizationRouterData) -> Result<Self, Self::Error> {
        match item.request.payment_method_data.clone() {
            api_models::payments::PaymentMethodData::Card(ccard) => {
                let auth = MollieAuthType::try_from(&item.connector_auth_type)?;
                let card_holder = ccard.card_holder_name.clone();
                let card_number = ccard.card_number.clone();
                let card_expiry_date =
                    ccard.get_card_expiry_month_year_2_digit_with_delimiter("/".to_owned());
                let card_cvv = ccard.card_cvc;
                let browser_info = get_browser_info(item)?;
                let locale = browser_info
                    .ok_or(errors::ConnectorError::MissingRequiredField {
                        field_name: "browser_info.language",
                    })?
                    .language;
                let testmode =
                    item.test_mode
                        .ok_or(errors::ConnectorError::MissingRequiredField {
                            field_name: "test_mode",
                        })?;
                let profile_token = auth
                    .profile_token
                    .ok_or(errors::ConnectorError::FailedToObtainAuthType)?;
                Ok(Self {
                    card_holder,
                    card_number,
                    card_cvv,
                    card_expiry_date,
                    locale,
                    testmode,
                    profile_token,
                })
            }
            _ => Err(errors::ConnectorError::NotImplemented(
                "Payment Method".to_string(),
            ))?,
        }
    }
}

fn get_payment_method_for_wallet(
    item: &types::PaymentsAuthorizeRouterData,
    wallet_data: &api_models::payments::WalletData,
) -> Result<PaymentMethodData, Error> {
    match wallet_data {
        api_models::payments::WalletData::PaypalRedirect { .. } => {
            Ok(PaymentMethodData::Paypal(Box::new(PaypalMethodData {
                billing_address: get_billing_details(item)?,
                shipping_address: get_shipping_details(item)?,
            })))
        }
        api_models::payments::WalletData::ApplePay(applepay_wallet_data) => {
            Ok(PaymentMethodData::Applepay(Box::new(ApplePayMethodData {
                apple_pay_payment_token: applepay_wallet_data.payment_data.to_owned(),
            })))
        }
        _ => Err(errors::ConnectorError::NotImplemented(
            "Payment Method".to_string(),
        ))
        .into_report(),
    }
}

fn get_shipping_details(
    item: &types::PaymentsAuthorizeRouterData,
) -> Result<Option<Address>, Error> {
    let shipping_address = item
        .address
        .shipping
        .as_ref()
        .and_then(|shipping| shipping.address.as_ref());
    get_address_details(shipping_address)
}

fn get_billing_details(
    item: &types::PaymentsAuthorizeRouterData,
) -> Result<Option<Address>, Error> {
    let billing_address = item
        .address
        .billing
        .as_ref()
        .and_then(|billing| billing.address.as_ref());
    get_address_details(billing_address)
}

fn get_address_details(
    address: Option<&payments::AddressDetails>,
) -> Result<Option<Address>, Error> {
    let address_details = match address {
        Some(address) => {
            let street_and_number = address.get_combined_address_line()?;
            let postal_code = address.get_zip()?.to_owned();
            let city = address.get_city()?.to_owned();
            let region = None;
            let country = address.get_country()?.to_owned();
            Some(Address {
                street_and_number,
                postal_code,
                city,
                region,
                country,
            })
        }
        None => None,
    };
    Ok(address_details)
}

fn get_browser_info(
    item: &types::TokenizationRouterData,
) -> Result<Option<MollieBrowserInfo>, error_stack::Report<errors::ConnectorError>> {
    if matches!(item.auth_type, enums::AuthenticationType::ThreeDs) {
        item.request
            .browser_info
            .as_ref()
            .map(|info| {
                Ok(MollieBrowserInfo {
                    language: info.get_language()?,
                })
            })
            .transpose()
    } else {
        Ok(None)
    }
}

#[derive(Debug, Deserialize)]
#[serde(rename_all = "camelCase")]
pub struct MolliePaymentsResponse {
    pub resource: String,
    pub id: String,
    pub amount: Amount,
    pub description: Option<String>,
    pub metadata: Option<serde_json::Value>,
    pub status: MolliePaymentStatus,
    pub is_cancelable: Option<bool>,
    pub sequence_type: SequenceType,
    pub redirect_url: Option<String>,
    pub webhook_url: Option<String>,
    #[serde(rename = "_links")]
    pub links: Links,
}

#[derive(Debug, Clone, Default, Serialize, Deserialize, PartialEq)]
#[serde(rename_all = "lowercase")]
pub enum MolliePaymentStatus {
    Open,
    Canceled,
    #[default]
    Pending,
    Authorized,
    Expired,
    Failed,
    Paid,
}

impl From<MolliePaymentStatus> for enums::AttemptStatus {
    fn from(item: MolliePaymentStatus) -> Self {
        match item {
            MolliePaymentStatus::Paid => Self::Charged,
            MolliePaymentStatus::Failed => Self::Failure,
            MolliePaymentStatus::Pending => Self::Pending,
            MolliePaymentStatus::Open => Self::AuthenticationPending,
            MolliePaymentStatus::Canceled => Self::Voided,
            MolliePaymentStatus::Authorized => Self::Authorized,
            MolliePaymentStatus::Expired => Self::Failure,
        }
    }
}

#[derive(Debug, Serialize, Deserialize)]
pub struct Link {
    href: Url,
    #[serde(rename = "type")]
    type_: String,
}

#[derive(Debug, Serialize, Deserialize)]
pub struct Links {
    #[serde(rename = "self")]
    self_: Option<Link>,
    checkout: Option<Link>,
    dashboard: Option<Link>,
    documentation: Option<Link>,
}

#[derive(Debug, Serialize)]
#[serde(rename_all = "camelCase")]
pub struct CardDetails {
    pub card_number: String,
    pub card_holder: String,
    pub card_expiry_date: String,
    pub card_cvv: String,
}

#[derive(Debug, Serialize, Eq, PartialEq)]
#[serde(rename_all = "camelCase")]
pub struct BankDetails {
    billing_email: String,
}

pub struct MollieAuthType {
    pub(super) api_key: Secret<String>,
    pub(super) profile_token: Option<Secret<String>>,
}

impl TryFrom<&types::ConnectorAuthType> for MollieAuthType {
    type Error = Error;
    fn try_from(auth_type: &types::ConnectorAuthType) -> Result<Self, Self::Error> {
<<<<<<< HEAD
        if let types::ConnectorAuthType::BodyKey { api_key, key1 } = auth_type {
            Ok(Self {
                api_key: api_key.to_owned(),
                key1: key1.to_owned(),
            })
        } else {
            Err(errors::ConnectorError::FailedToObtainAuthType.into())
=======
        match auth_type {
            types::ConnectorAuthType::HeaderKey { api_key } => Ok(Self {
                api_key: Secret::new(api_key.to_owned()),
                profile_token: None,
            }),
            types::ConnectorAuthType::BodyKey { api_key, key1 } => Ok(Self {
                api_key: Secret::new(api_key.to_owned()),
                profile_token: Some(Secret::new(key1.to_owned())),
            }),
            _ => Err(errors::ConnectorError::FailedToObtainAuthType)?,
>>>>>>> 9e2868cc
        }
    }
}

#[derive(Debug, Serialize, Deserialize)]
#[serde(rename_all = "camelCase")]
pub struct MollieCardTokenResponse {
    card_token: Secret<String>,
}

impl<F, T>
    TryFrom<types::ResponseRouterData<F, MollieCardTokenResponse, T, types::PaymentsResponseData>>
    for types::RouterData<F, T, types::PaymentsResponseData>
{
    type Error = error_stack::Report<errors::ConnectorError>;
    fn try_from(
        item: types::ResponseRouterData<F, MollieCardTokenResponse, T, types::PaymentsResponseData>,
    ) -> Result<Self, Self::Error> {
        Ok(Self {
            status: storage_enums::AttemptStatus::Pending,
            payment_method_token: Some(item.response.card_token.clone().expose()),
            response: Ok(types::PaymentsResponseData::TokenizationResponse {
                token: item.response.card_token.expose(),
            }),
            ..item.data
        })
    }
}

impl<F, T>
    TryFrom<types::ResponseRouterData<F, MolliePaymentsResponse, T, types::PaymentsResponseData>>
    for types::RouterData<F, T, types::PaymentsResponseData>
{
    type Error = Error;
    fn try_from(
        item: types::ResponseRouterData<F, MolliePaymentsResponse, T, types::PaymentsResponseData>,
    ) -> Result<Self, Self::Error> {
        let url = item
            .response
            .links
            .checkout
            .map(|link| services::RedirectForm::from((link.href, services::Method::Get)));
        Ok(Self {
            status: enums::AttemptStatus::from(item.response.status),
            response: Ok(types::PaymentsResponseData::TransactionResponse {
                resource_id: types::ResponseId::ConnectorTransactionId(item.response.id),
                redirection_data: url,
                mandate_reference: None,
                connector_metadata: None,
                network_txn_id: None,
                connector_response_reference_id: None,
            }),
            ..item.data
        })
    }
}

// REFUND :
#[derive(Default, Debug, Serialize)]
pub struct MollieRefundRequest {
    amount: Amount,
    description: Option<String>,
}

impl<F> TryFrom<&types::RefundsRouterData<F>> for MollieRefundRequest {
    type Error = Error;
    fn try_from(item: &types::RefundsRouterData<F>) -> Result<Self, Self::Error> {
        let amount = Amount {
            currency: item.request.currency,
            value: utils::to_currency_base_unit(item.request.refund_amount, item.request.currency)?,
        };
        Ok(Self {
            amount,
            description: item.request.reason.to_owned(),
        })
    }
}

#[derive(Debug, Serialize, Deserialize)]
#[serde(rename_all = "camelCase")]
pub struct RefundResponse {
    resource: String,
    id: String,
    amount: Amount,
    settlement_id: Option<String>,
    settlement_amount: Option<Amount>,
    status: MollieRefundStatus,
    description: Option<String>,
    metadata: serde_json::Value,
    payment_id: String,
    #[serde(rename = "_links")]
    links: Links,
}

#[derive(Debug, Default, Serialize, Deserialize)]
#[serde(rename_all = "lowercase")]
pub enum MollieRefundStatus {
    Queued,
    #[default]
    Pending,
    Processing,
    Refunded,
    Failed,
    Canceled,
}

impl From<MollieRefundStatus> for enums::RefundStatus {
    fn from(item: MollieRefundStatus) -> Self {
        match item {
            MollieRefundStatus::Queued
            | MollieRefundStatus::Pending
            | MollieRefundStatus::Processing => Self::Pending,
            MollieRefundStatus::Refunded => Self::Success,
            MollieRefundStatus::Failed | MollieRefundStatus::Canceled => Self::Failure,
        }
    }
}

impl<T> TryFrom<types::RefundsResponseRouterData<T, RefundResponse>>
    for types::RefundsRouterData<T>
{
    type Error = Error;
    fn try_from(
        item: types::RefundsResponseRouterData<T, RefundResponse>,
    ) -> Result<Self, Self::Error> {
        Ok(Self {
            response: Ok(types::RefundsResponseData {
                connector_refund_id: item.response.id,
                refund_status: enums::RefundStatus::from(item.response.status),
            }),
            ..item.data
        })
    }
}

#[derive(Debug, Deserialize)]
pub struct ErrorResponse {
    pub status: u16,
    pub title: Option<String>,
    pub detail: String,
    pub field: Option<String>,
    #[serde(rename = "_links")]
    pub links: Option<Links>,
}<|MERGE_RESOLUTION|>--- conflicted
+++ resolved
@@ -442,26 +442,16 @@
 impl TryFrom<&types::ConnectorAuthType> for MollieAuthType {
     type Error = Error;
     fn try_from(auth_type: &types::ConnectorAuthType) -> Result<Self, Self::Error> {
-<<<<<<< HEAD
-        if let types::ConnectorAuthType::BodyKey { api_key, key1 } = auth_type {
-            Ok(Self {
-                api_key: api_key.to_owned(),
-                key1: key1.to_owned(),
-            })
-        } else {
-            Err(errors::ConnectorError::FailedToObtainAuthType.into())
-=======
         match auth_type {
             types::ConnectorAuthType::HeaderKey { api_key } => Ok(Self {
-                api_key: Secret::new(api_key.to_owned()),
+                api_key: api_key.to_owned(),
                 profile_token: None,
             }),
             types::ConnectorAuthType::BodyKey { api_key, key1 } => Ok(Self {
-                api_key: Secret::new(api_key.to_owned()),
-                profile_token: Some(Secret::new(key1.to_owned())),
+                api_key: api_key.to_owned(),
+                profile_token: Some(key1.to_owned()),
             }),
             _ => Err(errors::ConnectorError::FailedToObtainAuthType)?,
->>>>>>> 9e2868cc
         }
     }
 }
