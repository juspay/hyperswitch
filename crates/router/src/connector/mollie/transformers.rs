--- conflicted
+++ resolved
@@ -182,21 +182,9 @@
                             },
                         )))
                     }
-                    api_models::payments::PaymentMethodData::BankRedirect(ref redirect_data) => {
-                        PaymentMethodData::try_from(redirect_data)
-                    }
-                    api_models::payments::PaymentMethodData::Wallet(ref wallet_data) => {
-                        get_payment_method_for_wallet(item.router_data, wallet_data)
-                    }
-                    api_models::payments::PaymentMethodData::BankDebit(ref directdebit_data) => {
-                        PaymentMethodData::try_from(directdebit_data)
-                    }
-                    _ => Err(errors::ConnectorError::NotImplemented(
-                        "Payment Method".to_string(),
-                    ))
-                    .into_report(),
-                }
-<<<<<<< HEAD
+                api_models::payments::PaymentMethodData::BankRedirect(ref redirect_data) => {
+                    PaymentMethodData::try_from(redirect_data)
+                }
                 api_models::payments::PaymentMethodData::Wallet(ref wallet_data) => {
                     get_payment_method_for_wallet(item, wallet_data)
                 }
@@ -229,9 +217,6 @@
                     .into_report()
                 }
             },
-=======
-            }
->>>>>>> 10944937
             _ => Err(errors::ConnectorError::FlowNotSupported {
                 flow: format!(
                     "{} capture",
