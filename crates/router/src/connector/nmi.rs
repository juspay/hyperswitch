pub mod transformers;

use std::fmt::Debug;

use common_utils::{ext_traits::ByteSliceExt, request::RequestContent};
use diesel_models::enums;
use error_stack::{IntoReport, ResultExt};
use transformers as nmi;

use super::utils as connector_utils;
use crate::{
    configs::settings,
    core::errors::{self, CustomResult},
    services::{self, request, ConnectorIntegration, ConnectorValidation},
    types::{
        self,
        api::{self, ConnectorCommon, ConnectorCommonExt},
        ErrorResponse,
    },
};

#[derive(Clone, Debug)]
pub struct Nmi;

impl api::Payment for Nmi {}
impl api::PaymentSession for Nmi {}
impl api::ConnectorAccessToken for Nmi {}
impl api::MandateSetup for Nmi {}
impl api::PaymentAuthorize for Nmi {}
impl api::PaymentSync for Nmi {}
impl api::PaymentCapture for Nmi {}
impl api::PaymentVoid for Nmi {}
impl api::Refund for Nmi {}
impl api::RefundExecute for Nmi {}
impl api::RefundSync for Nmi {}
impl api::PaymentToken for Nmi {}

impl<Flow, Request, Response> ConnectorCommonExt<Flow, Request, Response> for Nmi
where
    Self: ConnectorIntegration<Flow, Request, Response>,
{
    fn build_headers(
        &self,
        _req: &types::RouterData<Flow, Request, Response>,
        _connectors: &settings::Connectors,
    ) -> CustomResult<Vec<(String, request::Maskable<String>)>, errors::ConnectorError> {
        Ok(vec![(
            "Content-Type".to_string(),
            "application/x-www-form-urlencoded".to_string().into(),
        )])
    }
}

impl ConnectorCommon for Nmi {
    fn id(&self) -> &'static str {
        "nmi"
    }

    fn get_currency_unit(&self) -> api::CurrencyUnit {
        api::CurrencyUnit::Base
    }

    fn base_url<'a>(&self, connectors: &'a settings::Connectors) -> &'a str {
        connectors.nmi.base_url.as_ref()
    }

    fn build_error_response(
        &self,
        res: types::Response,
    ) -> CustomResult<ErrorResponse, errors::ConnectorError> {
        let response: nmi::StandardResponse = res
            .response
            .parse_struct("StandardResponse")
            .change_context(errors::ConnectorError::ResponseDeserializationFailed)?;
        Ok(ErrorResponse {
            message: response.responsetext,
            status_code: res.status_code,
            reason: None,
            ..Default::default()
        })
    }
}

impl ConnectorValidation for Nmi {
    fn validate_capture_method(
        &self,
        capture_method: Option<enums::CaptureMethod>,
    ) -> CustomResult<(), errors::ConnectorError> {
        let capture_method = capture_method.unwrap_or_default();
        match capture_method {
            enums::CaptureMethod::Automatic | enums::CaptureMethod::Manual => Ok(()),
            enums::CaptureMethod::ManualMultiple | enums::CaptureMethod::Scheduled => Err(
                connector_utils::construct_not_supported_error_report(capture_method, self.id()),
            ),
        }
    }
}

impl
    ConnectorIntegration<
        api::PaymentMethodToken,
        types::PaymentMethodTokenizationData,
        types::PaymentsResponseData,
    > for Nmi
{
}

impl ConnectorIntegration<api::Session, types::PaymentsSessionData, types::PaymentsResponseData>
    for Nmi
{
}

impl ConnectorIntegration<api::AccessTokenAuth, types::AccessTokenRequestData, types::AccessToken>
    for Nmi
{
}

impl
    ConnectorIntegration<
        api::SetupMandate,
        types::SetupMandateRequestData,
        types::PaymentsResponseData,
    > for Nmi
{
    fn get_headers(
        &self,
        req: &types::SetupMandateRouterData,
        connectors: &settings::Connectors,
    ) -> CustomResult<Vec<(String, request::Maskable<String>)>, errors::ConnectorError> {
        self.build_headers(req, connectors)
    }

    fn get_url(
        &self,
        _req: &types::SetupMandateRouterData,
        connectors: &settings::Connectors,
    ) -> CustomResult<String, errors::ConnectorError> {
        Ok(format!("{}api/transact.php", self.base_url(connectors)))
    }

    fn get_request_body(
        &self,
        req: &types::SetupMandateRouterData,
        _connectors: &settings::Connectors,
    ) -> CustomResult<RequestContent, errors::ConnectorError> {
        let connector_req = nmi::NmiPaymentsRequest::try_from(req)?;
        Ok(RequestContent::FormUrlEncoded(Box::new(connector_req)))
    }

    fn build_request(
        &self,
        _req: &types::SetupMandateRouterData,
        _connectors: &settings::Connectors,
    ) -> CustomResult<Option<services::Request>, errors::ConnectorError> {
<<<<<<< HEAD
        Err(errors::ConnectorError::FlowNotSupported {
            flow: "Setup Mandate".to_string(),
            connector: "nmi".to_string(),
        }
        .into())
        // Ok(Some(
        //     services::RequestBuilder::new()
        //         .method(services::Method::Post)
        //         .url(&types::SetupMandateType::get_url(self, req, connectors)?)
        //         .headers(types::SetupMandateType::get_headers(self, req, connectors)?)
        //         .body(types::SetupMandateType::get_request_body(
        //             self, req, connectors,
        //         )?)
        //         .build(),
        // ))
=======
        Ok(Some(
            services::RequestBuilder::new()
                .method(services::Method::Post)
                .url(&types::SetupMandateType::get_url(self, req, connectors)?)
                .headers(types::SetupMandateType::get_headers(self, req, connectors)?)
                .set_body(types::SetupMandateType::get_request_body(
                    self, req, connectors,
                )?)
                .build(),
        ))
>>>>>>> 2d895be9
    }

    fn handle_response(
        &self,
        data: &types::SetupMandateRouterData,
        res: types::Response,
    ) -> CustomResult<types::SetupMandateRouterData, errors::ConnectorError> {
        let response: nmi::StandardResponse = serde_urlencoded::from_bytes(&res.response)
            .into_report()
            .change_context(errors::ConnectorError::ResponseDeserializationFailed)?;
        types::RouterData::try_from(types::ResponseRouterData {
            response,
            data: data.clone(),
            http_code: res.status_code,
        })
    }

    fn get_error_response(
        &self,
        res: types::Response,
    ) -> CustomResult<ErrorResponse, errors::ConnectorError> {
        self.build_error_response(res)
    }
}

impl api::PaymentsPreProcessing for Nmi {}

impl
    ConnectorIntegration<
        api::PreProcessing,
        types::PaymentsPreProcessingData,
        types::PaymentsResponseData,
    > for Nmi
{
    fn get_headers(
        &self,
        req: &types::PaymentsPreProcessingRouterData,
        connectors: &settings::Connectors,
    ) -> CustomResult<Vec<(String, request::Maskable<String>)>, errors::ConnectorError> {
        self.build_headers(req, connectors)
    }

    fn get_content_type(&self) -> &'static str {
        self.common_get_content_type()
    }

    fn get_url(
        &self,
        _req: &types::PaymentsPreProcessingRouterData,
        connectors: &settings::Connectors,
    ) -> CustomResult<String, errors::ConnectorError> {
        Ok(format!("{}api/transact.php", self.base_url(connectors)))
    }

    fn get_request_body(
        &self,
        req: &types::PaymentsPreProcessingRouterData,
        _connectors: &settings::Connectors,
    ) -> CustomResult<RequestContent, errors::ConnectorError> {
        let connector_req = nmi::NmiVaultRequest::try_from(req)?;
        Ok(RequestContent::FormUrlEncoded(Box::new(connector_req)))
    }

    fn build_request(
        &self,
        req: &types::PaymentsPreProcessingRouterData,
        connectors: &settings::Connectors,
    ) -> CustomResult<Option<services::Request>, errors::ConnectorError> {
        let req = Some(
            services::RequestBuilder::new()
                .method(services::Method::Post)
                .attach_default_headers()
                .headers(types::PaymentsPreProcessingType::get_headers(
                    self, req, connectors,
                )?)
                .url(&types::PaymentsPreProcessingType::get_url(
                    self, req, connectors,
                )?)
                .set_body(types::PaymentsPreProcessingType::get_request_body(
                    self, req, connectors,
                )?)
                .build(),
        );
        Ok(req)
    }

    fn handle_response(
        &self,
        data: &types::PaymentsPreProcessingRouterData,
        res: types::Response,
    ) -> CustomResult<types::PaymentsPreProcessingRouterData, errors::ConnectorError> {
        let response: nmi::NmiVaultResponse = serde_urlencoded::from_bytes(&res.response)
            .into_report()
            .change_context(errors::ConnectorError::ResponseDeserializationFailed)?;
        types::RouterData::try_from(types::ResponseRouterData {
            response,
            data: data.clone(),
            http_code: res.status_code,
        })
    }

    fn get_error_response(
        &self,
        res: types::Response,
    ) -> CustomResult<ErrorResponse, errors::ConnectorError> {
        self.build_error_response(res)
    }
}

impl ConnectorIntegration<api::Authorize, types::PaymentsAuthorizeData, types::PaymentsResponseData>
    for Nmi
{
    fn get_headers(
        &self,
        req: &types::PaymentsAuthorizeRouterData,
        connectors: &settings::Connectors,
    ) -> CustomResult<Vec<(String, request::Maskable<String>)>, errors::ConnectorError> {
        self.build_headers(req, connectors)
    }

    fn get_url(
        &self,
        _req: &types::PaymentsAuthorizeRouterData,
        connectors: &settings::Connectors,
    ) -> CustomResult<String, errors::ConnectorError> {
        Ok(format!("{}api/transact.php", self.base_url(connectors)))
    }

    fn get_request_body(
        &self,
        req: &types::PaymentsAuthorizeRouterData,
        _connectors: &settings::Connectors,
    ) -> CustomResult<RequestContent, errors::ConnectorError> {
        let connector_router_data = nmi::NmiRouterData::try_from((
            &self.get_currency_unit(),
            req.request.currency,
            req.request.amount,
            req,
        ))?;
        let connector_req = nmi::NmiPaymentsRequest::try_from(&connector_router_data)?;
        Ok(RequestContent::FormUrlEncoded(Box::new(connector_req)))
    }

    fn build_request(
        &self,
        req: &types::PaymentsAuthorizeRouterData,
        connectors: &settings::Connectors,
    ) -> CustomResult<Option<services::Request>, errors::ConnectorError> {
        Ok(Some(
            services::RequestBuilder::new()
                .method(services::Method::Post)
                .url(&types::PaymentsAuthorizeType::get_url(
                    self, req, connectors,
                )?)
                .headers(types::PaymentsAuthorizeType::get_headers(
                    self, req, connectors,
                )?)
                .set_body(types::PaymentsAuthorizeType::get_request_body(
                    self, req, connectors,
                )?)
                .build(),
        ))
    }

    fn handle_response(
        &self,
        data: &types::PaymentsAuthorizeRouterData,
        res: types::Response,
    ) -> CustomResult<types::PaymentsAuthorizeRouterData, errors::ConnectorError> {
        let response: nmi::StandardResponse = serde_urlencoded::from_bytes(&res.response)
            .into_report()
            .change_context(errors::ConnectorError::ResponseDeserializationFailed)?;
        types::RouterData::try_from(types::ResponseRouterData {
            response,
            data: data.clone(),
            http_code: res.status_code,
        })
    }

    fn get_error_response(
        &self,
        res: types::Response,
    ) -> CustomResult<ErrorResponse, errors::ConnectorError> {
        self.build_error_response(res)
    }
}

impl api::PaymentsCompleteAuthorize for Nmi {}

impl
    ConnectorIntegration<
        api::CompleteAuthorize,
        types::CompleteAuthorizeData,
        types::PaymentsResponseData,
    > for Nmi
{
    fn get_headers(
        &self,
        req: &types::PaymentsCompleteAuthorizeRouterData,
        connectors: &settings::Connectors,
    ) -> CustomResult<Vec<(String, request::Maskable<String>)>, errors::ConnectorError> {
        self.build_headers(req, connectors)
    }
    fn get_content_type(&self) -> &'static str {
        self.common_get_content_type()
    }
    fn get_url(
        &self,
        _req: &types::PaymentsCompleteAuthorizeRouterData,
        connectors: &settings::Connectors,
    ) -> CustomResult<String, errors::ConnectorError> {
        Ok(format!("{}api/transact.php", self.base_url(connectors)))
    }
    fn get_request_body(
        &self,
        req: &types::PaymentsCompleteAuthorizeRouterData,
        _connectors: &settings::Connectors,
    ) -> CustomResult<RequestContent, errors::ConnectorError> {
        let connector_router_data = nmi::NmiRouterData::try_from((
            &self.get_currency_unit(),
            req.request.currency,
            req.request.amount,
            req,
        ))?;
        let connector_req = nmi::NmiCompleteRequest::try_from(&connector_router_data)?;
        Ok(RequestContent::FormUrlEncoded(Box::new(connector_req)))
    }
    fn build_request(
        &self,
        req: &types::PaymentsCompleteAuthorizeRouterData,
        connectors: &settings::Connectors,
    ) -> CustomResult<Option<services::Request>, errors::ConnectorError> {
        Ok(Some(
            services::RequestBuilder::new()
                .method(services::Method::Post)
                .url(&types::PaymentsCompleteAuthorizeType::get_url(
                    self, req, connectors,
                )?)
                .attach_default_headers()
                .headers(types::PaymentsCompleteAuthorizeType::get_headers(
                    self, req, connectors,
                )?)
                .set_body(types::PaymentsCompleteAuthorizeType::get_request_body(
                    self, req, connectors,
                )?)
                .build(),
        ))
    }

    fn handle_response(
        &self,
        data: &types::PaymentsCompleteAuthorizeRouterData,
        res: types::Response,
    ) -> CustomResult<types::PaymentsCompleteAuthorizeRouterData, errors::ConnectorError> {
        let response: nmi::NmiCompleteResponse = serde_urlencoded::from_bytes(&res.response)
            .into_report()
            .change_context(errors::ConnectorError::ResponseDeserializationFailed)?;
        types::RouterData::try_from(types::ResponseRouterData {
            response,
            data: data.clone(),
            http_code: res.status_code,
        })
    }

    fn get_error_response(
        &self,
        res: types::Response,
    ) -> CustomResult<ErrorResponse, errors::ConnectorError> {
        self.build_error_response(res)
    }
}

impl ConnectorIntegration<api::PSync, types::PaymentsSyncData, types::PaymentsResponseData>
    for Nmi
{
    fn get_headers(
        &self,
        req: &types::PaymentsSyncRouterData,
        connectors: &settings::Connectors,
    ) -> CustomResult<Vec<(String, request::Maskable<String>)>, errors::ConnectorError> {
        self.build_headers(req, connectors)
    }

    fn get_url(
        &self,
        _req: &types::PaymentsSyncRouterData,
        connectors: &settings::Connectors,
    ) -> CustomResult<String, errors::ConnectorError> {
        Ok(format!("{}api/query.php", self.base_url(connectors)))
    }

    fn get_request_body(
        &self,
        req: &types::PaymentsSyncRouterData,
        _connectors: &settings::Connectors,
    ) -> CustomResult<RequestContent, errors::ConnectorError> {
        let connector_req = nmi::NmiSyncRequest::try_from(req)?;
        Ok(RequestContent::FormUrlEncoded(Box::new(connector_req)))
    }

    fn build_request(
        &self,
        req: &types::PaymentsSyncRouterData,
        connectors: &settings::Connectors,
    ) -> CustomResult<Option<services::Request>, errors::ConnectorError> {
        Ok(Some(
            services::RequestBuilder::new()
                .method(services::Method::Post)
                .url(&types::PaymentsSyncType::get_url(self, req, connectors)?)
                .headers(types::PaymentsSyncType::get_headers(self, req, connectors)?)
                .set_body(types::PaymentsSyncType::get_request_body(
                    self, req, connectors,
                )?)
                .build(),
        ))
    }

    fn handle_response(
        &self,
        data: &types::PaymentsSyncRouterData,
        res: types::Response,
    ) -> CustomResult<types::PaymentsSyncRouterData, errors::ConnectorError> {
        types::RouterData::try_from(types::ResponseRouterData {
            response: res.clone(),
            data: data.clone(),
            http_code: res.status_code,
        })
    }

    fn get_error_response(
        &self,
        res: types::Response,
    ) -> CustomResult<ErrorResponse, errors::ConnectorError> {
        self.build_error_response(res)
    }
}

impl ConnectorIntegration<api::Capture, types::PaymentsCaptureData, types::PaymentsResponseData>
    for Nmi
{
    fn get_headers(
        &self,
        req: &types::PaymentsCaptureRouterData,
        connectors: &settings::Connectors,
    ) -> CustomResult<Vec<(String, request::Maskable<String>)>, errors::ConnectorError> {
        self.build_headers(req, connectors)
    }

    fn get_url(
        &self,
        _req: &types::PaymentsCaptureRouterData,
        connectors: &settings::Connectors,
    ) -> CustomResult<String, errors::ConnectorError> {
        Ok(format!("{}api/transact.php", self.base_url(connectors)))
    }

    fn get_request_body(
        &self,
        req: &types::PaymentsCaptureRouterData,
        _connectors: &settings::Connectors,
    ) -> CustomResult<RequestContent, errors::ConnectorError> {
        let connector_router_data = nmi::NmiRouterData::try_from((
            &self.get_currency_unit(),
            req.request.currency,
            req.request.amount_to_capture,
            req,
        ))?;
        let connector_req = nmi::NmiCaptureRequest::try_from(&connector_router_data)?;
        Ok(RequestContent::FormUrlEncoded(Box::new(connector_req)))
    }

    fn build_request(
        &self,
        req: &types::PaymentsCaptureRouterData,
        connectors: &settings::Connectors,
    ) -> CustomResult<Option<services::Request>, errors::ConnectorError> {
        Ok(Some(
            services::RequestBuilder::new()
                .method(services::Method::Post)
                .url(&types::PaymentsCaptureType::get_url(self, req, connectors)?)
                .headers(types::PaymentsCaptureType::get_headers(
                    self, req, connectors,
                )?)
                .set_body(types::PaymentsCaptureType::get_request_body(
                    self, req, connectors,
                )?)
                .build(),
        ))
    }

    fn handle_response(
        &self,
        data: &types::PaymentsCaptureRouterData,
        res: types::Response,
    ) -> CustomResult<types::PaymentsCaptureRouterData, errors::ConnectorError> {
        let response: nmi::StandardResponse = serde_urlencoded::from_bytes(&res.response)
            .into_report()
            .change_context(errors::ConnectorError::ResponseDeserializationFailed)?;
        types::RouterData::try_from(types::ResponseRouterData {
            response,
            data: data.clone(),
            http_code: res.status_code,
        })
    }

    fn get_error_response(
        &self,
        res: types::Response,
    ) -> CustomResult<ErrorResponse, errors::ConnectorError> {
        self.build_error_response(res)
    }
}

impl ConnectorIntegration<api::Void, types::PaymentsCancelData, types::PaymentsResponseData>
    for Nmi
{
    fn get_headers(
        &self,
        req: &types::PaymentsCancelRouterData,
        connectors: &settings::Connectors,
    ) -> CustomResult<Vec<(String, request::Maskable<String>)>, errors::ConnectorError> {
        self.build_headers(req, connectors)
    }

    fn get_url(
        &self,
        _req: &types::PaymentsCancelRouterData,
        connectors: &settings::Connectors,
    ) -> CustomResult<String, errors::ConnectorError> {
        Ok(format!("{}api/transact.php", self.base_url(connectors)))
    }

    fn get_request_body(
        &self,
        req: &types::PaymentsCancelRouterData,
        _connectors: &settings::Connectors,
    ) -> CustomResult<RequestContent, errors::ConnectorError> {
        let connector_req = nmi::NmiCancelRequest::try_from(req)?;
        Ok(RequestContent::FormUrlEncoded(Box::new(connector_req)))
    }

    fn build_request(
        &self,
        req: &types::PaymentsCancelRouterData,
        connectors: &settings::Connectors,
    ) -> CustomResult<Option<services::Request>, errors::ConnectorError> {
        Ok(Some(
            services::RequestBuilder::new()
                .method(services::Method::Post)
                .url(&types::PaymentsVoidType::get_url(self, req, connectors)?)
                .headers(types::PaymentsVoidType::get_headers(self, req, connectors)?)
                .set_body(types::PaymentsVoidType::get_request_body(
                    self, req, connectors,
                )?)
                .build(),
        ))
    }

    fn handle_response(
        &self,
        data: &types::PaymentsCancelRouterData,
        res: types::Response,
    ) -> CustomResult<types::PaymentsCancelRouterData, errors::ConnectorError> {
        let response: nmi::StandardResponse = serde_urlencoded::from_bytes(&res.response)
            .into_report()
            .change_context(errors::ConnectorError::ResponseDeserializationFailed)?;
        types::RouterData::try_from(types::ResponseRouterData {
            response,
            data: data.clone(),
            http_code: res.status_code,
        })
    }

    fn get_error_response(
        &self,
        res: types::Response,
    ) -> CustomResult<ErrorResponse, errors::ConnectorError> {
        self.build_error_response(res)
    }
}

impl ConnectorIntegration<api::Execute, types::RefundsData, types::RefundsResponseData> for Nmi {
    fn get_headers(
        &self,
        req: &types::RefundsRouterData<api::Execute>,
        connectors: &settings::Connectors,
    ) -> CustomResult<Vec<(String, request::Maskable<String>)>, errors::ConnectorError> {
        self.build_headers(req, connectors)
    }

    fn get_url(
        &self,
        _req: &types::RefundsRouterData<api::Execute>,
        connectors: &settings::Connectors,
    ) -> CustomResult<String, errors::ConnectorError> {
        Ok(format!("{}api/transact.php", self.base_url(connectors)))
    }

    fn get_request_body(
        &self,
        req: &types::RefundsRouterData<api::Execute>,
        _connectors: &settings::Connectors,
    ) -> CustomResult<RequestContent, errors::ConnectorError> {
        let connector_router_data = nmi::NmiRouterData::try_from((
            &self.get_currency_unit(),
            req.request.currency,
            req.request.refund_amount,
            req,
        ))?;
        let connector_req = nmi::NmiRefundRequest::try_from(&connector_router_data)?;
        Ok(RequestContent::FormUrlEncoded(Box::new(connector_req)))
    }

    fn build_request(
        &self,
        req: &types::RefundsRouterData<api::Execute>,
        connectors: &settings::Connectors,
    ) -> CustomResult<Option<services::Request>, errors::ConnectorError> {
        Ok(Some(
            services::RequestBuilder::new()
                .method(services::Method::Post)
                .url(&types::RefundExecuteType::get_url(self, req, connectors)?)
                .headers(types::RefundExecuteType::get_headers(
                    self, req, connectors,
                )?)
                .set_body(types::RefundExecuteType::get_request_body(
                    self, req, connectors,
                )?)
                .build(),
        ))
    }

    fn handle_response(
        &self,
        data: &types::RefundsRouterData<api::Execute>,
        res: types::Response,
    ) -> CustomResult<types::RefundsRouterData<api::Execute>, errors::ConnectorError> {
        let response: nmi::StandardResponse = serde_urlencoded::from_bytes(&res.response)
            .into_report()
            .change_context(errors::ConnectorError::ResponseDeserializationFailed)?;
        types::RouterData::try_from(types::ResponseRouterData {
            response,
            data: data.clone(),
            http_code: res.status_code,
        })
    }

    fn get_error_response(
        &self,
        res: types::Response,
    ) -> CustomResult<ErrorResponse, errors::ConnectorError> {
        self.build_error_response(res)
    }
}

impl ConnectorIntegration<api::RSync, types::RefundsData, types::RefundsResponseData> for Nmi {
    fn get_headers(
        &self,
        req: &types::RefundsRouterData<api::RSync>,
        connectors: &settings::Connectors,
    ) -> CustomResult<Vec<(String, request::Maskable<String>)>, errors::ConnectorError> {
        self.build_headers(req, connectors)
    }

    fn get_url(
        &self,
        _req: &types::RefundsRouterData<api::RSync>,
        connectors: &settings::Connectors,
    ) -> CustomResult<String, errors::ConnectorError> {
        Ok(format!("{}api/query.php", self.base_url(connectors)))
    }

    fn get_request_body(
        &self,
        req: &types::RefundsRouterData<api::RSync>,
        _connectors: &settings::Connectors,
    ) -> CustomResult<RequestContent, errors::ConnectorError> {
        let connector_req = nmi::NmiSyncRequest::try_from(req)?;
        Ok(RequestContent::FormUrlEncoded(Box::new(connector_req)))
    }

    fn build_request(
        &self,
        req: &types::RefundsRouterData<api::RSync>,
        connectors: &settings::Connectors,
    ) -> CustomResult<Option<services::Request>, errors::ConnectorError> {
        Ok(Some(
            services::RequestBuilder::new()
                .method(services::Method::Post)
                .url(&types::RefundSyncType::get_url(self, req, connectors)?)
                .headers(types::RefundSyncType::get_headers(self, req, connectors)?)
                .set_body(types::RefundSyncType::get_request_body(
                    self, req, connectors,
                )?)
                .build(),
        ))
    }

    fn handle_response(
        &self,
        data: &types::RefundsRouterData<api::RSync>,
        res: types::Response,
    ) -> CustomResult<types::RefundsRouterData<api::RSync>, errors::ConnectorError> {
        types::RouterData::try_from(types::ResponseRouterData {
            response: res.clone(),
            data: data.clone(),
            http_code: res.status_code,
        })
    }

    fn get_error_response(
        &self,
        res: types::Response,
    ) -> CustomResult<ErrorResponse, errors::ConnectorError> {
        self.build_error_response(res)
    }
}

#[async_trait::async_trait]
impl api::IncomingWebhook for Nmi {
    fn get_webhook_object_reference_id(
        &self,
        _request: &api::IncomingWebhookRequestDetails<'_>,
    ) -> CustomResult<api_models::webhooks::ObjectReferenceId, errors::ConnectorError> {
        Err(errors::ConnectorError::WebhooksNotImplemented).into_report()
    }

    fn get_webhook_event_type(
        &self,
        _request: &api::IncomingWebhookRequestDetails<'_>,
    ) -> CustomResult<api::IncomingWebhookEvent, errors::ConnectorError> {
        Ok(api::IncomingWebhookEvent::EventNotSupported)
    }

    fn get_webhook_resource_object(
        &self,
        _request: &api::IncomingWebhookRequestDetails<'_>,
    ) -> CustomResult<Box<dyn masking::ErasedMaskSerialize>, errors::ConnectorError> {
        Err(errors::ConnectorError::WebhooksNotImplemented).into_report()
    }
}<|MERGE_RESOLUTION|>--- conflicted
+++ resolved
@@ -152,7 +152,7 @@
         _req: &types::SetupMandateRouterData,
         _connectors: &settings::Connectors,
     ) -> CustomResult<Option<services::Request>, errors::ConnectorError> {
-<<<<<<< HEAD
+        
         Err(errors::ConnectorError::FlowNotSupported {
             flow: "Setup Mandate".to_string(),
             connector: "nmi".to_string(),
@@ -163,23 +163,11 @@
         //         .method(services::Method::Post)
         //         .url(&types::SetupMandateType::get_url(self, req, connectors)?)
         //         .headers(types::SetupMandateType::get_headers(self, req, connectors)?)
-        //         .body(types::SetupMandateType::get_request_body(
+        //         .set_body(types::SetupMandateType::get_request_body(
         //             self, req, connectors,
         //         )?)
         //         .build(),
         // ))
-=======
-        Ok(Some(
-            services::RequestBuilder::new()
-                .method(services::Method::Post)
-                .url(&types::SetupMandateType::get_url(self, req, connectors)?)
-                .headers(types::SetupMandateType::get_headers(self, req, connectors)?)
-                .set_body(types::SetupMandateType::get_request_body(
-                    self, req, connectors,
-                )?)
-                .build(),
-        ))
->>>>>>> 2d895be9
     }
 
     fn handle_response(
