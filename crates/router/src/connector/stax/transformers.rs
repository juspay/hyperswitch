--- conflicted
+++ resolved
@@ -9,10 +9,7 @@
     },
     core::errors,
     types::{self, api, domain, storage::enums},
-<<<<<<< HEAD
-=======
     unimplemented_payment_method,
->>>>>>> ea706f81
 };
 
 #[derive(Debug, Serialize)]
