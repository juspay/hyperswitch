use common_utils::pii::Email;
use error_stack::ResultExt;
use masking::{ExposeInterface, Secret};
use serde::{Deserialize, Serialize};

use crate::{
    connector::utils::{
        self, missing_field_err, CardData, PaymentsAuthorizeRequestData, RouterData,
    },
    core::errors,
    types::{self, api, domain, storage::enums},
<<<<<<< HEAD
=======
    unimplemented_payment_method,
>>>>>>> 4051cbb4
};

#[derive(Debug, Serialize)]
pub struct StaxRouterData<T> {
    pub amount: f64,
    pub router_data: T,
}

impl<T>
    TryFrom<(
        &types::api::CurrencyUnit,
        types::storage::enums::Currency,
        i64,
        T,
    )> for StaxRouterData<T>
{
    type Error = error_stack::Report<errors::ConnectorError>;
    fn try_from(
        (currency_unit, currency, amount, item): (
            &types::api::CurrencyUnit,
            types::storage::enums::Currency,
            i64,
            T,
        ),
    ) -> Result<Self, Self::Error> {
        let amount = utils::get_amount_as_f64(currency_unit, amount, currency)?;
        Ok(Self {
            amount,
            router_data: item,
        })
    }
}

#[derive(Debug, Serialize)]
pub struct StaxPaymentsRequestMetaData {
    tax: i64,
}

#[derive(Debug, Serialize)]
pub struct StaxPaymentsRequest {
    payment_method_id: Secret<String>,
    total: f64,
    is_refundable: bool,
    pre_auth: bool,
    meta: StaxPaymentsRequestMetaData,
    idempotency_id: Option<String>,
}

impl TryFrom<&StaxRouterData<&types::PaymentsAuthorizeRouterData>> for StaxPaymentsRequest {
    type Error = error_stack::Report<errors::ConnectorError>;
    fn try_from(
        item: &StaxRouterData<&types::PaymentsAuthorizeRouterData>,
    ) -> Result<Self, Self::Error> {
        if item.router_data.request.currency != enums::Currency::USD {
            Err(errors::ConnectorError::NotImplemented(
                utils::get_unimplemented_payment_method_error_message("Stax"),
            ))?
        }
        let total = item.amount;

        match item.router_data.request.payment_method_data.clone() {
            domain::PaymentMethodData::Card(_) => {
                let pm_token = item.router_data.get_payment_method_token()?;
                let pre_auth = !item.router_data.request.is_auto_capture()?;
                Ok(Self {
                    meta: StaxPaymentsRequestMetaData { tax: 0 },
                    total,
                    is_refundable: true,
                    pre_auth,
                    payment_method_id: Secret::new(match pm_token {
                        types::PaymentMethodToken::Token(token) => token,
                        types::PaymentMethodToken::ApplePayDecrypt(_) => Err(
                            unimplemented_payment_method!("Apple Pay", "Simplified", "Stax"),
                        )?,
                    }),
                    idempotency_id: Some(item.router_data.connector_request_reference_id.clone()),
                })
            }
<<<<<<< HEAD
            domain::PaymentMethodData::BankDebit(domain::BankDebitData::AchBankDebit {
                ..
            }) => {
=======
            domain::PaymentMethodData::BankDebit(
                api_models::payments::BankDebitData::AchBankDebit { .. },
            ) => {
>>>>>>> 4051cbb4
                let pm_token = item.router_data.get_payment_method_token()?;
                let pre_auth = !item.router_data.request.is_auto_capture()?;
                Ok(Self {
                    meta: StaxPaymentsRequestMetaData { tax: 0 },
                    total,
                    is_refundable: true,
                    pre_auth,
                    payment_method_id: Secret::new(match pm_token {
                        types::PaymentMethodToken::Token(token) => token,
                        types::PaymentMethodToken::ApplePayDecrypt(_) => Err(
                            unimplemented_payment_method!("Apple Pay", "Simplified", "Stax"),
                        )?,
                    }),
                    idempotency_id: Some(item.router_data.connector_request_reference_id.clone()),
                })
            }
            domain::PaymentMethodData::BankDebit(_)
            | domain::PaymentMethodData::Wallet(_)
            | domain::PaymentMethodData::PayLater(_)
            | domain::PaymentMethodData::BankRedirect(_)
            | domain::PaymentMethodData::BankTransfer(_)
            | domain::PaymentMethodData::Crypto(_)
            | domain::PaymentMethodData::MandatePayment
            | domain::PaymentMethodData::Reward
            | domain::PaymentMethodData::Voucher(_)
            | domain::PaymentMethodData::GiftCard(_)
            | domain::PaymentMethodData::CardRedirect(_)
            | domain::PaymentMethodData::Upi(_)
            | domain::PaymentMethodData::CardToken(_) => {
                Err(errors::ConnectorError::NotImplemented(
                    utils::get_unimplemented_payment_method_error_message("Stax"),
                ))?
            }
        }
    }
}

// Auth Struct
pub struct StaxAuthType {
    pub(super) api_key: Secret<String>,
}

impl TryFrom<&types::ConnectorAuthType> for StaxAuthType {
    type Error = error_stack::Report<errors::ConnectorError>;
    fn try_from(auth_type: &types::ConnectorAuthType) -> Result<Self, Self::Error> {
        match auth_type {
            types::ConnectorAuthType::HeaderKey { api_key } => Ok(Self {
                api_key: api_key.to_owned(),
            }),
            _ => Err(errors::ConnectorError::FailedToObtainAuthType.into()),
        }
    }
}

#[derive(Debug, Serialize)]
pub struct StaxCustomerRequest {
    #[serde(skip_serializing_if = "Option::is_none")]
    email: Option<Email>,
    #[serde(skip_serializing_if = "Option::is_none")]
    firstname: Option<Secret<String>>,
}

impl TryFrom<&types::ConnectorCustomerRouterData> for StaxCustomerRequest {
    type Error = error_stack::Report<errors::ConnectorError>;
    fn try_from(item: &types::ConnectorCustomerRouterData) -> Result<Self, Self::Error> {
        if item.request.email.is_none() && item.request.name.is_none() {
            Err(errors::ConnectorError::MissingRequiredField {
                field_name: "email or name",
            }
            .into())
        } else {
            Ok(Self {
                email: item.request.email.to_owned(),
                firstname: item.request.name.to_owned(),
            })
        }
    }
}

#[derive(Debug, Deserialize, Serialize)]
pub struct StaxCustomerResponse {
    id: Secret<String>,
}

impl<F, T>
    TryFrom<types::ResponseRouterData<F, StaxCustomerResponse, T, types::PaymentsResponseData>>
    for types::RouterData<F, T, types::PaymentsResponseData>
{
    type Error = error_stack::Report<errors::ConnectorError>;
    fn try_from(
        item: types::ResponseRouterData<F, StaxCustomerResponse, T, types::PaymentsResponseData>,
    ) -> Result<Self, Self::Error> {
        Ok(Self {
            response: Ok(types::PaymentsResponseData::ConnectorCustomerResponse {
                connector_customer_id: item.response.id.expose(),
            }),
            ..item.data
        })
    }
}

#[derive(Debug, Serialize)]
pub struct StaxTokenizeData {
    person_name: Secret<String>,
    card_number: cards::CardNumber,
    card_exp: Secret<String>,
    card_cvv: Secret<String>,
    customer_id: Secret<String>,
}

#[derive(Debug, Serialize)]
pub struct StaxBankTokenizeData {
    person_name: Secret<String>,
    bank_account: Secret<String>,
    bank_routing: Secret<String>,
    bank_name: common_enums::BankNames,
    bank_type: common_enums::BankType,
    bank_holder_type: common_enums::BankHolderType,
    customer_id: Secret<String>,
}

#[derive(Debug, Serialize)]
#[serde(tag = "method")]
#[serde(rename_all = "lowercase")]
pub enum StaxTokenRequest {
    Card(StaxTokenizeData),
    Bank(StaxBankTokenizeData),
}

impl TryFrom<&types::TokenizationRouterData> for StaxTokenRequest {
    type Error = error_stack::Report<errors::ConnectorError>;
    fn try_from(item: &types::TokenizationRouterData) -> Result<Self, Self::Error> {
        let customer_id = item.get_connector_customer_id()?;
        match item.request.payment_method_data.clone() {
            domain::PaymentMethodData::Card(card_data) => {
                let stax_card_data = StaxTokenizeData {
                    card_exp: card_data
                        .get_card_expiry_month_year_2_digit_with_delimiter("".to_string())?,
                    person_name: card_data
                        .card_holder_name
                        .unwrap_or(Secret::new("".to_string())),
                    card_number: card_data.card_number,
                    card_cvv: card_data.card_cvc,
                    customer_id: Secret::new(customer_id),
                };
                Ok(Self::Card(stax_card_data))
            }
<<<<<<< HEAD
            domain::PaymentMethodData::BankDebit(domain::BankDebitData::AchBankDebit {
                billing_details,
                account_number,
                routing_number,
                bank_name,
                bank_type,
                bank_holder_type,
                ..
            }) => {
=======
            domain::PaymentMethodData::BankDebit(
                api_models::payments::BankDebitData::AchBankDebit {
                    billing_details,
                    account_number,
                    routing_number,
                    bank_name,
                    bank_type,
                    bank_holder_type,
                    ..
                },
            ) => {
>>>>>>> 4051cbb4
                let stax_bank_data = StaxBankTokenizeData {
                    person_name: billing_details.name,
                    bank_account: account_number,
                    bank_routing: routing_number,
                    bank_name: bank_name.ok_or_else(missing_field_err("bank_name"))?,
                    bank_type: bank_type.ok_or_else(missing_field_err("bank_type"))?,
                    bank_holder_type: bank_holder_type
                        .ok_or_else(missing_field_err("bank_holder_type"))?,
                    customer_id: Secret::new(customer_id),
                };
                Ok(Self::Bank(stax_bank_data))
            }
            domain::PaymentMethodData::BankDebit(_)
            | domain::PaymentMethodData::Wallet(_)
            | domain::PaymentMethodData::PayLater(_)
            | domain::PaymentMethodData::BankRedirect(_)
            | domain::PaymentMethodData::BankTransfer(_)
            | domain::PaymentMethodData::Crypto(_)
            | domain::PaymentMethodData::MandatePayment
            | domain::PaymentMethodData::Reward
            | domain::PaymentMethodData::Voucher(_)
            | domain::PaymentMethodData::GiftCard(_)
            | domain::PaymentMethodData::CardRedirect(_)
            | domain::PaymentMethodData::Upi(_)
            | domain::PaymentMethodData::CardToken(_) => {
                Err(errors::ConnectorError::NotImplemented(
                    utils::get_unimplemented_payment_method_error_message("Stax"),
                ))?
            }
        }
    }
}

#[derive(Debug, Deserialize, Serialize)]
pub struct StaxTokenResponse {
    id: Secret<String>,
}

impl<F, T> TryFrom<types::ResponseRouterData<F, StaxTokenResponse, T, types::PaymentsResponseData>>
    for types::RouterData<F, T, types::PaymentsResponseData>
{
    type Error = error_stack::Report<errors::ConnectorError>;
    fn try_from(
        item: types::ResponseRouterData<F, StaxTokenResponse, T, types::PaymentsResponseData>,
    ) -> Result<Self, Self::Error> {
        Ok(Self {
            response: Ok(types::PaymentsResponseData::TokenizationResponse {
                token: item.response.id.expose(),
            }),
            ..item.data
        })
    }
}

#[derive(Debug, Deserialize, Serialize)]
#[serde(rename_all = "snake_case")]
pub enum StaxPaymentResponseTypes {
    Charge,
    PreAuth,
}

#[derive(Debug, Deserialize, Serialize)]
pub struct StaxChildCapture {
    id: String,
}

#[derive(Debug, Deserialize, Serialize)]
pub struct StaxPaymentsResponse {
    success: bool,
    id: String,
    is_captured: i8,
    is_voided: bool,
    child_captures: Vec<StaxChildCapture>,
    #[serde(rename = "type")]
    payment_response_type: StaxPaymentResponseTypes,
    idempotency_id: Option<String>,
}

#[derive(Debug, Deserialize, Serialize)]
pub struct StaxMetaData {
    pub capture_id: String,
}

impl<F, T>
    TryFrom<types::ResponseRouterData<F, StaxPaymentsResponse, T, types::PaymentsResponseData>>
    for types::RouterData<F, T, types::PaymentsResponseData>
{
    type Error = error_stack::Report<errors::ConnectorError>;
    fn try_from(
        item: types::ResponseRouterData<F, StaxPaymentsResponse, T, types::PaymentsResponseData>,
    ) -> Result<Self, Self::Error> {
        let mut connector_metadata = None;
        let mut status = match item.response.success {
            true => match item.response.payment_response_type {
                StaxPaymentResponseTypes::Charge => enums::AttemptStatus::Charged,
                StaxPaymentResponseTypes::PreAuth => match item.response.is_captured {
                    0 => enums::AttemptStatus::Authorized,
                    _ => {
                        connector_metadata =
                            item.response.child_captures.first().map(|child_captures| {
                                serde_json::json!(StaxMetaData {
                                    capture_id: child_captures.id.clone()
                                })
                            });
                        enums::AttemptStatus::Charged
                    }
                },
            },
            false => enums::AttemptStatus::Failure,
        };
        if item.response.is_voided {
            status = enums::AttemptStatus::Voided;
        }

        Ok(Self {
            status,
            response: Ok(types::PaymentsResponseData::TransactionResponse {
                resource_id: types::ResponseId::ConnectorTransactionId(item.response.id.clone()),
                redirection_data: None,
                mandate_reference: None,
                connector_metadata,
                network_txn_id: None,
                connector_response_reference_id: Some(
                    item.response.idempotency_id.unwrap_or(item.response.id),
                ),
                incremental_authorization_allowed: None,
            }),
            ..item.data
        })
    }
}

#[derive(Debug, Serialize)]
#[serde(rename_all = "camelCase")]
pub struct StaxCaptureRequest {
    total: Option<f64>,
}

impl TryFrom<&StaxRouterData<&types::PaymentsCaptureRouterData>> for StaxCaptureRequest {
    type Error = error_stack::Report<errors::ConnectorError>;
    fn try_from(
        item: &StaxRouterData<&types::PaymentsCaptureRouterData>,
    ) -> Result<Self, Self::Error> {
        let total = item.amount;
        Ok(Self { total: Some(total) })
    }
}

// REFUND :
// Type definition for RefundRequest
#[derive(Debug, Serialize)]
pub struct StaxRefundRequest {
    pub total: f64,
}

impl<F> TryFrom<&StaxRouterData<&types::RefundsRouterData<F>>> for StaxRefundRequest {
    type Error = error_stack::Report<errors::ConnectorError>;
    fn try_from(item: &StaxRouterData<&types::RefundsRouterData<F>>) -> Result<Self, Self::Error> {
        Ok(Self { total: item.amount })
    }
}

#[derive(Debug, Deserialize, Serialize)]
pub struct ChildTransactionsInResponse {
    id: String,
    success: bool,
    created_at: String,
    total: f64,
}
#[derive(Debug, Deserialize, Serialize)]
pub struct RefundResponse {
    id: String,
    success: bool,
    child_transactions: Vec<ChildTransactionsInResponse>,
}

impl TryFrom<types::RefundsResponseRouterData<api::Execute, RefundResponse>>
    for types::RefundsRouterData<api::Execute>
{
    type Error = error_stack::Report<errors::ConnectorError>;
    fn try_from(
        item: types::RefundsResponseRouterData<api::Execute, RefundResponse>,
    ) -> Result<Self, Self::Error> {
        let refund_amount = utils::to_currency_base_unit_asf64(
            item.data.request.refund_amount,
            item.data.request.currency,
        )
        .change_context(errors::ConnectorError::ResponseHandlingFailed)?;
        let filtered_txn: Vec<&ChildTransactionsInResponse> = item
            .response
            .child_transactions
            .iter()
            .filter(|txn| txn.total == refund_amount)
            .collect();

        let mut refund_txn = filtered_txn
            .first()
            .ok_or(errors::ConnectorError::ResponseHandlingFailed)?;

        for child in filtered_txn.iter() {
            if child.created_at > refund_txn.created_at {
                refund_txn = child;
            }
        }

        let refund_status = match refund_txn.success {
            true => enums::RefundStatus::Success,
            false => enums::RefundStatus::Failure,
        };

        Ok(Self {
            response: Ok(types::RefundsResponseData {
                connector_refund_id: refund_txn.id.clone(),
                refund_status,
            }),
            ..item.data
        })
    }
}

impl TryFrom<types::RefundsResponseRouterData<api::RSync, RefundResponse>>
    for types::RefundsRouterData<api::RSync>
{
    type Error = error_stack::Report<errors::ConnectorError>;
    fn try_from(
        item: types::RefundsResponseRouterData<api::RSync, RefundResponse>,
    ) -> Result<Self, Self::Error> {
        let refund_status = match item.response.success {
            true => enums::RefundStatus::Success,
            false => enums::RefundStatus::Failure,
        };
        Ok(Self {
            response: Ok(types::RefundsResponseData {
                connector_refund_id: item.response.id,
                refund_status,
            }),
            ..item.data
        })
    }
}

#[derive(Debug, Deserialize)]
#[serde(rename_all = "snake_case")]
pub enum StaxWebhookEventType {
    PreAuth,
    Capture,
    Charge,
    Void,
    Refund,
    #[serde(other)]
    Unknown,
}

#[derive(Debug, Deserialize)]
pub struct StaxWebhookBody {
    #[serde(rename = "type")]
    pub transaction_type: StaxWebhookEventType,
    pub id: String,
    pub auth_id: Option<String>,
    pub success: bool,
}<|MERGE_RESOLUTION|>--- conflicted
+++ resolved
@@ -9,10 +9,7 @@
     },
     core::errors,
     types::{self, api, domain, storage::enums},
-<<<<<<< HEAD
-=======
     unimplemented_payment_method,
->>>>>>> 4051cbb4
 };
 
 #[derive(Debug, Serialize)]
@@ -91,15 +88,9 @@
                     idempotency_id: Some(item.router_data.connector_request_reference_id.clone()),
                 })
             }
-<<<<<<< HEAD
             domain::PaymentMethodData::BankDebit(domain::BankDebitData::AchBankDebit {
                 ..
             }) => {
-=======
-            domain::PaymentMethodData::BankDebit(
-                api_models::payments::BankDebitData::AchBankDebit { .. },
-            ) => {
->>>>>>> 4051cbb4
                 let pm_token = item.router_data.get_payment_method_token()?;
                 let pre_auth = !item.router_data.request.is_auto_capture()?;
                 Ok(Self {
@@ -247,7 +238,6 @@
                 };
                 Ok(Self::Card(stax_card_data))
             }
-<<<<<<< HEAD
             domain::PaymentMethodData::BankDebit(domain::BankDebitData::AchBankDebit {
                 billing_details,
                 account_number,
@@ -257,19 +247,6 @@
                 bank_holder_type,
                 ..
             }) => {
-=======
-            domain::PaymentMethodData::BankDebit(
-                api_models::payments::BankDebitData::AchBankDebit {
-                    billing_details,
-                    account_number,
-                    routing_number,
-                    bank_name,
-                    bank_type,
-                    bank_holder_type,
-                    ..
-                },
-            ) => {
->>>>>>> 4051cbb4
                 let stax_bank_data = StaxBankTokenizeData {
                     person_name: billing_details.name,
                     bank_account: account_number,
