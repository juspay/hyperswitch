--- conflicted
+++ resolved
@@ -8,12 +8,8 @@
         self, missing_field_err, CardData, PaymentsAuthorizeRequestData, RouterData,
     },
     core::errors,
-<<<<<<< HEAD
     types::{self, api, domain, storage::enums},
-=======
-    types::{self, api, storage::enums},
     unimplemented_payment_method,
->>>>>>> 0f8384dd
 };
 
 #[derive(Debug, Serialize)]
