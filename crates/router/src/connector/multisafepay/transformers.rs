<<<<<<< HEAD
use api_models::enums::BankNames;
=======
use common_enums::AttemptStatus;
>>>>>>> 3e6bc191
use common_utils::pii::{Email, IpAddress};
use masking::ExposeInterface;
use serde::{Deserialize, Serialize};
use url::Url;

use crate::{
    connector::utils::{
        self, AddressDetailsData, CardData, PaymentsAuthorizeRequestData, RouterData,
    },
    core::errors,
    pii::Secret,
    services,
    types::{self, api, domain, storage::enums},
};

#[derive(Debug, Serialize)]
pub struct MultisafepayRouterData<T> {
    amount: i64,
    router_data: T,
}

impl<T>
    TryFrom<(
        &types::api::CurrencyUnit,
        types::storage::enums::Currency,
        i64,
        T,
    )> for MultisafepayRouterData<T>
{
    type Error = error_stack::Report<errors::ConnectorError>;

    fn try_from(
        (_currency_unit, _currency, amount, item): (
            &types::api::CurrencyUnit,
            types::storage::enums::Currency,
            i64,
            T,
        ),
    ) -> Result<Self, Self::Error> {
        Ok(Self {
            amount,
            router_data: item,
        })
    }
}

#[derive(Clone, Debug, Eq, Hash, PartialEq, Deserialize, Serialize)]
#[serde(rename_all = "lowercase")]
pub enum Type {
    Direct,
    Redirect,
}

#[derive(Clone, Debug, Eq, Hash, PartialEq, Deserialize, Serialize)]
#[serde(rename_all = "UPPERCASE")]
pub enum Gateway {
    Amex,
    CreditCard,
    Discover,
    Maestro,
    MasterCard,
    Visa,
    Klarna,
    Googlepay,
    Paypal,
    Ideal,
    Giropay,
}

#[serde_with::skip_serializing_none]
#[derive(Clone, Debug, Eq, PartialEq, Deserialize, Serialize)]
pub struct Coupons {
    pub allow: Option<Vec<Secret<String>>>,
}

#[serde_with::skip_serializing_none]
#[derive(Clone, Debug, Eq, PartialEq, Deserialize, Serialize)]
pub struct Mistercash {
    pub mobile_pay_button_position: Option<String>,
    pub disable_mobile_pay_button: Option<String>,
    pub qr_only: Option<String>,
    pub qr_size: Option<String>,
}

#[derive(Clone, Debug, Eq, PartialEq, Deserialize, Serialize)]
#[serde(rename_all = "UPPERCASE")]
pub struct Gateways {
    pub mistercash: Option<Mistercash>,
}

#[serde_with::skip_serializing_none]
#[derive(Clone, Debug, Eq, PartialEq, Deserialize, Serialize)]
pub struct Settings {
    pub coupons: Option<Coupons>,
    pub gateways: Option<Gateways>,
}

#[serde_with::skip_serializing_none]
#[derive(Clone, Debug, Eq, PartialEq, Deserialize, Serialize)]
pub struct PaymentOptions {
    pub notification_url: Option<String>,
    pub notification_method: Option<String>,
    pub redirect_url: String,
    pub cancel_url: String,
    pub close_window: Option<bool>,
    pub settings: Option<Settings>,
    pub template_id: Option<String>,
    pub allowed_countries: Option<Vec<String>>,
}

#[serde_with::skip_serializing_none]
#[derive(Clone, Debug, Eq, PartialEq, Deserialize, Serialize)]
pub struct Browser {
    pub javascript_enabled: Option<bool>,
    pub java_enabled: Option<bool>,
    pub cookies_enabled: Option<bool>,
    pub language: Option<String>,
    pub screen_color_depth: Option<i32>,
    pub screen_height: Option<i32>,
    pub screen_width: Option<i32>,
    pub time_zone: Option<i32>,
    pub user_agent: Option<String>,
    pub platform: Option<String>,
}

#[serde_with::skip_serializing_none]
#[derive(Clone, Debug, Eq, PartialEq, Deserialize, Serialize)]
pub struct Customer {
    pub browser: Option<Browser>,
    pub locale: Option<String>,
    pub ip_address: Option<Secret<String, IpAddress>>,
    pub forward_ip: Option<Secret<String, IpAddress>>,
    pub first_name: Option<Secret<String>>,
    pub last_name: Option<Secret<String>>,
    pub gender: Option<Secret<String>>,
    pub birthday: Option<Secret<String>>,
    pub address1: Option<Secret<String>>,
    pub address2: Option<Secret<String>>,
    pub house_number: Option<Secret<String>>,
    pub zip_code: Option<Secret<String>>,
    pub city: Option<String>,
    pub state: Option<String>,
    pub country: Option<String>,
    pub phone: Option<Secret<String>>,
    pub email: Option<Email>,
    pub user_agent: Option<String>,
    pub referrer: Option<String>,
    pub reference: Option<String>,
}

#[derive(Clone, Debug, Eq, PartialEq, Serialize)]
pub struct CardInfo {
    pub card_number: Option<cards::CardNumber>,
    pub card_holder_name: Option<Secret<String>>,
    pub card_expiry_date: Option<Secret<i32>>,
    pub card_cvc: Option<Secret<String>>,
    pub flexible_3d: Option<bool>,
    pub moto: Option<bool>,
    pub term_url: Option<String>,
}

#[derive(Clone, Debug, Eq, PartialEq, Serialize)]
pub struct GpayInfo {
    pub payment_token: Option<Secret<String>>,
}

#[derive(Clone, Debug, Eq, PartialEq, Serialize)]
pub struct PayLaterInfo {
    pub email: Option<Email>,
}

#[derive(Clone, Debug, Eq, PartialEq, Serialize)]
#[serde(untagged)]
pub enum GatewayInfo {
    Card(CardInfo),
    Wallet(WalletInfo),
    PayLater(PayLaterInfo),
    BankRedirect(BankRedirectInfo),
}

#[derive(Clone, Debug, Eq, PartialEq, Serialize)]
#[serde(untagged)]
pub enum WalletInfo {
    GooglePay(GpayInfo),
}

#[derive(Clone, Debug, Eq, PartialEq, Serialize)]
#[serde(untagged)]
pub enum BankRedirectInfo {
    Ideal(IdealInfo),
}

#[derive(Clone, Debug, Eq, PartialEq, Serialize)]
pub struct IdealInfo {
    pub issuer_id: Option<String>,
}

pub struct MultisafepayBankNames<'a>(&'a str);

impl<'a> TryFrom<&BankNames> for MultisafepayBankNames<'a> {
    type Error = error_stack::Report<errors::ConnectorError>;
    fn try_from(bank: &BankNames) -> Result<Self, Self::Error> {
        Ok(match bank {
            BankNames::AbnAmro => Self("0031"),
            BankNames::AsnBank => Self("0761"),
            BankNames::Bunq => Self("4371"),
            BankNames::Ing => Self("0721"),
            BankNames::Knab => Self("0801"),
            BankNames::N26 => Self("9926"),
            BankNames::NationaleNederlanden => Self("9927"),
            BankNames::Rabobank => Self("0021"),
            BankNames::Regiobank => Self("0771"),
            BankNames::Revolut => Self("1099"),
            BankNames::SnsBank => Self("0751"),
            BankNames::TriodosBank => Self("0511"),
            BankNames::VanLanschot => Self("0161"),
            BankNames::Yoursafe => Self("0806"),
            BankNames::Handelsbanken => Self("1235"),
            BankNames::AmericanExpress
            | BankNames::AffinBank
            | BankNames::AgroBank
            | BankNames::AllianceBank
            | BankNames::AmBank
            | BankNames::BankOfAmerica
            | BankNames::BankIslam
            | BankNames::BankMuamalat
            | BankNames::BankRakyat
            | BankNames::BankSimpananNasional
            | BankNames::Barclays
            | BankNames::BlikPSP
            | BankNames::CapitalOne
            | BankNames::Chase
            | BankNames::Citi
            | BankNames::CimbBank
            | BankNames::Discover
            | BankNames::NavyFederalCreditUnion
            | BankNames::PentagonFederalCreditUnion
            | BankNames::SynchronyBank
            | BankNames::WellsFargo
            | BankNames::HongLeongBank
            | BankNames::HsbcBank
            | BankNames::KuwaitFinanceHouse
            | BankNames::Moneyou
            | BankNames::ArzteUndApothekerBank
            | BankNames::AustrianAnadiBankAg
            | BankNames::BankAustria
            | BankNames::Bank99Ag
            | BankNames::BankhausCarlSpangler
            | BankNames::BankhausSchelhammerUndSchatteraAg
            | BankNames::BankMillennium
            | BankNames::BankPEKAOSA
            | BankNames::BawagPskAg
            | BankNames::BksBankAg
            | BankNames::BrullKallmusBankAg
            | BankNames::BtvVierLanderBank
            | BankNames::CapitalBankGraweGruppeAg
            | BankNames::CeskaSporitelna
            | BankNames::Dolomitenbank
            | BankNames::EasybankAg
            | BankNames::EPlatbyVUB
            | BankNames::ErsteBankUndSparkassen
            | BankNames::FrieslandBank
            | BankNames::HypoAlpeadriabankInternationalAg
            | BankNames::HypoNoeLbFurNiederosterreichUWien
            | BankNames::HypoOberosterreichSalzburgSteiermark
            | BankNames::HypoTirolBankAg
            | BankNames::HypoVorarlbergBankAg
            | BankNames::HypoBankBurgenlandAktiengesellschaft
            | BankNames::KomercniBanka
            | BankNames::MBank
            | BankNames::MarchfelderBank
            | BankNames::Maybank
            | BankNames::OberbankAg
            | BankNames::OsterreichischeArzteUndApothekerbank
            | BankNames::OcbcBank
            | BankNames::PayWithING
            | BankNames::PlaceZIPKO
            | BankNames::PlatnoscOnlineKartaPlatnicza
            | BankNames::PosojilnicaBankEGen
            | BankNames::PostovaBanka
            | BankNames::PublicBank
            | BankNames::RaiffeisenBankengruppeOsterreich
            | BankNames::RhbBank
            | BankNames::SchelhammerCapitalBankAg
            | BankNames::StandardCharteredBank
            | BankNames::SchoellerbankAg
            | BankNames::SpardaBankWien
            | BankNames::SporoPay
            | BankNames::SantanderPrzelew24
            | BankNames::TatraPay
            | BankNames::Viamo
            | BankNames::VolksbankGruppe
            | BankNames::VolkskreditbankAg
            | BankNames::VrBankBraunau
            | BankNames::UobBank
            | BankNames::PayWithAliorBank
            | BankNames::BankiSpoldzielcze
            | BankNames::PayWithInteligo
            | BankNames::BNPParibasPoland
            | BankNames::BankNowySA
            | BankNames::CreditAgricole
            | BankNames::PayWithBOS
            | BankNames::PayWithCitiHandlowy
            | BankNames::PayWithPlusBank
            | BankNames::ToyotaBank
            | BankNames::VeloBank
            | BankNames::ETransferPocztowy24
            | BankNames::PlusBank
            | BankNames::EtransferPocztowy24
            | BankNames::BankiSpbdzielcze
            | BankNames::BankNowyBfgSa
            | BankNames::GetinBank
            | BankNames::Blik
            | BankNames::NoblePay
            | BankNames::IdeaBank
            | BankNames::EnveloBank
            | BankNames::NestPrzelew
            | BankNames::MbankMtransfer
            | BankNames::Inteligo
            | BankNames::PbacZIpko
            | BankNames::BnpParibas
            | BankNames::BankPekaoSa
            | BankNames::VolkswagenBank
            | BankNames::AliorBank
            | BankNames::Boz
            | BankNames::BangkokBank
            | BankNames::KrungsriBank
            | BankNames::KrungThaiBank
            | BankNames::TheSiamCommercialBank
            | BankNames::KasikornBank
            | BankNames::OpenBankSuccess
            | BankNames::OpenBankFailure
            | BankNames::OpenBankCancelled
            | BankNames::Aib
            | BankNames::BankOfScotland
            | BankNames::DanskeBank
            | BankNames::FirstDirect
            | BankNames::FirstTrust
            | BankNames::Halifax
            | BankNames::Lloyds
            | BankNames::Monzo
            | BankNames::NatWest
            | BankNames::NationwideBank
            | BankNames::RoyalBankOfScotland
            | BankNames::Starling
            | BankNames::TsbBank
            | BankNames::TescoBank
            | BankNames::UlsterBank => Err(errors::ConnectorError::NotSupported {
                message: String::from("BankRedirect"),
                connector: "Multisafepay",
            })?,
        })
    }
}

#[derive(Clone, Debug, Eq, PartialEq, Deserialize, Serialize)]
pub struct DeliveryObject {
    first_name: Secret<String>,
    last_name: Secret<String>,
    address1: Secret<String>,
    house_number: Secret<String>,
    zip_code: Secret<String>,
    city: String,
    country: api_models::enums::CountryAlpha2,
}

#[derive(Clone, Debug, PartialEq, Deserialize, Serialize)]
pub struct DefaultObject {
    shipping_taxed: bool,
    rate: f64,
}

#[derive(Clone, Debug, PartialEq, Deserialize, Serialize)]
pub struct TaxObject {
    pub default: DefaultObject,
}

#[serde_with::skip_serializing_none]
#[derive(Clone, Debug, PartialEq, Deserialize, Serialize)]
pub struct CheckoutOptions {
    pub validate_cart: Option<bool>,
    pub tax_tables: TaxObject,
}

#[serde_with::skip_serializing_none]
#[derive(Clone, Debug, PartialEq, Deserialize, Serialize)]
pub struct Item {
    pub name: String,
    pub unit_price: f64,
    pub description: Option<String>,
    pub quantity: i64,
}

#[derive(Clone, Debug, PartialEq, Deserialize, Serialize)]
pub struct ShoppingCart {
    pub items: Vec<Item>,
}

#[serde_with::skip_serializing_none]
#[derive(Clone, Debug, PartialEq, Serialize)]
pub struct MultisafepayPaymentsRequest {
    #[serde(rename = "type")]
    pub payment_type: Type,
    pub gateway: Option<Gateway>,
    pub order_id: String,
    pub currency: String,
    pub amount: i64,
    pub description: String,
    pub payment_options: Option<PaymentOptions>,
    pub customer: Option<Customer>,
    pub gateway_info: Option<GatewayInfo>,
    pub delivery: Option<DeliveryObject>,
    pub checkout_options: Option<CheckoutOptions>,
    pub shopping_cart: Option<ShoppingCart>,
    pub items: Option<String>,
    pub recurring_model: Option<MandateType>,
    pub recurring_id: Option<Secret<String>>,
    pub capture: Option<String>,
    pub days_active: Option<i32>,
    pub seconds_active: Option<i32>,
    pub var1: Option<String>,
    pub var2: Option<String>,
    pub var3: Option<String>,
}

impl TryFrom<utils::CardIssuer> for Gateway {
    type Error = error_stack::Report<errors::ConnectorError>;
    fn try_from(issuer: utils::CardIssuer) -> Result<Self, Self::Error> {
        match issuer {
            utils::CardIssuer::AmericanExpress => Ok(Self::Amex),
            utils::CardIssuer::Master => Ok(Self::MasterCard),
            utils::CardIssuer::Maestro => Ok(Self::Maestro),
            utils::CardIssuer::Discover => Ok(Self::Discover),
            utils::CardIssuer::Visa => Ok(Self::Visa),
            utils::CardIssuer::DinersClub
            | utils::CardIssuer::JCB
            | utils::CardIssuer::CarteBlanche => Err(errors::ConnectorError::NotImplemented(
                utils::get_unimplemented_payment_method_error_message("Multisafe pay"),
            )
            .into()),
        }
    }
}

impl TryFrom<&MultisafepayRouterData<&types::PaymentsAuthorizeRouterData>>
    for MultisafepayPaymentsRequest
{
    type Error = error_stack::Report<errors::ConnectorError>;
    fn try_from(
        item: &MultisafepayRouterData<&types::PaymentsAuthorizeRouterData>,
    ) -> Result<Self, Self::Error> {
        let payment_type = match item.router_data.request.payment_method_data {
            domain::PaymentMethodData::Card(ref _ccard) => Type::Direct,
            domain::PaymentMethodData::MandatePayment => Type::Direct,
            domain::PaymentMethodData::Wallet(ref wallet_data) => match wallet_data {
                domain::WalletData::GooglePay(_) => Type::Direct,
                domain::WalletData::PaypalRedirect(_) => Type::Redirect,
                domain::WalletData::AliPayQr(_)
                | domain::WalletData::AliPayRedirect(_)
                | domain::WalletData::AliPayHkRedirect(_)
                | domain::WalletData::MomoRedirect(_)
                | domain::WalletData::KakaoPayRedirect(_)
                | domain::WalletData::GoPayRedirect(_)
                | domain::WalletData::GcashRedirect(_)
                | domain::WalletData::ApplePay(_)
                | domain::WalletData::ApplePayRedirect(_)
                | domain::WalletData::ApplePayThirdPartySdk(_)
                | domain::WalletData::DanaRedirect {}
                | domain::WalletData::GooglePayRedirect(_)
                | domain::WalletData::GooglePayThirdPartySdk(_)
                | domain::WalletData::MbWayRedirect(_)
                | domain::WalletData::MobilePayRedirect(_)
                | domain::WalletData::PaypalSdk(_)
                | domain::WalletData::SamsungPay(_)
                | domain::WalletData::TwintRedirect {}
                | domain::WalletData::VippsRedirect {}
                | domain::WalletData::TouchNGoRedirect(_)
                | domain::WalletData::WeChatPayRedirect(_)
                | domain::WalletData::WeChatPayQr(_)
                | domain::WalletData::CashappQr(_)
                | domain::WalletData::SwishQr(_) => Err(errors::ConnectorError::NotImplemented(
                    utils::get_unimplemented_payment_method_error_message("multisafepay"),
                ))?,
            },
<<<<<<< HEAD
            api::PaymentMethodData::PayLater(ref _paylater) => Type::Redirect,
            api::PaymentMethodData::BankRedirect(ref bank_data) => match bank_data {
                api::BankRedirectData::Giropay { .. } => Type::Redirect,
                api::BankRedirectData::Ideal { .. } => Type::Direct,
                api::BankRedirectData::BancontactCard { .. }
                | api::BankRedirectData::Bizum { .. }
                | api::BankRedirectData::Blik { .. }
                | api::BankRedirectData::Eps { .. }
                | api::BankRedirectData::Interac { .. }
                | api::BankRedirectData::OnlineBankingCzechRepublic { .. }
                | api::BankRedirectData::OnlineBankingFinland { .. }
                | api::BankRedirectData::OnlineBankingPoland { .. }
                | api::BankRedirectData::OnlineBankingSlovakia { .. }
                | api::BankRedirectData::OpenBankingUk { .. }
                | api::BankRedirectData::Przelewy24 { .. }
                | api::BankRedirectData::Sofort { .. }
                | api::BankRedirectData::Trustly { .. }
                | api::BankRedirectData::OnlineBankingFpx { .. }
                | api::BankRedirectData::OnlineBankingThailand { .. } => {
                    Err(errors::ConnectorError::NotImplemented(
                        utils::get_unimplemented_payment_method_error_message("multisafepay"),
                    ))?
                }
            },
=======
            domain::PaymentMethodData::PayLater(ref _paylater) => Type::Redirect,
>>>>>>> 3e6bc191
            _ => Type::Redirect,
        };

        let gateway = match item.router_data.request.payment_method_data {
            domain::PaymentMethodData::Card(ref ccard) => {
                Some(Gateway::try_from(ccard.get_card_issuer()?)?)
            }
            domain::PaymentMethodData::Wallet(ref wallet_data) => Some(match wallet_data {
                domain::WalletData::GooglePay(_) => Gateway::Googlepay,
                domain::WalletData::PaypalRedirect(_) => Gateway::Paypal,
                domain::WalletData::AliPayQr(_)
                | domain::WalletData::AliPayRedirect(_)
                | domain::WalletData::AliPayHkRedirect(_)
                | domain::WalletData::MomoRedirect(_)
                | domain::WalletData::KakaoPayRedirect(_)
                | domain::WalletData::GoPayRedirect(_)
                | domain::WalletData::GcashRedirect(_)
                | domain::WalletData::ApplePay(_)
                | domain::WalletData::ApplePayRedirect(_)
                | domain::WalletData::ApplePayThirdPartySdk(_)
                | domain::WalletData::DanaRedirect {}
                | domain::WalletData::GooglePayRedirect(_)
                | domain::WalletData::GooglePayThirdPartySdk(_)
                | domain::WalletData::MbWayRedirect(_)
                | domain::WalletData::MobilePayRedirect(_)
                | domain::WalletData::PaypalSdk(_)
                | domain::WalletData::SamsungPay(_)
                | domain::WalletData::TwintRedirect {}
                | domain::WalletData::VippsRedirect {}
                | domain::WalletData::TouchNGoRedirect(_)
                | domain::WalletData::WeChatPayRedirect(_)
                | domain::WalletData::WeChatPayQr(_)
                | domain::WalletData::CashappQr(_)
                | domain::WalletData::SwishQr(_) => Err(errors::ConnectorError::NotImplemented(
                    utils::get_unimplemented_payment_method_error_message("multisafepay"),
                ))?,
            }),
<<<<<<< HEAD
            api::PaymentMethodData::PayLater(
                api_models::payments::PayLaterData::KlarnaRedirect {
                    billing_email: _,
                    billing_country: _,
                },
            ) => Some(Gateway::Klarna),
            api::PaymentMethodData::MandatePayment => None,
            api::PaymentMethodData::BankRedirect(ref bank_data) => Some(match bank_data {
                api::BankRedirectData::Giropay { .. } => Gateway::Giropay,
                api::BankRedirectData::Ideal { .. } => Gateway::Ideal,
                api::BankRedirectData::BancontactCard { .. }
                | api::BankRedirectData::Bizum { .. }
                | api::BankRedirectData::Blik { .. }
                | api::BankRedirectData::Eps { .. }
                | api::BankRedirectData::Interac { .. }
                | api::BankRedirectData::OnlineBankingCzechRepublic { .. }
                | api::BankRedirectData::OnlineBankingFinland { .. }
                | api::BankRedirectData::OnlineBankingPoland { .. }
                | api::BankRedirectData::OnlineBankingSlovakia { .. }
                | api::BankRedirectData::OpenBankingUk { .. }
                | api::BankRedirectData::Przelewy24 { .. }
                | api::BankRedirectData::Sofort { .. }
                | api::BankRedirectData::Trustly { .. }
                | api::BankRedirectData::OnlineBankingFpx { .. }
                | api::BankRedirectData::OnlineBankingThailand { .. } => {
                    Err(errors::ConnectorError::NotImplemented(
                        utils::get_unimplemented_payment_method_error_message("multisafepay"),
                    ))?
                }
            }),
            api::PaymentMethodData::CardRedirect(_)
            | api::PaymentMethodData::PayLater(_)
            | api::PaymentMethodData::BankDebit(_)
            | api::PaymentMethodData::BankTransfer(_)
            | api::PaymentMethodData::Crypto(_)
            | api::PaymentMethodData::Reward
            | api::PaymentMethodData::Upi(_)
            | api::PaymentMethodData::Voucher(_)
            | api::PaymentMethodData::GiftCard(_)
            | api::PaymentMethodData::CardToken(_) => Err(errors::ConnectorError::NotImplemented(
                utils::get_unimplemented_payment_method_error_message("multisafepay"),
            ))?,
=======
            domain::PaymentMethodData::PayLater(domain::PayLaterData::KlarnaRedirect {
                billing_email: _,
                billing_country: _,
            }) => Some(Gateway::Klarna),
            domain::PaymentMethodData::MandatePayment => None,
            domain::PaymentMethodData::CardRedirect(_)
            | domain::PaymentMethodData::PayLater(_)
            | domain::PaymentMethodData::BankRedirect(_)
            | domain::PaymentMethodData::BankDebit(_)
            | domain::PaymentMethodData::BankTransfer(_)
            | domain::PaymentMethodData::Crypto(_)
            | domain::PaymentMethodData::Reward
            | domain::PaymentMethodData::Upi(_)
            | domain::PaymentMethodData::Voucher(_)
            | domain::PaymentMethodData::GiftCard(_)
            | domain::PaymentMethodData::CardToken(_) => {
                Err(errors::ConnectorError::NotImplemented(
                    utils::get_unimplemented_payment_method_error_message("multisafepay"),
                ))?
            }
>>>>>>> 3e6bc191
        };
        let description = item.router_data.get_description()?;
        let payment_options = PaymentOptions {
            notification_url: None,
            redirect_url: item.router_data.request.get_router_return_url()?,
            cancel_url: item.router_data.request.get_router_return_url()?,
            close_window: None,
            notification_method: None,
            settings: None,
            template_id: None,
            allowed_countries: None,
        };

        let customer = Customer {
            browser: None,
            locale: None,
            ip_address: None,
            forward_ip: None,
            first_name: None,
            last_name: None,
            gender: None,
            birthday: None,
            address1: None,
            address2: None,
            house_number: None,
            zip_code: None,
            city: None,
            state: None,
            country: None,
            phone: None,
            email: item.router_data.request.email.clone(),
            user_agent: None,
            referrer: None,
            reference: Some(item.router_data.connector_request_reference_id.clone()),
        };

        let billing_address = item
            .router_data
            .get_billing()?
            .address
            .as_ref()
            .ok_or_else(utils::missing_field_err("billing.address"))?;
        let first_name = billing_address.get_first_name()?;
        let delivery = DeliveryObject {
            first_name: first_name.clone(),
            last_name: billing_address
                .get_last_name()
                .unwrap_or(first_name)
                .clone(),
            address1: billing_address.get_line1()?.to_owned(),
            house_number: billing_address.get_line2()?.to_owned(),
            zip_code: billing_address.get_zip()?.to_owned(),
            city: billing_address.get_city()?.to_owned(),
            country: billing_address.get_country()?.to_owned(),
        };

        let gateway_info = match item.router_data.request.payment_method_data {
            domain::PaymentMethodData::Card(ref ccard) => Some(GatewayInfo::Card(CardInfo {
                card_number: Some(ccard.card_number.clone()),
                card_expiry_date: Some(Secret::new(
                    (format!(
                        "{}{}",
                        ccard.get_card_expiry_year_2_digit()?.expose(),
                        ccard.card_exp_month.clone().expose()
                    ))
                    .parse::<i32>()
                    .unwrap_or_default(),
                )),
                card_cvc: Some(ccard.card_cvc.clone()),
                card_holder_name: None,
                flexible_3d: None,
                moto: None,
                term_url: None,
            })),
            domain::PaymentMethodData::Wallet(ref wallet_data) => match wallet_data {
                domain::WalletData::GooglePay(ref google_pay) => {
                    Some(GatewayInfo::Wallet(WalletInfo::GooglePay({
                        GpayInfo {
                            payment_token: Some(Secret::new(
                                google_pay.tokenization_data.token.clone(),
                            )),
                        }
                    })))
                }
                domain::WalletData::PaypalRedirect(_) => None,
                domain::WalletData::AliPayQr(_)
                | domain::WalletData::AliPayRedirect(_)
                | domain::WalletData::AliPayHkRedirect(_)
                | domain::WalletData::MomoRedirect(_)
                | domain::WalletData::KakaoPayRedirect(_)
                | domain::WalletData::GoPayRedirect(_)
                | domain::WalletData::GcashRedirect(_)
                | domain::WalletData::ApplePay(_)
                | domain::WalletData::ApplePayRedirect(_)
                | domain::WalletData::ApplePayThirdPartySdk(_)
                | domain::WalletData::DanaRedirect {}
                | domain::WalletData::GooglePayRedirect(_)
                | domain::WalletData::GooglePayThirdPartySdk(_)
                | domain::WalletData::MbWayRedirect(_)
                | domain::WalletData::MobilePayRedirect(_)
                | domain::WalletData::PaypalSdk(_)
                | domain::WalletData::SamsungPay(_)
                | domain::WalletData::TwintRedirect {}
                | domain::WalletData::VippsRedirect {}
                | domain::WalletData::TouchNGoRedirect(_)
                | domain::WalletData::WeChatPayRedirect(_)
                | domain::WalletData::WeChatPayQr(_)
                | domain::WalletData::CashappQr(_)
                | domain::WalletData::SwishQr(_) => Err(errors::ConnectorError::NotImplemented(
                    utils::get_unimplemented_payment_method_error_message("multisafepay"),
                ))?,
            },
            domain::PaymentMethodData::PayLater(ref paylater) => {
                Some(GatewayInfo::PayLater(PayLaterInfo {
                    email: Some(match paylater {
                        domain::PayLaterData::KlarnaRedirect { billing_email, .. } => {
                            billing_email.clone()
                        }
                        domain::PayLaterData::KlarnaSdk { token: _ }
                        | domain::PayLaterData::AffirmRedirect {}
                        | domain::PayLaterData::AfterpayClearpayRedirect {
                            billing_email: _,
                            billing_name: _,
                        }
                        | domain::PayLaterData::PayBrightRedirect {}
                        | domain::PayLaterData::WalleyRedirect {}
                        | domain::PayLaterData::AlmaRedirect {}
                        | domain::PayLaterData::AtomeRedirect {} => {
                            Err(errors::ConnectorError::NotImplemented(
                                utils::get_unimplemented_payment_method_error_message(
                                    "multisafepay",
                                ),
                            ))?
                        }
                    }),
                }))
            }
<<<<<<< HEAD
            api::PaymentMethodData::MandatePayment => None,
            api::PaymentMethodData::BankRedirect(ref bank_redirect_data) => {
                match bank_redirect_data {
                    api::BankRedirectData::Ideal {
                        billing_details: _,
                        bank_name,
                        country: _,
                    } => Some(GatewayInfo::BankRedirect(BankRedirectInfo::Ideal(
                        IdealInfo {
                            issuer_id: Some(
                                MultisafepayBankNames::try_from(&bank_name.ok_or(
                                    errors::ConnectorError::MissingRequiredField {
                                        field_name: "ideal.bank_name",
                                    },
                                )?)?
                                .0
                                .to_string(),
                            ),
                        },
                    ))),
                    api::BankRedirectData::BancontactCard { .. }
                    | api::BankRedirectData::Bizum { .. }
                    | api::BankRedirectData::Blik { .. }
                    | api::BankRedirectData::Eps { .. }
                    | api::BankRedirectData::Giropay { .. }
                    | api::BankRedirectData::Interac { .. }
                    | api::BankRedirectData::OnlineBankingCzechRepublic { .. }
                    | api::BankRedirectData::OnlineBankingFinland { .. }
                    | api::BankRedirectData::OnlineBankingPoland { .. }
                    | api::BankRedirectData::OnlineBankingSlovakia { .. }
                    | api::BankRedirectData::OpenBankingUk { .. }
                    | api::BankRedirectData::Przelewy24 { .. }
                    | api::BankRedirectData::Sofort { .. }
                    | api::BankRedirectData::Trustly { .. }
                    | api::BankRedirectData::OnlineBankingFpx { .. }
                    | api::BankRedirectData::OnlineBankingThailand { .. } => None,
                }
            }
            api::PaymentMethodData::CardRedirect(_)
            | api::PaymentMethodData::BankDebit(_)
            | api::PaymentMethodData::BankTransfer(_)
            | api::PaymentMethodData::Crypto(_)
            | api::PaymentMethodData::Reward
            | api::PaymentMethodData::Upi(_)
            | api::PaymentMethodData::Voucher(_)
            | api::PaymentMethodData::GiftCard(_)
            | api::PaymentMethodData::CardToken(_) => Err(errors::ConnectorError::NotImplemented(
                utils::get_unimplemented_payment_method_error_message("multisafepay"),
            ))?,
=======
            domain::PaymentMethodData::MandatePayment => None,
            domain::PaymentMethodData::CardRedirect(_)
            | domain::PaymentMethodData::BankRedirect(_)
            | domain::PaymentMethodData::BankDebit(_)
            | domain::PaymentMethodData::BankTransfer(_)
            | domain::PaymentMethodData::Crypto(_)
            | domain::PaymentMethodData::Reward
            | domain::PaymentMethodData::Upi(_)
            | domain::PaymentMethodData::Voucher(_)
            | domain::PaymentMethodData::GiftCard(_)
            | domain::PaymentMethodData::CardToken(_) => {
                Err(errors::ConnectorError::NotImplemented(
                    utils::get_unimplemented_payment_method_error_message("multisafepay"),
                ))?
            }
>>>>>>> 3e6bc191
        };

        Ok(Self {
            payment_type,
            gateway,
            order_id: item.router_data.connector_request_reference_id.to_string(),
            currency: item.router_data.request.currency.to_string(),
            amount: item.amount,
            description,
            payment_options: Some(payment_options),
            customer: Some(customer),
            delivery: Some(delivery),
            gateway_info,
            checkout_options: None,
            shopping_cart: None,
            capture: None,
            items: None,
            recurring_model: if item.router_data.request.is_mandate_payment() {
                Some(MandateType::Unscheduled)
            } else {
                None
            },
            recurring_id: item
                .router_data
                .request
                .mandate_id
                .clone()
                .and_then(|mandate_ids| match mandate_ids.mandate_reference_id {
                    Some(api_models::payments::MandateReferenceId::ConnectorMandateId(
                        connector_mandate_ids,
                    )) => connector_mandate_ids.connector_mandate_id.map(Secret::new),
                    _ => None,
                }),
            days_active: Some(30),
            seconds_active: Some(259200),
            var1: None,
            var2: None,
            var3: None,
        })
    }
}

// Auth Struct
pub struct MultisafepayAuthType {
    pub(super) api_key: Secret<String>,
}

impl TryFrom<&types::ConnectorAuthType> for MultisafepayAuthType {
    type Error = error_stack::Report<errors::ConnectorError>;
    fn try_from(auth_type: &types::ConnectorAuthType) -> Result<Self, Self::Error> {
        if let types::ConnectorAuthType::HeaderKey { api_key } = auth_type {
            Ok(Self {
                api_key: api_key.to_owned(),
            })
        } else {
            Err(errors::ConnectorError::FailedToObtainAuthType.into())
        }
    }
}
// PaymentsResponse
#[derive(Debug, Clone, Default, Eq, Serialize, Deserialize, PartialEq)]
#[serde(rename_all = "lowercase")]
pub enum MultisafepayPaymentStatus {
    Completed,
    Declined,
    #[default]
    Initialized,
    Void,
    Uncleared,
}

#[derive(Debug, Clone, Eq, Serialize, Deserialize, PartialEq)]
#[serde(rename_all = "lowercase")]
pub enum MandateType {
    Unscheduled,
}

impl From<MultisafepayPaymentStatus> for AttemptStatus {
    fn from(item: MultisafepayPaymentStatus) -> Self {
        match item {
            MultisafepayPaymentStatus::Completed => Self::Charged,
            MultisafepayPaymentStatus::Declined => Self::Failure,
            MultisafepayPaymentStatus::Initialized => Self::AuthenticationPending,
            MultisafepayPaymentStatus::Uncleared => Self::Pending,
            MultisafepayPaymentStatus::Void => Self::Voided,
        }
    }
}

#[derive(Clone, Debug, Eq, PartialEq, Deserialize, Serialize)]
pub struct Data {
    #[serde(rename = "type")]
    pub payment_type: Option<String>,
    pub order_id: String,
    pub currency: Option<String>,
    pub amount: Option<i64>,
    pub description: Option<String>,
    pub capture: Option<String>,
    pub payment_url: Option<Url>,
    pub status: Option<MultisafepayPaymentStatus>,
    pub reason: Option<String>,
    pub reason_code: Option<String>,
    pub payment_details: Option<MultisafepayPaymentDetails>,
}

#[derive(Default, Debug, Clone, Serialize, Deserialize, Eq, PartialEq)]

pub struct MultisafepayPaymentDetails {
    pub account_holder_name: Option<Secret<String>>,
    pub account_id: Option<Secret<String>>,
    pub card_expiry_date: Option<Secret<String>>,
    pub external_transaction_id: Option<serde_json::Value>,
    pub last4: Option<Secret<String>>,
    pub recurring_flow: Option<String>,
    pub recurring_id: Option<Secret<String>>,
    pub recurring_model: Option<String>,
    #[serde(rename = "type")]
    pub payment_type: Option<String>,
}

#[derive(Debug, Clone, Serialize, Deserialize, PartialEq)]
pub struct MultisafepayPaymentsResponse {
    pub success: bool,
    pub data: Data,
}

#[derive(Debug, Serialize, Deserialize, PartialEq, Clone)]
#[serde(untagged)]
pub enum MultisafepayAuthResponse {
    ErrorResponse(MultisafepayErrorResponse),
    PaymentResponse(MultisafepayPaymentsResponse),
}

impl<F, T>
    TryFrom<types::ResponseRouterData<F, MultisafepayAuthResponse, T, types::PaymentsResponseData>>
    for types::RouterData<F, T, types::PaymentsResponseData>
{
    type Error = error_stack::Report<errors::ParsingError>;
    fn try_from(
        item: types::ResponseRouterData<
            F,
            MultisafepayAuthResponse,
            T,
            types::PaymentsResponseData,
        >,
    ) -> Result<Self, Self::Error> {
        match item.response {
            MultisafepayAuthResponse::PaymentResponse(payment_response) => {
                let redirection_data = payment_response
                    .data
                    .payment_url
                    .clone()
                    .map(|url| services::RedirectForm::from((url, services::Method::Get)));

                let default_status = if payment_response.success {
                    MultisafepayPaymentStatus::Initialized
                } else {
                    MultisafepayPaymentStatus::Declined
                };

                let status = enums::AttemptStatus::from(
                    payment_response.data.status.unwrap_or(default_status),
                );

                Ok(Self {
                    status,
                    response: if utils::is_payment_failure(status) {
                        Err(types::ErrorResponse::from((
                            payment_response.data.reason_code,
                            payment_response.data.reason.clone(),
                            payment_response.data.reason,
                            item.http_code,
                            Some(status),
                            Some(payment_response.data.order_id),
                        )))
                    } else {
                        Ok(types::PaymentsResponseData::TransactionResponse {
                            resource_id: types::ResponseId::ConnectorTransactionId(
                                payment_response.data.order_id.clone(),
                            ),
                            redirection_data,
                            mandate_reference: payment_response
                                .data
                                .payment_details
                                .and_then(|payment_details| payment_details.recurring_id)
                                .map(|id| types::MandateReference {
                                    connector_mandate_id: Some(id.expose()),
                                    payment_method_id: None,
                                }),
                            connector_metadata: None,
                            network_txn_id: None,
                            connector_response_reference_id: Some(
                                payment_response.data.order_id.clone(),
                            ),
                            incremental_authorization_allowed: None,
                        })
                    },
                    ..item.data
                })
            }
            MultisafepayAuthResponse::ErrorResponse(error_response) => {
                let attempt_status = Option::<AttemptStatus>::from(error_response.clone());
                Ok(Self {
                    response: Err(types::ErrorResponse::from((
                        Some(error_response.error_code.to_string()),
                        Some(error_response.error_info.clone()),
                        Some(error_response.error_info),
                        item.http_code,
                        attempt_status,
                        None,
                    ))),
                    ..item.data
                })
            }
        }
    }
}

// REFUND :
// Type definition for RefundRequest
#[derive(Debug, Serialize)]
pub struct MultisafepayRefundRequest {
    pub currency: diesel_models::enums::Currency,
    pub amount: i64,
    pub description: Option<String>,
    pub refund_order_id: Option<String>,
    pub checkout_data: Option<ShoppingCart>,
}

impl<F> TryFrom<&MultisafepayRouterData<&types::RefundsRouterData<F>>>
    for MultisafepayRefundRequest
{
    type Error = error_stack::Report<errors::ConnectorError>;
    fn try_from(
        item: &MultisafepayRouterData<&types::RefundsRouterData<F>>,
    ) -> Result<Self, Self::Error> {
        Ok(Self {
            currency: item.router_data.request.currency,
            amount: item.amount,
            description: item.router_data.description.clone(),
            refund_order_id: Some(item.router_data.request.refund_id.clone()),
            checkout_data: None,
        })
    }
}

// Type definition for Refund Response

#[allow(dead_code)]
#[derive(Debug, Serialize, Default, Deserialize, Clone)]
pub enum RefundStatus {
    Succeeded,
    Failed,
    #[default]
    Processing,
}

impl From<RefundStatus> for enums::RefundStatus {
    fn from(item: RefundStatus) -> Self {
        match item {
            RefundStatus::Succeeded => Self::Success,
            RefundStatus::Failed => Self::Failure,
            RefundStatus::Processing => Self::Pending,
        }
    }
}

#[derive(Default, Debug, Clone, Serialize, Deserialize)]
pub struct RefundData {
    pub transaction_id: i64,
    pub refund_id: i64,
    pub order_id: Option<String>,
    pub error_code: Option<i32>,
    pub error_info: Option<String>,
}
#[derive(Debug, Clone, Serialize, Deserialize)]
pub struct RefundResponse {
    pub success: bool,
    pub data: RefundData,
}

#[derive(Debug, Clone, Serialize, Deserialize)]
#[serde(untagged)]
pub enum MultisafepayRefundResponse {
    ErrorResponse(MultisafepayErrorResponse),
    RefundResponse(RefundResponse),
}

impl TryFrom<types::RefundsResponseRouterData<api::Execute, MultisafepayRefundResponse>>
    for types::RefundsRouterData<api::Execute>
{
    type Error = error_stack::Report<errors::ParsingError>;
    fn try_from(
        item: types::RefundsResponseRouterData<api::Execute, MultisafepayRefundResponse>,
    ) -> Result<Self, Self::Error> {
        match item.response {
            MultisafepayRefundResponse::RefundResponse(refund_data) => {
                let refund_status = if refund_data.success {
                    RefundStatus::Succeeded
                } else {
                    RefundStatus::Failed
                };

                Ok(Self {
                    response: Ok(types::RefundsResponseData {
                        connector_refund_id: refund_data.data.refund_id.to_string(),
                        refund_status: enums::RefundStatus::from(refund_status),
                    }),
                    ..item.data
                })
            }
            MultisafepayRefundResponse::ErrorResponse(error_response) => {
                let attempt_status = Option::<AttemptStatus>::from(error_response.clone());
                Ok(Self {
                    response: Err(types::ErrorResponse {
                        code: error_response.error_code.to_string(),
                        message: error_response.error_info.clone(),
                        reason: Some(error_response.error_info),
                        status_code: item.http_code,
                        attempt_status,
                        connector_transaction_id: None,
                    }),
                    ..item.data
                })
            }
        }
    }
}

impl TryFrom<types::RefundsResponseRouterData<api::RSync, MultisafepayRefundResponse>>
    for types::RefundsRouterData<api::RSync>
{
    type Error = error_stack::Report<errors::ParsingError>;
    fn try_from(
        item: types::RefundsResponseRouterData<api::RSync, MultisafepayRefundResponse>,
    ) -> Result<Self, Self::Error> {
        match item.response {
            MultisafepayRefundResponse::RefundResponse(refund_data) => {
                let refund_status = if refund_data.success {
                    RefundStatus::Succeeded
                } else {
                    RefundStatus::Failed
                };

                Ok(Self {
                    response: Ok(types::RefundsResponseData {
                        connector_refund_id: refund_data.data.refund_id.to_string(),
                        refund_status: enums::RefundStatus::from(refund_status),
                    }),
                    ..item.data
                })
            }
            MultisafepayRefundResponse::ErrorResponse(error_response) => Ok(Self {
                response: Err(types::ErrorResponse::from((
                    Some(error_response.error_code.to_string()),
                    Some(error_response.error_info.clone()),
                    Some(error_response.error_info),
                    item.http_code,
                    None,
                    None,
                ))),
                ..item.data
            }),
        }
    }
}

#[derive(Default, Debug, Serialize, Deserialize, PartialEq, Clone)]
pub struct MultisafepayErrorResponse {
    pub error_code: i32,
    pub error_info: String,
}

impl From<MultisafepayErrorResponse> for Option<AttemptStatus> {
    fn from(error_data: MultisafepayErrorResponse) -> Self {
        match error_data.error_code {
            10001 // InvalidAmount
            | 1002 // InvalidCurrency
            | 1003  // InvalidAccountID
            | 1004 // InvalidSiteID
            | 1005 // InvalidSecurityCode
            | 1006 // InvalidTransactionID
            | 1007 // InvalidIPAddress
            | 1008 // InvalidDescription
            | 1010 // InvalidVariable
            | 1011 // InvalidCustomerAccountID
            | 1012 // InvalidCustomerSecurityCode
            | 1013 // InvalidSignature
            | 1015 //UnknownAccountID
            | 1016 // MissingData
            | 1018 // InvalidCountryCode
            | 1025 // MultisafepayErrorCodes::IncorrectCustomerIPAddress
            | 1026 // MultisafepayErrorCodes::MultipleCurrenciesInCart
            | 1027 // MultisafepayErrorCodes::CartCurrencyDifferentToOrderCurrency
            | 1028 // IncorrectCustomTaxRate
            | 1029 // IncorrectItemTaxRate
            | 1030 // IncorrectItemCurrency
            | 1031 // IncorrectItemPrice
            | 1035 // InvalidSignatureRefund
            | 1036 // InvalidIdealIssuerID
            | 5001 // CartDataNotValidated
            | 1032 // InvalidAPIKey
            => {
                Some(AttemptStatus::AuthenticationFailed)
            }

            1034 // CannotRefundTransaction
            | 1022 // CannotInitiateTransaction
            | 1024 //TransactionDeclined
            => Some(AttemptStatus::Failure),
            1017 // InsufficientFunds
            => Some(AttemptStatus::AuthorizationFailed),
            _ => None,
        }
    }
}<|MERGE_RESOLUTION|>--- conflicted
+++ resolved
@@ -1,8 +1,5 @@
-<<<<<<< HEAD
 use api_models::enums::BankNames;
-=======
 use common_enums::AttemptStatus;
->>>>>>> 3e6bc191
 use common_utils::pii::{Email, IpAddress};
 use masking::ExposeInterface;
 use serde::{Deserialize, Serialize};
@@ -487,7 +484,6 @@
                     utils::get_unimplemented_payment_method_error_message("multisafepay"),
                 ))?,
             },
-<<<<<<< HEAD
             api::PaymentMethodData::PayLater(ref _paylater) => Type::Redirect,
             api::PaymentMethodData::BankRedirect(ref bank_data) => match bank_data {
                 api::BankRedirectData::Giropay { .. } => Type::Redirect,
@@ -512,9 +508,7 @@
                     ))?
                 }
             },
-=======
             domain::PaymentMethodData::PayLater(ref _paylater) => Type::Redirect,
->>>>>>> 3e6bc191
             _ => Type::Redirect,
         };
 
@@ -552,59 +546,37 @@
                     utils::get_unimplemented_payment_method_error_message("multisafepay"),
                 ))?,
             }),
-<<<<<<< HEAD
-            api::PaymentMethodData::PayLater(
-                api_models::payments::PayLaterData::KlarnaRedirect {
-                    billing_email: _,
-                    billing_country: _,
-                },
-            ) => Some(Gateway::Klarna),
-            api::PaymentMethodData::MandatePayment => None,
-            api::PaymentMethodData::BankRedirect(ref bank_data) => Some(match bank_data {
-                api::BankRedirectData::Giropay { .. } => Gateway::Giropay,
-                api::BankRedirectData::Ideal { .. } => Gateway::Ideal,
-                api::BankRedirectData::BancontactCard { .. }
-                | api::BankRedirectData::Bizum { .. }
-                | api::BankRedirectData::Blik { .. }
-                | api::BankRedirectData::Eps { .. }
-                | api::BankRedirectData::Interac { .. }
-                | api::BankRedirectData::OnlineBankingCzechRepublic { .. }
-                | api::BankRedirectData::OnlineBankingFinland { .. }
-                | api::BankRedirectData::OnlineBankingPoland { .. }
-                | api::BankRedirectData::OnlineBankingSlovakia { .. }
-                | api::BankRedirectData::OpenBankingUk { .. }
-                | api::BankRedirectData::Przelewy24 { .. }
-                | api::BankRedirectData::Sofort { .. }
-                | api::BankRedirectData::Trustly { .. }
-                | api::BankRedirectData::OnlineBankingFpx { .. }
-                | api::BankRedirectData::OnlineBankingThailand { .. } => {
+            domain::PaymentMethodData::PayLater(domain::PayLaterData::KlarnaRedirect {
+                billing_email: _,
+                billing_country: _,
+            }) => Some(Gateway::Klarna),
+                domain::PaymentMethodData::BankRedirect(ref bank_data) => Some(match bank_data {
+                domain::BankRedirectData::Giropay { .. } => Gateway::Giropay,
+                domain::BankRedirectData::Ideal { .. } => Gateway::Ideal,
+                domain::BankRedirectData::BancontactCard { .. }
+                | domain::BankRedirectData::Bizum { .. }
+                | domain::BankRedirectData::Blik { .. }
+                | domain::BankRedirectData::Eps { .. }
+                | domain::BankRedirectData::Interac { .. }
+                | domain::BankRedirectData::OnlineBankingCzechRepublic { .. }
+                | domain::BankRedirectData::OnlineBankingFinland { .. }
+                | domain::BankRedirectData::OnlineBankingPoland { .. }
+                | domain::BankRedirectData::OnlineBankingSlovakia { .. }
+                | domain::BankRedirectData::OpenBankingUk { .. }
+                | domain::BankRedirectData::Przelewy24 { .. }
+                | domain::BankRedirectData::Sofort { .. }
+                | domain::BankRedirectData::Trustly { .. }
+                | domain::BankRedirectData::OnlineBankingFpx { .. }
+                | domain::BankRedirectData::OnlineBankingThailand { .. } => {
                     Err(errors::ConnectorError::NotImplemented(
                         utils::get_unimplemented_payment_method_error_message("multisafepay"),
                     ))?
                 }
             }),
-            api::PaymentMethodData::CardRedirect(_)
-            | api::PaymentMethodData::PayLater(_)
-            | api::PaymentMethodData::BankDebit(_)
-            | api::PaymentMethodData::BankTransfer(_)
-            | api::PaymentMethodData::Crypto(_)
-            | api::PaymentMethodData::Reward
-            | api::PaymentMethodData::Upi(_)
-            | api::PaymentMethodData::Voucher(_)
-            | api::PaymentMethodData::GiftCard(_)
-            | api::PaymentMethodData::CardToken(_) => Err(errors::ConnectorError::NotImplemented(
-                utils::get_unimplemented_payment_method_error_message("multisafepay"),
-            ))?,
-=======
-            domain::PaymentMethodData::PayLater(domain::PayLaterData::KlarnaRedirect {
-                billing_email: _,
-                billing_country: _,
-            }) => Some(Gateway::Klarna),
             domain::PaymentMethodData::MandatePayment => None,
             domain::PaymentMethodData::CardRedirect(_)
             | domain::PaymentMethodData::PayLater(_)
             | domain::PaymentMethodData::BankRedirect(_)
-            | domain::PaymentMethodData::BankDebit(_)
             | domain::PaymentMethodData::BankTransfer(_)
             | domain::PaymentMethodData::Crypto(_)
             | domain::PaymentMethodData::Reward
@@ -616,7 +588,6 @@
                     utils::get_unimplemented_payment_method_error_message("multisafepay"),
                 ))?
             }
->>>>>>> 3e6bc191
         };
         let description = item.router_data.get_description()?;
         let payment_options = PaymentOptions {
@@ -754,9 +725,7 @@
                     }),
                 }))
             }
-<<<<<<< HEAD
-            api::PaymentMethodData::MandatePayment => None,
-            api::PaymentMethodData::BankRedirect(ref bank_redirect_data) => {
+            domain::PaymentMethodData::BankRedirect(ref bank_redirect_data) => {
                 match bank_redirect_data {
                     api::BankRedirectData::Ideal {
                         billing_details: _,
@@ -775,39 +744,26 @@
                             ),
                         },
                     ))),
-                    api::BankRedirectData::BancontactCard { .. }
-                    | api::BankRedirectData::Bizum { .. }
-                    | api::BankRedirectData::Blik { .. }
-                    | api::BankRedirectData::Eps { .. }
-                    | api::BankRedirectData::Giropay { .. }
-                    | api::BankRedirectData::Interac { .. }
-                    | api::BankRedirectData::OnlineBankingCzechRepublic { .. }
-                    | api::BankRedirectData::OnlineBankingFinland { .. }
-                    | api::BankRedirectData::OnlineBankingPoland { .. }
-                    | api::BankRedirectData::OnlineBankingSlovakia { .. }
-                    | api::BankRedirectData::OpenBankingUk { .. }
-                    | api::BankRedirectData::Przelewy24 { .. }
-                    | api::BankRedirectData::Sofort { .. }
-                    | api::BankRedirectData::Trustly { .. }
-                    | api::BankRedirectData::OnlineBankingFpx { .. }
-                    | api::BankRedirectData::OnlineBankingThailand { .. } => None,
+                    domain::BankRedirectData::BancontactCard { .. }
+                    | domain::BankRedirectData::Bizum { .. }
+                    | domain::BankRedirectData::Blik { .. }
+                    | domain::BankRedirectData::Eps { .. }
+                    | domain::BankRedirectData::Giropay { .. }
+                    | domain::BankRedirectData::Interac { .. }
+                    | domain::BankRedirectData::OnlineBankingCzechRepublic { .. }
+                    | domain::BankRedirectData::OnlineBankingFinland { .. }
+                    | domain::BankRedirectData::OnlineBankingPoland { .. }
+                    | domain::BankRedirectData::OnlineBankingSlovakia { .. }
+                    | domain::BankRedirectData::OpenBankingUk { .. }
+                    | domain::BankRedirectData::Przelewy24 { .. }
+                    | domain::BankRedirectData::Sofort { .. }
+                    | domain::BankRedirectData::Trustly { .. }
+                    | domain::BankRedirectData::OnlineBankingFpx { .. }
+                    | domain::BankRedirectData::OnlineBankingThailand { .. } => None,
                 }
             }
-            api::PaymentMethodData::CardRedirect(_)
-            | api::PaymentMethodData::BankDebit(_)
-            | api::PaymentMethodData::BankTransfer(_)
-            | api::PaymentMethodData::Crypto(_)
-            | api::PaymentMethodData::Reward
-            | api::PaymentMethodData::Upi(_)
-            | api::PaymentMethodData::Voucher(_)
-            | api::PaymentMethodData::GiftCard(_)
-            | api::PaymentMethodData::CardToken(_) => Err(errors::ConnectorError::NotImplemented(
-                utils::get_unimplemented_payment_method_error_message("multisafepay"),
-            ))?,
-=======
             domain::PaymentMethodData::MandatePayment => None,
             domain::PaymentMethodData::CardRedirect(_)
-            | domain::PaymentMethodData::BankRedirect(_)
             | domain::PaymentMethodData::BankDebit(_)
             | domain::PaymentMethodData::BankTransfer(_)
             | domain::PaymentMethodData::Crypto(_)
@@ -820,7 +776,6 @@
                     utils::get_unimplemented_payment_method_error_message("multisafepay"),
                 ))?
             }
->>>>>>> 3e6bc191
         };
 
         Ok(Self {
