--- conflicted
+++ resolved
@@ -567,11 +567,6 @@
                     utils::get_unimplemented_payment_method_error_message("multisafepay"),
                 ))?,
             }),
-<<<<<<< HEAD
-            domain::PaymentMethodData::PayLater(domain::PayLaterData::KlarnaRedirect {
-                billing_email: _,
-                billing_country: _,
-            }) => Some(Gateway::Klarna),
             domain::PaymentMethodData::BankRedirect(ref bank_data) => Some(match bank_data {
                 domain::BankRedirectData::Giropay { .. } => Gateway::Giropay,
                 domain::BankRedirectData::Ideal { .. } => Gateway::Ideal,
@@ -595,11 +590,9 @@
                     ))?
                 }
             }),
-=======
             domain::PaymentMethodData::PayLater(domain::PayLaterData::KlarnaRedirect {}) => {
                 Some(Gateway::Klarna)
-            }
->>>>>>> 3077421c
+            },
             domain::PaymentMethodData::MandatePayment => None,
             domain::PaymentMethodData::CardRedirect(_)
             | domain::PaymentMethodData::PayLater(_)
