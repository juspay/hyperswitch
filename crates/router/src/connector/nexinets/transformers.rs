use api_models::payments::PaymentMethodData;
use base64::Engine;
use common_utils::errors::CustomResult;
use error_stack::{IntoReport, ResultExt};
use masking::Secret;
use serde::{Deserialize, Serialize};
use url::Url;

use crate::{
    connector::utils::{
        CardData, PaymentsAuthorizeRequestData, PaymentsCancelRequestData, WalletData,
    },
    consts,
    core::errors,
    services,
    types::{self, api, storage::enums, transformers::ForeignFrom},
};

#[derive(Debug, Serialize)]
#[serde(rename_all = "camelCase")]
pub struct NexinetsPaymentsRequest {
    initial_amount: i64,
    currency: enums::Currency,
    channel: NexinetsChannel,
    product: NexinetsProduct,
    payment: Option<NexinetsPaymentDetails>,
    #[serde(rename = "async")]
    nexinets_async: NexinetsAsyncDetails,
}

#[derive(Debug, Serialize, Default)]
#[serde(rename_all = "SCREAMING_SNAKE_CASE")]
pub enum NexinetsChannel {
    #[default]
    Ecom,
}

#[derive(Default, Debug, Serialize)]
#[serde(rename_all = "lowercase")]
pub enum NexinetsProduct {
    #[default]
    Creditcard,
    Paypal,
    Giropay,
    Sofort,
    Eps,
    Ideal,
    Applepay,
}

#[derive(Debug, Serialize)]
#[serde(rename_all = "camelCase")]
#[serde(untagged)]
pub enum NexinetsPaymentDetails {
    Card(Box<NexiCardDetails>),
    Wallet(Box<NexinetsWalletDetails>),
    BankRedirects(Box<NexinetsBankRedirects>),
}

#[derive(Debug, Serialize)]
#[serde(rename_all = "camelCase")]
pub struct NexiCardDetails {
    #[serde(flatten)]
    card_data: CardDataDetails,
    cof_contract: Option<CofContract>,
}

#[derive(Debug, Serialize)]
#[serde(untagged)]
pub enum CardDataDetails {
    CardDetails(Box<CardDetails>),
    PaymentInstrument(Box<PaymentInstrument>),
}

#[derive(Debug, Serialize)]
#[serde(rename_all = "camelCase")]
pub struct CardDetails {
    card_number: Secret<String, common_utils::pii::CardNumber>,
    expiry_month: Secret<String>,
    expiry_year: Secret<String>,
    verification: Secret<String>,
}

#[derive(Debug, Serialize, Deserialize)]
#[serde(rename_all = "camelCase")]
pub struct PaymentInstrument {
    payment_instrument_id: Option<String>,
}

#[derive(Debug, Serialize)]
pub struct CofContract {
    #[serde(rename = "type")]
    recurring_type: RecurringType,
}

#[derive(Debug, Serialize)]
#[serde(rename_all = "SCREAMING_SNAKE_CASE")]
pub enum RecurringType {
    Unscheduled,
}

#[derive(Debug, Serialize)]
#[serde(rename_all = "camelCase")]
pub struct NexinetsBankRedirects {
    bic: NexinetsBIC,
}

#[derive(Debug, Serialize)]
#[serde(rename_all = "camelCase")]

pub struct NexinetsAsyncDetails {
    pub success_url: Option<String>,
    pub cancel_url: Option<String>,
    pub failure_url: Option<String>,
}

#[derive(Debug, Serialize)]
pub enum NexinetsBIC {
    #[serde(rename = "ABNANL2A")]
    AbnAmro,
    #[serde(rename = "ASNBNL21")]
    AsnBank,
    #[serde(rename = "BUNQNL2A")]
    Bunq,
    #[serde(rename = "INGBNL2A")]
    Ing,
    #[serde(rename = "KNABNL2H")]
    Knab,
    #[serde(rename = "RABONL2U")]
    Rabobank,
    #[serde(rename = "RBRBNL21")]
    Regiobank,
    #[serde(rename = "SNSBNL2A")]
    SnsBank,
    #[serde(rename = "TRIONL2U")]
    TriodosBank,
    #[serde(rename = "FVLBNL22")]
    VanLanschot,
}

#[derive(Debug, Serialize)]
#[serde(rename_all = "camelCase")]
pub enum NexinetsWalletDetails {
    ApplePayToken(Box<ApplePayDetails>),
}

#[derive(Debug, Serialize)]
#[serde(rename_all = "camelCase")]
pub struct ApplePayDetails {
    payment_data: serde_json::Value,
    payment_method: ApplepayPaymentMethod,
    transaction_identifier: String,
}

#[derive(Debug, Serialize)]
#[serde(rename_all = "camelCase")]
pub struct ApplepayPaymentMethod {
    display_name: String,
    network: String,
    #[serde(rename = "type")]
    token_type: String,
}

impl TryFrom<&types::PaymentsAuthorizeRouterData> for NexinetsPaymentsRequest {
    type Error = error_stack::Report<errors::ConnectorError>;
    fn try_from(item: &types::PaymentsAuthorizeRouterData) -> Result<Self, Self::Error> {
        let return_url = item.request.router_return_url.clone();
        let nexinets_async = NexinetsAsyncDetails {
            success_url: return_url.clone(),
            cancel_url: return_url.clone(),
            failure_url: return_url,
        };
        let (payment, product) = get_payment_details_and_product(item)?;
        Ok(Self {
            initial_amount: item.request.amount,
            currency: item.request.currency,
            channel: NexinetsChannel::Ecom,
            product,
            payment,
            nexinets_async,
        })
    }
}

// Auth Struct
pub struct NexinetsAuthType {
    pub(super) api_key: String,
}

impl TryFrom<&types::ConnectorAuthType> for NexinetsAuthType {
    type Error = error_stack::Report<errors::ConnectorError>;
    fn try_from(auth_type: &types::ConnectorAuthType) -> Result<Self, Self::Error> {
        match auth_type {
            types::ConnectorAuthType::BodyKey { api_key, key1 } => {
                let auth_key = format!("{key1}:{api_key}");
                let auth_header = format!("Basic {}", consts::BASE64_ENGINE.encode(auth_key));
                Ok(Self {
                    api_key: auth_header,
                })
            }
            _ => Err(errors::ConnectorError::FailedToObtainAuthType)?,
        }
    }
}
// PaymentsResponse
#[derive(Debug, Deserialize, Clone)]
#[serde(rename_all = "SCREAMING_SNAKE_CASE")]
pub enum NexinetsPaymentStatus {
    Success,
    Pending,
    Ok,
    Failure,
    Declined,
    InProgress,
    Expired,
    Aborted,
}

impl ForeignFrom<(NexinetsPaymentStatus, NexinetsTransactionType)> for enums::AttemptStatus {
    fn foreign_from((status, method): (NexinetsPaymentStatus, NexinetsTransactionType)) -> Self {
        match status {
            NexinetsPaymentStatus::Success => match method {
                NexinetsTransactionType::Preauth => Self::Authorized,
                NexinetsTransactionType::Debit | NexinetsTransactionType::Capture => Self::Charged,
                NexinetsTransactionType::Cancel => Self::Voided,
            },
            NexinetsPaymentStatus::Declined
            | NexinetsPaymentStatus::Failure
            | NexinetsPaymentStatus::Expired
            | NexinetsPaymentStatus::Aborted => match method {
                NexinetsTransactionType::Preauth => Self::AuthorizationFailed,
                NexinetsTransactionType::Debit | NexinetsTransactionType::Capture => {
                    Self::CaptureFailed
                }
                NexinetsTransactionType::Cancel => Self::VoidFailed,
            },
            NexinetsPaymentStatus::Ok => match method {
                NexinetsTransactionType::Preauth => Self::Authorized,
                _ => Self::Pending,
            },
            NexinetsPaymentStatus::Pending => Self::AuthenticationPending,
            NexinetsPaymentStatus::InProgress => Self::Pending,
        }
    }
}

impl TryFrom<&api_models::enums::BankNames> for NexinetsBIC {
    type Error = error_stack::Report<errors::ConnectorError>;
    fn try_from(bank: &api_models::enums::BankNames) -> Result<Self, Self::Error> {
        match bank {
            api_models::enums::BankNames::AbnAmro => Ok(Self::AbnAmro),
            api_models::enums::BankNames::AsnBank => Ok(Self::AsnBank),
            api_models::enums::BankNames::Bunq => Ok(Self::Bunq),
            api_models::enums::BankNames::Ing => Ok(Self::Ing),
            api_models::enums::BankNames::Knab => Ok(Self::Knab),
            api_models::enums::BankNames::Rabobank => Ok(Self::Rabobank),
            api_models::enums::BankNames::Regiobank => Ok(Self::Regiobank),
            api_models::enums::BankNames::SnsBank => Ok(Self::SnsBank),
            api_models::enums::BankNames::TriodosBank => Ok(Self::TriodosBank),
            api_models::enums::BankNames::VanLanschot => Ok(Self::VanLanschot),
            _ => Err(errors::ConnectorError::FlowNotSupported {
                flow: bank.to_string(),
                connector: "Nexinets".to_string(),
            }
            .into()),
        }
    }
}

#[derive(Debug, Deserialize)]
#[serde(rename_all = "camelCase")]
pub struct NexinetsPreAuthOrDebitResponse {
    order_id: String,
    transaction_type: NexinetsTransactionType,
    transactions: Vec<NexinetsTransaction>,
    payment_instrument: PaymentInstrument,
    redirect_url: Option<Url>,
}

#[derive(Debug, Deserialize)]
#[serde(rename_all = "camelCase")]
pub struct NexinetsTransaction {
    pub transaction_id: String,
    #[serde(rename = "type")]
    pub transaction_type: NexinetsTransactionType,
    pub currency: enums::Currency,
    pub status: NexinetsPaymentStatus,
}

#[derive(Debug, Serialize, Deserialize, Clone)]
#[serde(rename_all = "SCREAMING_SNAKE_CASE")]
pub enum NexinetsTransactionType {
    Preauth,
    Debit,
    Capture,
    Cancel,
}

#[derive(Debug, Serialize, Deserialize, Clone)]
pub struct NexinetsPaymentsMetadata {
    pub transaction_id: Option<String>,
    pub order_id: Option<String>,
    pub psync_flow: NexinetsTransactionType,
}

impl<F, T>
    TryFrom<
        types::ResponseRouterData<
            F,
            NexinetsPreAuthOrDebitResponse,
            T,
            types::PaymentsResponseData,
        >,
    > for types::RouterData<F, T, types::PaymentsResponseData>
{
    type Error = error_stack::Report<errors::ConnectorError>;
    fn try_from(
        item: types::ResponseRouterData<
            F,
            NexinetsPreAuthOrDebitResponse,
            T,
            types::PaymentsResponseData,
        >,
    ) -> Result<Self, Self::Error> {
        let transaction = match item.response.transactions.first() {
            Some(order) => order,
            _ => Err(errors::ConnectorError::ResponseHandlingFailed)?,
        };
        let connector_metadata = serde_json::to_value(NexinetsPaymentsMetadata {
            transaction_id: Some(transaction.transaction_id.clone()),
            order_id: Some(item.response.order_id.clone()),
            psync_flow: item.response.transaction_type.clone(),
        })
        .into_report()
        .change_context(errors::ConnectorError::ResponseHandlingFailed)?;
        let redirection_data = item
            .response
            .redirect_url
            .map(|url| services::RedirectForm::from((url, services::Method::Get)));
        let resource_id = match item.response.transaction_type.clone() {
            NexinetsTransactionType::Preauth => types::ResponseId::NoResponseId,
            NexinetsTransactionType::Debit => {
                types::ResponseId::ConnectorTransactionId(transaction.transaction_id.clone())
            }
            _ => Err(errors::ConnectorError::ResponseHandlingFailed)?,
        };
        let mandate_reference = item.response.payment_instrument.payment_instrument_id;
        Ok(Self {
            status: enums::AttemptStatus::foreign_from((
                transaction.status.clone(),
                item.response.transaction_type,
            )),
            response: Ok(types::PaymentsResponseData::TransactionResponse {
                resource_id,
                redirection_data,
                mandate_reference,
                connector_metadata: Some(connector_metadata),
            }),
            ..item.data
        })
    }
}

#[derive(Debug, Serialize)]
#[serde(rename_all = "camelCase")]
pub struct NexinetsCaptureOrVoidRequest {
    pub initial_amount: i64,
    pub currency: enums::Currency,
}

#[derive(Debug, Deserialize)]
#[serde(rename_all = "camelCase")]
pub struct NexinetsOrder {
    pub order_id: String,
}

impl TryFrom<&types::PaymentsCaptureRouterData> for NexinetsCaptureOrVoidRequest {
    type Error = error_stack::Report<errors::ConnectorError>;
    fn try_from(item: &types::PaymentsCaptureRouterData) -> Result<Self, Self::Error> {
        Ok(Self {
            initial_amount: item.request.amount_to_capture,
            currency: item.request.currency,
        })
    }
}

impl TryFrom<&types::PaymentsCancelRouterData> for NexinetsCaptureOrVoidRequest {
    type Error = error_stack::Report<errors::ConnectorError>;
    fn try_from(item: &types::PaymentsCancelRouterData) -> Result<Self, Self::Error> {
        Ok(Self {
            initial_amount: item.request.get_amount()?,
            currency: item.request.get_currency()?,
        })
    }
}

#[derive(Debug, Deserialize)]
#[serde(rename_all = "camelCase")]
pub struct NexinetsPaymentResponse {
    pub transaction_id: String,
    pub status: NexinetsPaymentStatus,
    pub order: NexinetsOrder,
    #[serde(rename = "type")]
    pub transaction_type: NexinetsTransactionType,
}

impl<F, T>
    TryFrom<types::ResponseRouterData<F, NexinetsPaymentResponse, T, types::PaymentsResponseData>>
    for types::RouterData<F, T, types::PaymentsResponseData>
{
    type Error = error_stack::Report<errors::ConnectorError>;
    fn try_from(
        item: types::ResponseRouterData<F, NexinetsPaymentResponse, T, types::PaymentsResponseData>,
    ) -> Result<Self, Self::Error> {
        let transaction_id = Some(item.response.transaction_id.clone());
        let connector_metadata = serde_json::to_value(NexinetsPaymentsMetadata {
            transaction_id,
            order_id: Some(item.response.order.order_id),
            psync_flow: item.response.transaction_type.clone(),
        })
        .into_report()
        .change_context(errors::ConnectorError::ResponseHandlingFailed)?;
        let resource_id = match item.response.transaction_type.clone() {
            NexinetsTransactionType::Debit | NexinetsTransactionType::Capture => {
                types::ResponseId::ConnectorTransactionId(item.response.transaction_id)
            }
            _ => types::ResponseId::NoResponseId,
        };
        Ok(Self {
            status: enums::AttemptStatus::foreign_from((
                item.response.status,
                item.response.transaction_type,
            )),
            response: Ok(types::PaymentsResponseData::TransactionResponse {
                resource_id,
                redirection_data: None,
                mandate_reference: None,
<<<<<<< HEAD
                connector_metadata: None,
                network_txn_id: None,
=======
                connector_metadata: Some(connector_metadata),
>>>>>>> eea05f5c
            }),
            ..item.data
        })
    }
}

// REFUND :
// Type definition for RefundRequest
#[derive(Debug, Serialize)]
#[serde(rename_all = "camelCase")]
pub struct NexinetsRefundRequest {
    pub initial_amount: i64,
    pub currency: enums::Currency,
}

impl<F> TryFrom<&types::RefundsRouterData<F>> for NexinetsRefundRequest {
    type Error = error_stack::Report<errors::ConnectorError>;
    fn try_from(item: &types::RefundsRouterData<F>) -> Result<Self, Self::Error> {
        Ok(Self {
            initial_amount: item.request.refund_amount,
            currency: item.request.currency,
        })
    }
}

// Type definition for Refund Response
#[derive(Debug, Deserialize)]
#[serde(rename_all = "camelCase")]
pub struct NexinetsRefundResponse {
    pub transaction_id: String,
    pub status: RefundStatus,
    pub order: NexinetsOrder,
    #[serde(rename = "type")]
    pub transaction_type: RefundType,
}

#[allow(dead_code)]
#[derive(Debug, Deserialize)]
#[serde(rename_all = "SCREAMING_SNAKE_CASE")]
pub enum RefundStatus {
    Success,
    Ok,
    Failure,
    Declined,
    InProgress,
}

#[derive(Debug, Deserialize)]
#[serde(rename_all = "SCREAMING_SNAKE_CASE")]
pub enum RefundType {
    Refund,
}

impl From<RefundStatus> for enums::RefundStatus {
    fn from(item: RefundStatus) -> Self {
        match item {
            RefundStatus::Success => Self::Success,
            RefundStatus::Failure | RefundStatus::Declined => Self::Failure,
            RefundStatus::InProgress | RefundStatus::Ok => Self::Pending,
        }
    }
}

impl TryFrom<types::RefundsResponseRouterData<api::Execute, NexinetsRefundResponse>>
    for types::RefundsRouterData<api::Execute>
{
    type Error = error_stack::Report<errors::ConnectorError>;
    fn try_from(
        item: types::RefundsResponseRouterData<api::Execute, NexinetsRefundResponse>,
    ) -> Result<Self, Self::Error> {
        Ok(Self {
            response: Ok(types::RefundsResponseData {
                connector_refund_id: item.response.transaction_id,
                refund_status: enums::RefundStatus::from(item.response.status),
            }),
            ..item.data
        })
    }
}

impl TryFrom<types::RefundsResponseRouterData<api::RSync, NexinetsRefundResponse>>
    for types::RefundsRouterData<api::RSync>
{
    type Error = error_stack::Report<errors::ConnectorError>;
    fn try_from(
        item: types::RefundsResponseRouterData<api::RSync, NexinetsRefundResponse>,
    ) -> Result<Self, Self::Error> {
        Ok(Self {
            response: Ok(types::RefundsResponseData {
                connector_refund_id: item.response.transaction_id,
                refund_status: enums::RefundStatus::from(item.response.status),
            }),
            ..item.data
        })
    }
}

#[derive(Debug, Deserialize)]
pub struct NexinetsErrorResponse {
    pub status: u16,
    pub code: u16,
    pub message: String,
    pub errors: Vec<OrderErrorDetails>,
}

#[derive(Debug, Deserialize, Clone)]
pub struct OrderErrorDetails {
    pub code: u16,
    pub message: String,
    pub field: Option<String>,
}

fn get_payment_details_and_product(
    item: &types::PaymentsAuthorizeRouterData,
) -> Result<
    (Option<NexinetsPaymentDetails>, NexinetsProduct),
    error_stack::Report<errors::ConnectorError>,
> {
    match &item.request.payment_method_data {
        PaymentMethodData::Card(card) => Ok((
            Some(get_card_data(item, card)?),
            NexinetsProduct::Creditcard,
        )),
        PaymentMethodData::Wallet(wallet) => Ok(get_wallet_details(wallet)?),
        PaymentMethodData::BankRedirect(bank_redirect) => match bank_redirect {
            api_models::payments::BankRedirectData::Eps { .. } => Ok((None, NexinetsProduct::Eps)),
            api_models::payments::BankRedirectData::Giropay { .. } => {
                Ok((None, NexinetsProduct::Giropay))
            }
            api_models::payments::BankRedirectData::Ideal { bank_name, .. } => Ok((
                Some(NexinetsPaymentDetails::BankRedirects(Box::new(
                    NexinetsBankRedirects {
                        bic: NexinetsBIC::try_from(bank_name)?,
                    },
                ))),
                NexinetsProduct::Ideal,
            )),
            api_models::payments::BankRedirectData::Sofort { .. } => {
                Ok((None, NexinetsProduct::Sofort))
            }
            _ => Err(errors::ConnectorError::NotImplemented(
                "Payment methods".to_string(),
            ))?,
        },
        _ => Err(errors::ConnectorError::NotImplemented(
            "Payment methods".to_string(),
        ))?,
    }
}

fn get_card_data(
    item: &types::PaymentsAuthorizeRouterData,
    card: &api_models::payments::Card,
) -> Result<NexinetsPaymentDetails, errors::ConnectorError> {
    let (card_data, cof_contract) = match item.request.is_mandate_payment() {
        true => {
            let card_data = match item.request.off_session {
                Some(true) => CardDataDetails::PaymentInstrument(Box::new(PaymentInstrument {
                    payment_instrument_id: item.request.connector_mandate_id(),
                })),
                _ => CardDataDetails::CardDetails(Box::new(get_card_details(card))),
            };
            let cof_contract = Some(CofContract {
                recurring_type: RecurringType::Unscheduled,
            });
            (card_data, cof_contract)
        }
        false => (
            CardDataDetails::CardDetails(Box::new(get_card_details(card))),
            None,
        ),
    };
    Ok(NexinetsPaymentDetails::Card(Box::new(NexiCardDetails {
        card_data,
        cof_contract,
    })))
}

fn get_applepay_details(
    wallet_data: &api_models::payments::WalletData,
    applepay_data: &api_models::payments::ApplePayWalletData,
) -> CustomResult<ApplePayDetails, errors::ConnectorError> {
    let payment_data = wallet_data.get_wallet_token_as_json()?;
    Ok(ApplePayDetails {
        payment_data,
        payment_method: ApplepayPaymentMethod {
            display_name: applepay_data.payment_method.display_name.to_owned(),
            network: applepay_data.payment_method.network.to_owned(),
            token_type: applepay_data.payment_method.pm_type.to_owned(),
        },
        transaction_identifier: applepay_data.transaction_identifier.to_owned(),
    })
}

fn get_card_details(req_card: &api_models::payments::Card) -> CardDetails {
    CardDetails {
        card_number: req_card.card_number.clone(),
        expiry_month: req_card.card_exp_month.clone(),
        expiry_year: req_card.get_card_expiry_year_2_digit(),
        verification: req_card.card_cvc.clone(),
    }
}

fn get_wallet_details(
    wallet: &api_models::payments::WalletData,
) -> Result<
    (Option<NexinetsPaymentDetails>, NexinetsProduct),
    error_stack::Report<errors::ConnectorError>,
> {
    match wallet {
        api_models::payments::WalletData::PaypalRedirect(_) => Ok((None, NexinetsProduct::Paypal)),
        api_models::payments::WalletData::ApplePay(applepay_data) => Ok((
            Some(NexinetsPaymentDetails::Wallet(Box::new(
                NexinetsWalletDetails::ApplePayToken(Box::new(get_applepay_details(
                    wallet,
                    applepay_data,
                )?)),
            ))),
            NexinetsProduct::Applepay,
        )),
        _ => Err(errors::ConnectorError::NotImplemented(
            "Payment methods".to_string(),
        ))?,
    }
}

pub fn get_order_id(
    meta: &NexinetsPaymentsMetadata,
) -> Result<String, error_stack::Report<errors::ConnectorError>> {
    let order_id = meta.order_id.clone().ok_or(
        errors::ConnectorError::MissingConnectorRelatedTransactionID {
            id: "order_id".to_string(),
        },
    )?;
    Ok(order_id)
}

pub fn get_transaction_id(
    meta: &NexinetsPaymentsMetadata,
) -> Result<String, error_stack::Report<errors::ConnectorError>> {
    let transaction_id = meta.transaction_id.clone().ok_or(
        errors::ConnectorError::MissingConnectorRelatedTransactionID {
            id: "transaction_id".to_string(),
        },
    )?;
    Ok(transaction_id)
}<|MERGE_RESOLUTION|>--- conflicted
+++ resolved
@@ -355,6 +355,7 @@
                 redirection_data,
                 mandate_reference,
                 connector_metadata: Some(connector_metadata),
+                network_txn_id: None,
             }),
             ..item.data
         })
@@ -435,12 +436,8 @@
                 resource_id,
                 redirection_data: None,
                 mandate_reference: None,
-<<<<<<< HEAD
-                connector_metadata: None,
+                connector_metadata: Some(connector_metadata),
                 network_txn_id: None,
-=======
-                connector_metadata: Some(connector_metadata),
->>>>>>> eea05f5c
             }),
             ..item.data
         })
