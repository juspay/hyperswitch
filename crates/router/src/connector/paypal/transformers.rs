use api_models::enums;
use base64::Engine;
use common_utils::errors::CustomResult;
use error_stack::ResultExt;
use masking::{ExposeInterface, Secret};
use serde::{Deserialize, Serialize};
use time::PrimitiveDateTime;
use url::Url;

use crate::{
    connector::utils::{
        self, to_connector_meta, AccessTokenRequestInfo, AddressDetailsData,
        BankRedirectBillingData, CardData, PaymentsAuthorizeRequestData, RouterData,
    },
    consts,
    core::errors,
    services,
    types::{
        self, api, domain, storage::enums as storage_enums, transformers::ForeignFrom,
        ConnectorAuthType, VerifyWebhookSourceResponseData,
    },
};

#[derive(Debug, Serialize)]
pub struct PaypalRouterData<T> {
    pub amount: String,
    pub router_data: T,
}

impl<T>
    TryFrom<(
        &types::api::CurrencyUnit,
        types::storage::enums::Currency,
        i64,
        T,
    )> for PaypalRouterData<T>
{
    type Error = error_stack::Report<errors::ConnectorError>;
    fn try_from(
        (currency_unit, currency, amount, item): (
            &types::api::CurrencyUnit,
            types::storage::enums::Currency,
            i64,
            T,
        ),
    ) -> Result<Self, Self::Error> {
        let amount = utils::get_amount_as_string(currency_unit, amount, currency)?;
        Ok(Self {
            amount,
            router_data: item,
        })
    }
}

mod webhook_headers {
    pub const PAYPAL_TRANSMISSION_ID: &str = "paypal-transmission-id";
    pub const PAYPAL_TRANSMISSION_TIME: &str = "paypal-transmission-time";
    pub const PAYPAL_TRANSMISSION_SIG: &str = "paypal-transmission-sig";
    pub const PAYPAL_CERT_URL: &str = "paypal-cert-url";
    pub const PAYPAL_AUTH_ALGO: &str = "paypal-auth-algo";
}
pub mod auth_headers {
    pub const PAYPAL_PARTNER_ATTRIBUTION_ID: &str = "PayPal-Partner-Attribution-Id";
    pub const PREFER: &str = "Prefer";
    pub const PAYPAL_REQUEST_ID: &str = "PayPal-Request-Id";
    pub const PAYPAL_AUTH_ASSERTION: &str = "PayPal-Auth-Assertion";
}

#[derive(Debug, Clone, Serialize, Deserialize, Eq, PartialEq)]
#[serde(rename_all = "UPPERCASE")]
pub enum PaypalPaymentIntent {
    Capture,
    Authorize,
    Authenticate,
}

#[derive(Default, Debug, Clone, Serialize, Eq, PartialEq, Deserialize)]
pub struct OrderAmount {
    pub currency_code: storage_enums::Currency,
    pub value: String,
}

#[derive(Default, Debug, Serialize, Deserialize, Eq, PartialEq)]
pub struct OrderRequestAmount {
    pub currency_code: storage_enums::Currency,
    pub value: String,
    pub breakdown: AmountBreakdown,
}

impl From<&PaypalRouterData<&types::PaymentsAuthorizeRouterData>> for OrderRequestAmount {
    fn from(item: &PaypalRouterData<&types::PaymentsAuthorizeRouterData>) -> Self {
        Self {
            currency_code: item.router_data.request.currency,
            value: item.amount.to_owned(),
            breakdown: AmountBreakdown {
                item_total: OrderAmount {
                    currency_code: item.router_data.request.currency,
                    value: item.amount.to_owned(),
                },
            },
        }
    }
}

#[derive(Default, Debug, Serialize, Deserialize, Eq, PartialEq)]
pub struct AmountBreakdown {
    item_total: OrderAmount,
}

#[derive(Default, Debug, Serialize, Eq, PartialEq)]
pub struct PurchaseUnitRequest {
    reference_id: Option<String>, //reference for an item in purchase_units
    invoice_id: Option<String>, //The API caller-provided external invoice number for this order. Appears in both the payer's transaction history and the emails that the payer receives.
    custom_id: Option<String>,  //Used to reconcile client transactions with PayPal transactions.
    amount: OrderRequestAmount,
    #[serde(skip_serializing_if = "Option::is_none")]
    payee: Option<Payee>,
    shipping: Option<ShippingAddress>,
    items: Vec<ItemDetails>,
}

#[derive(Default, Debug, Serialize, Eq, PartialEq)]
pub struct Payee {
    merchant_id: Secret<String>,
}

#[derive(Default, Debug, Serialize, Eq, PartialEq)]
pub struct ItemDetails {
    name: String,
    quantity: u16,
    unit_amount: OrderAmount,
}

impl From<&PaypalRouterData<&types::PaymentsAuthorizeRouterData>> for ItemDetails {
    fn from(item: &PaypalRouterData<&types::PaymentsAuthorizeRouterData>) -> Self {
        Self {
            name: format!(
                "Payment for invoice {}",
                item.router_data.connector_request_reference_id
            ),
            quantity: 1,
            unit_amount: OrderAmount {
                currency_code: item.router_data.request.currency,
                value: item.amount.to_string(),
            },
        }
    }
}

#[derive(Default, Debug, Serialize, Eq, PartialEq)]
pub struct Address {
    address_line_1: Option<Secret<String>>,
    postal_code: Option<Secret<String>>,
    country_code: api_models::enums::CountryAlpha2,
    admin_area_2: Option<String>,
}

#[derive(Default, Debug, Serialize, Eq, PartialEq)]
pub struct ShippingAddress {
    address: Option<Address>,
    name: Option<ShippingName>,
}

impl TryFrom<&PaypalRouterData<&types::PaymentsAuthorizeRouterData>> for ShippingAddress {
    type Error = error_stack::Report<errors::ConnectorError>;

    fn try_from(
        item: &PaypalRouterData<&types::PaymentsAuthorizeRouterData>,
    ) -> Result<Self, Self::Error> {
        Ok(Self {
            address: get_address_info(item.router_data.get_optional_shipping())?,
            name: Some(ShippingName {
                full_name: item
                    .router_data
                    .get_optional_shipping()
                    .and_then(|inner_data| inner_data.address.as_ref())
                    .and_then(|inner_data| inner_data.first_name.clone()),
            }),
        })
    }
}

#[derive(Default, Debug, Serialize, Eq, PartialEq)]
pub struct ShippingName {
    full_name: Option<Secret<String>>,
}

#[derive(Debug, Serialize)]
pub struct CardRequest {
    billing_address: Option<Address>,
    expiry: Option<Secret<String>>,
    name: Secret<String>,
    number: Option<cards::CardNumber>,
    security_code: Option<Secret<String>>,
    attributes: Option<ThreeDsSetting>,
}

#[derive(Debug, Serialize)]
pub struct ThreeDsSetting {
    verification: ThreeDsMethod,
}

#[derive(Debug, Serialize)]
pub struct ThreeDsMethod {
    method: ThreeDsType,
}

#[derive(Debug, Serialize)]
#[serde(rename_all = "SCREAMING_SNAKE_CASE")]
pub enum ThreeDsType {
    ScaAlways,
}

#[derive(Debug, Serialize)]
pub struct RedirectRequest {
    name: Secret<String>,
    country_code: api_models::enums::CountryAlpha2,
    experience_context: ContextStruct,
}

#[derive(Debug, Serialize)]
pub struct ContextStruct {
    return_url: Option<String>,
    cancel_url: Option<String>,
    user_action: Option<UserAction>,
    shipping_preference: ShippingPreference,
}

#[derive(Debug, Serialize)]
pub enum UserAction {
    #[serde(rename = "PAY_NOW")]
    PayNow,
}

#[derive(Debug, Serialize)]
pub enum ShippingPreference {
    #[serde(rename = "SET_PROVIDED_ADDRESS")]
    SetProvidedAddress,
    #[serde(rename = "GET_FROM_FILE")]
    GetFromFile,
}

#[derive(Debug, Serialize)]
pub struct PaypalRedirectionRequest {
    experience_context: ContextStruct,
}

#[derive(Debug, Serialize)]
#[serde(rename_all = "lowercase")]
pub enum PaymentSourceItem {
    Card(CardRequest),
    Paypal(PaypalRedirectionRequest),
    IDeal(RedirectRequest),
    Eps(RedirectRequest),
    Giropay(RedirectRequest),
    Sofort(RedirectRequest),
}

#[derive(Debug, Serialize)]
pub struct PaypalPaymentsRequest {
    intent: PaypalPaymentIntent,
    purchase_units: Vec<PurchaseUnitRequest>,
    payment_source: Option<PaymentSourceItem>,
}

fn get_address_info(
    payment_address: Option<&api_models::payments::Address>,
) -> Result<Option<Address>, error_stack::Report<errors::ConnectorError>> {
    let address = payment_address.and_then(|payment_address| payment_address.address.as_ref());
    let address = match address {
        Some(address) => Some(Address {
            country_code: address.get_country()?.to_owned(),
            address_line_1: address.line1.clone(),
            postal_code: address.zip.clone(),
            admin_area_2: address.city.clone(),
        }),
        None => None,
    };
    Ok(address)
}
fn get_payment_source(
    item: &types::PaymentsAuthorizeRouterData,
    bank_redirection_data: &domain::BankRedirectData,
) -> Result<PaymentSourceItem, error_stack::Report<errors::ConnectorError>> {
    match bank_redirection_data {
        domain::BankRedirectData::Eps {
            billing_details,
            bank_name: _,
            country,
        } => Ok(PaymentSourceItem::Eps(RedirectRequest {
            name: billing_details
                .clone()
                .ok_or(errors::ConnectorError::MissingRequiredField {
                    field_name: "eps.billing_details",
                })?
                .get_billing_name()?,
            country_code: country.ok_or(errors::ConnectorError::MissingRequiredField {
                field_name: "eps.country",
            })?,
            experience_context: ContextStruct {
                return_url: item.request.complete_authorize_url.clone(),
                cancel_url: item.request.complete_authorize_url.clone(),
                shipping_preference: if item.get_optional_shipping().is_some() {
                    ShippingPreference::SetProvidedAddress
                } else {
                    ShippingPreference::GetFromFile
                },
                user_action: Some(UserAction::PayNow),
            },
        })),
        domain::BankRedirectData::Giropay {
            billing_details,
            country,
            ..
        } => Ok(PaymentSourceItem::Giropay(RedirectRequest {
            name: billing_details
                .clone()
                .ok_or(errors::ConnectorError::MissingRequiredField {
                    field_name: "giropay.billing_details",
                })?
                .get_billing_name()?,
            country_code: country.ok_or(errors::ConnectorError::MissingRequiredField {
                field_name: "giropay.country",
            })?,
            experience_context: ContextStruct {
                return_url: item.request.complete_authorize_url.clone(),
                cancel_url: item.request.complete_authorize_url.clone(),
                shipping_preference: if item.get_optional_shipping().is_some() {
                    ShippingPreference::SetProvidedAddress
                } else {
                    ShippingPreference::GetFromFile
                },
                user_action: Some(UserAction::PayNow),
            },
        })),
        domain::BankRedirectData::Ideal {
            billing_details,
            bank_name: _,
            country,
        } => Ok(PaymentSourceItem::IDeal(RedirectRequest {
            name: billing_details
                .clone()
                .ok_or(errors::ConnectorError::MissingRequiredField {
                    field_name: "ideal.billing_details",
                })?
                .get_billing_name()?,
            country_code: country.ok_or(errors::ConnectorError::MissingRequiredField {
                field_name: "ideal.country",
            })?,
            experience_context: ContextStruct {
                return_url: item.request.complete_authorize_url.clone(),
                cancel_url: item.request.complete_authorize_url.clone(),
                shipping_preference: if item.get_optional_shipping().is_some() {
                    ShippingPreference::SetProvidedAddress
                } else {
                    ShippingPreference::GetFromFile
                },
                user_action: Some(UserAction::PayNow),
            },
        })),
        domain::BankRedirectData::Sofort {
            country,
            preferred_language: _,
            billing_details,
        } => Ok(PaymentSourceItem::Sofort(RedirectRequest {
            name: billing_details
                .clone()
                .ok_or(errors::ConnectorError::MissingRequiredField {
                    field_name: "sofort.billing_details",
                })?
                .get_billing_name()?,
            country_code: country.ok_or(errors::ConnectorError::MissingRequiredField {
                field_name: "sofort.country",
            })?,
            experience_context: ContextStruct {
                return_url: item.request.complete_authorize_url.clone(),
                cancel_url: item.request.complete_authorize_url.clone(),
                shipping_preference: if item.get_optional_shipping().is_some() {
                    ShippingPreference::SetProvidedAddress
                } else {
                    ShippingPreference::GetFromFile
                },
                user_action: Some(UserAction::PayNow),
            },
        })),
        domain::BankRedirectData::BancontactCard { .. }
        | domain::BankRedirectData::Blik { .. }
        | domain::BankRedirectData::Przelewy24 { .. } => {
            Err(errors::ConnectorError::NotImplemented(
                utils::get_unimplemented_payment_method_error_message("Paypal"),
            )
            .into())
        }
        domain::BankRedirectData::Bizum {}
        | domain::BankRedirectData::Interac { .. }
        | domain::BankRedirectData::OnlineBankingCzechRepublic { .. }
        | domain::BankRedirectData::OnlineBankingFinland { .. }
        | domain::BankRedirectData::OnlineBankingPoland { .. }
        | domain::BankRedirectData::OnlineBankingSlovakia { .. }
        | domain::BankRedirectData::OpenBankingUk { .. }
        | domain::BankRedirectData::Trustly { .. }
        | domain::BankRedirectData::OnlineBankingFpx { .. }
        | domain::BankRedirectData::OnlineBankingThailand { .. } => {
            Err(errors::ConnectorError::NotImplemented(
                utils::get_unimplemented_payment_method_error_message("Paypal"),
            ))?
        }
    }
}

fn get_payee(auth_type: &PaypalAuthType) -> Option<Payee> {
    auth_type
        .get_credentials()
        .ok()
        .and_then(|credentials| credentials.get_payer_id())
        .map(|payer_id| Payee {
            merchant_id: payer_id,
        })
}

impl TryFrom<&PaypalRouterData<&types::PaymentsAuthorizeRouterData>> for PaypalPaymentsRequest {
    type Error = error_stack::Report<errors::ConnectorError>;
    fn try_from(
        item: &PaypalRouterData<&types::PaymentsAuthorizeRouterData>,
    ) -> Result<Self, Self::Error> {
        let paypal_auth: PaypalAuthType =
            PaypalAuthType::try_from(&item.router_data.connector_auth_type)?;
        let payee = get_payee(&paypal_auth);
        match item.router_data.request.payment_method_data {
            domain::PaymentMethodData::Card(ref ccard) => {
                let intent = if item.router_data.request.is_auto_capture()? {
                    PaypalPaymentIntent::Capture
                } else {
                    PaypalPaymentIntent::Authorize
                };
                let amount = OrderRequestAmount::from(item);
                let connector_request_reference_id =
                    item.router_data.connector_request_reference_id.clone();
                let shipping_address = ShippingAddress::try_from(item)?;
                let item_details = vec![ItemDetails::from(item)];

                let purchase_units = vec![PurchaseUnitRequest {
                    reference_id: Some(connector_request_reference_id.clone()),
                    custom_id: Some(connector_request_reference_id.clone()),
                    invoice_id: Some(connector_request_reference_id),
                    amount,
                    payee,
                    shipping: Some(shipping_address),
                    items: item_details,
                }];
                let card = item.router_data.request.get_card()?;
                let expiry = Some(card.get_expiry_date_as_yyyymm("-"));

                let attributes = match item.router_data.auth_type {
                    api_models::enums::AuthenticationType::ThreeDs => Some(ThreeDsSetting {
                        verification: ThreeDsMethod {
                            method: ThreeDsType::ScaAlways,
                        },
                    }),
                    api_models::enums::AuthenticationType::NoThreeDs => None,
                };

                let payment_source = Some(PaymentSourceItem::Card(CardRequest {
                    billing_address: get_address_info(item.router_data.get_optional_billing())?,
                    expiry,
                    name: item
                        .router_data
                        .get_optional_billing_full_name()
                        .unwrap_or(Secret::new("".to_string())),
                    number: Some(ccard.card_number.clone()),
                    security_code: Some(ccard.card_cvc.clone()),
                    attributes,
                }));

                Ok(Self {
                    intent,
                    purchase_units,
                    payment_source,
                })
            }
            domain::PaymentMethodData::Wallet(ref wallet_data) => match wallet_data {
                domain::WalletData::PaypalRedirect(_) => {
                    let intent = if item.router_data.request.is_auto_capture()? {
                        PaypalPaymentIntent::Capture
                    } else {
                        PaypalPaymentIntent::Authorize
                    };
                    let amount = OrderRequestAmount::from(item);

                    let connector_req_reference_id =
                        item.router_data.connector_request_reference_id.clone();
                    let shipping_address = ShippingAddress::try_from(item)?;
                    let item_details = vec![ItemDetails::from(item)];

                    let purchase_units = vec![PurchaseUnitRequest {
                        reference_id: Some(connector_req_reference_id.clone()),
                        custom_id: Some(connector_req_reference_id.clone()),
                        invoice_id: Some(connector_req_reference_id),
                        amount,
                        payee,
                        shipping: Some(shipping_address),
                        items: item_details,
                    }];
                    let payment_source =
                        Some(PaymentSourceItem::Paypal(PaypalRedirectionRequest {
                            experience_context: ContextStruct {
                                return_url: item.router_data.request.complete_authorize_url.clone(),
                                cancel_url: item.router_data.request.complete_authorize_url.clone(),
                                shipping_preference: if item
                                    .router_data
                                    .get_optional_shipping()
                                    .is_some()
                                {
                                    ShippingPreference::SetProvidedAddress
                                } else {
                                    ShippingPreference::GetFromFile
                                },
                                user_action: Some(UserAction::PayNow),
                            },
                        }));

                    Ok(Self {
                        intent,
                        purchase_units,
                        payment_source,
                    })
                }
                domain::WalletData::AliPayQr(_)
                | domain::WalletData::AliPayRedirect(_)
                | domain::WalletData::AliPayHkRedirect(_)
                | domain::WalletData::MomoRedirect(_)
                | domain::WalletData::KakaoPayRedirect(_)
                | domain::WalletData::GoPayRedirect(_)
                | domain::WalletData::GcashRedirect(_)
                | domain::WalletData::ApplePay(_)
                | domain::WalletData::ApplePayRedirect(_)
                | domain::WalletData::ApplePayThirdPartySdk(_)
                | domain::WalletData::DanaRedirect {}
                | domain::WalletData::GooglePay(_)
                | domain::WalletData::GooglePayRedirect(_)
                | domain::WalletData::GooglePayThirdPartySdk(_)
                | domain::WalletData::MbWayRedirect(_)
                | domain::WalletData::MobilePayRedirect(_)
                | domain::WalletData::PaypalSdk(_)
                | domain::WalletData::SamsungPay(_)
                | domain::WalletData::TwintRedirect {}
                | domain::WalletData::VippsRedirect {}
                | domain::WalletData::TouchNGoRedirect(_)
                | domain::WalletData::WeChatPayRedirect(_)
                | domain::WalletData::WeChatPayQr(_)
                | domain::WalletData::CashappQr(_)
                | domain::WalletData::SwishQr(_) => Err(errors::ConnectorError::NotImplemented(
                    utils::get_unimplemented_payment_method_error_message("Paypal"),
                ))?,
            },
            domain::PaymentMethodData::BankRedirect(ref bank_redirection_data) => {
                let intent = if item.router_data.request.is_auto_capture()? {
                    PaypalPaymentIntent::Capture
                } else {
                    Err(errors::ConnectorError::FlowNotSupported {
                        flow: "Manual capture method for Bank Redirect".to_string(),
                        connector: "Paypal".to_string(),
                    })?
                };
                let amount = OrderRequestAmount::from(item);
                let connector_req_reference_id =
                    item.router_data.connector_request_reference_id.clone();
                let shipping_address = ShippingAddress::try_from(item)?;
                let item_details = vec![ItemDetails::from(item)];

                let purchase_units = vec![PurchaseUnitRequest {
                    reference_id: Some(connector_req_reference_id.clone()),
                    custom_id: Some(connector_req_reference_id.clone()),
                    invoice_id: Some(connector_req_reference_id),
                    amount,
                    payee,
                    shipping: Some(shipping_address),
                    items: item_details,
                }];
                let payment_source =
                    Some(get_payment_source(item.router_data, bank_redirection_data)?);

                Ok(Self {
                    intent,
                    purchase_units,
                    payment_source,
                })
            }
            domain::PaymentMethodData::CardRedirect(ref card_redirect_data) => {
                Self::try_from(card_redirect_data)
            }
            domain::PaymentMethodData::PayLater(ref paylater_data) => Self::try_from(paylater_data),
            domain::PaymentMethodData::BankDebit(ref bank_debit_data) => {
                Self::try_from(bank_debit_data)
            }
            domain::PaymentMethodData::BankTransfer(ref bank_transfer_data) => {
                Self::try_from(bank_transfer_data.as_ref())
            }
            domain::PaymentMethodData::Voucher(ref voucher_data) => Self::try_from(voucher_data),
            domain::PaymentMethodData::GiftCard(ref giftcard_data) => {
                Self::try_from(giftcard_data.as_ref())
            }
            domain::PaymentMethodData::MandatePayment => {
                Err(errors::ConnectorError::NotImplemented(
                    utils::get_unimplemented_payment_method_error_message("Paypal"),
                )
                .into())
            }
            domain::PaymentMethodData::Reward
            | domain::PaymentMethodData::Crypto(_)
            | domain::PaymentMethodData::Upi(_)
            | domain::PaymentMethodData::CardToken(_) => {
                Err(errors::ConnectorError::NotImplemented(
                    utils::get_unimplemented_payment_method_error_message("Paypal"),
                )
                .into())
            }
        }
    }
}

impl TryFrom<&domain::payments::CardRedirectData> for PaypalPaymentsRequest {
    type Error = error_stack::Report<errors::ConnectorError>;
    fn try_from(value: &domain::payments::CardRedirectData) -> Result<Self, Self::Error> {
        match value {
            domain::payments::CardRedirectData::Knet {}
            | domain::payments::CardRedirectData::Benefit {}
            | domain::payments::CardRedirectData::MomoAtm {}
            | domain::payments::CardRedirectData::CardRedirect {} => {
                Err(errors::ConnectorError::NotImplemented(
                    utils::get_unimplemented_payment_method_error_message("Paypal"),
                )
                .into())
            }
        }
    }
}

impl TryFrom<&domain::PayLaterData> for PaypalPaymentsRequest {
    type Error = error_stack::Report<errors::ConnectorError>;
    fn try_from(value: &domain::PayLaterData) -> Result<Self, Self::Error> {
        match value {
            domain::PayLaterData::KlarnaRedirect { .. }
            | domain::PayLaterData::KlarnaSdk { .. }
            | domain::PayLaterData::AffirmRedirect {}
            | domain::PayLaterData::AfterpayClearpayRedirect { .. }
            | domain::PayLaterData::PayBrightRedirect {}
            | domain::PayLaterData::WalleyRedirect {}
            | domain::PayLaterData::AlmaRedirect {}
            | domain::PayLaterData::AtomeRedirect {} => {
                Err(errors::ConnectorError::NotImplemented(
                    utils::get_unimplemented_payment_method_error_message("Paypal"),
                )
                .into())
            }
        }
    }
}

impl TryFrom<&domain::BankDebitData> for PaypalPaymentsRequest {
    type Error = error_stack::Report<errors::ConnectorError>;
    fn try_from(value: &domain::BankDebitData) -> Result<Self, Self::Error> {
        match value {
            domain::BankDebitData::AchBankDebit { .. }
            | domain::BankDebitData::SepaBankDebit { .. }
            | domain::BankDebitData::BecsBankDebit { .. }
            | domain::BankDebitData::BacsBankDebit { .. } => {
                Err(errors::ConnectorError::NotImplemented(
                    utils::get_unimplemented_payment_method_error_message("Paypal"),
                )
                .into())
            }
        }
    }
}

impl TryFrom<&domain::BankTransferData> for PaypalPaymentsRequest {
    type Error = error_stack::Report<errors::ConnectorError>;
    fn try_from(value: &domain::BankTransferData) -> Result<Self, Self::Error> {
        match value {
<<<<<<< HEAD
            domain::BankTransferData::AchBankTransfer { .. }
            | domain::BankTransferData::SepaBankTransfer { .. }
            | domain::BankTransferData::BacsBankTransfer { .. }
            | domain::BankTransferData::MultibancoBankTransfer { .. }
            | domain::BankTransferData::PermataBankTransfer { .. }
            | domain::BankTransferData::BcaBankTransfer { .. }
            | domain::BankTransferData::BniVaBankTransfer { .. }
            | domain::BankTransferData::BriVaBankTransfer { .. }
            | domain::BankTransferData::CimbVaBankTransfer { .. }
            | domain::BankTransferData::DanamonVaBankTransfer { .. }
            | domain::BankTransferData::MandiriVaBankTransfer { .. }
            | domain::BankTransferData::Pix {}
            | domain::BankTransferData::Pse {} => Err(errors::ConnectorError::NotImplemented(
                utils::get_unimplemented_payment_method_error_message("Paypal"),
            )
            .into()),
=======
            api_models::payments::BankTransferData::AchBankTransfer { .. }
            | api_models::payments::BankTransferData::SepaBankTransfer { .. }
            | api_models::payments::BankTransferData::BacsBankTransfer { .. }
            | api_models::payments::BankTransferData::MultibancoBankTransfer { .. }
            | api_models::payments::BankTransferData::PermataBankTransfer { .. }
            | api_models::payments::BankTransferData::BcaBankTransfer { .. }
            | api_models::payments::BankTransferData::BniVaBankTransfer { .. }
            | api_models::payments::BankTransferData::BriVaBankTransfer { .. }
            | api_models::payments::BankTransferData::CimbVaBankTransfer { .. }
            | api_models::payments::BankTransferData::DanamonVaBankTransfer { .. }
            | api_models::payments::BankTransferData::MandiriVaBankTransfer { .. }
            | api_models::payments::BankTransferData::Pix {}
            | api_models::payments::BankTransferData::Pse {}
            | api_models::payments::BankTransferData::LocalBankTransfer { .. } => {
                Err(errors::ConnectorError::NotImplemented(
                    utils::get_unimplemented_payment_method_error_message("Paypal"),
                )
                .into())
            }
>>>>>>> df309554
        }
    }
}

impl TryFrom<&domain::VoucherData> for PaypalPaymentsRequest {
    type Error = error_stack::Report<errors::ConnectorError>;
    fn try_from(value: &domain::VoucherData) -> Result<Self, Self::Error> {
        match value {
            domain::VoucherData::Boleto(_)
            | domain::VoucherData::Efecty
            | domain::VoucherData::PagoEfectivo
            | domain::VoucherData::RedCompra
            | domain::VoucherData::RedPagos
            | domain::VoucherData::Alfamart(_)
            | domain::VoucherData::Indomaret(_)
            | domain::VoucherData::Oxxo
            | domain::VoucherData::SevenEleven(_)
            | domain::VoucherData::Lawson(_)
            | domain::VoucherData::MiniStop(_)
            | domain::VoucherData::FamilyMart(_)
            | domain::VoucherData::Seicomart(_)
            | domain::VoucherData::PayEasy(_) => Err(errors::ConnectorError::NotImplemented(
                utils::get_unimplemented_payment_method_error_message("Paypal"),
            )
            .into()),
        }
    }
}

impl TryFrom<&domain::GiftCardData> for PaypalPaymentsRequest {
    type Error = error_stack::Report<errors::ConnectorError>;
    fn try_from(value: &domain::GiftCardData) -> Result<Self, Self::Error> {
        match value {
            domain::GiftCardData::Givex(_) | domain::GiftCardData::PaySafeCard {} => {
                Err(errors::ConnectorError::NotImplemented(
                    utils::get_unimplemented_payment_method_error_message("Paypal"),
                )
                .into())
            }
        }
    }
}

#[derive(Debug, Clone, Serialize, PartialEq)]
pub struct PaypalAuthUpdateRequest {
    grant_type: String,
    client_id: Secret<String>,
    client_secret: Secret<String>,
}
impl TryFrom<&types::RefreshTokenRouterData> for PaypalAuthUpdateRequest {
    type Error = error_stack::Report<errors::ConnectorError>;
    fn try_from(item: &types::RefreshTokenRouterData) -> Result<Self, Self::Error> {
        Ok(Self {
            grant_type: "client_credentials".to_string(),
            client_id: item.get_request_id()?,
            client_secret: item.request.app_id.clone(),
        })
    }
}

#[derive(Default, Debug, Clone, Deserialize, PartialEq, Serialize)]
pub struct PaypalAuthUpdateResponse {
    pub access_token: Secret<String>,
    pub token_type: String,
    pub expires_in: i64,
}

impl<F, T> TryFrom<types::ResponseRouterData<F, PaypalAuthUpdateResponse, T, types::AccessToken>>
    for types::RouterData<F, T, types::AccessToken>
{
    type Error = error_stack::Report<errors::ConnectorError>;
    fn try_from(
        item: types::ResponseRouterData<F, PaypalAuthUpdateResponse, T, types::AccessToken>,
    ) -> Result<Self, Self::Error> {
        Ok(Self {
            response: Ok(types::AccessToken {
                token: item.response.access_token,
                expires: item.response.expires_in,
            }),
            ..item.data
        })
    }
}

#[derive(Debug)]
pub enum PaypalAuthType {
    TemporaryAuth,
    AuthWithDetails(PaypalConnectorCredentials),
}

#[derive(Debug)]
pub enum PaypalConnectorCredentials {
    StandardIntegration(StandardFlowCredentials),
    PartnerIntegration(PartnerFlowCredentials),
}

impl PaypalConnectorCredentials {
    pub fn get_client_id(&self) -> Secret<String> {
        match self {
            Self::StandardIntegration(item) => item.client_id.clone(),
            Self::PartnerIntegration(item) => item.client_id.clone(),
        }
    }

    pub fn get_client_secret(&self) -> Secret<String> {
        match self {
            Self::StandardIntegration(item) => item.client_secret.clone(),
            Self::PartnerIntegration(item) => item.client_secret.clone(),
        }
    }

    pub fn get_payer_id(&self) -> Option<Secret<String>> {
        match self {
            Self::StandardIntegration(_) => None,
            Self::PartnerIntegration(item) => Some(item.payer_id.clone()),
        }
    }

    pub fn generate_authorization_value(&self) -> String {
        let auth_id = format!(
            "{}:{}",
            self.get_client_id().expose(),
            self.get_client_secret().expose(),
        );
        format!("Basic {}", consts::BASE64_ENGINE.encode(auth_id))
    }
}

#[derive(Debug)]
pub struct StandardFlowCredentials {
    pub(super) client_id: Secret<String>,
    pub(super) client_secret: Secret<String>,
}

#[derive(Debug)]
pub struct PartnerFlowCredentials {
    pub(super) client_id: Secret<String>,
    pub(super) client_secret: Secret<String>,
    pub(super) payer_id: Secret<String>,
}

impl PaypalAuthType {
    pub fn get_credentials(
        &self,
    ) -> CustomResult<&PaypalConnectorCredentials, errors::ConnectorError> {
        match self {
            Self::TemporaryAuth => Err(errors::ConnectorError::InvalidConnectorConfig {
                config: "TemporaryAuth found in connector_account_details",
            }
            .into()),
            Self::AuthWithDetails(credentials) => Ok(credentials),
        }
    }
}

impl TryFrom<&ConnectorAuthType> for PaypalAuthType {
    type Error = error_stack::Report<errors::ConnectorError>;
    fn try_from(auth_type: &ConnectorAuthType) -> Result<Self, Self::Error> {
        match auth_type {
            types::ConnectorAuthType::BodyKey { api_key, key1 } => Ok(Self::AuthWithDetails(
                PaypalConnectorCredentials::StandardIntegration(StandardFlowCredentials {
                    client_id: key1.to_owned(),
                    client_secret: api_key.to_owned(),
                }),
            )),
            types::ConnectorAuthType::SignatureKey {
                api_key,
                key1,
                api_secret,
            } => Ok(Self::AuthWithDetails(
                PaypalConnectorCredentials::PartnerIntegration(PartnerFlowCredentials {
                    client_id: key1.to_owned(),
                    client_secret: api_key.to_owned(),
                    payer_id: api_secret.to_owned(),
                }),
            )),
            types::ConnectorAuthType::TemporaryAuth => Ok(Self::TemporaryAuth),
            _ => Err(errors::ConnectorError::FailedToObtainAuthType)?,
        }
    }
}

#[derive(Debug, Clone, Serialize, Deserialize, PartialEq)]
#[serde(rename_all = "SCREAMING_SNAKE_CASE")]
pub enum PaypalOrderStatus {
    Pending,
    Completed,
    Voided,
    Created,
    Saved,
    PayerActionRequired,
    Approved,
}

impl ForeignFrom<(PaypalOrderStatus, PaypalPaymentIntent)> for storage_enums::AttemptStatus {
    fn foreign_from(item: (PaypalOrderStatus, PaypalPaymentIntent)) -> Self {
        match item.0 {
            PaypalOrderStatus::Completed => {
                if item.1 == PaypalPaymentIntent::Authorize {
                    Self::Authorized
                } else {
                    Self::Charged
                }
            }
            PaypalOrderStatus::Voided => Self::Voided,
            PaypalOrderStatus::Created | PaypalOrderStatus::Saved | PaypalOrderStatus::Pending => {
                Self::Pending
            }
            PaypalOrderStatus::Approved => Self::AuthenticationSuccessful,
            PaypalOrderStatus::PayerActionRequired => Self::AuthenticationPending,
        }
    }
}

#[derive(Debug, Clone, Serialize, Deserialize)]
pub struct PaymentsCollectionItem {
    amount: OrderAmount,
    expiration_time: Option<String>,
    id: String,
    final_capture: Option<bool>,
    status: PaypalPaymentStatus,
}

#[derive(Default, Debug, Clone, Serialize, Deserialize)]
pub struct PaymentsCollection {
    authorizations: Option<Vec<PaymentsCollectionItem>>,
    captures: Option<Vec<PaymentsCollectionItem>>,
}

#[derive(Default, Debug, Clone, Serialize, Deserialize)]
pub struct PurchaseUnitItem {
    pub reference_id: Option<String>,
    pub invoice_id: Option<String>,
    pub payments: PaymentsCollection,
}

#[derive(Debug, Clone, Serialize, Deserialize)]
pub struct PaypalThreeDsResponse {
    id: String,
    status: PaypalOrderStatus,
    links: Vec<PaypalLinks>,
}

#[derive(Debug, Clone, Serialize, Deserialize)]
#[serde(untagged)]
pub enum PaypalPreProcessingResponse {
    PaypalLiabilityResponse(PaypalLiabilityResponse),
    PaypalNonLiabilityResponse(PaypalNonLiabilityResponse),
}

#[derive(Debug, Clone, Serialize, Deserialize)]
pub struct PaypalLiabilityResponse {
    pub payment_source: CardParams,
}

#[derive(Debug, Clone, Serialize, Deserialize)]
pub struct PaypalNonLiabilityResponse {
    payment_source: CardsData,
}

#[derive(Debug, Clone, Serialize, Deserialize)]
pub struct CardParams {
    pub card: AuthResult,
}

#[derive(Debug, Clone, Serialize, Deserialize)]
pub struct AuthResult {
    pub authentication_result: PaypalThreeDsParams,
}
#[derive(Debug, Clone, Serialize, Deserialize)]
pub struct PaypalThreeDsParams {
    pub liability_shift: LiabilityShift,
    pub three_d_secure: ThreeDsCheck,
}

#[derive(Debug, Clone, Serialize, Deserialize)]
pub struct ThreeDsCheck {
    pub enrollment_status: Option<EnrollmentStatus>,
    pub authentication_status: Option<AuthenticationStatus>,
}

#[derive(Debug, Clone, Serialize, Deserialize)]
#[serde(rename_all = "UPPERCASE")]
pub enum LiabilityShift {
    Possible,
    No,
    Unknown,
}

#[derive(Debug, Clone, Serialize, Deserialize)]
pub enum EnrollmentStatus {
    Null,
    #[serde(rename = "Y")]
    Ready,
    #[serde(rename = "N")]
    NotReady,
    #[serde(rename = "U")]
    Unavailable,
    #[serde(rename = "B")]
    Bypassed,
}

#[derive(Debug, Clone, Serialize, Deserialize)]
pub enum AuthenticationStatus {
    Null,
    #[serde(rename = "Y")]
    Success,
    #[serde(rename = "N")]
    Failed,
    #[serde(rename = "R")]
    Rejected,
    #[serde(rename = "A")]
    Attempted,
    #[serde(rename = "U")]
    Unable,
    #[serde(rename = "C")]
    ChallengeRequired,
    #[serde(rename = "I")]
    InfoOnly,
    #[serde(rename = "D")]
    Decoupled,
}

#[derive(Debug, Clone, Serialize, Deserialize)]
pub struct PaypalOrdersResponse {
    id: String,
    intent: PaypalPaymentIntent,
    status: PaypalOrderStatus,
    purchase_units: Vec<PurchaseUnitItem>,
}

#[derive(Debug, Clone, Serialize, Deserialize)]
pub struct PaypalLinks {
    href: Option<Url>,
    rel: String,
}

#[derive(Default, Debug, Clone, Serialize, Deserialize)]
pub struct RedirectPurchaseUnitItem {
    pub invoice_id: String,
}

#[derive(Debug, Clone, Serialize, Deserialize)]
pub struct PaypalRedirectResponse {
    id: String,
    intent: PaypalPaymentIntent,
    status: PaypalOrderStatus,
    purchase_units: Vec<RedirectPurchaseUnitItem>,
    links: Vec<PaypalLinks>,
}

// Note: Don't change order of deserialization of variant, priority is in descending order
#[derive(Debug, Deserialize)]
#[serde(untagged)]
pub enum PaypalAuthResponse {
    PaypalOrdersResponse(PaypalOrdersResponse),
    PaypalRedirectResponse(PaypalRedirectResponse),
    PaypalThreeDsResponse(PaypalThreeDsResponse),
}

// Note: Don't change order of deserialization of variant, priority is in descending order
#[derive(Debug, Deserialize, Serialize)]
#[serde(untagged)]
pub enum PaypalSyncResponse {
    PaypalOrdersSyncResponse(PaypalOrdersResponse),
    PaypalThreeDsSyncResponse(PaypalThreeDsSyncResponse),
    PaypalRedirectSyncResponse(PaypalRedirectResponse),
    PaypalPaymentsSyncResponse(PaypalPaymentsSyncResponse),
}

#[derive(Debug, Serialize, Deserialize)]
pub struct PaypalPaymentsSyncResponse {
    id: String,
    status: PaypalPaymentStatus,
    amount: OrderAmount,
    invoice_id: Option<String>,
    supplementary_data: PaypalSupplementaryData,
}

#[derive(Debug, Clone, Serialize, Deserialize)]
pub struct PaypalThreeDsSyncResponse {
    id: String,
    status: PaypalOrderStatus,
    // provided to separated response of card's 3DS from other
    payment_source: CardsData,
}

#[derive(Debug, Clone, Serialize, Deserialize)]
pub struct CardsData {
    card: CardDetails,
}

#[derive(Debug, Clone, Serialize, Deserialize)]
pub struct CardDetails {
    last_digits: String,
}

#[derive(Debug, Serialize, Deserialize)]
pub struct PaypalMeta {
    pub authorize_id: Option<String>,
    pub capture_id: Option<String>,
    pub psync_flow: PaypalPaymentIntent,
}

fn get_id_based_on_intent(
    intent: &PaypalPaymentIntent,
    purchase_unit: &PurchaseUnitItem,
) -> CustomResult<String, errors::ConnectorError> {
    || -> _ {
        match intent {
            PaypalPaymentIntent::Capture => Some(
                purchase_unit
                    .payments
                    .captures
                    .clone()?
                    .into_iter()
                    .next()?
                    .id,
            ),
            PaypalPaymentIntent::Authorize => Some(
                purchase_unit
                    .payments
                    .authorizations
                    .clone()?
                    .into_iter()
                    .next()?
                    .id,
            ),
            PaypalPaymentIntent::Authenticate => None,
        }
    }()
    .ok_or_else(|| errors::ConnectorError::MissingConnectorTransactionID.into())
}

impl<F, T>
    TryFrom<types::ResponseRouterData<F, PaypalOrdersResponse, T, types::PaymentsResponseData>>
    for types::RouterData<F, T, types::PaymentsResponseData>
{
    type Error = error_stack::Report<errors::ConnectorError>;
    fn try_from(
        item: types::ResponseRouterData<F, PaypalOrdersResponse, T, types::PaymentsResponseData>,
    ) -> Result<Self, Self::Error> {
        let purchase_units = item
            .response
            .purchase_units
            .first()
            .ok_or(errors::ConnectorError::MissingConnectorTransactionID)?;

        let id = get_id_based_on_intent(&item.response.intent, purchase_units)?;
        let (connector_meta, order_id) = match item.response.intent.clone() {
            PaypalPaymentIntent::Capture => (
                serde_json::json!(PaypalMeta {
                    authorize_id: None,
                    capture_id: Some(id),
                    psync_flow: item.response.intent.clone()
                }),
                types::ResponseId::ConnectorTransactionId(item.response.id.clone()),
            ),

            PaypalPaymentIntent::Authorize => (
                serde_json::json!(PaypalMeta {
                    authorize_id: Some(id),
                    capture_id: None,
                    psync_flow: item.response.intent.clone()
                }),
                types::ResponseId::ConnectorTransactionId(item.response.id.clone()),
            ),

            PaypalPaymentIntent::Authenticate => {
                Err(errors::ConnectorError::ResponseDeserializationFailed)?
            }
        };
        //payment collection will always have only one element as we only make one transaction per order.
        let payment_collection = &item
            .response
            .purchase_units
            .first()
            .ok_or(errors::ConnectorError::ResponseDeserializationFailed)?
            .payments;
        //payment collection item will either have "authorizations" field or "capture" field, not both at a time.
        let payment_collection_item = match (
            &payment_collection.authorizations,
            &payment_collection.captures,
        ) {
            (Some(authorizations), None) => authorizations.first(),
            (None, Some(captures)) => captures.first(),
            (Some(_), Some(captures)) => captures.first(),
            _ => None,
        }
        .ok_or(errors::ConnectorError::ResponseDeserializationFailed)?;
        let status = payment_collection_item.status.clone();
        let status = storage_enums::AttemptStatus::from(status);
        Ok(Self {
            status,
            response: Ok(types::PaymentsResponseData::TransactionResponse {
                resource_id: order_id,
                redirection_data: None,
                mandate_reference: None,
                connector_metadata: Some(connector_meta),
                network_txn_id: None,
                connector_response_reference_id: purchase_units
                    .invoice_id
                    .clone()
                    .or(Some(item.response.id)),
                incremental_authorization_allowed: None,
            }),
            ..item.data
        })
    }
}

fn get_redirect_url(
    link_vec: Vec<PaypalLinks>,
) -> CustomResult<Option<Url>, errors::ConnectorError> {
    let mut link: Option<Url> = None;
    for item2 in link_vec.iter() {
        if item2.rel == "payer-action" {
            link = item2.href.clone();
        }
    }
    Ok(link)
}

impl<F>
    TryFrom<
        types::ResponseRouterData<
            F,
            PaypalSyncResponse,
            types::PaymentsSyncData,
            types::PaymentsResponseData,
        >,
    > for types::RouterData<F, types::PaymentsSyncData, types::PaymentsResponseData>
{
    type Error = error_stack::Report<errors::ConnectorError>;
    fn try_from(
        item: types::ResponseRouterData<
            F,
            PaypalSyncResponse,
            types::PaymentsSyncData,
            types::PaymentsResponseData,
        >,
    ) -> Result<Self, Self::Error> {
        match item.response {
            PaypalSyncResponse::PaypalOrdersSyncResponse(response) => {
                Self::try_from(types::ResponseRouterData {
                    response,
                    data: item.data,
                    http_code: item.http_code,
                })
            }
            PaypalSyncResponse::PaypalRedirectSyncResponse(response) => {
                Self::try_from(types::ResponseRouterData {
                    response,
                    data: item.data,
                    http_code: item.http_code,
                })
            }
            PaypalSyncResponse::PaypalPaymentsSyncResponse(response) => {
                Self::try_from(types::ResponseRouterData {
                    response,
                    data: item.data,
                    http_code: item.http_code,
                })
            }
            PaypalSyncResponse::PaypalThreeDsSyncResponse(response) => {
                Self::try_from(types::ResponseRouterData {
                    response,
                    data: item.data,
                    http_code: item.http_code,
                })
            }
        }
    }
}

impl<F, T>
    TryFrom<types::ResponseRouterData<F, PaypalRedirectResponse, T, types::PaymentsResponseData>>
    for types::RouterData<F, T, types::PaymentsResponseData>
{
    type Error = error_stack::Report<errors::ConnectorError>;
    fn try_from(
        item: types::ResponseRouterData<F, PaypalRedirectResponse, T, types::PaymentsResponseData>,
    ) -> Result<Self, Self::Error> {
        let status = storage_enums::AttemptStatus::foreign_from((
            item.response.clone().status,
            item.response.intent.clone(),
        ));
        let link = get_redirect_url(item.response.links.clone())?;
        let connector_meta = serde_json::json!(PaypalMeta {
            authorize_id: None,
            capture_id: None,
            psync_flow: item.response.intent
        });
        let purchase_units = item.response.purchase_units.first();

        Ok(Self {
            status,
            response: Ok(types::PaymentsResponseData::TransactionResponse {
                resource_id: types::ResponseId::ConnectorTransactionId(item.response.id.clone()),
                redirection_data: Some(services::RedirectForm::from((
                    link.ok_or(errors::ConnectorError::ResponseDeserializationFailed)?,
                    services::Method::Get,
                ))),
                mandate_reference: None,
                connector_metadata: Some(connector_meta),
                network_txn_id: None,
                connector_response_reference_id: Some(
                    purchase_units.map_or(item.response.id, |item| item.invoice_id.clone()),
                ),
                incremental_authorization_allowed: None,
            }),
            ..item.data
        })
    }
}

impl<F>
    TryFrom<
        types::ResponseRouterData<
            F,
            PaypalThreeDsSyncResponse,
            types::PaymentsSyncData,
            types::PaymentsResponseData,
        >,
    > for types::RouterData<F, types::PaymentsSyncData, types::PaymentsResponseData>
{
    type Error = error_stack::Report<errors::ConnectorError>;
    fn try_from(
        item: types::ResponseRouterData<
            F,
            PaypalThreeDsSyncResponse,
            types::PaymentsSyncData,
            types::PaymentsResponseData,
        >,
    ) -> Result<Self, Self::Error> {
        Ok(Self {
            // status is hardcoded because this try_from will only be reached in card 3ds before the completion of complete authorize flow.
            // also force sync won't be hit in terminal status thus leaving us with only one status to get here.
            status: storage_enums::AttemptStatus::AuthenticationPending,
            response: Ok(types::PaymentsResponseData::TransactionResponse {
                resource_id: types::ResponseId::ConnectorTransactionId(item.response.id),
                redirection_data: None,
                mandate_reference: None,
                connector_metadata: None,
                network_txn_id: None,
                connector_response_reference_id: None,
                incremental_authorization_allowed: None,
            }),
            ..item.data
        })
    }
}

impl<F>
    TryFrom<
        types::ResponseRouterData<
            F,
            PaypalThreeDsResponse,
            types::PaymentsAuthorizeData,
            types::PaymentsResponseData,
        >,
    > for types::RouterData<F, types::PaymentsAuthorizeData, types::PaymentsResponseData>
{
    type Error = error_stack::Report<errors::ConnectorError>;
    fn try_from(
        item: types::ResponseRouterData<
            F,
            PaypalThreeDsResponse,
            types::PaymentsAuthorizeData,
            types::PaymentsResponseData,
        >,
    ) -> Result<Self, Self::Error> {
        let connector_meta = serde_json::json!(PaypalMeta {
            authorize_id: None,
            capture_id: None,
            psync_flow: PaypalPaymentIntent::Authenticate // when there is no capture or auth id present
        });

        let status = storage_enums::AttemptStatus::foreign_from((
            item.response.clone().status,
            PaypalPaymentIntent::Authenticate,
        ));
        let link = get_redirect_url(item.response.links.clone())?;

        Ok(Self {
            status,
            response: Ok(types::PaymentsResponseData::TransactionResponse {
                resource_id: types::ResponseId::ConnectorTransactionId(item.response.id),
                redirection_data: Some(paypal_threeds_link((
                    link,
                    item.data.request.complete_authorize_url.clone(),
                ))?),
                mandate_reference: None,
                connector_metadata: Some(connector_meta),
                network_txn_id: None,
                connector_response_reference_id: None,
                incremental_authorization_allowed: None,
            }),
            ..item.data
        })
    }
}

fn paypal_threeds_link(
    (redirect_url, complete_auth_url): (Option<Url>, Option<String>),
) -> CustomResult<services::RedirectForm, errors::ConnectorError> {
    let mut redirect_url =
        redirect_url.ok_or(errors::ConnectorError::ResponseDeserializationFailed)?;
    let complete_auth_url =
        complete_auth_url.ok_or(errors::ConnectorError::MissingRequiredField {
            field_name: "complete_authorize_url",
        })?;
    let mut form_fields = std::collections::HashMap::from_iter(
        redirect_url
            .query_pairs()
            .map(|(key, value)| (key.to_string(), value.to_string())),
    );

    // paypal requires return url to be passed as a field along with payer_action_url
    form_fields.insert(String::from("redirect_uri"), complete_auth_url);

    // Do not include query params in the endpoint
    redirect_url.set_query(None);

    Ok(services::RedirectForm::Form {
        endpoint: redirect_url.to_string(),
        method: services::Method::Get,
        form_fields,
    })
}

impl<F, T>
    TryFrom<
        types::ResponseRouterData<F, PaypalPaymentsSyncResponse, T, types::PaymentsResponseData>,
    > for types::RouterData<F, T, types::PaymentsResponseData>
{
    type Error = error_stack::Report<errors::ConnectorError>;
    fn try_from(
        item: types::ResponseRouterData<
            F,
            PaypalPaymentsSyncResponse,
            T,
            types::PaymentsResponseData,
        >,
    ) -> Result<Self, Self::Error> {
        Ok(Self {
            status: storage_enums::AttemptStatus::from(item.response.status),
            response: Ok(types::PaymentsResponseData::TransactionResponse {
                resource_id: types::ResponseId::ConnectorTransactionId(
                    item.response
                        .supplementary_data
                        .related_ids
                        .order_id
                        .clone(),
                ),
                redirection_data: None,
                mandate_reference: None,
                connector_metadata: None,
                network_txn_id: None,
                connector_response_reference_id: item
                    .response
                    .invoice_id
                    .clone()
                    .or(Some(item.response.supplementary_data.related_ids.order_id)),
                incremental_authorization_allowed: None,
            }),
            ..item.data
        })
    }
}

#[derive(Debug, Serialize)]
pub struct PaypalPaymentsCaptureRequest {
    amount: OrderAmount,
    final_capture: bool,
}

impl TryFrom<&PaypalRouterData<&types::PaymentsCaptureRouterData>>
    for PaypalPaymentsCaptureRequest
{
    type Error = error_stack::Report<errors::ConnectorError>;
    fn try_from(
        item: &PaypalRouterData<&types::PaymentsCaptureRouterData>,
    ) -> Result<Self, Self::Error> {
        let amount = OrderAmount {
            currency_code: item.router_data.request.currency,
            value: item.amount.to_owned(),
        };
        Ok(Self {
            amount,
            final_capture: true,
        })
    }
}

#[derive(Debug, Clone, Serialize, Deserialize, PartialEq)]
#[serde(rename_all = "SCREAMING_SNAKE_CASE")]
pub enum PaypalPaymentStatus {
    Created,
    Captured,
    Completed,
    Declined,
    Voided,
    Failed,
    Pending,
    Denied,
    Expired,
    PartiallyCaptured,
    Refunded,
}

#[derive(Debug, Serialize, Deserialize)]
pub struct PaypalCaptureResponse {
    id: String,
    status: PaypalPaymentStatus,
    amount: Option<OrderAmount>,
    invoice_id: Option<String>,
    final_capture: bool,
}

impl From<PaypalPaymentStatus> for storage_enums::AttemptStatus {
    fn from(item: PaypalPaymentStatus) -> Self {
        match item {
            PaypalPaymentStatus::Created => Self::Authorized,
            PaypalPaymentStatus::Completed
            | PaypalPaymentStatus::Captured
            | PaypalPaymentStatus::Refunded => Self::Charged,
            PaypalPaymentStatus::Declined => Self::Failure,
            PaypalPaymentStatus::Failed => Self::CaptureFailed,
            PaypalPaymentStatus::Pending => Self::Pending,
            PaypalPaymentStatus::Denied | PaypalPaymentStatus::Expired => Self::Failure,
            PaypalPaymentStatus::PartiallyCaptured => Self::PartialCharged,
            PaypalPaymentStatus::Voided => Self::Voided,
        }
    }
}

impl TryFrom<types::PaymentsCaptureResponseRouterData<PaypalCaptureResponse>>
    for types::PaymentsCaptureRouterData
{
    type Error = error_stack::Report<errors::ConnectorError>;
    fn try_from(
        item: types::PaymentsCaptureResponseRouterData<PaypalCaptureResponse>,
    ) -> Result<Self, Self::Error> {
        let status = storage_enums::AttemptStatus::from(item.response.status);
        let amount_captured = match status {
            storage_enums::AttemptStatus::Pending
            | storage_enums::AttemptStatus::Authorized
            | storage_enums::AttemptStatus::Failure
            | storage_enums::AttemptStatus::RouterDeclined
            | storage_enums::AttemptStatus::AuthenticationFailed
            | storage_enums::AttemptStatus::CaptureFailed
            | storage_enums::AttemptStatus::Started
            | storage_enums::AttemptStatus::AuthenticationPending
            | storage_enums::AttemptStatus::AuthenticationSuccessful
            | storage_enums::AttemptStatus::AuthorizationFailed
            | storage_enums::AttemptStatus::Authorizing
            | storage_enums::AttemptStatus::VoidInitiated
            | storage_enums::AttemptStatus::CodInitiated
            | storage_enums::AttemptStatus::CaptureInitiated
            | storage_enums::AttemptStatus::VoidFailed
            | storage_enums::AttemptStatus::AutoRefunded
            | storage_enums::AttemptStatus::Unresolved
            | storage_enums::AttemptStatus::PaymentMethodAwaited
            | storage_enums::AttemptStatus::ConfirmationAwaited
            | storage_enums::AttemptStatus::DeviceDataCollectionPending
            | storage_enums::AttemptStatus::Voided => 0,
            storage_enums::AttemptStatus::Charged
            | storage_enums::AttemptStatus::PartialCharged
            | storage_enums::AttemptStatus::PartialChargedAndChargeable => {
                item.data.request.amount_to_capture
            }
        };
        let connector_payment_id: PaypalMeta =
            to_connector_meta(item.data.request.connector_meta.clone())?;
        Ok(Self {
            status,
            response: Ok(types::PaymentsResponseData::TransactionResponse {
                resource_id: types::ResponseId::ConnectorTransactionId(
                    item.data.request.connector_transaction_id.clone(),
                ),
                redirection_data: None,
                mandate_reference: None,
                connector_metadata: Some(serde_json::json!(PaypalMeta {
                    authorize_id: connector_payment_id.authorize_id,
                    capture_id: Some(item.response.id.clone()),
                    psync_flow: PaypalPaymentIntent::Capture
                })),
                network_txn_id: None,
                connector_response_reference_id: item
                    .response
                    .invoice_id
                    .or(Some(item.response.id)),
                incremental_authorization_allowed: None,
            }),
            amount_captured: Some(amount_captured),
            ..item.data
        })
    }
}

#[derive(Debug, Clone, Serialize, Deserialize, PartialEq)]
#[serde(rename_all = "SCREAMING_SNAKE_CASE")]
pub enum PaypalCancelStatus {
    Voided,
}

#[derive(Debug, Serialize, Deserialize, PartialEq)]
pub struct PaypalPaymentsCancelResponse {
    id: String,
    status: PaypalCancelStatus,
    amount: Option<OrderAmount>,
    invoice_id: Option<String>,
}

impl<F, T>
    TryFrom<
        types::ResponseRouterData<F, PaypalPaymentsCancelResponse, T, types::PaymentsResponseData>,
    > for types::RouterData<F, T, types::PaymentsResponseData>
{
    type Error = error_stack::Report<errors::ConnectorError>;
    fn try_from(
        item: types::ResponseRouterData<
            F,
            PaypalPaymentsCancelResponse,
            T,
            types::PaymentsResponseData,
        >,
    ) -> Result<Self, Self::Error> {
        let status = match item.response.status {
            PaypalCancelStatus::Voided => storage_enums::AttemptStatus::Voided,
        };
        Ok(Self {
            status,
            response: Ok(types::PaymentsResponseData::TransactionResponse {
                resource_id: types::ResponseId::ConnectorTransactionId(item.response.id.clone()),
                redirection_data: None,
                mandate_reference: None,
                connector_metadata: None,
                network_txn_id: None,
                connector_response_reference_id: item
                    .response
                    .invoice_id
                    .or(Some(item.response.id)),
                incremental_authorization_allowed: None,
            }),
            ..item.data
        })
    }
}

#[derive(Default, Debug, Serialize)]
pub struct PaypalRefundRequest {
    pub amount: OrderAmount,
}

impl<F> TryFrom<&PaypalRouterData<&types::RefundsRouterData<F>>> for PaypalRefundRequest {
    type Error = error_stack::Report<errors::ConnectorError>;
    fn try_from(
        item: &PaypalRouterData<&types::RefundsRouterData<F>>,
    ) -> Result<Self, Self::Error> {
        Ok(Self {
            amount: OrderAmount {
                currency_code: item.router_data.request.currency,
                value: item.amount.to_owned(),
            },
        })
    }
}

#[allow(dead_code)]
#[derive(Debug, Serialize, Deserialize, Clone)]
#[serde(rename_all = "UPPERCASE")]
pub enum RefundStatus {
    Completed,
    Failed,
    Cancelled,
    Pending,
}

impl From<RefundStatus> for storage_enums::RefundStatus {
    fn from(item: RefundStatus) -> Self {
        match item {
            RefundStatus::Completed => Self::Success,
            RefundStatus::Failed | RefundStatus::Cancelled => Self::Failure,
            RefundStatus::Pending => Self::Pending,
        }
    }
}

#[derive(Debug, Serialize, Deserialize)]
pub struct RefundResponse {
    id: String,
    status: RefundStatus,
    amount: Option<OrderAmount>,
}

impl TryFrom<types::RefundsResponseRouterData<api::Execute, RefundResponse>>
    for types::RefundsRouterData<api::Execute>
{
    type Error = error_stack::Report<errors::ConnectorError>;
    fn try_from(
        item: types::RefundsResponseRouterData<api::Execute, RefundResponse>,
    ) -> Result<Self, Self::Error> {
        Ok(Self {
            response: Ok(types::RefundsResponseData {
                connector_refund_id: item.response.id,
                refund_status: storage_enums::RefundStatus::from(item.response.status),
            }),
            ..item.data
        })
    }
}

#[derive(Debug, Clone, Deserialize, Serialize)]
pub struct RefundSyncResponse {
    id: String,
    status: RefundStatus,
}

impl TryFrom<types::RefundsResponseRouterData<api::RSync, RefundSyncResponse>>
    for types::RefundsRouterData<api::RSync>
{
    type Error = error_stack::Report<errors::ConnectorError>;
    fn try_from(
        item: types::RefundsResponseRouterData<api::RSync, RefundSyncResponse>,
    ) -> Result<Self, Self::Error> {
        Ok(Self {
            response: Ok(types::RefundsResponseData {
                connector_refund_id: item.response.id,
                refund_status: storage_enums::RefundStatus::from(item.response.status),
            }),
            ..item.data
        })
    }
}

#[derive(Default, Clone, Debug, Serialize, Deserialize, PartialEq)]
pub struct OrderErrorDetails {
    pub issue: String,
    pub description: String,
    pub value: Option<String>,
    pub field: Option<String>,
}

#[derive(Default, Debug, Serialize, Deserialize, PartialEq)]
pub struct PaypalOrderErrorResponse {
    pub name: String,
    pub message: String,
    pub debug_id: Option<String>,
    pub details: Option<Vec<OrderErrorDetails>>,
}

#[derive(Default, Clone, Debug, Serialize, Deserialize, PartialEq)]
pub struct ErrorDetails {
    pub issue: String,
    pub description: Option<String>,
}

#[derive(Default, Debug, Serialize, Deserialize, PartialEq)]
pub struct PaypalPaymentErrorResponse {
    pub name: String,
    pub message: String,
    pub debug_id: Option<String>,
    pub details: Option<Vec<ErrorDetails>>,
}

#[derive(Deserialize, Debug, Serialize)]
pub struct PaypalAccessTokenErrorResponse {
    pub error: String,
    pub error_description: String,
}

#[derive(Deserialize, Debug, Serialize)]
pub struct PaypalWebhooksBody {
    pub event_type: PaypalWebhookEventType,
    pub resource: PaypalResource,
}

#[derive(Clone, Deserialize, Debug, strum::Display, Serialize)]
pub enum PaypalWebhookEventType {
    #[serde(rename = "PAYMENT.AUTHORIZATION.CREATED")]
    PaymentAuthorizationCreated,
    #[serde(rename = "PAYMENT.AUTHORIZATION.VOIDED")]
    PaymentAuthorizationVoided,
    #[serde(rename = "PAYMENT.CAPTURE.DECLINED")]
    PaymentCaptureDeclined,
    #[serde(rename = "PAYMENT.CAPTURE.COMPLETED")]
    PaymentCaptureCompleted,
    #[serde(rename = "PAYMENT.CAPTURE.PENDING")]
    PaymentCapturePending,
    #[serde(rename = "PAYMENT.CAPTURE.REFUNDED")]
    PaymentCaptureRefunded,
    #[serde(rename = "CHECKOUT.ORDER.APPROVED")]
    CheckoutOrderApproved,
    #[serde(rename = "CHECKOUT.ORDER.COMPLETED")]
    CheckoutOrderCompleted,
    #[serde(rename = "CHECKOUT.ORDER.PROCESSED")]
    CheckoutOrderProcessed,
    #[serde(rename = "CUSTOMER.DISPUTE.CREATED")]
    CustomerDisputeCreated,
    #[serde(rename = "CUSTOMER.DISPUTE.RESOLVED")]
    CustomerDisputeResolved,
    #[serde(rename = "CUSTOMER.DISPUTE.UPDATED")]
    CustomerDisputedUpdated,
    #[serde(rename = "RISK.DISPUTE.CREATED")]
    RiskDisputeCreated,
    #[serde(other)]
    Unknown,
}

#[derive(Deserialize, Debug, Serialize)]
#[serde(untagged)]
pub enum PaypalResource {
    PaypalCardWebhooks(Box<PaypalCardWebhooks>),
    PaypalRedirectsWebhooks(Box<PaypalRedirectsWebhooks>),
    PaypalRefundWebhooks(Box<PaypalRefundWebhooks>),
    PaypalDisputeWebhooks(Box<PaypalDisputeWebhooks>),
}

#[derive(Deserialize, Debug, Serialize)]
pub struct PaypalDisputeWebhooks {
    pub dispute_id: String,
    pub dispute_transactions: Vec<DisputeTransaction>,
    pub dispute_amount: OrderAmount,
    pub dispute_outcome: DisputeOutcome,
    pub dispute_life_cycle_stage: DisputeLifeCycleStage,
    pub status: DisputeStatus,
    pub reason: Option<String>,
    pub external_reason_code: Option<String>,
    pub seller_response_due_date: Option<PrimitiveDateTime>,
    pub update_time: Option<PrimitiveDateTime>,
    pub create_time: Option<PrimitiveDateTime>,
}

#[derive(Deserialize, Debug, Serialize)]
pub struct DisputeTransaction {
    pub reference_id: String,
}

#[derive(Clone, Deserialize, Debug, strum::Display, Serialize)]
#[serde(rename_all = "SCREAMING_SNAKE_CASE")]
pub enum DisputeLifeCycleStage {
    Inquiry,
    Chargeback,
    PreArbitration,
    Arbitration,
}

#[derive(Deserialize, Debug, strum::Display, Serialize)]
#[serde(rename_all = "SCREAMING_SNAKE_CASE")]
pub enum DisputeStatus {
    Open,
    WaitingForBuyerResponse,
    WaitingForSellerResponse,
    UnderReview,
    Resolved,
    Other,
}

#[derive(Deserialize, Debug, Serialize)]
pub struct DisputeOutcome {
    pub outcome_code: OutcomeCode,
}

#[derive(Deserialize, Debug, Serialize)]
#[serde(rename_all = "SCREAMING_SNAKE_CASE")]
pub enum OutcomeCode {
    ResolvedBuyerFavour,
    ResolvedSellerFavour,
    ResolvedWithPayout,
    CanceledByBuyer,
    ACCEPTED,
    DENIED,
    NONE,
}

#[derive(Deserialize, Debug, Serialize)]
pub struct PaypalRefundWebhooks {
    pub id: String,
    pub amount: OrderAmount,
    pub seller_payable_breakdown: PaypalSellerPayableBreakdown,
}

#[derive(Deserialize, Debug, Serialize)]
pub struct PaypalSellerPayableBreakdown {
    pub total_refunded_amount: OrderAmount,
}

#[derive(Deserialize, Debug, Serialize)]
pub struct PaypalCardWebhooks {
    pub supplementary_data: PaypalSupplementaryData,
    pub amount: OrderAmount,
    pub invoice_id: Option<String>,
}

#[derive(Deserialize, Debug, Serialize)]
pub struct PaypalRedirectsWebhooks {
    pub purchase_units: Vec<PurchaseUnitItem>,
    pub links: Vec<PaypalLinks>,
    pub id: String,
    pub intent: PaypalPaymentIntent,
}

#[derive(Deserialize, Debug, Serialize)]
pub struct PaypalWebhooksPurchaseUnits {
    pub reference_id: String,
    pub amount: OrderAmount,
}

#[derive(Deserialize, Debug, Serialize)]
pub struct PaypalSupplementaryData {
    pub related_ids: PaypalRelatedIds,
}
#[derive(Deserialize, Debug, Serialize)]
pub struct PaypalRelatedIds {
    pub order_id: String,
}

#[derive(Deserialize, Debug, Serialize)]
pub struct PaypalWebooksEventType {
    pub event_type: PaypalWebhookEventType,
}

impl ForeignFrom<(PaypalWebhookEventType, Option<OutcomeCode>)> for api::IncomingWebhookEvent {
    fn foreign_from((event, outcome): (PaypalWebhookEventType, Option<OutcomeCode>)) -> Self {
        match event {
            PaypalWebhookEventType::PaymentCaptureCompleted
            | PaypalWebhookEventType::CheckoutOrderCompleted => Self::PaymentIntentSuccess,
            PaypalWebhookEventType::PaymentCapturePending
            | PaypalWebhookEventType::CheckoutOrderProcessed => Self::PaymentIntentProcessing,
            PaypalWebhookEventType::PaymentCaptureDeclined => Self::PaymentIntentFailure,
            PaypalWebhookEventType::PaymentCaptureRefunded => Self::RefundSuccess,
            PaypalWebhookEventType::CustomerDisputeCreated => Self::DisputeOpened,
            PaypalWebhookEventType::RiskDisputeCreated => Self::DisputeAccepted,
            PaypalWebhookEventType::CustomerDisputeResolved => {
                if let Some(outcome_code) = outcome {
                    Self::from(outcome_code)
                } else {
                    Self::EventNotSupported
                }
            }
            PaypalWebhookEventType::PaymentAuthorizationCreated
            | PaypalWebhookEventType::PaymentAuthorizationVoided
            | PaypalWebhookEventType::CheckoutOrderApproved
            | PaypalWebhookEventType::CustomerDisputedUpdated
            | PaypalWebhookEventType::Unknown => Self::EventNotSupported,
        }
    }
}

impl From<OutcomeCode> for api::IncomingWebhookEvent {
    fn from(outcome_code: OutcomeCode) -> Self {
        match outcome_code {
            OutcomeCode::ResolvedBuyerFavour => Self::DisputeLost,
            OutcomeCode::ResolvedSellerFavour => Self::DisputeWon,
            OutcomeCode::CanceledByBuyer => Self::DisputeCancelled,
            OutcomeCode::ACCEPTED => Self::DisputeAccepted,
            OutcomeCode::DENIED => Self::DisputeCancelled,
            OutcomeCode::NONE => Self::DisputeCancelled,
            OutcomeCode::ResolvedWithPayout => Self::EventNotSupported,
        }
    }
}

impl From<DisputeLifeCycleStage> for enums::DisputeStage {
    fn from(dispute_life_cycle_stage: DisputeLifeCycleStage) -> Self {
        match dispute_life_cycle_stage {
            DisputeLifeCycleStage::Inquiry => Self::PreDispute,
            DisputeLifeCycleStage::Chargeback => Self::Dispute,
            DisputeLifeCycleStage::PreArbitration => Self::PreArbitration,
            DisputeLifeCycleStage::Arbitration => Self::PreArbitration,
        }
    }
}

#[derive(Deserialize, Serialize, Debug)]
pub struct PaypalSourceVerificationRequest {
    pub transmission_id: String,
    pub transmission_time: String,
    pub cert_url: String,
    pub transmission_sig: String,
    pub auth_algo: String,
    pub webhook_id: String,
    pub webhook_event: serde_json::Value,
}

#[derive(Deserialize, Serialize, Debug)]

pub struct PaypalSourceVerificationResponse {
    pub verification_status: PaypalSourceVerificationStatus,
}

#[derive(Deserialize, Serialize, Debug)]
#[serde(rename_all = "SCREAMING_SNAKE_CASE")]
pub enum PaypalSourceVerificationStatus {
    Success,
    Failure,
}

impl
    TryFrom<
        types::ResponseRouterData<
            api::VerifyWebhookSource,
            PaypalSourceVerificationResponse,
            types::VerifyWebhookSourceRequestData,
            VerifyWebhookSourceResponseData,
        >,
    > for types::VerifyWebhookSourceRouterData
{
    type Error = error_stack::Report<errors::ConnectorError>;
    fn try_from(
        item: types::ResponseRouterData<
            api::VerifyWebhookSource,
            PaypalSourceVerificationResponse,
            types::VerifyWebhookSourceRequestData,
            VerifyWebhookSourceResponseData,
        >,
    ) -> Result<Self, Self::Error> {
        Ok(Self {
            response: Ok(VerifyWebhookSourceResponseData {
                verify_webhook_status: types::VerifyWebhookStatus::from(
                    item.response.verification_status,
                ),
            }),
            ..item.data
        })
    }
}

impl From<PaypalSourceVerificationStatus> for types::VerifyWebhookStatus {
    fn from(item: PaypalSourceVerificationStatus) -> Self {
        match item {
            PaypalSourceVerificationStatus::Success => Self::SourceVerified,
            PaypalSourceVerificationStatus::Failure => Self::SourceNotVerified,
        }
    }
}

impl TryFrom<(PaypalCardWebhooks, PaypalWebhookEventType)> for PaypalPaymentsSyncResponse {
    type Error = error_stack::Report<errors::ConnectorError>;
    fn try_from(
        (webhook_body, webhook_event): (PaypalCardWebhooks, PaypalWebhookEventType),
    ) -> Result<Self, Self::Error> {
        Ok(Self {
            id: webhook_body.supplementary_data.related_ids.order_id.clone(),
            status: PaypalPaymentStatus::try_from(webhook_event)?,
            amount: webhook_body.amount,
            supplementary_data: webhook_body.supplementary_data,
            invoice_id: webhook_body.invoice_id,
        })
    }
}

impl TryFrom<(PaypalRedirectsWebhooks, PaypalWebhookEventType)> for PaypalOrdersResponse {
    type Error = error_stack::Report<errors::ConnectorError>;
    fn try_from(
        (webhook_body, webhook_event): (PaypalRedirectsWebhooks, PaypalWebhookEventType),
    ) -> Result<Self, Self::Error> {
        Ok(Self {
            id: webhook_body.id,
            intent: webhook_body.intent,
            status: PaypalOrderStatus::try_from(webhook_event)?,
            purchase_units: webhook_body.purchase_units,
        })
    }
}

impl TryFrom<(PaypalRefundWebhooks, PaypalWebhookEventType)> for RefundSyncResponse {
    type Error = error_stack::Report<errors::ConnectorError>;
    fn try_from(
        (webhook_body, webhook_event): (PaypalRefundWebhooks, PaypalWebhookEventType),
    ) -> Result<Self, Self::Error> {
        Ok(Self {
            id: webhook_body.id,
            status: RefundStatus::try_from(webhook_event)
                .attach_printable("Could not find suitable webhook event")?,
        })
    }
}

impl TryFrom<PaypalWebhookEventType> for PaypalPaymentStatus {
    type Error = error_stack::Report<errors::ConnectorError>;
    fn try_from(event: PaypalWebhookEventType) -> Result<Self, Self::Error> {
        match event {
            PaypalWebhookEventType::PaymentCaptureCompleted
            | PaypalWebhookEventType::CheckoutOrderCompleted => Ok(Self::Completed),
            PaypalWebhookEventType::PaymentAuthorizationVoided => Ok(Self::Voided),
            PaypalWebhookEventType::PaymentCaptureDeclined => Ok(Self::Declined),
            PaypalWebhookEventType::PaymentCapturePending
            | PaypalWebhookEventType::CheckoutOrderApproved
            | PaypalWebhookEventType::CheckoutOrderProcessed => Ok(Self::Pending),
            PaypalWebhookEventType::PaymentAuthorizationCreated => Ok(Self::Created),
            PaypalWebhookEventType::PaymentCaptureRefunded => Ok(Self::Refunded),
            PaypalWebhookEventType::CustomerDisputeCreated
            | PaypalWebhookEventType::CustomerDisputeResolved
            | PaypalWebhookEventType::CustomerDisputedUpdated
            | PaypalWebhookEventType::RiskDisputeCreated
            | PaypalWebhookEventType::Unknown => {
                Err(errors::ConnectorError::WebhookEventTypeNotFound.into())
            }
        }
    }
}

impl TryFrom<PaypalWebhookEventType> for RefundStatus {
    type Error = error_stack::Report<errors::ConnectorError>;
    fn try_from(event: PaypalWebhookEventType) -> Result<Self, Self::Error> {
        match event {
            PaypalWebhookEventType::PaymentCaptureRefunded => Ok(Self::Completed),
            PaypalWebhookEventType::PaymentAuthorizationCreated
            | PaypalWebhookEventType::PaymentAuthorizationVoided
            | PaypalWebhookEventType::PaymentCaptureDeclined
            | PaypalWebhookEventType::PaymentCaptureCompleted
            | PaypalWebhookEventType::PaymentCapturePending
            | PaypalWebhookEventType::CheckoutOrderApproved
            | PaypalWebhookEventType::CheckoutOrderCompleted
            | PaypalWebhookEventType::CheckoutOrderProcessed
            | PaypalWebhookEventType::CustomerDisputeCreated
            | PaypalWebhookEventType::CustomerDisputeResolved
            | PaypalWebhookEventType::CustomerDisputedUpdated
            | PaypalWebhookEventType::RiskDisputeCreated
            | PaypalWebhookEventType::Unknown => {
                Err(errors::ConnectorError::WebhookEventTypeNotFound.into())
            }
        }
    }
}

impl TryFrom<PaypalWebhookEventType> for PaypalOrderStatus {
    type Error = error_stack::Report<errors::ConnectorError>;
    fn try_from(event: PaypalWebhookEventType) -> Result<Self, Self::Error> {
        match event {
            PaypalWebhookEventType::PaymentCaptureCompleted
            | PaypalWebhookEventType::CheckoutOrderCompleted => Ok(Self::Completed),
            PaypalWebhookEventType::PaymentAuthorizationVoided => Ok(Self::Voided),
            PaypalWebhookEventType::PaymentCapturePending
            | PaypalWebhookEventType::CheckoutOrderProcessed => Ok(Self::Pending),
            PaypalWebhookEventType::PaymentAuthorizationCreated => Ok(Self::Created),
            PaypalWebhookEventType::CheckoutOrderApproved
            | PaypalWebhookEventType::PaymentCaptureDeclined
            | PaypalWebhookEventType::PaymentCaptureRefunded
            | PaypalWebhookEventType::CustomerDisputeCreated
            | PaypalWebhookEventType::CustomerDisputeResolved
            | PaypalWebhookEventType::CustomerDisputedUpdated
            | PaypalWebhookEventType::RiskDisputeCreated
            | PaypalWebhookEventType::Unknown => {
                Err(errors::ConnectorError::WebhookEventTypeNotFound.into())
            }
        }
    }
}

impl TryFrom<&types::VerifyWebhookSourceRequestData> for PaypalSourceVerificationRequest {
    type Error = error_stack::Report<errors::ConnectorError>;
    fn try_from(req: &types::VerifyWebhookSourceRequestData) -> Result<Self, Self::Error> {
        let req_body = serde_json::from_slice(&req.webhook_body)
            .change_context(errors::ConnectorError::WebhookBodyDecodingFailed)?;
        Ok(Self {
            transmission_id: get_headers(
                &req.webhook_headers,
                webhook_headers::PAYPAL_TRANSMISSION_ID,
            )
            .change_context(errors::ConnectorError::WebhookSourceVerificationFailed)?,
            transmission_time: get_headers(
                &req.webhook_headers,
                webhook_headers::PAYPAL_TRANSMISSION_TIME,
            )?,
            cert_url: get_headers(&req.webhook_headers, webhook_headers::PAYPAL_CERT_URL)?,
            transmission_sig: get_headers(
                &req.webhook_headers,
                webhook_headers::PAYPAL_TRANSMISSION_SIG,
            )?,
            auth_algo: get_headers(&req.webhook_headers, webhook_headers::PAYPAL_AUTH_ALGO)?,
            webhook_id: String::from_utf8(req.merchant_secret.secret.to_vec())
                .change_context(errors::ConnectorError::WebhookVerificationSecretNotFound)
                .attach_printable("Could not convert secret to UTF-8")?,
            webhook_event: req_body,
        })
    }
}

fn get_headers(
    header: &actix_web::http::header::HeaderMap,
    key: &'static str,
) -> CustomResult<String, errors::ConnectorError> {
    let header_value = header
        .get(key)
        .map(|value| value.to_str())
        .ok_or(errors::ConnectorError::MissingRequiredField { field_name: key })?
        .change_context(errors::ConnectorError::InvalidDataFormat { field_name: key })?
        .to_owned();
    Ok(header_value)
}

impl From<OrderErrorDetails> for utils::ErrorCodeAndMessage {
    fn from(error: OrderErrorDetails) -> Self {
        Self {
            error_code: error.issue.to_string(),
            error_message: error.issue.to_string(),
        }
    }
}

impl From<ErrorDetails> for utils::ErrorCodeAndMessage {
    fn from(error: ErrorDetails) -> Self {
        Self {
            error_code: error.issue.to_string(),
            error_message: error.issue.to_string(),
        }
    }
}<|MERGE_RESOLUTION|>--- conflicted
+++ resolved
@@ -678,7 +678,6 @@
     type Error = error_stack::Report<errors::ConnectorError>;
     fn try_from(value: &domain::BankTransferData) -> Result<Self, Self::Error> {
         match value {
-<<<<<<< HEAD
             domain::BankTransferData::AchBankTransfer { .. }
             | domain::BankTransferData::SepaBankTransfer { .. }
             | domain::BankTransferData::BacsBankTransfer { .. }
@@ -691,31 +690,13 @@
             | domain::BankTransferData::DanamonVaBankTransfer { .. }
             | domain::BankTransferData::MandiriVaBankTransfer { .. }
             | domain::BankTransferData::Pix {}
-            | domain::BankTransferData::Pse {} => Err(errors::ConnectorError::NotImplemented(
-                utils::get_unimplemented_payment_method_error_message("Paypal"),
-            )
-            .into()),
-=======
-            api_models::payments::BankTransferData::AchBankTransfer { .. }
-            | api_models::payments::BankTransferData::SepaBankTransfer { .. }
-            | api_models::payments::BankTransferData::BacsBankTransfer { .. }
-            | api_models::payments::BankTransferData::MultibancoBankTransfer { .. }
-            | api_models::payments::BankTransferData::PermataBankTransfer { .. }
-            | api_models::payments::BankTransferData::BcaBankTransfer { .. }
-            | api_models::payments::BankTransferData::BniVaBankTransfer { .. }
-            | api_models::payments::BankTransferData::BriVaBankTransfer { .. }
-            | api_models::payments::BankTransferData::CimbVaBankTransfer { .. }
-            | api_models::payments::BankTransferData::DanamonVaBankTransfer { .. }
-            | api_models::payments::BankTransferData::MandiriVaBankTransfer { .. }
-            | api_models::payments::BankTransferData::Pix {}
-            | api_models::payments::BankTransferData::Pse {}
-            | api_models::payments::BankTransferData::LocalBankTransfer { .. } => {
+            | domain::BankTransferData::Pse {}
+            | domain::BankTransferData::LocalBankTransfer { .. } => {
                 Err(errors::ConnectorError::NotImplemented(
                     utils::get_unimplemented_payment_method_error_message("Paypal"),
                 )
                 .into())
             }
->>>>>>> df309554
         }
     }
 }
