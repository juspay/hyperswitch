--- conflicted
+++ resolved
@@ -18,7 +18,6 @@
     },
 };
 
-<<<<<<< HEAD
 #[derive(Debug, Serialize)]
 pub struct PaypalRouterData<T> {
     pub amount: String,
@@ -48,14 +47,14 @@
             router_data: item,
         })
     }
-=======
+}
+
 mod webhook_headers {
     pub const PAYPAL_TRANSMISSION_ID: &str = "paypal-transmission-id";
     pub const PAYPAL_TRANSMISSION_TIME: &str = "paypal-transmission-time";
     pub const PAYPAL_TRANSMISSION_SIG: &str = "paypal-transmission-sig";
     pub const PAYPAL_CERT_URL: &str = "paypal-cert-url";
     pub const PAYPAL_AUTH_ALGO: &str = "paypal-auth-algo";
->>>>>>> 90e43929
 }
 
 #[derive(Debug, Clone, Serialize, Deserialize, Eq, PartialEq)]
