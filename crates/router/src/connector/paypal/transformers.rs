--- conflicted
+++ resolved
@@ -126,24 +126,17 @@
     }
 }
 
-<<<<<<< HEAD
 impl TryFrom<&PaypalRouterData<&types::SdkSessionUpdateRouterData>> for OrderRequestAmount {
     type Error = error_stack::Report<errors::ConnectorError>;
     fn try_from(
         item: &PaypalRouterData<&types::SdkSessionUpdateRouterData>,
     ) -> Result<Self, Self::Error> {
         Ok(Self {
-=======
-impl From<&PaypalRouterData<&types::PaymentsPostSessionTokensRouterData>> for OrderRequestAmount {
-    fn from(item: &PaypalRouterData<&types::PaymentsPostSessionTokensRouterData>) -> Self {
-        Self {
->>>>>>> 53e82c3f
             currency_code: item.router_data.request.currency,
             value: item.amount.clone(),
             breakdown: AmountBreakdown {
                 item_total: OrderAmount {
                     currency_code: item.router_data.request.currency,
-<<<<<<< HEAD
                     value: item.order_amount.clone().ok_or(
                         errors::ConnectorError::MissingRequiredField {
                             field_name: "order_amount",
@@ -160,12 +153,6 @@
                 }),
             },
         })
-=======
-                    value: item.amount.clone(),
-                },
-            },
-        }
->>>>>>> 53e82c3f
     }
 }
 
@@ -229,7 +216,6 @@
                 currency_code: item.router_data.request.currency,
                 value: item.amount.clone(),
             },
-<<<<<<< HEAD
             tax: None,
         }
     }
@@ -266,12 +252,6 @@
     }
 }
 
-=======
-        }
-    }
-}
-
->>>>>>> 53e82c3f
 #[derive(Default, Debug, Serialize, Eq, PartialEq)]
 pub struct Address {
     address_line_1: Option<Secret<String>>,
@@ -316,7 +296,6 @@
     }
 }
 
-<<<<<<< HEAD
 #[derive(Debug, Serialize, PartialEq, Eq)]
 pub struct PaypalUpdateOrderRequest(Vec<Operation>);
 
@@ -351,8 +330,6 @@
     Items(Vec<ItemDetails>),
 }
 
-=======
->>>>>>> 53e82c3f
 #[derive(Default, Debug, Serialize, Eq, PartialEq)]
 pub struct ShippingName {
     full_name: Option<Secret<String>>,
@@ -603,7 +580,6 @@
     }
 }
 
-<<<<<<< HEAD
 impl TryFrom<&PaypalRouterData<&types::SdkSessionUpdateRouterData>> for PaypalUpdateOrderRequest {
     type Error = error_stack::Report<errors::ConnectorError>;
 
@@ -639,8 +615,6 @@
     }
 }
 
-=======
->>>>>>> 53e82c3f
 impl TryFrom<&PaypalRouterData<&types::PaymentsAuthorizeRouterData>> for PaypalPaymentsRequest {
     type Error = error_stack::Report<errors::ConnectorError>;
     fn try_from(
@@ -765,7 +739,6 @@
                 | domain::WalletData::GooglePayThirdPartySdk(_)
                 | domain::WalletData::MbWayRedirect(_)
                 | domain::WalletData::MobilePayRedirect(_)
-                | domain::WalletData::Paze(_)
                 | domain::WalletData::SamsungPay(_)
                 | domain::WalletData::TwintRedirect {}
                 | domain::WalletData::VippsRedirect {}
@@ -774,7 +747,8 @@
                 | domain::WalletData::WeChatPayQr(_)
                 | domain::WalletData::CashappQr(_)
                 | domain::WalletData::SwishQr(_)
-                | domain::WalletData::Mifinity(_) => Err(errors::ConnectorError::NotImplemented(
+                | domain::WalletData::Mifinity(_)
+                | domain::WalletData::Paze(_) => Err(errors::ConnectorError::NotImplemented(
                     utils::get_unimplemented_payment_method_error_message("Paypal"),
                 ))?,
             },
