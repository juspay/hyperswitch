--- conflicted
+++ resolved
@@ -761,32 +761,15 @@
     pub expires_in: i64,
 }
 
-impl<F, T>
-    TryFrom<
-        types::ResponseRouterData<
-            F,
-            PaypalAuthUpdateResponse,
-            T,
-            hyperswitch_domain_models::router_data::AccessToken,
-        >,
-    >
-    for hyperswitch_domain_models::router_data::RouterData<
-        F,
-        T,
-        hyperswitch_domain_models::router_data::AccessToken,
-    >
+impl<F, T> TryFrom<types::ResponseRouterData<F, PaypalAuthUpdateResponse, T, types::AccessToken>>
+    for types::RouterData<F, T, types::AccessToken>
 {
     type Error = error_stack::Report<errors::ConnectorError>;
     fn try_from(
-        item: types::ResponseRouterData<
-            F,
-            PaypalAuthUpdateResponse,
-            T,
-            hyperswitch_domain_models::router_data::AccessToken,
-        >,
+        item: types::ResponseRouterData<F, PaypalAuthUpdateResponse, T, types::AccessToken>,
     ) -> Result<Self, Self::Error> {
         Ok(Self {
-            response: Ok(hyperswitch_domain_models::router_data::AccessToken {
+            response: Ok(types::AccessToken {
                 token: item.response.access_token,
                 expires: item.response.expires_in,
             }),
@@ -870,24 +853,13 @@
     type Error = error_stack::Report<errors::ConnectorError>;
     fn try_from(auth_type: &ConnectorAuthType) -> Result<Self, Self::Error> {
         match auth_type {
-<<<<<<< HEAD
-            hyperswitch_domain_models::router_data::ConnectorAuthType::BodyKey {
-                api_key,
-                key1,
-            } => Ok(Self::AuthWithDetails(
-=======
             ConnectorAuthType::BodyKey { api_key, key1 } => Ok(Self::AuthWithDetails(
->>>>>>> f5d1201a
                 PaypalConnectorCredentials::StandardIntegration(StandardFlowCredentials {
                     client_id: key1.to_owned(),
                     client_secret: api_key.to_owned(),
                 }),
             )),
-<<<<<<< HEAD
-            hyperswitch_domain_models::router_data::ConnectorAuthType::SignatureKey {
-=======
             ConnectorAuthType::SignatureKey {
->>>>>>> f5d1201a
                 api_key,
                 key1,
                 api_secret,
@@ -898,13 +870,7 @@
                     payer_id: api_secret.to_owned(),
                 }),
             )),
-<<<<<<< HEAD
-            hyperswitch_domain_models::router_data::ConnectorAuthType::TemporaryAuth => {
-                Ok(Self::TemporaryAuth)
-            }
-=======
             ConnectorAuthType::TemporaryAuth => Ok(Self::TemporaryAuth),
->>>>>>> f5d1201a
             _ => Err(errors::ConnectorError::FailedToObtainAuthType)?,
         }
     }
@@ -1164,7 +1130,7 @@
 
 impl<F, T>
     TryFrom<types::ResponseRouterData<F, PaypalOrdersResponse, T, types::PaymentsResponseData>>
-    for hyperswitch_domain_models::router_data::RouterData<F, T, types::PaymentsResponseData>
+    for types::RouterData<F, T, types::PaymentsResponseData>
 {
     type Error = error_stack::Report<errors::ConnectorError>;
     fn try_from(
@@ -1259,12 +1225,7 @@
             types::PaymentsSyncData,
             types::PaymentsResponseData,
         >,
-    >
-    for hyperswitch_domain_models::router_data::RouterData<
-        F,
-        types::PaymentsSyncData,
-        types::PaymentsResponseData,
-    >
+    > for types::RouterData<F, types::PaymentsSyncData, types::PaymentsResponseData>
 {
     type Error = error_stack::Report<errors::ConnectorError>;
     fn try_from(
@@ -1310,7 +1271,7 @@
 
 impl<F, T>
     TryFrom<types::ResponseRouterData<F, PaypalRedirectResponse, T, types::PaymentsResponseData>>
-    for hyperswitch_domain_models::router_data::RouterData<F, T, types::PaymentsResponseData>
+    for types::RouterData<F, T, types::PaymentsResponseData>
 {
     type Error = error_stack::Report<errors::ConnectorError>;
     fn try_from(
@@ -1357,12 +1318,7 @@
             types::PaymentsSyncData,
             types::PaymentsResponseData,
         >,
-    >
-    for hyperswitch_domain_models::router_data::RouterData<
-        F,
-        types::PaymentsSyncData,
-        types::PaymentsResponseData,
-    >
+    > for types::RouterData<F, types::PaymentsSyncData, types::PaymentsResponseData>
 {
     type Error = error_stack::Report<errors::ConnectorError>;
     fn try_from(
@@ -1399,12 +1355,7 @@
             types::PaymentsAuthorizeData,
             types::PaymentsResponseData,
         >,
-    >
-    for hyperswitch_domain_models::router_data::RouterData<
-        F,
-        types::PaymentsAuthorizeData,
-        types::PaymentsResponseData,
-    >
+    > for types::RouterData<F, types::PaymentsAuthorizeData, types::PaymentsResponseData>
 {
     type Error = error_stack::Report<errors::ConnectorError>;
     fn try_from(
@@ -1477,7 +1428,7 @@
 impl<F, T>
     TryFrom<
         types::ResponseRouterData<F, PaypalPaymentsSyncResponse, T, types::PaymentsResponseData>,
-    > for hyperswitch_domain_models::router_data::RouterData<F, T, types::PaymentsResponseData>
+    > for types::RouterData<F, T, types::PaymentsResponseData>
 {
     type Error = error_stack::Report<errors::ConnectorError>;
     fn try_from(
@@ -1867,7 +1818,7 @@
 impl<F, T>
     TryFrom<
         types::ResponseRouterData<F, PaypalPaymentsCancelResponse, T, types::PaymentsResponseData>,
-    > for hyperswitch_domain_models::router_data::RouterData<F, T, types::PaymentsResponseData>
+    > for types::RouterData<F, T, types::PaymentsResponseData>
 {
     type Error = error_stack::Report<errors::ConnectorError>;
     fn try_from(
