--- conflicted
+++ resolved
@@ -606,19 +606,11 @@
             }
             api_models::payments::PaymentMethodData::Reward
             | api_models::payments::PaymentMethodData::Crypto(_)
-<<<<<<< HEAD
-            | api_models::payments::PaymentMethodData::Upi(_) => {
+            | api_models::payments::PaymentMethodData::Upi(_)
+            | api_models::payments::PaymentMethodData::CardToken(_) => {
                 Err(errors::ConnectorError::NotImplemented(
                     utils::get_unimplemented_payment_method_error_message("Paypal"),
                 )
-=======
-            | api_models::payments::PaymentMethodData::Upi(_)
-            | api_models::payments::PaymentMethodData::CardToken(_) => {
-                Err(errors::ConnectorError::NotSupported {
-                    message: utils::SELECTED_PAYMENT_METHOD.to_string(),
-                    connector: "Paypal",
-                }
->>>>>>> 94cd7b68
                 .into())
             }
         }
