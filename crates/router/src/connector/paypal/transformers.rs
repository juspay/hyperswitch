--- conflicted
+++ resolved
@@ -527,11 +527,6 @@
     payment_source: Option<PaymentSourceItem>,
 }
 
-<<<<<<< HEAD
-fn get_address_info(
-    payment_address: Option<&hyperswitch_domain_models::address::Address>,
-) -> Option<Address> {
-=======
 #[derive(Debug, Serialize)]
 pub struct PaypalZeroMandateRequest {
     payment_source: ZeroMandateSourceItem,
@@ -658,8 +653,9 @@
     }
 }
 
-fn get_address_info(payment_address: Option<&api_models::payments::Address>) -> Option<Address> {
->>>>>>> d4b482c2
+fn get_address_info(
+    payment_address: Option<&hyperswitch_domain_models::address::Address>,
+) -> Option<Address> {
     let address = payment_address.and_then(|payment_address| payment_address.address.as_ref());
     match address {
         Some(address) => address.get_optional_country().map(|country| Address {
