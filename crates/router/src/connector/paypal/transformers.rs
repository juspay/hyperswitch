use api_models::{enums, payments::BankRedirectData};
use base64::Engine;
use common_utils::errors::CustomResult;
use error_stack::{IntoReport, ResultExt};
use masking::{ExposeInterface, Secret};
use serde::{Deserialize, Serialize};
use time::PrimitiveDateTime;
use url::Url;

use crate::{
    connector::utils::{
        self, to_connector_meta, AccessTokenRequestInfo, AddressDetailsData,
        BankRedirectBillingData, CardData, PaymentsAuthorizeRequestData, RouterData,
    },
    consts,
    core::errors,
    services,
    types::{
        self, api, storage::enums as storage_enums, transformers::ForeignFrom, ConnectorAuthType,
        VerifyWebhookSourceResponseData,
    },
};

#[derive(Debug, Serialize)]
pub struct PaypalRouterData<T> {
    pub amount: String,
    pub router_data: T,
}

impl<T>
    TryFrom<(
        &types::api::CurrencyUnit,
        types::storage::enums::Currency,
        i64,
        T,
    )> for PaypalRouterData<T>
{
    type Error = error_stack::Report<errors::ConnectorError>;
    fn try_from(
        (currency_unit, currency, amount, item): (
            &types::api::CurrencyUnit,
            types::storage::enums::Currency,
            i64,
            T,
        ),
    ) -> Result<Self, Self::Error> {
        let amount = utils::get_amount_as_string(currency_unit, amount, currency)?;
        Ok(Self {
            amount,
            router_data: item,
        })
    }
}

mod webhook_headers {
    pub const PAYPAL_TRANSMISSION_ID: &str = "paypal-transmission-id";
    pub const PAYPAL_TRANSMISSION_TIME: &str = "paypal-transmission-time";
    pub const PAYPAL_TRANSMISSION_SIG: &str = "paypal-transmission-sig";
    pub const PAYPAL_CERT_URL: &str = "paypal-cert-url";
    pub const PAYPAL_AUTH_ALGO: &str = "paypal-auth-algo";
}
pub mod auth_headers {
    pub const PAYPAL_PARTNER_ATTRIBUTION_ID: &str = "PayPal-Partner-Attribution-Id";
    pub const PREFER: &str = "Prefer";
    pub const PAYPAL_REQUEST_ID: &str = "PayPal-Request-Id";
    pub const PAYPAL_AUTH_ASSERTION: &str = "PayPal-Auth-Assertion";
}

#[derive(Debug, Clone, Serialize, Deserialize, Eq, PartialEq)]
#[serde(rename_all = "UPPERCASE")]
pub enum PaypalPaymentIntent {
    Capture,
    Authorize,
    Authenticate,
}

#[derive(Default, Debug, Clone, Serialize, Eq, PartialEq, Deserialize)]
pub struct OrderAmount {
    pub currency_code: storage_enums::Currency,
    pub value: String,
}

#[derive(Default, Debug, Serialize, Deserialize, Eq, PartialEq)]
pub struct OrderRequestAmount {
    pub currency_code: storage_enums::Currency,
    pub value: String,
    pub breakdown: AmountBreakdown,
}

impl From<&PaypalRouterData<&types::PaymentsAuthorizeRouterData>> for OrderRequestAmount {
    fn from(item: &PaypalRouterData<&types::PaymentsAuthorizeRouterData>) -> Self {
        Self {
            currency_code: item.router_data.request.currency,
            value: item.amount.to_owned(),
            breakdown: AmountBreakdown {
                item_total: OrderAmount {
                    currency_code: item.router_data.request.currency,
                    value: item.amount.to_owned(),
                },
            },
        }
    }
}

#[derive(Default, Debug, Serialize, Deserialize, Eq, PartialEq)]
pub struct AmountBreakdown {
    item_total: OrderAmount,
}

#[derive(Default, Debug, Serialize, Eq, PartialEq)]
pub struct PurchaseUnitRequest {
    reference_id: Option<String>, //reference for an item in purchase_units
    invoice_id: Option<String>, //The API caller-provided external invoice number for this order. Appears in both the payer's transaction history and the emails that the payer receives.
    custom_id: Option<String>,  //Used to reconcile client transactions with PayPal transactions.
    amount: OrderRequestAmount,
    #[serde(skip_serializing_if = "Option::is_none")]
    payee: Option<Payee>,
    shipping: Option<ShippingAddress>,
    items: Vec<ItemDetails>,
}

#[derive(Default, Debug, Serialize, Eq, PartialEq)]
pub struct Payee {
    merchant_id: Secret<String>,
}

#[derive(Default, Debug, Serialize, Eq, PartialEq)]
pub struct ItemDetails {
    name: String,
    quantity: u16,
    unit_amount: OrderAmount,
}

impl From<&PaypalRouterData<&types::PaymentsAuthorizeRouterData>> for ItemDetails {
    fn from(item: &PaypalRouterData<&types::PaymentsAuthorizeRouterData>) -> Self {
        Self {
            name: format!(
                "Payment for invoice {}",
                item.router_data.connector_request_reference_id
            ),
            quantity: 1,
            unit_amount: OrderAmount {
                currency_code: item.router_data.request.currency,
                value: item.amount.to_string(),
            },
        }
    }
}

#[derive(Default, Debug, Serialize, Eq, PartialEq)]
pub struct Address {
    address_line_1: Option<Secret<String>>,
    postal_code: Option<Secret<String>>,
    country_code: api_models::enums::CountryAlpha2,
    admin_area_2: Option<String>,
}

#[derive(Default, Debug, Serialize, Eq, PartialEq)]
pub struct ShippingAddress {
    address: Option<Address>,
    name: Option<ShippingName>,
}

impl TryFrom<&PaypalRouterData<&types::PaymentsAuthorizeRouterData>> for ShippingAddress {
    type Error = error_stack::Report<errors::ConnectorError>;

    fn try_from(
        item: &PaypalRouterData<&types::PaymentsAuthorizeRouterData>,
    ) -> Result<Self, Self::Error> {
        Ok(Self {
            address: get_address_info(item.router_data.get_optional_shipping())?,
            name: Some(ShippingName {
                full_name: item
                    .router_data
                    .get_optional_shipping()
                    .and_then(|inner_data| inner_data.address.as_ref())
                    .and_then(|inner_data| inner_data.first_name.clone()),
            }),
        })
    }
}

#[derive(Default, Debug, Serialize, Eq, PartialEq)]
pub struct ShippingName {
    full_name: Option<Secret<String>>,
}

#[derive(Debug, Serialize)]
pub struct CardRequest {
    billing_address: Option<Address>,
    expiry: Option<Secret<String>>,
    name: Secret<String>,
    number: Option<cards::CardNumber>,
    security_code: Option<Secret<String>>,
    attributes: Option<ThreeDsSetting>,
}

#[derive(Debug, Serialize)]
pub struct ThreeDsSetting {
    verification: ThreeDsMethod,
}

#[derive(Debug, Serialize)]
pub struct ThreeDsMethod {
    method: ThreeDsType,
}

#[derive(Debug, Serialize)]
#[serde(rename_all = "SCREAMING_SNAKE_CASE")]
pub enum ThreeDsType {
    ScaAlways,
}

#[derive(Debug, Serialize)]
pub struct RedirectRequest {
    name: Secret<String>,
    country_code: api_models::enums::CountryAlpha2,
    experience_context: ContextStruct,
}

#[derive(Debug, Serialize)]
pub struct ContextStruct {
    return_url: Option<String>,
    cancel_url: Option<String>,
    user_action: Option<UserAction>,
    shipping_preference: ShippingPreference,
}

#[derive(Debug, Serialize)]
pub enum UserAction {
    #[serde(rename = "PAY_NOW")]
    PayNow,
}

#[derive(Debug, Serialize)]
pub enum ShippingPreference {
    #[serde(rename = "SET_PROVIDED_ADDRESS")]
    SetProvidedAddress,
    #[serde(rename = "GET_FROM_FILE")]
    GetFromFile,
}

#[derive(Debug, Serialize)]
pub struct PaypalRedirectionRequest {
    experience_context: ContextStruct,
}

#[derive(Debug, Serialize)]
#[serde(rename_all = "lowercase")]
pub enum PaymentSourceItem {
    Card(CardRequest),
    Paypal(PaypalRedirectionRequest),
    IDeal(RedirectRequest),
    Eps(RedirectRequest),
    Giropay(RedirectRequest),
    Sofort(RedirectRequest),
}

#[derive(Debug, Serialize)]
pub struct PaypalPaymentsRequest {
    intent: PaypalPaymentIntent,
    purchase_units: Vec<PurchaseUnitRequest>,
    payment_source: Option<PaymentSourceItem>,
}

fn get_address_info(
    payment_address: Option<&api_models::payments::Address>,
) -> Result<Option<Address>, error_stack::Report<errors::ConnectorError>> {
    let address = payment_address.and_then(|payment_address| payment_address.address.as_ref());
    let address = match address {
        Some(address) => Some(Address {
            country_code: address.get_country()?.to_owned(),
            address_line_1: address.line1.clone(),
            postal_code: address.zip.clone(),
            admin_area_2: address.city.clone(),
        }),
        None => None,
    };
    Ok(address)
}
fn get_payment_source(
    item: &types::PaymentsAuthorizeRouterData,
    bank_redirection_data: &BankRedirectData,
) -> Result<PaymentSourceItem, error_stack::Report<errors::ConnectorError>> {
    match bank_redirection_data {
        BankRedirectData::Eps {
            billing_details,
            bank_name: _,
            country,
        } => Ok(PaymentSourceItem::Eps(RedirectRequest {
            name: billing_details
                .clone()
                .ok_or(errors::ConnectorError::MissingRequiredField {
                    field_name: "eps.billing_details",
                })?
                .get_billing_name()?,
            country_code: country.ok_or(errors::ConnectorError::MissingRequiredField {
                field_name: "eps.country",
            })?,
            experience_context: ContextStruct {
                return_url: item.request.complete_authorize_url.clone(),
                cancel_url: item.request.complete_authorize_url.clone(),
                shipping_preference: if item.get_optional_shipping().is_some() {
                    ShippingPreference::SetProvidedAddress
                } else {
                    ShippingPreference::GetFromFile
                },
                user_action: Some(UserAction::PayNow),
            },
        })),
        BankRedirectData::Giropay {
            billing_details,
            country,
            ..
        } => Ok(PaymentSourceItem::Giropay(RedirectRequest {
            name: billing_details
                .clone()
                .ok_or(errors::ConnectorError::MissingRequiredField {
                    field_name: "giropay.billing_details",
                })?
                .get_billing_name()?,
            country_code: country.ok_or(errors::ConnectorError::MissingRequiredField {
                field_name: "giropay.country",
            })?,
            experience_context: ContextStruct {
                return_url: item.request.complete_authorize_url.clone(),
                cancel_url: item.request.complete_authorize_url.clone(),
                shipping_preference: if item.get_optional_shipping().is_some() {
                    ShippingPreference::SetProvidedAddress
                } else {
                    ShippingPreference::GetFromFile
                },
                user_action: Some(UserAction::PayNow),
            },
        })),
        BankRedirectData::Ideal {
            billing_details,
            bank_name: _,
            country,
        } => Ok(PaymentSourceItem::IDeal(RedirectRequest {
            name: billing_details
                .clone()
                .ok_or(errors::ConnectorError::MissingRequiredField {
                    field_name: "ideal.billing_details",
                })?
                .get_billing_name()?,
            country_code: country.ok_or(errors::ConnectorError::MissingRequiredField {
                field_name: "ideal.country",
            })?,
            experience_context: ContextStruct {
                return_url: item.request.complete_authorize_url.clone(),
                cancel_url: item.request.complete_authorize_url.clone(),
                shipping_preference: if item.get_optional_shipping().is_some() {
                    ShippingPreference::SetProvidedAddress
                } else {
                    ShippingPreference::GetFromFile
                },
                user_action: Some(UserAction::PayNow),
            },
        })),
        BankRedirectData::Sofort {
            country,
            preferred_language: _,
            billing_details,
        } => Ok(PaymentSourceItem::Sofort(RedirectRequest {
            name: billing_details
                .clone()
                .ok_or(errors::ConnectorError::MissingRequiredField {
                    field_name: "sofort.billing_details",
                })?
                .get_billing_name()?,
            country_code: country.ok_or(errors::ConnectorError::MissingRequiredField {
                field_name: "sofort.country",
            })?,
            experience_context: ContextStruct {
                return_url: item.request.complete_authorize_url.clone(),
                cancel_url: item.request.complete_authorize_url.clone(),
                shipping_preference: if item.get_optional_shipping().is_some() {
                    ShippingPreference::SetProvidedAddress
                } else {
                    ShippingPreference::GetFromFile
                },
                user_action: Some(UserAction::PayNow),
            },
        })),
        BankRedirectData::BancontactCard { .. }
        | BankRedirectData::Blik { .. }
        | BankRedirectData::Przelewy24 { .. } => Err(errors::ConnectorError::NotImplemented(
            utils::get_unimplemented_payment_method_error_message("Paypal"),
        )
        .into()),
        BankRedirectData::Bizum {}
        | BankRedirectData::Interac { .. }
        | BankRedirectData::OnlineBankingCzechRepublic { .. }
        | BankRedirectData::OnlineBankingFinland { .. }
        | BankRedirectData::OnlineBankingPoland { .. }
        | BankRedirectData::OnlineBankingSlovakia { .. }
        | BankRedirectData::OpenBankingUk { .. }
        | BankRedirectData::Trustly { .. }
        | BankRedirectData::OnlineBankingFpx { .. }
        | BankRedirectData::OnlineBankingThailand { .. } => {
            Err(errors::ConnectorError::NotImplemented(
                utils::get_unimplemented_payment_method_error_message("Paypal"),
            ))?
        }
    }
}

fn get_payee(auth_type: &PaypalAuthType) -> Option<Payee> {
    auth_type
        .get_credentials()
        .ok()
        .and_then(|credentials| credentials.get_payer_id())
        .map(|payer_id| Payee {
            merchant_id: payer_id,
        })
}

impl TryFrom<&PaypalRouterData<&types::PaymentsAuthorizeRouterData>> for PaypalPaymentsRequest {
    type Error = error_stack::Report<errors::ConnectorError>;
    fn try_from(
        item: &PaypalRouterData<&types::PaymentsAuthorizeRouterData>,
    ) -> Result<Self, Self::Error> {
        let paypal_auth: PaypalAuthType =
            PaypalAuthType::try_from(&item.router_data.connector_auth_type)?;
        let payee = get_payee(&paypal_auth);
        match item.router_data.request.payment_method_data {
            api_models::payments::PaymentMethodData::Card(ref ccard) => {
                let intent = if item.router_data.request.is_auto_capture()? {
                    PaypalPaymentIntent::Capture
                } else {
                    PaypalPaymentIntent::Authorize
                };
                let amount = OrderRequestAmount::from(item);
                let connector_request_reference_id =
                    item.router_data.connector_request_reference_id.clone();
                let shipping_address = ShippingAddress::try_from(item)?;
                let item_details = vec![ItemDetails::from(item)];

                let purchase_units = vec![PurchaseUnitRequest {
                    reference_id: Some(connector_request_reference_id.clone()),
                    custom_id: Some(connector_request_reference_id.clone()),
                    invoice_id: Some(connector_request_reference_id),
                    amount,
                    payee,
                    shipping: Some(shipping_address),
                    items: item_details,
                }];
                let card = item.router_data.request.get_card()?;
                let expiry = Some(card.get_expiry_date_as_yyyymm("-"));

                let attributes = match item.router_data.auth_type {
                    api_models::enums::AuthenticationType::ThreeDs => Some(ThreeDsSetting {
                        verification: ThreeDsMethod {
                            method: ThreeDsType::ScaAlways,
                        },
                    }),
                    api_models::enums::AuthenticationType::NoThreeDs => None,
                };

                let payment_source = Some(PaymentSourceItem::Card(CardRequest {
                    billing_address: get_address_info(item.router_data.get_optional_billing())?,
                    expiry,
                    name: ccard
                        .card_holder_name
                        .clone()
                        .unwrap_or(Secret::new("".to_string())),
                    number: Some(ccard.card_number.clone()),
                    security_code: Some(ccard.card_cvc.clone()),
                    attributes,
                }));

                Ok(Self {
                    intent,
                    purchase_units,
                    payment_source,
                })
            }
            api::PaymentMethodData::Wallet(ref wallet_data) => match wallet_data {
                api_models::payments::WalletData::PaypalRedirect(_) => {
                    let intent = if item.router_data.request.is_auto_capture()? {
                        PaypalPaymentIntent::Capture
                    } else {
                        PaypalPaymentIntent::Authorize
                    };
                    let amount = OrderRequestAmount::from(item);

                    let connector_req_reference_id =
                        item.router_data.connector_request_reference_id.clone();
                    let shipping_address = ShippingAddress::try_from(item)?;
                    let item_details = vec![ItemDetails::from(item)];

                    let purchase_units = vec![PurchaseUnitRequest {
                        reference_id: Some(connector_req_reference_id.clone()),
                        custom_id: Some(connector_req_reference_id.clone()),
                        invoice_id: Some(connector_req_reference_id),
                        amount,
                        payee,
                        shipping: Some(shipping_address),
                        items: item_details,
                    }];
                    let payment_source =
                        Some(PaymentSourceItem::Paypal(PaypalRedirectionRequest {
                            experience_context: ContextStruct {
                                return_url: item.router_data.request.complete_authorize_url.clone(),
                                cancel_url: item.router_data.request.complete_authorize_url.clone(),
                                shipping_preference: if item
                                    .router_data
<<<<<<< HEAD
                                    .get_optional_billing()
=======
                                    .get_optional_shipping()
>>>>>>> ce3625cb
                                    .is_some()
                                {
                                    ShippingPreference::SetProvidedAddress
                                } else {
                                    ShippingPreference::GetFromFile
                                },
                                user_action: Some(UserAction::PayNow),
                            },
                        }));

                    Ok(Self {
                        intent,
                        purchase_units,
                        payment_source,
                    })
                }
                api_models::payments::WalletData::AliPayQr(_)
                | api_models::payments::WalletData::AliPayRedirect(_)
                | api_models::payments::WalletData::AliPayHkRedirect(_)
                | api_models::payments::WalletData::MomoRedirect(_)
                | api_models::payments::WalletData::KakaoPayRedirect(_)
                | api_models::payments::WalletData::GoPayRedirect(_)
                | api_models::payments::WalletData::GcashRedirect(_)
                | api_models::payments::WalletData::ApplePay(_)
                | api_models::payments::WalletData::ApplePayRedirect(_)
                | api_models::payments::WalletData::ApplePayThirdPartySdk(_)
                | api_models::payments::WalletData::DanaRedirect {}
                | api_models::payments::WalletData::GooglePay(_)
                | api_models::payments::WalletData::GooglePayRedirect(_)
                | api_models::payments::WalletData::GooglePayThirdPartySdk(_)
                | api_models::payments::WalletData::MbWayRedirect(_)
                | api_models::payments::WalletData::MobilePayRedirect(_)
                | api_models::payments::WalletData::PaypalSdk(_)
                | api_models::payments::WalletData::SamsungPay(_)
                | api_models::payments::WalletData::TwintRedirect {}
                | api_models::payments::WalletData::VippsRedirect {}
                | api_models::payments::WalletData::TouchNGoRedirect(_)
                | api_models::payments::WalletData::WeChatPayRedirect(_)
                | api_models::payments::WalletData::WeChatPayQr(_)
                | api_models::payments::WalletData::CashappQr(_)
                | api_models::payments::WalletData::SwishQr(_) => {
                    Err(errors::ConnectorError::NotImplemented(
                        utils::get_unimplemented_payment_method_error_message("Paypal"),
                    ))?
                }
            },
            api::PaymentMethodData::BankRedirect(ref bank_redirection_data) => {
                let intent = if item.router_data.request.is_auto_capture()? {
                    PaypalPaymentIntent::Capture
                } else {
                    Err(errors::ConnectorError::FlowNotSupported {
                        flow: "Manual capture method for Bank Redirect".to_string(),
                        connector: "Paypal".to_string(),
                    })?
                };
                let amount = OrderRequestAmount::from(item);
                let connector_req_reference_id =
                    item.router_data.connector_request_reference_id.clone();
                let shipping_address = ShippingAddress::try_from(item)?;
                let item_details = vec![ItemDetails::from(item)];

                let purchase_units = vec![PurchaseUnitRequest {
                    reference_id: Some(connector_req_reference_id.clone()),
                    custom_id: Some(connector_req_reference_id.clone()),
                    invoice_id: Some(connector_req_reference_id),
                    amount,
                    payee,
                    shipping: Some(shipping_address),
                    items: item_details,
                }];
                let payment_source =
                    Some(get_payment_source(item.router_data, bank_redirection_data)?);

                Ok(Self {
                    intent,
                    purchase_units,
                    payment_source,
                })
            }
            api_models::payments::PaymentMethodData::CardRedirect(ref card_redirect_data) => {
                Self::try_from(card_redirect_data)
            }
            api_models::payments::PaymentMethodData::PayLater(ref paylater_data) => {
                Self::try_from(paylater_data)
            }
            api_models::payments::PaymentMethodData::BankDebit(ref bank_debit_data) => {
                Self::try_from(bank_debit_data)
            }
            api_models::payments::PaymentMethodData::BankTransfer(ref bank_transfer_data) => {
                Self::try_from(bank_transfer_data.as_ref())
            }
            api_models::payments::PaymentMethodData::Voucher(ref voucher_data) => {
                Self::try_from(voucher_data)
            }
            api_models::payments::PaymentMethodData::GiftCard(ref giftcard_data) => {
                Self::try_from(giftcard_data.as_ref())
            }
            api_models::payments::PaymentMethodData::MandatePayment => {
                Err(errors::ConnectorError::NotImplemented(
                    utils::get_unimplemented_payment_method_error_message("Paypal"),
                )
                .into())
            }
            api_models::payments::PaymentMethodData::Reward
            | api_models::payments::PaymentMethodData::Crypto(_)
            | api_models::payments::PaymentMethodData::Upi(_)
            | api_models::payments::PaymentMethodData::CardToken(_) => {
                Err(errors::ConnectorError::NotImplemented(
                    utils::get_unimplemented_payment_method_error_message("Paypal"),
                )
                .into())
            }
        }
    }
}

impl TryFrom<&api_models::payments::CardRedirectData> for PaypalPaymentsRequest {
    type Error = error_stack::Report<errors::ConnectorError>;
    fn try_from(value: &api_models::payments::CardRedirectData) -> Result<Self, Self::Error> {
        match value {
            api_models::payments::CardRedirectData::Knet {}
            | api_models::payments::CardRedirectData::Benefit {}
            | api_models::payments::CardRedirectData::MomoAtm {}
            | api_models::payments::CardRedirectData::CardRedirect {} => {
                Err(errors::ConnectorError::NotImplemented(
                    utils::get_unimplemented_payment_method_error_message("Paypal"),
                )
                .into())
            }
        }
    }
}

impl TryFrom<&api_models::payments::PayLaterData> for PaypalPaymentsRequest {
    type Error = error_stack::Report<errors::ConnectorError>;
    fn try_from(value: &api_models::payments::PayLaterData) -> Result<Self, Self::Error> {
        match value {
            api_models::payments::PayLaterData::KlarnaRedirect { .. }
            | api_models::payments::PayLaterData::KlarnaSdk { .. }
            | api_models::payments::PayLaterData::AffirmRedirect {}
            | api_models::payments::PayLaterData::AfterpayClearpayRedirect { .. }
            | api_models::payments::PayLaterData::PayBrightRedirect {}
            | api_models::payments::PayLaterData::WalleyRedirect {}
            | api_models::payments::PayLaterData::AlmaRedirect {}
            | api_models::payments::PayLaterData::AtomeRedirect {} => {
                Err(errors::ConnectorError::NotImplemented(
                    utils::get_unimplemented_payment_method_error_message("Paypal"),
                )
                .into())
            }
        }
    }
}

impl TryFrom<&api_models::payments::BankDebitData> for PaypalPaymentsRequest {
    type Error = error_stack::Report<errors::ConnectorError>;
    fn try_from(value: &api_models::payments::BankDebitData) -> Result<Self, Self::Error> {
        match value {
            api_models::payments::BankDebitData::AchBankDebit { .. }
            | api_models::payments::BankDebitData::SepaBankDebit { .. }
            | api_models::payments::BankDebitData::BecsBankDebit { .. }
            | api_models::payments::BankDebitData::BacsBankDebit { .. } => {
                Err(errors::ConnectorError::NotImplemented(
                    utils::get_unimplemented_payment_method_error_message("Paypal"),
                )
                .into())
            }
        }
    }
}

impl TryFrom<&api_models::payments::BankTransferData> for PaypalPaymentsRequest {
    type Error = error_stack::Report<errors::ConnectorError>;
    fn try_from(value: &api_models::payments::BankTransferData) -> Result<Self, Self::Error> {
        match value {
            api_models::payments::BankTransferData::AchBankTransfer { .. }
            | api_models::payments::BankTransferData::SepaBankTransfer { .. }
            | api_models::payments::BankTransferData::BacsBankTransfer { .. }
            | api_models::payments::BankTransferData::MultibancoBankTransfer { .. }
            | api_models::payments::BankTransferData::PermataBankTransfer { .. }
            | api_models::payments::BankTransferData::BcaBankTransfer { .. }
            | api_models::payments::BankTransferData::BniVaBankTransfer { .. }
            | api_models::payments::BankTransferData::BriVaBankTransfer { .. }
            | api_models::payments::BankTransferData::CimbVaBankTransfer { .. }
            | api_models::payments::BankTransferData::DanamonVaBankTransfer { .. }
            | api_models::payments::BankTransferData::MandiriVaBankTransfer { .. }
            | api_models::payments::BankTransferData::Pix {}
            | api_models::payments::BankTransferData::Pse {} => {
                Err(errors::ConnectorError::NotImplemented(
                    utils::get_unimplemented_payment_method_error_message("Paypal"),
                )
                .into())
            }
        }
    }
}

impl TryFrom<&api_models::payments::VoucherData> for PaypalPaymentsRequest {
    type Error = error_stack::Report<errors::ConnectorError>;
    fn try_from(value: &api_models::payments::VoucherData) -> Result<Self, Self::Error> {
        match value {
            api_models::payments::VoucherData::Boleto(_)
            | api_models::payments::VoucherData::Efecty
            | api_models::payments::VoucherData::PagoEfectivo
            | api_models::payments::VoucherData::RedCompra
            | api_models::payments::VoucherData::RedPagos
            | api_models::payments::VoucherData::Alfamart(_)
            | api_models::payments::VoucherData::Indomaret(_)
            | api_models::payments::VoucherData::Oxxo
            | api_models::payments::VoucherData::SevenEleven(_)
            | api_models::payments::VoucherData::Lawson(_)
            | api_models::payments::VoucherData::MiniStop(_)
            | api_models::payments::VoucherData::FamilyMart(_)
            | api_models::payments::VoucherData::Seicomart(_)
            | api_models::payments::VoucherData::PayEasy(_) => {
                Err(errors::ConnectorError::NotImplemented(
                    utils::get_unimplemented_payment_method_error_message("Paypal"),
                )
                .into())
            }
        }
    }
}

impl TryFrom<&api_models::payments::GiftCardData> for PaypalPaymentsRequest {
    type Error = error_stack::Report<errors::ConnectorError>;
    fn try_from(value: &api_models::payments::GiftCardData) -> Result<Self, Self::Error> {
        match value {
            api_models::payments::GiftCardData::Givex(_)
            | api_models::payments::GiftCardData::PaySafeCard {} => {
                Err(errors::ConnectorError::NotImplemented(
                    utils::get_unimplemented_payment_method_error_message("Paypal"),
                )
                .into())
            }
        }
    }
}

#[derive(Debug, Clone, Serialize, PartialEq)]
pub struct PaypalAuthUpdateRequest {
    grant_type: String,
    client_id: Secret<String>,
    client_secret: Secret<String>,
}
impl TryFrom<&types::RefreshTokenRouterData> for PaypalAuthUpdateRequest {
    type Error = error_stack::Report<errors::ConnectorError>;
    fn try_from(item: &types::RefreshTokenRouterData) -> Result<Self, Self::Error> {
        Ok(Self {
            grant_type: "client_credentials".to_string(),
            client_id: item.get_request_id()?,
            client_secret: item.request.app_id.clone(),
        })
    }
}

#[derive(Default, Debug, Clone, Deserialize, PartialEq, Serialize)]
pub struct PaypalAuthUpdateResponse {
    pub access_token: Secret<String>,
    pub token_type: String,
    pub expires_in: i64,
}

impl<F, T> TryFrom<types::ResponseRouterData<F, PaypalAuthUpdateResponse, T, types::AccessToken>>
    for types::RouterData<F, T, types::AccessToken>
{
    type Error = error_stack::Report<errors::ConnectorError>;
    fn try_from(
        item: types::ResponseRouterData<F, PaypalAuthUpdateResponse, T, types::AccessToken>,
    ) -> Result<Self, Self::Error> {
        Ok(Self {
            response: Ok(types::AccessToken {
                token: item.response.access_token,
                expires: item.response.expires_in,
            }),
            ..item.data
        })
    }
}

#[derive(Debug)]
pub enum PaypalAuthType {
    TemporaryAuth,
    AuthWithDetails(PaypalConnectorCredentials),
}

#[derive(Debug)]
pub enum PaypalConnectorCredentials {
    StandardIntegration(StandardFlowCredentials),
    PartnerIntegration(PartnerFlowCredentials),
}

impl PaypalConnectorCredentials {
    pub fn get_client_id(&self) -> Secret<String> {
        match self {
            Self::StandardIntegration(item) => item.client_id.clone(),
            Self::PartnerIntegration(item) => item.client_id.clone(),
        }
    }

    pub fn get_client_secret(&self) -> Secret<String> {
        match self {
            Self::StandardIntegration(item) => item.client_secret.clone(),
            Self::PartnerIntegration(item) => item.client_secret.clone(),
        }
    }

    pub fn get_payer_id(&self) -> Option<Secret<String>> {
        match self {
            Self::StandardIntegration(_) => None,
            Self::PartnerIntegration(item) => Some(item.payer_id.clone()),
        }
    }

    pub fn generate_authorization_value(&self) -> String {
        let auth_id = format!(
            "{}:{}",
            self.get_client_id().expose(),
            self.get_client_secret().expose(),
        );
        format!("Basic {}", consts::BASE64_ENGINE.encode(auth_id))
    }
}

#[derive(Debug)]
pub struct StandardFlowCredentials {
    pub(super) client_id: Secret<String>,
    pub(super) client_secret: Secret<String>,
}

#[derive(Debug)]
pub struct PartnerFlowCredentials {
    pub(super) client_id: Secret<String>,
    pub(super) client_secret: Secret<String>,
    pub(super) payer_id: Secret<String>,
}

impl PaypalAuthType {
    pub fn get_credentials(
        &self,
    ) -> CustomResult<&PaypalConnectorCredentials, errors::ConnectorError> {
        match self {
            Self::TemporaryAuth => Err(errors::ConnectorError::InvalidConnectorConfig {
                config: "TemporaryAuth found in connector_account_details",
            }
            .into()),
            Self::AuthWithDetails(credentials) => Ok(credentials),
        }
    }
}

impl TryFrom<&ConnectorAuthType> for PaypalAuthType {
    type Error = error_stack::Report<errors::ConnectorError>;
    fn try_from(auth_type: &ConnectorAuthType) -> Result<Self, Self::Error> {
        match auth_type {
            types::ConnectorAuthType::BodyKey { api_key, key1 } => Ok(Self::AuthWithDetails(
                PaypalConnectorCredentials::StandardIntegration(StandardFlowCredentials {
                    client_id: key1.to_owned(),
                    client_secret: api_key.to_owned(),
                }),
            )),
            types::ConnectorAuthType::SignatureKey {
                api_key,
                key1,
                api_secret,
            } => Ok(Self::AuthWithDetails(
                PaypalConnectorCredentials::PartnerIntegration(PartnerFlowCredentials {
                    client_id: key1.to_owned(),
                    client_secret: api_key.to_owned(),
                    payer_id: api_secret.to_owned(),
                }),
            )),
            types::ConnectorAuthType::TemporaryAuth => Ok(Self::TemporaryAuth),
            _ => Err(errors::ConnectorError::FailedToObtainAuthType)?,
        }
    }
}

#[derive(Debug, Clone, Serialize, Deserialize, PartialEq)]
#[serde(rename_all = "SCREAMING_SNAKE_CASE")]
pub enum PaypalOrderStatus {
    Pending,
    Completed,
    Voided,
    Created,
    Saved,
    PayerActionRequired,
    Approved,
}

impl ForeignFrom<(PaypalOrderStatus, PaypalPaymentIntent)> for storage_enums::AttemptStatus {
    fn foreign_from(item: (PaypalOrderStatus, PaypalPaymentIntent)) -> Self {
        match item.0 {
            PaypalOrderStatus::Completed => {
                if item.1 == PaypalPaymentIntent::Authorize {
                    Self::Authorized
                } else {
                    Self::Charged
                }
            }
            PaypalOrderStatus::Voided => Self::Voided,
            PaypalOrderStatus::Created | PaypalOrderStatus::Saved | PaypalOrderStatus::Pending => {
                Self::Pending
            }
            PaypalOrderStatus::Approved => Self::AuthenticationSuccessful,
            PaypalOrderStatus::PayerActionRequired => Self::AuthenticationPending,
        }
    }
}

#[derive(Debug, Clone, Serialize, Deserialize)]
pub struct PaymentsCollectionItem {
    amount: OrderAmount,
    expiration_time: Option<String>,
    id: String,
    final_capture: Option<bool>,
    status: PaypalPaymentStatus,
}

#[derive(Default, Debug, Clone, Serialize, Deserialize)]
pub struct PaymentsCollection {
    authorizations: Option<Vec<PaymentsCollectionItem>>,
    captures: Option<Vec<PaymentsCollectionItem>>,
}

#[derive(Default, Debug, Clone, Serialize, Deserialize)]
pub struct PurchaseUnitItem {
    pub reference_id: Option<String>,
    pub invoice_id: Option<String>,
    pub payments: PaymentsCollection,
}

#[derive(Debug, Clone, Serialize, Deserialize)]
pub struct PaypalThreeDsResponse {
    id: String,
    status: PaypalOrderStatus,
    links: Vec<PaypalLinks>,
}

#[derive(Debug, Clone, Serialize, Deserialize)]
#[serde(untagged)]
pub enum PaypalPreProcessingResponse {
    PaypalLiabilityResponse(PaypalLiabilityResponse),
    PaypalNonLiablityResponse(PaypalNonLiablityResponse),
}

#[derive(Debug, Clone, Serialize, Deserialize)]
pub struct PaypalLiabilityResponse {
    pub payment_source: CardParams,
}

#[derive(Debug, Clone, Serialize, Deserialize)]
pub struct PaypalNonLiablityResponse {
    payment_source: CardsData,
}

#[derive(Debug, Clone, Serialize, Deserialize)]
pub struct CardParams {
    pub card: AuthResult,
}

#[derive(Debug, Clone, Serialize, Deserialize)]
pub struct AuthResult {
    pub authentication_result: PaypalThreeDsParams,
}
#[derive(Debug, Clone, Serialize, Deserialize)]
pub struct PaypalThreeDsParams {
    pub liability_shift: LiabilityShift,
    pub three_d_secure: ThreeDsCheck,
}

#[derive(Debug, Clone, Serialize, Deserialize)]
pub struct ThreeDsCheck {
    pub enrollment_status: Option<EnrollementStatus>,
    pub authentication_status: Option<AuthenticationStatus>,
}

#[derive(Debug, Clone, Serialize, Deserialize)]
#[serde(rename_all = "UPPERCASE")]
pub enum LiabilityShift {
    Possible,
    No,
    Unknown,
}

#[derive(Debug, Clone, Serialize, Deserialize)]
pub enum EnrollementStatus {
    Null,
    #[serde(rename = "Y")]
    Ready,
    #[serde(rename = "N")]
    NotReady,
    #[serde(rename = "U")]
    Unavailable,
    #[serde(rename = "B")]
    Bypassed,
}

#[derive(Debug, Clone, Serialize, Deserialize)]
pub enum AuthenticationStatus {
    Null,
    #[serde(rename = "Y")]
    Success,
    #[serde(rename = "N")]
    Failed,
    #[serde(rename = "R")]
    Rejected,
    #[serde(rename = "A")]
    Attempted,
    #[serde(rename = "U")]
    Unable,
    #[serde(rename = "C")]
    ChallengeRequired,
    #[serde(rename = "I")]
    InfoOnly,
    #[serde(rename = "D")]
    Decoupled,
}

#[derive(Debug, Clone, Serialize, Deserialize)]
pub struct PaypalOrdersResponse {
    id: String,
    intent: PaypalPaymentIntent,
    status: PaypalOrderStatus,
    purchase_units: Vec<PurchaseUnitItem>,
}

#[derive(Debug, Clone, Serialize, Deserialize)]
pub struct PaypalLinks {
    href: Option<Url>,
    rel: String,
}

#[derive(Default, Debug, Clone, Serialize, Deserialize)]
pub struct RedirectPurchaseUnitItem {
    pub invoice_id: String,
}

#[derive(Debug, Clone, Serialize, Deserialize)]
pub struct PaypalRedirectResponse {
    id: String,
    intent: PaypalPaymentIntent,
    status: PaypalOrderStatus,
    purchase_units: Vec<RedirectPurchaseUnitItem>,
    links: Vec<PaypalLinks>,
}

// Note: Don't change order of deserialization of variant, priority is in descending order
#[derive(Debug, Deserialize)]
#[serde(untagged)]
pub enum PaypalAuthResponse {
    PaypalOrdersResponse(PaypalOrdersResponse),
    PaypalRedirectResponse(PaypalRedirectResponse),
    PaypalThreeDsResponse(PaypalThreeDsResponse),
}

// Note: Don't change order of deserialization of variant, priority is in descending order
#[derive(Debug, Deserialize, Serialize)]
#[serde(untagged)]
pub enum PaypalSyncResponse {
    PaypalOrdersSyncResponse(PaypalOrdersResponse),
    PaypalThreeDsSyncResponse(PaypalThreeDsSyncResponse),
    PaypalRedirectSyncResponse(PaypalRedirectResponse),
    PaypalPaymentsSyncResponse(PaypalPaymentsSyncResponse),
}

#[derive(Debug, Serialize, Deserialize)]
pub struct PaypalPaymentsSyncResponse {
    id: String,
    status: PaypalPaymentStatus,
    amount: OrderAmount,
    invoice_id: Option<String>,
    supplementary_data: PaypalSupplementaryData,
}

#[derive(Debug, Clone, Serialize, Deserialize)]
pub struct PaypalThreeDsSyncResponse {
    id: String,
    status: PaypalOrderStatus,
    // provided to separated response of card's 3DS from other
    payment_source: CardsData,
}

#[derive(Debug, Clone, Serialize, Deserialize)]
pub struct CardsData {
    card: CardDetails,
}

#[derive(Debug, Clone, Serialize, Deserialize)]
pub struct CardDetails {
    last_digits: String,
}

#[derive(Debug, Serialize, Deserialize)]
pub struct PaypalMeta {
    pub authorize_id: Option<String>,
    pub capture_id: Option<String>,
    pub psync_flow: PaypalPaymentIntent,
}

fn get_id_based_on_intent(
    intent: &PaypalPaymentIntent,
    purchase_unit: &PurchaseUnitItem,
) -> CustomResult<String, errors::ConnectorError> {
    || -> _ {
        match intent {
            PaypalPaymentIntent::Capture => Some(
                purchase_unit
                    .payments
                    .captures
                    .clone()?
                    .into_iter()
                    .next()?
                    .id,
            ),
            PaypalPaymentIntent::Authorize => Some(
                purchase_unit
                    .payments
                    .authorizations
                    .clone()?
                    .into_iter()
                    .next()?
                    .id,
            ),
            PaypalPaymentIntent::Authenticate => None,
        }
    }()
    .ok_or_else(|| errors::ConnectorError::MissingConnectorTransactionID.into())
}

impl<F, T>
    TryFrom<types::ResponseRouterData<F, PaypalOrdersResponse, T, types::PaymentsResponseData>>
    for types::RouterData<F, T, types::PaymentsResponseData>
{
    type Error = error_stack::Report<errors::ConnectorError>;
    fn try_from(
        item: types::ResponseRouterData<F, PaypalOrdersResponse, T, types::PaymentsResponseData>,
    ) -> Result<Self, Self::Error> {
        let purchase_units = item
            .response
            .purchase_units
            .first()
            .ok_or(errors::ConnectorError::MissingConnectorTransactionID)?;

        let id = get_id_based_on_intent(&item.response.intent, purchase_units)?;
        let (connector_meta, order_id) = match item.response.intent.clone() {
            PaypalPaymentIntent::Capture => (
                serde_json::json!(PaypalMeta {
                    authorize_id: None,
                    capture_id: Some(id),
                    psync_flow: item.response.intent.clone()
                }),
                types::ResponseId::ConnectorTransactionId(item.response.id.clone()),
            ),

            PaypalPaymentIntent::Authorize => (
                serde_json::json!(PaypalMeta {
                    authorize_id: Some(id),
                    capture_id: None,
                    psync_flow: item.response.intent.clone()
                }),
                types::ResponseId::ConnectorTransactionId(item.response.id.clone()),
            ),

            PaypalPaymentIntent::Authenticate => {
                Err(errors::ConnectorError::ResponseDeserializationFailed)?
            }
        };
        //payment collection will always have only one element as we only make one transaction per order.
        let payment_collection = &item
            .response
            .purchase_units
            .first()
            .ok_or(errors::ConnectorError::ResponseDeserializationFailed)?
            .payments;
        //payment collection item will either have "authorizations" field or "capture" field, not both at a time.
        let payment_collection_item = match (
            &payment_collection.authorizations,
            &payment_collection.captures,
        ) {
            (Some(authorizations), None) => authorizations.first(),
            (None, Some(captures)) => captures.first(),
            (Some(_), Some(captures)) => captures.first(),
            _ => None,
        }
        .ok_or(errors::ConnectorError::ResponseDeserializationFailed)?;
        let status = payment_collection_item.status.clone();
        let status = storage_enums::AttemptStatus::from(status);
        Ok(Self {
            status,
            response: Ok(types::PaymentsResponseData::TransactionResponse {
                resource_id: order_id,
                redirection_data: None,
                mandate_reference: None,
                connector_metadata: Some(connector_meta),
                network_txn_id: None,
                connector_response_reference_id: purchase_units
                    .invoice_id
                    .clone()
                    .or(Some(item.response.id)),
                incremental_authorization_allowed: None,
            }),
            ..item.data
        })
    }
}

fn get_redirect_url(
    link_vec: Vec<PaypalLinks>,
) -> CustomResult<Option<Url>, errors::ConnectorError> {
    let mut link: Option<Url> = None;
    for item2 in link_vec.iter() {
        if item2.rel == "payer-action" {
            link = item2.href.clone();
        }
    }
    Ok(link)
}

impl<F>
    TryFrom<
        types::ResponseRouterData<
            F,
            PaypalSyncResponse,
            types::PaymentsSyncData,
            types::PaymentsResponseData,
        >,
    > for types::RouterData<F, types::PaymentsSyncData, types::PaymentsResponseData>
{
    type Error = error_stack::Report<errors::ConnectorError>;
    fn try_from(
        item: types::ResponseRouterData<
            F,
            PaypalSyncResponse,
            types::PaymentsSyncData,
            types::PaymentsResponseData,
        >,
    ) -> Result<Self, Self::Error> {
        match item.response {
            PaypalSyncResponse::PaypalOrdersSyncResponse(response) => {
                Self::try_from(types::ResponseRouterData {
                    response,
                    data: item.data,
                    http_code: item.http_code,
                })
            }
            PaypalSyncResponse::PaypalRedirectSyncResponse(response) => {
                Self::try_from(types::ResponseRouterData {
                    response,
                    data: item.data,
                    http_code: item.http_code,
                })
            }
            PaypalSyncResponse::PaypalPaymentsSyncResponse(response) => {
                Self::try_from(types::ResponseRouterData {
                    response,
                    data: item.data,
                    http_code: item.http_code,
                })
            }
            PaypalSyncResponse::PaypalThreeDsSyncResponse(response) => {
                Self::try_from(types::ResponseRouterData {
                    response,
                    data: item.data,
                    http_code: item.http_code,
                })
            }
        }
    }
}

impl<F, T>
    TryFrom<types::ResponseRouterData<F, PaypalRedirectResponse, T, types::PaymentsResponseData>>
    for types::RouterData<F, T, types::PaymentsResponseData>
{
    type Error = error_stack::Report<errors::ConnectorError>;
    fn try_from(
        item: types::ResponseRouterData<F, PaypalRedirectResponse, T, types::PaymentsResponseData>,
    ) -> Result<Self, Self::Error> {
        let status = storage_enums::AttemptStatus::foreign_from((
            item.response.clone().status,
            item.response.intent.clone(),
        ));
        let link = get_redirect_url(item.response.links.clone())?;
        let connector_meta = serde_json::json!(PaypalMeta {
            authorize_id: None,
            capture_id: None,
            psync_flow: item.response.intent
        });
        let purchase_units = item.response.purchase_units.first();

        Ok(Self {
            status,
            response: Ok(types::PaymentsResponseData::TransactionResponse {
                resource_id: types::ResponseId::ConnectorTransactionId(item.response.id.clone()),
                redirection_data: Some(services::RedirectForm::from((
                    link.ok_or(errors::ConnectorError::ResponseDeserializationFailed)?,
                    services::Method::Get,
                ))),
                mandate_reference: None,
                connector_metadata: Some(connector_meta),
                network_txn_id: None,
                connector_response_reference_id: Some(
                    purchase_units.map_or(item.response.id, |item| item.invoice_id.clone()),
                ),
                incremental_authorization_allowed: None,
            }),
            ..item.data
        })
    }
}

impl<F>
    TryFrom<
        types::ResponseRouterData<
            F,
            PaypalThreeDsSyncResponse,
            types::PaymentsSyncData,
            types::PaymentsResponseData,
        >,
    > for types::RouterData<F, types::PaymentsSyncData, types::PaymentsResponseData>
{
    type Error = error_stack::Report<errors::ConnectorError>;
    fn try_from(
        item: types::ResponseRouterData<
            F,
            PaypalThreeDsSyncResponse,
            types::PaymentsSyncData,
            types::PaymentsResponseData,
        >,
    ) -> Result<Self, Self::Error> {
        Ok(Self {
            // status is hardcoded because this try_from will only be reached in card 3ds before the completion of complete authorize flow.
            // also force sync won't be hit in terminal status thus leaving us with only one status to get here.
            status: storage_enums::AttemptStatus::AuthenticationPending,
            response: Ok(types::PaymentsResponseData::TransactionResponse {
                resource_id: types::ResponseId::ConnectorTransactionId(item.response.id),
                redirection_data: None,
                mandate_reference: None,
                connector_metadata: None,
                network_txn_id: None,
                connector_response_reference_id: None,
                incremental_authorization_allowed: None,
            }),
            ..item.data
        })
    }
}

impl<F>
    TryFrom<
        types::ResponseRouterData<
            F,
            PaypalThreeDsResponse,
            types::PaymentsAuthorizeData,
            types::PaymentsResponseData,
        >,
    > for types::RouterData<F, types::PaymentsAuthorizeData, types::PaymentsResponseData>
{
    type Error = error_stack::Report<errors::ConnectorError>;
    fn try_from(
        item: types::ResponseRouterData<
            F,
            PaypalThreeDsResponse,
            types::PaymentsAuthorizeData,
            types::PaymentsResponseData,
        >,
    ) -> Result<Self, Self::Error> {
        let connector_meta = serde_json::json!(PaypalMeta {
            authorize_id: None,
            capture_id: None,
            psync_flow: PaypalPaymentIntent::Authenticate // when there is no capture or auth id present
        });

        let status = storage_enums::AttemptStatus::foreign_from((
            item.response.clone().status,
            PaypalPaymentIntent::Authenticate,
        ));
        let link = get_redirect_url(item.response.links.clone())?;

        Ok(Self {
            status,
            response: Ok(types::PaymentsResponseData::TransactionResponse {
                resource_id: types::ResponseId::ConnectorTransactionId(item.response.id),
                redirection_data: Some(paypal_threeds_link((
                    link,
                    item.data.request.complete_authorize_url.clone(),
                ))?),
                mandate_reference: None,
                connector_metadata: Some(connector_meta),
                network_txn_id: None,
                connector_response_reference_id: None,
                incremental_authorization_allowed: None,
            }),
            ..item.data
        })
    }
}

fn paypal_threeds_link(
    (redirect_url, complete_auth_url): (Option<Url>, Option<String>),
) -> CustomResult<services::RedirectForm, errors::ConnectorError> {
    let mut redirect_url =
        redirect_url.ok_or(errors::ConnectorError::ResponseDeserializationFailed)?;
    let complete_auth_url =
        complete_auth_url.ok_or(errors::ConnectorError::MissingRequiredField {
            field_name: "complete_authorize_url",
        })?;
    let mut form_fields = std::collections::HashMap::from_iter(
        redirect_url
            .query_pairs()
            .map(|(key, value)| (key.to_string(), value.to_string())),
    );

    // paypal requires return url to be passed as a field along with payer_action_url
    form_fields.insert(String::from("redirect_uri"), complete_auth_url);

    // Do not include query params in the endpoint
    redirect_url.set_query(None);

    Ok(services::RedirectForm::Form {
        endpoint: redirect_url.to_string(),
        method: services::Method::Get,
        form_fields,
    })
}

impl<F, T>
    TryFrom<
        types::ResponseRouterData<F, PaypalPaymentsSyncResponse, T, types::PaymentsResponseData>,
    > for types::RouterData<F, T, types::PaymentsResponseData>
{
    type Error = error_stack::Report<errors::ConnectorError>;
    fn try_from(
        item: types::ResponseRouterData<
            F,
            PaypalPaymentsSyncResponse,
            T,
            types::PaymentsResponseData,
        >,
    ) -> Result<Self, Self::Error> {
        Ok(Self {
            status: storage_enums::AttemptStatus::from(item.response.status),
            response: Ok(types::PaymentsResponseData::TransactionResponse {
                resource_id: types::ResponseId::ConnectorTransactionId(
                    item.response
                        .supplementary_data
                        .related_ids
                        .order_id
                        .clone(),
                ),
                redirection_data: None,
                mandate_reference: None,
                connector_metadata: None,
                network_txn_id: None,
                connector_response_reference_id: item
                    .response
                    .invoice_id
                    .clone()
                    .or(Some(item.response.supplementary_data.related_ids.order_id)),
                incremental_authorization_allowed: None,
            }),
            ..item.data
        })
    }
}

#[derive(Debug, Serialize)]
pub struct PaypalPaymentsCaptureRequest {
    amount: OrderAmount,
    final_capture: bool,
}

impl TryFrom<&PaypalRouterData<&types::PaymentsCaptureRouterData>>
    for PaypalPaymentsCaptureRequest
{
    type Error = error_stack::Report<errors::ConnectorError>;
    fn try_from(
        item: &PaypalRouterData<&types::PaymentsCaptureRouterData>,
    ) -> Result<Self, Self::Error> {
        let amount = OrderAmount {
            currency_code: item.router_data.request.currency,
            value: item.amount.to_owned(),
        };
        Ok(Self {
            amount,
            final_capture: true,
        })
    }
}

#[derive(Debug, Clone, Serialize, Deserialize, PartialEq)]
#[serde(rename_all = "SCREAMING_SNAKE_CASE")]
pub enum PaypalPaymentStatus {
    Created,
    Captured,
    Completed,
    Declined,
    Voided,
    Failed,
    Pending,
    Denied,
    Expired,
    PartiallyCaptured,
    Refunded,
}

#[derive(Debug, Serialize, Deserialize)]
pub struct PaypalCaptureResponse {
    id: String,
    status: PaypalPaymentStatus,
    amount: Option<OrderAmount>,
    invoice_id: Option<String>,
    final_capture: bool,
}

impl From<PaypalPaymentStatus> for storage_enums::AttemptStatus {
    fn from(item: PaypalPaymentStatus) -> Self {
        match item {
            PaypalPaymentStatus::Created => Self::Authorized,
            PaypalPaymentStatus::Completed
            | PaypalPaymentStatus::Captured
            | PaypalPaymentStatus::Refunded => Self::Charged,
            PaypalPaymentStatus::Declined => Self::Failure,
            PaypalPaymentStatus::Failed => Self::CaptureFailed,
            PaypalPaymentStatus::Pending => Self::Pending,
            PaypalPaymentStatus::Denied | PaypalPaymentStatus::Expired => Self::Failure,
            PaypalPaymentStatus::PartiallyCaptured => Self::PartialCharged,
            PaypalPaymentStatus::Voided => Self::Voided,
        }
    }
}

impl TryFrom<types::PaymentsCaptureResponseRouterData<PaypalCaptureResponse>>
    for types::PaymentsCaptureRouterData
{
    type Error = error_stack::Report<errors::ConnectorError>;
    fn try_from(
        item: types::PaymentsCaptureResponseRouterData<PaypalCaptureResponse>,
    ) -> Result<Self, Self::Error> {
        let amount_captured = item.data.request.amount_to_capture;
        let status = storage_enums::AttemptStatus::from(item.response.status);
        let connector_payment_id: PaypalMeta =
            to_connector_meta(item.data.request.connector_meta.clone())?;
        Ok(Self {
            status,
            response: Ok(types::PaymentsResponseData::TransactionResponse {
                resource_id: types::ResponseId::ConnectorTransactionId(
                    item.data.request.connector_transaction_id.clone(),
                ),
                redirection_data: None,
                mandate_reference: None,
                connector_metadata: Some(serde_json::json!(PaypalMeta {
                    authorize_id: connector_payment_id.authorize_id,
                    capture_id: Some(item.response.id.clone()),
                    psync_flow: PaypalPaymentIntent::Capture
                })),
                network_txn_id: None,
                connector_response_reference_id: item
                    .response
                    .invoice_id
                    .or(Some(item.response.id)),
                incremental_authorization_allowed: None,
            }),
            amount_captured: Some(amount_captured),
            ..item.data
        })
    }
}

#[derive(Debug, Clone, Serialize, Deserialize, PartialEq)]
#[serde(rename_all = "SCREAMING_SNAKE_CASE")]
pub enum PaypalCancelStatus {
    Voided,
}

#[derive(Debug, Serialize, Deserialize, PartialEq)]
pub struct PaypalPaymentsCancelResponse {
    id: String,
    status: PaypalCancelStatus,
    amount: Option<OrderAmount>,
    invoice_id: Option<String>,
}

impl<F, T>
    TryFrom<
        types::ResponseRouterData<F, PaypalPaymentsCancelResponse, T, types::PaymentsResponseData>,
    > for types::RouterData<F, T, types::PaymentsResponseData>
{
    type Error = error_stack::Report<errors::ConnectorError>;
    fn try_from(
        item: types::ResponseRouterData<
            F,
            PaypalPaymentsCancelResponse,
            T,
            types::PaymentsResponseData,
        >,
    ) -> Result<Self, Self::Error> {
        let status = match item.response.status {
            PaypalCancelStatus::Voided => storage_enums::AttemptStatus::Voided,
        };
        Ok(Self {
            status,
            response: Ok(types::PaymentsResponseData::TransactionResponse {
                resource_id: types::ResponseId::ConnectorTransactionId(item.response.id.clone()),
                redirection_data: None,
                mandate_reference: None,
                connector_metadata: None,
                network_txn_id: None,
                connector_response_reference_id: item
                    .response
                    .invoice_id
                    .or(Some(item.response.id)),
                incremental_authorization_allowed: None,
            }),
            ..item.data
        })
    }
}

#[derive(Default, Debug, Serialize)]
pub struct PaypalRefundRequest {
    pub amount: OrderAmount,
}

impl<F> TryFrom<&PaypalRouterData<&types::RefundsRouterData<F>>> for PaypalRefundRequest {
    type Error = error_stack::Report<errors::ConnectorError>;
    fn try_from(
        item: &PaypalRouterData<&types::RefundsRouterData<F>>,
    ) -> Result<Self, Self::Error> {
        Ok(Self {
            amount: OrderAmount {
                currency_code: item.router_data.request.currency,
                value: item.amount.to_owned(),
            },
        })
    }
}

#[allow(dead_code)]
#[derive(Debug, Serialize, Deserialize, Clone)]
#[serde(rename_all = "UPPERCASE")]
pub enum RefundStatus {
    Completed,
    Failed,
    Cancelled,
    Pending,
}

impl From<RefundStatus> for storage_enums::RefundStatus {
    fn from(item: RefundStatus) -> Self {
        match item {
            RefundStatus::Completed => Self::Success,
            RefundStatus::Failed | RefundStatus::Cancelled => Self::Failure,
            RefundStatus::Pending => Self::Pending,
        }
    }
}

#[derive(Debug, Serialize, Deserialize)]
pub struct RefundResponse {
    id: String,
    status: RefundStatus,
    amount: Option<OrderAmount>,
}

impl TryFrom<types::RefundsResponseRouterData<api::Execute, RefundResponse>>
    for types::RefundsRouterData<api::Execute>
{
    type Error = error_stack::Report<errors::ConnectorError>;
    fn try_from(
        item: types::RefundsResponseRouterData<api::Execute, RefundResponse>,
    ) -> Result<Self, Self::Error> {
        Ok(Self {
            response: Ok(types::RefundsResponseData {
                connector_refund_id: item.response.id,
                refund_status: storage_enums::RefundStatus::from(item.response.status),
            }),
            ..item.data
        })
    }
}

#[derive(Debug, Clone, Deserialize, Serialize)]
pub struct RefundSyncResponse {
    id: String,
    status: RefundStatus,
}

impl TryFrom<types::RefundsResponseRouterData<api::RSync, RefundSyncResponse>>
    for types::RefundsRouterData<api::RSync>
{
    type Error = error_stack::Report<errors::ConnectorError>;
    fn try_from(
        item: types::RefundsResponseRouterData<api::RSync, RefundSyncResponse>,
    ) -> Result<Self, Self::Error> {
        Ok(Self {
            response: Ok(types::RefundsResponseData {
                connector_refund_id: item.response.id,
                refund_status: storage_enums::RefundStatus::from(item.response.status),
            }),
            ..item.data
        })
    }
}

#[derive(Default, Clone, Debug, Serialize, Deserialize, PartialEq)]
pub struct OrderErrorDetails {
    pub issue: String,
    pub description: String,
    pub value: Option<String>,
    pub field: Option<String>,
}

#[derive(Default, Debug, Serialize, Deserialize, PartialEq)]
pub struct PaypalOrderErrorResponse {
    pub name: String,
    pub message: String,
    pub debug_id: Option<String>,
    pub details: Option<Vec<OrderErrorDetails>>,
}

#[derive(Default, Clone, Debug, Serialize, Deserialize, PartialEq)]
pub struct ErrorDetails {
    pub issue: String,
    pub description: Option<String>,
}

#[derive(Default, Debug, Serialize, Deserialize, PartialEq)]
pub struct PaypalPaymentErrorResponse {
    pub name: String,
    pub message: String,
    pub debug_id: Option<String>,
    pub details: Option<Vec<ErrorDetails>>,
}

#[derive(Deserialize, Debug, Serialize)]
pub struct PaypalAccessTokenErrorResponse {
    pub error: String,
    pub error_description: String,
}

#[derive(Deserialize, Debug, Serialize)]
pub struct PaypalWebhooksBody {
    pub event_type: PaypalWebhookEventType,
    pub resource: PaypalResource,
}

#[derive(Clone, Deserialize, Debug, strum::Display, Serialize)]
pub enum PaypalWebhookEventType {
    #[serde(rename = "PAYMENT.AUTHORIZATION.CREATED")]
    PaymentAuthorizationCreated,
    #[serde(rename = "PAYMENT.AUTHORIZATION.VOIDED")]
    PaymentAuthorizationVoided,
    #[serde(rename = "PAYMENT.CAPTURE.DECLINED")]
    PaymentCaptureDeclined,
    #[serde(rename = "PAYMENT.CAPTURE.COMPLETED")]
    PaymentCaptureCompleted,
    #[serde(rename = "PAYMENT.CAPTURE.PENDING")]
    PaymentCapturePending,
    #[serde(rename = "PAYMENT.CAPTURE.REFUNDED")]
    PaymentCaptureRefunded,
    #[serde(rename = "CHECKOUT.ORDER.APPROVED")]
    CheckoutOrderApproved,
    #[serde(rename = "CHECKOUT.ORDER.COMPLETED")]
    CheckoutOrderCompleted,
    #[serde(rename = "CHECKOUT.ORDER.PROCESSED")]
    CheckoutOrderProcessed,
    #[serde(rename = "CUSTOMER.DISPUTE.CREATED")]
    CustomerDisputeCreated,
    #[serde(rename = "CUSTOMER.DISPUTE.RESOLVED")]
    CustomerDisputeResolved,
    #[serde(rename = "CUSTOMER.DISPUTE.UPDATED")]
    CustomerDisputedUpdated,
    #[serde(rename = "RISK.DISPUTE.CREATED")]
    RiskDisputeCreated,
    #[serde(other)]
    Unknown,
}

#[derive(Deserialize, Debug, Serialize)]
#[serde(untagged)]
pub enum PaypalResource {
    PaypalCardWebhooks(Box<PaypalCardWebhooks>),
    PaypalRedirectsWebhooks(Box<PaypalRedirectsWebhooks>),
    PaypalRefundWebhooks(Box<PaypalRefundWebhooks>),
    PaypalDisputeWebhooks(Box<PaypalDisputeWebhooks>),
}

#[derive(Deserialize, Debug, Serialize)]
pub struct PaypalDisputeWebhooks {
    pub dispute_id: String,
    pub dispute_transactions: Vec<DisputeTransaction>,
    pub dispute_amount: OrderAmount,
    pub dispute_outcome: DisputeOutcome,
    pub dispute_life_cycle_stage: DisputeLifeCycleStage,
    pub status: DisputeStatus,
    pub reason: Option<String>,
    pub external_reason_code: Option<String>,
    pub seller_response_due_date: Option<PrimitiveDateTime>,
    pub update_time: Option<PrimitiveDateTime>,
    pub create_time: Option<PrimitiveDateTime>,
}

#[derive(Deserialize, Debug, Serialize)]
pub struct DisputeTransaction {
    pub reference_id: String,
}

#[derive(Clone, Deserialize, Debug, strum::Display, Serialize)]
#[serde(rename_all = "SCREAMING_SNAKE_CASE")]
pub enum DisputeLifeCycleStage {
    Inquiry,
    Chargeback,
    PreArbitration,
    Arbitration,
}

#[derive(Deserialize, Debug, strum::Display, Serialize)]
#[serde(rename_all = "SCREAMING_SNAKE_CASE")]
pub enum DisputeStatus {
    Open,
    WaitingForBuyerResponse,
    WaitingForSellerResponse,
    UnderReview,
    Resolved,
    Other,
}

#[derive(Deserialize, Debug, Serialize)]
pub struct DisputeOutcome {
    pub outcome_code: OutcomeCode,
}

#[derive(Deserialize, Debug, Serialize)]
#[serde(rename_all = "SCREAMING_SNAKE_CASE")]
pub enum OutcomeCode {
    ResolvedBuyerFavour,
    ResolvedSellerFavour,
    ResolvedWithPayout,
    CanceledByBuyer,
    ACCEPTED,
    DENIED,
    NONE,
}

#[derive(Deserialize, Debug, Serialize)]
pub struct PaypalRefundWebhooks {
    pub id: String,
    pub amount: OrderAmount,
    pub seller_payable_breakdown: PaypalSellerPayableBreakdown,
}

#[derive(Deserialize, Debug, Serialize)]
pub struct PaypalSellerPayableBreakdown {
    pub total_refunded_amount: OrderAmount,
}

#[derive(Deserialize, Debug, Serialize)]
pub struct PaypalCardWebhooks {
    pub supplementary_data: PaypalSupplementaryData,
    pub amount: OrderAmount,
    pub invoice_id: Option<String>,
}

#[derive(Deserialize, Debug, Serialize)]
pub struct PaypalRedirectsWebhooks {
    pub purchase_units: Vec<PurchaseUnitItem>,
    pub links: Vec<PaypalLinks>,
    pub id: String,
    pub intent: PaypalPaymentIntent,
}

#[derive(Deserialize, Debug, Serialize)]
pub struct PaypalWebhooksPurchaseUnits {
    pub reference_id: String,
    pub amount: OrderAmount,
}

#[derive(Deserialize, Debug, Serialize)]
pub struct PaypalSupplementaryData {
    pub related_ids: PaypalRelatedIds,
}
#[derive(Deserialize, Debug, Serialize)]
pub struct PaypalRelatedIds {
    pub order_id: String,
}

#[derive(Deserialize, Debug, Serialize)]
pub struct PaypalWebooksEventType {
    pub event_type: PaypalWebhookEventType,
}

impl ForeignFrom<(PaypalWebhookEventType, Option<OutcomeCode>)> for api::IncomingWebhookEvent {
    fn foreign_from((event, outcome): (PaypalWebhookEventType, Option<OutcomeCode>)) -> Self {
        match event {
            PaypalWebhookEventType::PaymentCaptureCompleted
            | PaypalWebhookEventType::CheckoutOrderCompleted => Self::PaymentIntentSuccess,
            PaypalWebhookEventType::PaymentCapturePending
            | PaypalWebhookEventType::CheckoutOrderProcessed => Self::PaymentIntentProcessing,
            PaypalWebhookEventType::PaymentCaptureDeclined => Self::PaymentIntentFailure,
            PaypalWebhookEventType::PaymentCaptureRefunded => Self::RefundSuccess,
            PaypalWebhookEventType::CustomerDisputeCreated => Self::DisputeOpened,
            PaypalWebhookEventType::RiskDisputeCreated => Self::DisputeAccepted,
            PaypalWebhookEventType::CustomerDisputeResolved => {
                if let Some(outcome_code) = outcome {
                    Self::from(outcome_code)
                } else {
                    Self::EventNotSupported
                }
            }
            PaypalWebhookEventType::PaymentAuthorizationCreated
            | PaypalWebhookEventType::PaymentAuthorizationVoided
            | PaypalWebhookEventType::CheckoutOrderApproved
            | PaypalWebhookEventType::CustomerDisputedUpdated
            | PaypalWebhookEventType::Unknown => Self::EventNotSupported,
        }
    }
}

impl From<OutcomeCode> for api::IncomingWebhookEvent {
    fn from(outcome_code: OutcomeCode) -> Self {
        match outcome_code {
            OutcomeCode::ResolvedBuyerFavour => Self::DisputeLost,
            OutcomeCode::ResolvedSellerFavour => Self::DisputeWon,
            OutcomeCode::CanceledByBuyer => Self::DisputeCancelled,
            OutcomeCode::ACCEPTED => Self::DisputeAccepted,
            OutcomeCode::DENIED => Self::DisputeCancelled,
            OutcomeCode::NONE => Self::DisputeCancelled,
            OutcomeCode::ResolvedWithPayout => Self::EventNotSupported,
        }
    }
}

impl From<DisputeLifeCycleStage> for enums::DisputeStage {
    fn from(dispute_life_cycle_stage: DisputeLifeCycleStage) -> Self {
        match dispute_life_cycle_stage {
            DisputeLifeCycleStage::Inquiry => Self::PreDispute,
            DisputeLifeCycleStage::Chargeback => Self::Dispute,
            DisputeLifeCycleStage::PreArbitration => Self::PreArbitration,
            DisputeLifeCycleStage::Arbitration => Self::PreArbitration,
        }
    }
}

#[derive(Deserialize, Serialize, Debug)]
pub struct PaypalSourceVerificationRequest {
    pub transmission_id: String,
    pub transmission_time: String,
    pub cert_url: String,
    pub transmission_sig: String,
    pub auth_algo: String,
    pub webhook_id: String,
    pub webhook_event: serde_json::Value,
}

#[derive(Deserialize, Serialize, Debug)]

pub struct PaypalSourceVerificationResponse {
    pub verification_status: PaypalSourceVerificationStatus,
}

#[derive(Deserialize, Serialize, Debug)]
#[serde(rename_all = "SCREAMING_SNAKE_CASE")]
pub enum PaypalSourceVerificationStatus {
    Success,
    Failure,
}

impl
    TryFrom<
        types::ResponseRouterData<
            api::VerifyWebhookSource,
            PaypalSourceVerificationResponse,
            types::VerifyWebhookSourceRequestData,
            VerifyWebhookSourceResponseData,
        >,
    > for types::VerifyWebhookSourceRouterData
{
    type Error = error_stack::Report<errors::ConnectorError>;
    fn try_from(
        item: types::ResponseRouterData<
            api::VerifyWebhookSource,
            PaypalSourceVerificationResponse,
            types::VerifyWebhookSourceRequestData,
            VerifyWebhookSourceResponseData,
        >,
    ) -> Result<Self, Self::Error> {
        Ok(Self {
            response: Ok(VerifyWebhookSourceResponseData {
                verify_webhook_status: types::VerifyWebhookStatus::from(
                    item.response.verification_status,
                ),
            }),
            ..item.data
        })
    }
}

impl From<PaypalSourceVerificationStatus> for types::VerifyWebhookStatus {
    fn from(item: PaypalSourceVerificationStatus) -> Self {
        match item {
            PaypalSourceVerificationStatus::Success => Self::SourceVerified,
            PaypalSourceVerificationStatus::Failure => Self::SourceNotVerified,
        }
    }
}

impl TryFrom<(PaypalCardWebhooks, PaypalWebhookEventType)> for PaypalPaymentsSyncResponse {
    type Error = error_stack::Report<errors::ConnectorError>;
    fn try_from(
        (webhook_body, webhook_event): (PaypalCardWebhooks, PaypalWebhookEventType),
    ) -> Result<Self, Self::Error> {
        Ok(Self {
            id: webhook_body.supplementary_data.related_ids.order_id.clone(),
            status: PaypalPaymentStatus::try_from(webhook_event)?,
            amount: webhook_body.amount,
            supplementary_data: webhook_body.supplementary_data,
            invoice_id: webhook_body.invoice_id,
        })
    }
}

impl TryFrom<(PaypalRedirectsWebhooks, PaypalWebhookEventType)> for PaypalOrdersResponse {
    type Error = error_stack::Report<errors::ConnectorError>;
    fn try_from(
        (webhook_body, webhook_event): (PaypalRedirectsWebhooks, PaypalWebhookEventType),
    ) -> Result<Self, Self::Error> {
        Ok(Self {
            id: webhook_body.id,
            intent: webhook_body.intent,
            status: PaypalOrderStatus::try_from(webhook_event)?,
            purchase_units: webhook_body.purchase_units,
        })
    }
}

impl TryFrom<(PaypalRefundWebhooks, PaypalWebhookEventType)> for RefundSyncResponse {
    type Error = error_stack::Report<errors::ConnectorError>;
    fn try_from(
        (webhook_body, webhook_event): (PaypalRefundWebhooks, PaypalWebhookEventType),
    ) -> Result<Self, Self::Error> {
        Ok(Self {
            id: webhook_body.id,
            status: RefundStatus::try_from(webhook_event)
                .attach_printable("Could not find suitable webhook event")?,
        })
    }
}

impl TryFrom<PaypalWebhookEventType> for PaypalPaymentStatus {
    type Error = error_stack::Report<errors::ConnectorError>;
    fn try_from(event: PaypalWebhookEventType) -> Result<Self, Self::Error> {
        match event {
            PaypalWebhookEventType::PaymentCaptureCompleted
            | PaypalWebhookEventType::CheckoutOrderCompleted => Ok(Self::Completed),
            PaypalWebhookEventType::PaymentAuthorizationVoided => Ok(Self::Voided),
            PaypalWebhookEventType::PaymentCaptureDeclined => Ok(Self::Declined),
            PaypalWebhookEventType::PaymentCapturePending
            | PaypalWebhookEventType::CheckoutOrderApproved
            | PaypalWebhookEventType::CheckoutOrderProcessed => Ok(Self::Pending),
            PaypalWebhookEventType::PaymentAuthorizationCreated => Ok(Self::Created),
            PaypalWebhookEventType::PaymentCaptureRefunded => Ok(Self::Refunded),
            PaypalWebhookEventType::CustomerDisputeCreated
            | PaypalWebhookEventType::CustomerDisputeResolved
            | PaypalWebhookEventType::CustomerDisputedUpdated
            | PaypalWebhookEventType::RiskDisputeCreated
            | PaypalWebhookEventType::Unknown => {
                Err(errors::ConnectorError::WebhookEventTypeNotFound.into())
            }
        }
    }
}

impl TryFrom<PaypalWebhookEventType> for RefundStatus {
    type Error = error_stack::Report<errors::ConnectorError>;
    fn try_from(event: PaypalWebhookEventType) -> Result<Self, Self::Error> {
        match event {
            PaypalWebhookEventType::PaymentCaptureRefunded => Ok(Self::Completed),
            PaypalWebhookEventType::PaymentAuthorizationCreated
            | PaypalWebhookEventType::PaymentAuthorizationVoided
            | PaypalWebhookEventType::PaymentCaptureDeclined
            | PaypalWebhookEventType::PaymentCaptureCompleted
            | PaypalWebhookEventType::PaymentCapturePending
            | PaypalWebhookEventType::CheckoutOrderApproved
            | PaypalWebhookEventType::CheckoutOrderCompleted
            | PaypalWebhookEventType::CheckoutOrderProcessed
            | PaypalWebhookEventType::CustomerDisputeCreated
            | PaypalWebhookEventType::CustomerDisputeResolved
            | PaypalWebhookEventType::CustomerDisputedUpdated
            | PaypalWebhookEventType::RiskDisputeCreated
            | PaypalWebhookEventType::Unknown => {
                Err(errors::ConnectorError::WebhookEventTypeNotFound.into())
            }
        }
    }
}

impl TryFrom<PaypalWebhookEventType> for PaypalOrderStatus {
    type Error = error_stack::Report<errors::ConnectorError>;
    fn try_from(event: PaypalWebhookEventType) -> Result<Self, Self::Error> {
        match event {
            PaypalWebhookEventType::PaymentCaptureCompleted
            | PaypalWebhookEventType::CheckoutOrderCompleted => Ok(Self::Completed),
            PaypalWebhookEventType::PaymentAuthorizationVoided => Ok(Self::Voided),
            PaypalWebhookEventType::PaymentCapturePending
            | PaypalWebhookEventType::CheckoutOrderProcessed => Ok(Self::Pending),
            PaypalWebhookEventType::PaymentAuthorizationCreated => Ok(Self::Created),
            PaypalWebhookEventType::CheckoutOrderApproved
            | PaypalWebhookEventType::PaymentCaptureDeclined
            | PaypalWebhookEventType::PaymentCaptureRefunded
            | PaypalWebhookEventType::CustomerDisputeCreated
            | PaypalWebhookEventType::CustomerDisputeResolved
            | PaypalWebhookEventType::CustomerDisputedUpdated
            | PaypalWebhookEventType::RiskDisputeCreated
            | PaypalWebhookEventType::Unknown => {
                Err(errors::ConnectorError::WebhookEventTypeNotFound.into())
            }
        }
    }
}

impl TryFrom<&types::VerifyWebhookSourceRequestData> for PaypalSourceVerificationRequest {
    type Error = error_stack::Report<errors::ConnectorError>;
    fn try_from(req: &types::VerifyWebhookSourceRequestData) -> Result<Self, Self::Error> {
        let req_body = serde_json::from_slice(&req.webhook_body)
            .into_report()
            .change_context(errors::ConnectorError::WebhookBodyDecodingFailed)?;
        Ok(Self {
            transmission_id: get_headers(
                &req.webhook_headers,
                webhook_headers::PAYPAL_TRANSMISSION_ID,
            )
            .change_context(errors::ConnectorError::WebhookSourceVerificationFailed)?,
            transmission_time: get_headers(
                &req.webhook_headers,
                webhook_headers::PAYPAL_TRANSMISSION_TIME,
            )?,
            cert_url: get_headers(&req.webhook_headers, webhook_headers::PAYPAL_CERT_URL)?,
            transmission_sig: get_headers(
                &req.webhook_headers,
                webhook_headers::PAYPAL_TRANSMISSION_SIG,
            )?,
            auth_algo: get_headers(&req.webhook_headers, webhook_headers::PAYPAL_AUTH_ALGO)?,
            webhook_id: String::from_utf8(req.merchant_secret.secret.to_vec())
                .into_report()
                .change_context(errors::ConnectorError::WebhookVerificationSecretNotFound)
                .attach_printable("Could not convert secret to UTF-8")?,
            webhook_event: req_body,
        })
    }
}

fn get_headers(
    header: &actix_web::http::header::HeaderMap,
    key: &'static str,
) -> CustomResult<String, errors::ConnectorError> {
    let header_value = header
        .get(key)
        .map(|value| value.to_str())
        .ok_or(errors::ConnectorError::MissingRequiredField { field_name: key })?
        .into_report()
        .change_context(errors::ConnectorError::InvalidDataFormat { field_name: key })?
        .to_owned();
    Ok(header_value)
}<|MERGE_RESOLUTION|>--- conflicted
+++ resolved
@@ -506,11 +506,7 @@
                                 cancel_url: item.router_data.request.complete_authorize_url.clone(),
                                 shipping_preference: if item
                                     .router_data
-<<<<<<< HEAD
-                                    .get_optional_billing()
-=======
                                     .get_optional_shipping()
->>>>>>> ce3625cb
                                     .is_some()
                                 {
                                     ShippingPreference::SetProvidedAddress
