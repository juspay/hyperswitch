--- conflicted
+++ resolved
@@ -31,13 +31,8 @@
 impl TryFrom<&types::PaymentsAuthorizeRouterData> for Shift4PaymentsRequest {
     type Error = error_stack::Report<errors::ConnectorError>;
     fn try_from(item: &types::PaymentsAuthorizeRouterData) -> Result<Self, Self::Error> {
-<<<<<<< HEAD
-        match item.request.payment_method_data {
-            api::PaymentMethodData::Card(ref ccard) => {
-=======
         match item.request.payment_method_data.clone() {
-            api::PaymentMethod::Card(ccard) => {
->>>>>>> 301736fc
+            api::PaymentMethodData::Card(ccard) => {
                 let submit_for_settlement = matches!(
                     item.request.capture_method,
                     Some(enums::CaptureMethod::Automatic) | None
