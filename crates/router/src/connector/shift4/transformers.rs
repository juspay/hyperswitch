use api_models::payments;
use common_utils::pii::SecretSerdeValue;
use error_stack::{IntoReport, ResultExt};
use masking::Secret;
use serde::{Deserialize, Serialize};
use url::Url;

use crate::{
    connector::utils::{
        to_connector_meta, PaymentsAuthorizeRequestData, PaymentsCompleteAuthorizeRequestData,
        RouterData,
    },
    core::errors,
    pii, services,
    types::{self, api, storage::enums, transformers::ForeignFrom},
};

type Error = error_stack::Report<errors::ConnectorError>;

#[derive(Debug, Serialize)]
#[serde(untagged)]
pub enum Shift4PaymentsRequest {
    Non3DSRequest(Box<Shift4Non3DSRequest>),
    ThreeDSRequest(Box<Shift43DSRequest>),
}

#[derive(Debug, Serialize)]
#[serde(rename_all = "camelCase")]
pub struct Shift43DSRequest {
    amount: String,
    currency: String,
    #[serde(rename = "card[number]")]
    pub card_number: Secret<String, common_utils::pii::CardNumber>,
    #[serde(rename = "card[expMonth]")]
    pub card_exp_month: Secret<String>,
    #[serde(rename = "card[expYear]")]
    pub card_exp_year: Secret<String>,
    return_url: String,
}

#[serde_with::skip_serializing_none]
#[derive(Debug, Serialize)]
#[serde(rename_all = "camelCase")]
pub struct Shift4Non3DSRequest {
    amount: String,
    card: Option<CardPayment>,
    currency: String,
    description: Option<String>,
    payment_method: Option<PaymentMethod>,
    captured: bool,
    flow: Option<Flow>,
}

#[derive(Debug, Serialize)]
#[serde(rename_all = "camelCase")]
pub struct Flow {
    pub return_url: Option<String>,
}

#[derive(Debug, Serialize)]
#[serde(rename_all = "lowercase")]
pub enum PaymentMethodType {
    Eps,
    Giropay,
    Ideal,
    Sofort,
}

#[derive(Debug, Serialize)]
pub struct PaymentMethod {
    #[serde(rename = "type")]
    method_type: PaymentMethodType,
    billing: Option<Billing>,
}

#[derive(Debug, Serialize)]
pub struct Billing {
    name: Option<Secret<String>>,
    email: Option<Secret<String, pii::Email>>,
    address: Option<Address>,
}

#[derive(Debug, Serialize)]
pub struct Address {
    line1: Option<Secret<String>>,
    line2: Option<Secret<String>>,
    zip: Option<Secret<String>>,
    state: Option<Secret<String>>,
    city: Option<String>,
    country: Option<api_models::enums::CountryCode>,
}

#[derive(Default, Debug, Serialize, Eq, PartialEq)]
pub struct DeviceData;

#[derive(Default, Debug, Serialize, Eq, PartialEq)]
#[serde(rename_all = "camelCase")]
pub struct Card {
    pub number: Secret<String, common_utils::pii::CardNumber>,
    pub exp_month: Secret<String>,
    pub exp_year: Secret<String>,
    pub cardholder_name: Secret<String>,
}

#[derive(Debug, Serialize, Eq, PartialEq)]
#[serde(untagged)]
pub enum CardPayment {
    RawCard(Box<Card>),
    CardToken(String),
}

impl<T> TryFrom<&types::RouterData<T, types::PaymentsAuthorizeData, types::PaymentsResponseData>>
    for Shift4PaymentsRequest
{
    type Error = Error;
    fn try_from(
        item: &types::RouterData<T, types::PaymentsAuthorizeData, types::PaymentsResponseData>,
    ) -> Result<Self, Self::Error> {
        match &item.request.payment_method_data {
            api::PaymentMethodData::Card(ccard) => get_card_payment_request(item, ccard),
            api::PaymentMethodData::BankRedirect(redirect_data) => {
                get_bank_redirect_request(item, redirect_data)
            }
            _ => Err(errors::ConnectorError::NotImplemented("Payment Method".to_string()).into()),
        }
    }
}

impl<T> TryFrom<&types::RouterData<T, types::CompleteAuthorizeData, types::PaymentsResponseData>>
    for Shift4PaymentsRequest
{
    type Error = Error;
    fn try_from(
        item: &types::RouterData<T, types::CompleteAuthorizeData, types::PaymentsResponseData>,
    ) -> Result<Self, Self::Error> {
        match &item.request.payment_method_data {
            Some(api::PaymentMethodData::Card(_)) => {
                let card_token: Shift4CardToken =
                    to_connector_meta(item.request.connector_meta.clone())?;
                Ok(Self::Non3DSRequest(Box::new(Shift4Non3DSRequest {
                    amount: item.request.amount.to_string(),
                    card: Some(CardPayment::CardToken(card_token.id)),
                    currency: item.request.currency.to_string(),
                    description: item.description.clone(),
                    captured: item.request.is_auto_capture()?,
                    payment_method: None,
                    flow: None,
                })))
            }
            _ => Err(errors::ConnectorError::NotImplemented("Payment Method".to_string()).into()),
        }
    }
}

fn get_card_payment_request<T>(
    item: &types::RouterData<T, types::PaymentsAuthorizeData, types::PaymentsResponseData>,
    card: &api_models::payments::Card,
) -> Result<Shift4PaymentsRequest, Error> {
    let submit_for_settlement = item.request.is_auto_capture()?;
    let card = Card {
        number: card.card_number.clone(),
        exp_month: card.card_exp_month.clone(),
        exp_year: card.card_exp_year.clone(),
        cardholder_name: card.card_holder_name.clone(),
    };
    if item.is_three_ds() {
        Ok(Shift4PaymentsRequest::ThreeDSRequest(Box::new(
            Shift43DSRequest {
                amount: item.request.amount.to_string(),
                currency: item.request.currency.to_string(),
                card_number: card.number,
                card_exp_month: card.exp_month,
                card_exp_year: card.exp_year,
                return_url: item
                    .request
                    .complete_authorize_url
                    .clone()
                    .ok_or_else(|| errors::ConnectorError::RequestEncodingFailed)?,
            },
        )))
    } else {
        Ok(Shift4PaymentsRequest::Non3DSRequest(Box::new(
            Shift4Non3DSRequest {
                amount: item.request.amount.to_string(),
                card: Some(CardPayment::RawCard(Box::new(card))),
                currency: item.request.currency.to_string(),
                description: item.description.clone(),
                captured: submit_for_settlement,
                payment_method: None,
                flow: None,
            },
        )))
    }
}

fn get_bank_redirect_request<T>(
    item: &types::RouterData<T, types::PaymentsAuthorizeData, types::PaymentsResponseData>,
    redirect_data: &payments::BankRedirectData,
) -> Result<Shift4PaymentsRequest, Error> {
<<<<<<< HEAD
    let submit_for_settlement = submit_for_settlement(item);
    let method_type = PaymentMethodType::try_from(redirect_data)?;
=======
    let submit_for_settlement = item.request.is_auto_capture()?;
    let method_type = PaymentMethodType::from(redirect_data);
>>>>>>> 29999fe5
    let billing = get_billing(item)?;
    let payment_method = Some(PaymentMethod {
        method_type,
        billing,
    });
    let flow = get_flow(item);
    Ok(Shift4PaymentsRequest::Non3DSRequest(Box::new(
        Shift4Non3DSRequest {
            amount: item.request.amount.to_string(),
            card: None,
            currency: item.request.currency.to_string(),
            description: item.description.clone(),
            captured: submit_for_settlement,
            payment_method,
            flow: Some(flow),
        },
    )))
}

impl TryFrom<&payments::BankRedirectData> for PaymentMethodType {
    type Error = Error;
    fn try_from(value: &payments::BankRedirectData) -> Result<Self, Self::Error> {
        match value {
            payments::BankRedirectData::Eps { .. } => Ok(Self::Eps),
            payments::BankRedirectData::Giropay { .. } => Ok(Self::Giropay),
            payments::BankRedirectData::Ideal { .. } => Ok(Self::Ideal),
            payments::BankRedirectData::Sofort { .. } => Ok(Self::Sofort),
            _ => Err(errors::ConnectorError::NotImplemented("Payment method".to_string()).into()),
        }
    }
}

fn get_flow<T>(
    item: &types::RouterData<T, types::PaymentsAuthorizeData, types::PaymentsResponseData>,
) -> Flow {
    Flow {
        return_url: item.request.router_return_url.clone(),
    }
}

fn get_billing<T>(
    item: &types::RouterData<T, types::PaymentsAuthorizeData, types::PaymentsResponseData>,
) -> Result<Option<Billing>, Error> {
    let billing_address = item
        .address
        .billing
        .as_ref()
        .and_then(|billing| billing.address.as_ref());
    let address = get_address_details(billing_address);
    Ok(Some(Billing {
        name: billing_address.map(|billing| {
            Secret::new(format!("{:?} {:?}", billing.first_name, billing.last_name))
        }),
        email: item.request.email.clone(),
        address,
    }))
}

fn get_address_details(address_details: Option<&payments::AddressDetails>) -> Option<Address> {
    address_details.map(|address| Address {
        line1: address.line1.clone(),
        line2: address.line1.clone(),
        zip: address.zip.clone(),
        state: address.state.clone(),
        city: address.city.clone(),
        country: address.country,
    })
}

// Auth Struct
pub struct Shift4AuthType {
    pub(super) api_key: String,
}

impl TryFrom<&types::ConnectorAuthType> for Shift4AuthType {
    type Error = Error;
    fn try_from(item: &types::ConnectorAuthType) -> Result<Self, Self::Error> {
        if let types::ConnectorAuthType::HeaderKey { api_key } = item {
            Ok(Self {
                api_key: api_key.to_string(),
            })
        } else {
            Err(errors::ConnectorError::FailedToObtainAuthType)?
        }
    }
}
// PaymentsResponse
#[derive(Debug, Clone, Default, Serialize, Deserialize, Eq, PartialEq)]
#[serde(rename_all = "lowercase")]
pub enum Shift4PaymentStatus {
    Successful,
    Failed,
    #[default]
    Pending,
}

impl ForeignFrom<(bool, Option<&NextAction>, Shift4PaymentStatus)> for enums::AttemptStatus {
    fn foreign_from(item: (bool, Option<&NextAction>, Shift4PaymentStatus)) -> Self {
        let (captured, next_action, payment_status) = item;
        match payment_status {
            Shift4PaymentStatus::Successful => {
                if captured {
                    Self::Charged
                } else {
                    Self::Authorized
                }
            }
            Shift4PaymentStatus::Failed => Self::Failure,
            Shift4PaymentStatus::Pending => match next_action {
                Some(NextAction::Redirect) => Self::AuthenticationPending,
                Some(NextAction::Wait) | Some(NextAction::None) | None => Self::Pending,
            },
        }
    }
}

#[derive(Debug, Deserialize)]
pub struct Shift4WebhookObjectEventType {
    #[serde(rename = "type")]
    pub event_type: Shift4WebhookEvent,
}

#[derive(Debug, Deserialize)]
pub enum Shift4WebhookEvent {
    ChargeSucceeded,
}

#[derive(Debug, Deserialize)]
pub struct Shift4WebhookObjectData {
    pub id: String,
}

#[derive(Debug, Deserialize)]
pub struct Shift4WebhookObjectId {
    pub data: Shift4WebhookObjectData,
}

#[derive(Debug, Deserialize)]
pub struct Shift4WebhookObjectResource {
    pub data: serde_json::Value,
}

#[derive(Default, Debug, Deserialize)]
pub struct Shift4NonThreeDsResponse {
    pub id: String,
    pub currency: String,
    pub amount: u32,
    pub status: Shift4PaymentStatus,
    pub captured: bool,
    pub refunded: bool,
    pub flow: Option<FlowResponse>,
}

#[derive(Default, Debug, Deserialize)]
pub struct Shift4ThreeDsResponse {
    pub enrolled: bool,
    pub version: Option<String>,
    #[serde(rename = "redirectUrl")]
    pub redirect_url: Option<Url>,
    pub token: Token,
}

#[derive(Default, Debug, Deserialize)]
pub struct Token {
    pub id: String,
    pub created: i64,
    #[serde(rename = "objectType")]
    pub object_type: String,
    pub first6: String,
    pub last4: String,
    pub fingerprint: Secret<String>,
    pub brand: String,
    #[serde(rename = "type")]
    pub token_type: String,
    pub country: String,
    pub used: bool,
    #[serde(rename = "threeDSecureInfo")]
    pub three_d_secure_info: ThreeDSecureInfo,
}

#[derive(Default, Debug, Deserialize)]
pub struct ThreeDSecureInfo {
    pub amount: i64,
    pub currency: String,
    pub enrolled: bool,
    #[serde(rename = "liabilityShift")]
    pub liability_shift: Option<String>,
    pub version: String,
    #[serde(rename = "authenticationFlow")]
    pub authentication_flow: Option<SecretSerdeValue>,
}

#[derive(Debug, Deserialize)]
#[serde(rename_all = "camelCase")]
pub struct FlowResponse {
    pub next_action: Option<NextAction>,
    pub redirect: Option<Redirect>,
    pub return_url: Option<Url>,
}

#[derive(Debug, Deserialize)]
#[serde(rename_all = "camelCase")]
pub struct Redirect {
    pub redirect_url: Option<Url>,
}

#[derive(Debug, Deserialize)]
#[serde(rename_all = "lowercase")]
pub enum NextAction {
    Redirect,
    Wait,
    None,
}

#[derive(Debug, Serialize, Deserialize)]
pub struct Shift4CardToken {
    pub id: String,
}

impl<F>
    TryFrom<
        types::ResponseRouterData<
            F,
            Shift4ThreeDsResponse,
            types::PaymentsAuthorizeData,
            types::PaymentsResponseData,
        >,
    > for types::RouterData<F, types::PaymentsAuthorizeData, types::PaymentsResponseData>
{
    type Error = Error;
    fn try_from(
        item: types::ResponseRouterData<
            F,
            Shift4ThreeDsResponse,
            types::PaymentsAuthorizeData,
            types::PaymentsResponseData,
        >,
    ) -> Result<Self, Self::Error> {
        let redirection_data = item
            .response
            .redirect_url
            .map(|url| services::RedirectForm::from((url, services::Method::Get)));
        Ok(Self {
            status: if redirection_data.is_some() {
                enums::AttemptStatus::AuthenticationPending
            } else {
                enums::AttemptStatus::Pending
            },
            request: types::PaymentsAuthorizeData {
                enrolled_for_3ds: item.response.enrolled,
                ..item.data.request
            },
            response: Ok(types::PaymentsResponseData::TransactionResponse {
                resource_id: types::ResponseId::NoResponseId,
                redirection_data,
                mandate_reference: None,
                connector_metadata: Some(
                    serde_json::to_value(Shift4CardToken {
                        id: item.response.token.id,
                    })
                    .into_report()
                    .change_context(errors::ConnectorError::ResponseDeserializationFailed)?,
                ),
            }),
            ..item.data
        })
    }
}

impl<T, F>
    TryFrom<types::ResponseRouterData<F, Shift4NonThreeDsResponse, T, types::PaymentsResponseData>>
    for types::RouterData<F, T, types::PaymentsResponseData>
{
    type Error = Error;
    fn try_from(
        item: types::ResponseRouterData<
            F,
            Shift4NonThreeDsResponse,
            T,
            types::PaymentsResponseData,
        >,
    ) -> Result<Self, Self::Error> {
        Ok(Self {
            status: enums::AttemptStatus::foreign_from((
                item.response.captured,
                item.response
                    .flow
                    .as_ref()
                    .and_then(|flow| flow.next_action.as_ref()),
                item.response.status,
            )),
            response: Ok(types::PaymentsResponseData::TransactionResponse {
                resource_id: types::ResponseId::ConnectorTransactionId(item.response.id),
                redirection_data: item
                    .response
                    .flow
                    .and_then(|flow| flow.redirect)
                    .and_then(|redirect| redirect.redirect_url)
                    .map(|url| services::RedirectForm::from((url, services::Method::Get))),
                mandate_reference: None,
                connector_metadata: None,
            }),
            ..item.data
        })
    }
}

// REFUND :
// Type definition for RefundRequest
#[derive(Default, Debug, Serialize)]
#[serde(rename_all = "camelCase")]
pub struct Shift4RefundRequest {
    charge_id: String,
    amount: i64,
}

impl<F> TryFrom<&types::RefundsRouterData<F>> for Shift4RefundRequest {
    type Error = Error;
    fn try_from(item: &types::RefundsRouterData<F>) -> Result<Self, Self::Error> {
        Ok(Self {
            charge_id: item.request.connector_transaction_id.clone(),
            amount: item.request.refund_amount,
        })
    }
}

impl From<Shift4RefundStatus> for enums::RefundStatus {
    fn from(item: Shift4RefundStatus) -> Self {
        match item {
            self::Shift4RefundStatus::Successful => Self::Success,
            self::Shift4RefundStatus::Failed => Self::Failure,
            self::Shift4RefundStatus::Processing => Self::Pending,
        }
    }
}

#[derive(Default, Debug, Clone, Serialize, Deserialize)]
pub struct RefundResponse {
    pub id: String,
    pub amount: i64,
    pub currency: String,
    pub charge: String,
    pub status: Shift4RefundStatus,
}

#[derive(Debug, Clone, Default, Serialize, Deserialize, Eq, PartialEq)]
#[serde(rename_all = "lowercase")]
pub enum Shift4RefundStatus {
    Successful,
    Processing,
    #[default]
    Failed,
}

impl TryFrom<types::RefundsResponseRouterData<api::Execute, RefundResponse>>
    for types::RefundsRouterData<api::Execute>
{
    type Error = Error;
    fn try_from(
        item: types::RefundsResponseRouterData<api::Execute, RefundResponse>,
    ) -> Result<Self, Self::Error> {
        let refund_status = enums::RefundStatus::from(item.response.status);
        Ok(Self {
            response: Ok(types::RefundsResponseData {
                connector_refund_id: item.response.id,
                refund_status,
            }),
            ..item.data
        })
    }
}

impl TryFrom<types::RefundsResponseRouterData<api::RSync, RefundResponse>>
    for types::RefundsRouterData<api::RSync>
{
    type Error = Error;
    fn try_from(
        item: types::RefundsResponseRouterData<api::RSync, RefundResponse>,
    ) -> Result<Self, Self::Error> {
        let refund_status = enums::RefundStatus::from(item.response.status);
        Ok(Self {
            response: Ok(types::RefundsResponseData {
                connector_refund_id: item.response.id,
                refund_status,
            }),
            ..item.data
        })
    }
}

#[derive(Debug, Default, Deserialize)]
pub struct ErrorResponse {
    pub error: ApiErrorResponse,
}

#[derive(Default, Debug, Clone, Deserialize, Eq, PartialEq)]
pub struct ApiErrorResponse {
    pub code: Option<String>,
    pub message: String,
}<|MERGE_RESOLUTION|>--- conflicted
+++ resolved
@@ -197,13 +197,8 @@
     item: &types::RouterData<T, types::PaymentsAuthorizeData, types::PaymentsResponseData>,
     redirect_data: &payments::BankRedirectData,
 ) -> Result<Shift4PaymentsRequest, Error> {
-<<<<<<< HEAD
-    let submit_for_settlement = submit_for_settlement(item);
+    let submit_for_settlement = item.request.is_auto_capture()?;
     let method_type = PaymentMethodType::try_from(redirect_data)?;
-=======
-    let submit_for_settlement = item.request.is_auto_capture()?;
-    let method_type = PaymentMethodType::from(redirect_data);
->>>>>>> 29999fe5
     let billing = get_billing(item)?;
     let payment_method = Some(PaymentMethod {
         method_type,
