use api_models::payments;
use cards::CardNumber;
use common_utils::pii::SecretSerdeValue;
use error_stack::ResultExt;
use masking::Secret;
use serde::{Deserialize, Serialize};
use url::Url;

use crate::{
    connector::utils::{
        self, to_connector_meta, PaymentsAuthorizeRequestData,
        PaymentsCompleteAuthorizeRequestData, RouterData,
    },
    core::errors,
    pii, services,
    types::{self, api, domain, storage::enums, transformers::ForeignFrom},
};

type Error = error_stack::Report<errors::ConnectorError>;

#[derive(Debug, Serialize)]
pub struct Shift4PaymentsRequest {
    amount: String,
    currency: enums::Currency,
    captured: bool,
    #[serde(flatten)]
    payment_method: Shift4PaymentMethod,
}

#[derive(Debug, Serialize)]
#[serde(untagged)]
pub enum Shift4PaymentMethod {
    CardsNon3DSRequest(Box<CardsNon3DSRequest>),
    BankRedirectRequest(Box<BankRedirectRequest>),
    Cards3DSRequest(Box<Cards3DSRequest>),
}

#[derive(Debug, Serialize)]
#[serde(rename_all = "camelCase")]
pub struct BankRedirectRequest {
    payment_method: PaymentMethod,
    flow: Flow,
}

#[derive(Debug, Serialize)]
#[serde(rename_all = "camelCase")]
pub struct Cards3DSRequest {
    #[serde(rename = "card[number]")]
    pub card_number: CardNumber,
    #[serde(rename = "card[expMonth]")]
    pub card_exp_month: Secret<String>,
    #[serde(rename = "card[expYear]")]
    pub card_exp_year: Secret<String>,
    return_url: String,
}

#[serde_with::skip_serializing_none]
#[derive(Debug, Serialize)]
#[serde(rename_all = "camelCase")]
pub struct CardsNon3DSRequest {
    card: CardPayment,
    description: Option<String>,
}

#[derive(Debug, Serialize)]
#[serde(rename_all = "camelCase")]
pub struct Flow {
    pub return_url: String,
}

#[derive(Debug, Serialize)]
#[serde(rename_all = "lowercase")]
pub enum PaymentMethodType {
    Eps,
    Giropay,
    Ideal,
    Sofort,
}

#[derive(Debug, Serialize)]
pub struct PaymentMethod {
    #[serde(rename = "type")]
    method_type: PaymentMethodType,
    billing: Billing,
}

#[derive(Debug, Serialize)]
pub struct Billing {
    name: Option<Secret<String>>,
    email: Option<pii::Email>,
    address: Option<Address>,
}

#[derive(Debug, Serialize)]
pub struct Address {
    line1: Option<Secret<String>>,
    line2: Option<Secret<String>>,
    zip: Option<Secret<String>>,
    state: Option<Secret<String>>,
    city: Option<String>,
    country: Option<api_models::enums::CountryAlpha2>,
}

#[derive(Default, Debug, Serialize, Eq, PartialEq)]
pub struct DeviceData;

#[derive(Default, Debug, Serialize, Eq, PartialEq)]
#[serde(rename_all = "camelCase")]
pub struct Card {
    pub number: CardNumber,
    pub exp_month: Secret<String>,
    pub exp_year: Secret<String>,
    pub cardholder_name: Secret<String>,
}

#[derive(Debug, Serialize, Eq, PartialEq)]
#[serde(untagged)]
pub enum CardPayment {
    RawCard(Box<Card>),
    CardToken(Secret<String>),
}

impl<T> TryFrom<&types::RouterData<T, types::PaymentsAuthorizeData, types::PaymentsResponseData>>
    for Shift4PaymentsRequest
{
    type Error = Error;
    fn try_from(
        item: &types::RouterData<T, types::PaymentsAuthorizeData, types::PaymentsResponseData>,
    ) -> Result<Self, Self::Error> {
        let submit_for_settlement = item.request.is_auto_capture()?;
        let amount = item.request.amount.to_string();
        let currency = item.request.currency;
        let payment_method = Shift4PaymentMethod::try_from(item)?;
        Ok(Self {
            amount,
            currency,
            captured: submit_for_settlement,
            payment_method,
        })
    }
}

impl<T> TryFrom<&types::RouterData<T, types::PaymentsAuthorizeData, types::PaymentsResponseData>>
    for Shift4PaymentMethod
{
    type Error = Error;
    fn try_from(
        item: &types::RouterData<T, types::PaymentsAuthorizeData, types::PaymentsResponseData>,
    ) -> Result<Self, Self::Error> {
        match item.request.payment_method_data {
            domain::PaymentMethodData::Card(ref ccard) => Self::try_from((item, ccard)),
            domain::PaymentMethodData::BankRedirect(ref redirect) => {
                Self::try_from((item, redirect))
            }
            domain::PaymentMethodData::Wallet(ref wallet_data) => Self::try_from(wallet_data),
            domain::PaymentMethodData::BankTransfer(ref bank_transfer_data) => {
                Self::try_from(bank_transfer_data.as_ref())
            }
            domain::PaymentMethodData::Voucher(ref voucher_data) => Self::try_from(voucher_data),
            domain::PaymentMethodData::GiftCard(ref giftcard_data) => {
                Self::try_from(giftcard_data.as_ref())
            }
            domain::PaymentMethodData::CardRedirect(_)
            | domain::PaymentMethodData::PayLater(_)
            | domain::PaymentMethodData::BankDebit(_)
            | domain::PaymentMethodData::Crypto(_)
            | domain::PaymentMethodData::MandatePayment
            | domain::PaymentMethodData::Reward
            | domain::PaymentMethodData::Upi(_)
            | domain::PaymentMethodData::CardToken(_) => {
                Err(errors::ConnectorError::NotImplemented(
                    utils::get_unimplemented_payment_method_error_message("Shift4"),
                )
                .into())
            }
        }
    }
}

impl TryFrom<&domain::WalletData> for Shift4PaymentMethod {
    type Error = Error;
    fn try_from(wallet_data: &domain::WalletData) -> Result<Self, Self::Error> {
        match wallet_data {
            domain::WalletData::AliPayRedirect(_)
            | domain::WalletData::ApplePay(_)
            | domain::WalletData::WeChatPayRedirect(_)
            | domain::WalletData::AliPayQr(_)
            | domain::WalletData::AliPayHkRedirect(_)
            | domain::WalletData::MomoRedirect(_)
            | domain::WalletData::KakaoPayRedirect(_)
            | domain::WalletData::GoPayRedirect(_)
            | domain::WalletData::GcashRedirect(_)
            | domain::WalletData::ApplePayRedirect(_)
            | domain::WalletData::ApplePayThirdPartySdk(_)
            | domain::WalletData::DanaRedirect {}
            | domain::WalletData::GooglePay(_)
            | domain::WalletData::GooglePayRedirect(_)
            | domain::WalletData::GooglePayThirdPartySdk(_)
            | domain::WalletData::MbWayRedirect(_)
            | domain::WalletData::MobilePayRedirect(_)
            | domain::WalletData::PaypalRedirect(_)
            | domain::WalletData::PaypalSdk(_)
            | domain::WalletData::SamsungPay(_)
            | domain::WalletData::TwintRedirect {}
            | domain::WalletData::VippsRedirect {}
            | domain::WalletData::TouchNGoRedirect(_)
            | domain::WalletData::WeChatPayQr(_)
            | domain::WalletData::CashappQr(_)
            | domain::WalletData::SwishQr(_) => Err(errors::ConnectorError::NotImplemented(
                utils::get_unimplemented_payment_method_error_message("Shift4"),
            )
            .into()),
        }
    }
}

impl TryFrom<&domain::BankTransferData> for Shift4PaymentMethod {
    type Error = Error;
    fn try_from(bank_transfer_data: &domain::BankTransferData) -> Result<Self, Self::Error> {
        match bank_transfer_data {
<<<<<<< HEAD
            domain::BankTransferData::MultibancoBankTransfer { .. }
            | domain::BankTransferData::AchBankTransfer { .. }
            | domain::BankTransferData::SepaBankTransfer { .. }
            | domain::BankTransferData::BacsBankTransfer { .. }
            | domain::BankTransferData::PermataBankTransfer { .. }
            | domain::BankTransferData::BcaBankTransfer { .. }
            | domain::BankTransferData::BniVaBankTransfer { .. }
            | domain::BankTransferData::BriVaBankTransfer { .. }
            | domain::BankTransferData::CimbVaBankTransfer { .. }
            | domain::BankTransferData::DanamonVaBankTransfer { .. }
            | domain::BankTransferData::MandiriVaBankTransfer { .. }
            | domain::BankTransferData::Pix {}
            | domain::BankTransferData::Pse {} => Err(errors::ConnectorError::NotImplemented(
                utils::get_unimplemented_payment_method_error_message("Shift4"),
            )
            .into()),
=======
            payments::BankTransferData::MultibancoBankTransfer { .. }
            | payments::BankTransferData::AchBankTransfer { .. }
            | payments::BankTransferData::SepaBankTransfer { .. }
            | payments::BankTransferData::BacsBankTransfer { .. }
            | payments::BankTransferData::PermataBankTransfer { .. }
            | payments::BankTransferData::BcaBankTransfer { .. }
            | payments::BankTransferData::BniVaBankTransfer { .. }
            | payments::BankTransferData::BriVaBankTransfer { .. }
            | payments::BankTransferData::CimbVaBankTransfer { .. }
            | payments::BankTransferData::DanamonVaBankTransfer { .. }
            | payments::BankTransferData::MandiriVaBankTransfer { .. }
            | payments::BankTransferData::Pix {}
            | payments::BankTransferData::Pse {}
            | payments::BankTransferData::LocalBankTransfer { .. } => {
                Err(errors::ConnectorError::NotImplemented(
                    utils::get_unimplemented_payment_method_error_message("Shift4"),
                )
                .into())
            }
>>>>>>> df309554
        }
    }
}

impl TryFrom<&domain::VoucherData> for Shift4PaymentMethod {
    type Error = Error;
    fn try_from(voucher_data: &domain::VoucherData) -> Result<Self, Self::Error> {
        match voucher_data {
            domain::VoucherData::Boleto(_)
            | domain::VoucherData::Efecty
            | domain::VoucherData::PagoEfectivo
            | domain::VoucherData::RedCompra
            | domain::VoucherData::RedPagos
            | domain::VoucherData::Alfamart(_)
            | domain::VoucherData::Indomaret(_)
            | domain::VoucherData::Oxxo
            | domain::VoucherData::SevenEleven(_)
            | domain::VoucherData::Lawson(_)
            | domain::VoucherData::MiniStop(_)
            | domain::VoucherData::FamilyMart(_)
            | domain::VoucherData::Seicomart(_)
            | domain::VoucherData::PayEasy(_) => Err(errors::ConnectorError::NotImplemented(
                utils::get_unimplemented_payment_method_error_message("Shift4"),
            )
            .into()),
        }
    }
}

impl TryFrom<&domain::GiftCardData> for Shift4PaymentMethod {
    type Error = Error;
    fn try_from(gift_card_data: &domain::GiftCardData) -> Result<Self, Self::Error> {
        match gift_card_data {
            domain::GiftCardData::Givex(_) | domain::GiftCardData::PaySafeCard {} => {
                Err(errors::ConnectorError::NotImplemented(
                    utils::get_unimplemented_payment_method_error_message("Shift4"),
                )
                .into())
            }
        }
    }
}

impl<T>
    TryFrom<(
        &types::RouterData<T, types::PaymentsAuthorizeData, types::PaymentsResponseData>,
        &domain::Card,
    )> for Shift4PaymentMethod
{
    type Error = Error;
    fn try_from(
        (item, card): (
            &types::RouterData<T, types::PaymentsAuthorizeData, types::PaymentsResponseData>,
            &domain::Card,
        ),
    ) -> Result<Self, Self::Error> {
        let card_object = Card {
            number: card.card_number.clone(),
            exp_month: card.card_exp_month.clone(),
            exp_year: card.card_exp_year.clone(),
            cardholder_name: item
                .get_optional_billing_full_name()
                .unwrap_or(Secret::new("".to_string())),
        };
        if item.is_three_ds() {
            Ok(Self::Cards3DSRequest(Box::new(Cards3DSRequest {
                card_number: card_object.number,
                card_exp_month: card_object.exp_month,
                card_exp_year: card_object.exp_year,
                return_url: item
                    .request
                    .complete_authorize_url
                    .clone()
                    .ok_or_else(|| errors::ConnectorError::RequestEncodingFailed)?,
            })))
        } else {
            Ok(Self::CardsNon3DSRequest(Box::new(CardsNon3DSRequest {
                card: CardPayment::RawCard(Box::new(card_object)),
                description: item.description.clone(),
            })))
        }
    }
}

impl<T>
    TryFrom<(
        &types::RouterData<T, types::PaymentsAuthorizeData, types::PaymentsResponseData>,
        &domain::BankRedirectData,
    )> for Shift4PaymentMethod
{
    type Error = Error;
    fn try_from(
        (item, redirect_data): (
            &types::RouterData<T, types::PaymentsAuthorizeData, types::PaymentsResponseData>,
            &domain::BankRedirectData,
        ),
    ) -> Result<Self, Self::Error> {
        let flow = Flow::try_from(&item.request.router_return_url)?;
        let method_type = PaymentMethodType::try_from(redirect_data)?;
        let billing = Billing::try_from(item)?;
        let payment_method = PaymentMethod {
            method_type,
            billing,
        };
        Ok(Self::BankRedirectRequest(Box::new(BankRedirectRequest {
            payment_method,
            flow,
        })))
    }
}

impl<T> TryFrom<&types::RouterData<T, types::CompleteAuthorizeData, types::PaymentsResponseData>>
    for Shift4PaymentsRequest
{
    type Error = Error;
    fn try_from(
        item: &types::RouterData<T, types::CompleteAuthorizeData, types::PaymentsResponseData>,
    ) -> Result<Self, Self::Error> {
        match &item.request.payment_method_data {
            Some(domain::PaymentMethodData::Card(_)) => {
                let card_token: Shift4CardToken =
                    to_connector_meta(item.request.connector_meta.clone())?;
                Ok(Self {
                    amount: item.request.amount.to_string(),
                    currency: item.request.currency,
                    payment_method: Shift4PaymentMethod::CardsNon3DSRequest(Box::new(
                        CardsNon3DSRequest {
                            card: CardPayment::CardToken(card_token.id),
                            description: item.description.clone(),
                        },
                    )),
                    captured: item.request.is_auto_capture()?,
                })
            }
            Some(domain::PaymentMethodData::Wallet(_))
            | Some(domain::PaymentMethodData::GiftCard(_))
            | Some(domain::PaymentMethodData::CardRedirect(_))
            | Some(domain::PaymentMethodData::PayLater(_))
            | Some(domain::PaymentMethodData::BankDebit(_))
            | Some(domain::PaymentMethodData::BankRedirect(_))
            | Some(domain::PaymentMethodData::BankTransfer(_))
            | Some(domain::PaymentMethodData::Crypto(_))
            | Some(domain::PaymentMethodData::MandatePayment)
            | Some(domain::PaymentMethodData::Voucher(_))
            | Some(domain::PaymentMethodData::Reward)
            | Some(domain::PaymentMethodData::Upi(_))
            | Some(domain::PaymentMethodData::CardToken(_))
            | None => Err(errors::ConnectorError::NotImplemented(
                utils::get_unimplemented_payment_method_error_message("Shift4"),
            )
            .into()),
        }
    }
}

impl TryFrom<&domain::BankRedirectData> for PaymentMethodType {
    type Error = Error;
    fn try_from(value: &domain::BankRedirectData) -> Result<Self, Self::Error> {
        match value {
            domain::BankRedirectData::Eps { .. } => Ok(Self::Eps),
            domain::BankRedirectData::Giropay { .. } => Ok(Self::Giropay),
            domain::BankRedirectData::Ideal { .. } => Ok(Self::Ideal),
            domain::BankRedirectData::Sofort { .. } => Ok(Self::Sofort),
            domain::BankRedirectData::BancontactCard { .. }
            | domain::BankRedirectData::Blik { .. }
            | domain::BankRedirectData::Trustly { .. }
            | domain::BankRedirectData::Przelewy24 { .. }
            | domain::BankRedirectData::Bizum {}
            | domain::BankRedirectData::Interac { .. }
            | domain::BankRedirectData::OnlineBankingCzechRepublic { .. }
            | domain::BankRedirectData::OnlineBankingFinland { .. }
            | domain::BankRedirectData::OnlineBankingPoland { .. }
            | domain::BankRedirectData::OnlineBankingSlovakia { .. }
            | domain::BankRedirectData::OpenBankingUk { .. }
            | domain::BankRedirectData::OnlineBankingFpx { .. }
            | domain::BankRedirectData::OnlineBankingThailand { .. } => {
                Err(errors::ConnectorError::NotImplemented(
                    utils::get_unimplemented_payment_method_error_message("Shift4"),
                )
                .into())
            }
        }
    }
}

impl TryFrom<&Option<String>> for Flow {
    type Error = Error;
    fn try_from(router_return_url: &Option<String>) -> Result<Self, Self::Error> {
        Ok(Self {
            return_url: router_return_url
                .clone()
                .ok_or(errors::ConnectorError::RequestEncodingFailed)?,
        })
    }
}

impl<T> TryFrom<&types::RouterData<T, types::PaymentsAuthorizeData, types::PaymentsResponseData>>
    for Billing
{
    type Error = Error;
    fn try_from(
        item: &types::RouterData<T, types::PaymentsAuthorizeData, types::PaymentsResponseData>,
    ) -> Result<Self, Self::Error> {
        let billing_address = item
            .get_optional_billing()
            .as_ref()
            .and_then(|billing| billing.address.as_ref());
        let address = get_address_details(billing_address);
        Ok(Self {
            name: billing_address.map(|billing| {
                Secret::new(format!("{:?} {:?}", billing.first_name, billing.last_name))
            }),
            email: item.request.email.clone(),
            address,
        })
    }
}

fn get_address_details(address_details: Option<&payments::AddressDetails>) -> Option<Address> {
    address_details.map(|address| Address {
        line1: address.line1.clone(),
        line2: address.line1.clone(),
        zip: address.zip.clone(),
        state: address.state.clone(),
        city: address.city.clone(),
        country: address.country,
    })
}

// Auth Struct
pub struct Shift4AuthType {
    pub(super) api_key: Secret<String>,
}

impl TryFrom<&types::ConnectorAuthType> for Shift4AuthType {
    type Error = Error;
    fn try_from(item: &types::ConnectorAuthType) -> Result<Self, Self::Error> {
        if let types::ConnectorAuthType::HeaderKey { api_key } = item {
            Ok(Self {
                api_key: api_key.to_owned(),
            })
        } else {
            Err(errors::ConnectorError::FailedToObtainAuthType)?
        }
    }
}
// PaymentsResponse
#[derive(Debug, Clone, Default, Serialize, Deserialize, Eq, PartialEq)]
#[serde(rename_all = "lowercase")]
pub enum Shift4PaymentStatus {
    Successful,
    Failed,
    #[default]
    Pending,
}

impl ForeignFrom<(bool, Option<&NextAction>, Shift4PaymentStatus)> for enums::AttemptStatus {
    fn foreign_from(item: (bool, Option<&NextAction>, Shift4PaymentStatus)) -> Self {
        let (captured, next_action, payment_status) = item;
        match payment_status {
            Shift4PaymentStatus::Successful => {
                if captured {
                    Self::Charged
                } else {
                    Self::Authorized
                }
            }
            Shift4PaymentStatus::Failed => Self::Failure,
            Shift4PaymentStatus::Pending => match next_action {
                Some(NextAction::Redirect) => Self::AuthenticationPending,
                Some(NextAction::Wait) | Some(NextAction::None) | None => Self::Pending,
            },
        }
    }
}

#[derive(Debug, Deserialize)]
pub struct Shift4WebhookObjectEventType {
    #[serde(rename = "type")]
    pub event_type: Shift4WebhookEvent,
}

#[derive(Debug, Deserialize)]
#[serde(rename_all = "SCREAMING_SNAKE_CASE")]
pub enum Shift4WebhookEvent {
    ChargeSucceeded,
    ChargeFailed,
    ChargeUpdated,
    ChargeCaptured,
    ChargeRefunded,
    #[serde(other)]
    Unknown,
}

#[derive(Debug, Deserialize)]
pub struct Shift4WebhookObjectData {
    pub id: String,
    pub refunds: Option<Vec<RefundIdObject>>,
}

#[derive(Debug, Deserialize)]
pub struct RefundIdObject {
    pub id: String,
}

#[derive(Debug, Deserialize)]
pub struct Shift4WebhookObjectId {
    #[serde(rename = "type")]
    pub event_type: Shift4WebhookEvent,
    pub data: Shift4WebhookObjectData,
}

#[derive(Debug, Deserialize)]
pub struct Shift4WebhookObjectResource {
    pub data: serde_json::Value,
}

#[derive(Default, Debug, Deserialize, Serialize)]
pub struct Shift4NonThreeDsResponse {
    pub id: String,
    pub currency: String,
    pub amount: u32,
    pub status: Shift4PaymentStatus,
    pub captured: bool,
    pub refunded: bool,
    pub flow: Option<FlowResponse>,
}

#[derive(Default, Debug, Deserialize, Serialize)]
pub struct Shift4ThreeDsResponse {
    pub enrolled: bool,
    pub version: Option<String>,
    #[serde(rename = "redirectUrl")]
    pub redirect_url: Option<Url>,
    pub token: Token,
}

#[derive(Default, Debug, Deserialize, Serialize)]
pub struct Token {
    pub id: Secret<String>,
    pub created: i64,
    #[serde(rename = "objectType")]
    pub object_type: String,
    pub first6: String,
    pub last4: String,
    pub fingerprint: Secret<String>,
    pub brand: String,
    #[serde(rename = "type")]
    pub token_type: String,
    pub country: String,
    pub used: bool,
    #[serde(rename = "threeDSecureInfo")]
    pub three_d_secure_info: ThreeDSecureInfo,
}

#[derive(Default, Debug, Deserialize, Serialize)]
pub struct ThreeDSecureInfo {
    pub amount: i64,
    pub currency: String,
    pub enrolled: bool,
    #[serde(rename = "liabilityShift")]
    pub liability_shift: Option<String>,
    pub version: String,
    #[serde(rename = "authenticationFlow")]
    pub authentication_flow: Option<SecretSerdeValue>,
}

#[derive(Debug, Deserialize, Serialize)]
#[serde(rename_all = "camelCase")]
pub struct FlowResponse {
    pub next_action: Option<NextAction>,
    pub redirect: Option<Redirect>,
    pub return_url: Option<Url>,
}

#[derive(Debug, Deserialize, Serialize)]
#[serde(rename_all = "camelCase")]
pub struct Redirect {
    pub redirect_url: Option<Url>,
}

#[derive(Debug, Deserialize, Serialize)]
#[serde(rename_all = "lowercase")]
pub enum NextAction {
    Redirect,
    Wait,
    None,
}

#[derive(Debug, Serialize, Deserialize)]
pub struct Shift4CardToken {
    pub id: Secret<String>,
}

impl<F>
    TryFrom<
        types::ResponseRouterData<
            F,
            Shift4ThreeDsResponse,
            types::PaymentsAuthorizeData,
            types::PaymentsResponseData,
        >,
    > for types::RouterData<F, types::PaymentsAuthorizeData, types::PaymentsResponseData>
{
    type Error = Error;
    fn try_from(
        item: types::ResponseRouterData<
            F,
            Shift4ThreeDsResponse,
            types::PaymentsAuthorizeData,
            types::PaymentsResponseData,
        >,
    ) -> Result<Self, Self::Error> {
        let redirection_data = item
            .response
            .redirect_url
            .map(|url| services::RedirectForm::from((url, services::Method::Get)));
        Ok(Self {
            status: if redirection_data.is_some() {
                enums::AttemptStatus::AuthenticationPending
            } else {
                enums::AttemptStatus::Pending
            },
            request: types::PaymentsAuthorizeData {
                enrolled_for_3ds: item.response.enrolled,
                ..item.data.request
            },
            response: Ok(types::PaymentsResponseData::TransactionResponse {
                resource_id: types::ResponseId::NoResponseId,
                redirection_data,
                mandate_reference: None,
                connector_metadata: Some(
                    serde_json::to_value(Shift4CardToken {
                        id: item.response.token.id,
                    })
                    .change_context(errors::ConnectorError::ResponseDeserializationFailed)?,
                ),
                network_txn_id: None,
                connector_response_reference_id: None,
                incremental_authorization_allowed: None,
            }),
            ..item.data
        })
    }
}

impl<T, F>
    TryFrom<types::ResponseRouterData<F, Shift4NonThreeDsResponse, T, types::PaymentsResponseData>>
    for types::RouterData<F, T, types::PaymentsResponseData>
{
    type Error = Error;
    fn try_from(
        item: types::ResponseRouterData<
            F,
            Shift4NonThreeDsResponse,
            T,
            types::PaymentsResponseData,
        >,
    ) -> Result<Self, Self::Error> {
        let connector_id = types::ResponseId::ConnectorTransactionId(item.response.id.clone());
        Ok(Self {
            status: enums::AttemptStatus::foreign_from((
                item.response.captured,
                item.response
                    .flow
                    .as_ref()
                    .and_then(|flow| flow.next_action.as_ref()),
                item.response.status,
            )),
            response: Ok(types::PaymentsResponseData::TransactionResponse {
                resource_id: connector_id,
                redirection_data: item
                    .response
                    .flow
                    .and_then(|flow| flow.redirect)
                    .and_then(|redirect| redirect.redirect_url)
                    .map(|url| services::RedirectForm::from((url, services::Method::Get))),
                mandate_reference: None,
                connector_metadata: None,
                network_txn_id: None,
                connector_response_reference_id: Some(item.response.id),
                incremental_authorization_allowed: None,
            }),
            ..item.data
        })
    }
}

// REFUND :
// Type definition for RefundRequest
#[derive(Default, Debug, Serialize)]
#[serde(rename_all = "camelCase")]
pub struct Shift4RefundRequest {
    charge_id: String,
    amount: i64,
}

impl<F> TryFrom<&types::RefundsRouterData<F>> for Shift4RefundRequest {
    type Error = Error;
    fn try_from(item: &types::RefundsRouterData<F>) -> Result<Self, Self::Error> {
        Ok(Self {
            charge_id: item.request.connector_transaction_id.clone(),
            amount: item.request.refund_amount,
        })
    }
}

impl From<Shift4RefundStatus> for enums::RefundStatus {
    fn from(item: Shift4RefundStatus) -> Self {
        match item {
            self::Shift4RefundStatus::Successful => Self::Success,
            self::Shift4RefundStatus::Failed => Self::Failure,
            self::Shift4RefundStatus::Processing => Self::Pending,
        }
    }
}

#[derive(Default, Debug, Clone, Serialize, Deserialize)]
pub struct RefundResponse {
    pub id: String,
    pub amount: i64,
    pub currency: String,
    pub charge: String,
    pub status: Shift4RefundStatus,
}

#[derive(Debug, Clone, Default, Serialize, Deserialize, Eq, PartialEq)]
#[serde(rename_all = "lowercase")]
pub enum Shift4RefundStatus {
    Successful,
    Processing,
    #[default]
    Failed,
}

impl TryFrom<types::RefundsResponseRouterData<api::Execute, RefundResponse>>
    for types::RefundsRouterData<api::Execute>
{
    type Error = Error;
    fn try_from(
        item: types::RefundsResponseRouterData<api::Execute, RefundResponse>,
    ) -> Result<Self, Self::Error> {
        let refund_status = enums::RefundStatus::from(item.response.status);
        Ok(Self {
            response: Ok(types::RefundsResponseData {
                connector_refund_id: item.response.id,
                refund_status,
            }),
            ..item.data
        })
    }
}

impl TryFrom<types::RefundsResponseRouterData<api::RSync, RefundResponse>>
    for types::RefundsRouterData<api::RSync>
{
    type Error = Error;
    fn try_from(
        item: types::RefundsResponseRouterData<api::RSync, RefundResponse>,
    ) -> Result<Self, Self::Error> {
        let refund_status = enums::RefundStatus::from(item.response.status);
        Ok(Self {
            response: Ok(types::RefundsResponseData {
                connector_refund_id: item.response.id,
                refund_status,
            }),
            ..item.data
        })
    }
}

#[derive(Debug, Default, Deserialize, Serialize)]
pub struct ErrorResponse {
    pub error: ApiErrorResponse,
}

#[derive(Default, Debug, Clone, Deserialize, Eq, PartialEq, Serialize)]
pub struct ApiErrorResponse {
    pub code: Option<String>,
    pub message: String,
}

pub fn is_transaction_event(event: &Shift4WebhookEvent) -> bool {
    matches!(
        event,
        Shift4WebhookEvent::ChargeCaptured
            | Shift4WebhookEvent::ChargeFailed
            | Shift4WebhookEvent::ChargeSucceeded
            | Shift4WebhookEvent::ChargeUpdated
    )
}

pub fn is_refund_event(event: &Shift4WebhookEvent) -> bool {
    matches!(event, Shift4WebhookEvent::ChargeRefunded)
}

impl From<Shift4WebhookEvent> for api::IncomingWebhookEvent {
    fn from(event: Shift4WebhookEvent) -> Self {
        match event {
            Shift4WebhookEvent::ChargeSucceeded | Shift4WebhookEvent::ChargeUpdated => {
                //reference : https://dev.shift4.com/docs/api#event-types
                Self::PaymentIntentProcessing
            }
            Shift4WebhookEvent::ChargeCaptured => Self::PaymentIntentSuccess,
            Shift4WebhookEvent::ChargeFailed => Self::PaymentIntentFailure,
            Shift4WebhookEvent::ChargeRefunded => Self::RefundSuccess,
            Shift4WebhookEvent::Unknown => Self::EventNotSupported,
        }
    }
}<|MERGE_RESOLUTION|>--- conflicted
+++ resolved
@@ -218,7 +218,6 @@
     type Error = Error;
     fn try_from(bank_transfer_data: &domain::BankTransferData) -> Result<Self, Self::Error> {
         match bank_transfer_data {
-<<<<<<< HEAD
             domain::BankTransferData::MultibancoBankTransfer { .. }
             | domain::BankTransferData::AchBankTransfer { .. }
             | domain::BankTransferData::SepaBankTransfer { .. }
@@ -230,32 +229,13 @@
             | domain::BankTransferData::CimbVaBankTransfer { .. }
             | domain::BankTransferData::DanamonVaBankTransfer { .. }
             | domain::BankTransferData::MandiriVaBankTransfer { .. }
-            | domain::BankTransferData::Pix {}
-            | domain::BankTransferData::Pse {} => Err(errors::ConnectorError::NotImplemented(
-                utils::get_unimplemented_payment_method_error_message("Shift4"),
-            )
-            .into()),
-=======
-            payments::BankTransferData::MultibancoBankTransfer { .. }
-            | payments::BankTransferData::AchBankTransfer { .. }
-            | payments::BankTransferData::SepaBankTransfer { .. }
-            | payments::BankTransferData::BacsBankTransfer { .. }
-            | payments::BankTransferData::PermataBankTransfer { .. }
-            | payments::BankTransferData::BcaBankTransfer { .. }
-            | payments::BankTransferData::BniVaBankTransfer { .. }
-            | payments::BankTransferData::BriVaBankTransfer { .. }
-            | payments::BankTransferData::CimbVaBankTransfer { .. }
-            | payments::BankTransferData::DanamonVaBankTransfer { .. }
-            | payments::BankTransferData::MandiriVaBankTransfer { .. }
-            | payments::BankTransferData::Pix {}
-            | payments::BankTransferData::Pse {}
-            | payments::BankTransferData::LocalBankTransfer { .. } => {
+            | domain::BankTransferData::Pse {}
+            | domain::BankTransferData::LocalBankTransfer { .. } => {
                 Err(errors::ConnectorError::NotImplemented(
                     utils::get_unimplemented_payment_method_error_message("Shift4"),
                 )
                 .into())
             }
->>>>>>> df309554
         }
     }
 }
