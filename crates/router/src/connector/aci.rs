--- conflicted
+++ resolved
@@ -53,7 +53,6 @@
 impl api::PaymentSync for Aci {}
 impl api::PaymentVoid for Aci {}
 impl api::PaymentCapture for Aci {}
-<<<<<<< HEAD
 impl api::PaymentSession for Aci {}
 
 impl
@@ -64,7 +63,8 @@
     > for Aci
 {
     // Not Implemented (R)
-=======
+}
+
 impl api::PreVerify for Aci {}
 
 impl
@@ -75,7 +75,6 @@
     > for Aci
 {
     // TODO: Critical Implement
->>>>>>> 18aed187
 }
 
 impl
