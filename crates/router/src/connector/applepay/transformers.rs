use api_models::payments;
use common_utils::ext_traits::ValueExt;
use error_stack::ResultExt;
use masking::{Deserialize, Serialize};

use crate::{core::errors, types, utils::OptionExt};

#[derive(Debug, Serialize)]
#[serde(rename_all = "camelCase")]
pub struct ApplepaySessionRequest {
    merchant_identifier: String,
    display_name: String,
    initiative: String,
    initiative_context: String,
}

#[derive(Debug, Clone, Serialize, Deserialize)]
#[serde(rename_all = "camelCase")]
<<<<<<< HEAD
pub struct ApplepaySessionResponse {
=======
pub struct ApplepaySessionTokenResponse {
>>>>>>> 8f1f626c
    pub epoch_timestamp: u64,
    pub expires_at: u64,
    pub merchant_session_identifier: String,
    pub nonce: String,
    pub merchant_identifier: String,
    pub domain_name: String,
    pub display_name: String,
    pub signature: String,
    pub operational_analytics_identifier: String,
    pub retries: u8,
    pub psp_id: String,
}

#[derive(Debug, Default, Serialize, Deserialize)]
#[serde(rename_all = "camelCase")]
pub struct ErrorResponse {
    pub status_code: String,
    pub status_message: String,
}

#[derive(Debug, Default, Serialize, Deserialize)]
<<<<<<< HEAD
pub struct ApplePayMetaData {
    pub payment_object: PaymentObjectMetaData,
    pub session_object: SessionObject,
}

#[derive(Debug, Default, Serialize, Deserialize)]
pub struct PaymentObjectMetaData {
=======
pub struct ApplePayMetadata {
    pub payment_request_data: PaymentRequestMetadata,
    pub session_token_data: SessionRequest,
}

#[derive(Debug, Default, Serialize, Deserialize)]
pub struct PaymentRequestMetadata {
>>>>>>> 8f1f626c
    pub supported_networks: Vec<String>,
    pub merchant_capabilities: Vec<String>,
    pub label: String,
}

#[derive(Debug, Default, Serialize, Deserialize)]
<<<<<<< HEAD
pub struct SessionObject {
=======
pub struct SessionRequest {
>>>>>>> 8f1f626c
    pub certificate: String,
    pub certificate_keys: String,
    pub merchant_identifier: String,
    pub display_name: String,
    pub initiative: String,
    pub initiative_context: String,
}

#[derive(Debug, Default, Serialize, Deserialize)]
#[serde(rename_all = "snake_case")]
pub struct PaymentRequest {
    pub apple_pay_merchant_id: String,
    pub country_code: String,
    pub currency_code: String,
    pub total: AmountInfo,
    pub merchant_capabilities: Vec<String>,
    pub supported_networks: Vec<String>,
}

#[derive(Debug, Default, Serialize, Deserialize)]
pub struct AmountInfo {
    pub label: String,
    #[serde(rename = "type")]
    pub label_type: String,
    pub amount: String,
}

impl TryFrom<&types::PaymentsSessionRouterData> for ApplepaySessionRequest {
    type Error = error_stack::Report<errors::ConnectorError>;
    fn try_from(item: &types::PaymentsSessionRouterData) -> Result<Self, Self::Error> {
        let metadata = item
            .connector_meta_data
            .to_owned()
            .get_required_value("connector_meta_data")
            .change_context(errors::ConnectorError::NoConnectorMetaData)?;

<<<<<<< HEAD
        let metadata: ApplePayMetaData = metadata
            .parse_value("ApplePayMetaData")
            .change_context(errors::ConnectorError::RequestEncodingFailed)?;

        Ok(Self {
            merchant_identifier: metadata.session_object.merchant_identifier,
            display_name: metadata.session_object.display_name,
            initiative: metadata.session_object.initiative,
            initiative_context: metadata.session_object.initiative_context,
=======
        let metadata: ApplePayMetadata = metadata
            .parse_value("ApplePayMetadata")
            .change_context(errors::ConnectorError::RequestEncodingFailed)?;

        Ok(Self {
            merchant_identifier: metadata.session_token_data.merchant_identifier,
            display_name: metadata.session_token_data.display_name,
            initiative: metadata.session_token_data.initiative,
            initiative_context: metadata.session_token_data.initiative_context,
>>>>>>> 8f1f626c
        })
    }
}

impl<F>
    TryFrom<
        types::ResponseRouterData<
            F,
<<<<<<< HEAD
            ApplepaySessionResponse,
=======
            ApplepaySessionTokenResponse,
>>>>>>> 8f1f626c
            types::PaymentsSessionData,
            types::PaymentsResponseData,
        >,
    > for types::RouterData<F, types::PaymentsSessionData, types::PaymentsResponseData>
{
    type Error = error_stack::Report<errors::ConnectorError>;
    fn try_from(
        item: types::ResponseRouterData<
            F,
<<<<<<< HEAD
            ApplepaySessionResponse,
=======
            ApplepaySessionTokenResponse,
>>>>>>> 8f1f626c
            types::PaymentsSessionData,
            types::PaymentsResponseData,
        >,
    ) -> Result<Self, Self::Error> {
        let metadata = item
            .data
            .connector_meta_data
            .to_owned()
            .get_required_value("connector_meta_data")
            .change_context(errors::ConnectorError::NoConnectorMetaData)?;

<<<<<<< HEAD
        let metadata: ApplePayMetaData = metadata
            .parse_value("ApplePayMetaData")
            .change_context(errors::ConnectorError::RequestEncodingFailed)?;

        let amount_info = AmountInfo {
            label: metadata.payment_object.label,
=======
        let metadata: ApplePayMetadata = metadata
            .parse_value("ApplePayMetadata")
            .change_context(errors::ConnectorError::RequestEncodingFailed)?;

        let amount_info = AmountInfo {
            label: metadata.payment_request_data.label,
>>>>>>> 8f1f626c
            label_type: "final".to_string(),
            amount: (item.data.request.amount / 100).to_string(),
        };

        let payment_request = PaymentRequest {
            country_code: item
                .data
                .request
                .country
                .to_owned()
                .get_required_value("country_code")
                .change_context(errors::ConnectorError::MissingRequiredField {
                    field_name: "country_code",
                })?,
            currency_code: item.data.request.currency.to_string(),
            total: amount_info,
<<<<<<< HEAD
            merchant_capabilities: metadata.payment_object.merchant_capabilities,
            supported_networks: metadata.payment_object.supported_networks,
            apple_pay_merchant_id: metadata.session_object.merchant_identifier,
        };

        let applepay_session_object = ApplepaySessionResponse {
=======
            merchant_capabilities: metadata.payment_request_data.merchant_capabilities,
            supported_networks: metadata.payment_request_data.supported_networks,
            apple_pay_merchant_id: metadata.session_token_data.merchant_identifier,
        };

        let applepay_session = ApplepaySessionTokenResponse {
>>>>>>> 8f1f626c
            epoch_timestamp: item.response.epoch_timestamp,
            expires_at: item.response.expires_at,
            merchant_session_identifier: item.response.merchant_session_identifier,
            nonce: item.response.nonce,
            merchant_identifier: item.response.merchant_identifier,
            domain_name: item.response.domain_name,
            display_name: item.response.display_name,
            signature: item.response.signature,
            operational_analytics_identifier: item.response.operational_analytics_identifier,
            retries: item.response.retries,
            psp_id: item.response.psp_id,
        };

        Ok(Self {
            response: Ok(types::PaymentsResponseData::SessionResponse {
                session_token: {
<<<<<<< HEAD
                    api_models::payments::SessionToken::Applepay(Box::new(payments::ApplepayData {
                        session_object: applepay_session_object.into(),
                        payment_request_object: payment_request.into(),
                    }))
=======
                    api_models::payments::SessionToken::Applepay(Box::new(
                        payments::ApplepaySessionTokenResponse {
                            session_token_data: applepay_session.into(),
                            payment_request_data: payment_request.into(),
                        },
                    ))
>>>>>>> 8f1f626c
                },
            }),
            ..item.data
        })
    }
}

<<<<<<< HEAD
impl From<PaymentRequest> for payments::ApplePayRequest {
=======
impl From<PaymentRequest> for payments::ApplePayPaymentRequest {
>>>>>>> 8f1f626c
    fn from(value: PaymentRequest) -> Self {
        Self {
            country_code: value.country_code,
            currency_code: value.currency_code,
            total: value.total.into(),
            merchant_capabilities: value.merchant_capabilities,
            supported_networks: value.supported_networks,
        }
    }
}

impl From<AmountInfo> for payments::AmountInfo {
    fn from(value: AmountInfo) -> Self {
        Self {
            label: value.label,
<<<<<<< HEAD
            label_type: value.label_type,
=======
            total_type: value.label_type,
>>>>>>> 8f1f626c
            amount: value.amount,
        }
    }
}

<<<<<<< HEAD
impl From<ApplepaySessionResponse> for payments::ApplePaySessionObject {
    fn from(value: ApplepaySessionResponse) -> Self {
=======
impl From<ApplepaySessionTokenResponse> for payments::ApplePaySessionResponse {
    fn from(value: ApplepaySessionTokenResponse) -> Self {
>>>>>>> 8f1f626c
        Self {
            epoch_timestamp: value.epoch_timestamp,
            expires_at: value.expires_at,
            merchant_session_identifier: value.merchant_session_identifier,
            nonce: value.nonce,
            merchant_identifier: value.merchant_identifier,
            domain_name: value.domain_name,
            display_name: value.display_name,
            signature: value.signature,
            operational_analytics_identifier: value.operational_analytics_identifier,
            retries: value.retries,
            psp_id: value.psp_id,
        }
    }
}<|MERGE_RESOLUTION|>--- conflicted
+++ resolved
@@ -16,11 +16,7 @@
 
 #[derive(Debug, Clone, Serialize, Deserialize)]
 #[serde(rename_all = "camelCase")]
-<<<<<<< HEAD
-pub struct ApplepaySessionResponse {
-=======
 pub struct ApplepaySessionTokenResponse {
->>>>>>> 8f1f626c
     pub epoch_timestamp: u64,
     pub expires_at: u64,
     pub merchant_session_identifier: String,
@@ -42,15 +38,6 @@
 }
 
 #[derive(Debug, Default, Serialize, Deserialize)]
-<<<<<<< HEAD
-pub struct ApplePayMetaData {
-    pub payment_object: PaymentObjectMetaData,
-    pub session_object: SessionObject,
-}
-
-#[derive(Debug, Default, Serialize, Deserialize)]
-pub struct PaymentObjectMetaData {
-=======
 pub struct ApplePayMetadata {
     pub payment_request_data: PaymentRequestMetadata,
     pub session_token_data: SessionRequest,
@@ -58,18 +45,13 @@
 
 #[derive(Debug, Default, Serialize, Deserialize)]
 pub struct PaymentRequestMetadata {
->>>>>>> 8f1f626c
     pub supported_networks: Vec<String>,
     pub merchant_capabilities: Vec<String>,
     pub label: String,
 }
 
 #[derive(Debug, Default, Serialize, Deserialize)]
-<<<<<<< HEAD
-pub struct SessionObject {
-=======
 pub struct SessionRequest {
->>>>>>> 8f1f626c
     pub certificate: String,
     pub certificate_keys: String,
     pub merchant_identifier: String,
@@ -106,17 +88,6 @@
             .get_required_value("connector_meta_data")
             .change_context(errors::ConnectorError::NoConnectorMetaData)?;
 
-<<<<<<< HEAD
-        let metadata: ApplePayMetaData = metadata
-            .parse_value("ApplePayMetaData")
-            .change_context(errors::ConnectorError::RequestEncodingFailed)?;
-
-        Ok(Self {
-            merchant_identifier: metadata.session_object.merchant_identifier,
-            display_name: metadata.session_object.display_name,
-            initiative: metadata.session_object.initiative,
-            initiative_context: metadata.session_object.initiative_context,
-=======
         let metadata: ApplePayMetadata = metadata
             .parse_value("ApplePayMetadata")
             .change_context(errors::ConnectorError::RequestEncodingFailed)?;
@@ -126,7 +97,6 @@
             display_name: metadata.session_token_data.display_name,
             initiative: metadata.session_token_data.initiative,
             initiative_context: metadata.session_token_data.initiative_context,
->>>>>>> 8f1f626c
         })
     }
 }
@@ -135,11 +105,7 @@
     TryFrom<
         types::ResponseRouterData<
             F,
-<<<<<<< HEAD
-            ApplepaySessionResponse,
-=======
             ApplepaySessionTokenResponse,
->>>>>>> 8f1f626c
             types::PaymentsSessionData,
             types::PaymentsResponseData,
         >,
@@ -149,11 +115,7 @@
     fn try_from(
         item: types::ResponseRouterData<
             F,
-<<<<<<< HEAD
-            ApplepaySessionResponse,
-=======
             ApplepaySessionTokenResponse,
->>>>>>> 8f1f626c
             types::PaymentsSessionData,
             types::PaymentsResponseData,
         >,
@@ -165,21 +127,12 @@
             .get_required_value("connector_meta_data")
             .change_context(errors::ConnectorError::NoConnectorMetaData)?;
 
-<<<<<<< HEAD
-        let metadata: ApplePayMetaData = metadata
-            .parse_value("ApplePayMetaData")
-            .change_context(errors::ConnectorError::RequestEncodingFailed)?;
-
-        let amount_info = AmountInfo {
-            label: metadata.payment_object.label,
-=======
         let metadata: ApplePayMetadata = metadata
             .parse_value("ApplePayMetadata")
             .change_context(errors::ConnectorError::RequestEncodingFailed)?;
 
         let amount_info = AmountInfo {
             label: metadata.payment_request_data.label,
->>>>>>> 8f1f626c
             label_type: "final".to_string(),
             amount: (item.data.request.amount / 100).to_string(),
         };
@@ -196,21 +149,12 @@
                 })?,
             currency_code: item.data.request.currency.to_string(),
             total: amount_info,
-<<<<<<< HEAD
-            merchant_capabilities: metadata.payment_object.merchant_capabilities,
-            supported_networks: metadata.payment_object.supported_networks,
-            apple_pay_merchant_id: metadata.session_object.merchant_identifier,
-        };
-
-        let applepay_session_object = ApplepaySessionResponse {
-=======
             merchant_capabilities: metadata.payment_request_data.merchant_capabilities,
             supported_networks: metadata.payment_request_data.supported_networks,
             apple_pay_merchant_id: metadata.session_token_data.merchant_identifier,
         };
 
         let applepay_session = ApplepaySessionTokenResponse {
->>>>>>> 8f1f626c
             epoch_timestamp: item.response.epoch_timestamp,
             expires_at: item.response.expires_at,
             merchant_session_identifier: item.response.merchant_session_identifier,
@@ -227,19 +171,12 @@
         Ok(Self {
             response: Ok(types::PaymentsResponseData::SessionResponse {
                 session_token: {
-<<<<<<< HEAD
-                    api_models::payments::SessionToken::Applepay(Box::new(payments::ApplepayData {
-                        session_object: applepay_session_object.into(),
-                        payment_request_object: payment_request.into(),
-                    }))
-=======
                     api_models::payments::SessionToken::Applepay(Box::new(
                         payments::ApplepaySessionTokenResponse {
                             session_token_data: applepay_session.into(),
                             payment_request_data: payment_request.into(),
                         },
                     ))
->>>>>>> 8f1f626c
                 },
             }),
             ..item.data
@@ -247,11 +184,7 @@
     }
 }
 
-<<<<<<< HEAD
-impl From<PaymentRequest> for payments::ApplePayRequest {
-=======
 impl From<PaymentRequest> for payments::ApplePayPaymentRequest {
->>>>>>> 8f1f626c
     fn from(value: PaymentRequest) -> Self {
         Self {
             country_code: value.country_code,
@@ -267,23 +200,14 @@
     fn from(value: AmountInfo) -> Self {
         Self {
             label: value.label,
-<<<<<<< HEAD
-            label_type: value.label_type,
-=======
             total_type: value.label_type,
->>>>>>> 8f1f626c
             amount: value.amount,
         }
     }
 }
 
-<<<<<<< HEAD
-impl From<ApplepaySessionResponse> for payments::ApplePaySessionObject {
-    fn from(value: ApplepaySessionResponse) -> Self {
-=======
 impl From<ApplepaySessionTokenResponse> for payments::ApplePaySessionResponse {
     fn from(value: ApplepaySessionTokenResponse) -> Self {
->>>>>>> 8f1f626c
         Self {
             epoch_timestamp: value.epoch_timestamp,
             expires_at: value.expires_at,
