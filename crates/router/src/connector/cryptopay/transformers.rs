use masking::Secret;
use reqwest::Url;
use serde::{Deserialize, Serialize};

use crate::{
    connector::utils::{self, CryptoData},
    core::errors,
    services,
    types::{self, api, storage::enums},
};

#[derive(Debug, Serialize)]
pub struct CryptopayRouterData<T> {
    pub amount: String,
    pub router_data: T,
}

impl<T>
    TryFrom<(
        &types::api::CurrencyUnit,
        types::storage::enums::Currency,
        i64,
        T,
    )> for CryptopayRouterData<T>
{
    type Error = error_stack::Report<errors::ConnectorError>;
    fn try_from(
        (currency_unit, currency, amount, item): (
            &types::api::CurrencyUnit,
            types::storage::enums::Currency,
            i64,
            T,
        ),
    ) -> Result<Self, Self::Error> {
        let amount = utils::get_amount_as_string(currency_unit, amount, currency)?;
        Ok(Self {
            amount,
            router_data: item,
        })
    }
}

#[derive(Default, Debug, Serialize)]
pub struct CryptopayPaymentsRequest {
    price_amount: String,
    price_currency: enums::Currency,
    pay_currency: String,
    success_redirect_url: Option<String>,
    unsuccess_redirect_url: Option<String>,
    custom_id: String,
}

impl TryFrom<&CryptopayRouterData<&types::PaymentsAuthorizeRouterData>>
    for CryptopayPaymentsRequest
{
    type Error = error_stack::Report<errors::ConnectorError>;
    fn try_from(
        item: &CryptopayRouterData<&types::PaymentsAuthorizeRouterData>,
    ) -> Result<Self, Self::Error> {
        let cryptopay_request = match item.router_data.request.payment_method_data {
            api::PaymentMethodData::Crypto(ref cryptodata) => {
                let pay_currency = cryptodata.get_pay_currency()?;
                Ok(Self {
                    price_amount: item.amount.to_owned(),
                    price_currency: item.router_data.request.currency,
                    pay_currency,
                    success_redirect_url: item.router_data.request.router_return_url.clone(),
                    unsuccess_redirect_url: item.router_data.request.router_return_url.clone(),
                    custom_id: item.router_data.connector_request_reference_id.clone(),
                })
            }
            api_models::payments::PaymentMethodData::Card(_)
            | api_models::payments::PaymentMethodData::CardRedirect(_)
            | api_models::payments::PaymentMethodData::Wallet(_)
            | api_models::payments::PaymentMethodData::PayLater(_)
            | api_models::payments::PaymentMethodData::BankRedirect(_)
            | api_models::payments::PaymentMethodData::BankDebit(_)
            | api_models::payments::PaymentMethodData::BankTransfer(_)
            | api_models::payments::PaymentMethodData::MandatePayment {}
            | api_models::payments::PaymentMethodData::Reward {}
            | api_models::payments::PaymentMethodData::Upi(_)
            | api_models::payments::PaymentMethodData::Voucher(_)
<<<<<<< HEAD
            | api_models::payments::PaymentMethodData::GiftCard(_) => {
                Err(errors::ConnectorError::NotImplemented(
                    utils::get_unimplemented_payment_method_error_message("CryptoPay"),
                ))
=======
            | api_models::payments::PaymentMethodData::GiftCard(_)
            | api_models::payments::PaymentMethodData::CardToken(_) => {
                Err(errors::ConnectorError::NotSupported {
                    message: utils::SELECTED_PAYMENT_METHOD.to_string(),
                    connector: "CryptoPay",
                })
>>>>>>> bc79d522
            }
        }?;
        Ok(cryptopay_request)
    }
}

// Auth Struct
pub struct CryptopayAuthType {
    pub(super) api_key: Secret<String>,
    pub(super) api_secret: Secret<String>,
}

impl TryFrom<&types::ConnectorAuthType> for CryptopayAuthType {
    type Error = error_stack::Report<errors::ConnectorError>;
    fn try_from(auth_type: &types::ConnectorAuthType) -> Result<Self, Self::Error> {
        if let types::ConnectorAuthType::BodyKey { api_key, key1 } = auth_type {
            Ok(Self {
                api_key: api_key.to_owned(),
                api_secret: key1.to_owned(),
            })
        } else {
            Err(errors::ConnectorError::FailedToObtainAuthType.into())
        }
    }
}
// PaymentsResponse
#[derive(Debug, Clone, Serialize, Deserialize)]
#[serde(rename_all = "lowercase")]
pub enum CryptopayPaymentStatus {
    New,
    Completed,
    Unresolved,
    Refunded,
    Cancelled,
}

impl From<CryptopayPaymentStatus> for enums::AttemptStatus {
    fn from(item: CryptopayPaymentStatus) -> Self {
        match item {
            CryptopayPaymentStatus::New => Self::AuthenticationPending,
            CryptopayPaymentStatus::Completed => Self::Charged,
            CryptopayPaymentStatus::Cancelled => Self::Failure,
            CryptopayPaymentStatus::Unresolved | CryptopayPaymentStatus::Refunded => {
                Self::Unresolved
            } //mapped refunded to Unresolved because refund api is not available, also merchant has done the action on the connector dashboard.
        }
    }
}

#[derive(Debug, Serialize, Deserialize)]
pub struct CryptopayPaymentsResponse {
    data: CryptopayPaymentResponseData,
}

impl<F, T>
    TryFrom<types::ResponseRouterData<F, CryptopayPaymentsResponse, T, types::PaymentsResponseData>>
    for types::RouterData<F, T, types::PaymentsResponseData>
{
    type Error = error_stack::Report<errors::ConnectorError>;
    fn try_from(
        item: types::ResponseRouterData<
            F,
            CryptopayPaymentsResponse,
            T,
            types::PaymentsResponseData,
        >,
    ) -> Result<Self, Self::Error> {
        let redirection_data = item
            .response
            .data
            .hosted_page_url
            .map(|x| services::RedirectForm::from((x, services::Method::Get)));
        Ok(Self {
            status: enums::AttemptStatus::from(item.response.data.status),
            response: Ok(types::PaymentsResponseData::TransactionResponse {
                resource_id: types::ResponseId::ConnectorTransactionId(
                    item.response.data.id.clone(),
                ),
                redirection_data,
                mandate_reference: None,
                connector_metadata: None,
                network_txn_id: None,
                connector_response_reference_id: item
                    .response
                    .data
                    .custom_id
                    .or(Some(item.response.data.id)),
                incremental_authorization_allowed: None,
            }),
            ..item.data
        })
    }
}

#[derive(Default, Debug, Serialize, Deserialize)]
pub struct CryptopayErrorData {
    pub code: String,
    pub message: String,
    pub reason: Option<String>,
}

#[derive(Default, Debug, Serialize, Deserialize)]
pub struct CryptopayErrorResponse {
    pub error: CryptopayErrorData,
}

#[derive(Debug, Serialize, Deserialize)]
pub struct CryptopayPaymentResponseData {
    pub id: String,
    pub custom_id: Option<String>,
    pub customer_id: Option<String>,
    pub status: CryptopayPaymentStatus,
    pub status_context: Option<String>,
    pub address: Option<String>,
    pub network: Option<String>,
    pub uri: Option<String>,
    pub price_amount: Option<String>,
    pub price_currency: Option<String>,
    pub pay_amount: Option<String>,
    pub pay_currency: Option<String>,
    pub fee: Option<String>,
    pub fee_currency: Option<String>,
    pub paid_amount: Option<String>,
    pub name: Option<String>,
    pub description: Option<String>,
    pub success_redirect_url: Option<String>,
    pub unsuccess_redirect_url: Option<String>,
    pub hosted_page_url: Option<Url>,
    pub created_at: Option<String>,
    pub expires_at: Option<String>,
}

#[derive(Debug, Serialize, Deserialize)]
pub struct CryptopayWebhookDetails {
    #[serde(rename = "type")]
    pub service_type: String,
    pub event: WebhookEvent,
    pub data: CryptopayPaymentResponseData,
}

#[derive(Debug, Serialize, Deserialize)]
#[serde(rename_all = "snake_case")]
pub enum WebhookEvent {
    TransactionCreated,
    TransactionConfirmed,
    StatusChanged,
}<|MERGE_RESOLUTION|>--- conflicted
+++ resolved
@@ -80,19 +80,11 @@
             | api_models::payments::PaymentMethodData::Reward {}
             | api_models::payments::PaymentMethodData::Upi(_)
             | api_models::payments::PaymentMethodData::Voucher(_)
-<<<<<<< HEAD
-            | api_models::payments::PaymentMethodData::GiftCard(_) => {
+            | api_models::payments::PaymentMethodData::GiftCard(_)
+            | api_models::payments::PaymentMethodData::CardToken(_) => {
                 Err(errors::ConnectorError::NotImplemented(
                     utils::get_unimplemented_payment_method_error_message("CryptoPay"),
                 ))
-=======
-            | api_models::payments::PaymentMethodData::GiftCard(_)
-            | api_models::payments::PaymentMethodData::CardToken(_) => {
-                Err(errors::ConnectorError::NotSupported {
-                    message: utils::SELECTED_PAYMENT_METHOD.to_string(),
-                    connector: "CryptoPay",
-                })
->>>>>>> bc79d522
             }
         }?;
         Ok(cryptopay_request)
