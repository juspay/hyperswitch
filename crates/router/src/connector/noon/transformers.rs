use common_utils::pii;
use error_stack::ResultExt;
use masking::Secret;
use serde::{Deserialize, Serialize};

use crate::{
    connector::utils::{
        self as conn_utils, CardData, PaymentsAuthorizeRequestData, RefundsRequestData, RouterData,
        WalletData,
    },
    core::errors,
    services,
    types::{self, api, storage::enums, ErrorResponse},
    utils,
};

// These needs to be accepted from SDK, need to be done after 1.0.0 stability as API contract will change
const GOOGLEPAY_API_VERSION_MINOR: u8 = 0;
const GOOGLEPAY_API_VERSION: u8 = 2;

#[derive(Debug, Serialize)]
#[serde(rename_all = "UPPERCASE")]
pub enum NoonChannels {
    Web,
}

#[derive(Debug, Serialize)]
#[serde(rename_all = "UPPERCASE")]
pub enum NoonSubscriptionType {
    Unscheduled,
}

#[derive(Debug, Serialize)]
pub struct NoonSubscriptionData {
    #[serde(rename = "type")]
    subscription_type: NoonSubscriptionType,
    //Short description about the subscription.
    name: String,
}

#[derive(Debug, Serialize)]
#[serde(rename_all = "camelCase")]
pub struct NoonBillingAddress {
    street: Option<Secret<String>>,
    street2: Option<Secret<String>>,
    city: Option<String>,
    state_province: Option<Secret<String>>,
    country: Option<api_models::enums::CountryAlpha2>,
    postal_code: Option<Secret<String>>,
}

#[derive(Debug, Serialize)]
#[serde(rename_all = "camelCase")]
pub struct NoonBilling {
    address: NoonBillingAddress,
}

#[derive(Debug, Serialize)]
#[serde(rename_all = "camelCase")]
pub struct NoonOrder {
    amount: String,
    currency: Option<diesel_models::enums::Currency>,
    channel: NoonChannels,
    category: Option<String>,
    reference: String,
    //Short description of the order.
    name: String,
    ip_address: Option<Secret<String, pii::IpAddress>>,
}

#[derive(Debug, Serialize)]
#[serde(rename_all = "UPPERCASE")]
pub enum NoonPaymentActions {
    Authorize,
    Sale,
}

#[derive(Debug, Serialize)]
#[serde(rename_all = "camelCase")]
pub struct NoonConfiguration {
    tokenize_c_c: Option<bool>,
    payment_action: NoonPaymentActions,
    return_url: Option<String>,
}

#[derive(Debug, Serialize)]
#[serde(rename_all = "camelCase")]
pub struct NoonSubscription {
    subscription_identifier: String,
}

#[derive(Debug, Serialize)]
#[serde(rename_all = "camelCase")]
pub struct NoonCard {
    name_on_card: Secret<String>,
    number_plain: cards::CardNumber,
    expiry_month: Secret<String>,
    expiry_year: Secret<String>,
    cvv: Secret<String>,
}

#[derive(Debug, Serialize)]
#[serde(rename_all = "camelCase")]
pub struct NoonApplePayPaymentMethod {
    pub display_name: String,
    pub network: String,
    #[serde(rename = "type")]
    pub pm_type: String,
}

#[derive(Debug, Serialize, Deserialize)]
#[serde(rename_all = "camelCase")]
pub struct NoonApplePayHeader {
    ephemeral_public_key: Secret<String>,
    public_key_hash: Secret<String>,
    transaction_id: Secret<String>,
}

#[derive(Debug, Serialize, Deserialize)]
pub struct NoonApplePaymentData {
    version: Secret<String>,
    data: Secret<String>,
    signature: Secret<String>,
    header: NoonApplePayHeader,
}

#[derive(Debug, Serialize)]
#[serde(rename_all = "camelCase")]
pub struct NoonApplePayData {
    payment_data: NoonApplePaymentData,
    payment_method: NoonApplePayPaymentMethod,
    transaction_identifier: Secret<String>,
}

#[derive(Debug, Serialize)]
#[serde(rename_all = "camelCase")]
pub struct NoonApplePayTokenData {
    token: NoonApplePayData,
}

#[derive(Debug, Serialize)]
#[serde(rename_all = "camelCase")]
pub struct NoonApplePay {
    payment_info: Secret<String>,
}

#[derive(Debug, Serialize)]
#[serde(rename_all = "camelCase")]
pub struct NoonGooglePay {
    api_version_minor: u8,
    api_version: u8,
    payment_method_data: conn_utils::GooglePayWalletData,
}

#[derive(Debug, Serialize)]
#[serde(rename_all = "camelCase")]
pub struct NoonPayPal {
    return_url: String,
}

#[derive(Debug, Serialize)]
#[serde(tag = "type", content = "data")]
pub enum NoonPaymentData {
    Card(NoonCard),
    Subscription(NoonSubscription),
    ApplePay(NoonApplePay),
    GooglePay(NoonGooglePay),
    PayPal(NoonPayPal),
}

#[derive(Debug, Serialize)]
#[serde(rename_all = "UPPERCASE")]
pub enum NoonApiOperations {
    Initiate,
    Capture,
    Reverse,
    Refund,
}
#[derive(Debug, Serialize)]
#[serde(rename_all = "camelCase")]
pub struct NoonPaymentsRequest {
    api_operation: NoonApiOperations,
    order: NoonOrder,
    configuration: NoonConfiguration,
    payment_data: NoonPaymentData,
    subscription: Option<NoonSubscriptionData>,
    billing: Option<NoonBilling>,
}

impl TryFrom<&types::PaymentsAuthorizeRouterData> for NoonPaymentsRequest {
    type Error = error_stack::Report<errors::ConnectorError>;
    fn try_from(item: &types::PaymentsAuthorizeRouterData) -> Result<Self, Self::Error> {
        let (payment_data, currency, category) = match item.request.connector_mandate_id() {
            Some(subscription_identifier) => (
                NoonPaymentData::Subscription(NoonSubscription {
                    subscription_identifier,
                }),
                None,
                None,
            ),
            _ => (
                match item.request.payment_method_data.clone() {
                    api::PaymentMethodData::Card(req_card) => Ok(NoonPaymentData::Card(NoonCard {
                        name_on_card: req_card.card_holder_name.clone(),
                        number_plain: req_card.card_number.clone(),
                        expiry_month: req_card.card_exp_month.clone(),
                        expiry_year: req_card.get_expiry_year_4_digit(),
                        cvv: req_card.card_cvc,
                    })),
                    api::PaymentMethodData::Wallet(wallet_data) => match wallet_data.clone() {
                        api_models::payments::WalletData::GooglePay(google_pay_data) => {
                            Ok(NoonPaymentData::GooglePay(NoonGooglePay {
                                api_version_minor: GOOGLEPAY_API_VERSION_MINOR,
                                api_version: GOOGLEPAY_API_VERSION,
                                payment_method_data: conn_utils::GooglePayWalletData::from(
                                    google_pay_data,
                                ),
                            }))
                        }
                        api_models::payments::WalletData::ApplePay(apple_pay_data) => {
                            let payment_token_data = NoonApplePayTokenData {
                                token: NoonApplePayData {
                                    payment_data: wallet_data.get_wallet_token_as_json()?,
                                    payment_method: NoonApplePayPaymentMethod {
                                        display_name: apple_pay_data.payment_method.display_name,
                                        network: apple_pay_data.payment_method.network,
                                        pm_type: apple_pay_data.payment_method.pm_type,
                                    },
                                    transaction_identifier: Secret::new(
                                        apple_pay_data.transaction_identifier,
                                    ),
                                },
                            };
                            let payment_token =
                                utils::Encode::<NoonApplePayTokenData>::encode_to_string_of_json(
                                    &payment_token_data,
                                )
                                .change_context(errors::ConnectorError::RequestEncodingFailed)?;

                            Ok(NoonPaymentData::ApplePay(NoonApplePay {
                                payment_info: Secret::new(payment_token),
                            }))
                        }
                        api_models::payments::WalletData::PaypalRedirect(_) => {
                            Ok(NoonPaymentData::PayPal(NoonPayPal {
                                return_url: item.request.get_router_return_url()?,
                            }))
                        }
                        _ => Err(errors::ConnectorError::NotImplemented(
                            "Wallets".to_string(),
                        )),
                    },
                    _ => Err(errors::ConnectorError::NotImplemented(
                        "Payment methods".to_string(),
                    )),
                }?,
                Some(item.request.currency),
                item.request.order_category.clone(),
            ),
        };
<<<<<<< HEAD
=======

>>>>>>> 42252384
        // The description should not have leading or trailing whitespaces, also it should not have double whitespaces and a max 50 chars according to Noon's Docs
        let name: String = item
            .get_description()?
            .trim()
            .replace("  ", " ")
            .chars()
            .take(50)
            .collect();

<<<<<<< HEAD
        let ip_address = item.request.get_ip_address_as_optional();

        let channel = NoonChannels::Web;

        let billing = item
            .address
            .billing
            .clone()
            .and_then(|billing_address| billing_address.address)
            .map(|address| NoonBilling {
                address: NoonBillingAddress {
                    street: address.line1,
                    street2: address.line2,
                    city: address.city,
                    // If state is passed in request, country becomes mandatory, keep a check while debugging failed payments
                    state_province: address.state,
                    country: address.country,
                    postal_code: address.zip,
                },
            });

=======
>>>>>>> 42252384
        let (subscription, tokenize_c_c) =
            match item.request.setup_future_usage.is_some().then_some((
                NoonSubscriptionData {
                    subscription_type: NoonSubscriptionType::Unscheduled,
                    name: name.clone(),
                },
                true,
            )) {
                Some((a, b)) => (Some(a), Some(b)),
                None => (None, None),
            };
        let order = NoonOrder {
            amount: conn_utils::to_currency_base_unit(item.request.amount, item.request.currency)?,
            currency,
            channel,
            category,
            reference: item.connector_request_reference_id.clone(),
            name,
            ip_address,
        };
        let payment_action = if item.request.is_auto_capture()? {
            NoonPaymentActions::Sale
        } else {
            NoonPaymentActions::Authorize
        };
        Ok(Self {
            api_operation: NoonApiOperations::Initiate,
            order,
            billing,
            configuration: NoonConfiguration {
                payment_action,
                return_url: item.request.router_return_url.clone(),
                tokenize_c_c,
            },
            payment_data,
            subscription,
        })
    }
}

// Auth Struct
pub struct NoonAuthType {
    pub(super) api_key: Secret<String>,
    pub(super) application_identifier: Secret<String>,
    pub(super) business_identifier: Secret<String>,
}

impl TryFrom<&types::ConnectorAuthType> for NoonAuthType {
    type Error = error_stack::Report<errors::ConnectorError>;
    fn try_from(auth_type: &types::ConnectorAuthType) -> Result<Self, Self::Error> {
        match auth_type {
            types::ConnectorAuthType::SignatureKey {
                api_key,
                key1,
                api_secret,
            } => Ok(Self {
                api_key: api_key.to_owned(),
                application_identifier: api_secret.to_owned(),
                business_identifier: key1.to_owned(),
            }),
            _ => Err(errors::ConnectorError::FailedToObtainAuthType.into()),
        }
    }
}
#[derive(Default, Debug, Deserialize, Serialize, strum::Display)]
#[serde(rename_all = "SCREAMING_SNAKE_CASE")]
#[strum(serialize_all = "UPPERCASE")]
pub enum NoonPaymentStatus {
    Authorized,
    Captured,
    PartiallyCaptured,
    Reversed,
    Cancelled,
    #[serde(rename = "3DS_ENROLL_INITIATED")]
    ThreeDsEnrollInitiated,
    #[serde(rename = "3DS_ENROLL_CHECKED")]
    ThreeDsEnrollChecked,
    Failed,
    #[default]
    Pending,
}

impl From<NoonPaymentStatus> for enums::AttemptStatus {
    fn from(item: NoonPaymentStatus) -> Self {
        match item {
            NoonPaymentStatus::Authorized => Self::Authorized,
            NoonPaymentStatus::Captured => Self::Charged,
            NoonPaymentStatus::PartiallyCaptured => Self::PartialCharged,
            NoonPaymentStatus::Reversed => Self::Voided,
            NoonPaymentStatus::Cancelled => Self::AuthenticationFailed,
            NoonPaymentStatus::ThreeDsEnrollInitiated | NoonPaymentStatus::ThreeDsEnrollChecked => {
                Self::AuthenticationPending
            }
            NoonPaymentStatus::Failed => Self::Failure,
            NoonPaymentStatus::Pending => Self::Pending,
        }
    }
}

#[derive(Debug, Serialize, Deserialize)]
pub struct NoonSubscriptionResponse {
    identifier: String,
}

#[derive(Default, Debug, Serialize, Deserialize)]
#[serde(rename_all = "camelCase")]
pub struct NoonPaymentsOrderResponse {
    status: NoonPaymentStatus,
    id: u64,
    error_code: u64,
    error_message: Option<String>,
    reference: Option<String>,
}

#[derive(Debug, Serialize, Deserialize)]
#[serde(rename_all = "camelCase")]
pub struct NoonCheckoutData {
    post_url: url::Url,
}

#[derive(Debug, Serialize, Deserialize)]
#[serde(rename_all = "camelCase")]
pub struct NoonPaymentsResponseResult {
    order: NoonPaymentsOrderResponse,
    checkout_data: Option<NoonCheckoutData>,
    subscription: Option<NoonSubscriptionResponse>,
}

#[derive(Debug, Serialize, Deserialize)]
pub struct NoonPaymentsResponse {
    result: NoonPaymentsResponseResult,
}

impl<F, T>
    TryFrom<types::ResponseRouterData<F, NoonPaymentsResponse, T, types::PaymentsResponseData>>
    for types::RouterData<F, T, types::PaymentsResponseData>
{
    type Error = error_stack::Report<errors::ConnectorError>;
    fn try_from(
        item: types::ResponseRouterData<F, NoonPaymentsResponse, T, types::PaymentsResponseData>,
    ) -> Result<Self, Self::Error> {
        let redirection_data = item.response.result.checkout_data.map(|redirection_data| {
            services::RedirectForm::Form {
                endpoint: redirection_data.post_url.to_string(),
                method: services::Method::Post,
                form_fields: std::collections::HashMap::new(),
            }
        });
        let mandate_reference =
            item.response
                .result
                .subscription
                .map(|subscription_data| types::MandateReference {
                    connector_mandate_id: Some(subscription_data.identifier),
                    payment_method_id: None,
                });
        let order = item.response.result.order;
        Ok(Self {
            status: enums::AttemptStatus::from(order.status),
            response: match order.error_message {
                Some(error_message) => Err(ErrorResponse {
                    code: order.error_code.to_string(),
                    message: error_message.clone(),
                    reason: Some(error_message),
                    status_code: item.http_code,
                }),
                _ => Ok(types::PaymentsResponseData::TransactionResponse {
                    resource_id: types::ResponseId::ConnectorTransactionId(order.id.to_string()),
                    redirection_data,
                    mandate_reference,
                    connector_metadata: None,
                    network_txn_id: None,
                    connector_response_reference_id: order.reference.or(Some(order.id.to_string())),
                }),
            },
            ..item.data
        })
    }
}

#[derive(Debug, Serialize)]
#[serde(rename_all = "camelCase")]
pub struct NoonActionTransaction {
    amount: String,
    currency: diesel_models::enums::Currency,
}

#[derive(Debug, Serialize)]
#[serde(rename_all = "camelCase")]
pub struct NoonActionOrder {
    id: String,
    cancellation_reason: Option<String>,
}

#[derive(Debug, Serialize)]
#[serde(rename_all = "camelCase")]
pub struct NoonPaymentsActionRequest {
    api_operation: NoonApiOperations,
    order: NoonActionOrder,
    transaction: NoonActionTransaction,
}

impl TryFrom<&types::PaymentsCaptureRouterData> for NoonPaymentsActionRequest {
    type Error = error_stack::Report<errors::ConnectorError>;
    fn try_from(item: &types::PaymentsCaptureRouterData) -> Result<Self, Self::Error> {
        let order = NoonActionOrder {
            id: item.request.connector_transaction_id.clone(),
            cancellation_reason: None,
        };
        let transaction = NoonActionTransaction {
            amount: conn_utils::to_currency_base_unit(
                item.request.amount_to_capture,
                item.request.currency,
            )?,
            currency: item.request.currency,
        };
        Ok(Self {
            api_operation: NoonApiOperations::Capture,
            order,
            transaction,
        })
    }
}

#[derive(Debug, Serialize)]
#[serde(rename_all = "camelCase")]
pub struct NoonPaymentsCancelRequest {
    api_operation: NoonApiOperations,
    order: NoonActionOrder,
}

impl TryFrom<&types::PaymentsCancelRouterData> for NoonPaymentsCancelRequest {
    type Error = error_stack::Report<errors::ConnectorError>;
    fn try_from(item: &types::PaymentsCancelRouterData) -> Result<Self, Self::Error> {
        let order = NoonActionOrder {
            id: item.request.connector_transaction_id.clone(),
            cancellation_reason: item
                .request
                .cancellation_reason
                .clone()
                .map(|reason| reason.chars().take(100).collect()), // Max 100 chars
        };
        Ok(Self {
            api_operation: NoonApiOperations::Reverse,
            order,
        })
    }
}

impl<F> TryFrom<&types::RefundsRouterData<F>> for NoonPaymentsActionRequest {
    type Error = error_stack::Report<errors::ConnectorError>;
    fn try_from(item: &types::RefundsRouterData<F>) -> Result<Self, Self::Error> {
        let order = NoonActionOrder {
            id: item.request.connector_transaction_id.clone(),
            cancellation_reason: None,
        };
        let transaction = NoonActionTransaction {
            amount: conn_utils::to_currency_base_unit(
                item.request.refund_amount,
                item.request.currency,
            )?,
            currency: item.request.currency,
        };
        Ok(Self {
            api_operation: NoonApiOperations::Refund,
            order,
            transaction,
        })
    }
}

#[derive(Debug, Default, Deserialize, Clone)]
#[serde(rename_all = "UPPERCASE")]
pub enum RefundStatus {
    Success,
    Failed,
    #[default]
    Pending,
}

impl From<RefundStatus> for enums::RefundStatus {
    fn from(item: RefundStatus) -> Self {
        match item {
            RefundStatus::Success => Self::Success,
            RefundStatus::Failed => Self::Failure,
            RefundStatus::Pending => Self::Pending,
        }
    }
}

#[derive(Default, Debug, Deserialize)]
#[serde(rename_all = "camelCase")]
pub struct NoonPaymentsTransactionResponse {
    id: String,
    status: RefundStatus,
}

#[derive(Default, Debug, Deserialize)]
pub struct NoonRefundResponseResult {
    transaction: NoonPaymentsTransactionResponse,
}

#[derive(Default, Debug, Deserialize)]
pub struct RefundResponse {
    result: NoonRefundResponseResult,
}

impl TryFrom<types::RefundsResponseRouterData<api::Execute, RefundResponse>>
    for types::RefundsRouterData<api::Execute>
{
    type Error = error_stack::Report<errors::ConnectorError>;
    fn try_from(
        item: types::RefundsResponseRouterData<api::Execute, RefundResponse>,
    ) -> Result<Self, Self::Error> {
        Ok(Self {
            response: Ok(types::RefundsResponseData {
                connector_refund_id: item.response.result.transaction.id,
                refund_status: enums::RefundStatus::from(item.response.result.transaction.status),
            }),
            ..item.data
        })
    }
}

#[derive(Default, Debug, Deserialize)]
pub struct NoonRefundResponseTransactions {
    id: String,
    status: RefundStatus,
}

#[derive(Default, Debug, Deserialize)]
pub struct NoonRefundSyncResponseResult {
    transactions: Vec<NoonRefundResponseTransactions>,
}

#[derive(Default, Debug, Deserialize)]
pub struct RefundSyncResponse {
    result: NoonRefundSyncResponseResult,
}

impl TryFrom<types::RefundsResponseRouterData<api::RSync, RefundSyncResponse>>
    for types::RefundsRouterData<api::RSync>
{
    type Error = error_stack::Report<errors::ConnectorError>;
    fn try_from(
        item: types::RefundsResponseRouterData<api::RSync, RefundSyncResponse>,
    ) -> Result<Self, Self::Error> {
        let connector_refund_id = item.data.request.get_connector_refund_id()?;
        let noon_transaction: &NoonRefundResponseTransactions = item
            .response
            .result
            .transactions
            .iter()
            .find(|transaction| transaction.id == connector_refund_id)
            .ok_or(errors::ConnectorError::ResponseHandlingFailed)?;

        Ok(Self {
            response: Ok(types::RefundsResponseData {
                connector_refund_id: noon_transaction.id.to_owned(),
                refund_status: enums::RefundStatus::from(noon_transaction.status.to_owned()),
            }),
            ..item.data
        })
    }
}

#[derive(Debug, Deserialize, strum::Display)]
pub enum NoonWebhookEventTypes {
    Authenticate,
    Authorize,
    Capture,
    Fail,
    Refund,
    Sale,
    #[serde(other)]
    Unknown,
}

#[derive(Debug, Deserialize)]
#[serde(rename_all = "camelCase")]
pub struct NoonWebhookBody {
    pub order_id: u64,
    pub order_status: NoonPaymentStatus,
    pub event_type: NoonWebhookEventTypes,
    pub event_id: String,
    pub time_stamp: String,
}

#[derive(Debug, Deserialize)]
pub struct NoonWebhookSignature {
    pub signature: String,
}

#[derive(Debug, Deserialize)]
#[serde(rename_all = "camelCase")]
pub struct NoonWebhookOrderId {
    pub order_id: u64,
}

#[derive(Debug, Deserialize)]
#[serde(rename_all = "camelCase")]
pub struct NoonWebhookEvent {
    pub order_status: NoonPaymentStatus,
    pub event_type: NoonWebhookEventTypes,
}

#[derive(Debug, Deserialize)]
#[serde(rename_all = "camelCase")]
pub struct NoonWebhookObject {
    pub order_status: NoonPaymentStatus,
    pub order_id: u64,
}

/// This from will ensure that webhook body would be properly parsed into PSync response
impl From<NoonWebhookObject> for NoonPaymentsResponse {
    fn from(value: NoonWebhookObject) -> Self {
        Self {
            result: NoonPaymentsResponseResult {
                order: NoonPaymentsOrderResponse {
                    status: value.order_status,
                    id: value.order_id,
                    //For successful payments Noon Always populates error_code as 0.
                    error_code: 0,
                    error_message: None,
                    reference: None,
                },
                checkout_data: None,
                subscription: None,
            },
        }
    }
}

#[derive(Debug, Deserialize)]
#[serde(rename_all = "camelCase")]
pub struct NoonErrorResponse {
    pub result_code: u32,
    pub message: String,
    pub class_description: String,
}<|MERGE_RESOLUTION|>--- conflicted
+++ resolved
@@ -258,10 +258,7 @@
                 item.request.order_category.clone(),
             ),
         };
-<<<<<<< HEAD
-=======
-
->>>>>>> 42252384
+
         // The description should not have leading or trailing whitespaces, also it should not have double whitespaces and a max 50 chars according to Noon's Docs
         let name: String = item
             .get_description()?
@@ -271,7 +268,6 @@
             .take(50)
             .collect();
 
-<<<<<<< HEAD
         let ip_address = item.request.get_ip_address_as_optional();
 
         let channel = NoonChannels::Web;
@@ -293,8 +289,6 @@
                 },
             });
 
-=======
->>>>>>> 42252384
         let (subscription, tokenize_c_c) =
             match item.request.setup_future_usage.is_some().then_some((
                 NoonSubscriptionData {
