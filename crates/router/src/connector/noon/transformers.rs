use common_utils::{ext_traits::Encode, pii};
use error_stack::ResultExt;
use masking::{ExposeInterface, PeekInterface, Secret};
use serde::{Deserialize, Serialize};

use crate::{
    connector::utils::{
        self as conn_utils, is_refund_failure, CardData, PaymentsAuthorizeRequestData,
        RevokeMandateRequestData, RouterData, WalletData,
    },
    core::{errors, mandate::MandateBehaviour},
    services,
    types::{self, api, domain, storage::enums, transformers::ForeignFrom, ErrorResponse},
};

// These needs to be accepted from SDK, need to be done after 1.0.0 stability as API contract will change
const GOOGLEPAY_API_VERSION_MINOR: u8 = 0;
const GOOGLEPAY_API_VERSION: u8 = 2;

#[derive(Debug, Serialize)]
#[serde(rename_all = "UPPERCASE")]
pub enum NoonChannels {
    Web,
}

#[derive(Debug, Serialize)]
#[serde(rename_all = "UPPERCASE")]
pub enum NoonSubscriptionType {
    Unscheduled,
}

#[derive(Debug, Serialize)]
#[serde(rename_all = "camelCase")]
pub struct NoonSubscriptionData {
    #[serde(rename = "type")]
    subscription_type: NoonSubscriptionType,
    //Short description about the subscription.
    name: String,
    max_amount: String,
}

#[derive(Debug, Serialize)]
#[serde(rename_all = "camelCase")]
pub struct NoonBillingAddress {
    street: Option<Secret<String>>,
    street2: Option<Secret<String>>,
    city: Option<String>,
    state_province: Option<Secret<String>>,
    country: Option<api_models::enums::CountryAlpha2>,
    postal_code: Option<Secret<String>>,
}

#[derive(Debug, Serialize)]
#[serde(rename_all = "camelCase")]
pub struct NoonBilling {
    address: NoonBillingAddress,
}

#[derive(Debug, Serialize)]
#[serde(rename_all = "camelCase")]
pub struct NoonOrder {
    amount: String,
    currency: Option<diesel_models::enums::Currency>,
    channel: NoonChannels,
    category: Option<String>,
    reference: String,
    //Short description of the order.
    name: String,
    nvp: Option<NoonOrderNvp>,
    ip_address: Option<Secret<String, pii::IpAddress>>,
}

#[derive(Debug, Serialize)]
pub struct NoonOrderNvp {
    #[serde(flatten)]
    inner: std::collections::BTreeMap<String, Secret<String>>,
}

fn get_value_as_string(value: &serde_json::Value) -> String {
    match value {
        serde_json::Value::String(string) => string.to_owned(),
        serde_json::Value::Null
        | serde_json::Value::Bool(_)
        | serde_json::Value::Number(_)
        | serde_json::Value::Array(_)
        | serde_json::Value::Object(_) => value.to_string(),
    }
}

impl NoonOrderNvp {
    pub fn new(metadata: &pii::SecretSerdeValue) -> Self {
        let metadata_as_string = metadata.peek().to_string();
        let hash_map: std::collections::BTreeMap<String, serde_json::Value> =
            serde_json::from_str(&metadata_as_string).unwrap_or(std::collections::BTreeMap::new());
        let inner = hash_map
            .into_iter()
            .enumerate()
            .map(|(index, (hs_key, hs_value))| {
                let noon_key = format!("{}", index + 1);
                // to_string() function on serde_json::Value returns a string with "" quotes. Noon doesn't allow this. Hence get_value_as_string function
                let noon_value = format!("{hs_key}={}", get_value_as_string(&hs_value));
                (noon_key, Secret::new(noon_value))
            })
            .collect();
        Self { inner }
    }
}

#[derive(Debug, Serialize)]
#[serde(rename_all = "UPPERCASE")]
pub enum NoonPaymentActions {
    Authorize,
    Sale,
}

#[derive(Debug, Serialize)]
#[serde(rename_all = "camelCase")]
pub struct NoonConfiguration {
    tokenize_c_c: Option<bool>,
    payment_action: NoonPaymentActions,
    return_url: Option<String>,
}

#[derive(Debug, Serialize)]
#[serde(rename_all = "camelCase")]
pub struct NoonSubscription {
    subscription_identifier: Secret<String>,
}

#[derive(Debug, Serialize)]
#[serde(rename_all = "camelCase")]
pub struct NoonCard {
    name_on_card: Option<Secret<String>>,
    number_plain: cards::CardNumber,
    expiry_month: Secret<String>,
    expiry_year: Secret<String>,
    cvv: Secret<String>,
}

#[derive(Debug, Serialize)]
#[serde(rename_all = "camelCase")]
pub struct NoonApplePayPaymentMethod {
    pub display_name: String,
    pub network: String,
    #[serde(rename = "type")]
    pub pm_type: String,
}

#[derive(Debug, Serialize, Deserialize)]
#[serde(rename_all = "camelCase")]
pub struct NoonApplePayHeader {
    ephemeral_public_key: Secret<String>,
    public_key_hash: Secret<String>,
    transaction_id: Secret<String>,
}

#[derive(Debug, Serialize, Deserialize)]
pub struct NoonApplePaymentData {
    version: Secret<String>,
    data: Secret<String>,
    signature: Secret<String>,
    header: NoonApplePayHeader,
}

#[derive(Debug, Serialize)]
#[serde(rename_all = "camelCase")]
pub struct NoonApplePayData {
    payment_data: NoonApplePaymentData,
    payment_method: NoonApplePayPaymentMethod,
    transaction_identifier: Secret<String>,
}

#[derive(Debug, Serialize)]
#[serde(rename_all = "camelCase")]
pub struct NoonApplePayTokenData {
    token: NoonApplePayData,
}

#[derive(Debug, Serialize)]
#[serde(rename_all = "camelCase")]
pub struct NoonApplePay {
    payment_info: Secret<String>,
}

#[derive(Debug, Serialize)]
#[serde(rename_all = "camelCase")]
pub struct NoonGooglePay {
    api_version_minor: u8,
    api_version: u8,
    payment_method_data: conn_utils::GooglePayWalletData,
}

#[derive(Debug, Serialize)]
#[serde(rename_all = "camelCase")]
pub struct NoonPayPal {
    return_url: String,
}

#[derive(Debug, Serialize)]
#[serde(tag = "type", content = "data", rename_all = "UPPERCASE")]
pub enum NoonPaymentData {
    Card(NoonCard),
    Subscription(NoonSubscription),
    ApplePay(NoonApplePay),
    GooglePay(NoonGooglePay),
    PayPal(NoonPayPal),
}

#[derive(Debug, Serialize)]
#[serde(rename_all = "SCREAMING_SNAKE_CASE")]
pub enum NoonApiOperations {
    Initiate,
    Capture,
    Reverse,
    Refund,
    CancelSubscription,
}
#[derive(Debug, Serialize)]
#[serde(rename_all = "camelCase")]
pub struct NoonPaymentsRequest {
    api_operation: NoonApiOperations,
    order: NoonOrder,
    configuration: NoonConfiguration,
    payment_data: NoonPaymentData,
    subscription: Option<NoonSubscriptionData>,
    billing: Option<NoonBilling>,
}

impl TryFrom<&types::PaymentsAuthorizeRouterData> for NoonPaymentsRequest {
    type Error = error_stack::Report<errors::ConnectorError>;
    fn try_from(item: &types::PaymentsAuthorizeRouterData) -> Result<Self, Self::Error> {
        let (payment_data, currency, category) = match item.request.connector_mandate_id() {
            Some(mandate_id) => (
                NoonPaymentData::Subscription(NoonSubscription {
                    subscription_identifier: Secret::new(mandate_id),
                }),
                None,
                None,
            ),
            _ => (
                match item.request.payment_method_data.clone() {
                    domain::PaymentMethodData::Card(req_card) => {
                        Ok(NoonPaymentData::Card(NoonCard {
<<<<<<< HEAD
                            name_on_card: item.get_optional_billing_name(),
=======
                            name_on_card: req_card.card_holder_name.clone(),
>>>>>>> 9cce1520
                            number_plain: req_card.card_number.clone(),
                            expiry_month: req_card.card_exp_month.clone(),
                            expiry_year: req_card.get_expiry_year_4_digit(),
                            cvv: req_card.card_cvc,
                        }))
                    }
                    domain::PaymentMethodData::Wallet(wallet_data) => match wallet_data.clone() {
                        api_models::payments::WalletData::GooglePay(google_pay_data) => {
                            Ok(NoonPaymentData::GooglePay(NoonGooglePay {
                                api_version_minor: GOOGLEPAY_API_VERSION_MINOR,
                                api_version: GOOGLEPAY_API_VERSION,
                                payment_method_data: conn_utils::GooglePayWalletData::from(
                                    google_pay_data,
                                ),
                            }))
                        }
                        api_models::payments::WalletData::ApplePay(apple_pay_data) => {
                            let payment_token_data = NoonApplePayTokenData {
                                token: NoonApplePayData {
                                    payment_data: wallet_data
                                        .get_wallet_token_as_json("Apple Pay".to_string())?,
                                    payment_method: NoonApplePayPaymentMethod {
                                        display_name: apple_pay_data.payment_method.display_name,
                                        network: apple_pay_data.payment_method.network,
                                        pm_type: apple_pay_data.payment_method.pm_type,
                                    },
                                    transaction_identifier: Secret::new(
                                        apple_pay_data.transaction_identifier,
                                    ),
                                },
                            };
                            let payment_token = payment_token_data
                                .encode_to_string_of_json()
                                .change_context(errors::ConnectorError::RequestEncodingFailed)?;

                            Ok(NoonPaymentData::ApplePay(NoonApplePay {
                                payment_info: Secret::new(payment_token),
                            }))
                        }
                        api_models::payments::WalletData::PaypalRedirect(_) => {
                            Ok(NoonPaymentData::PayPal(NoonPayPal {
                                return_url: item.request.get_router_return_url()?,
                            }))
                        }
                        api_models::payments::WalletData::AliPayQr(_)
                        | api_models::payments::WalletData::AliPayRedirect(_)
                        | api_models::payments::WalletData::AliPayHkRedirect(_)
                        | api_models::payments::WalletData::MomoRedirect(_)
                        | api_models::payments::WalletData::KakaoPayRedirect(_)
                        | api_models::payments::WalletData::GoPayRedirect(_)
                        | api_models::payments::WalletData::GcashRedirect(_)
                        | api_models::payments::WalletData::ApplePayRedirect(_)
                        | api_models::payments::WalletData::ApplePayThirdPartySdk(_)
                        | api_models::payments::WalletData::DanaRedirect {}
                        | api_models::payments::WalletData::GooglePayRedirect(_)
                        | api_models::payments::WalletData::GooglePayThirdPartySdk(_)
                        | api_models::payments::WalletData::MbWayRedirect(_)
                        | api_models::payments::WalletData::MobilePayRedirect(_)
                        | api_models::payments::WalletData::PaypalSdk(_)
                        | api_models::payments::WalletData::SamsungPay(_)
                        | api_models::payments::WalletData::TwintRedirect {}
                        | api_models::payments::WalletData::VippsRedirect {}
                        | api_models::payments::WalletData::TouchNGoRedirect(_)
                        | api_models::payments::WalletData::WeChatPayRedirect(_)
                        | api_models::payments::WalletData::WeChatPayQr(_)
                        | api_models::payments::WalletData::CashappQr(_)
                        | api_models::payments::WalletData::SwishQr(_) => {
                            Err(errors::ConnectorError::NotImplemented(
                                conn_utils::get_unimplemented_payment_method_error_message("Noon"),
                            ))
                        }
                    },
                    domain::PaymentMethodData::CardRedirect(_)
                    | domain::PaymentMethodData::PayLater(_)
                    | domain::PaymentMethodData::BankRedirect(_)
                    | domain::PaymentMethodData::BankDebit(_)
                    | domain::PaymentMethodData::BankTransfer(_)
                    | domain::PaymentMethodData::Crypto(_)
                    | domain::PaymentMethodData::MandatePayment {}
                    | domain::PaymentMethodData::Reward {}
                    | domain::PaymentMethodData::Upi(_)
                    | domain::PaymentMethodData::Voucher(_)
                    | domain::PaymentMethodData::GiftCard(_)
                    | domain::PaymentMethodData::CardToken(_) => {
                        Err(errors::ConnectorError::NotImplemented(
                            conn_utils::get_unimplemented_payment_method_error_message("Noon"),
                        ))
                    }
                }?,
                Some(item.request.currency),
                Some(item.request.order_category.clone().ok_or(
                    errors::ConnectorError::MissingRequiredField {
                        field_name: "order_category",
                    },
                )?),
            ),
        };

        // The description should not have leading or trailing whitespaces, also it should not have double whitespaces and a max 50 chars according to Noon's Docs
        let name: String = item
            .get_description()?
            .trim()
            .replace("  ", " ")
            .chars()
            .take(50)
            .collect();

        let ip_address = item.request.get_ip_address_as_optional();

        let channel = NoonChannels::Web;

        let billing = item
            .get_optional_billing()
            .and_then(|billing_address| billing_address.address.as_ref())
            .map(|address| NoonBilling {
                address: NoonBillingAddress {
                    street: address.line1.clone(),
                    street2: address.line2.clone(),
                    city: address.city.clone(),
                    // If state is passed in request, country becomes mandatory, keep a check while debugging failed payments
                    state_province: address.state.clone(),
                    country: address.country,
                    postal_code: address.zip.clone(),
                },
            });

        let subscription: Option<NoonSubscriptionData> = item
            .request
            .get_setup_mandate_details()
            .map(|mandate_data| {
                let max_amount = match &mandate_data.mandate_type {
                    Some(data_models::mandates::MandateDataType::SingleUse(mandate))
                    | Some(data_models::mandates::MandateDataType::MultiUse(Some(mandate))) => {
                        conn_utils::to_currency_base_unit(mandate.amount, mandate.currency)
                    }
                    Some(data_models::mandates::MandateDataType::MultiUse(None)) => {
                        Err(errors::ConnectorError::MissingRequiredField {
                            field_name:
                                "setup_future_usage.mandate_data.mandate_type.multi_use.amount",
                        }
                        .into())
                    }
                    None => Err(errors::ConnectorError::MissingRequiredField {
                        field_name: "setup_future_usage.mandate_data.mandate_type",
                    }
                    .into()),
                }?;

                Ok::<NoonSubscriptionData, error_stack::Report<errors::ConnectorError>>(
                    NoonSubscriptionData {
                        subscription_type: NoonSubscriptionType::Unscheduled,
                        name: name.clone(),
                        max_amount,
                    },
                )
            })
            .transpose()?;

        let tokenize_c_c = subscription.is_some().then_some(true);

        let order = NoonOrder {
            amount: conn_utils::to_currency_base_unit(item.request.amount, item.request.currency)?,
            currency,
            channel,
            category,
            reference: item.connector_request_reference_id.clone(),
            name,
            nvp: item.request.metadata.as_ref().map(NoonOrderNvp::new),
            ip_address,
        };
        let payment_action = if item.request.is_auto_capture()? {
            NoonPaymentActions::Sale
        } else {
            NoonPaymentActions::Authorize
        };
        Ok(Self {
            api_operation: NoonApiOperations::Initiate,
            order,
            billing,
            configuration: NoonConfiguration {
                payment_action,
                return_url: item.request.router_return_url.clone(),
                tokenize_c_c,
            },
            payment_data,
            subscription,
        })
    }
}

// Auth Struct
pub struct NoonAuthType {
    pub(super) api_key: Secret<String>,
    pub(super) application_identifier: Secret<String>,
    pub(super) business_identifier: Secret<String>,
}

impl TryFrom<&types::ConnectorAuthType> for NoonAuthType {
    type Error = error_stack::Report<errors::ConnectorError>;
    fn try_from(auth_type: &types::ConnectorAuthType) -> Result<Self, Self::Error> {
        match auth_type {
            types::ConnectorAuthType::SignatureKey {
                api_key,
                key1,
                api_secret,
            } => Ok(Self {
                api_key: api_key.to_owned(),
                application_identifier: api_secret.to_owned(),
                business_identifier: key1.to_owned(),
            }),
            _ => Err(errors::ConnectorError::FailedToObtainAuthType.into()),
        }
    }
}
#[derive(Default, Debug, Deserialize, Serialize, strum::Display)]
#[serde(rename_all = "SCREAMING_SNAKE_CASE")]
#[strum(serialize_all = "UPPERCASE")]
pub enum NoonPaymentStatus {
    Initiated,
    Authorized,
    Captured,
    PartiallyCaptured,
    PartiallyRefunded,
    PaymentInfoAdded,
    #[serde(rename = "3DS_ENROLL_INITIATED")]
    ThreeDsEnrollInitiated,
    #[serde(rename = "3DS_ENROLL_CHECKED")]
    ThreeDsEnrollChecked,
    #[serde(rename = "3DS_RESULT_VERIFIED")]
    ThreeDsResultVerified,
    MarkedForReview,
    Authenticated,
    PartiallyReversed,
    #[default]
    Pending,
    Cancelled,
    Failed,
    Refunded,
    Expired,
    Reversed,
    Rejected,
    Locked,
}

impl ForeignFrom<(NoonPaymentStatus, Self)> for enums::AttemptStatus {
    fn foreign_from(data: (NoonPaymentStatus, Self)) -> Self {
        let (item, current_status) = data;
        match item {
            NoonPaymentStatus::Authorized => Self::Authorized,
            NoonPaymentStatus::Captured
            | NoonPaymentStatus::PartiallyCaptured
            | NoonPaymentStatus::PartiallyRefunded
            | NoonPaymentStatus::Refunded => Self::Charged,
            NoonPaymentStatus::Reversed | NoonPaymentStatus::PartiallyReversed => Self::Voided,
            NoonPaymentStatus::Cancelled | NoonPaymentStatus::Expired => Self::AuthenticationFailed,
            NoonPaymentStatus::ThreeDsEnrollInitiated | NoonPaymentStatus::ThreeDsEnrollChecked => {
                Self::AuthenticationPending
            }
            NoonPaymentStatus::ThreeDsResultVerified => Self::AuthenticationSuccessful,
            NoonPaymentStatus::Failed | NoonPaymentStatus::Rejected => Self::Failure,
            NoonPaymentStatus::Pending | NoonPaymentStatus::MarkedForReview => Self::Pending,
            NoonPaymentStatus::Initiated
            | NoonPaymentStatus::PaymentInfoAdded
            | NoonPaymentStatus::Authenticated => Self::Started,
            NoonPaymentStatus::Locked => current_status,
        }
    }
}

#[derive(Debug, Serialize, Deserialize)]
pub struct NoonSubscriptionObject {
    identifier: Secret<String>,
}

#[derive(Default, Debug, Serialize, Deserialize)]
#[serde(rename_all = "camelCase")]
pub struct NoonPaymentsOrderResponse {
    status: NoonPaymentStatus,
    id: u64,
    error_code: u64,
    error_message: Option<String>,
    reference: Option<String>,
}

#[derive(Debug, Serialize, Deserialize)]
#[serde(rename_all = "camelCase")]
pub struct NoonCheckoutData {
    post_url: url::Url,
}

#[derive(Debug, Serialize, Deserialize)]
#[serde(rename_all = "camelCase")]
pub struct NoonPaymentsResponseResult {
    order: NoonPaymentsOrderResponse,
    checkout_data: Option<NoonCheckoutData>,
    subscription: Option<NoonSubscriptionObject>,
}

#[derive(Debug, Serialize, Deserialize)]
pub struct NoonPaymentsResponse {
    result: NoonPaymentsResponseResult,
}

impl<F, T>
    TryFrom<types::ResponseRouterData<F, NoonPaymentsResponse, T, types::PaymentsResponseData>>
    for types::RouterData<F, T, types::PaymentsResponseData>
{
    type Error = error_stack::Report<errors::ConnectorError>;
    fn try_from(
        item: types::ResponseRouterData<F, NoonPaymentsResponse, T, types::PaymentsResponseData>,
    ) -> Result<Self, Self::Error> {
        let order = item.response.result.order;
        let status = enums::AttemptStatus::foreign_from((order.status, item.data.status));
        let redirection_data = item.response.result.checkout_data.map(|redirection_data| {
            services::RedirectForm::Form {
                endpoint: redirection_data.post_url.to_string(),
                method: services::Method::Post,
                form_fields: std::collections::HashMap::new(),
            }
        });
        let mandate_reference =
            item.response
                .result
                .subscription
                .map(|subscription_data| types::MandateReference {
                    connector_mandate_id: Some(subscription_data.identifier.expose()),
                    payment_method_id: None,
                });
        Ok(Self {
            status,
            response: match order.error_message {
                Some(error_message) => Err(ErrorResponse {
                    code: order.error_code.to_string(),
                    message: error_message.clone(),
                    reason: Some(error_message),
                    status_code: item.http_code,
                    attempt_status: Some(status),
                    connector_transaction_id: Some(order.id.to_string()),
                }),
                _ => {
                    let connector_response_reference_id =
                        order.reference.or(Some(order.id.to_string()));
                    Ok(types::PaymentsResponseData::TransactionResponse {
                        resource_id: types::ResponseId::ConnectorTransactionId(
                            order.id.to_string(),
                        ),
                        redirection_data,
                        mandate_reference,
                        connector_metadata: None,
                        network_txn_id: None,
                        connector_response_reference_id,
                        incremental_authorization_allowed: None,
                    })
                }
            },
            ..item.data
        })
    }
}

#[derive(Debug, Serialize)]
#[serde(rename_all = "camelCase")]
pub struct NoonActionTransaction {
    amount: String,
    currency: diesel_models::enums::Currency,
    transaction_reference: Option<String>,
}

#[derive(Debug, Serialize)]
#[serde(rename_all = "camelCase")]
pub struct NoonActionOrder {
    id: String,
}

#[derive(Debug, Serialize)]
#[serde(rename_all = "camelCase")]
pub struct NoonPaymentsActionRequest {
    api_operation: NoonApiOperations,
    order: NoonActionOrder,
    transaction: NoonActionTransaction,
}

impl TryFrom<&types::PaymentsCaptureRouterData> for NoonPaymentsActionRequest {
    type Error = error_stack::Report<errors::ConnectorError>;
    fn try_from(item: &types::PaymentsCaptureRouterData) -> Result<Self, Self::Error> {
        let order = NoonActionOrder {
            id: item.request.connector_transaction_id.clone(),
        };
        let transaction = NoonActionTransaction {
            amount: conn_utils::to_currency_base_unit(
                item.request.amount_to_capture,
                item.request.currency,
            )?,
            currency: item.request.currency,
            transaction_reference: None,
        };
        Ok(Self {
            api_operation: NoonApiOperations::Capture,
            order,
            transaction,
        })
    }
}

#[derive(Debug, Serialize)]
#[serde(rename_all = "camelCase")]
pub struct NoonPaymentsCancelRequest {
    api_operation: NoonApiOperations,
    order: NoonActionOrder,
}

impl TryFrom<&types::PaymentsCancelRouterData> for NoonPaymentsCancelRequest {
    type Error = error_stack::Report<errors::ConnectorError>;
    fn try_from(item: &types::PaymentsCancelRouterData) -> Result<Self, Self::Error> {
        let order = NoonActionOrder {
            id: item.request.connector_transaction_id.clone(),
        };
        Ok(Self {
            api_operation: NoonApiOperations::Reverse,
            order,
        })
    }
}

#[derive(Debug, Serialize)]
#[serde(rename_all = "camelCase")]
pub struct NoonRevokeMandateRequest {
    api_operation: NoonApiOperations,
    subscription: NoonSubscriptionObject,
}

impl TryFrom<&types::MandateRevokeRouterData> for NoonRevokeMandateRequest {
    type Error = error_stack::Report<errors::ConnectorError>;
    fn try_from(item: &types::MandateRevokeRouterData) -> Result<Self, Self::Error> {
        Ok(Self {
            api_operation: NoonApiOperations::CancelSubscription,
            subscription: NoonSubscriptionObject {
                identifier: Secret::new(item.request.get_connector_mandate_id()?),
            },
        })
    }
}

impl<F> TryFrom<&types::RefundsRouterData<F>> for NoonPaymentsActionRequest {
    type Error = error_stack::Report<errors::ConnectorError>;
    fn try_from(item: &types::RefundsRouterData<F>) -> Result<Self, Self::Error> {
        let order = NoonActionOrder {
            id: item.request.connector_transaction_id.clone(),
        };
        let transaction = NoonActionTransaction {
            amount: conn_utils::to_currency_base_unit(
                item.request.refund_amount,
                item.request.currency,
            )?,
            currency: item.request.currency,
            transaction_reference: Some(item.request.refund_id.clone()),
        };
        Ok(Self {
            api_operation: NoonApiOperations::Refund,
            order,
            transaction,
        })
    }
}
#[derive(Debug, Deserialize, Serialize)]
pub enum NoonRevokeStatus {
    Cancelled,
}

#[derive(Debug, Deserialize, Serialize)]
pub struct NoonCancelSubscriptionObject {
    status: NoonRevokeStatus,
}

#[derive(Debug, Deserialize, Serialize)]
pub struct NoonRevokeMandateResult {
    subscription: NoonCancelSubscriptionObject,
}

#[derive(Debug, Deserialize, Serialize)]
pub struct NoonRevokeMandateResponse {
    result: NoonRevokeMandateResult,
}

impl<F>
    TryFrom<
        types::ResponseRouterData<
            F,
            NoonRevokeMandateResponse,
            types::MandateRevokeRequestData,
            types::MandateRevokeResponseData,
        >,
    > for types::RouterData<F, types::MandateRevokeRequestData, types::MandateRevokeResponseData>
{
    type Error = error_stack::Report<errors::ConnectorError>;
    fn try_from(
        item: types::ResponseRouterData<
            F,
            NoonRevokeMandateResponse,
            types::MandateRevokeRequestData,
            types::MandateRevokeResponseData,
        >,
    ) -> Result<Self, Self::Error> {
        match item.response.result.subscription.status {
            NoonRevokeStatus::Cancelled => Ok(Self {
                response: Ok(types::MandateRevokeResponseData {
                    mandate_status: common_enums::MandateStatus::Revoked,
                }),
                ..item.data
            }),
        }
    }
}

#[derive(Debug, Default, Deserialize, Clone, Serialize)]
#[serde(rename_all = "UPPERCASE")]
pub enum RefundStatus {
    Success,
    Failed,
    #[default]
    Pending,
}

impl From<RefundStatus> for enums::RefundStatus {
    fn from(item: RefundStatus) -> Self {
        match item {
            RefundStatus::Success => Self::Success,
            RefundStatus::Failed => Self::Failure,
            RefundStatus::Pending => Self::Pending,
        }
    }
}

#[derive(Default, Debug, Deserialize, Serialize)]
#[serde(rename_all = "camelCase")]
pub struct NoonPaymentsTransactionResponse {
    id: String,
    status: RefundStatus,
}

#[derive(Default, Debug, Deserialize, Serialize)]
#[serde(rename_all = "camelCase")]
pub struct NoonRefundResponseResult {
    transaction: NoonPaymentsTransactionResponse,
}

#[derive(Default, Debug, Deserialize, Serialize)]
#[serde(rename_all = "camelCase")]
pub struct RefundResponse {
    result: NoonRefundResponseResult,
    result_code: u32,
    class_description: String,
    message: String,
}

impl TryFrom<types::RefundsResponseRouterData<api::Execute, RefundResponse>>
    for types::RefundsRouterData<api::Execute>
{
    type Error = error_stack::Report<errors::ConnectorError>;
    fn try_from(
        item: types::RefundsResponseRouterData<api::Execute, RefundResponse>,
    ) -> Result<Self, Self::Error> {
        let response = &item.response;
        let refund_status =
            enums::RefundStatus::from(response.result.transaction.status.to_owned());
        let response = if is_refund_failure(refund_status) {
            Err(ErrorResponse {
                status_code: item.http_code,
                code: response.result_code.to_string(),
                message: response.class_description.clone(),
                reason: Some(response.message.clone()),
                attempt_status: None,
                connector_transaction_id: Some(response.result.transaction.id.clone()),
            })
        } else {
            Ok(types::RefundsResponseData {
                connector_refund_id: item.response.result.transaction.id,
                refund_status,
            })
        };
        Ok(Self {
            response,
            ..item.data
        })
    }
}

#[derive(Default, Debug, Deserialize, Serialize)]
#[serde(rename_all = "camelCase")]
pub struct NoonRefundResponseTransactions {
    id: String,
    status: RefundStatus,
    transaction_reference: Option<String>,
}

#[derive(Default, Debug, Deserialize, Serialize)]
#[serde(rename_all = "camelCase")]
pub struct NoonRefundSyncResponseResult {
    transactions: Vec<NoonRefundResponseTransactions>,
}

#[derive(Default, Debug, Deserialize, Serialize)]
#[serde(rename_all = "camelCase")]
pub struct RefundSyncResponse {
    result: NoonRefundSyncResponseResult,
    result_code: u32,
    class_description: String,
    message: String,
}

impl TryFrom<types::RefundsResponseRouterData<api::RSync, RefundSyncResponse>>
    for types::RefundsRouterData<api::RSync>
{
    type Error = error_stack::Report<errors::ConnectorError>;
    fn try_from(
        item: types::RefundsResponseRouterData<api::RSync, RefundSyncResponse>,
    ) -> Result<Self, Self::Error> {
        let noon_transaction: &NoonRefundResponseTransactions = item
            .response
            .result
            .transactions
            .iter()
            .find(|transaction| {
                transaction
                    .transaction_reference
                    .clone()
                    .map_or(false, |transaction_instance| {
                        transaction_instance == item.data.request.refund_id
                    })
            })
            .ok_or(errors::ConnectorError::ResponseHandlingFailed)?;
        let refund_status = enums::RefundStatus::from(noon_transaction.status.to_owned());
        let response = if is_refund_failure(refund_status) {
            let response = &item.response;
            Err(ErrorResponse {
                status_code: item.http_code,
                code: response.result_code.to_string(),
                message: response.class_description.clone(),
                reason: Some(response.message.clone()),
                attempt_status: None,
                connector_transaction_id: Some(noon_transaction.id.clone()),
            })
        } else {
            Ok(types::RefundsResponseData {
                connector_refund_id: noon_transaction.id.to_owned(),
                refund_status,
            })
        };
        Ok(Self {
            response,
            ..item.data
        })
    }
}

#[derive(Debug, Deserialize, strum::Display)]
pub enum NoonWebhookEventTypes {
    Authenticate,
    Authorize,
    Capture,
    Fail,
    Refund,
    Sale,
    #[serde(other)]
    Unknown,
}

#[derive(Debug, Deserialize)]
#[serde(rename_all = "camelCase")]
pub struct NoonWebhookBody {
    pub order_id: u64,
    pub order_status: NoonPaymentStatus,
    pub event_type: NoonWebhookEventTypes,
    pub event_id: String,
    pub time_stamp: String,
}

#[derive(Debug, Deserialize)]
pub struct NoonWebhookSignature {
    pub signature: String,
}

#[derive(Debug, Deserialize)]
#[serde(rename_all = "camelCase")]
pub struct NoonWebhookOrderId {
    pub order_id: u64,
}

#[derive(Debug, Deserialize)]
#[serde(rename_all = "camelCase")]
pub struct NoonWebhookEvent {
    pub order_status: NoonPaymentStatus,
    pub event_type: NoonWebhookEventTypes,
}

#[derive(Debug, Deserialize)]
#[serde(rename_all = "camelCase")]
pub struct NoonWebhookObject {
    pub order_status: NoonPaymentStatus,
    pub order_id: u64,
}

/// This from will ensure that webhook body would be properly parsed into PSync response
impl From<NoonWebhookObject> for NoonPaymentsResponse {
    fn from(value: NoonWebhookObject) -> Self {
        Self {
            result: NoonPaymentsResponseResult {
                order: NoonPaymentsOrderResponse {
                    status: value.order_status,
                    id: value.order_id,
                    //For successful payments Noon Always populates error_code as 0.
                    error_code: 0,
                    error_message: None,
                    reference: None,
                },
                checkout_data: None,
                subscription: None,
            },
        }
    }
}

#[derive(Debug, Deserialize, Serialize)]
#[serde(rename_all = "camelCase")]
pub struct NoonErrorResponse {
    pub result_code: u32,
    pub message: String,
    pub class_description: String,
}<|MERGE_RESOLUTION|>--- conflicted
+++ resolved
@@ -241,11 +241,7 @@
                 match item.request.payment_method_data.clone() {
                     domain::PaymentMethodData::Card(req_card) => {
                         Ok(NoonPaymentData::Card(NoonCard {
-<<<<<<< HEAD
-                            name_on_card: item.get_optional_billing_name(),
-=======
-                            name_on_card: req_card.card_holder_name.clone(),
->>>>>>> 9cce1520
+                            name_on_card: item.get_optional_billing_combined_name(),
                             number_plain: req_card.card_number.clone(),
                             expiry_month: req_card.card_exp_month.clone(),
                             expiry_year: req_card.get_expiry_year_4_digit(),
