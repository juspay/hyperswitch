use common_utils::ext_traits::ValueExt;
use error_stack::ResultExt;
use masking::Secret;
use serde::{Deserialize, Serialize};

use crate::{
    connector::utils::{
        self as conn_utils, PaymentsAuthorizeRequestData, RefundsRequestData, RouterData,
    },
    core::errors,
    services,
    types::{self, api, storage::enums},
};

#[derive(Debug, Serialize)]
#[serde(rename_all = "UPPERCASE")]
pub enum NoonChannels {
    Web,
}

#[derive(Debug, Serialize)]
#[serde(rename_all = "UPPERCASE")]
pub enum NoonSubscriptonType {
    Unscheduled,
}

#[derive(Debug, Serialize)]
pub struct NoonSubscriptionData {
    #[serde(rename = "type")]
    subscription_type: NoonSubscriptonType,
    //Short description about the subscription.
    name: String,
}

#[derive(Debug, Deserialize, Default)]
pub struct NoonOrderCategory {
    category: String,
}

#[derive(Debug, Serialize)]
#[serde(rename_all = "camelCase")]
pub struct NoonOrder {
    amount: String,
    currency: Option<storage_models::enums::Currency>,
    channel: NoonChannels,
    category: Option<String>,
    //Short description of the order.
    name: String,
}

#[derive(Debug, Serialize)]
#[serde(rename_all = "UPPERCASE")]
pub enum NoonPaymentActions {
    Authorize,
    Sale,
}

#[derive(Debug, Serialize)]
#[serde(rename_all = "camelCase")]
pub struct NoonConfiguration {
    tokenize_c_c: Option<bool>,
    payment_action: NoonPaymentActions,
    return_url: Option<String>,
    webhook_url: Option<String>,
}

#[derive(Debug, Serialize)]
#[serde(rename_all = "camelCase")]
pub struct NoonSubscription {
    subscription_identifier: String,
}

#[derive(Debug, Serialize)]
#[serde(rename_all = "camelCase")]
pub struct NoonCard {
    name_on_card: Secret<String>,
    number_plain: cards::CardNumber,
    expiry_month: Secret<String>,
    expiry_year: Secret<String>,
    cvv: Secret<String>,
}

#[derive(Debug, Serialize)]
#[serde(tag = "type", content = "data")]
pub enum NoonPaymentData {
    Card(NoonCard),
    Subscription(NoonSubscription),
}

#[derive(Debug, Serialize)]
#[serde(rename_all = "UPPERCASE")]
pub enum NoonApiOperations {
    Initiate,
    Capture,
    Reverse,
    Refund,
}
#[derive(Debug, Serialize)]
#[serde(rename_all = "camelCase")]
pub struct NoonPaymentsRequest {
    api_operation: NoonApiOperations,
    order: NoonOrder,
    configuration: NoonConfiguration,
    payment_data: NoonPaymentData,
    subscription: Option<NoonSubscriptionData>,
}

impl TryFrom<&types::PaymentsAuthorizeRouterData> for NoonPaymentsRequest {
    type Error = error_stack::Report<errors::ConnectorError>;
    fn try_from(item: &types::PaymentsAuthorizeRouterData) -> Result<Self, Self::Error> {
        let (payment_data, currency, category) = if item.request.mandate_id.is_some() {
            (
                NoonPaymentData::Subscription(NoonSubscription {
                    subscription_identifier: item.request.connector_mandate_id().ok_or(
                        errors::ConnectorError::MissingRequiredField {
                            field_name: "mandate_id",
                        },
                    )?,
                }),
                None,
                None,
            )
        } else {
            let metadata = item.get_connector_meta()?;
            let order_category = metadata
                .parse_value::<NoonOrderCategory>("NoonOrderCategory")
                .change_context(errors::ConnectorError::RequestEncodingFailed)?;
            (
                match item.request.payment_method_data.clone() {
                    api::PaymentMethodData::Card(req_card) => Ok(NoonPaymentData::Card(NoonCard {
                        name_on_card: req_card.card_holder_name,
                        number_plain: req_card.card_number,
                        expiry_month: req_card.card_exp_month,
                        expiry_year: req_card.card_exp_year,
                        cvv: req_card.card_cvc,
                    })),
                    _ => Err(errors::ConnectorError::NotImplemented(
                        "Payment methods".to_string(),
                    )),
                }?,
                Some(item.request.currency),
                Some(order_category.category),
            )
        };
        let name = item.get_description()?;
        let (subscription, tokenize_c_c) =
            match item.request.setup_future_usage.is_some().then_some((
                NoonSubscriptionData {
                    subscription_type: NoonSubscriptonType::Unscheduled,
                    name: name.clone(),
                },
                true,
            )) {
                Some((a, b)) => (Some(a), Some(b)),
                None => (None, None),
            };
        let order = NoonOrder {
            amount: conn_utils::to_currency_base_unit(item.request.amount, item.request.currency)?,
            currency,
            channel: NoonChannels::Web,
            category,
            name,
        };
        let payment_action = if item.request.is_auto_capture()? {
            NoonPaymentActions::Sale
        } else {
            NoonPaymentActions::Authorize
        };
        Ok(Self {
            api_operation: NoonApiOperations::Initiate,
            order,
            configuration: NoonConfiguration {
                payment_action,
                return_url: item.request.router_return_url.clone(),
                webhook_url: item.request.webhook_url.clone(),
                tokenize_c_c,
            },
            payment_data,
            subscription,
        })
    }
}

// Auth Struct
pub struct NoonAuthType {
    pub(super) api_key: String,
    pub(super) application_identifier: String,
    pub(super) business_identifier: String,
}

impl TryFrom<&types::ConnectorAuthType> for NoonAuthType {
    type Error = error_stack::Report<errors::ConnectorError>;
    fn try_from(auth_type: &types::ConnectorAuthType) -> Result<Self, Self::Error> {
        match auth_type {
            types::ConnectorAuthType::SignatureKey {
                api_key,
                key1,
                api_secret,
            } => Ok(Self {
                api_key: api_key.to_string(),
                application_identifier: api_secret.to_string(),
                business_identifier: key1.to_string(),
            }),
            _ => Err(errors::ConnectorError::FailedToObtainAuthType.into()),
        }
    }
}
<<<<<<< HEAD
#[derive(Debug, Deserialize, strum::Display)]
#[serde(rename_all = "UPPERCASE")]
#[strum(serialize_all = "UPPERCASE")]
=======
#[derive(Default, Debug, Deserialize)]
#[serde(rename_all = "SCREAMING_SNAKE_CASE")]
>>>>>>> 50789cd4
pub enum NoonPaymentStatus {
    Authorized,
    Captured,
    PartiallyCaptured,
    Reversed,
    Cancelled,
    #[serde(rename = "3DS_ENROLL_INITIATED")]
    ThreeDsEnrollInitiated,
    Failed,
    #[default]
    Pending,
}

impl From<NoonPaymentStatus> for enums::AttemptStatus {
    fn from(item: NoonPaymentStatus) -> Self {
        match item {
            NoonPaymentStatus::Authorized => Self::Authorized,
            NoonPaymentStatus::Captured | NoonPaymentStatus::PartiallyCaptured => Self::Charged,
            NoonPaymentStatus::Reversed => Self::Voided,
            NoonPaymentStatus::Cancelled => Self::AuthenticationFailed,
            NoonPaymentStatus::ThreeDsEnrollInitiated => Self::AuthenticationPending,
            NoonPaymentStatus::Failed => Self::Failure,
            NoonPaymentStatus::Pending => Self::Pending,
        }
    }
}

<<<<<<< HEAD
#[derive(Debug, Deserialize)]
pub struct NoonSubscriptionResponse {
    identifier: String,
}

#[derive(Debug, Deserialize)]
=======
#[derive(Default, Debug, Deserialize)]
>>>>>>> 50789cd4
#[serde(rename_all = "camelCase")]
pub struct NoonPaymentsOrderResponse {
    status: NoonPaymentStatus,
    id: u64,
}

#[derive(Debug, Deserialize)]
#[serde(rename_all = "camelCase")]
pub struct NoonCheckoutData {
    post_url: url::Url,
}

#[derive(Debug, Deserialize)]
#[serde(rename_all = "camelCase")]
pub struct NoonPaymentsResponseResult {
    order: NoonPaymentsOrderResponse,
    checkout_data: Option<NoonCheckoutData>,
    subscription: Option<NoonSubscriptionResponse>,
}

#[derive(Debug, Deserialize)]
pub struct NoonPaymentsResponse {
    result: NoonPaymentsResponseResult,
}

impl<F, T>
    TryFrom<types::ResponseRouterData<F, NoonPaymentsResponse, T, types::PaymentsResponseData>>
    for types::RouterData<F, T, types::PaymentsResponseData>
{
    type Error = error_stack::Report<errors::ConnectorError>;
    fn try_from(
        item: types::ResponseRouterData<F, NoonPaymentsResponse, T, types::PaymentsResponseData>,
    ) -> Result<Self, Self::Error> {
        let redirection_data = item.response.result.checkout_data.map(|redirection_data| {
            services::RedirectForm::Form {
                endpoint: redirection_data.post_url.to_string(),
                method: services::Method::Post,
                form_fields: std::collections::HashMap::new(),
            }
        });
        let mandate_reference =
            item.response
                .result
                .subscription
                .map(|subscription_data| types::MandateReference {
                    connector_mandate_id: Some(subscription_data.identifier),
                    payment_method_id: None,
                });
        Ok(Self {
            status: enums::AttemptStatus::from(item.response.result.order.status),
            response: Ok(types::PaymentsResponseData::TransactionResponse {
                resource_id: types::ResponseId::ConnectorTransactionId(
                    item.response.result.order.id.to_string(),
                ),
                redirection_data,
                mandate_reference,
                connector_metadata: None,
                network_txn_id: None,
            }),
            ..item.data
        })
    }
}

#[derive(Debug, Serialize)]
#[serde(rename_all = "camelCase")]
pub struct NoonActionTransaction {
    amount: String,
    currency: storage_models::enums::Currency,
}

#[derive(Debug, Serialize)]
#[serde(rename_all = "camelCase")]
pub struct NoonActionOrder {
    id: String,
}

#[derive(Debug, Serialize)]
#[serde(rename_all = "camelCase")]
pub struct NoonPaymentsActionRequest {
    api_operation: NoonApiOperations,
    order: NoonActionOrder,
    transaction: NoonActionTransaction,
}

impl TryFrom<&types::PaymentsCaptureRouterData> for NoonPaymentsActionRequest {
    type Error = error_stack::Report<errors::ConnectorError>;
    fn try_from(item: &types::PaymentsCaptureRouterData) -> Result<Self, Self::Error> {
        let order = NoonActionOrder {
            id: item.request.connector_transaction_id.clone(),
        };
        let transaction = NoonActionTransaction {
            amount: conn_utils::to_currency_base_unit(
                item.request.amount_to_capture,
                item.request.currency,
            )?,
            currency: item.request.currency,
        };
        Ok(Self {
            api_operation: NoonApiOperations::Capture,
            order,
            transaction,
        })
    }
}

#[derive(Debug, Serialize)]
#[serde(rename_all = "camelCase")]
pub struct NoonPaymentsCancelRequest {
    api_operation: NoonApiOperations,
    order: NoonActionOrder,
}

impl TryFrom<&types::PaymentsCancelRouterData> for NoonPaymentsCancelRequest {
    type Error = error_stack::Report<errors::ConnectorError>;
    fn try_from(item: &types::PaymentsCancelRouterData) -> Result<Self, Self::Error> {
        let order = NoonActionOrder {
            id: item.request.connector_transaction_id.clone(),
        };
        Ok(Self {
            api_operation: NoonApiOperations::Reverse,
            order,
        })
    }
}

impl<F> TryFrom<&types::RefundsRouterData<F>> for NoonPaymentsActionRequest {
    type Error = error_stack::Report<errors::ConnectorError>;
    fn try_from(item: &types::RefundsRouterData<F>) -> Result<Self, Self::Error> {
        let order = NoonActionOrder {
            id: item.request.connector_transaction_id.clone(),
        };
        let transaction = NoonActionTransaction {
            amount: conn_utils::to_currency_base_unit(
                item.request.refund_amount,
                item.request.currency,
            )?,
            currency: item.request.currency,
        };
        Ok(Self {
            api_operation: NoonApiOperations::Refund,
            order,
            transaction,
        })
    }
}

#[derive(Debug, Default, Deserialize, Clone)]
#[serde(rename_all = "UPPERCASE")]
pub enum RefundStatus {
    Success,
    Failed,
    #[default]
    Pending,
}

impl From<RefundStatus> for enums::RefundStatus {
    fn from(item: RefundStatus) -> Self {
        match item {
            RefundStatus::Success => Self::Success,
            RefundStatus::Failed => Self::Failure,
            RefundStatus::Pending => Self::Pending,
        }
    }
}

#[derive(Default, Debug, Deserialize)]
#[serde(rename_all = "camelCase")]
pub struct NoonPaymentsTransactionResponse {
    id: String,
    status: RefundStatus,
}

#[derive(Default, Debug, Deserialize)]
pub struct NoonRefundResponseResult {
    transaction: NoonPaymentsTransactionResponse,
}

#[derive(Default, Debug, Deserialize)]
pub struct RefundResponse {
    result: NoonRefundResponseResult,
}

impl TryFrom<types::RefundsResponseRouterData<api::Execute, RefundResponse>>
    for types::RefundsRouterData<api::Execute>
{
    type Error = error_stack::Report<errors::ConnectorError>;
    fn try_from(
        item: types::RefundsResponseRouterData<api::Execute, RefundResponse>,
    ) -> Result<Self, Self::Error> {
        Ok(Self {
            response: Ok(types::RefundsResponseData {
                connector_refund_id: item.response.result.transaction.id,
                refund_status: enums::RefundStatus::from(item.response.result.transaction.status),
            }),
            ..item.data
        })
    }
}

#[derive(Default, Debug, Deserialize)]
pub struct NoonRefundResponseTransactions {
    id: String,
    status: RefundStatus,
}

#[derive(Default, Debug, Deserialize)]
pub struct NoonRefundSyncResponseResult {
    transactions: Vec<NoonRefundResponseTransactions>,
}

#[derive(Default, Debug, Deserialize)]
pub struct RefundSyncResponse {
    result: NoonRefundSyncResponseResult,
}

impl TryFrom<types::RefundsResponseRouterData<api::RSync, RefundSyncResponse>>
    for types::RefundsRouterData<api::RSync>
{
    type Error = error_stack::Report<errors::ConnectorError>;
    fn try_from(
        item: types::RefundsResponseRouterData<api::RSync, RefundSyncResponse>,
    ) -> Result<Self, Self::Error> {
        let connector_refund_id = item.data.request.get_connector_refund_id()?;
        let noon_transaction: &NoonRefundResponseTransactions = item
            .response
            .result
            .transactions
            .iter()
            .find(|transaction| transaction.id == connector_refund_id)
            .ok_or(errors::ConnectorError::ResponseHandlingFailed)?;

        Ok(Self {
            response: Ok(types::RefundsResponseData {
                connector_refund_id: noon_transaction.id.to_owned(),
                refund_status: enums::RefundStatus::from(noon_transaction.status.to_owned()),
            }),
            ..item.data
        })
    }
}

#[derive(Debug, Deserialize, strum::Display)]
pub enum NoonWebhookEventTypes {
    Authenticate,
    Authorize,
    Capture,
    Fail,
    Refund,
    Sale,
}

#[derive(Debug, Deserialize)]
#[serde(rename_all = "camelCase")]
pub struct NoonWebhookBody {
    pub order_id: u64,
    pub order_status: NoonPaymentStatus,
    pub event_type: NoonWebhookEventTypes,
    pub event_id: String,
    pub time_stamp: String,
}

#[derive(Debug, Deserialize)]
pub struct NoonWebhookSignature {
    pub signature: String,
}

#[derive(Debug, Deserialize)]
#[serde(rename_all = "camelCase")]
pub struct NoonWebhookOrderId {
    pub order_id: u64,
}

#[derive(Debug, Deserialize)]
#[serde(rename_all = "camelCase")]
pub struct NoonWebhookEvent {
    pub order_status: NoonPaymentStatus,
    pub event_type: NoonWebhookEventTypes,
}

#[derive(Debug, Deserialize)]
#[serde(rename_all = "camelCase")]
pub struct NoonErrorResponse {
    pub result_code: u32,
    pub message: String,
    pub class_description: String,
}<|MERGE_RESOLUTION|>--- conflicted
+++ resolved
@@ -205,14 +205,9 @@
         }
     }
 }
-<<<<<<< HEAD
 #[derive(Debug, Deserialize, strum::Display)]
-#[serde(rename_all = "UPPERCASE")]
+#[serde(rename_all = "SCREAMING_SNAKE_CASE")]
 #[strum(serialize_all = "UPPERCASE")]
-=======
-#[derive(Default, Debug, Deserialize)]
-#[serde(rename_all = "SCREAMING_SNAKE_CASE")]
->>>>>>> 50789cd4
 pub enum NoonPaymentStatus {
     Authorized,
     Captured,
@@ -240,16 +235,12 @@
     }
 }
 
-<<<<<<< HEAD
 #[derive(Debug, Deserialize)]
 pub struct NoonSubscriptionResponse {
     identifier: String,
 }
 
-#[derive(Debug, Deserialize)]
-=======
-#[derive(Default, Debug, Deserialize)]
->>>>>>> 50789cd4
+#[derive(Default, Debug, Deserialize)]
 #[serde(rename_all = "camelCase")]
 pub struct NoonPaymentsOrderResponse {
     status: NoonPaymentStatus,
