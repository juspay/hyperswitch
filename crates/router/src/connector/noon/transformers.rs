use common_utils::{ext_traits::Encode, pii};
use error_stack::{IntoReport, ResultExt};
use masking::{ExposeInterface, PeekInterface, Secret};
use serde::{Deserialize, Serialize};

use crate::{
    connector::utils::{
        self as conn_utils, is_refund_failure, CardData, PaymentsAuthorizeRequestData,
        RevokeMandateRequestData, RouterData, WalletData,
    },
    core::{errors, mandate::MandateBehaviour},
    services,
    types::{self, api, domain, storage::enums, transformers::ForeignFrom, ErrorResponse},
};

// These needs to be accepted from SDK, need to be done after 1.0.0 stability as API contract will change
const GOOGLEPAY_API_VERSION_MINOR: u8 = 0;
const GOOGLEPAY_API_VERSION: u8 = 2;

#[derive(Debug, Serialize)]
#[serde(rename_all = "UPPERCASE")]
pub enum NoonChannels {
    Web,
}

#[derive(Debug, Serialize)]
#[serde(rename_all = "UPPERCASE")]
pub enum NoonSubscriptionType {
    Unscheduled,
}

#[derive(Debug, Serialize)]
#[serde(rename_all = "camelCase")]
pub struct NoonSubscriptionData {
    #[serde(rename = "type")]
    subscription_type: NoonSubscriptionType,
    //Short description about the subscription.
    name: String,
    max_amount: String,
}

#[derive(Debug, Serialize)]
#[serde(rename_all = "camelCase")]
pub struct NoonBillingAddress {
    street: Option<Secret<String>>,
    street2: Option<Secret<String>>,
    city: Option<String>,
    state_province: Option<Secret<String>>,
    country: Option<api_models::enums::CountryAlpha2>,
    postal_code: Option<Secret<String>>,
}

#[derive(Debug, Serialize)]
#[serde(rename_all = "camelCase")]
pub struct NoonBilling {
    address: NoonBillingAddress,
}

#[derive(Debug, Serialize)]
#[serde(rename_all = "camelCase")]
pub struct NoonOrder {
    amount: String,
    currency: Option<diesel_models::enums::Currency>,
    channel: NoonChannels,
    category: Option<String>,
    reference: String,
    //Short description of the order.
    name: String,
    nvp: Option<NoonOrderNvp>,
    ip_address: Option<Secret<String, pii::IpAddress>>,
}

#[derive(Debug, Serialize)]
pub struct NoonOrderNvp {
    #[serde(flatten)]
    inner: std::collections::BTreeMap<String, Secret<String>>,
}

fn get_value_as_string(value: &serde_json::Value) -> String {
    match value {
        serde_json::Value::String(string) => string.to_owned(),
        serde_json::Value::Null
        | serde_json::Value::Bool(_)
        | serde_json::Value::Number(_)
        | serde_json::Value::Array(_)
        | serde_json::Value::Object(_) => value.to_string(),
    }
}

impl NoonOrderNvp {
    pub fn new(metadata: &pii::SecretSerdeValue) -> Self {
        let metadata_as_string = metadata.peek().to_string();
        let hash_map: std::collections::BTreeMap<String, serde_json::Value> =
            serde_json::from_str(&metadata_as_string).unwrap_or(std::collections::BTreeMap::new());
        let inner = hash_map
            .into_iter()
            .enumerate()
            .map(|(index, (hs_key, hs_value))| {
                let noon_key = format!("{}", index + 1);
                // to_string() function on serde_json::Value returns a string with "" quotes. Noon doesn't allow this. Hence get_value_as_string function
                let noon_value = format!("{hs_key}={}", get_value_as_string(&hs_value));
                (noon_key, Secret::new(noon_value))
            })
            .collect();
        Self { inner }
    }
}

#[derive(Debug, Serialize)]
#[serde(rename_all = "UPPERCASE")]
pub enum NoonPaymentActions {
    Authorize,
    Sale,
}

#[derive(Debug, Serialize)]
#[serde(rename_all = "camelCase")]
pub struct NoonConfiguration {
    tokenize_c_c: Option<bool>,
    payment_action: NoonPaymentActions,
    return_url: Option<String>,
}

#[derive(Debug, Serialize)]
#[serde(rename_all = "camelCase")]
pub struct NoonSubscription {
    subscription_identifier: Secret<String>,
}

#[derive(Debug, Serialize)]
#[serde(rename_all = "camelCase")]
pub struct NoonCard {
    name_on_card: Option<Secret<String>>,
    number_plain: cards::CardNumber,
    expiry_month: Secret<String>,
    expiry_year: Secret<String>,
    cvv: Secret<String>,
}

#[derive(Debug, Serialize)]
#[serde(rename_all = "camelCase")]
pub struct NoonApplePayPaymentMethod {
    pub display_name: String,
    pub network: String,
    #[serde(rename = "type")]
    pub pm_type: String,
}

#[derive(Debug, Serialize, Deserialize)]
#[serde(rename_all = "camelCase")]
pub struct NoonApplePayHeader {
    ephemeral_public_key: Secret<String>,
    public_key_hash: Secret<String>,
    transaction_id: Secret<String>,
}

#[derive(Debug, Serialize, Deserialize)]
pub struct NoonApplePaymentData {
    version: Secret<String>,
    data: Secret<String>,
    signature: Secret<String>,
    header: NoonApplePayHeader,
}

#[derive(Debug, Serialize)]
#[serde(rename_all = "camelCase")]
pub struct NoonApplePayData {
    payment_data: NoonApplePaymentData,
    payment_method: NoonApplePayPaymentMethod,
    transaction_identifier: Secret<String>,
}

#[derive(Debug, Serialize)]
#[serde(rename_all = "camelCase")]
pub struct NoonApplePayTokenData {
    token: NoonApplePayData,
}

#[derive(Debug, Serialize)]
#[serde(rename_all = "camelCase")]
pub struct NoonApplePay {
    payment_info: Secret<String>,
}

#[derive(Debug, Serialize)]
#[serde(rename_all = "camelCase")]
pub struct NoonGooglePay {
    api_version_minor: u8,
    api_version: u8,
    payment_method_data: conn_utils::GooglePayWalletData,
}

#[derive(Debug, Serialize)]
#[serde(rename_all = "camelCase")]
pub struct NoonPayPal {
    return_url: String,
}

#[derive(Debug, Serialize)]
#[serde(tag = "type", content = "data", rename_all = "UPPERCASE")]
pub enum NoonPaymentData {
    Card(NoonCard),
    Subscription(NoonSubscription),
    ApplePay(NoonApplePay),
    GooglePay(NoonGooglePay),
    PayPal(NoonPayPal),
}

#[derive(Debug, Serialize)]
#[serde(rename_all = "SCREAMING_SNAKE_CASE")]
pub enum NoonApiOperations {
    Initiate,
    Capture,
    Reverse,
    Refund,
    CancelSubscription,
}
#[derive(Debug, Serialize)]
#[serde(rename_all = "camelCase")]
pub struct NoonPaymentsRequest {
    api_operation: NoonApiOperations,
    order: NoonOrder,
    configuration: NoonConfiguration,
    payment_data: NoonPaymentData,
    subscription: Option<NoonSubscriptionData>,
    billing: Option<NoonBilling>,
}

impl TryFrom<&types::PaymentsAuthorizeRouterData> for NoonPaymentsRequest {
    type Error = error_stack::Report<errors::ConnectorError>;
    fn try_from(item: &types::PaymentsAuthorizeRouterData) -> Result<Self, Self::Error> {
        let (payment_data, currency, category) = match item.request.connector_mandate_id() {
            Some(mandate_id) => (
                NoonPaymentData::Subscription(NoonSubscription {
                    subscription_identifier: Secret::new(mandate_id),
                }),
                None,
                None,
            ),
            _ => (
                match item.request.payment_method_data.clone() {
                    domain::PaymentMethodData::Card(req_card) => {
                        Ok(NoonPaymentData::Card(NoonCard {
                            name_on_card: req_card.card_holder_name.clone(),
                            number_plain: req_card.card_number.clone(),
                            expiry_month: req_card.card_exp_month.clone(),
                            expiry_year: req_card.get_expiry_year_4_digit(),
                            cvv: req_card.card_cvc,
                        }))
                    }
                    domain::PaymentMethodData::Wallet(wallet_data) => match wallet_data.clone() {
<<<<<<< HEAD
                        domain::WalletData::GooglePay(google_pay_data) => {
=======
                        api_models::payments::WalletData::GooglePay(google_pay_data) => {
>>>>>>> a398a56e
                            Ok(NoonPaymentData::GooglePay(NoonGooglePay {
                                api_version_minor: GOOGLEPAY_API_VERSION_MINOR,
                                api_version: GOOGLEPAY_API_VERSION,
                                payment_method_data: conn_utils::GooglePayWalletData::from(
                                    google_pay_data,
                                ),
                            }))
                        }
                        domain::WalletData::ApplePay(apple_pay_data) => {
                            let payment_token_data = NoonApplePayTokenData {
                                token: NoonApplePayData {
                                    payment_data: wallet_data
                                        .get_wallet_token_as_json("Apple Pay".to_string())?,
                                    payment_method: NoonApplePayPaymentMethod {
                                        display_name: apple_pay_data.payment_method.display_name,
                                        network: apple_pay_data.payment_method.network,
                                        pm_type: apple_pay_data.payment_method.pm_type,
                                    },
                                    transaction_identifier: Secret::new(
                                        apple_pay_data.transaction_identifier,
                                    ),
                                },
                            };
                            let payment_token = payment_token_data
                                .encode_to_string_of_json()
                                .change_context(errors::ConnectorError::RequestEncodingFailed)?;

                            Ok(NoonPaymentData::ApplePay(NoonApplePay {
                                payment_info: Secret::new(payment_token),
                            }))
                        }
                        domain::WalletData::PaypalRedirect(_) => {
                            Ok(NoonPaymentData::PayPal(NoonPayPal {
                                return_url: item.request.get_router_return_url()?,
                            }))
                        }
                        domain::WalletData::AliPayQr(_)
                        | domain::WalletData::AliPayRedirect(_)
                        | domain::WalletData::AliPayHkRedirect(_)
                        | domain::WalletData::MomoRedirect(_)
                        | domain::WalletData::KakaoPayRedirect(_)
                        | domain::WalletData::GoPayRedirect(_)
                        | domain::WalletData::GcashRedirect(_)
                        | domain::WalletData::ApplePayRedirect(_)
                        | domain::WalletData::ApplePayThirdPartySdk(_)
                        | domain::WalletData::DanaRedirect {}
                        | domain::WalletData::GooglePayRedirect(_)
                        | domain::WalletData::GooglePayThirdPartySdk(_)
                        | domain::WalletData::MbWayRedirect(_)
                        | domain::WalletData::MobilePayRedirect(_)
                        | domain::WalletData::PaypalSdk(_)
                        | domain::WalletData::SamsungPay(_)
                        | domain::WalletData::TwintRedirect {}
                        | domain::WalletData::VippsRedirect {}
                        | domain::WalletData::TouchNGoRedirect(_)
                        | domain::WalletData::WeChatPayRedirect(_)
                        | domain::WalletData::WeChatPayQr(_)
                        | domain::WalletData::CashappQr(_)
                        | domain::WalletData::SwishQr(_) => {
                            Err(errors::ConnectorError::NotImplemented(
                                conn_utils::get_unimplemented_payment_method_error_message("Noon"),
                            ))
                        }
                    },
                    domain::PaymentMethodData::CardRedirect(_)
                    | domain::PaymentMethodData::PayLater(_)
                    | domain::PaymentMethodData::BankRedirect(_)
                    | domain::PaymentMethodData::BankDebit(_)
                    | domain::PaymentMethodData::BankTransfer(_)
                    | domain::PaymentMethodData::Crypto(_)
                    | domain::PaymentMethodData::MandatePayment {}
                    | domain::PaymentMethodData::Reward {}
                    | domain::PaymentMethodData::Upi(_)
                    | domain::PaymentMethodData::Voucher(_)
                    | domain::PaymentMethodData::GiftCard(_)
                    | domain::PaymentMethodData::CardToken(_) => {
                        Err(errors::ConnectorError::NotImplemented(
                            conn_utils::get_unimplemented_payment_method_error_message("Noon"),
                        ))
                    }
                }?,
                Some(item.request.currency),
                Some(item.request.order_category.clone().ok_or(
                    errors::ConnectorError::MissingRequiredField {
                        field_name: "order_category",
                    },
                )?),
            ),
        };

        // The description should not have leading or trailing whitespaces, also it should not have double whitespaces and a max 50 chars according to Noon's Docs
        let name: String = item
            .get_description()?
            .trim()
            .replace("  ", " ")
            .chars()
            .take(50)
            .collect();

        let ip_address = item.request.get_ip_address_as_optional();

        let channel = NoonChannels::Web;

        let billing = item
            .get_optional_billing()
            .and_then(|billing_address| billing_address.address.as_ref())
            .map(|address| NoonBilling {
                address: NoonBillingAddress {
                    street: address.line1.clone(),
                    street2: address.line2.clone(),
                    city: address.city.clone(),
                    // If state is passed in request, country becomes mandatory, keep a check while debugging failed payments
                    state_province: address.state.clone(),
                    country: address.country,
                    postal_code: address.zip.clone(),
                },
            });

        let subscription: Option<NoonSubscriptionData> = item
            .request
            .get_setup_mandate_details()
            .map(|mandate_data| {
                let max_amount = match &mandate_data.mandate_type {
                    Some(data_models::mandates::MandateDataType::SingleUse(mandate))
                    | Some(data_models::mandates::MandateDataType::MultiUse(Some(mandate))) => {
                        conn_utils::to_currency_base_unit(mandate.amount, mandate.currency)
                    }
                    Some(data_models::mandates::MandateDataType::MultiUse(None)) => {
                        Err(errors::ConnectorError::MissingRequiredField {
                            field_name:
                                "setup_future_usage.mandate_data.mandate_type.multi_use.amount",
                        })
                        .into_report()
                    }
                    None => Err(errors::ConnectorError::MissingRequiredField {
                        field_name: "setup_future_usage.mandate_data.mandate_type",
                    })
                    .into_report(),
                }?;

                Ok::<NoonSubscriptionData, error_stack::Report<errors::ConnectorError>>(
                    NoonSubscriptionData {
                        subscription_type: NoonSubscriptionType::Unscheduled,
                        name: name.clone(),
                        max_amount,
                    },
                )
            })
            .transpose()?;

        let tokenize_c_c = subscription.is_some().then_some(true);

        let order = NoonOrder {
            amount: conn_utils::to_currency_base_unit(item.request.amount, item.request.currency)?,
            currency,
            channel,
            category,
            reference: item.connector_request_reference_id.clone(),
            name,
            nvp: item.request.metadata.as_ref().map(NoonOrderNvp::new),
            ip_address,
        };
        let payment_action = if item.request.is_auto_capture()? {
            NoonPaymentActions::Sale
        } else {
            NoonPaymentActions::Authorize
        };
        Ok(Self {
            api_operation: NoonApiOperations::Initiate,
            order,
            billing,
            configuration: NoonConfiguration {
                payment_action,
                return_url: item.request.router_return_url.clone(),
                tokenize_c_c,
            },
            payment_data,
            subscription,
        })
    }
}

// Auth Struct
pub struct NoonAuthType {
    pub(super) api_key: Secret<String>,
    pub(super) application_identifier: Secret<String>,
    pub(super) business_identifier: Secret<String>,
}

impl TryFrom<&types::ConnectorAuthType> for NoonAuthType {
    type Error = error_stack::Report<errors::ConnectorError>;
    fn try_from(auth_type: &types::ConnectorAuthType) -> Result<Self, Self::Error> {
        match auth_type {
            types::ConnectorAuthType::SignatureKey {
                api_key,
                key1,
                api_secret,
            } => Ok(Self {
                api_key: api_key.to_owned(),
                application_identifier: api_secret.to_owned(),
                business_identifier: key1.to_owned(),
            }),
            _ => Err(errors::ConnectorError::FailedToObtainAuthType.into()),
        }
    }
}
#[derive(Default, Debug, Deserialize, Serialize, strum::Display)]
#[serde(rename_all = "SCREAMING_SNAKE_CASE")]
#[strum(serialize_all = "UPPERCASE")]
pub enum NoonPaymentStatus {
    Initiated,
    Authorized,
    Captured,
    PartiallyCaptured,
    PartiallyRefunded,
    PaymentInfoAdded,
    #[serde(rename = "3DS_ENROLL_INITIATED")]
    ThreeDsEnrollInitiated,
    #[serde(rename = "3DS_ENROLL_CHECKED")]
    ThreeDsEnrollChecked,
    #[serde(rename = "3DS_RESULT_VERIFIED")]
    ThreeDsResultVerified,
    MarkedForReview,
    Authenticated,
    PartiallyReversed,
    #[default]
    Pending,
    Cancelled,
    Failed,
    Refunded,
    Expired,
    Reversed,
    Rejected,
    Locked,
}

impl ForeignFrom<(NoonPaymentStatus, Self)> for enums::AttemptStatus {
    fn foreign_from(data: (NoonPaymentStatus, Self)) -> Self {
        let (item, current_status) = data;
        match item {
            NoonPaymentStatus::Authorized => Self::Authorized,
            NoonPaymentStatus::Captured
            | NoonPaymentStatus::PartiallyCaptured
            | NoonPaymentStatus::PartiallyRefunded
            | NoonPaymentStatus::Refunded => Self::Charged,
            NoonPaymentStatus::Reversed | NoonPaymentStatus::PartiallyReversed => Self::Voided,
            NoonPaymentStatus::Cancelled | NoonPaymentStatus::Expired => Self::AuthenticationFailed,
            NoonPaymentStatus::ThreeDsEnrollInitiated | NoonPaymentStatus::ThreeDsEnrollChecked => {
                Self::AuthenticationPending
            }
            NoonPaymentStatus::ThreeDsResultVerified => Self::AuthenticationSuccessful,
            NoonPaymentStatus::Failed | NoonPaymentStatus::Rejected => Self::Failure,
            NoonPaymentStatus::Pending | NoonPaymentStatus::MarkedForReview => Self::Pending,
            NoonPaymentStatus::Initiated
            | NoonPaymentStatus::PaymentInfoAdded
            | NoonPaymentStatus::Authenticated => Self::Started,
            NoonPaymentStatus::Locked => current_status,
        }
    }
}

#[derive(Debug, Serialize, Deserialize)]
pub struct NoonSubscriptionObject {
    identifier: Secret<String>,
}

#[derive(Default, Debug, Serialize, Deserialize)]
#[serde(rename_all = "camelCase")]
pub struct NoonPaymentsOrderResponse {
    status: NoonPaymentStatus,
    id: u64,
    error_code: u64,
    error_message: Option<String>,
    reference: Option<String>,
}

#[derive(Debug, Serialize, Deserialize)]
#[serde(rename_all = "camelCase")]
pub struct NoonCheckoutData {
    post_url: url::Url,
}

#[derive(Debug, Serialize, Deserialize)]
#[serde(rename_all = "camelCase")]
pub struct NoonPaymentsResponseResult {
    order: NoonPaymentsOrderResponse,
    checkout_data: Option<NoonCheckoutData>,
    subscription: Option<NoonSubscriptionObject>,
}

#[derive(Debug, Serialize, Deserialize)]
pub struct NoonPaymentsResponse {
    result: NoonPaymentsResponseResult,
}

impl<F, T>
    TryFrom<types::ResponseRouterData<F, NoonPaymentsResponse, T, types::PaymentsResponseData>>
    for types::RouterData<F, T, types::PaymentsResponseData>
{
    type Error = error_stack::Report<errors::ConnectorError>;
    fn try_from(
        item: types::ResponseRouterData<F, NoonPaymentsResponse, T, types::PaymentsResponseData>,
    ) -> Result<Self, Self::Error> {
        let order = item.response.result.order;
        let status = enums::AttemptStatus::foreign_from((order.status, item.data.status));
        let redirection_data = item.response.result.checkout_data.map(|redirection_data| {
            services::RedirectForm::Form {
                endpoint: redirection_data.post_url.to_string(),
                method: services::Method::Post,
                form_fields: std::collections::HashMap::new(),
            }
        });
        let mandate_reference =
            item.response
                .result
                .subscription
                .map(|subscription_data| types::MandateReference {
                    connector_mandate_id: Some(subscription_data.identifier.expose()),
                    payment_method_id: None,
                });
        Ok(Self {
            status,
            response: match order.error_message {
                Some(error_message) => Err(ErrorResponse {
                    code: order.error_code.to_string(),
                    message: error_message.clone(),
                    reason: Some(error_message),
                    status_code: item.http_code,
                    attempt_status: Some(status),
                    connector_transaction_id: Some(order.id.to_string()),
                }),
                _ => {
                    let connector_response_reference_id =
                        order.reference.or(Some(order.id.to_string()));
                    Ok(types::PaymentsResponseData::TransactionResponse {
                        resource_id: types::ResponseId::ConnectorTransactionId(
                            order.id.to_string(),
                        ),
                        redirection_data,
                        mandate_reference,
                        connector_metadata: None,
                        network_txn_id: None,
                        connector_response_reference_id,
                        incremental_authorization_allowed: None,
                    })
                }
            },
            ..item.data
        })
    }
}

#[derive(Debug, Serialize)]
#[serde(rename_all = "camelCase")]
pub struct NoonActionTransaction {
    amount: String,
    currency: diesel_models::enums::Currency,
    transaction_reference: Option<String>,
}

#[derive(Debug, Serialize)]
#[serde(rename_all = "camelCase")]
pub struct NoonActionOrder {
    id: String,
}

#[derive(Debug, Serialize)]
#[serde(rename_all = "camelCase")]
pub struct NoonPaymentsActionRequest {
    api_operation: NoonApiOperations,
    order: NoonActionOrder,
    transaction: NoonActionTransaction,
}

impl TryFrom<&types::PaymentsCaptureRouterData> for NoonPaymentsActionRequest {
    type Error = error_stack::Report<errors::ConnectorError>;
    fn try_from(item: &types::PaymentsCaptureRouterData) -> Result<Self, Self::Error> {
        let order = NoonActionOrder {
            id: item.request.connector_transaction_id.clone(),
        };
        let transaction = NoonActionTransaction {
            amount: conn_utils::to_currency_base_unit(
                item.request.amount_to_capture,
                item.request.currency,
            )?,
            currency: item.request.currency,
            transaction_reference: None,
        };
        Ok(Self {
            api_operation: NoonApiOperations::Capture,
            order,
            transaction,
        })
    }
}

#[derive(Debug, Serialize)]
#[serde(rename_all = "camelCase")]
pub struct NoonPaymentsCancelRequest {
    api_operation: NoonApiOperations,
    order: NoonActionOrder,
}

impl TryFrom<&types::PaymentsCancelRouterData> for NoonPaymentsCancelRequest {
    type Error = error_stack::Report<errors::ConnectorError>;
    fn try_from(item: &types::PaymentsCancelRouterData) -> Result<Self, Self::Error> {
        let order = NoonActionOrder {
            id: item.request.connector_transaction_id.clone(),
        };
        Ok(Self {
            api_operation: NoonApiOperations::Reverse,
            order,
        })
    }
}

#[derive(Debug, Serialize)]
#[serde(rename_all = "camelCase")]
pub struct NoonRevokeMandateRequest {
    api_operation: NoonApiOperations,
    subscription: NoonSubscriptionObject,
}

impl TryFrom<&types::MandateRevokeRouterData> for NoonRevokeMandateRequest {
    type Error = error_stack::Report<errors::ConnectorError>;
    fn try_from(item: &types::MandateRevokeRouterData) -> Result<Self, Self::Error> {
        Ok(Self {
            api_operation: NoonApiOperations::CancelSubscription,
            subscription: NoonSubscriptionObject {
                identifier: Secret::new(item.request.get_connector_mandate_id()?),
            },
        })
    }
}

impl<F> TryFrom<&types::RefundsRouterData<F>> for NoonPaymentsActionRequest {
    type Error = error_stack::Report<errors::ConnectorError>;
    fn try_from(item: &types::RefundsRouterData<F>) -> Result<Self, Self::Error> {
        let order = NoonActionOrder {
            id: item.request.connector_transaction_id.clone(),
        };
        let transaction = NoonActionTransaction {
            amount: conn_utils::to_currency_base_unit(
                item.request.refund_amount,
                item.request.currency,
            )?,
            currency: item.request.currency,
            transaction_reference: Some(item.request.refund_id.clone()),
        };
        Ok(Self {
            api_operation: NoonApiOperations::Refund,
            order,
            transaction,
        })
    }
}
#[derive(Debug, Deserialize, Serialize)]
pub enum NoonRevokeStatus {
    Cancelled,
}

#[derive(Debug, Deserialize, Serialize)]
pub struct NoonCancelSubscriptionObject {
    status: NoonRevokeStatus,
}

#[derive(Debug, Deserialize, Serialize)]
pub struct NoonRevokeMandateResult {
    subscription: NoonCancelSubscriptionObject,
}

#[derive(Debug, Deserialize, Serialize)]
pub struct NoonRevokeMandateResponse {
    result: NoonRevokeMandateResult,
}

impl<F>
    TryFrom<
        types::ResponseRouterData<
            F,
            NoonRevokeMandateResponse,
            types::MandateRevokeRequestData,
            types::MandateRevokeResponseData,
        >,
    > for types::RouterData<F, types::MandateRevokeRequestData, types::MandateRevokeResponseData>
{
    type Error = error_stack::Report<errors::ConnectorError>;
    fn try_from(
        item: types::ResponseRouterData<
            F,
            NoonRevokeMandateResponse,
            types::MandateRevokeRequestData,
            types::MandateRevokeResponseData,
        >,
    ) -> Result<Self, Self::Error> {
        match item.response.result.subscription.status {
            NoonRevokeStatus::Cancelled => Ok(Self {
                response: Ok(types::MandateRevokeResponseData {
                    mandate_status: common_enums::MandateStatus::Revoked,
                }),
                ..item.data
            }),
        }
    }
}

#[derive(Debug, Default, Deserialize, Clone, Serialize)]
#[serde(rename_all = "UPPERCASE")]
pub enum RefundStatus {
    Success,
    Failed,
    #[default]
    Pending,
}

impl From<RefundStatus> for enums::RefundStatus {
    fn from(item: RefundStatus) -> Self {
        match item {
            RefundStatus::Success => Self::Success,
            RefundStatus::Failed => Self::Failure,
            RefundStatus::Pending => Self::Pending,
        }
    }
}

#[derive(Default, Debug, Deserialize, Serialize)]
#[serde(rename_all = "camelCase")]
pub struct NoonPaymentsTransactionResponse {
    id: String,
    status: RefundStatus,
}

#[derive(Default, Debug, Deserialize, Serialize)]
#[serde(rename_all = "camelCase")]
pub struct NoonRefundResponseResult {
    transaction: NoonPaymentsTransactionResponse,
}

#[derive(Default, Debug, Deserialize, Serialize)]
#[serde(rename_all = "camelCase")]
pub struct RefundResponse {
    result: NoonRefundResponseResult,
    result_code: u32,
    class_description: String,
    message: String,
}

impl TryFrom<types::RefundsResponseRouterData<api::Execute, RefundResponse>>
    for types::RefundsRouterData<api::Execute>
{
    type Error = error_stack::Report<errors::ConnectorError>;
    fn try_from(
        item: types::RefundsResponseRouterData<api::Execute, RefundResponse>,
    ) -> Result<Self, Self::Error> {
        let response = &item.response;
        let refund_status =
            enums::RefundStatus::from(response.result.transaction.status.to_owned());
        let response = if is_refund_failure(refund_status) {
            Err(ErrorResponse {
                status_code: item.http_code,
                code: response.result_code.to_string(),
                message: response.class_description.clone(),
                reason: Some(response.message.clone()),
                attempt_status: None,
                connector_transaction_id: Some(response.result.transaction.id.clone()),
            })
        } else {
            Ok(types::RefundsResponseData {
                connector_refund_id: item.response.result.transaction.id,
                refund_status,
            })
        };
        Ok(Self {
            response,
            ..item.data
        })
    }
}

#[derive(Default, Debug, Deserialize, Serialize)]
#[serde(rename_all = "camelCase")]
pub struct NoonRefundResponseTransactions {
    id: String,
    status: RefundStatus,
    transaction_reference: Option<String>,
}

#[derive(Default, Debug, Deserialize, Serialize)]
#[serde(rename_all = "camelCase")]
pub struct NoonRefundSyncResponseResult {
    transactions: Vec<NoonRefundResponseTransactions>,
}

#[derive(Default, Debug, Deserialize, Serialize)]
#[serde(rename_all = "camelCase")]
pub struct RefundSyncResponse {
    result: NoonRefundSyncResponseResult,
    result_code: u32,
    class_description: String,
    message: String,
}

impl TryFrom<types::RefundsResponseRouterData<api::RSync, RefundSyncResponse>>
    for types::RefundsRouterData<api::RSync>
{
    type Error = error_stack::Report<errors::ConnectorError>;
    fn try_from(
        item: types::RefundsResponseRouterData<api::RSync, RefundSyncResponse>,
    ) -> Result<Self, Self::Error> {
        let noon_transaction: &NoonRefundResponseTransactions = item
            .response
            .result
            .transactions
            .iter()
            .find(|transaction| {
                transaction
                    .transaction_reference
                    .clone()
                    .map_or(false, |transaction_instance| {
                        transaction_instance == item.data.request.refund_id
                    })
            })
            .ok_or(errors::ConnectorError::ResponseHandlingFailed)?;
        let refund_status = enums::RefundStatus::from(noon_transaction.status.to_owned());
        let response = if is_refund_failure(refund_status) {
            let response = &item.response;
            Err(ErrorResponse {
                status_code: item.http_code,
                code: response.result_code.to_string(),
                message: response.class_description.clone(),
                reason: Some(response.message.clone()),
                attempt_status: None,
                connector_transaction_id: Some(noon_transaction.id.clone()),
            })
        } else {
            Ok(types::RefundsResponseData {
                connector_refund_id: noon_transaction.id.to_owned(),
                refund_status,
            })
        };
        Ok(Self {
            response,
            ..item.data
        })
    }
}

#[derive(Debug, Deserialize, strum::Display)]
pub enum NoonWebhookEventTypes {
    Authenticate,
    Authorize,
    Capture,
    Fail,
    Refund,
    Sale,
    #[serde(other)]
    Unknown,
}

#[derive(Debug, Deserialize)]
#[serde(rename_all = "camelCase")]
pub struct NoonWebhookBody {
    pub order_id: u64,
    pub order_status: NoonPaymentStatus,
    pub event_type: NoonWebhookEventTypes,
    pub event_id: String,
    pub time_stamp: String,
}

#[derive(Debug, Deserialize)]
pub struct NoonWebhookSignature {
    pub signature: String,
}

#[derive(Debug, Deserialize)]
#[serde(rename_all = "camelCase")]
pub struct NoonWebhookOrderId {
    pub order_id: u64,
}

#[derive(Debug, Deserialize)]
#[serde(rename_all = "camelCase")]
pub struct NoonWebhookEvent {
    pub order_status: NoonPaymentStatus,
    pub event_type: NoonWebhookEventTypes,
}

#[derive(Debug, Deserialize)]
#[serde(rename_all = "camelCase")]
pub struct NoonWebhookObject {
    pub order_status: NoonPaymentStatus,
    pub order_id: u64,
}

/// This from will ensure that webhook body would be properly parsed into PSync response
impl From<NoonWebhookObject> for NoonPaymentsResponse {
    fn from(value: NoonWebhookObject) -> Self {
        Self {
            result: NoonPaymentsResponseResult {
                order: NoonPaymentsOrderResponse {
                    status: value.order_status,
                    id: value.order_id,
                    //For successful payments Noon Always populates error_code as 0.
                    error_code: 0,
                    error_message: None,
                    reference: None,
                },
                checkout_data: None,
                subscription: None,
            },
        }
    }
}

#[derive(Debug, Deserialize, Serialize)]
#[serde(rename_all = "camelCase")]
pub struct NoonErrorResponse {
    pub result_code: u32,
    pub message: String,
    pub class_description: String,
}<|MERGE_RESOLUTION|>--- conflicted
+++ resolved
@@ -249,11 +249,7 @@
                         }))
                     }
                     domain::PaymentMethodData::Wallet(wallet_data) => match wallet_data.clone() {
-<<<<<<< HEAD
                         domain::WalletData::GooglePay(google_pay_data) => {
-=======
-                        api_models::payments::WalletData::GooglePay(google_pay_data) => {
->>>>>>> a398a56e
                             Ok(NoonPaymentData::GooglePay(NoonGooglePay {
                                 api_version_minor: GOOGLEPAY_API_VERSION_MINOR,
                                 api_version: GOOGLEPAY_API_VERSION,
