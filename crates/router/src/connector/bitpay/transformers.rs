use masking::Secret;
use reqwest::Url;
use serde::{Deserialize, Serialize};

use crate::{
    connector::utils::PaymentsAuthorizeRequestData,
    core::errors,
    services,
    types::{self, api, storage::enums, ConnectorAuthType},
};

#[derive(Debug, Serialize)]
pub struct BitpayRouterData<T> {
    pub amount: i64,
    pub router_data: T,
}

impl<T> TryFrom<(&api::CurrencyUnit, enums::Currency, i64, T)> for BitpayRouterData<T> {
    type Error = error_stack::Report<errors::ConnectorError>;

    fn try_from(
        (_currency_unit, _currency, amount, router_data): (
            &api::CurrencyUnit,
            enums::Currency,
            i64,
            T,
        ),
    ) -> Result<Self, Self::Error> {
        Ok(Self {
            amount,
            router_data,
        })
    }
}

#[derive(Debug, Clone, Default, Serialize, Deserialize, PartialEq, Eq)]
#[serde(rename_all = "lowercase")]
pub enum TransactionSpeed {
    Low,
    #[default]
    Medium,
    High,
}

#[derive(Default, Debug, Serialize, Eq, PartialEq)]
#[serde(rename_all = "camelCase")]
pub struct BitpayPaymentsRequest {
    price: i64,
    currency: String,
    #[serde(rename = "redirectURL")]
    redirect_url: String,
    #[serde(rename = "notificationURL")]
    notification_url: String,
    transaction_speed: TransactionSpeed,
    token: Secret<String>,
    order_id: String,
}

impl TryFrom<&BitpayRouterData<&types::PaymentsAuthorizeRouterData>> for BitpayPaymentsRequest {
    type Error = error_stack::Report<errors::ConnectorError>;
    fn try_from(
        item: &BitpayRouterData<&types::PaymentsAuthorizeRouterData>,
    ) -> Result<Self, Self::Error> {
        get_crypto_specific_payment_data(item)
    }
}

// Auth Struct
pub struct BitpayAuthType {
    pub(super) api_key: Secret<String>,
}

impl TryFrom<&ConnectorAuthType> for BitpayAuthType {
    type Error = error_stack::Report<errors::ConnectorError>;
    fn try_from(auth_type: &ConnectorAuthType) -> Result<Self, Self::Error> {
        match auth_type {
<<<<<<< HEAD
            hyperswitch_domain_models::router_data::ConnectorAuthType::HeaderKey { api_key } => {
                Ok(Self {
                    api_key: api_key.to_owned(),
                })
            }
=======
            ConnectorAuthType::HeaderKey { api_key } => Ok(Self {
                api_key: api_key.to_owned(),
            }),
>>>>>>> f5d1201a
            _ => Err(errors::ConnectorError::FailedToObtainAuthType.into()),
        }
    }
}
// PaymentsResponse
#[derive(Debug, Clone, Default, Serialize, Deserialize, PartialEq)]
#[serde(rename_all = "lowercase")]
pub enum BitpayPaymentStatus {
    #[default]
    New,
    Paid,
    Confirmed,
    Complete,
    Expired,
    Invalid,
}

impl From<BitpayPaymentStatus> for enums::AttemptStatus {
    fn from(item: BitpayPaymentStatus) -> Self {
        match item {
            BitpayPaymentStatus::New => Self::AuthenticationPending,
            BitpayPaymentStatus::Complete | BitpayPaymentStatus::Confirmed => Self::Charged,
            BitpayPaymentStatus::Expired => Self::Failure,
            _ => Self::Pending,
        }
    }
}

#[derive(Default, Debug, Clone, Serialize, Deserialize)]
#[serde(untagged)]
pub enum ExceptionStatus {
    #[default]
    Unit,
    Bool(bool),
    String(String),
}

#[derive(Default, Debug, Clone, Serialize, Deserialize)]
#[serde(rename_all = "camelCase")]
pub struct BitpayPaymentResponseData {
    pub url: Option<Url>,
    pub status: BitpayPaymentStatus,
    pub price: i64,
    pub currency: String,
    pub amount_paid: i64,
    pub invoice_time: Option<i64>,
    pub rate_refresh_time: Option<i64>,
    pub expiration_time: Option<i64>,
    pub current_time: Option<i64>,
    pub id: String,
    pub order_id: Option<String>,
    pub low_fee_detected: Option<bool>,
    pub display_amount_paid: Option<String>,
    pub exception_status: ExceptionStatus,
    pub redirect_url: Option<String>,
    pub refund_address_request_pending: Option<bool>,
    pub merchant_name: Option<Secret<String>>,
    pub token: Option<Secret<String>>,
}

#[derive(Default, Debug, Clone, Serialize, Deserialize)]
pub struct BitpayPaymentsResponse {
    data: BitpayPaymentResponseData,
    facade: Option<String>,
}

impl<F, T>
    TryFrom<types::ResponseRouterData<F, BitpayPaymentsResponse, T, types::PaymentsResponseData>>
    for hyperswitch_domain_models::router_data::RouterData<F, T, types::PaymentsResponseData>
{
    type Error = error_stack::Report<errors::ConnectorError>;
    fn try_from(
        item: types::ResponseRouterData<F, BitpayPaymentsResponse, T, types::PaymentsResponseData>,
    ) -> Result<Self, Self::Error> {
        let redirection_data = item
            .response
            .data
            .url
            .map(|x| services::RedirectForm::from((x, services::Method::Get)));
        let connector_id = types::ResponseId::ConnectorTransactionId(item.response.data.id.clone());
        let attempt_status = item.response.data.status;
        Ok(Self {
            status: enums::AttemptStatus::from(attempt_status),
            response: Ok(types::PaymentsResponseData::TransactionResponse {
                resource_id: connector_id,
                redirection_data,
                mandate_reference: None,
                connector_metadata: None,
                network_txn_id: None,
                connector_response_reference_id: item
                    .response
                    .data
                    .order_id
                    .or(Some(item.response.data.id)),
                incremental_authorization_allowed: None,
            }),
            ..item.data
        })
    }
}

// REFUND :
// Type definition for RefundRequest
#[derive(Default, Debug, Serialize)]
pub struct BitpayRefundRequest {
    pub amount: i64,
}

impl<F> TryFrom<&BitpayRouterData<&types::RefundsRouterData<F>>> for BitpayRefundRequest {
    type Error = error_stack::Report<errors::ConnectorError>;
    fn try_from(
        item: &BitpayRouterData<&types::RefundsRouterData<F>>,
    ) -> Result<Self, Self::Error> {
        Ok(Self {
            amount: item.router_data.request.refund_amount,
        })
    }
}

// Type definition for Refund Response

#[allow(dead_code)]
#[derive(Debug, Serialize, Default, Deserialize, Clone)]
pub enum RefundStatus {
    Succeeded,
    Failed,
    #[default]
    Processing,
}

impl From<RefundStatus> for enums::RefundStatus {
    fn from(item: RefundStatus) -> Self {
        match item {
            RefundStatus::Succeeded => Self::Success,
            RefundStatus::Failed => Self::Failure,
            RefundStatus::Processing => Self::Pending,
            //TODO: Review mapping
        }
    }
}

//TODO: Fill the struct with respective fields
#[derive(Default, Debug, Clone, Serialize, Deserialize)]
pub struct RefundResponse {
    id: String,
    status: RefundStatus,
}

impl TryFrom<types::RefundsResponseRouterData<api::Execute, RefundResponse>>
    for types::RefundsRouterData<api::Execute>
{
    type Error = error_stack::Report<errors::ConnectorError>;
    fn try_from(
        item: types::RefundsResponseRouterData<api::Execute, RefundResponse>,
    ) -> Result<Self, Self::Error> {
        Ok(Self {
            response: Ok(types::RefundsResponseData {
                connector_refund_id: item.response.id.to_string(),
                refund_status: enums::RefundStatus::from(item.response.status),
            }),
            ..item.data
        })
    }
}

impl TryFrom<types::RefundsResponseRouterData<api::RSync, RefundResponse>>
    for types::RefundsRouterData<api::RSync>
{
    type Error = error_stack::Report<errors::ConnectorError>;
    fn try_from(
        item: types::RefundsResponseRouterData<api::RSync, RefundResponse>,
    ) -> Result<Self, Self::Error> {
        Ok(Self {
            response: Ok(types::RefundsResponseData {
                connector_refund_id: item.response.id.to_string(),
                refund_status: enums::RefundStatus::from(item.response.status),
            }),
            ..item.data
        })
    }
}

#[derive(Debug, Deserialize, Serialize)]
pub struct BitpayErrorResponse {
    pub error: String,
    pub code: Option<String>,
    pub message: Option<String>,
}

fn get_crypto_specific_payment_data(
    item: &BitpayRouterData<&types::PaymentsAuthorizeRouterData>,
) -> Result<BitpayPaymentsRequest, error_stack::Report<errors::ConnectorError>> {
    let price = item.amount;
    let currency = item.router_data.request.currency.to_string();
    let redirect_url = item.router_data.request.get_return_url()?;
    let notification_url = item.router_data.request.get_webhook_url()?;
    let transaction_speed = TransactionSpeed::Medium;
    let auth_type = item.router_data.connector_auth_type.clone();
    let token = match auth_type {
        ConnectorAuthType::HeaderKey { api_key } => api_key,
        _ => String::default().into(),
    };
    let order_id = item.router_data.connector_request_reference_id.clone();

    Ok(BitpayPaymentsRequest {
        price,
        currency,
        redirect_url,
        notification_url,
        transaction_speed,
        token,
        order_id,
    })
}

#[derive(Debug, Serialize, Deserialize)]
pub struct BitpayWebhookDetails {
    pub event: Event,
    pub data: BitpayPaymentResponseData,
}

#[derive(Debug, Serialize, Deserialize)]
pub struct Event {
    pub code: i64,
    pub name: WebhookEventType,
}

#[derive(Debug, Serialize, Deserialize)]
pub enum WebhookEventType {
    #[serde(rename = "invoice_paidInFull")]
    Paid,
    #[serde(rename = "invoice_confirmed")]
    Confirmed,
    #[serde(rename = "invoice_completed")]
    Completed,
    #[serde(rename = "invoice_expired")]
    Expired,
    #[serde(rename = "invoice_failedToConfirm")]
    Invalid,
    #[serde(rename = "invoice_declined")]
    Declined,
    #[serde(rename = "invoice_refundComplete")]
    Refunded,
    #[serde(rename = "invoice_manuallyNotified")]
    Resent,
    #[serde(other)]
    Unknown,
}<|MERGE_RESOLUTION|>--- conflicted
+++ resolved
@@ -74,17 +74,9 @@
     type Error = error_stack::Report<errors::ConnectorError>;
     fn try_from(auth_type: &ConnectorAuthType) -> Result<Self, Self::Error> {
         match auth_type {
-<<<<<<< HEAD
-            hyperswitch_domain_models::router_data::ConnectorAuthType::HeaderKey { api_key } => {
-                Ok(Self {
-                    api_key: api_key.to_owned(),
-                })
-            }
-=======
             ConnectorAuthType::HeaderKey { api_key } => Ok(Self {
                 api_key: api_key.to_owned(),
             }),
->>>>>>> f5d1201a
             _ => Err(errors::ConnectorError::FailedToObtainAuthType.into()),
         }
     }
@@ -153,7 +145,7 @@
 
 impl<F, T>
     TryFrom<types::ResponseRouterData<F, BitpayPaymentsResponse, T, types::PaymentsResponseData>>
-    for hyperswitch_domain_models::router_data::RouterData<F, T, types::PaymentsResponseData>
+    for types::RouterData<F, T, types::PaymentsResponseData>
 {
     type Error = error_stack::Report<errors::ConnectorError>;
     fn try_from(
