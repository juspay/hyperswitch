use api_models::payments::Card;
use cards::CardNumber;
use common_utils::{ext_traits::ValueExt, pii};
use error_stack::ResultExt;
use masking::{PeekInterface, Secret};
use ring::digest;
use serde::{Deserialize, Serialize};
use strum::Display;

use crate::{
    connector::utils::{
        self, BrowserInformationData, CardData, PaymentsAuthorizeRequestData, RouterData,
    },
    core::errors::{self, CustomResult},
    services::{self, Method},
    types::{self, api, storage::enums, transformers::ForeignTryFrom},
    utils::OptionExt,
};

#[derive(Debug, Serialize)]
pub struct ZenRouterData<T> {
    pub amount: String,
    pub router_data: T,
}

impl<T>
    TryFrom<(
        &types::api::CurrencyUnit,
        types::storage::enums::Currency,
        i64,
        T,
    )> for ZenRouterData<T>
{
    type Error = error_stack::Report<errors::ConnectorError>;
    fn try_from(
        (currency_unit, currency, amount, item): (
            &types::api::CurrencyUnit,
            types::storage::enums::Currency,
            i64,
            T,
        ),
    ) -> Result<Self, Self::Error> {
        let amount = utils::get_amount_as_string(currency_unit, amount, currency)?;
        Ok(Self {
            amount,
            router_data: item,
        })
    }
}

// Auth Struct
pub struct ZenAuthType {
    pub(super) api_key: Secret<String>,
}

impl TryFrom<&types::ConnectorAuthType> for ZenAuthType {
    type Error = error_stack::Report<errors::ConnectorError>;
    fn try_from(auth_type: &types::ConnectorAuthType) -> Result<Self, Self::Error> {
        if let types::ConnectorAuthType::HeaderKey { api_key } = auth_type {
            Ok(Self {
                api_key: api_key.to_owned(),
            })
        } else {
            Err(errors::ConnectorError::FailedToObtainAuthType.into())
        }
    }
}

#[derive(Debug, Serialize)]
#[serde(rename_all = "camelCase")]
pub struct ApiRequest {
    merchant_transaction_id: String,
    payment_channel: ZenPaymentChannels,
    amount: String,
    currency: enums::Currency,
    payment_specific_data: ZenPaymentSpecificData,
    customer: ZenCustomerDetails,
    custom_ipn_url: String,
    items: Vec<ZenItemObject>,
}

#[derive(Debug, Serialize)]
#[serde(untagged)]
pub enum ZenPaymentsRequest {
    ApiRequest(Box<ApiRequest>),
    CheckoutRequest(Box<CheckoutRequest>),
}

#[derive(Debug, Serialize)]
#[serde(rename_all = "camelCase")]
pub struct CheckoutRequest {
    amount: String,
    currency: enums::Currency,
    custom_ipn_url: String,
    items: Vec<ZenItemObject>,
    merchant_transaction_id: String,
    signature: Option<Secret<String>>,
    specified_payment_channel: ZenPaymentChannels,
    terminal_uuid: Secret<String>,
    url_redirect: String,
}

#[derive(Clone, Debug, Display, Serialize)]
#[serde(rename_all = "SCREAMING_SNAKE_CASE")]
#[allow(clippy::enum_variant_names)]
pub enum ZenPaymentChannels {
    PclCard,
    PclGooglepay,
    PclApplepay,
    PclBoacompraBoleto,
    PclBoacompraEfecty,
    PclBoacompraMultibanco,
    PclBoacompraPagoefectivo,
    PclBoacompraPix,
    PclBoacompraPse,
    PclBoacompraRedcompra,
    PclBoacompraRedpagos,
}

#[derive(Debug, Serialize)]
#[serde(rename_all = "camelCase")]
pub struct ZenCustomerDetails {
    email: pii::Email,
    ip: Secret<String, pii::IpAddress>,
}

#[derive(Debug, Serialize)]
#[serde(untagged)]
pub enum ZenPaymentSpecificData {
    ZenOnetimePayment(Box<ZenPaymentData>),
    ZenGeneralPayment(ZenGeneralPaymentData),
}

#[derive(Debug, Serialize)]
#[serde(rename_all = "camelCase")]
pub struct ZenPaymentData {
    browser_details: ZenBrowserDetails,
    #[serde(rename = "type")]
    payment_type: ZenPaymentTypes,
    #[serde(skip_serializing_if = "Option::is_none")]
    token: Option<Secret<String>>,
    #[serde(skip_serializing_if = "Option::is_none")]
    card: Option<ZenCardDetails>,
    descriptor: String,
    return_verify_url: Option<String>,
}

#[derive(Debug, Serialize)]
#[serde(rename_all = "camelCase")]
pub struct ZenGeneralPaymentData {
    #[serde(rename = "type")]
    payment_type: ZenPaymentTypes,
    return_url: String,
}

#[derive(Debug, Serialize)]
#[serde(rename_all = "camelCase")]
pub struct ZenBrowserDetails {
    color_depth: String,
    java_enabled: bool,
    lang: String,
    screen_height: String,
    screen_width: String,
    timezone: String,
    accept_header: String,
    window_size: String,
    user_agent: String,
}

#[derive(Debug, Serialize)]
#[serde(rename_all = "snake_case")]
pub enum ZenPaymentTypes {
    Onetime,
    General,
}

#[derive(Debug, Serialize)]
#[serde(rename_all = "camelCase")]
pub struct ZenCardDetails {
    number: CardNumber,
    expiry_date: Secret<String>,
    cvv: Secret<String>,
}

#[derive(Debug, Serialize)]
#[serde(rename_all = "camelCase")]
pub struct ZenItemObject {
    name: String,
    price: String,
    quantity: u16,
    line_amount_total: String,
}

#[derive(Debug, Serialize, Deserialize)]
pub struct SessionObject {
    pub apple_pay: Option<WalletSessionData>,
    pub google_pay: Option<WalletSessionData>,
}

#[derive(Debug, Serialize, Deserialize)]
pub struct WalletSessionData {
    pub terminal_uuid: Option<String>,
    pub pay_wall_secret: Option<String>,
}

impl TryFrom<(&ZenRouterData<&types::PaymentsAuthorizeRouterData>, &Card)> for ZenPaymentsRequest {
    type Error = error_stack::Report<errors::ConnectorError>;
    fn try_from(
        value: (&ZenRouterData<&types::PaymentsAuthorizeRouterData>, &Card),
    ) -> Result<Self, Self::Error> {
        let (item, ccard) = value;
        let browser_info = item.router_data.request.get_browser_info()?;
        let ip = browser_info.get_ip_address()?;
        let browser_details = get_browser_details(&browser_info)?;
        let amount = item.amount.to_owned();
        let payment_specific_data =
            ZenPaymentSpecificData::ZenOnetimePayment(Box::new(ZenPaymentData {
                browser_details,
                //Connector Specific for cards
                payment_type: ZenPaymentTypes::Onetime,
                token: None,
                card: Some(ZenCardDetails {
                    number: ccard.card_number.clone(),
                    expiry_date: ccard
                        .get_card_expiry_month_year_2_digit_with_delimiter("".to_owned()),
                    cvv: ccard.card_cvc.clone(),
                }),
                descriptor: item
                    .router_data
                    .get_description()?
                    .chars()
                    .take(24)
                    .collect(),
                return_verify_url: item.router_data.request.router_return_url.clone(),
            }));
        Ok(Self::ApiRequest(Box::new(ApiRequest {
            merchant_transaction_id: item.router_data.connector_request_reference_id.clone(),
            payment_channel: ZenPaymentChannels::PclCard,
            currency: item.router_data.request.currency,
            payment_specific_data,
            customer: get_customer(item.router_data, ip)?,
            custom_ipn_url: item.router_data.request.get_webhook_url()?,
            items: get_item_object(item.router_data)?,
            amount,
        })))
    }
}

impl
    TryFrom<(
        &ZenRouterData<&types::PaymentsAuthorizeRouterData>,
        &api_models::payments::VoucherData,
    )> for ZenPaymentsRequest
{
    type Error = error_stack::Report<errors::ConnectorError>;
    fn try_from(
        value: (
            &ZenRouterData<&types::PaymentsAuthorizeRouterData>,
            &api_models::payments::VoucherData,
        ),
    ) -> Result<Self, Self::Error> {
        let (item, voucher_data) = value;
        let browser_info = item.router_data.request.get_browser_info()?;
        let ip = browser_info.get_ip_address()?;
        let amount = item.amount.to_owned();
        let payment_specific_data =
            ZenPaymentSpecificData::ZenGeneralPayment(ZenGeneralPaymentData {
                //Connector Specific for Latam Methods
                payment_type: ZenPaymentTypes::General,
                return_url: item.router_data.request.get_router_return_url()?,
            });
        let payment_channel = match voucher_data {
            api_models::payments::VoucherData::Boleto { .. } => {
                ZenPaymentChannels::PclBoacompraBoleto
            }
            api_models::payments::VoucherData::Efecty => ZenPaymentChannels::PclBoacompraEfecty,
            api_models::payments::VoucherData::PagoEfectivo => {
                ZenPaymentChannels::PclBoacompraPagoefectivo
            }
            api_models::payments::VoucherData::RedCompra => {
                ZenPaymentChannels::PclBoacompraRedcompra
            }
            api_models::payments::VoucherData::RedPagos => ZenPaymentChannels::PclBoacompraRedpagos,
            api_models::payments::VoucherData::Oxxo { .. }
            | api_models::payments::VoucherData::Alfamart { .. }
            | api_models::payments::VoucherData::Indomaret { .. }
            | api_models::payments::VoucherData::SevenEleven { .. }
            | api_models::payments::VoucherData::Lawson { .. }
            | api_models::payments::VoucherData::MiniStop { .. }
            | api_models::payments::VoucherData::FamilyMart { .. }
            | api_models::payments::VoucherData::Seicomart { .. }
            | api_models::payments::VoucherData::PayEasy { .. } => {
                Err(errors::ConnectorError::NotImplemented(
                    utils::get_unimplemented_payment_method_error_message("Zen"),
                ))?
            }
        };
        Ok(Self::ApiRequest(Box::new(ApiRequest {
            merchant_transaction_id: item.router_data.connector_request_reference_id.clone(),
            payment_channel,
            currency: item.router_data.request.currency,
            payment_specific_data,
            customer: get_customer(item.router_data, ip)?,
            custom_ipn_url: item.router_data.request.get_webhook_url()?,
            items: get_item_object(item.router_data)?,
            amount,
        })))
    }
}

impl
    TryFrom<(
        &ZenRouterData<&types::PaymentsAuthorizeRouterData>,
        &Box<api_models::payments::BankTransferData>,
    )> for ZenPaymentsRequest
{
    type Error = error_stack::Report<errors::ConnectorError>;
    fn try_from(
        value: (
            &ZenRouterData<&types::PaymentsAuthorizeRouterData>,
            &Box<api_models::payments::BankTransferData>,
        ),
    ) -> Result<Self, Self::Error> {
        let (item, bank_transfer_data) = value;
        let browser_info = item.router_data.request.get_browser_info()?;
        let ip = browser_info.get_ip_address()?;
        let amount = item.amount.to_owned();
        let payment_specific_data =
            ZenPaymentSpecificData::ZenGeneralPayment(ZenGeneralPaymentData {
                //Connector Specific for Latam Methods
                payment_type: ZenPaymentTypes::General,
                return_url: item.router_data.request.get_router_return_url()?,
            });
        let payment_channel = match **bank_transfer_data {
            api_models::payments::BankTransferData::MultibancoBankTransfer { .. } => {
                ZenPaymentChannels::PclBoacompraMultibanco
            }
            api_models::payments::BankTransferData::Pix { .. } => {
                ZenPaymentChannels::PclBoacompraPix
            }
            api_models::payments::BankTransferData::Pse { .. } => {
                ZenPaymentChannels::PclBoacompraPse
            }
            api_models::payments::BankTransferData::SepaBankTransfer { .. }
            | api_models::payments::BankTransferData::AchBankTransfer { .. }
            | api_models::payments::BankTransferData::BacsBankTransfer { .. }
            | api_models::payments::BankTransferData::PermataBankTransfer { .. }
            | api_models::payments::BankTransferData::BcaBankTransfer { .. }
            | api_models::payments::BankTransferData::BniVaBankTransfer { .. }
            | api_models::payments::BankTransferData::BriVaBankTransfer { .. }
            | api_models::payments::BankTransferData::CimbVaBankTransfer { .. }
            | api_models::payments::BankTransferData::DanamonVaBankTransfer { .. }
            | api_models::payments::BankTransferData::MandiriVaBankTransfer { .. } => {
                Err(errors::ConnectorError::NotImplemented(
                    utils::get_unimplemented_payment_method_error_message("Zen"),
                ))?
            }
        };
        Ok(Self::ApiRequest(Box::new(ApiRequest {
            merchant_transaction_id: item.router_data.connector_request_reference_id.clone(),
            payment_channel,
            currency: item.router_data.request.currency,
            payment_specific_data,
            customer: get_customer(item.router_data, ip)?,
            custom_ipn_url: item.router_data.request.get_webhook_url()?,
            items: get_item_object(item.router_data)?,
            amount,
        })))
    }
}

/*
impl TryFrom<(&types::PaymentsAuthorizeRouterData, &GooglePayWalletData)> for ZenPaymentsRequest {
    type Error = error_stack::Report<errors::ConnectorError>;
    fn try_from(
        (item, gpay_pay_redirect_data): (&types::PaymentsAuthorizeRouterData, &GooglePayWalletData),
    ) -> Result<Self, Self::Error> {
        let amount = utils::to_currency_base_unit(item.request.amount, item.request.currency)?;
        let browser_info = item.request.get_browser_info()?;
        let browser_details = get_browser_details(&browser_info)?;
        let ip = browser_info.get_ip_address()?;
        let payment_specific_data = ZenPaymentData {
            browser_details,
            //Connector Specific for wallet
            payment_type: ZenPaymentTypes::ExternalPaymentToken,
            token: Some(Secret::new(
                gpay_pay_redirect_data.tokenization_data.token.clone(),
            )),
            card: None,
            descriptor: item.get_description()?.chars().take(24).collect(),
            return_verify_url: item.request.router_return_url.clone(),
        };
        Ok(Self::ApiRequest(Box::new(ApiRequest {
            merchant_transaction_id: item.attempt_id.clone(),
            payment_channel: ZenPaymentChannels::PclGooglepay,
            currency: item.request.currency,
            payment_specific_data,
            customer: get_customer(item, ip)?,
            custom_ipn_url: item.request.get_webhook_url()?,
            items: get_item_object(item, amount.clone())?,
            amount,
        })))
    }
}
*/
/*
impl
    TryFrom<(
        &types::PaymentsAuthorizeRouterData,
        &Box<ApplePayRedirectData>,
    )> for ZenPaymentsRequest
{
    type Error = error_stack::Report<errors::ConnectorError>;
    fn try_from(
        (item, _apple_pay_redirect_data): (
            &types::PaymentsAuthorizeRouterData,
            &Box<ApplePayRedirectData>,
        ),
    ) -> Result<Self, Self::Error> {
        let amount = utils::to_currency_base_unit(item.request.amount, item.request.currency)?;
        let connector_meta = item.get_connector_meta()?;
        let session: SessionObject = connector_meta
            .parse_value("SessionObject")
            .change_context(errors::ConnectorError::RequestEncodingFailed)?;
        let applepay_session_data = session
            .apple_pay
            .ok_or(errors::ConnectorError::RequestEncodingFailed)?;
        let terminal_uuid = applepay_session_data
            .terminal_uuid
            .clone()
            .ok_or(errors::ConnectorError::RequestEncodingFailed)?;
        let mut checkout_request = CheckoutRequest {
            merchant_transaction_id: item.attempt_id.clone(),
            specified_payment_channel: ZenPaymentChannels::PclApplepay,
            currency: item.request.currency,
            custom_ipn_url: item.request.get_webhook_url()?,
            items: get_item_object(item, amount.clone())?,
            amount,
            terminal_uuid: Secret::new(terminal_uuid),
            signature: None,
            url_redirect: item.request.get_return_url()?,
        };
        checkout_request.signature = Some(get_checkout_signature(
            &checkout_request,
            &applepay_session_data,
        )?);
        Ok(Self::CheckoutRequest(Box::new(checkout_request)))
    }
}
*/

impl
    TryFrom<(
        &ZenRouterData<&types::PaymentsAuthorizeRouterData>,
        &api_models::payments::WalletData,
    )> for ZenPaymentsRequest
{
    type Error = error_stack::Report<errors::ConnectorError>;
    fn try_from(
        (item, wallet_data): (
            &ZenRouterData<&types::PaymentsAuthorizeRouterData>,
            &api_models::payments::WalletData,
        ),
    ) -> Result<Self, Self::Error> {
        let amount = item.amount.to_owned();
        let connector_meta = item.router_data.get_connector_meta()?;
        let session: SessionObject = connector_meta
            .parse_value("SessionObject")
            .change_context(errors::ConnectorError::RequestEncodingFailed)?;
        let (specified_payment_channel, session_data) = match wallet_data {
            api_models::payments::WalletData::ApplePayRedirect(_) => (
                ZenPaymentChannels::PclApplepay,
                session
                    .apple_pay
                    .ok_or(errors::ConnectorError::RequestEncodingFailed)?,
            ),
            api_models::payments::WalletData::GooglePayRedirect(_) => (
                ZenPaymentChannels::PclGooglepay,
                session
                    .google_pay
                    .ok_or(errors::ConnectorError::RequestEncodingFailed)?,
            ),
            api_models::payments::WalletData::WeChatPayRedirect(_)
            | api_models::payments::WalletData::PaypalRedirect(_)
            | api_models::payments::WalletData::ApplePay(_)
            | api_models::payments::WalletData::GooglePay(_)
            | api_models::payments::WalletData::AliPayQr(_)
            | api_models::payments::WalletData::AliPayRedirect(_)
            | api_models::payments::WalletData::AliPayHkRedirect(_)
            | api_models::payments::WalletData::MomoRedirect(_)
            | api_models::payments::WalletData::KakaoPayRedirect(_)
            | api_models::payments::WalletData::GoPayRedirect(_)
            | api_models::payments::WalletData::GcashRedirect(_)
            | api_models::payments::WalletData::ApplePayThirdPartySdk(_)
            | api_models::payments::WalletData::DanaRedirect {}
            | api_models::payments::WalletData::GooglePayThirdPartySdk(_)
            | api_models::payments::WalletData::MbWayRedirect(_)
            | api_models::payments::WalletData::MobilePayRedirect(_)
            | api_models::payments::WalletData::PaypalSdk(_)
            | api_models::payments::WalletData::SamsungPay(_)
            | api_models::payments::WalletData::TwintRedirect {}
            | api_models::payments::WalletData::VippsRedirect {}
            | api_models::payments::WalletData::TouchNGoRedirect(_)
            | api_models::payments::WalletData::CashappQr(_)
            | api_models::payments::WalletData::SwishQr(_)
            | api_models::payments::WalletData::WeChatPayQr(_) => {
                Err(errors::ConnectorError::NotImplemented(
                    utils::get_unimplemented_payment_method_error_message("Zen"),
                ))?
            }
        };
        let terminal_uuid = session_data
            .terminal_uuid
            .clone()
            .ok_or(errors::ConnectorError::RequestEncodingFailed)?;
        let mut checkout_request = CheckoutRequest {
            merchant_transaction_id: item.router_data.connector_request_reference_id.clone(),
            specified_payment_channel,
            currency: item.router_data.request.currency,
            custom_ipn_url: item.router_data.request.get_webhook_url()?,
            items: get_item_object(item.router_data)?,
            amount,
            terminal_uuid: Secret::new(terminal_uuid),
            signature: None,
            url_redirect: item.router_data.request.get_return_url()?,
        };
        checkout_request.signature =
            Some(get_checkout_signature(&checkout_request, &session_data)?);
        Ok(Self::CheckoutRequest(Box::new(checkout_request)))
    }
}

fn get_checkout_signature(
    checkout_request: &CheckoutRequest,
    session: &WalletSessionData,
) -> Result<Secret<String>, error_stack::Report<errors::ConnectorError>> {
    let pay_wall_secret = session
        .pay_wall_secret
        .clone()
        .ok_or(errors::ConnectorError::RequestEncodingFailed)?;
    let mut signature_data = get_signature_data(checkout_request);
    signature_data.push_str(&pay_wall_secret);
    let payload_digest = digest::digest(&digest::SHA256, signature_data.as_bytes());
    let mut signature = hex::encode(payload_digest);
    signature.push_str(";sha256");
    Ok(Secret::new(signature))
}

/// Fields should be in alphabetical order
fn get_signature_data(checkout_request: &CheckoutRequest) -> String {
    let specified_payment_channel = match checkout_request.specified_payment_channel {
        ZenPaymentChannels::PclCard => "pcl_card",
        ZenPaymentChannels::PclGooglepay => "pcl_googlepay",
        ZenPaymentChannels::PclApplepay => "pcl_applepay",
        ZenPaymentChannels::PclBoacompraBoleto => "pcl_boacompra_boleto",
        ZenPaymentChannels::PclBoacompraEfecty => "pcl_boacompra_efecty",
        ZenPaymentChannels::PclBoacompraMultibanco => "pcl_boacompra_multibanco",
        ZenPaymentChannels::PclBoacompraPagoefectivo => "pcl_boacompra_pagoefectivo",
        ZenPaymentChannels::PclBoacompraPix => "pcl_boacompra_pix",
        ZenPaymentChannels::PclBoacompraPse => "pcl_boacompra_pse",
        ZenPaymentChannels::PclBoacompraRedcompra => "pcl_boacompra_redcompra",
        ZenPaymentChannels::PclBoacompraRedpagos => "pcl_boacompra_redpagos",
    };
    let mut signature_data = vec![
        format!("amount={}", checkout_request.amount),
        format!("currency={}", checkout_request.currency),
        format!("customipnurl={}", checkout_request.custom_ipn_url),
    ];
    for index in 0..checkout_request.items.len() {
        let prefix = format!("items[{index}].");
        signature_data.push(format!(
            "{prefix}lineamounttotal={}",
            checkout_request.items[index].line_amount_total
        ));
        signature_data.push(format!(
            "{prefix}name={}",
            checkout_request.items[index].name
        ));
        signature_data.push(format!(
            "{prefix}price={}",
            checkout_request.items[index].price
        ));
        signature_data.push(format!(
            "{prefix}quantity={}",
            checkout_request.items[index].quantity
        ));
    }
    signature_data.push(format!(
        "merchanttransactionid={}",
        checkout_request.merchant_transaction_id
    ));
    signature_data.push(format!(
        "specifiedpaymentchannel={specified_payment_channel}"
    ));
    signature_data.push(format!(
        "terminaluuid={}",
        checkout_request.terminal_uuid.peek()
    ));
    signature_data.push(format!("urlredirect={}", checkout_request.url_redirect));
    let signature = signature_data.join("&");
    signature.to_lowercase()
}

fn get_customer(
    item: &types::PaymentsAuthorizeRouterData,
    ip: Secret<String, pii::IpAddress>,
) -> Result<ZenCustomerDetails, error_stack::Report<errors::ConnectorError>> {
    Ok(ZenCustomerDetails {
        email: item.request.get_email()?,
        ip,
    })
}

fn get_item_object(
    item: &types::PaymentsAuthorizeRouterData,
) -> Result<Vec<ZenItemObject>, error_stack::Report<errors::ConnectorError>> {
    let order_details = item.request.get_order_details()?;

    order_details
        .iter()
        .map(|data| {
            Ok(ZenItemObject {
                name: data.product_name.clone(),
                quantity: data.quantity,
                price: utils::to_currency_base_unit_with_zero_decimal_check(
                    data.amount,
                    item.request.currency,
                )?,
                line_amount_total: (f64::from(data.quantity)
                    * utils::to_currency_base_unit_asf64(data.amount, item.request.currency)?)
                .to_string(),
            })
        })
        .collect::<Result<_, _>>()
}

fn get_browser_details(
    browser_info: &types::BrowserInformation,
) -> CustomResult<ZenBrowserDetails, errors::ConnectorError> {
    let screen_height = browser_info
        .screen_height
        .get_required_value("screen_height")
        .change_context(errors::ConnectorError::MissingRequiredField {
            field_name: "screen_height",
        })?;

    let screen_width = browser_info
        .screen_width
        .get_required_value("screen_width")
        .change_context(errors::ConnectorError::MissingRequiredField {
            field_name: "screen_width",
        })?;

    let window_size = match (screen_height, screen_width) {
        (250, 400) => "01",
        (390, 400) => "02",
        (500, 600) => "03",
        (600, 400) => "04",
        _ => "05",
    }
    .to_string();

    Ok(ZenBrowserDetails {
        color_depth: browser_info.get_color_depth()?.to_string(),
        java_enabled: browser_info.get_java_enabled()?,
        lang: browser_info.get_language()?,
        screen_height: screen_height.to_string(),
        screen_width: screen_width.to_string(),
        timezone: browser_info.get_time_zone()?.to_string(),
        accept_header: browser_info.get_accept_header()?,
        user_agent: browser_info.get_user_agent()?,
        window_size,
    })
}

impl TryFrom<&ZenRouterData<&types::PaymentsAuthorizeRouterData>> for ZenPaymentsRequest {
    type Error = error_stack::Report<errors::ConnectorError>;
    fn try_from(
        item: &ZenRouterData<&types::PaymentsAuthorizeRouterData>,
    ) -> Result<Self, Self::Error> {
        match &item.router_data.request.payment_method_data {
            api_models::payments::PaymentMethodData::Card(card) => Self::try_from((item, card)),
            api_models::payments::PaymentMethodData::Wallet(wallet_data) => {
                Self::try_from((item, wallet_data))
            }
            api_models::payments::PaymentMethodData::Voucher(voucher_data) => {
                Self::try_from((item, voucher_data))
            }
            api_models::payments::PaymentMethodData::BankTransfer(bank_transfer_data) => {
                Self::try_from((item, bank_transfer_data))
            }
            api_models::payments::PaymentMethodData::BankRedirect(bank_redirect_data) => {
                Self::try_from(bank_redirect_data)
            }
            api_models::payments::PaymentMethodData::PayLater(paylater_data) => {
                Self::try_from(paylater_data)
            }
            api_models::payments::PaymentMethodData::BankDebit(bank_debit_data) => {
                Self::try_from(bank_debit_data)
            }
            api_models::payments::PaymentMethodData::CardRedirect(car_redirect_data) => {
                Self::try_from(car_redirect_data)
            }
            api_models::payments::PaymentMethodData::GiftCard(gift_card_data) => {
                Self::try_from(gift_card_data.as_ref())
            }
            api_models::payments::PaymentMethodData::Crypto(_)
            | api_models::payments::PaymentMethodData::MandatePayment
            | api_models::payments::PaymentMethodData::Reward
            | api_models::payments::PaymentMethodData::Upi(_) => {
                Err(errors::ConnectorError::NotImplemented(
                    utils::get_unimplemented_payment_method_error_message("Zen"),
                ))?
            }
        }
    }
}

impl TryFrom<&api_models::payments::BankRedirectData> for ZenPaymentsRequest {
    type Error = error_stack::Report<errors::ConnectorError>;
    fn try_from(value: &api_models::payments::BankRedirectData) -> Result<Self, Self::Error> {
        match value {
            api_models::payments::BankRedirectData::Ideal { .. }
            | api_models::payments::BankRedirectData::Sofort { .. }
            | api_models::payments::BankRedirectData::BancontactCard { .. }
            | api_models::payments::BankRedirectData::Blik { .. }
            | api_models::payments::BankRedirectData::Trustly { .. }
            | api_models::payments::BankRedirectData::Eps { .. }
            | api_models::payments::BankRedirectData::Giropay { .. }
            | api_models::payments::BankRedirectData::Przelewy24 { .. }
            | api_models::payments::BankRedirectData::Bizum {}
            | api_models::payments::BankRedirectData::Interac { .. }
            | api_models::payments::BankRedirectData::OnlineBankingCzechRepublic { .. }
            | api_models::payments::BankRedirectData::OnlineBankingFinland { .. }
            | api_models::payments::BankRedirectData::OnlineBankingPoland { .. }
            | api_models::payments::BankRedirectData::OnlineBankingSlovakia { .. }
            | api_models::payments::BankRedirectData::OpenBankingUk { .. }
            | api_models::payments::BankRedirectData::OnlineBankingFpx { .. }
            | api_models::payments::BankRedirectData::OnlineBankingThailand { .. } => {
                Err(errors::ConnectorError::NotImplemented(
                    utils::get_unimplemented_payment_method_error_message("Zen"),
                )
                .into())
            }
        }
    }
}

impl TryFrom<&api_models::payments::PayLaterData> for ZenPaymentsRequest {
    type Error = error_stack::Report<errors::ConnectorError>;
    fn try_from(value: &api_models::payments::PayLaterData) -> Result<Self, Self::Error> {
        match value {
            api_models::payments::PayLaterData::KlarnaRedirect { .. }
            | api_models::payments::PayLaterData::KlarnaSdk { .. }
            | api_models::payments::PayLaterData::AffirmRedirect {}
            | api_models::payments::PayLaterData::AfterpayClearpayRedirect { .. }
            | api_models::payments::PayLaterData::PayBrightRedirect {}
            | api_models::payments::PayLaterData::WalleyRedirect {}
            | api_models::payments::PayLaterData::AlmaRedirect {}
            | api_models::payments::PayLaterData::AtomeRedirect {} => {
                Err(errors::ConnectorError::NotImplemented(
                    utils::get_unimplemented_payment_method_error_message("Zen"),
                )
                .into())
            }
        }
    }
}

impl TryFrom<&api_models::payments::BankDebitData> for ZenPaymentsRequest {
    type Error = error_stack::Report<errors::ConnectorError>;
    fn try_from(value: &api_models::payments::BankDebitData) -> Result<Self, Self::Error> {
        match value {
            api_models::payments::BankDebitData::AchBankDebit { .. }
            | api_models::payments::BankDebitData::SepaBankDebit { .. }
            | api_models::payments::BankDebitData::BecsBankDebit { .. }
            | api_models::payments::BankDebitData::BacsBankDebit { .. } => {
                Err(errors::ConnectorError::NotImplemented(
                    utils::get_unimplemented_payment_method_error_message("Zen"),
                )
                .into())
            }
        }
    }
}

impl TryFrom<&api_models::payments::CardRedirectData> for ZenPaymentsRequest {
    type Error = error_stack::Report<errors::ConnectorError>;
    fn try_from(value: &api_models::payments::CardRedirectData) -> Result<Self, Self::Error> {
        match value {
            api_models::payments::CardRedirectData::Knet {}
            | api_models::payments::CardRedirectData::Benefit {}
<<<<<<< HEAD
            | api_models::payments::CardRedirectData::MomoAtm {}
            | api_models::payments::CardRedirectData::CardRedirect {} => {
                Err(errors::ConnectorError::NotSupported {
                    message: utils::SELECTED_PAYMENT_METHOD.to_string(),
                    connector: "Zen",
                }
=======
            | api_models::payments::CardRedirectData::MomoAtm {} => {
                Err(errors::ConnectorError::NotImplemented(
                    utils::get_unimplemented_payment_method_error_message("Zen"),
                )
>>>>>>> d4d2c2c7
                .into())
            }
        }
    }
}

impl TryFrom<&api_models::payments::GiftCardData> for ZenPaymentsRequest {
    type Error = error_stack::Report<errors::ConnectorError>;
    fn try_from(value: &api_models::payments::GiftCardData) -> Result<Self, Self::Error> {
        match value {
            api_models::payments::GiftCardData::PaySafeCard {}
            | api_models::payments::GiftCardData::Givex(_) => {
                Err(errors::ConnectorError::NotImplemented(
                    utils::get_unimplemented_payment_method_error_message("Zen"),
                )
                .into())
            }
        }
    }
}

// PaymentsResponse
#[derive(Debug, Default, Deserialize, Clone, strum::Display)]
#[serde(rename_all = "UPPERCASE")]
pub enum ZenPaymentStatus {
    Authorized,
    Accepted,
    #[default]
    Pending,
    Rejected,
    Canceled,
}

impl ForeignTryFrom<(ZenPaymentStatus, Option<ZenActions>)> for enums::AttemptStatus {
    type Error = error_stack::Report<errors::ConnectorError>;
    fn foreign_try_from(item: (ZenPaymentStatus, Option<ZenActions>)) -> Result<Self, Self::Error> {
        let (item_txn_status, item_action_status) = item;
        Ok(match item_txn_status {
            // Payment has been authorized at connector end, They will send webhook when it gets accepted
            ZenPaymentStatus::Authorized => Self::Pending,
            ZenPaymentStatus::Accepted => Self::Charged,
            ZenPaymentStatus::Pending => {
                item_action_status.map_or(Self::Pending, |action| match action {
                    ZenActions::Redirect => Self::AuthenticationPending,
                })
            }
            ZenPaymentStatus::Rejected => Self::Failure,
            ZenPaymentStatus::Canceled => Self::Voided,
        })
    }
}

#[derive(Debug, Deserialize)]
#[serde(rename_all = "camelCase")]
pub struct ApiResponse {
    status: ZenPaymentStatus,
    id: String,
    merchant_action: Option<ZenMerchantAction>,
}

#[derive(Debug, Deserialize)]
#[serde(untagged)]
pub enum ZenPaymentsResponse {
    ApiResponse(ApiResponse),
    CheckoutResponse(CheckoutResponse),
}

#[derive(Debug, Deserialize)]
#[serde(rename_all = "camelCase")]
pub struct CheckoutResponse {
    redirect_url: url::Url,
}

#[derive(Debug, Serialize, Deserialize)]
#[serde(rename_all = "camelCase")]
pub struct ZenMerchantAction {
    action: ZenActions,
    data: ZenMerchantActionData,
}
#[derive(Debug, Serialize, Deserialize)]
#[serde(rename_all = "UPPERCASE")]
pub enum ZenActions {
    Redirect,
}
#[derive(Debug, Serialize, Deserialize)]
#[serde(rename_all = "camelCase")]
pub struct ZenMerchantActionData {
    redirect_url: url::Url,
}

impl<F, T>
    TryFrom<types::ResponseRouterData<F, ZenPaymentsResponse, T, types::PaymentsResponseData>>
    for types::RouterData<F, T, types::PaymentsResponseData>
{
    type Error = error_stack::Report<errors::ConnectorError>;
    fn try_from(
        item: types::ResponseRouterData<F, ZenPaymentsResponse, T, types::PaymentsResponseData>,
    ) -> Result<Self, Self::Error> {
        match item.response {
            ZenPaymentsResponse::ApiResponse(response) => {
                Self::try_from(types::ResponseRouterData {
                    response,
                    data: item.data,
                    http_code: item.http_code,
                })
            }
            ZenPaymentsResponse::CheckoutResponse(response) => {
                Self::try_from(types::ResponseRouterData {
                    response,
                    data: item.data,
                    http_code: item.http_code,
                })
            }
        }
    }
}

impl<F, T> TryFrom<types::ResponseRouterData<F, ApiResponse, T, types::PaymentsResponseData>>
    for types::RouterData<F, T, types::PaymentsResponseData>
{
    type Error = error_stack::Report<errors::ConnectorError>;
    fn try_from(
        value: types::ResponseRouterData<F, ApiResponse, T, types::PaymentsResponseData>,
    ) -> Result<Self, Self::Error> {
        let redirection_data_action = value.response.merchant_action.map(|merchant_action| {
            (
                services::RedirectForm::from((merchant_action.data.redirect_url, Method::Get)),
                merchant_action.action,
            )
        });
        let (redirection_data, action) = match redirection_data_action {
            Some((redirect_form, action)) => (Some(redirect_form), Some(action)),
            None => (None, None),
        };

        Ok(Self {
            status: enums::AttemptStatus::foreign_try_from((value.response.status, action))?,
            response: Ok(types::PaymentsResponseData::TransactionResponse {
                resource_id: types::ResponseId::ConnectorTransactionId(value.response.id),
                redirection_data,
                mandate_reference: None,
                connector_metadata: None,
                network_txn_id: None,
                connector_response_reference_id: None,
            }),
            ..value.data
        })
    }
}

impl<F, T> TryFrom<types::ResponseRouterData<F, CheckoutResponse, T, types::PaymentsResponseData>>
    for types::RouterData<F, T, types::PaymentsResponseData>
{
    type Error = error_stack::Report<errors::ConnectorError>;
    fn try_from(
        value: types::ResponseRouterData<F, CheckoutResponse, T, types::PaymentsResponseData>,
    ) -> Result<Self, Self::Error> {
        let redirection_data = Some(services::RedirectForm::from((
            value.response.redirect_url,
            Method::Get,
        )));
        Ok(Self {
            status: enums::AttemptStatus::AuthenticationPending,
            response: Ok(types::PaymentsResponseData::TransactionResponse {
                resource_id: types::ResponseId::NoResponseId,
                redirection_data,
                mandate_reference: None,
                connector_metadata: None,
                network_txn_id: None,
                connector_response_reference_id: None,
            }),
            ..value.data
        })
    }
}

#[derive(Default, Debug, Serialize)]
#[serde(rename_all = "camelCase")]
pub struct ZenRefundRequest {
    amount: String,
    transaction_id: String,
    currency: enums::Currency,
    merchant_transaction_id: String,
}

impl<F> TryFrom<&ZenRouterData<&types::RefundsRouterData<F>>> for ZenRefundRequest {
    type Error = error_stack::Report<errors::ConnectorError>;
    fn try_from(item: &ZenRouterData<&types::RefundsRouterData<F>>) -> Result<Self, Self::Error> {
        Ok(Self {
            amount: item.amount.to_owned(),
            transaction_id: item.router_data.request.connector_transaction_id.clone(),
            currency: item.router_data.request.currency,
            merchant_transaction_id: item.router_data.request.refund_id.clone(),
        })
    }
}

#[derive(Debug, Default, Deserialize)]
#[serde(rename_all = "UPPERCASE")]
pub enum RefundStatus {
    Authorized,
    Accepted,
    #[default]
    Pending,
    Rejected,
}

impl From<RefundStatus> for enums::RefundStatus {
    fn from(item: RefundStatus) -> Self {
        match item {
            RefundStatus::Accepted => Self::Success,
            RefundStatus::Pending | RefundStatus::Authorized => Self::Pending,
            RefundStatus::Rejected => Self::Failure,
        }
    }
}

#[derive(Default, Debug, Deserialize)]
pub struct RefundResponse {
    id: String,
    status: RefundStatus,
}

impl TryFrom<types::RefundsResponseRouterData<api::Execute, RefundResponse>>
    for types::RefundsRouterData<api::Execute>
{
    type Error = error_stack::Report<errors::ConnectorError>;
    fn try_from(
        item: types::RefundsResponseRouterData<api::Execute, RefundResponse>,
    ) -> Result<Self, Self::Error> {
        let refund_status = enums::RefundStatus::from(item.response.status);
        Ok(Self {
            response: Ok(types::RefundsResponseData {
                connector_refund_id: item.response.id,
                refund_status,
            }),
            ..item.data
        })
    }
}

impl TryFrom<types::RefundsResponseRouterData<api::RSync, RefundResponse>>
    for types::RefundsRouterData<api::RSync>
{
    type Error = error_stack::Report<errors::ConnectorError>;
    fn try_from(
        item: types::RefundsResponseRouterData<api::RSync, RefundResponse>,
    ) -> Result<Self, Self::Error> {
        let refund_status = enums::RefundStatus::from(item.response.status);
        Ok(Self {
            response: Ok(types::RefundsResponseData {
                connector_refund_id: item.response.id,
                refund_status,
            }),
            ..item.data
        })
    }
}

#[derive(Debug, Clone, Deserialize)]
#[serde(rename_all = "camelCase")]
pub struct ZenWebhookBody {
    #[serde(rename = "transactionId")]
    pub id: String,
    pub merchant_transaction_id: String,
    pub amount: String,
    pub currency: String,
    pub status: ZenPaymentStatus,
}

#[derive(Debug, Clone, Deserialize)]
pub struct ZenWebhookSignature {
    pub hash: String,
}

#[derive(Debug, Clone, Deserialize)]
#[serde(rename_all = "camelCase")]
pub struct ZenWebhookObjectReference {
    #[serde(rename = "type")]
    pub transaction_type: ZenWebhookTxnType,
    pub transaction_id: String,
    pub merchant_transaction_id: String,
}

#[derive(Debug, Clone, Deserialize)]
#[serde(rename_all = "camelCase")]
pub struct ZenWebhookEventType {
    #[serde(rename = "type")]
    pub transaction_type: ZenWebhookTxnType,
    pub transaction_id: String,
    pub status: ZenPaymentStatus,
}

#[derive(Debug, Clone, Deserialize)]
#[serde(rename_all = "SCREAMING_SNAKE_CASE")]
pub enum ZenWebhookTxnType {
    TrtPurchase,
    TrtRefund,
    #[serde(other)]
    Unknown,
}

#[derive(Debug, Deserialize)]
pub struct ZenErrorResponse {
    pub error: Option<ZenErrorBody>,
    pub message: Option<String>,
}

#[derive(Debug, Deserialize, Clone)]
pub struct ZenErrorBody {
    pub message: String,
    pub code: String,
}<|MERGE_RESOLUTION|>--- conflicted
+++ resolved
@@ -790,19 +790,10 @@
         match value {
             api_models::payments::CardRedirectData::Knet {}
             | api_models::payments::CardRedirectData::Benefit {}
-<<<<<<< HEAD
-            | api_models::payments::CardRedirectData::MomoAtm {}
-            | api_models::payments::CardRedirectData::CardRedirect {} => {
-                Err(errors::ConnectorError::NotSupported {
-                    message: utils::SELECTED_PAYMENT_METHOD.to_string(),
-                    connector: "Zen",
-                }
-=======
             | api_models::payments::CardRedirectData::MomoAtm {} => {
                 Err(errors::ConnectorError::NotImplemented(
                     utils::get_unimplemented_payment_method_error_message("Zen"),
                 )
->>>>>>> d4d2c2c7
                 .into())
             }
         }
