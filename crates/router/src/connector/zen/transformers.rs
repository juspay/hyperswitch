--- conflicted
+++ resolved
@@ -333,15 +333,18 @@
 
 fn get_item_object(
     item: &types::PaymentsAuthorizeRouterData,
-    amount: String,
+    _amount: String,
 ) -> Result<Vec<ZenItemObject>, error_stack::Report<errors::ConnectorError>> {
     let order_details = item.request.get_order_details()?;
-    Ok(vec![ZenItemObject {
-        name: order_details.product_name,
-        price: amount.clone(),
-        quantity: 1,
-        line_amount_total: amount,
-    }])
+    Ok(order_details
+        .iter()
+        .map(|data| ZenItemObject {
+            name: data.product_name.clone(),
+            quantity: data.quantity,
+            price: data.amount.to_string(),
+            line_amount_total: (i64::from(data.quantity) * data.amount).to_string(),
+        })
+        .collect())
 }
 
 fn get_browser_details(
@@ -436,36 +439,8 @@
             },
             _ => Err(errors::ConnectorError::NotImplemented(
                 "payment method".to_string(),
-<<<<<<< HEAD
-            )),
-        }?;
-        let order_amount =
-            utils::to_currency_base_unit(item.request.amount, item.request.currency)?;
-        Ok(Self {
-            merchant_transaction_id: item.payment_id.clone(),
-            payment_channel,
-            amount: order_amount,
-            currency: item.request.currency,
-            payment_specific_data,
-            customer: ZenCustomerDetails {
-                email: item.request.get_email()?,
-                ip,
-            },
-            custom_ipn_url: item.request.get_webhook_url()?,
-            items: order_details
-                .iter()
-                .map(|data| ZenItemObject {
-                    name: data.product_name.clone(),
-                    quantity: data.quantity,
-                    price: data.amount.to_string(),
-                    line_amount_total: (i64::from(data.quantity) * data.amount).to_string(),
-                })
-                .collect(),
-        })
-=======
             ))?,
         }
->>>>>>> 4a8de774
     }
 }
 
