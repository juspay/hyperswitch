use std::net::IpAddr;

use cards::CardNumber;
use common_utils::pii::Email;
use masking::Secret;
use serde::{Deserialize, Serialize};

use crate::{
    connector::utils::{
        self, BrowserInformationData, CardData, PaymentsAuthorizeRequestData, RouterData,
    },
    core::errors,
    services::{self, Method},
    types::{self, api, storage::enums, transformers::ForeignTryFrom},
};

// Auth Struct
pub struct ZenAuthType {
    pub(super) api_key: String,
}

impl TryFrom<&types::ConnectorAuthType> for ZenAuthType {
    type Error = error_stack::Report<errors::ConnectorError>;
    fn try_from(auth_type: &types::ConnectorAuthType) -> Result<Self, Self::Error> {
        if let types::ConnectorAuthType::HeaderKey { api_key } = auth_type {
            Ok(Self {
                api_key: api_key.to_string(),
            })
        } else {
            Err(errors::ConnectorError::FailedToObtainAuthType.into())
        }
    }
}

#[derive(Debug, Serialize)]
#[serde(rename_all = "camelCase")]
pub struct ZenPaymentsRequest {
    merchant_transaction_id: String,
    payment_channel: ZenPaymentChannels,
    amount: String,
    currency: enums::Currency,
    payment_specific_data: ZenPaymentData,
    customer: ZenCustomerDetails,
    custom_ipn_url: String,
    items: Vec<ZenItemObject>,
}

#[derive(Debug, Serialize)]
#[serde(rename_all = "SCREAMING_SNAKE_CASE")]
#[allow(clippy::enum_variant_names)]
pub enum ZenPaymentChannels {
    PclCard,
    PclGooglepay,
    PclApplepay,
}

#[derive(Debug, Serialize)]
#[serde(rename_all = "camelCase")]
pub struct ZenCustomerDetails {
    email: Email,
    ip: IpAddr,
}

#[derive(Debug, Serialize)]
#[serde(rename_all = "camelCase")]
pub struct ZenPaymentData {
    browser_details: ZenBrowserDetails,
    #[serde(rename = "type")]
    payment_type: ZenPaymentTypes,
    #[serde(skip_serializing_if = "Option::is_none")]
    token: Option<String>,
    #[serde(skip_serializing_if = "Option::is_none")]
    card: Option<ZenCardDetails>,
    descriptor: String,
    return_verify_url: Option<String>,
}

#[derive(Debug, Serialize)]
#[serde(rename_all = "camelCase")]
pub struct ZenBrowserDetails {
    color_depth: String,
    java_enabled: bool,
    lang: String,
    screen_height: String,
    screen_width: String,
    timezone: String,
    accept_header: String,
    window_size: String,
    user_agent: String,
}

#[derive(Debug, Serialize)]
#[serde(rename_all = "snake_case")]
pub enum ZenPaymentTypes {
    Onetime,
    ExternalPaymentToken,
}

#[derive(Debug, Serialize)]
#[serde(rename_all = "camelCase")]
pub struct ZenCardDetails {
    number: CardNumber,
    expiry_date: Secret<String>,
    cvv: Secret<String>,
}

#[derive(Debug, Serialize)]
#[serde(rename_all = "camelCase")]
pub struct ZenItemObject {
    name: String,
    price: String,
    quantity: u16,
    line_amount_total: String,
}

impl TryFrom<&types::PaymentsAuthorizeRouterData> for ZenPaymentsRequest {
    type Error = error_stack::Report<errors::ConnectorError>;
    fn try_from(item: &types::PaymentsAuthorizeRouterData) -> Result<Self, Self::Error> {
        let browser_info = item.request.get_browser_info()?;
        let order_details = item.request.get_order_details()?;
        let ip = browser_info.get_ip_address()?;

        let window_size = match (browser_info.screen_height, browser_info.screen_width) {
            (250, 400) => "01",
            (390, 400) => "02",
            (500, 600) => "03",
            (600, 400) => "04",
            _ => "05",
        }
        .to_string();
        let browser_details = ZenBrowserDetails {
            color_depth: browser_info.color_depth.to_string(),
            java_enabled: browser_info.java_enabled,
            lang: browser_info.language,
            screen_height: browser_info.screen_height.to_string(),
            screen_width: browser_info.screen_width.to_string(),
            timezone: browser_info.time_zone.to_string(),
            accept_header: browser_info.accept_header,
            window_size,
            user_agent: browser_info.user_agent,
        };
        let (payment_specific_data, payment_channel) = match &item.request.payment_method_data {
            api::PaymentMethodData::Card(ccard) => Ok((
                ZenPaymentData {
                    browser_details,
                    //Connector Specific for cards
                    payment_type: ZenPaymentTypes::Onetime,
                    token: None,
                    card: Some(ZenCardDetails {
                        number: ccard.card_number.clone(),
                        expiry_date: ccard
                            .get_card_expiry_month_year_2_digit_with_delimiter("".to_owned()),
                        cvv: ccard.card_cvc.clone(),
                    }),
                    descriptor: item.get_description()?.chars().take(24).collect(),
                    return_verify_url: item.request.router_return_url.clone(),
                },
                //Connector Specific for cards
                ZenPaymentChannels::PclCard,
            )),
            api::PaymentMethodData::Wallet(wallet_data) => match wallet_data {
                api_models::payments::WalletData::GooglePay(data) => Ok((
                    ZenPaymentData {
                        browser_details,
                        //Connector Specific for wallet
                        payment_type: ZenPaymentTypes::ExternalPaymentToken,
                        token: Some(data.tokenization_data.token.clone()),
                        card: None,
                        descriptor: item.get_description()?.chars().take(24).collect(),
                        return_verify_url: item.request.router_return_url.clone(),
                    },
                    ZenPaymentChannels::PclGooglepay,
                )),
                api_models::payments::WalletData::ApplePay(data) => Ok((
                    ZenPaymentData {
                        browser_details,
                        //Connector Specific for wallet
                        payment_type: ZenPaymentTypes::ExternalPaymentToken,
                        token: Some(data.payment_data.clone()),
                        card: None,
                        descriptor: item.get_description()?.chars().take(24).collect(),
                        return_verify_url: item.request.router_return_url.clone(),
                    },
                    ZenPaymentChannels::PclApplepay,
                )),
                _ => Err(errors::ConnectorError::NotImplemented(
                    "payment method".to_string(),
                )),
            },
            _ => Err(errors::ConnectorError::NotImplemented(
                "payment method".to_string(),
            )),
        }?;
        let order_amount =
            utils::to_currency_base_unit(item.request.amount, item.request.currency)?;
        Ok(Self {
            merchant_transaction_id: item.payment_id.clone(),
            payment_channel,
            amount: order_amount.clone(),
            currency: item.request.currency,
            payment_specific_data,
            customer: ZenCustomerDetails {
                email: item.request.get_email()?,
                ip,
            },
            custom_ipn_url: item.request.get_webhook_url()?,
            items: order_details
                .iter()
                .map(|data| ZenItemObject {
                    name: data.product_name.clone(),
<<<<<<< HEAD
                    price: data.amount.to_string(),
                    quantity: data.quantity,
                    line_amount_total: order_amount.clone(),
                })
                .collect(),
            // items: vec![ZenItemObject {
            //     name: "dummy".to_string(), //order_details.product_name,
            //     price: 500, //order_amount.clone(),
            //     quantity: 1,
            //     line_amount_total: 500,
            // }],
=======
                    quantity: data.quantity,
                    price: data.amount.to_string(),
                    line_amount_total: order_amount.clone(),
                })
                .collect(),
>>>>>>> e3fcfdd3
        })
    }
}

// PaymentsResponse
#[derive(Debug, Default, Deserialize, Clone, PartialEq, strum::Display)]
#[serde(rename_all = "UPPERCASE")]
pub enum ZenPaymentStatus {
    Authorized,
    Accepted,
    #[default]
    Pending,
    Rejected,
    Canceled,
}

impl ForeignTryFrom<(ZenPaymentStatus, Option<ZenActions>)> for enums::AttemptStatus {
    type Error = error_stack::Report<errors::ConnectorError>;
    fn foreign_try_from(item: (ZenPaymentStatus, Option<ZenActions>)) -> Result<Self, Self::Error> {
        let (item_txn_status, item_action_status) = item;
        Ok(match item_txn_status {
            // Payment has been authorized at connector end, They will send webhook when it gets accepted
            ZenPaymentStatus::Authorized => Self::Pending,
            ZenPaymentStatus::Accepted => Self::Charged,
            ZenPaymentStatus::Pending => {
                item_action_status.map_or(Self::Pending, |action| match action {
                    ZenActions::Redirect => Self::AuthenticationPending,
                })
            }
            ZenPaymentStatus::Rejected => Self::Failure,
            ZenPaymentStatus::Canceled => Self::Voided,
        })
    }
}

#[derive(Debug, Deserialize)]
#[serde(rename_all = "camelCase")]
pub struct ZenPaymentsResponse {
    status: ZenPaymentStatus,
    id: String,
    merchant_action: Option<ZenMerchantAction>,
}

#[derive(Debug, Serialize, Deserialize)]
#[serde(rename_all = "camelCase")]
pub struct ZenMerchantAction {
    action: ZenActions,
    data: ZenMerchantActionData,
}
#[derive(Debug, Serialize, Deserialize)]
#[serde(rename_all = "UPPERCASE")]
pub enum ZenActions {
    Redirect,
}
#[derive(Debug, Serialize, Deserialize)]
#[serde(rename_all = "camelCase")]
pub struct ZenMerchantActionData {
    redirect_url: url::Url,
}

impl<F, T>
    TryFrom<types::ResponseRouterData<F, ZenPaymentsResponse, T, types::PaymentsResponseData>>
    for types::RouterData<F, T, types::PaymentsResponseData>
{
    type Error = error_stack::Report<errors::ConnectorError>;
    fn try_from(
        item: types::ResponseRouterData<F, ZenPaymentsResponse, T, types::PaymentsResponseData>,
    ) -> Result<Self, Self::Error> {
        let redirection_data_action = item.response.merchant_action.map(|merchant_action| {
            (
                services::RedirectForm::from((merchant_action.data.redirect_url, Method::Get)),
                merchant_action.action,
            )
        });
        let (redirection_data, action) = match redirection_data_action {
            Some((redirect_form, action)) => (Some(redirect_form), Some(action)),
            None => (None, None),
        };

        Ok(Self {
            status: enums::AttemptStatus::foreign_try_from((item.response.status, action))?,
            response: Ok(types::PaymentsResponseData::TransactionResponse {
                resource_id: types::ResponseId::ConnectorTransactionId(item.response.id),
                redirection_data,
                mandate_reference: None,
                connector_metadata: None,
                network_txn_id: None,
            }),
            ..item.data
        })
    }
}

#[derive(Default, Debug, Serialize)]
#[serde(rename_all = "camelCase")]
pub struct ZenRefundRequest {
    amount: String,
    transaction_id: String,
    currency: enums::Currency,
    merchant_transaction_id: String,
}

impl<F> TryFrom<&types::RefundsRouterData<F>> for ZenRefundRequest {
    type Error = error_stack::Report<errors::ConnectorError>;
    fn try_from(item: &types::RefundsRouterData<F>) -> Result<Self, Self::Error> {
        Ok(Self {
            amount: utils::to_currency_base_unit(
                item.request.refund_amount,
                item.request.currency,
            )?,
            transaction_id: item.request.connector_transaction_id.clone(),
            currency: item.request.currency,
            merchant_transaction_id: item.request.refund_id.clone(),
        })
    }
}

#[derive(Debug, Default, Deserialize)]
#[serde(rename_all = "UPPERCASE")]
pub enum RefundStatus {
    Authorized,
    Accepted,
    #[default]
    Pending,
    Rejected,
}

impl From<RefundStatus> for enums::RefundStatus {
    fn from(item: RefundStatus) -> Self {
        match item {
            RefundStatus::Accepted => Self::Success,
            RefundStatus::Pending | RefundStatus::Authorized => Self::Pending,
            RefundStatus::Rejected => Self::Failure,
        }
    }
}

#[derive(Default, Debug, Deserialize)]
pub struct RefundResponse {
    id: String,
    status: RefundStatus,
}

impl TryFrom<types::RefundsResponseRouterData<api::Execute, RefundResponse>>
    for types::RefundsRouterData<api::Execute>
{
    type Error = error_stack::Report<errors::ConnectorError>;
    fn try_from(
        item: types::RefundsResponseRouterData<api::Execute, RefundResponse>,
    ) -> Result<Self, Self::Error> {
        let refund_status = enums::RefundStatus::from(item.response.status);
        Ok(Self {
            response: Ok(types::RefundsResponseData {
                connector_refund_id: item.response.id,
                refund_status,
            }),
            ..item.data
        })
    }
}

impl TryFrom<types::RefundsResponseRouterData<api::RSync, RefundResponse>>
    for types::RefundsRouterData<api::RSync>
{
    type Error = error_stack::Report<errors::ConnectorError>;
    fn try_from(
        item: types::RefundsResponseRouterData<api::RSync, RefundResponse>,
    ) -> Result<Self, Self::Error> {
        let refund_status = enums::RefundStatus::from(item.response.status);
        Ok(Self {
            response: Ok(types::RefundsResponseData {
                connector_refund_id: item.response.id,
                refund_status,
            }),
            ..item.data
        })
    }
}

#[derive(Debug, Clone, Deserialize, PartialEq)]
#[serde(rename_all = "camelCase")]
pub struct ZenWebhookBody {
    pub merchant_transaction_id: String,
    pub amount: String,
    pub currency: String,
    pub status: ZenPaymentStatus,
}

#[derive(Debug, Clone, Deserialize)]
pub struct ZenWebhookSignature {
    pub hash: String,
}

#[derive(Debug, Clone, Deserialize, PartialEq)]
#[serde(rename_all = "camelCase")]
pub struct ZenWebhookObjectReference {
    #[serde(rename = "type")]
    pub transaction_type: ZenWebhookTxnType,
    pub transaction_id: String,
}

#[derive(Debug, Clone, Deserialize, PartialEq)]
#[serde(rename_all = "camelCase")]
pub struct ZenWebhookEventType {
    #[serde(rename = "type")]
    pub transaction_type: ZenWebhookTxnType,
    pub transaction_id: String,
    pub status: ZenPaymentStatus,
}

#[derive(Debug, Clone, Deserialize, PartialEq)]
#[serde(rename_all = "SCREAMING_SNAKE_CASE")]
pub enum ZenWebhookTxnType {
    TrtPurchase,
    TrtRefund,
}

#[derive(Debug, Deserialize)]
pub struct ZenErrorResponse {
    pub error: ZenErrorBody,
}

#[derive(Debug, Deserialize)]
pub struct ZenErrorBody {
    pub message: String,
    pub code: String,
}<|MERGE_RESOLUTION|>--- conflicted
+++ resolved
@@ -208,25 +208,11 @@
                 .iter()
                 .map(|data| ZenItemObject {
                     name: data.product_name.clone(),
-<<<<<<< HEAD
-                    price: data.amount.to_string(),
-                    quantity: data.quantity,
-                    line_amount_total: order_amount.clone(),
-                })
-                .collect(),
-            // items: vec![ZenItemObject {
-            //     name: "dummy".to_string(), //order_details.product_name,
-            //     price: 500, //order_amount.clone(),
-            //     quantity: 1,
-            //     line_amount_total: 500,
-            // }],
-=======
                     quantity: data.quantity,
                     price: data.amount.to_string(),
                     line_amount_total: order_amount.clone(),
                 })
                 .collect(),
->>>>>>> e3fcfdd3
         })
     }
 }
