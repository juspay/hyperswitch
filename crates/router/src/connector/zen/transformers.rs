--- conflicted
+++ resolved
@@ -335,7 +335,6 @@
             domain::BankTransferData::MultibancoBankTransfer { .. } => {
                 ZenPaymentChannels::PclBoacompraMultibanco
             }
-<<<<<<< HEAD
             domain::BankTransferData::Pix { .. } => ZenPaymentChannels::PclBoacompraPix,
             domain::BankTransferData::Pse { .. } => ZenPaymentChannels::PclBoacompraPse,
             domain::BankTransferData::SepaBankTransfer { .. }
@@ -347,26 +346,8 @@
             | domain::BankTransferData::BriVaBankTransfer { .. }
             | domain::BankTransferData::CimbVaBankTransfer { .. }
             | domain::BankTransferData::DanamonVaBankTransfer { .. }
+            | domain::BankTransferData::LocalBankTransfer { .. }
             | domain::BankTransferData::MandiriVaBankTransfer { .. } => {
-=======
-            api_models::payments::BankTransferData::Pix { .. } => {
-                ZenPaymentChannels::PclBoacompraPix
-            }
-            api_models::payments::BankTransferData::Pse { .. } => {
-                ZenPaymentChannels::PclBoacompraPse
-            }
-            api_models::payments::BankTransferData::SepaBankTransfer { .. }
-            | api_models::payments::BankTransferData::AchBankTransfer { .. }
-            | api_models::payments::BankTransferData::BacsBankTransfer { .. }
-            | api_models::payments::BankTransferData::PermataBankTransfer { .. }
-            | api_models::payments::BankTransferData::BcaBankTransfer { .. }
-            | api_models::payments::BankTransferData::BniVaBankTransfer { .. }
-            | api_models::payments::BankTransferData::BriVaBankTransfer { .. }
-            | api_models::payments::BankTransferData::CimbVaBankTransfer { .. }
-            | api_models::payments::BankTransferData::DanamonVaBankTransfer { .. }
-            | api_models::payments::BankTransferData::LocalBankTransfer { .. }
-            | api_models::payments::BankTransferData::MandiriVaBankTransfer { .. } => {
->>>>>>> df309554
                 Err(errors::ConnectorError::NotImplemented(
                     utils::get_unimplemented_payment_method_error_message("Zen"),
                 ))?
