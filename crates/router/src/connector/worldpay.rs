--- conflicted
+++ resolved
@@ -249,11 +249,7 @@
                 router_env::logger::info!(connector_response=?response);
                 let optional_correlation_id = res.headers.and_then(|headers| {
                     headers
-<<<<<<< HEAD
-                        .get("WP-CorrelationId")
-=======
                         .get(consts::WP_CORRELATION_ID)
->>>>>>> 58296ffa
                         .and_then(|header_value| header_value.to_str().ok())
                         .map(|id| id.to_string())
                 });
@@ -367,11 +363,7 @@
 
         let optional_correlation_id = res.headers.and_then(|headers| {
             headers
-<<<<<<< HEAD
-                .get("WP-CorrelationId")
-=======
                 .get(consts::WP_CORRELATION_ID)
->>>>>>> 58296ffa
                 .and_then(|header_value| header_value.to_str().ok())
                 .map(|id| id.to_string())
         });
@@ -485,11 +477,7 @@
                 router_env::logger::info!(connector_response=?response);
                 let optional_correlation_id = res.headers.and_then(|headers| {
                     headers
-<<<<<<< HEAD
-                        .get("WP-CorrelationId")
-=======
                         .get(consts::WP_CORRELATION_ID)
->>>>>>> 58296ffa
                         .and_then(|header_value| header_value.to_str().ok())
                         .map(|id| id.to_string())
                 });
@@ -611,11 +599,7 @@
         router_env::logger::info!(connector_response=?response);
         let optional_correlation_id = res.headers.and_then(|headers| {
             headers
-<<<<<<< HEAD
-                .get("WP-CorrelationId")
-=======
                 .get(consts::WP_CORRELATION_ID)
->>>>>>> 58296ffa
                 .and_then(|header_value| header_value.to_str().ok())
                 .map(|id| id.to_string())
         });
@@ -628,7 +612,6 @@
             },
             optional_correlation_id,
         ))
-<<<<<<< HEAD
         .change_context(errors::ConnectorError::ResponseHandlingFailed)
     }
 
@@ -736,8 +719,6 @@
             },
             optional_correlation_id,
         ))
-=======
->>>>>>> 58296ffa
         .change_context(errors::ConnectorError::ResponseHandlingFailed)
     }
 
@@ -831,11 +812,7 @@
                 router_env::logger::info!(connector_response=?response);
                 let optional_correlation_id = res.headers.and_then(|headers| {
                     headers
-<<<<<<< HEAD
-                        .get("WP-CorrelationId")
-=======
                         .get(consts::WP_CORRELATION_ID)
->>>>>>> 58296ffa
                         .and_then(|header_value| header_value.to_str().ok())
                         .map(|id| id.to_string())
                 });
