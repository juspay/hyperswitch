pub mod transformers;

use std::fmt::Debug;

use common_utils::request::RequestContent;
use error_stack::{IntoReport, ResultExt};
use transformers as placetopay;

use crate::{
    configs::settings,
    connector::utils::PaymentsAuthorizeRequestData,
    core::errors::{self, CustomResult},
    headers,
    services::{
        self,
        request::{self},
        ConnectorIntegration, ConnectorValidation,
    },
    types::{
        self,
        api::{self, ConnectorCommon, ConnectorCommonExt},
        ErrorResponse, Response,
    },
    utils::BytesExt,
};

#[derive(Debug, Clone)]
pub struct Placetopay;

impl api::Payment for Placetopay {}
impl api::PaymentSession for Placetopay {}
impl api::ConnectorAccessToken for Placetopay {}
impl api::MandateSetup for Placetopay {}
impl api::PaymentAuthorize for Placetopay {}
impl api::PaymentSync for Placetopay {}
impl api::PaymentCapture for Placetopay {}
impl api::PaymentVoid for Placetopay {}
impl api::Refund for Placetopay {}
impl api::RefundExecute for Placetopay {}
impl api::RefundSync for Placetopay {}
impl api::PaymentToken for Placetopay {}

impl
    ConnectorIntegration<
        api::PaymentMethodToken,
        types::PaymentMethodTokenizationData,
        types::PaymentsResponseData,
    > for Placetopay
{
    // Not Implemented (R)
}

impl<Flow, Request, Response> ConnectorCommonExt<Flow, Request, Response> for Placetopay
where
    Self: ConnectorIntegration<Flow, Request, Response>,
{
    fn build_headers(
        &self,
        req: &types::RouterData<Flow, Request, Response>,
        _connectors: &settings::Connectors,
    ) -> CustomResult<Vec<(String, request::Maskable<String>)>, errors::ConnectorError> {
        let mut header = vec![(
            headers::CONTENT_TYPE.to_string(),
            self.get_content_type().to_string().into(),
        )];
        let mut api_key = self.get_auth_header(&req.connector_auth_type)?;
        header.append(&mut api_key);
        Ok(header)
    }
}

impl ConnectorCommon for Placetopay {
    fn id(&self) -> &'static str {
        "placetopay"
    }

    fn get_currency_unit(&self) -> api::CurrencyUnit {
        api::CurrencyUnit::Minor
    }

    fn common_get_content_type(&self) -> &'static str {
        "application/json"
    }

    fn base_url<'a>(&self, connectors: &'a settings::Connectors) -> &'a str {
        connectors.placetopay.base_url.as_ref()
    }

    fn get_auth_header(
        &self,
        _auth_type: &types::ConnectorAuthType,
    ) -> CustomResult<Vec<(String, request::Maskable<String>)>, errors::ConnectorError> {
        Ok(vec![])
    }

    fn build_error_response(
        &self,
        res: Response,
    ) -> CustomResult<ErrorResponse, errors::ConnectorError> {
        let response: placetopay::PlacetopayErrorResponse = res
            .response
            .parse_struct("PlacetopayErrorResponse")
            .change_context(errors::ConnectorError::ResponseDeserializationFailed)?;

        Ok(ErrorResponse {
            status_code: res.status_code,
            code: response.reason.to_owned(),
            message: response.message.to_owned(),
            reason: Some(response.message),
            attempt_status: None,
            connector_transaction_id: None,
        })
    }
}

impl ConnectorValidation for Placetopay {
    //TODO: implement functions when support enabled
}

impl ConnectorIntegration<api::Session, types::PaymentsSessionData, types::PaymentsResponseData>
    for Placetopay
{
}

impl ConnectorIntegration<api::AccessTokenAuth, types::AccessTokenRequestData, types::AccessToken>
    for Placetopay
{
}

impl
    ConnectorIntegration<
        api::SetupMandate,
        types::SetupMandateRequestData,
        types::PaymentsResponseData,
    > for Placetopay
{
}

impl ConnectorIntegration<api::Authorize, types::PaymentsAuthorizeData, types::PaymentsResponseData>
    for Placetopay
{
    fn get_headers(
        &self,
        req: &types::PaymentsAuthorizeRouterData,
        connectors: &settings::Connectors,
    ) -> CustomResult<Vec<(String, request::Maskable<String>)>, errors::ConnectorError> {
        self.build_headers(req, connectors)
    }

    fn get_content_type(&self) -> &'static str {
        self.common_get_content_type()
    }

    fn get_url(
        &self,
        req: &types::PaymentsAuthorizeRouterData,
        connectors: &settings::Connectors,
    ) -> CustomResult<String, errors::ConnectorError> {
        if req.request.is_auto_capture()? {
            Err(errors::ConnectorError::FlowNotSupported {
                flow: "Auto Capture".to_owned(),
                connector: "placetopay".to_owned(),
            }
            .into())
        } else {
            Ok(format!("{}/process", self.base_url(connectors)))
        }
    }

    fn get_request_body(
        &self,
        req: &types::PaymentsAuthorizeRouterData,
        _connectors: &settings::Connectors,
    ) -> CustomResult<RequestContent, errors::ConnectorError> {
        let connector_router_data = placetopay::PlacetopayRouterData::try_from((
            &self.get_currency_unit(),
            req.request.currency,
            req.request.amount,
            req,
        ))?;
        let req_obj = placetopay::PlacetopayPaymentsRequest::try_from(&connector_router_data)?;
        Ok(RequestContent::Json(Box::new(req_obj)))
    }

    fn build_request(
        &self,
        req: &types::PaymentsAuthorizeRouterData,
        connectors: &settings::Connectors,
    ) -> CustomResult<Option<services::Request>, errors::ConnectorError> {
        Ok(Some(
            services::RequestBuilder::new()
                .method(services::Method::Post)
                .url(&types::PaymentsAuthorizeType::get_url(
                    self, req, connectors,
                )?)
                .attach_default_headers()
                .headers(types::PaymentsAuthorizeType::get_headers(
                    self, req, connectors,
                )?)
                .set_body(types::PaymentsAuthorizeType::get_request_body(
                    self, req, connectors,
                )?)
                .build(),
        ))
    }

    fn handle_response(
        &self,
        data: &types::PaymentsAuthorizeRouterData,
        res: Response,
    ) -> CustomResult<types::PaymentsAuthorizeRouterData, errors::ConnectorError> {
        let response: placetopay::PlacetopayPaymentsResponse = res
            .response
            .parse_struct("Placetopay PlacetopayPaymentsResponse")
            .change_context(errors::ConnectorError::ResponseDeserializationFailed)?;
        types::RouterData::try_from(types::ResponseRouterData {
            response,
            data: data.clone(),
            http_code: res.status_code,
        })
    }

    fn get_error_response(
        &self,
        res: Response,
    ) -> CustomResult<ErrorResponse, errors::ConnectorError> {
        self.build_error_response(res)
    }
}

impl ConnectorIntegration<api::PSync, types::PaymentsSyncData, types::PaymentsResponseData>
    for Placetopay
{
    fn get_headers(
        &self,
        req: &types::PaymentsSyncRouterData,
        connectors: &settings::Connectors,
    ) -> CustomResult<Vec<(String, request::Maskable<String>)>, errors::ConnectorError> {
        self.build_headers(req, connectors)
    }

    fn get_content_type(&self) -> &'static str {
        self.common_get_content_type()
    }

    fn get_url(
        &self,
        _req: &types::PaymentsSyncRouterData,
        connectors: &settings::Connectors,
    ) -> CustomResult<String, errors::ConnectorError> {
        Ok(format!("{}/query", self.base_url(connectors)))
    }

    fn get_request_body(
        &self,
        req: &types::PaymentsSyncRouterData,
        _connectors: &settings::Connectors,
    ) -> CustomResult<Option<types::RequestBody>, errors::ConnectorError> {
        let req_obj = placetopay::PlacetopayPsyncRequest::try_from(req)?;
        let placetopay_req = types::RequestBody::log_and_get_request_body(
            &req_obj,
            utils::Encode::<placetopay::PlacetopayPsyncRequest>::encode_to_string_of_json,
        )
        .change_context(errors::ConnectorError::RequestEncodingFailed)?;
        Ok(Some(placetopay_req))
    }

    fn build_request(
        &self,
        req: &types::PaymentsSyncRouterData,
        connectors: &settings::Connectors,
    ) -> CustomResult<Option<services::Request>, errors::ConnectorError> {
        Ok(Some(
            services::RequestBuilder::new()
                .method(services::Method::Post)
                .url(&types::PaymentsSyncType::get_url(self, req, connectors)?)
                .attach_default_headers()
                .headers(types::PaymentsSyncType::get_headers(self, req, connectors)?)
                .body(types::PaymentsSyncType::get_request_body(
                    self, req, connectors,
                )?)
                .build(),
        ))
    }

    fn handle_response(
        &self,
        data: &types::PaymentsSyncRouterData,
        res: Response,
    ) -> CustomResult<types::PaymentsSyncRouterData, errors::ConnectorError> {
        let response: placetopay::PlacetopayPaymentsResponse = res
            .response
            .parse_struct("placetopay PaymentsSyncResponse")
            .change_context(errors::ConnectorError::ResponseDeserializationFailed)?;
        types::RouterData::try_from(types::ResponseRouterData {
            response,
            data: data.clone(),
            http_code: res.status_code,
        })
    }

    fn get_error_response(
        &self,
        res: Response,
    ) -> CustomResult<ErrorResponse, errors::ConnectorError> {
        self.build_error_response(res)
    }
}

impl ConnectorIntegration<api::Capture, types::PaymentsCaptureData, types::PaymentsResponseData>
    for Placetopay
{
    fn get_headers(
        &self,
        req: &types::PaymentsCaptureRouterData,
        connectors: &settings::Connectors,
    ) -> CustomResult<Vec<(String, request::Maskable<String>)>, errors::ConnectorError> {
        self.build_headers(req, connectors)
    }

    fn get_content_type(&self) -> &'static str {
        self.common_get_content_type()
    }

    fn get_url(
        &self,
        _req: &types::PaymentsCaptureRouterData,
        connectors: &settings::Connectors,
    ) -> CustomResult<String, errors::ConnectorError> {
        Ok(format!("{}/transaction", self.base_url(connectors)))
    }

    fn get_request_body(
        &self,
        req: &types::PaymentsCaptureRouterData,
        _connectors: &settings::Connectors,
<<<<<<< HEAD
    ) -> CustomResult<Option<types::RequestBody>, errors::ConnectorError> {
        let req_obj = placetopay::PlacetopayNextActionRequest::try_from(req)?;
        let placetopay_req = types::RequestBody::log_and_get_request_body(
            &req_obj,
            utils::Encode::<placetopay::PlacetopayNextActionRequest>::encode_to_string_of_json,
        )
        .change_context(errors::ConnectorError::RequestEncodingFailed)?;
        Ok(Some(placetopay_req))
=======
    ) -> CustomResult<RequestContent, errors::ConnectorError> {
        Err(errors::ConnectorError::NotImplemented("get_request_body method".to_string()).into())
>>>>>>> bca7cdb4
    }

    fn build_request(
        &self,
        req: &types::PaymentsCaptureRouterData,
        connectors: &settings::Connectors,
    ) -> CustomResult<Option<services::Request>, errors::ConnectorError> {
        Ok(Some(
            services::RequestBuilder::new()
                .method(services::Method::Post)
                .url(&types::PaymentsCaptureType::get_url(self, req, connectors)?)
                .attach_default_headers()
                .headers(types::PaymentsCaptureType::get_headers(
                    self, req, connectors,
                )?)
                .set_body(types::PaymentsCaptureType::get_request_body(
                    self, req, connectors,
                )?)
                .build(),
        ))
    }

    fn handle_response(
        &self,
        data: &types::PaymentsCaptureRouterData,
        res: Response,
    ) -> CustomResult<types::PaymentsCaptureRouterData, errors::ConnectorError> {
        let response: placetopay::PlacetopayPaymentsResponse = res
            .response
            .parse_struct("Placetopay PaymentsCaptureResponse")
            .change_context(errors::ConnectorError::ResponseDeserializationFailed)?;
        types::RouterData::try_from(types::ResponseRouterData {
            response,
            data: data.clone(),
            http_code: res.status_code,
        })
    }

    fn get_error_response(
        &self,
        res: Response,
    ) -> CustomResult<ErrorResponse, errors::ConnectorError> {
        self.build_error_response(res)
    }
}

impl ConnectorIntegration<api::Void, types::PaymentsCancelData, types::PaymentsResponseData>
    for Placetopay
{
    fn get_headers(
        &self,
        req: &types::PaymentsCancelRouterData,
        connectors: &settings::Connectors,
    ) -> CustomResult<Vec<(String, request::Maskable<String>)>, errors::ConnectorError> {
        self.build_headers(req, connectors)
    }

    fn get_content_type(&self) -> &'static str {
        self.common_get_content_type()
    }

    fn get_url(
        &self,
        _req: &types::PaymentsCancelRouterData,
        connectors: &settings::Connectors,
    ) -> CustomResult<String, errors::ConnectorError> {
        Ok(format!("{}/transaction", self.base_url(connectors)))
    }

    fn get_request_body(
        &self,
        req: &types::PaymentsCancelRouterData,
        _connectors: &settings::Connectors,
    ) -> CustomResult<Option<types::RequestBody>, errors::ConnectorError> {
        let connector_req = placetopay::PlacetopayNextActionRequest::try_from(req)?;

        let authorizedotnet_req = types::RequestBody::log_and_get_request_body(
            &connector_req,
            utils::Encode::<placetopay::PlacetopayNextActionRequest>::encode_to_string_of_json,
        )
        .change_context(errors::ConnectorError::RequestEncodingFailed)?;
        Ok(Some(authorizedotnet_req))
    }

    fn build_request(
        &self,
        req: &types::PaymentsCancelRouterData,
        connectors: &settings::Connectors,
    ) -> CustomResult<Option<services::Request>, errors::ConnectorError> {
        Ok(Some(
            services::RequestBuilder::new()
                .method(services::Method::Post)
                .url(&types::PaymentsVoidType::get_url(self, req, connectors)?)
                .attach_default_headers()
                .headers(types::PaymentsVoidType::get_headers(self, req, connectors)?)
                .body(types::PaymentsVoidType::get_request_body(
                    self, req, connectors,
                )?)
                .build(),
        ))
    }

    fn handle_response(
        &self,
        data: &types::PaymentsCancelRouterData,
        res: Response,
    ) -> CustomResult<types::PaymentsCancelRouterData, errors::ConnectorError> {
        let response: placetopay::PlacetopayPaymentsResponse = res
            .response
            .parse_struct("Placetopay PaymentCancelResponse")
            .change_context(errors::ConnectorError::ResponseDeserializationFailed)?;
        types::RouterData::try_from(types::ResponseRouterData {
            response,
            data: data.clone(),
            http_code: res.status_code,
        })
    }

    fn get_error_response(
        &self,
        res: Response,
    ) -> CustomResult<ErrorResponse, errors::ConnectorError> {
        self.build_error_response(res)
    }
}

impl ConnectorIntegration<api::Execute, types::RefundsData, types::RefundsResponseData>
    for Placetopay
{
    fn get_headers(
        &self,
        req: &types::RefundsRouterData<api::Execute>,
        connectors: &settings::Connectors,
    ) -> CustomResult<Vec<(String, request::Maskable<String>)>, errors::ConnectorError> {
        self.build_headers(req, connectors)
    }

    fn get_content_type(&self) -> &'static str {
        self.common_get_content_type()
    }

    fn get_url(
        &self,
        _req: &types::RefundsRouterData<api::Execute>,
        connectors: &settings::Connectors,
    ) -> CustomResult<String, errors::ConnectorError> {
        Ok(format!("{}/transaction", self.base_url(connectors)))
    }

    fn get_request_body(
        &self,
        req: &types::RefundsRouterData<api::Execute>,
        _connectors: &settings::Connectors,
<<<<<<< HEAD
    ) -> CustomResult<Option<types::RequestBody>, errors::ConnectorError> {
        let req_obj = placetopay::PlacetopayRefundRequest::try_from(req)?;
        let placetopay_req = types::RequestBody::log_and_get_request_body(
            &req_obj,
            utils::Encode::<placetopay::PlacetopayRefundRequest>::encode_to_string_of_json,
        )
        .change_context(errors::ConnectorError::RequestEncodingFailed)?;
        Ok(Some(placetopay_req))
=======
    ) -> CustomResult<RequestContent, errors::ConnectorError> {
        let connector_router_data = placetopay::PlacetopayRouterData::try_from((
            &self.get_currency_unit(),
            req.request.currency,
            req.request.refund_amount,
            req,
        ))?;
        let req_obj = placetopay::PlacetopayRefundRequest::try_from(&connector_router_data)?;
        Ok(RequestContent::Json(Box::new(req_obj)))
>>>>>>> bca7cdb4
    }

    fn build_request(
        &self,
        req: &types::RefundsRouterData<api::Execute>,
        connectors: &settings::Connectors,
    ) -> CustomResult<Option<services::Request>, errors::ConnectorError> {
        let request = services::RequestBuilder::new()
            .method(services::Method::Post)
            .url(&types::RefundExecuteType::get_url(self, req, connectors)?)
            .attach_default_headers()
            .headers(types::RefundExecuteType::get_headers(
                self, req, connectors,
            )?)
            .set_body(types::RefundExecuteType::get_request_body(
                self, req, connectors,
            )?)
            .build();
        Ok(Some(request))
    }

    fn handle_response(
        &self,
        data: &types::RefundsRouterData<api::Execute>,
        res: Response,
    ) -> CustomResult<types::RefundsRouterData<api::Execute>, errors::ConnectorError> {
        let response: placetopay::PlacetopayRefundResponse = res
            .response
            .parse_struct("placetopay PlacetopayRefundResponse")
            .change_context(errors::ConnectorError::ResponseDeserializationFailed)?;
        types::RouterData::try_from(types::ResponseRouterData {
            response,
            data: data.clone(),
            http_code: res.status_code,
        })
    }

    fn get_error_response(
        &self,
        res: Response,
    ) -> CustomResult<ErrorResponse, errors::ConnectorError> {
        self.build_error_response(res)
    }
}

impl ConnectorIntegration<api::RSync, types::RefundsData, types::RefundsResponseData>
    for Placetopay
{
    fn get_headers(
        &self,
        req: &types::RefundSyncRouterData,
        connectors: &settings::Connectors,
    ) -> CustomResult<Vec<(String, request::Maskable<String>)>, errors::ConnectorError> {
        self.build_headers(req, connectors)
    }

    fn get_content_type(&self) -> &'static str {
        self.common_get_content_type()
    }

    fn get_url(
        &self,
        _req: &types::RefundSyncRouterData,
        connectors: &settings::Connectors,
    ) -> CustomResult<String, errors::ConnectorError> {
        Ok(format!("{}/query", self.base_url(connectors)))
    }

    fn get_request_body(
        &self,
        req: &types::RefundsRouterData<api::RSync>,
        _connectors: &settings::Connectors,
    ) -> CustomResult<Option<types::RequestBody>, errors::ConnectorError> {
        let req_obj = placetopay::PlacetopayRsyncRequest::try_from(req)?;
        let placetopay_req = types::RequestBody::log_and_get_request_body(
            &req_obj,
            utils::Encode::<placetopay::PlacetopayRsyncRequest>::encode_to_string_of_json,
        )
        .change_context(errors::ConnectorError::RequestEncodingFailed)?;
        Ok(Some(placetopay_req))
    }

    fn build_request(
        &self,
        req: &types::RefundSyncRouterData,
        connectors: &settings::Connectors,
    ) -> CustomResult<Option<services::Request>, errors::ConnectorError> {
        Ok(Some(
            services::RequestBuilder::new()
                .method(services::Method::Get)
                .url(&types::RefundSyncType::get_url(self, req, connectors)?)
                .attach_default_headers()
                .headers(types::RefundSyncType::get_headers(self, req, connectors)?)
                .set_body(types::RefundSyncType::get_request_body(
                    self, req, connectors,
                )?)
                .build(),
        ))
    }

    fn handle_response(
        &self,
        data: &types::RefundSyncRouterData,
        res: Response,
    ) -> CustomResult<types::RefundSyncRouterData, errors::ConnectorError> {
        let response: placetopay::PlacetopayRefundResponse = res
            .response
            .parse_struct("placetopay PlacetopayRefundResponse")
            .change_context(errors::ConnectorError::ResponseDeserializationFailed)?;
        types::RouterData::try_from(types::ResponseRouterData {
            response,
            data: data.clone(),
            http_code: res.status_code,
        })
    }

    fn get_error_response(
        &self,
        res: Response,
    ) -> CustomResult<ErrorResponse, errors::ConnectorError> {
        self.build_error_response(res)
    }
}

#[async_trait::async_trait]
impl api::IncomingWebhook for Placetopay {
    fn get_webhook_object_reference_id(
        &self,
        _request: &api::IncomingWebhookRequestDetails<'_>,
    ) -> CustomResult<api::webhooks::ObjectReferenceId, errors::ConnectorError> {
        Err(errors::ConnectorError::WebhooksNotImplemented).into_report()
    }

    fn get_webhook_event_type(
        &self,
        _request: &api::IncomingWebhookRequestDetails<'_>,
    ) -> CustomResult<api::IncomingWebhookEvent, errors::ConnectorError> {
        Err(errors::ConnectorError::WebhooksNotImplemented).into_report()
    }

    fn get_webhook_resource_object(
        &self,
        _request: &api::IncomingWebhookRequestDetails<'_>,
    ) -> CustomResult<Box<dyn masking::ErasedMaskSerialize>, errors::ConnectorError> {
        Err(errors::ConnectorError::WebhooksNotImplemented).into_report()
    }
}<|MERGE_RESOLUTION|>--- conflicted
+++ resolved
@@ -179,6 +179,11 @@
             req,
         ))?;
         let req_obj = placetopay::PlacetopayPaymentsRequest::try_from(&connector_router_data)?;
+        let placetopay_req = types::RequestBody::log_and_get_request_body(
+            &req_obj,
+            utils::Encode::<placetopay::PlacetopayPsyncRequest>::encode_to_string_of_json,
+        )
+        .change_context(errors::ConnectorError::RequestEncodingFailed)?;
         Ok(RequestContent::Json(Box::new(req_obj)))
     }
 
@@ -255,14 +260,14 @@
         &self,
         req: &types::PaymentsSyncRouterData,
         _connectors: &settings::Connectors,
-    ) -> CustomResult<Option<types::RequestBody>, errors::ConnectorError> {
+    ) -> CustomResult<RequestContent, errors::ConnectorError> {
         let req_obj = placetopay::PlacetopayPsyncRequest::try_from(req)?;
         let placetopay_req = types::RequestBody::log_and_get_request_body(
             &req_obj,
             utils::Encode::<placetopay::PlacetopayPsyncRequest>::encode_to_string_of_json,
         )
         .change_context(errors::ConnectorError::RequestEncodingFailed)?;
-        Ok(Some(placetopay_req))
+        Ok(RequestContent::Json(Box::new(req_obj)))
     }
 
     fn build_request(
@@ -334,19 +339,14 @@
         &self,
         req: &types::PaymentsCaptureRouterData,
         _connectors: &settings::Connectors,
-<<<<<<< HEAD
-    ) -> CustomResult<Option<types::RequestBody>, errors::ConnectorError> {
+    ) -> CustomResult<RequestContent, errors::ConnectorError>  {
         let req_obj = placetopay::PlacetopayNextActionRequest::try_from(req)?;
         let placetopay_req = types::RequestBody::log_and_get_request_body(
             &req_obj,
             utils::Encode::<placetopay::PlacetopayNextActionRequest>::encode_to_string_of_json,
         )
         .change_context(errors::ConnectorError::RequestEncodingFailed)?;
-        Ok(Some(placetopay_req))
-=======
-    ) -> CustomResult<RequestContent, errors::ConnectorError> {
-        Err(errors::ConnectorError::NotImplemented("get_request_body method".to_string()).into())
->>>>>>> bca7cdb4
+        Ok(RequestContent::Json(Box::new(req_obj)))
     }
 
     fn build_request(
@@ -420,7 +420,7 @@
         &self,
         req: &types::PaymentsCancelRouterData,
         _connectors: &settings::Connectors,
-    ) -> CustomResult<Option<types::RequestBody>, errors::ConnectorError> {
+    ) -> CustomResult<RequestContent, errors::ConnectorError> {
         let connector_req = placetopay::PlacetopayNextActionRequest::try_from(req)?;
 
         let authorizedotnet_req = types::RequestBody::log_and_get_request_body(
@@ -428,7 +428,7 @@
             utils::Encode::<placetopay::PlacetopayNextActionRequest>::encode_to_string_of_json,
         )
         .change_context(errors::ConnectorError::RequestEncodingFailed)?;
-        Ok(Some(authorizedotnet_req))
+        Ok(RequestContent::Json(Box::new(req_obj)))
     }
 
     fn build_request(
@@ -500,26 +500,14 @@
         &self,
         req: &types::RefundsRouterData<api::Execute>,
         _connectors: &settings::Connectors,
-<<<<<<< HEAD
-    ) -> CustomResult<Option<types::RequestBody>, errors::ConnectorError> {
+    ) -> CustomResult<RequestContent, errors::ConnectorError> {
         let req_obj = placetopay::PlacetopayRefundRequest::try_from(req)?;
         let placetopay_req = types::RequestBody::log_and_get_request_body(
             &req_obj,
             utils::Encode::<placetopay::PlacetopayRefundRequest>::encode_to_string_of_json,
         )
         .change_context(errors::ConnectorError::RequestEncodingFailed)?;
-        Ok(Some(placetopay_req))
-=======
-    ) -> CustomResult<RequestContent, errors::ConnectorError> {
-        let connector_router_data = placetopay::PlacetopayRouterData::try_from((
-            &self.get_currency_unit(),
-            req.request.currency,
-            req.request.refund_amount,
-            req,
-        ))?;
-        let req_obj = placetopay::PlacetopayRefundRequest::try_from(&connector_router_data)?;
         Ok(RequestContent::Json(Box::new(req_obj)))
->>>>>>> bca7cdb4
     }
 
     fn build_request(
@@ -592,14 +580,14 @@
         &self,
         req: &types::RefundsRouterData<api::RSync>,
         _connectors: &settings::Connectors,
-    ) -> CustomResult<Option<types::RequestBody>, errors::ConnectorError> {
+    ) -> CustomResult<RequestContent, errors::ConnectorError> {
         let req_obj = placetopay::PlacetopayRsyncRequest::try_from(req)?;
         let placetopay_req = types::RequestBody::log_and_get_request_body(
             &req_obj,
             utils::Encode::<placetopay::PlacetopayRsyncRequest>::encode_to_string_of_json,
         )
         .change_context(errors::ConnectorError::RequestEncodingFailed)?;
-        Ok(Some(placetopay_req))
+         Ok(RequestContent::Json(Box::new(req_obj)))
     }
 
     fn build_request(
