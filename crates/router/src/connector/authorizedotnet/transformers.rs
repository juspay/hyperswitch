--- conflicted
+++ resolved
@@ -85,21 +85,19 @@
                     card_code: Some(ccard.card_cvc.clone()),
                 }))
             }
-<<<<<<< HEAD
-            api::PaymentMethodData::PayLater(_) => Self::Klarna,
-            api::PaymentMethodData::Wallet(_) => Self::Wallet,
-            api::PaymentMethodData::BankRedirect(_) => Self::BankRedirect,
-            api::PaymentMethodData::Reward(_) => Self::Reward,
-=======
             api::PaymentMethodData::PayLater(_) => Ok(Self::Klarna),
             api::PaymentMethodData::Wallet(_) => Ok(Self::Wallet),
             api::PaymentMethodData::BankRedirect(_) => Ok(Self::BankRedirect),
+            api::PaymentMethodData::Reward(_) => Err(errors::ConnectorError::NotSupported {
+                payment_method: format!("{value:?}"),
+                connector: "AuthorizeDotNet",
+                payment_experience: api_models::enums::PaymentExperience::RedirectToUrl.to_string(),
+            })?,
             api::PaymentMethodData::Crypto(_) => Err(errors::ConnectorError::NotSupported {
                 payment_method: format!("{value:?}"),
                 connector: "AuthorizeDotNet",
                 payment_experience: api_models::enums::PaymentExperience::RedirectToUrl.to_string(),
             })?,
->>>>>>> 1b94d25f
         }
     }
 }
