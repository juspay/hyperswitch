use common_utils::{
    errors::CustomResult,
    ext_traits::{Encode, ValueExt},
};
use error_stack::{IntoReport, ResultExt};
use masking::{PeekInterface, Secret, StrongSecret};
use serde::{Deserialize, Serialize};

use crate::{
    connector::utils::{CardData, PaymentsSyncRequestData, RefundsRequestData, WalletData},
    core::errors,
    services,
    types::{self, api, storage::enums},
    utils::OptionExt,
};

#[derive(Debug, Serialize)]
pub enum TransactionType {
    #[serde(rename = "authCaptureTransaction")]
    Payment,
    #[serde(rename = "authOnlyTransaction")]
    Authorization,
    #[serde(rename = "priorAuthCaptureTransaction")]
    Capture,
    #[serde(rename = "refundTransaction")]
    Refund,
    #[serde(rename = "voidTransaction")]
    Void,
    #[serde(rename = "authOnlyContinueTransaction")]
    ContinueAuthorization,
    #[serde(rename = "authCaptureContinueTransaction")]
    ContinueCapture,
}
#[derive(Debug, Serialize)]
#[serde(rename_all = "camelCase")]
struct MerchantAuthentication {
    name: String,
    transaction_key: String,
}

impl TryFrom<&types::ConnectorAuthType> for MerchantAuthentication {
    type Error = error_stack::Report<errors::ConnectorError>;

    fn try_from(auth_type: &types::ConnectorAuthType) -> Result<Self, Self::Error> {
        if let types::ConnectorAuthType::BodyKey { api_key, key1 } = auth_type {
            Ok(Self {
                name: api_key.clone(),
                transaction_key: key1.clone(),
            })
        } else {
            Err(errors::ConnectorError::FailedToObtainAuthType)?
        }
    }
}

#[derive(Serialize, Deserialize, Debug)]
#[serde(rename_all = "camelCase")]
struct CreditCardDetails {
    card_number: StrongSecret<String, cards::CardNumberStrategy>,
    expiration_date: Secret<String>,
    #[serde(skip_serializing_if = "Option::is_none")]
    card_code: Option<Secret<String>>,
}

#[derive(Serialize, Deserialize, Debug)]
#[serde(rename_all = "camelCase")]
struct BankAccountDetails {
    account_number: Secret<String>,
}

#[derive(Serialize, Deserialize, Debug)]
#[serde(rename_all = "camelCase")]
enum PaymentDetails {
    CreditCard(CreditCardDetails),
    OpaqueData(WalletDetails),
    PayPal(PayPalDetails),
}

#[derive(Serialize, Deserialize, Debug)]
#[serde(rename_all = "camelCase")]
pub struct PayPalDetails {
    pub success_url: Option<String>,
    pub cancel_url: Option<String>,
}

#[derive(Serialize, Debug, Deserialize)]
#[serde(rename_all = "camelCase")]
pub struct WalletDetails {
    pub data_descriptor: WalletMethod,
    pub data_value: String,
}

#[derive(Serialize, Debug, Deserialize)]
pub enum WalletMethod {
    #[serde(rename = "COMMON.GOOGLE.INAPP.PAYMENT")]
    Googlepay,
    #[serde(rename = "COMMON.APPLE.INAPP.PAYMENT")]
    Applepay,
}

fn get_pm_and_subsequent_auth_detail(
    item: &types::PaymentsAuthorizeRouterData,
) -> Result<
    (
        PaymentDetails,
        Option<ProcessingOptions>,
        Option<SubsequentAuthInformation>,
    ),
    error_stack::Report<errors::ConnectorError>,
> {
    match item
        .request
        .mandate_id
        .to_owned()
        .and_then(|mandate_ids| mandate_ids.mandate_reference_id)
    {
        Some(api_models::payments::MandateReferenceId::NetworkMandateId(
            original_network_trans_id,
        )) => {
            let processing_options = Some(ProcessingOptions {
                is_subsequent_auth: true,
            });
            let subseuent_auth_info = Some(SubsequentAuthInformation {
                original_network_trans_id,
                reason: Reason::Resubmission,
            });
            match item.request.payment_method_data {
                api::PaymentMethodData::Card(ref ccard) => {
                    let payment_details = PaymentDetails::CreditCard(CreditCardDetails {
                        card_number: (*ccard.card_number).clone(),
                        expiration_date: ccard.get_expiry_date_as_yyyymm("-"),
                        card_code: None,
                    });
                    Ok((payment_details, processing_options, subseuent_auth_info))
                }
                _ => Err(errors::ConnectorError::NotSupported {
                    message: format!("{:?}", item.request.payment_method_data),
                    connector: "AuthorizeDotNet",
                    payment_experience: api_models::enums::PaymentExperience::RedirectToUrl
                        .to_string(),
                })?,
            }
        }
        _ => match item.request.payment_method_data {
            api::PaymentMethodData::Card(ref ccard) => {
                Ok((
                    PaymentDetails::CreditCard(CreditCardDetails {
                        card_number: (*ccard.card_number).clone(),
                        // expiration_date: format!("{expiry_year}-{expiry_month}").into(),
                        expiration_date: ccard.get_expiry_date_as_yyyymm("-"),
                        card_code: Some(ccard.card_cvc.clone()),
                    }),
                    Some(ProcessingOptions {
                        is_subsequent_auth: true,
                    }),
                    None,
                ))
            }
<<<<<<< HEAD
            api::PaymentMethodData::PayLater(_) => Ok((PaymentDetails::Klarna, None, None)),
            api::PaymentMethodData::Wallet(_) => Ok((PaymentDetails::Wallet, None, None)),
            api::PaymentMethodData::BankRedirect(_) => {
                Ok((PaymentDetails::BankRedirect, None, None))
            }
            api::PaymentMethodData::Crypto(_)
            | api::PaymentMethodData::BankDebit(_)
            | api::PaymentMethodData::MandatePayment
            | api::PaymentMethodData::BankTransfer(_)
            | api::PaymentMethodData::Reward(_)
            | api::PaymentMethodData::GiftCard(_)
            | api::PaymentMethodData::Upi(_) => Err(errors::ConnectorError::NotSupported {
=======
            api::PaymentMethodData::Wallet(ref wallet_data) => Ok((
                get_wallet_data(wallet_data, &item.request.complete_authorize_url)?,
                None,
                None,
            )),
            _ => Err(errors::ConnectorError::NotSupported {
>>>>>>> 11ad9bed
                message: format!("{:?}", item.request.payment_method_data),
                connector: "AuthorizeDotNet",
                payment_experience: api_models::enums::PaymentExperience::RedirectToUrl.to_string(),
            })?,
        },
    }
}

#[derive(Debug, Serialize)]
#[serde(rename_all = "camelCase")]
struct TransactionRequest {
    transaction_type: TransactionType,
    amount: i64,
    currency_code: String,
    payment: PaymentDetails,
    processing_options: Option<ProcessingOptions>,
    #[serde(skip_serializing_if = "Option::is_none")]
    subsequent_auth_information: Option<SubsequentAuthInformation>,
    authorization_indicator_type: Option<AuthorizationIndicator>,
}

#[derive(Debug, Serialize)]
#[serde(rename_all = "camelCase")]
pub struct ProcessingOptions {
    is_subsequent_auth: bool,
}

#[derive(Debug, Serialize)]
#[serde(rename_all = "camelCase")]
pub struct SubsequentAuthInformation {
    original_network_trans_id: String,
    // original_auth_amount: String, Required for Discover, Diners Club, JCB, and China Union Pay transactions.
    reason: Reason,
}

#[derive(Debug, Serialize)]
#[serde(rename_all = "lowercase")]
pub enum Reason {
    Resubmission,
    #[serde(rename = "delayedCharge")]
    DelayedCharge,
    Reauthorization,
    #[serde(rename = "noShow")]
    NoShow,
}

#[derive(Debug, Serialize)]
#[serde(rename_all = "camelCase")]
struct AuthorizationIndicator {
    authorization_indicator: AuthorizationType,
}

#[derive(Debug, Serialize)]
#[serde(rename_all = "camelCase")]
struct TransactionVoidOrCaptureRequest {
    transaction_type: TransactionType,
    amount: Option<i64>,
    ref_trans_id: String,
}

#[derive(Debug, Serialize)]
#[serde(rename_all = "camelCase")]
pub struct AuthorizedotnetPaymentsRequest {
    merchant_authentication: MerchantAuthentication,
    transaction_request: TransactionRequest,
}

#[derive(Debug, Serialize)]
#[serde(rename_all = "camelCase")]
pub struct AuthorizedotnetPaymentCancelOrCaptureRequest {
    merchant_authentication: MerchantAuthentication,
    transaction_request: TransactionVoidOrCaptureRequest,
}

#[derive(Debug, Serialize)]
#[serde(rename_all = "camelCase")]
// The connector enforces field ordering, it expects fields to be in the same order as in their API documentation
pub struct CreateTransactionRequest {
    create_transaction_request: AuthorizedotnetPaymentsRequest,
}

#[derive(Debug, Serialize)]
#[serde(rename_all = "camelCase")]
pub struct CancelOrCaptureTransactionRequest {
    create_transaction_request: AuthorizedotnetPaymentCancelOrCaptureRequest,
}

#[derive(Debug, Serialize)]
#[serde(rename_all = "lowercase")]
pub enum AuthorizationType {
    Final,
    Pre,
}

impl From<enums::CaptureMethod> for AuthorizationType {
    fn from(item: enums::CaptureMethod) -> Self {
        match item {
            enums::CaptureMethod::Manual => Self::Pre,
            _ => Self::Final,
        }
    }
}

impl TryFrom<&types::PaymentsAuthorizeRouterData> for CreateTransactionRequest {
    type Error = error_stack::Report<errors::ConnectorError>;
    fn try_from(item: &types::PaymentsAuthorizeRouterData) -> Result<Self, Self::Error> {
        let (payment_details, processing_options, subsequent_auth_information) =
            get_pm_and_subsequent_auth_detail(item)?;
        let authorization_indicator_type =
            item.request.capture_method.map(|c| AuthorizationIndicator {
                authorization_indicator: c.into(),
            });
        let transaction_request = TransactionRequest {
            transaction_type: TransactionType::from(item.request.capture_method),
            amount: item.request.amount,
            payment: payment_details,
            currency_code: item.request.currency.to_string(),
            processing_options,
            subsequent_auth_information,
            authorization_indicator_type,
        };

        let merchant_authentication = MerchantAuthentication::try_from(&item.connector_auth_type)?;

        Ok(Self {
            create_transaction_request: AuthorizedotnetPaymentsRequest {
                merchant_authentication,
                transaction_request,
            },
        })
    }
}

impl TryFrom<&types::PaymentsCancelRouterData> for CancelOrCaptureTransactionRequest {
    type Error = error_stack::Report<errors::ConnectorError>;
    fn try_from(item: &types::PaymentsCancelRouterData) -> Result<Self, Self::Error> {
        let transaction_request = TransactionVoidOrCaptureRequest {
            amount: item.request.amount,
            transaction_type: TransactionType::Void,
            ref_trans_id: item.request.connector_transaction_id.to_string(),
        };

        let merchant_authentication = MerchantAuthentication::try_from(&item.connector_auth_type)?;

        Ok(Self {
            create_transaction_request: AuthorizedotnetPaymentCancelOrCaptureRequest {
                merchant_authentication,
                transaction_request,
            },
        })
    }
}

impl TryFrom<&types::PaymentsCaptureRouterData> for CancelOrCaptureTransactionRequest {
    type Error = error_stack::Report<errors::ConnectorError>;
    fn try_from(item: &types::PaymentsCaptureRouterData) -> Result<Self, Self::Error> {
        let transaction_request = TransactionVoidOrCaptureRequest {
            amount: Some(item.request.amount_to_capture),
            transaction_type: TransactionType::Capture,
            ref_trans_id: item.request.connector_transaction_id.to_string(),
        };

        let merchant_authentication = MerchantAuthentication::try_from(&item.connector_auth_type)?;

        Ok(Self {
            create_transaction_request: AuthorizedotnetPaymentCancelOrCaptureRequest {
                merchant_authentication,
                transaction_request,
            },
        })
    }
}

#[derive(Debug, Clone, Default, serde::Deserialize)]
pub enum AuthorizedotnetPaymentStatus {
    #[serde(rename = "1")]
    Approved,
    #[serde(rename = "2")]
    Declined,
    #[serde(rename = "3")]
    Error,
    #[serde(rename = "4")]
    #[default]
    HeldForReview,
    #[serde(rename = "5")]
    RequiresAction,
}

#[derive(Debug, Clone, serde::Deserialize)]
pub enum AuthorizedotnetRefundStatus {
    #[serde(rename = "1")]
    Approved,
    #[serde(rename = "2")]
    Declined,
    #[serde(rename = "3")]
    Error,
    #[serde(rename = "4")]
    HeldForReview,
}

impl From<AuthorizedotnetPaymentStatus> for enums::AttemptStatus {
    fn from(item: AuthorizedotnetPaymentStatus) -> Self {
        match item {
            AuthorizedotnetPaymentStatus::Approved => Self::Pending,
            AuthorizedotnetPaymentStatus::Declined | AuthorizedotnetPaymentStatus::Error => {
                Self::Failure
            }
            AuthorizedotnetPaymentStatus::RequiresAction => Self::AuthenticationPending,
            AuthorizedotnetPaymentStatus::HeldForReview => Self::Pending,
        }
    }
}

#[derive(Debug, Default, Clone, Deserialize, PartialEq, Serialize)]
pub struct ResponseMessage {
    code: String,
    pub text: String,
}

#[derive(Debug, Default, Clone, Deserialize, PartialEq, Serialize)]
enum ResultCode {
    #[default]
    Ok,
    Error,
}

#[derive(Debug, Default, Clone, Deserialize, PartialEq, Serialize)]
#[serde(rename_all = "camelCase")]
pub struct ResponseMessages {
    result_code: ResultCode,
    pub message: Vec<ResponseMessage>,
}

#[derive(Debug, Clone, Deserialize)]
#[serde(rename_all = "camelCase")]
pub struct ErrorMessage {
    pub error_code: String,
    pub error_text: String,
}

#[derive(Debug, Clone, Deserialize)]
#[serde(rename_all = "camelCase")]
pub struct TransactionResponse {
    response_code: AuthorizedotnetPaymentStatus,
    #[serde(rename = "transId")]
    transaction_id: String,
    network_trans_id: Option<String>,
    pub(super) account_number: Option<String>,
    pub(super) errors: Option<Vec<ErrorMessage>>,
    secure_acceptance: Option<SecureAcceptance>,
}

#[derive(Debug, Clone, Deserialize)]
#[serde(rename_all = "camelCase")]
pub struct RefundResponse {
    response_code: AuthorizedotnetRefundStatus,
    #[serde(rename = "transId")]
    transaction_id: String,
    network_trans_id: Option<String>,
    pub account_number: Option<String>,
    pub errors: Option<Vec<ErrorMessage>>,
}

#[derive(Debug, Clone, Deserialize)]
#[serde(rename_all = "PascalCase")]
pub struct SecureAcceptance {
    secure_acceptance_url: Option<url::Url>,
}

#[derive(Debug, Clone, Deserialize)]
#[serde(rename_all = "camelCase")]
pub struct AuthorizedotnetPaymentsResponse {
    pub transaction_response: Option<TransactionResponse>,
    pub messages: ResponseMessages,
}

#[derive(Debug, Clone, Deserialize)]
#[serde(rename_all = "camelCase")]
pub struct AuthorizedotnetVoidResponse {
    pub transaction_response: Option<VoidResponse>,
    pub messages: ResponseMessages,
}

#[derive(Debug, Clone, Deserialize)]
#[serde(rename_all = "camelCase")]
pub struct VoidResponse {
    response_code: AuthorizedotnetVoidStatus,
    auth_code: String,
    #[serde(rename = "transId")]
    transaction_id: String,
    network_trans_id: Option<String>,
    pub account_number: Option<String>,
    pub errors: Option<Vec<ErrorMessage>>,
}

#[derive(Debug, Clone, Deserialize)]
pub enum AuthorizedotnetVoidStatus {
    #[serde(rename = "1")]
    Approved,
    #[serde(rename = "2")]
    Declined,
    #[serde(rename = "3")]
    Error,
    #[serde(rename = "4")]
    HeldForReview,
}

impl From<AuthorizedotnetVoidStatus> for enums::AttemptStatus {
    fn from(item: AuthorizedotnetVoidStatus) -> Self {
        match item {
            AuthorizedotnetVoidStatus::Approved => Self::VoidInitiated,
            AuthorizedotnetVoidStatus::Declined | AuthorizedotnetVoidStatus::Error => Self::Failure,
            AuthorizedotnetVoidStatus::HeldForReview => Self::Pending,
        }
    }
}

impl<F, T>
    TryFrom<
        types::ResponseRouterData<
            F,
            AuthorizedotnetPaymentsResponse,
            T,
            types::PaymentsResponseData,
        >,
    > for types::RouterData<F, T, types::PaymentsResponseData>
{
    type Error = error_stack::Report<errors::ConnectorError>;
    fn try_from(
        item: types::ResponseRouterData<
            F,
            AuthorizedotnetPaymentsResponse,
            T,
            types::PaymentsResponseData,
        >,
    ) -> Result<Self, Self::Error> {
        match &item.response.transaction_response {
            Some(transaction_response) => {
                let status = enums::AttemptStatus::from(transaction_response.response_code.clone());
                let error = transaction_response.errors.as_ref().and_then(|errors| {
                    errors.iter().next().map(|error| types::ErrorResponse {
                        code: error.error_code.clone(),
                        message: error.error_text.clone(),
                        reason: None,
                        status_code: item.http_code,
                    })
                });
                let metadata = transaction_response
                    .account_number
                    .as_ref()
                    .map(|acc_no| {
                        Encode::<'_, PaymentDetails>::encode_to_value(
                            &construct_refund_payment_details(acc_no.clone()),
                        )
                    })
                    .transpose()
                    .change_context(errors::ConnectorError::MissingRequiredField {
                        field_name: "connector_metadata",
                    })?;
                let url = transaction_response
                    .secure_acceptance
                    .as_ref()
                    .and_then(|x| x.secure_acceptance_url.to_owned());
                let redirection_data =
                    url.map(|url| services::RedirectForm::from((url, services::Method::Get)));
                Ok(Self {
                    status,
                    response: match error {
                        Some(err) => Err(err),
                        None => Ok(types::PaymentsResponseData::TransactionResponse {
                            resource_id: types::ResponseId::ConnectorTransactionId(
                                transaction_response.transaction_id.clone(),
                            ),
                            redirection_data,
                            mandate_reference: None,
                            connector_metadata: metadata,
                            network_txn_id: transaction_response.network_trans_id.clone(),
                            connector_response_reference_id: None,
                        }),
                    },
                    ..item.data
                })
            }
            None => Ok(Self {
                status: enums::AttemptStatus::Failure,
                response: Err(get_err_response(item.http_code, item.response.messages)),
                ..item.data
            }),
        }
    }
}

impl<F, T>
    TryFrom<
        types::ResponseRouterData<F, AuthorizedotnetVoidResponse, T, types::PaymentsResponseData>,
    > for types::RouterData<F, T, types::PaymentsResponseData>
{
    type Error = error_stack::Report<errors::ConnectorError>;
    fn try_from(
        item: types::ResponseRouterData<
            F,
            AuthorizedotnetVoidResponse,
            T,
            types::PaymentsResponseData,
        >,
    ) -> Result<Self, Self::Error> {
        match &item.response.transaction_response {
            Some(transaction_response) => {
                let status = enums::AttemptStatus::from(transaction_response.response_code.clone());
                let error = transaction_response.errors.as_ref().and_then(|errors| {
                    errors.iter().next().map(|error| types::ErrorResponse {
                        code: error.error_code.clone(),
                        message: error.error_text.clone(),
                        reason: None,
                        status_code: item.http_code,
                    })
                });
                let metadata = transaction_response
                    .account_number
                    .as_ref()
                    .map(|acc_no| {
                        Encode::<'_, PaymentDetails>::encode_to_value(
                            &construct_refund_payment_details(acc_no.clone()),
                        )
                    })
                    .transpose()
                    .change_context(errors::ConnectorError::MissingRequiredField {
                        field_name: "connector_metadata",
                    })?;
                Ok(Self {
                    status,
                    response: match error {
                        Some(err) => Err(err),
                        None => Ok(types::PaymentsResponseData::TransactionResponse {
                            resource_id: types::ResponseId::ConnectorTransactionId(
                                transaction_response.transaction_id.clone(),
                            ),
                            redirection_data: None,
                            mandate_reference: None,
                            connector_metadata: metadata,
                            network_txn_id: transaction_response.network_trans_id.clone(),
                            connector_response_reference_id: None,
                        }),
                    },
                    ..item.data
                })
            }
            None => Ok(Self {
                status: enums::AttemptStatus::Failure,
                response: Err(get_err_response(item.http_code, item.response.messages)),
                ..item.data
            }),
        }
    }
}

#[derive(Debug, Serialize)]
#[serde(rename_all = "camelCase")]
struct RefundTransactionRequest {
    transaction_type: TransactionType,
    amount: i64,
    currency_code: String,
    payment: PaymentDetails,
    #[serde(rename = "refTransId")]
    reference_transaction_id: String,
}

#[derive(Debug, Serialize)]
#[serde(rename_all = "camelCase")]
pub struct AuthorizedotnetRefundRequest {
    merchant_authentication: MerchantAuthentication,
    transaction_request: RefundTransactionRequest,
}

#[derive(Debug, Serialize)]
#[serde(rename_all = "camelCase")]
// The connector enforces field ordering, it expects fields to be in the same order as in their API documentation
pub struct CreateRefundRequest {
    create_transaction_request: AuthorizedotnetRefundRequest,
}

impl<F> TryFrom<&types::RefundsRouterData<F>> for CreateRefundRequest {
    type Error = error_stack::Report<errors::ConnectorError>;
    fn try_from(item: &types::RefundsRouterData<F>) -> Result<Self, Self::Error> {
        let payment_details = item
            .request
            .connector_metadata
            .as_ref()
            .get_required_value("connector_metadata")
            .change_context(errors::ConnectorError::MissingRequiredField {
                field_name: "connector_metadata",
            })?
            .clone();

        let merchant_authentication = MerchantAuthentication::try_from(&item.connector_auth_type)?;

        let transaction_request = RefundTransactionRequest {
            transaction_type: TransactionType::Refund,
            amount: item.request.refund_amount,
            payment: payment_details
                .parse_value("PaymentDetails")
                .change_context(errors::ConnectorError::MissingRequiredField {
                    field_name: "payment_details",
                })?,
            currency_code: item.request.currency.to_string(),
            reference_transaction_id: item.request.connector_transaction_id.clone(),
        };

        Ok(Self {
            create_transaction_request: AuthorizedotnetRefundRequest {
                merchant_authentication,
                transaction_request,
            },
        })
    }
}

impl From<AuthorizedotnetRefundStatus> for enums::RefundStatus {
    fn from(item: AuthorizedotnetRefundStatus) -> Self {
        match item {
            AuthorizedotnetRefundStatus::Approved => Self::Success,
            AuthorizedotnetRefundStatus::Declined | AuthorizedotnetRefundStatus::Error => {
                Self::Failure
            }
            AuthorizedotnetRefundStatus::HeldForReview => Self::Pending,
        }
    }
}

#[derive(Debug, Deserialize)]
#[serde(rename_all = "camelCase")]
pub struct AuthorizedotnetRefundResponse {
    pub transaction_response: RefundResponse,
    pub messages: ResponseMessages,
}

impl<F> TryFrom<types::RefundsResponseRouterData<F, AuthorizedotnetRefundResponse>>
    for types::RefundsRouterData<F>
{
    type Error = error_stack::Report<errors::ConnectorError>;
    fn try_from(
        item: types::RefundsResponseRouterData<F, AuthorizedotnetRefundResponse>,
    ) -> Result<Self, Self::Error> {
        let transaction_response = &item.response.transaction_response;
        let refund_status = enums::RefundStatus::from(transaction_response.response_code.clone());
        let error = transaction_response.errors.clone().and_then(|errors| {
            errors.first().map(|error| types::ErrorResponse {
                code: error.error_code.clone(),
                message: error.error_text.clone(),
                reason: None,
                status_code: item.http_code,
            })
        });

        Ok(Self {
            response: match error {
                Some(err) => Err(err),
                None => Ok(types::RefundsResponseData {
                    connector_refund_id: transaction_response.transaction_id.clone(),
                    refund_status,
                }),
            },
            ..item.data
        })
    }
}

#[derive(Debug, Serialize)]
#[serde(rename_all = "camelCase")]
pub struct TransactionDetails {
    merchant_authentication: MerchantAuthentication,
    #[serde(rename = "transId")]
    transaction_id: Option<String>,
}
#[derive(Debug, Serialize)]
#[serde(rename_all = "camelCase")]
pub struct AuthorizedotnetCreateSyncRequest {
    get_transaction_details_request: TransactionDetails,
}

impl<F> TryFrom<&types::RefundsRouterData<F>> for AuthorizedotnetCreateSyncRequest {
    type Error = error_stack::Report<errors::ConnectorError>;

    fn try_from(item: &types::RefundsRouterData<F>) -> Result<Self, Self::Error> {
        let transaction_id = item.request.get_connector_refund_id()?;
        let merchant_authentication = MerchantAuthentication::try_from(&item.connector_auth_type)?;

        let payload = Self {
            get_transaction_details_request: TransactionDetails {
                merchant_authentication,
                transaction_id: Some(transaction_id),
            },
        };
        Ok(payload)
    }
}

impl TryFrom<&types::PaymentsSyncRouterData> for AuthorizedotnetCreateSyncRequest {
    type Error = error_stack::Report<errors::ConnectorError>;

    fn try_from(item: &types::PaymentsSyncRouterData) -> Result<Self, Self::Error> {
        let transaction_id = Some(
            item.request
                .get_connector_transaction_id()
                .change_context(errors::ConnectorError::MissingConnectorTransactionID)?,
        );

        let merchant_authentication = MerchantAuthentication::try_from(&item.connector_auth_type)?;

        let payload = Self {
            get_transaction_details_request: TransactionDetails {
                merchant_authentication,
                transaction_id,
            },
        };
        Ok(payload)
    }
}

#[derive(Debug, Deserialize, Serialize)]
#[serde(rename_all = "camelCase")]
pub enum SyncStatus {
    RefundSettledSuccessfully,
    RefundPendingSettlement,
    AuthorizedPendingCapture,
    CapturedPendingSettlement,
    SettledSuccessfully,
    Declined,
    Voided,
    CouldNotVoid,
    GeneralError,
    #[serde(rename = "FDSPendingReview")]
    FDSPendingReview,
}
#[derive(Debug, Deserialize, Serialize)]
#[serde(rename_all = "camelCase")]
pub struct SyncTransactionResponse {
    #[serde(rename = "transId")]
    transaction_id: String,
    transaction_status: SyncStatus,
}

#[derive(Debug, Deserialize, Serialize)]
pub struct AuthorizedotnetSyncResponse {
    transaction: Option<SyncTransactionResponse>,
    messages: ResponseMessages,
}

impl From<SyncStatus> for enums::RefundStatus {
    fn from(transaction_status: SyncStatus) -> Self {
        match transaction_status {
            SyncStatus::RefundSettledSuccessfully => Self::Success,
            SyncStatus::RefundPendingSettlement => Self::Pending,
            _ => Self::Failure,
        }
    }
}

impl From<SyncStatus> for enums::AttemptStatus {
    fn from(transaction_status: SyncStatus) -> Self {
        match transaction_status {
            SyncStatus::SettledSuccessfully => Self::Charged,
            SyncStatus::CapturedPendingSettlement => Self::CaptureInitiated,
            SyncStatus::AuthorizedPendingCapture => Self::Authorized,
            SyncStatus::Declined => Self::AuthenticationFailed,
            SyncStatus::Voided => Self::Voided,
            SyncStatus::CouldNotVoid => Self::VoidFailed,
            SyncStatus::GeneralError => Self::Failure,
            _ => Self::Pending,
        }
    }
}

impl TryFrom<types::RefundsResponseRouterData<api::RSync, AuthorizedotnetSyncResponse>>
    for types::RefundsRouterData<api::RSync>
{
    type Error = error_stack::Report<errors::ConnectorError>;

    fn try_from(
        item: types::RefundsResponseRouterData<api::RSync, AuthorizedotnetSyncResponse>,
    ) -> Result<Self, Self::Error> {
        match item.response.transaction {
            Some(transaction) => {
                let refund_status = enums::RefundStatus::from(transaction.transaction_status);
                Ok(Self {
                    response: Ok(types::RefundsResponseData {
                        connector_refund_id: transaction.transaction_id,
                        refund_status,
                    }),
                    ..item.data
                })
            }
            None => Ok(Self {
                response: Err(get_err_response(item.http_code, item.response.messages)),
                ..item.data
            }),
        }
    }
}

impl<F, Req>
    TryFrom<
        types::ResponseRouterData<F, AuthorizedotnetSyncResponse, Req, types::PaymentsResponseData>,
    > for types::RouterData<F, Req, types::PaymentsResponseData>
{
    type Error = error_stack::Report<errors::ConnectorError>;

    fn try_from(
        item: types::ResponseRouterData<
            F,
            AuthorizedotnetSyncResponse,
            Req,
            types::PaymentsResponseData,
        >,
    ) -> Result<Self, Self::Error> {
        match item.response.transaction {
            Some(transaction) => {
                let payment_status = enums::AttemptStatus::from(transaction.transaction_status);
                Ok(Self {
                    response: Ok(types::PaymentsResponseData::TransactionResponse {
                        resource_id: types::ResponseId::ConnectorTransactionId(
                            transaction.transaction_id,
                        ),
                        redirection_data: None,
                        mandate_reference: None,
                        connector_metadata: None,
                        network_txn_id: None,
                        connector_response_reference_id: None,
                    }),
                    status: payment_status,
                    ..item.data
                })
            }
            None => Ok(Self {
                response: Err(get_err_response(item.http_code, item.response.messages)),
                ..item.data
            }),
        }
    }
}

#[derive(Debug, Default, Deserialize)]
pub struct ErrorDetails {
    pub code: Option<String>,
    #[serde(rename = "type")]
    pub error_type: Option<String>,
    pub message: Option<String>,
    pub param: Option<String>,
}

#[derive(Default, Debug, Deserialize)]
pub struct AuthorizedotnetErrorResponse {
    pub error: ErrorDetails,
}

fn construct_refund_payment_details(masked_number: String) -> PaymentDetails {
    PaymentDetails::CreditCard(CreditCardDetails {
        card_number: masked_number.into(),
        expiration_date: "XXXX".to_string().into(),
        card_code: None,
    })
}

impl From<Option<enums::CaptureMethod>> for TransactionType {
    fn from(capture_method: Option<enums::CaptureMethod>) -> Self {
        match capture_method {
            Some(enums::CaptureMethod::Manual) => Self::Authorization,
            _ => Self::Payment,
        }
    }
}

fn get_err_response(status_code: u16, message: ResponseMessages) -> types::ErrorResponse {
    types::ErrorResponse {
        code: message.message[0].code.clone(),
        message: message.message[0].text.clone(),
        reason: None,
        status_code,
    }
}

#[derive(Debug, Deserialize)]
#[serde(rename_all = "camelCase")]
pub struct AuthorizedotnetWebhookObjectId {
    pub webhook_id: String,
    pub event_type: AuthorizedotnetWebhookEvent,
    pub payload: AuthorizedotnetWebhookPayload,
}

#[derive(Debug, Deserialize)]
pub struct AuthorizedotnetWebhookPayload {
    pub id: Option<String>,
}

#[derive(Debug, Deserialize)]
#[serde(rename_all = "camelCase")]
pub struct AuthorizedotnetWebhookEventType {
    pub event_type: AuthorizedotnetIncomingWebhookEventType,
}

#[derive(Debug, Deserialize)]
pub enum AuthorizedotnetWebhookEvent {
    #[serde(rename = "net.authorize.payment.authorization.created")]
    AuthorizationCreated,
    #[serde(rename = "net.authorize.payment.priorAuthCapture.created")]
    PriorAuthCapture,
    #[serde(rename = "net.authorize.payment.authcapture.created")]
    AuthCapCreated,
    #[serde(rename = "net.authorize.payment.capture.created")]
    CaptureCreated,
    #[serde(rename = "net.authorize.payment.void.created")]
    VoidCreated,
    #[serde(rename = "net.authorize.payment.refund.created")]
    RefundCreated,
}
///Including Unknown to map unknown webhook events
#[derive(Debug, Deserialize)]
pub enum AuthorizedotnetIncomingWebhookEventType {
    #[serde(rename = "net.authorize.payment.authorization.created")]
    AuthorizationCreated,
    #[serde(rename = "net.authorize.payment.priorAuthCapture.created")]
    PriorAuthCapture,
    #[serde(rename = "net.authorize.payment.authcapture.created")]
    AuthCapCreated,
    #[serde(rename = "net.authorize.payment.capture.created")]
    CaptureCreated,
    #[serde(rename = "net.authorize.payment.void.created")]
    VoidCreated,
    #[serde(rename = "net.authorize.payment.refund.created")]
    RefundCreated,
    #[serde(other)]
    Unknown,
}

impl From<AuthorizedotnetIncomingWebhookEventType> for api::IncomingWebhookEvent {
    fn from(event_type: AuthorizedotnetIncomingWebhookEventType) -> Self {
        match event_type {
            AuthorizedotnetIncomingWebhookEventType::AuthorizationCreated
            | AuthorizedotnetIncomingWebhookEventType::PriorAuthCapture
            | AuthorizedotnetIncomingWebhookEventType::AuthCapCreated
            | AuthorizedotnetIncomingWebhookEventType::CaptureCreated
            | AuthorizedotnetIncomingWebhookEventType::VoidCreated => Self::PaymentIntentSuccess,
            AuthorizedotnetIncomingWebhookEventType::RefundCreated => Self::RefundSuccess,
            AuthorizedotnetIncomingWebhookEventType::Unknown => Self::EventNotSupported,
        }
    }
}

impl From<AuthorizedotnetWebhookEvent> for SyncStatus {
    // status mapping reference https://developer.authorize.net/api/reference/features/webhooks.html#Event_Types_and_Payloads
    fn from(event_type: AuthorizedotnetWebhookEvent) -> Self {
        match event_type {
            AuthorizedotnetWebhookEvent::AuthorizationCreated => Self::AuthorizedPendingCapture,
            AuthorizedotnetWebhookEvent::CaptureCreated
            | AuthorizedotnetWebhookEvent::AuthCapCreated => Self::CapturedPendingSettlement,
            AuthorizedotnetWebhookEvent::PriorAuthCapture => Self::SettledSuccessfully,
            AuthorizedotnetWebhookEvent::VoidCreated => Self::Voided,
            AuthorizedotnetWebhookEvent::RefundCreated => Self::RefundSettledSuccessfully,
        }
    }
}

pub fn get_trans_id(
    details: &AuthorizedotnetWebhookObjectId,
) -> Result<String, errors::ConnectorError> {
    details
        .payload
        .id
        .clone()
        .ok_or(errors::ConnectorError::WebhookReferenceIdNotFound)
}

impl TryFrom<AuthorizedotnetWebhookObjectId> for AuthorizedotnetSyncResponse {
    type Error = error_stack::Report<errors::ConnectorError>;
    fn try_from(item: AuthorizedotnetWebhookObjectId) -> Result<Self, Self::Error> {
        Ok(Self {
            transaction: Some(SyncTransactionResponse {
                transaction_id: get_trans_id(&item)?,
                transaction_status: SyncStatus::from(item.event_type),
            }),
            messages: ResponseMessages {
                ..Default::default()
            },
        })
    }
}

fn get_wallet_data(
    wallet_data: &api_models::payments::WalletData,
    return_url: &Option<String>,
) -> CustomResult<PaymentDetails, errors::ConnectorError> {
    match wallet_data {
        api_models::payments::WalletData::GooglePay(_) => {
            Ok(PaymentDetails::OpaqueData(WalletDetails {
                data_descriptor: WalletMethod::Googlepay,
                data_value: wallet_data.get_encoded_wallet_token()?,
            }))
        }
        api_models::payments::WalletData::ApplePay(applepay_token) => {
            Ok(PaymentDetails::OpaqueData(WalletDetails {
                data_descriptor: WalletMethod::Applepay,
                data_value: applepay_token.payment_data.clone(),
            }))
        }
        api_models::payments::WalletData::PaypalRedirect(_) => {
            Ok(PaymentDetails::PayPal(PayPalDetails {
                success_url: return_url.to_owned(),
                cancel_url: return_url.to_owned(),
            }))
        }
        _ => Err(errors::ConnectorError::NotImplemented(
            "Payment method".to_string(),
        ))?,
    }
}

#[derive(Debug, Deserialize, Serialize)]
#[serde(rename_all = "camelCase")]
pub struct AuthorizedotnetQueryParams {
    payer_id: String,
}

#[derive(Debug, Serialize)]
#[serde(rename_all = "camelCase")]
pub struct PaypalConfirmRequest {
    create_transaction_request: PaypalConfirmTransactionRequest,
}

#[derive(Debug, Serialize)]
#[serde(rename_all = "camelCase")]
pub struct PaypalConfirmTransactionRequest {
    merchant_authentication: MerchantAuthentication,
    transaction_request: TransactionConfirmRequest,
}

#[derive(Debug, Serialize)]
#[serde(rename_all = "camelCase")]
pub struct TransactionConfirmRequest {
    transaction_type: TransactionType,
    payment: PaypalPaymentConfirm,
    ref_trans_id: Option<String>,
}

#[derive(Debug, Serialize)]
#[serde(rename_all = "camelCase")]
pub struct PaypalPaymentConfirm {
    pay_pal: Paypal,
}

#[derive(Debug, Serialize, Deserialize)]
pub struct Paypal {
    #[serde(rename = "payerID")]
    payer_id: Secret<String>,
}

#[derive(Debug, Serialize, Deserialize)]
pub struct PaypalQueryParams {
    #[serde(rename = "PayerID")]
    payer_id: String,
}

impl TryFrom<&types::PaymentsCompleteAuthorizeRouterData> for PaypalConfirmRequest {
    type Error = error_stack::Report<errors::ConnectorError>;
    fn try_from(item: &types::PaymentsCompleteAuthorizeRouterData) -> Result<Self, Self::Error> {
        let params = item
            .request
            .redirect_response
            .as_ref()
            .and_then(|redirect_response| redirect_response.params.as_ref())
            .ok_or(errors::ConnectorError::ResponseDeserializationFailed)?;
        let payer_id: Secret<String> = Secret::new(
            serde_urlencoded::from_str::<PaypalQueryParams>(params.peek())
                .into_report()
                .change_context(errors::ConnectorError::ResponseDeserializationFailed)?
                .payer_id,
        );
        let transaction_type = match item.request.capture_method {
            Some(enums::CaptureMethod::Manual) => TransactionType::ContinueAuthorization,
            _ => TransactionType::ContinueCapture,
        };
        let transaction_request = TransactionConfirmRequest {
            transaction_type,
            payment: PaypalPaymentConfirm {
                pay_pal: Paypal { payer_id },
            },
            ref_trans_id: item.request.connector_transaction_id.clone(),
        };

        let merchant_authentication = MerchantAuthentication::try_from(&item.connector_auth_type)?;

        Ok(Self {
            create_transaction_request: PaypalConfirmTransactionRequest {
                merchant_authentication,
                transaction_request,
            },
        })
    }
}<|MERGE_RESOLUTION|>--- conflicted
+++ resolved
@@ -156,27 +156,12 @@
                     None,
                 ))
             }
-<<<<<<< HEAD
-            api::PaymentMethodData::PayLater(_) => Ok((PaymentDetails::Klarna, None, None)),
-            api::PaymentMethodData::Wallet(_) => Ok((PaymentDetails::Wallet, None, None)),
-            api::PaymentMethodData::BankRedirect(_) => {
-                Ok((PaymentDetails::BankRedirect, None, None))
-            }
-            api::PaymentMethodData::Crypto(_)
-            | api::PaymentMethodData::BankDebit(_)
-            | api::PaymentMethodData::MandatePayment
-            | api::PaymentMethodData::BankTransfer(_)
-            | api::PaymentMethodData::Reward(_)
-            | api::PaymentMethodData::GiftCard(_)
-            | api::PaymentMethodData::Upi(_) => Err(errors::ConnectorError::NotSupported {
-=======
             api::PaymentMethodData::Wallet(ref wallet_data) => Ok((
                 get_wallet_data(wallet_data, &item.request.complete_authorize_url)?,
                 None,
                 None,
             )),
             _ => Err(errors::ConnectorError::NotSupported {
->>>>>>> 11ad9bed
                 message: format!("{:?}", item.request.payment_method_data),
                 connector: "AuthorizeDotNet",
                 payment_experience: api_models::enums::PaymentExperience::RedirectToUrl.to_string(),
