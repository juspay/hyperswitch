--- conflicted
+++ resolved
@@ -298,28 +298,14 @@
             status,
             response: match error {
                 Some(err) => Err(err),
-<<<<<<< HEAD
-                None => {
-                    Ok(types::PaymentsResponseData {
-                        resource_id: types::ResponseId::ConnectorTransactionId(
-                            item.response.transaction_response.transaction_id,
-                        ),
-                        //TODO: Add redirection details here
-                        redirection_data: None,
-                        redirect: false,
-                        // TODO: Implement mandate fetch for other connectors
-                        mandate_reference: None,
-                    })
-                }
-=======
                 None => Ok(types::PaymentsResponseData::TransactionResponse {
                     resource_id: types::ResponseId::ConnectorTransactionId(
                         item.response.transaction_response.transaction_id,
                     ),
                     redirection_data: None,
                     redirect: false,
+                    mandate_reference: None,
                 }),
->>>>>>> 091d5af4
             },
             ..item.data
         })
