--- conflicted
+++ resolved
@@ -300,13 +300,9 @@
                 Some(err) => Err(err),
                 None => {
                     Ok(types::PaymentsResponseData {
-<<<<<<< HEAD
-                        connector_transaction_id: item.response.transaction_response.transaction_id,
-=======
                         resource_id: types::ResponseId::ConnectorTransactionId(
                             item.response.transaction_response.transaction_id,
                         ),
->>>>>>> bad0d7ee
                         //TODO: Add redirection details here
                         redirection_data: None,
                         redirect: false,
@@ -475,10 +471,6 @@
         let transaction_id = item
             .response
             .as_ref()
-<<<<<<< HEAD
-            .map(|payment_response_data| payment_response_data.connector_transaction_id.clone())
-            .ok();
-=======
             .ok()
             .map(|payment_response_data| {
                 payment_response_data
@@ -488,7 +480,6 @@
             .transpose()
             .change_context(errors::ConnectorError::ResponseHandlingFailed)?;
 
->>>>>>> bad0d7ee
         let merchant_authentication = MerchantAuthentication::try_from(&item.connector_auth_type)?;
 
         let payload = AuthorizedotnetCreateSyncRequest {
@@ -590,13 +581,9 @@
             enums::AttemptStatus::from(item.response.transaction.transaction_status);
         Ok(types::RouterData {
             response: Ok(types::PaymentsResponseData {
-<<<<<<< HEAD
-                connector_transaction_id: item.response.transaction.transaction_id,
-=======
                 resource_id: types::ResponseId::ConnectorTransactionId(
                     item.response.transaction.transaction_id,
                 ),
->>>>>>> bad0d7ee
                 redirection_data: None,
                 redirect: false,
             }),
