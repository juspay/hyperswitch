--- conflicted
+++ resolved
@@ -1,15 +1,9 @@
-<<<<<<< HEAD
-use common_utils::ext_traits::{Encode, ValueExt};
-use error_stack::ResultExt;
-use masking::Secret;
-=======
 use common_utils::{
     errors::CustomResult,
     ext_traits::{Encode, ValueExt},
 };
 use error_stack::{IntoReport, ResultExt};
 use masking::{PeekInterface, Secret, StrongSecret};
->>>>>>> 3b942c2b
 use serde::{Deserialize, Serialize};
 
 use crate::{
@@ -62,11 +56,7 @@
 #[derive(Serialize, Deserialize, Debug)]
 #[serde(rename_all = "camelCase")]
 struct CreditCardDetails {
-<<<<<<< HEAD
-    card_number: masking::StrongSecret<String, cards::CardNumberStrategy>,
-=======
     card_number: StrongSecret<String, cards::CardNumberStrategy>,
->>>>>>> 3b942c2b
     expiration_date: Secret<String>,
     #[serde(skip_serializing_if = "Option::is_none")]
     card_code: Option<Secret<String>>,
