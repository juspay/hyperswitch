--- conflicted
+++ resolved
@@ -825,20 +825,12 @@
             utils::to_currency_base_unit(item.request.amount, item.request.currency)?
                 .parse::<f64>()
                 .ok()
-                .ok_or_else(|| errors::ConnectorError::RequestEncodingFailed)?
+                .ok_or(errors::ConnectorError::RequestEncodingFailed)?
         );
         match item.payment_method {
             storage_models::enums::PaymentMethod::BankRedirect => {
                 let auth = TrustpayAuthType::try_from(&item.connector_auth_type)
                     .change_context(errors::ConnectorError::FailedToObtainAuthType)?;
-<<<<<<< HEAD
-                let amount =
-                    utils::to_currency_base_unit(item.request.amount, item.request.currency)?
-                        .parse::<f64>()
-                        .ok()
-                        .ok_or(errors::ConnectorError::RequestEncodingFailed)?;
-=======
->>>>>>> d302b286
                 Ok(Self::BankRedirectRefund(Box::new(
                     TrustpayRefundRequestBankRedirect {
                         merchant_identification: MerchantIdentification {
