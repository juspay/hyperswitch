--- conflicted
+++ resolved
@@ -1,16 +1,11 @@
 use std::collections::HashMap;
 
 use api_models::payments::BankRedirectData;
-<<<<<<< HEAD
-use common_utils::{errors::CustomResult, pii};
-use error_stack::{report, ResultExt};
-=======
 use common_utils::{
     errors::CustomResult,
     pii::{self, Email},
 };
-use error_stack::{report, IntoReport, ResultExt};
->>>>>>> 90e43929
+use error_stack::{report, ResultExt};
 use masking::{PeekInterface, Secret};
 use reqwest::Url;
 use serde::{Deserialize, Serialize};
@@ -416,16 +411,13 @@
                 item.router_data.request.get_return_url()?,
             )?),
             api::PaymentMethodData::BankRedirect(ref bank_redirection_data) => {
-<<<<<<< HEAD
                 get_bank_redirection_request_data(
                     item.router_data,
                     bank_redirection_data,
+                    params,
                     amount,
                     auth,
                 )
-=======
-                get_bank_redirection_request_data(item, bank_redirection_data, params, amount, auth)
->>>>>>> 90e43929
             }
             _ => Err(errors::ConnectorError::NotImplemented("Payment methods".to_string()).into()),
         }
