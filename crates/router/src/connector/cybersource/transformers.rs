use api_models::payments;
use common_utils::pii;
use masking::Secret;
use serde::{Deserialize, Serialize};

use crate::{
    connector::utils::{
        self, AddressDetailsData, PaymentsAuthorizeRequestData, PaymentsSetupMandateRequestData,
        PhoneDetailsData, RouterData,
    },
    consts,
    core::errors,
    types::{
        self,
        api::{self, enums as api_enums},
        storage::enums,
    },
};

#[derive(Debug, Serialize)]
pub struct CybersourceRouterData<T> {
    pub amount: String,
    pub router_data: T,
}

impl<T>
    TryFrom<(
        &types::api::CurrencyUnit,
        types::storage::enums::Currency,
        i64,
        T,
    )> for CybersourceRouterData<T>
{
    type Error = error_stack::Report<errors::ConnectorError>;
    fn try_from(
        (currency_unit, currency, amount, item): (
            &types::api::CurrencyUnit,
            types::storage::enums::Currency,
            i64,
            T,
        ),
    ) -> Result<Self, Self::Error> {
        let amount = utils::get_amount_as_string(currency_unit, amount, currency)?;
        Ok(Self {
            amount,
            router_data: item,
        })
    }
}

#[derive(Debug, Serialize)]
#[serde(rename_all = "camelCase")]
pub struct CybersourceZeroMandateRequest {
    processing_information: ProcessingInformation,
    payment_information: PaymentInformation,
    order_information: OrderInformationWithBill,
    client_reference_information: ClientReferenceInformation,
}

impl TryFrom<&types::SetupMandateRouterData> for CybersourceZeroMandateRequest {
    type Error = error_stack::Report<errors::ConnectorError>;
    fn try_from(item: &types::SetupMandateRouterData) -> Result<Self, Self::Error> {
        let phone = item.get_billing_phone()?;
        let number_with_code = phone.get_number_with_country_code()?;
        let email = item.request.get_email()?;
        let bill_to = build_bill_to(item.get_billing()?, email, number_with_code)?;

        let order_information = OrderInformationWithBill {
            amount_details: Amount {
                total_amount: "0".to_string(),
                currency: item.request.currency.to_string(),
            },
            bill_to: Some(bill_to),
        };
        let (action_list, action_token_types, authorization_options) = (
            Some(vec![CybersourceActionsList::TokenCreate]),
            Some(vec![CybersourceActionsTokenType::InstrumentIdentifier]),
            Some(CybersourceAuthorizationOptions {
                initiator: CybersourcePaymentInitiator {
                    initiator_type: Some(CybersourcePaymentInitiatorTypes::Customer),
                    credential_stored_on_file: Some(true),
                    stored_credential_used: None,
                },
                merchant_intitiated_transaction: None,
            }),
        );

        let processing_information = ProcessingInformation {
            capture: Some(false),
            capture_options: None,
            action_list,
            action_token_types,
            authorization_options,
            commerce_indicator: CybersourceCommerceIndicator::Internet,
        };

        let client_reference_information = ClientReferenceInformation {
            code: Some(item.connector_request_reference_id.clone()),
        };

        let payment_information = match item.request.payment_method_data.clone() {
            api::PaymentMethodData::Card(ccard) => {
                let card = CardDetails::PaymentCard(Card {
                    number: ccard.card_number,
                    expiration_month: ccard.card_exp_month,
                    expiration_year: ccard.card_exp_year,
                    security_code: ccard.card_cvc,
                });
                PaymentInformation {
                    card,
                    instrument_identifier: None,
                }
            }
            _ => Err(errors::ConnectorError::NotImplemented(
                utils::get_unimplemented_payment_method_error_message("Cybersource"),
            ))?,
        };
        Ok(Self {
            processing_information,
            payment_information,
            order_information,
            client_reference_information,
        })
    }
}

#[derive(Debug, Serialize)]
#[serde(rename_all = "camelCase")]
pub struct CybersourcePaymentsRequest {
    processing_information: ProcessingInformation,
    payment_information: PaymentInformation,
    order_information: OrderInformationWithBill,
    client_reference_information: ClientReferenceInformation,
}

#[derive(Debug, Serialize)]
#[serde(rename_all = "camelCase")]
pub struct ProcessingInformation {
    action_list: Option<Vec<CybersourceActionsList>>,
    action_token_types: Option<Vec<CybersourceActionsTokenType>>,
    authorization_options: Option<CybersourceAuthorizationOptions>,
    commerce_indicator: CybersourceCommerceIndicator,
    capture: Option<bool>,
    capture_options: Option<CaptureOptions>,
}

#[derive(Debug, Serialize)]
#[serde(rename_all = "SCREAMING_SNAKE_CASE")]
pub enum CybersourceActionsList {
    TokenCreate,
}

#[derive(Debug, Serialize)]
#[serde(rename_all = "camelCase")]
pub enum CybersourceActionsTokenType {
    InstrumentIdentifier,
}

#[derive(Debug, Serialize)]
#[serde(rename_all = "camelCase")]
pub struct CybersourceAuthorizationOptions {
    initiator: CybersourcePaymentInitiator,
    merchant_intitiated_transaction: Option<MerchantInitiatedTransaction>,
}

#[derive(Debug, Serialize)]
#[serde(rename_all = "camelCase")]
pub struct MerchantInitiatedTransaction {
    reason: String,
}

#[derive(Debug, Serialize)]
#[serde(rename_all = "camelCase")]
pub struct CybersourcePaymentInitiator {
    #[serde(rename = "type")]
    initiator_type: Option<CybersourcePaymentInitiatorTypes>,
    credential_stored_on_file: Option<bool>,
    stored_credential_used: Option<bool>,
}

#[derive(Debug, Serialize)]
#[serde(rename_all = "camelCase")]
pub enum CybersourcePaymentInitiatorTypes {
    Customer,
}

#[derive(Debug, Serialize)]
#[serde(rename_all = "camelCase")]
pub enum CybersourceCommerceIndicator {
    Internet,
}

#[derive(Debug, Serialize)]
#[serde(rename_all = "camelCase")]
pub struct CaptureOptions {
    capture_sequence_number: u32,
    total_capture_count: u32,
}

#[derive(Debug, Serialize)]
#[serde(rename_all = "camelCase")]
pub struct PaymentInformation {
    card: CardDetails,
    instrument_identifier: Option<CybersoucreInstrumentIdentifier>,
}

#[derive(Debug, Clone, Serialize, Deserialize)]
pub struct CybersoucreInstrumentIdentifier {
    id: String,
}

#[derive(Debug, Serialize)]
#[serde(untagged)]
pub enum CardDetails {
    PaymentCard(Card),
    MandateCard(MandateCardDetails),
}

#[derive(Debug, Serialize)]
#[serde(rename_all = "camelCase")]
pub struct Card {
    number: cards::CardNumber,
    expiration_month: Secret<String>,
    expiration_year: Secret<String>,
    security_code: Secret<String>,
}

#[derive(Debug, Serialize)]
#[serde(rename_all = "camelCase")]
pub struct MandateCardDetails {
    expiration_month: Secret<String>,
    expiration_year: Secret<String>,
}

#[derive(Debug, Serialize)]
#[serde(rename_all = "camelCase")]
pub struct OrderInformationWithBill {
    amount_details: Amount,
    bill_to: Option<BillTo>,
}

#[derive(Debug, Serialize)]
#[serde(rename_all = "camelCase")]
pub struct OrderInformationIncrementalAuthorization {
    amount_details: AdditionalAmount,
}

#[derive(Debug, Serialize)]
#[serde(rename_all = "camelCase")]
pub struct OrderInformation {
    amount_details: Amount,
}

#[derive(Debug, Serialize)]
#[serde(rename_all = "camelCase")]
pub struct Amount {
    total_amount: String,
    currency: String,
}

#[derive(Debug, Serialize)]
#[serde(rename_all = "camelCase")]
pub struct AdditionalAmount {
    additional_amount: String,
    currency: String,
}

#[derive(Debug, Serialize)]
#[serde(rename_all = "camelCase")]
pub struct BillTo {
    first_name: Secret<String>,
    last_name: Secret<String>,
    address1: Secret<String>,
    locality: String,
    administrative_area: Secret<String>,
    postal_code: Secret<String>,
    country: api_enums::CountryAlpha2,
    email: pii::Email,
    phone_number: Secret<String>,
}

// for cybersource each item in Billing is mandatory
fn build_bill_to(
    address_details: &payments::Address,
    email: pii::Email,
    phone_number: Secret<String>,
) -> Result<BillTo, error_stack::Report<errors::ConnectorError>> {
    let address = address_details
        .address
        .as_ref()
        .ok_or_else(utils::missing_field_err("billing.address"))?;
    Ok(BillTo {
        first_name: address.get_first_name()?.to_owned(),
        last_name: address.get_last_name()?.to_owned(),
        address1: address.get_line1()?.to_owned(),
        locality: address.get_city()?.to_owned(),
        administrative_area: address.to_state_code()?,
        postal_code: address.get_zip()?.to_owned(),
        country: address.get_country()?.to_owned(),
        email,
        phone_number,
    })
}

impl TryFrom<&CybersourceRouterData<&types::PaymentsAuthorizeRouterData>>
    for CybersourcePaymentsRequest
{
    type Error = error_stack::Report<errors::ConnectorError>;
    fn try_from(
        item: &CybersourceRouterData<&types::PaymentsAuthorizeRouterData>,
    ) -> Result<Self, Self::Error> {
        let phone = item.router_data.get_billing_phone()?;
        let number_with_code = phone.get_number_with_country_code()?;
        let email = item.router_data.request.get_email()?;
        let bill_to = build_bill_to(item.router_data.get_billing()?, email, number_with_code)?;

        let order_information = OrderInformationWithBill {
            amount_details: Amount {
                total_amount: item.amount.to_owned(),
                currency: item.router_data.request.currency.to_string(),
            },
            bill_to: Some(bill_to),
        };
        let (action_list, action_token_types, authorization_options) =
            if item.router_data.request.setup_future_usage.is_some() {
                (
                    Some(vec![CybersourceActionsList::TokenCreate]),
                    Some(vec![CybersourceActionsTokenType::InstrumentIdentifier]),
                    Some(CybersourceAuthorizationOptions {
                        initiator: CybersourcePaymentInitiator {
                            initiator_type: Some(CybersourcePaymentInitiatorTypes::Customer),
                            credential_stored_on_file: Some(true),
                            stored_credential_used: None,
                        },
                        merchant_intitiated_transaction: None,
                    }),
                )
            } else {
                (None, None, None)
            };

        let processing_information = ProcessingInformation {
            capture: Some(matches!(
                item.router_data.request.capture_method,
                Some(enums::CaptureMethod::Automatic) | None
            )),
            capture_options: None,
            action_list,
            action_token_types,
            authorization_options,
            commerce_indicator: CybersourceCommerceIndicator::Internet,
        };

        let client_reference_information = ClientReferenceInformation {
            code: Some(item.router_data.connector_request_reference_id.clone()),
        };
        let payment_information = match item.router_data.request.payment_method_data.clone() {
            api::PaymentMethodData::Card(ccard) => {
                let instrument_identifier =
                    item.router_data
                        .request
                        .connector_mandate_id()
                        .map(|mandate_token_id| CybersoucreInstrumentIdentifier {
                            id: mandate_token_id,
                        });
                let card = if instrument_identifier.is_some() {
                    CardDetails::MandateCard(MandateCardDetails {
                        expiration_month: ccard.card_exp_month,
                        expiration_year: ccard.card_exp_year,
                    })
                } else {
                    CardDetails::PaymentCard(Card {
                        number: ccard.card_number,
                        expiration_month: ccard.card_exp_month,
                        expiration_year: ccard.card_exp_year,
                        security_code: ccard.card_cvc,
                    })
                };
                PaymentInformation {
                    card,
                    instrument_identifier,
                }
            }
            payments::PaymentMethodData::CardRedirect(_)
            | payments::PaymentMethodData::Wallet(_)
            | payments::PaymentMethodData::PayLater(_)
            | payments::PaymentMethodData::BankRedirect(_)
            | payments::PaymentMethodData::BankDebit(_)
            | payments::PaymentMethodData::BankTransfer(_)
            | payments::PaymentMethodData::Crypto(_)
            | payments::PaymentMethodData::MandatePayment
            | payments::PaymentMethodData::Reward
            | payments::PaymentMethodData::Upi(_)
            | payments::PaymentMethodData::Voucher(_)
            | payments::PaymentMethodData::GiftCard(_)
            | payments::PaymentMethodData::CardToken(_) => {
                Err(errors::ConnectorError::NotImplemented(
                    utils::get_unimplemented_payment_method_error_message("Cybersource"),
                ))?
            }
        };
        Ok(Self {
            processing_information,
            payment_information,
            order_information,
            client_reference_information,
        })
    }
}

#[derive(Debug, Serialize)]
#[serde(rename_all = "camelCase")]
pub struct CybersourcePaymentsCaptureRequest {
    processing_information: ProcessingInformation,
    order_information: OrderInformationWithBill,
}

#[derive(Debug, Serialize)]
#[serde(rename_all = "camelCase")]
pub struct CybersourcePaymentsIncrementalAuthorizationRequest {
    processing_information: ProcessingInformation,
    order_information: OrderInformationIncrementalAuthorization,
}

impl TryFrom<&CybersourceRouterData<&types::PaymentsCaptureRouterData>>
    for CybersourcePaymentsCaptureRequest
{
    type Error = error_stack::Report<errors::ConnectorError>;
    fn try_from(
        item: &CybersourceRouterData<&types::PaymentsCaptureRouterData>,
    ) -> Result<Self, Self::Error> {
        Ok(Self {
            processing_information: ProcessingInformation {
                capture_options: Some(CaptureOptions {
                    capture_sequence_number: 1,
                    total_capture_count: 1,
                }),
                action_list: None,
                action_token_types: None,
                authorization_options: None,
                capture: None,
                commerce_indicator: CybersourceCommerceIndicator::Internet,
            },
            order_information: OrderInformationWithBill {
                amount_details: Amount {
                    total_amount: item.amount.clone(),
                    currency: item.router_data.request.currency.to_string(),
                },
                bill_to: None,
            },
        })
    }
}

impl TryFrom<&CybersourceRouterData<&types::PaymentsIncrementalAuthorizationRouterData>>
    for CybersourcePaymentsIncrementalAuthorizationRequest
{
    type Error = error_stack::Report<errors::ConnectorError>;
    fn try_from(
        item: &CybersourceRouterData<&types::PaymentsIncrementalAuthorizationRouterData>,
    ) -> Result<Self, Self::Error> {
        Ok(Self {
            processing_information: ProcessingInformation {
                action_list: None,
                action_token_types: None,
                authorization_options: Some(CybersourceAuthorizationOptions {
                    initiator: CybersourcePaymentInitiator {
                        initiator_type: None,
                        credential_stored_on_file: None,
                        stored_credential_used: Some(true),
                    },
                    merchant_intitiated_transaction: Some(MerchantInitiatedTransaction {
                        reason: "5".to_owned(),
                    }),
                }),
                commerce_indicator: CybersourceCommerceIndicator::Internet,
                capture: None,
                capture_options: None,
            },
            order_information: OrderInformationIncrementalAuthorization {
                amount_details: AdditionalAmount {
                    additional_amount: item.amount.clone(),
                    currency: item.router_data.request.currency.to_string(),
                },
            },
        })
    }
}

pub struct CybersourceAuthType {
    pub(super) api_key: Secret<String>,
    pub(super) merchant_account: Secret<String>,
    pub(super) api_secret: Secret<String>,
}

impl TryFrom<&types::ConnectorAuthType> for CybersourceAuthType {
    type Error = error_stack::Report<errors::ConnectorError>;
    fn try_from(auth_type: &types::ConnectorAuthType) -> Result<Self, Self::Error> {
        if let types::ConnectorAuthType::SignatureKey {
            api_key,
            key1,
            api_secret,
        } = auth_type
        {
            Ok(Self {
                api_key: api_key.to_owned(),
                merchant_account: key1.to_owned(),
                api_secret: api_secret.to_owned(),
            })
        } else {
            Err(errors::ConnectorError::FailedToObtainAuthType)?
        }
    }
}
#[derive(Debug, Default, Clone, Deserialize)]
#[serde(rename_all = "SCREAMING_SNAKE_CASE")]
pub enum CybersourcePaymentStatus {
    Authorized,
    Succeeded,
    Failed,
    Voided,
    Reversed,
    Pending,
    Declined,
    AuthorizedPendingReview,
    Transmitted,
    #[default]
    Processing,
}

#[derive(Debug, Clone, Deserialize)]
#[serde(rename_all = "SCREAMING_SNAKE_CASE")]
pub enum CybersourceIncrementalAuthorizationStatus {
    Authorized,
    Declined,
    AuthorizedPendingReview,
}

impl From<CybersourcePaymentStatus> for enums::AttemptStatus {
    fn from(item: CybersourcePaymentStatus) -> Self {
        match item {
            CybersourcePaymentStatus::Authorized
            | CybersourcePaymentStatus::AuthorizedPendingReview => Self::Authorized,
            CybersourcePaymentStatus::Succeeded | CybersourcePaymentStatus::Transmitted => {
                Self::Charged
            }
            CybersourcePaymentStatus::Voided | CybersourcePaymentStatus::Reversed => Self::Voided,
            CybersourcePaymentStatus::Failed | CybersourcePaymentStatus::Declined => Self::Failure,
            CybersourcePaymentStatus::Processing => Self::Authorizing,
            CybersourcePaymentStatus::Pending => Self::Pending,
        }
    }
}

impl From<CybersourceIncrementalAuthorizationStatus> for common_enums::AuthorizationStatus {
    fn from(item: CybersourceIncrementalAuthorizationStatus) -> Self {
        match item {
            CybersourceIncrementalAuthorizationStatus::Authorized => Self::Success,
            CybersourceIncrementalAuthorizationStatus::AuthorizedPendingReview => Self::Unresolved,
            CybersourceIncrementalAuthorizationStatus::Declined => Self::Failure,
        }
    }
}

impl From<CybersourcePaymentStatus> for enums::RefundStatus {
    fn from(item: CybersourcePaymentStatus) -> Self {
        match item {
            CybersourcePaymentStatus::Succeeded | CybersourcePaymentStatus::Transmitted => {
                Self::Success
            }
            CybersourcePaymentStatus::Failed => Self::Failure,
            _ => Self::Pending,
        }
    }
}

#[derive(Debug, Clone, Deserialize)]
#[serde(rename_all = "camelCase")]
pub struct CybersourcePaymentsResponse {
    id: String,
    status: CybersourcePaymentStatus,
    error_information: Option<CybersourceErrorInformation>,
    client_reference_information: Option<ClientReferenceInformation>,
    token_information: Option<CybersourceTokenInformation>,
}

#[derive(Debug, Clone, Deserialize)]
#[serde(rename_all = "camelCase")]
<<<<<<< HEAD
pub struct CybersourcePaymentsIncrementalAuthorizationResponse {
    status: CybersourceIncrementalAuthorizationStatus,
    error_information: Option<CybersourceErrorInformation>,
=======
pub struct CybersourceSetupMandatesResponse {
    id: String,
    status: CybersourcePaymentStatus,
    error_information: Option<CybersourceErrorInformation>,
    client_reference_information: Option<ClientReferenceInformation>,
    token_information: Option<CybersourceTokenInformation>,
>>>>>>> ec15ddd0
}

#[derive(Debug, Clone, Serialize, Deserialize)]
#[serde(rename_all = "camelCase")]
pub struct ClientReferenceInformation {
    code: Option<String>,
}

#[derive(Debug, Clone, Deserialize)]
#[serde(rename_all = "camelCase")]
pub struct CybersourceTokenInformation {
    instrument_identifier: CybersoucreInstrumentIdentifier,
}

#[derive(Debug, Clone, Deserialize)]
pub struct CybersourceErrorInformation {
    reason: String,
    message: String,
}

impl<F, T>
    TryFrom<(
        types::ResponseRouterData<F, CybersourcePaymentsResponse, T, types::PaymentsResponseData>,
        bool,
    )> for types::RouterData<F, T, types::PaymentsResponseData>
{
    type Error = error_stack::Report<errors::ConnectorError>;
    fn try_from(
        data: (
            types::ResponseRouterData<
                F,
                CybersourcePaymentsResponse,
                T,
                types::PaymentsResponseData,
            >,
            bool,
        ),
    ) -> Result<Self, Self::Error> {
        let item = data.0;
        let is_capture = data.1;
        let mandate_reference =
            item.response
                .token_information
                .map(|token_info| types::MandateReference {
                    connector_mandate_id: Some(token_info.instrument_identifier.id),
                    payment_method_id: None,
                });
        let status = get_payment_status(is_capture, item.response.status.into());
        Ok(Self {
            status,
            response: match item.response.error_information {
                Some(error) => Err(types::ErrorResponse {
                    code: consts::NO_ERROR_CODE.to_string(),
                    message: error.message,
                    reason: Some(error.reason),
                    status_code: item.http_code,
                    attempt_status: None,
                    connector_transaction_id: Some(item.response.id),
                }),
                _ => Ok(types::PaymentsResponseData::TransactionResponse {
                    resource_id: types::ResponseId::ConnectorTransactionId(
                        item.response.id.clone(),
                    ),
                    redirection_data: None,
                    mandate_reference,
                    connector_metadata: None,
                    network_txn_id: None,
                    connector_response_reference_id: item
                        .response
                        .client_reference_information
                        .map(|cref| cref.code)
                        .unwrap_or(Some(item.response.id)),
                    incremental_authorization_allowed: Some(
                        status == enums::AttemptStatus::Authorized,
                    ),
<<<<<<< HEAD
=======
                }),
            },
            ..item.data
        })
    }
}

impl<F, T>
    TryFrom<
        types::ResponseRouterData<
            F,
            CybersourceSetupMandatesResponse,
            T,
            types::PaymentsResponseData,
        >,
    > for types::RouterData<F, T, types::PaymentsResponseData>
{
    type Error = error_stack::Report<errors::ConnectorError>;
    fn try_from(
        item: types::ResponseRouterData<
            F,
            CybersourceSetupMandatesResponse,
            T,
            types::PaymentsResponseData,
        >,
    ) -> Result<Self, Self::Error> {
        let mandate_reference =
            item.response
                .token_information
                .map(|token_info| types::MandateReference {
                    connector_mandate_id: Some(token_info.instrument_identifier.id),
                    payment_method_id: None,
                });
        let mut mandate_status: enums::AttemptStatus = item.response.status.into();
        if matches!(mandate_status, enums::AttemptStatus::Authorized) {
            //In case of zero auth mandates we want to make the payment reach the terminal status so we are converting the authorized status to charged as well.
            mandate_status = enums::AttemptStatus::Charged
        }
        Ok(Self {
            status: mandate_status,
            response: match item.response.error_information {
                Some(error) => Err(types::ErrorResponse {
                    code: consts::NO_ERROR_CODE.to_string(),
                    message: error.message,
                    reason: Some(error.reason),
                    status_code: item.http_code,
                    attempt_status: None,
                    connector_transaction_id: Some(item.response.id),
                }),
                _ => Ok(types::PaymentsResponseData::TransactionResponse {
                    resource_id: types::ResponseId::ConnectorTransactionId(
                        item.response.id.clone(),
                    ),
                    redirection_data: None,
                    mandate_reference,
                    connector_metadata: None,
                    network_txn_id: None,
                    connector_response_reference_id: item
                        .response
                        .client_reference_information
                        .map(|cref| cref.code)
                        .unwrap_or(Some(item.response.id)),
                    incremental_authorization_allowed: Some(
                        mandate_status == enums::AttemptStatus::Authorized,
                    ),
>>>>>>> ec15ddd0
                }),
            },
            ..item.data
        })
    }
}

impl<F, T>
    TryFrom<(
        types::ResponseRouterData<
            F,
            CybersourcePaymentsIncrementalAuthorizationResponse,
            T,
            types::PaymentsResponseData,
        >,
        bool,
    )> for types::RouterData<F, T, types::PaymentsResponseData>
{
    type Error = error_stack::Report<errors::ConnectorError>;
    fn try_from(
        data: (
            types::ResponseRouterData<
                F,
                CybersourcePaymentsIncrementalAuthorizationResponse,
                T,
                types::PaymentsResponseData,
            >,
            bool,
        ),
    ) -> Result<Self, Self::Error> {
        let item = data.0;
        Ok(Self {
            response: match item.response.error_information {
                Some(error) => Ok(
                    types::PaymentsResponseData::IncrementalAuthorizationResponse {
                        status: common_enums::AuthorizationStatus::Failure,
                        code: Some(error.reason),
                        message: Some(error.message),
                        connector_authorization_id: None,
                    },
                ),
                _ => Ok(
                    types::PaymentsResponseData::IncrementalAuthorizationResponse {
                        status: item.response.status.into(),
                        code: None,
                        message: None,
                        connector_authorization_id: None,
                    },
                ),
            },
            ..item.data
        })
    }
}

#[derive(Debug, Deserialize)]
#[serde(rename_all = "camelCase")]
pub struct CybersourceTransactionResponse {
    id: String,
    application_information: ApplicationInformation,
    client_reference_information: Option<ClientReferenceInformation>,
}

#[derive(Debug, Deserialize)]
#[serde(rename_all = "camelCase")]
pub struct ApplicationInformation {
    status: CybersourcePaymentStatus,
}

fn get_payment_status(is_capture: bool, status: enums::AttemptStatus) -> enums::AttemptStatus {
    let is_authorized = matches!(status, enums::AttemptStatus::Authorized);
    let is_pending = matches!(status, enums::AttemptStatus::Pending);
    if is_capture && (is_authorized || is_pending) {
        return enums::AttemptStatus::Charged;
    }
    status
}

impl<F, T>
    TryFrom<(
        types::ResponseRouterData<
            F,
            CybersourceTransactionResponse,
            T,
            types::PaymentsResponseData,
        >,
        bool,
    )> for types::RouterData<F, T, types::PaymentsResponseData>
{
    type Error = error_stack::Report<errors::ConnectorError>;
    fn try_from(
        data: (
            types::ResponseRouterData<
                F,
                CybersourceTransactionResponse,
                T,
                types::PaymentsResponseData,
            >,
            bool,
        ),
    ) -> Result<Self, Self::Error> {
        let item = data.0;
        let is_capture = data.1;
        let status = get_payment_status(
            is_capture,
            item.response.application_information.status.into(),
        );
        Ok(Self {
            status,
            response: Ok(types::PaymentsResponseData::TransactionResponse {
                resource_id: types::ResponseId::ConnectorTransactionId(item.response.id.clone()),
                redirection_data: None,
                mandate_reference: None,
                connector_metadata: None,
                network_txn_id: None,
                connector_response_reference_id: item
                    .response
                    .client_reference_information
                    .map(|cref| cref.code)
                    .unwrap_or(Some(item.response.id)),
                incremental_authorization_allowed: Some(status == enums::AttemptStatus::Authorized),
            }),
            ..item.data
        })
    }
}

#[derive(Debug, Deserialize)]
#[serde(rename_all = "camelCase")]
pub struct ErrorResponse {
    pub error_information: Option<ErrorInformation>,
    pub status: Option<String>,
    pub message: Option<String>,
    pub reason: Option<Reason>,
    pub details: Option<Vec<Details>>,
}

#[derive(Debug, Deserialize, strum::Display)]
#[serde(rename_all = "SCREAMING_SNAKE_CASE")]
pub enum Reason {
    MissingField,
    InvalidData,
    DuplicateRequest,
    InvalidCard,
    AuthAlreadyReversed,
    CardTypeNotAccepted,
    InvalidMerchantConfiguration,
    ProcessorUnavailable,
    InvalidAmount,
    InvalidCardType,
    InvalidPaymentId,
    NotSupported,
    SystemError,
    ServerTimeout,
    ServiceTimeout,
}

#[derive(Debug, Deserialize, Clone)]
#[serde(rename_all = "camelCase")]
pub struct Details {
    pub field: String,
    pub reason: String,
}

#[derive(Debug, Deserialize)]
pub struct ErrorInformation {
    pub message: String,
    pub reason: String,
}

#[derive(Debug, Serialize)]
#[serde(rename_all = "camelCase")]
pub struct CybersourceRefundRequest {
    order_information: OrderInformation,
}

impl<F> TryFrom<&CybersourceRouterData<&types::RefundsRouterData<F>>> for CybersourceRefundRequest {
    type Error = error_stack::Report<errors::ConnectorError>;
    fn try_from(
        item: &CybersourceRouterData<&types::RefundsRouterData<F>>,
    ) -> Result<Self, Self::Error> {
        Ok(Self {
            order_information: OrderInformation {
                amount_details: Amount {
                    total_amount: item.amount.clone(),
                    currency: item.router_data.request.currency.to_string(),
                },
            },
        })
    }
}

impl TryFrom<types::RefundsResponseRouterData<api::Execute, CybersourcePaymentsResponse>>
    for types::RefundsRouterData<api::Execute>
{
    type Error = error_stack::Report<errors::ConnectorError>;
    fn try_from(
        item: types::RefundsResponseRouterData<api::Execute, CybersourcePaymentsResponse>,
    ) -> Result<Self, Self::Error> {
        let refund_status = enums::RefundStatus::from(item.response.status);
        Ok(Self {
            response: Ok(types::RefundsResponseData {
                connector_refund_id: item.response.id,
                refund_status,
            }),
            ..item.data
        })
    }
}

impl TryFrom<types::RefundsResponseRouterData<api::RSync, CybersourceTransactionResponse>>
    for types::RefundsRouterData<api::RSync>
{
    type Error = error_stack::Report<errors::ConnectorError>;
    fn try_from(
        item: types::RefundsResponseRouterData<api::RSync, CybersourceTransactionResponse>,
    ) -> Result<Self, Self::Error> {
        Ok(Self {
            response: Ok(types::RefundsResponseData {
                connector_refund_id: item.response.id,
                refund_status: enums::RefundStatus::from(
                    item.response.application_information.status,
                ),
            }),
            ..item.data
        })
    }
}<|MERGE_RESOLUTION|>--- conflicted
+++ resolved
@@ -586,18 +586,19 @@
 
 #[derive(Debug, Clone, Deserialize)]
 #[serde(rename_all = "camelCase")]
-<<<<<<< HEAD
 pub struct CybersourcePaymentsIncrementalAuthorizationResponse {
     status: CybersourceIncrementalAuthorizationStatus,
     error_information: Option<CybersourceErrorInformation>,
-=======
+}
+
+#[derive(Debug, Clone, Deserialize)]
+#[serde(rename_all = "camelCase")]
 pub struct CybersourceSetupMandatesResponse {
     id: String,
     status: CybersourcePaymentStatus,
     error_information: Option<CybersourceErrorInformation>,
     client_reference_information: Option<ClientReferenceInformation>,
     token_information: Option<CybersourceTokenInformation>,
->>>>>>> ec15ddd0
 }
 
 #[derive(Debug, Clone, Serialize, Deserialize)]
@@ -673,8 +674,6 @@
                     incremental_authorization_allowed: Some(
                         status == enums::AttemptStatus::Authorized,
                     ),
-<<<<<<< HEAD
-=======
                 }),
             },
             ..item.data
@@ -740,7 +739,6 @@
                     incremental_authorization_allowed: Some(
                         mandate_status == enums::AttemptStatus::Authorized,
                     ),
->>>>>>> ec15ddd0
                 }),
             },
             ..item.data
