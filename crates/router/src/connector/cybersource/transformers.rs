use api_models::payments;
use common_utils::pii;
use masking::Secret;
use serde::{Deserialize, Serialize};

use crate::{
    connector::utils::{self, AddressDetailsData, PhoneDetailsData, RouterData},
    consts,
    core::errors,
    pii::PeekInterface,
    types::{
        self,
        api::{self, enums as api_enums},
        storage::enums,
    },
};

#[derive(Default, Debug, Serialize, Eq, PartialEq)]
#[serde(rename_all = "camelCase")]
pub struct CybersourcePaymentsRequest {
    processing_information: ProcessingInformation,
    payment_information: PaymentInformation,
    order_information: OrderInformationWithBill,
}

#[derive(Default, Debug, Serialize, Eq, PartialEq)]
#[serde(rename_all = "camelCase")]
pub struct ProcessingInformation {
    capture: bool,
    capture_options: Option<CaptureOptions>,
}

#[derive(Default, Debug, Serialize, Eq, PartialEq)]
#[serde(rename_all = "camelCase")]
pub struct CaptureOptions {
    capture_sequence_number: u32,
    total_capture_count: u32,
}

#[derive(Default, Debug, Serialize, Eq, PartialEq)]
pub struct PaymentInformation {
    card: Card,
}

#[derive(Default, Debug, Serialize, Eq, PartialEq)]
#[serde(rename_all = "camelCase")]
pub struct Card {
    number: Secret<String, pii::CardNumber>,
    expiration_month: Secret<String>,
    expiration_year: Secret<String>,
    security_code: Secret<String>,
}

#[derive(Default, Debug, Serialize, Eq, PartialEq)]
#[serde(rename_all = "camelCase")]
pub struct OrderInformationWithBill {
    amount_details: Amount,
    bill_to: BillTo,
}

#[derive(Default, Debug, Serialize, Eq, PartialEq)]
#[serde(rename_all = "camelCase")]
pub struct OrderInformation {
    amount_details: Amount,
}

#[derive(Default, Debug, Serialize, Eq, PartialEq)]
#[serde(rename_all = "camelCase")]
pub struct Amount {
    total_amount: String,
    currency: String,
}

#[derive(Default, Debug, Serialize, Eq, PartialEq)]
#[serde(rename_all = "camelCase")]
pub struct BillTo {
    first_name: Secret<String>,
    last_name: Secret<String>,
    address1: Secret<String>,
    locality: String,
    administrative_area: Secret<String>,
    postal_code: Secret<String>,
<<<<<<< HEAD
    country: api_enums::CountryCode,
    email: pii::Email,
=======
    country: api_enums::CountryAlpha2,
    email: Secret<String, pii::Email>,
>>>>>>> 36cc13d4
    phone_number: Secret<String>,
}

// for cybersource each item in Billing is mandatory
fn build_bill_to(
    address_details: &payments::Address,
    email: pii::Email,
    phone_number: Secret<String>,
) -> Result<BillTo, error_stack::Report<errors::ConnectorError>> {
    let address = address_details
        .address
        .as_ref()
        .ok_or_else(utils::missing_field_err("billing.address"))?;
    Ok(BillTo {
        first_name: address.get_first_name()?.to_owned(),
        last_name: address.get_last_name()?.to_owned(),
        address1: address.get_line1()?.to_owned(),
        locality: address.get_city()?.to_owned(),
        administrative_area: address.get_line2()?.to_owned(),
        postal_code: address.get_zip()?.to_owned(),
        country: address.get_country()?.to_owned(),
        email,
        phone_number,
    })
}

impl TryFrom<&types::PaymentsAuthorizeRouterData> for CybersourcePaymentsRequest {
    type Error = error_stack::Report<errors::ConnectorError>;
    fn try_from(item: &types::PaymentsAuthorizeRouterData) -> Result<Self, Self::Error> {
        match item.request.payment_method_data.clone() {
            api::PaymentMethodData::Card(ccard) => {
                let phone = item.get_billing_phone()?;
                let phone_number = phone.get_number()?;
                let country_code = phone.get_country_code()?;
                let number_with_code =
                    Secret::new(format!("{}{}", country_code, phone_number.peek()));
                let email = item
                    .request
                    .email
                    .clone()
                    .ok_or_else(utils::missing_field_err("email"))?;
                let bill_to = build_bill_to(item.get_billing()?, email, number_with_code)?;

                let order_information = OrderInformationWithBill {
                    amount_details: Amount {
                        total_amount: item.request.amount.to_string(),
                        currency: item.request.currency.to_string().to_uppercase(),
                    },
                    bill_to,
                };

                let payment_information = PaymentInformation {
                    card: Card {
                        number: ccard.card_number,
                        expiration_month: ccard.card_exp_month,
                        expiration_year: ccard.card_exp_year,
                        security_code: ccard.card_cvc,
                    },
                };

                let processing_information = ProcessingInformation {
                    capture: matches!(
                        item.request.capture_method,
                        Some(enums::CaptureMethod::Automatic) | None
                    ),
                    capture_options: None,
                };

                Ok(Self {
                    processing_information,
                    payment_information,
                    order_information,
                })
            }
            _ => Err(errors::ConnectorError::NotImplemented("Payment methods".to_string()).into()),
        }
    }
}

impl TryFrom<&types::PaymentsCaptureRouterData> for CybersourcePaymentsRequest {
    type Error = error_stack::Report<errors::ConnectorError>;
    fn try_from(value: &types::PaymentsCaptureRouterData) -> Result<Self, Self::Error> {
        Ok(Self {
            processing_information: ProcessingInformation {
                capture_options: Some(CaptureOptions {
                    capture_sequence_number: 1,
                    total_capture_count: 1,
                }),
                ..Default::default()
            },
            order_information: OrderInformationWithBill {
                amount_details: Amount {
                    total_amount: value.request.amount_to_capture.to_string(),
                    ..Default::default()
                },
                ..Default::default()
            },
            ..Default::default()
        })
    }
}

impl TryFrom<&types::RefundExecuteRouterData> for CybersourcePaymentsRequest {
    type Error = error_stack::Report<errors::ConnectorError>;
    fn try_from(value: &types::RefundExecuteRouterData) -> Result<Self, Self::Error> {
        Ok(Self {
            order_information: OrderInformationWithBill {
                amount_details: Amount {
                    total_amount: value.request.refund_amount.to_string(),
                    currency: value.request.currency.to_string(),
                },
                ..Default::default()
            },
            ..Default::default()
        })
    }
}

pub struct CybersourceAuthType {
    pub(super) api_key: String,
    pub(super) merchant_account: String,
    pub(super) api_secret: String,
}

impl TryFrom<&types::ConnectorAuthType> for CybersourceAuthType {
    type Error = error_stack::Report<errors::ConnectorError>;
    fn try_from(auth_type: &types::ConnectorAuthType) -> Result<Self, Self::Error> {
        if let types::ConnectorAuthType::SignatureKey {
            api_key,
            key1,
            api_secret,
        } = auth_type
        {
            Ok(Self {
                api_key: api_key.to_string(),
                merchant_account: key1.to_string(),
                api_secret: api_secret.to_string(),
            })
        } else {
            Err(errors::ConnectorError::FailedToObtainAuthType)?
        }
    }
}
#[derive(Debug, Default, Clone, Deserialize, Eq, PartialEq)]
#[serde(rename_all = "SCREAMING_SNAKE_CASE")]
pub enum CybersourcePaymentStatus {
    Authorized,
    Succeeded,
    Failed,
    Voided,
    Reversed,
    Pending,
    Declined,
    AuthorizedPendingReview,
    Transmitted,
    #[default]
    Processing,
}

impl From<CybersourcePaymentStatus> for enums::AttemptStatus {
    fn from(item: CybersourcePaymentStatus) -> Self {
        match item {
            CybersourcePaymentStatus::Authorized
            | CybersourcePaymentStatus::AuthorizedPendingReview => Self::Authorized,
            CybersourcePaymentStatus::Succeeded | CybersourcePaymentStatus::Transmitted => {
                Self::Charged
            }
            CybersourcePaymentStatus::Voided | CybersourcePaymentStatus::Reversed => Self::Voided,
            CybersourcePaymentStatus::Failed | CybersourcePaymentStatus::Declined => Self::Failure,
            CybersourcePaymentStatus::Processing => Self::Authorizing,
            CybersourcePaymentStatus::Pending => Self::Pending,
        }
    }
}

impl From<CybersourcePaymentStatus> for enums::RefundStatus {
    fn from(item: CybersourcePaymentStatus) -> Self {
        match item {
            CybersourcePaymentStatus::Succeeded | CybersourcePaymentStatus::Transmitted => {
                Self::Success
            }
            CybersourcePaymentStatus::Failed => Self::Failure,
            _ => Self::Pending,
        }
    }
}

#[derive(Default, Debug, Clone, Deserialize, Eq, PartialEq)]
#[serde(rename_all = "camelCase")]
pub struct CybersourcePaymentsResponse {
    id: String,
    status: CybersourcePaymentStatus,
    error_information: Option<CybersourceErrorInformation>,
}

#[derive(Default, Debug, Clone, Deserialize, Eq, PartialEq)]
pub struct CybersourceErrorInformation {
    reason: String,
    message: String,
}

impl<F, T>
    TryFrom<(
        types::ResponseRouterData<F, CybersourcePaymentsResponse, T, types::PaymentsResponseData>,
        bool,
    )> for types::RouterData<F, T, types::PaymentsResponseData>
{
    type Error = error_stack::Report<errors::ConnectorError>;
    fn try_from(
        data: (
            types::ResponseRouterData<
                F,
                CybersourcePaymentsResponse,
                T,
                types::PaymentsResponseData,
            >,
            bool,
        ),
    ) -> Result<Self, Self::Error> {
        let item = data.0;
        let is_capture = data.1;
        Ok(Self {
            status: get_payment_status(is_capture, item.response.status.into()),
            response: match item.response.error_information {
                Some(error) => Err(types::ErrorResponse {
                    code: consts::NO_ERROR_CODE.to_string(),
                    message: error.message,
                    reason: Some(error.reason),
                    status_code: item.http_code,
                }),
                _ => Ok(types::PaymentsResponseData::TransactionResponse {
                    resource_id: types::ResponseId::ConnectorTransactionId(item.response.id),
                    redirection_data: None,
                    mandate_reference: None,
                    connector_metadata: None,
                    network_txn_id: None,
                }),
            },
            ..item.data
        })
    }
}

#[derive(Debug, Deserialize)]
#[serde(rename_all = "camelCase")]
pub struct CybersourceTransactionResponse {
    id: String,
    application_information: ApplicationInformation,
}

#[derive(Debug, Deserialize)]
#[serde(rename_all = "camelCase")]
pub struct ApplicationInformation {
    status: CybersourcePaymentStatus,
}

fn get_payment_status(is_capture: bool, status: enums::AttemptStatus) -> enums::AttemptStatus {
    let is_authorized = matches!(status, enums::AttemptStatus::Authorized);
    if is_capture && is_authorized {
        return enums::AttemptStatus::Pending;
    }
    status
}

impl<F, T>
    TryFrom<(
        types::ResponseRouterData<
            F,
            CybersourceTransactionResponse,
            T,
            types::PaymentsResponseData,
        >,
        bool,
    )> for types::RouterData<F, T, types::PaymentsResponseData>
{
    type Error = error_stack::Report<errors::ConnectorError>;
    fn try_from(
        data: (
            types::ResponseRouterData<
                F,
                CybersourceTransactionResponse,
                T,
                types::PaymentsResponseData,
            >,
            bool,
        ),
    ) -> Result<Self, Self::Error> {
        let item = data.0;
        let is_capture = data.1;
        Ok(Self {
            status: get_payment_status(
                is_capture,
                item.response.application_information.status.into(),
            ),
            response: Ok(types::PaymentsResponseData::TransactionResponse {
                resource_id: types::ResponseId::ConnectorTransactionId(item.response.id),
                redirection_data: None,
                mandate_reference: None,
                connector_metadata: None,
                network_txn_id: None,
            }),
            ..item.data
        })
    }
}

#[derive(Debug, Default, Deserialize)]
#[serde(rename_all = "camelCase")]
pub struct ErrorResponse {
    pub error_information: Option<ErrorInformation>,
    pub status: Option<String>,
    pub message: Option<String>,
    pub reason: Option<String>,
    pub details: Option<serde_json::Value>,
}

#[derive(Debug, Default, Deserialize)]
pub struct ErrorInformation {
    pub message: String,
    pub reason: String,
}

#[derive(Default, Debug, Serialize)]
#[serde(rename_all = "camelCase")]
pub struct CybersourceRefundRequest {
    order_information: OrderInformation,
}

impl<F> TryFrom<&types::RefundsRouterData<F>> for CybersourceRefundRequest {
    type Error = error_stack::Report<errors::ConnectorError>;
    fn try_from(item: &types::RefundsRouterData<F>) -> Result<Self, Self::Error> {
        Ok(Self {
            order_information: OrderInformation {
                amount_details: Amount {
                    total_amount: item.request.refund_amount.to_string(),
                    currency: item.request.currency.to_string(),
                },
            },
        })
    }
}

impl TryFrom<types::RefundsResponseRouterData<api::Execute, CybersourcePaymentsResponse>>
    for types::RefundsRouterData<api::Execute>
{
    type Error = error_stack::Report<errors::ConnectorError>;
    fn try_from(
        item: types::RefundsResponseRouterData<api::Execute, CybersourcePaymentsResponse>,
    ) -> Result<Self, Self::Error> {
        let refund_status = enums::RefundStatus::from(item.response.status);
        Ok(Self {
            response: Ok(types::RefundsResponseData {
                connector_refund_id: item.response.id,
                refund_status,
            }),
            ..item.data
        })
    }
}

impl TryFrom<types::RefundsResponseRouterData<api::RSync, CybersourceTransactionResponse>>
    for types::RefundsRouterData<api::RSync>
{
    type Error = error_stack::Report<errors::ConnectorError>;
    fn try_from(
        item: types::RefundsResponseRouterData<api::RSync, CybersourceTransactionResponse>,
    ) -> Result<Self, Self::Error> {
        Ok(Self {
            response: Ok(types::RefundsResponseData {
                connector_refund_id: item.response.id,
                refund_status: enums::RefundStatus::from(
                    item.response.application_information.status,
                ),
            }),
            ..item.data
        })
    }
}<|MERGE_RESOLUTION|>--- conflicted
+++ resolved
@@ -80,13 +80,8 @@
     locality: String,
     administrative_area: Secret<String>,
     postal_code: Secret<String>,
-<<<<<<< HEAD
-    country: api_enums::CountryCode,
+    country: api_enums::CountryAlpha2,
     email: pii::Email,
-=======
-    country: api_enums::CountryAlpha2,
-    email: Secret<String, pii::Email>,
->>>>>>> 36cc13d4
     phone_number: Secret<String>,
 }
 
