use api_models::payments;
use base64::Engine;
use common_enums::FutureUsage;
use common_utils::{ext_traits::ValueExt, pii};
use error_stack::ResultExt;
use masking::{ExposeInterface, PeekInterface, Secret};
use serde::{Deserialize, Serialize};
use serde_json::Value;

use crate::{
    connector::utils::{
        self, AddressDetailsData, ApplePayDecrypt, CardData, PaymentsAuthorizeRequestData,
        PaymentsCompleteAuthorizeRequestData, PaymentsPreProcessingData,
        PaymentsSetupMandateRequestData, PaymentsSyncRequestData, RecurringMandateData, RouterData,
    },
    consts,
    core::errors,
    services,
    types::{
        self,
        api::{self, enums as api_enums},
        domain,
        storage::enums,
        transformers::ForeignFrom,
        ApplePayPredecryptData,
    },
    unimplemented_payment_method,
};

#[derive(Debug, Serialize)]
pub struct CybersourceRouterData<T> {
    pub amount: String,
    pub router_data: T,
}

impl<T>
    TryFrom<(
        &types::api::CurrencyUnit,
        types::storage::enums::Currency,
        i64,
        T,
    )> for CybersourceRouterData<T>
{
    type Error = error_stack::Report<errors::ConnectorError>;
    fn try_from(
        (currency_unit, currency, amount, item): (
            &types::api::CurrencyUnit,
            types::storage::enums::Currency,
            i64,
            T,
        ),
    ) -> Result<Self, Self::Error> {
        // This conversion function is used at different places in the file, if updating this, keep a check for those
        let amount = utils::get_amount_as_string(currency_unit, amount, currency)?;
        Ok(Self {
            amount,
            router_data: item,
        })
    }
}

#[derive(Debug, Serialize)]
#[serde(rename_all = "camelCase")]
pub struct CybersourceZeroMandateRequest {
    processing_information: ProcessingInformation,
    payment_information: PaymentInformation,
    order_information: OrderInformationWithBill,
    client_reference_information: ClientReferenceInformation,
}

impl TryFrom<&types::SetupMandateRouterData> for CybersourceZeroMandateRequest {
    type Error = error_stack::Report<errors::ConnectorError>;
    fn try_from(item: &types::SetupMandateRouterData) -> Result<Self, Self::Error> {
        let email = item.request.get_email()?;
        let bill_to = build_bill_to(item.get_billing()?, email)?;

        let order_information = OrderInformationWithBill {
            amount_details: Amount {
                total_amount: "0".to_string(),
                currency: item.request.currency,
            },
            bill_to: Some(bill_to),
        };
        let (action_list, action_token_types, authorization_options) = (
            Some(vec![CybersourceActionsList::TokenCreate]),
            Some(vec![CybersourceActionsTokenType::PaymentInstrument]),
            Some(CybersourceAuthorizationOptions {
                initiator: Some(CybersourcePaymentInitiator {
                    initiator_type: Some(CybersourcePaymentInitiatorTypes::Customer),
                    credential_stored_on_file: Some(true),
                    stored_credential_used: None,
                }),
                merchant_intitiated_transaction: None,
            }),
        );

        let client_reference_information = ClientReferenceInformation {
            code: Some(item.connector_request_reference_id.clone()),
        };

        let (payment_information, solution) = match item.request.payment_method_data.clone() {
            domain::PaymentMethodData::Card(ccard) => {
                let card_issuer = ccard.get_card_issuer();
                let card_type = match card_issuer {
                    Ok(issuer) => Some(String::from(issuer)),
                    Err(_) => None,
                };
                (
                    PaymentInformation::Cards(CardPaymentInformation {
                        card: Card {
                            number: ccard.card_number,
                            expiration_month: ccard.card_exp_month,
                            expiration_year: ccard.card_exp_year,
                            security_code: ccard.card_cvc,
                            card_type,
                        },
                    }),
                    None,
                )
            }

            domain::PaymentMethodData::Wallet(wallet_data) => match wallet_data {
<<<<<<< HEAD
                payments::WalletData::ApplePay(apple_pay_data) => {
=======
                domain::WalletData::ApplePay(apple_pay_data) => {
>>>>>>> bc25f3fa
                    match item.payment_method_token.clone() {
                        Some(payment_method_token) => match payment_method_token {
                            types::PaymentMethodToken::ApplePayDecrypt(decrypt_data) => {
                                let expiration_month = decrypt_data.get_expiry_month()?;
                                let expiration_year = decrypt_data.get_four_digit_expiry_year()?;
                                (
                                    PaymentInformation::ApplePay(ApplePayPaymentInformation {
                                        tokenized_card: TokenizedCard {
                                            number: decrypt_data.application_primary_account_number,
                                            cryptogram: decrypt_data
                                                .payment_data
                                                .online_payment_cryptogram,
                                            transaction_type: TransactionType::ApplePay,
                                            expiration_year,
                                            expiration_month,
                                        },
                                    }),
                                    Some(PaymentSolution::ApplePay),
                                )
                            }
                            types::PaymentMethodToken::Token(_) => Err(
                                unimplemented_payment_method!("Apple Pay", "Manual", "Cybersource"),
                            )?,
                        },
                        None => (
                            PaymentInformation::ApplePayToken(ApplePayTokenPaymentInformation {
                                fluid_data: FluidData {
                                    value: Secret::from(apple_pay_data.payment_data),
                                },
                                tokenized_card: ApplePayTokenizedCard {
                                    transaction_type: TransactionType::ApplePay,
                                },
                            }),
                            Some(PaymentSolution::ApplePay),
                        ),
                    }
                }
                domain::WalletData::GooglePay(google_pay_data) => (
                    PaymentInformation::GooglePay(GooglePayPaymentInformation {
                        fluid_data: FluidData {
                            value: Secret::from(
                                consts::BASE64_ENGINE
                                    .encode(google_pay_data.tokenization_data.token),
                            ),
                        },
                    }),
                    Some(PaymentSolution::GooglePay),
                ),
                domain::WalletData::AliPayQr(_)
                | domain::WalletData::AliPayRedirect(_)
                | domain::WalletData::AliPayHkRedirect(_)
                | domain::WalletData::MomoRedirect(_)
                | domain::WalletData::KakaoPayRedirect(_)
                | domain::WalletData::GoPayRedirect(_)
                | domain::WalletData::GcashRedirect(_)
                | domain::WalletData::ApplePayRedirect(_)
                | domain::WalletData::ApplePayThirdPartySdk(_)
                | domain::WalletData::DanaRedirect {}
                | domain::WalletData::GooglePayRedirect(_)
                | domain::WalletData::GooglePayThirdPartySdk(_)
                | domain::WalletData::MbWayRedirect(_)
                | domain::WalletData::MobilePayRedirect(_)
                | domain::WalletData::PaypalRedirect(_)
                | domain::WalletData::PaypalSdk(_)
                | domain::WalletData::SamsungPay(_)
                | domain::WalletData::TwintRedirect {}
                | domain::WalletData::VippsRedirect {}
                | domain::WalletData::TouchNGoRedirect(_)
                | domain::WalletData::WeChatPayRedirect(_)
                | domain::WalletData::WeChatPayQr(_)
                | domain::WalletData::CashappQr(_)
                | domain::WalletData::SwishQr(_) => Err(errors::ConnectorError::NotImplemented(
                    utils::get_unimplemented_payment_method_error_message("Cybersource"),
                ))?,
            },
            domain::PaymentMethodData::CardRedirect(_)
            | domain::PaymentMethodData::PayLater(_)
            | domain::PaymentMethodData::BankRedirect(_)
            | domain::PaymentMethodData::BankDebit(_)
            | domain::PaymentMethodData::BankTransfer(_)
            | domain::PaymentMethodData::Crypto(_)
            | domain::PaymentMethodData::MandatePayment
            | domain::PaymentMethodData::Reward
            | domain::PaymentMethodData::Upi(_)
            | domain::PaymentMethodData::Voucher(_)
            | domain::PaymentMethodData::GiftCard(_)
            | domain::PaymentMethodData::CardToken(_) => {
                Err(errors::ConnectorError::NotImplemented(
                    utils::get_unimplemented_payment_method_error_message("Cybersource"),
                ))?
            }
        };

        let processing_information = ProcessingInformation {
            capture: Some(false),
            capture_options: None,
            action_list,
            action_token_types,
            authorization_options,
            commerce_indicator: String::from("internet"),
            payment_solution: solution.map(String::from),
        };
        Ok(Self {
            processing_information,
            payment_information,
            order_information,
            client_reference_information,
        })
    }
}

#[derive(Debug, Serialize)]
#[serde(rename_all = "camelCase")]
pub struct CybersourcePaymentsRequest {
    processing_information: ProcessingInformation,
    payment_information: PaymentInformation,
    order_information: OrderInformationWithBill,
    client_reference_information: ClientReferenceInformation,
    #[serde(skip_serializing_if = "Option::is_none")]
    consumer_authentication_information: Option<CybersourceConsumerAuthInformation>,
    #[serde(skip_serializing_if = "Option::is_none")]
    merchant_defined_information: Option<Vec<MerchantDefinedInformation>>,
}

#[derive(Debug, Serialize)]
#[serde(rename_all = "camelCase")]
pub struct ProcessingInformation {
    action_list: Option<Vec<CybersourceActionsList>>,
    action_token_types: Option<Vec<CybersourceActionsTokenType>>,
    authorization_options: Option<CybersourceAuthorizationOptions>,
    commerce_indicator: String,
    capture: Option<bool>,
    capture_options: Option<CaptureOptions>,
    payment_solution: Option<String>,
}

#[derive(Debug, Serialize)]
#[serde(rename_all = "camelCase")]
pub struct CybersourceConsumerAuthInformation {
    ucaf_collection_indicator: Option<String>,
    cavv: Option<String>,
    ucaf_authentication_data: Option<Secret<String>>,
    xid: Option<String>,
    directory_server_transaction_id: Option<Secret<String>>,
    specification_version: Option<String>,
}
#[derive(Debug, Serialize)]
#[serde(rename_all = "camelCase")]
pub struct MerchantDefinedInformation {
    key: u8,
    value: String,
}

#[derive(Debug, Serialize)]
#[serde(rename_all = "SCREAMING_SNAKE_CASE")]
pub enum CybersourceActionsList {
    TokenCreate,
}

#[derive(Debug, Serialize)]
#[serde(rename_all = "camelCase")]
pub enum CybersourceActionsTokenType {
    PaymentInstrument,
}

#[derive(Debug, Serialize)]
#[serde(rename_all = "camelCase")]
pub struct CybersourceAuthorizationOptions {
    initiator: Option<CybersourcePaymentInitiator>,
    merchant_intitiated_transaction: Option<MerchantInitiatedTransaction>,
}

#[derive(Debug, Serialize)]
#[serde(rename_all = "camelCase")]
pub struct MerchantInitiatedTransaction {
    reason: Option<String>,
    //Required for recurring mandates payment
    original_authorized_amount: Option<String>,
}

#[derive(Debug, Serialize)]
#[serde(rename_all = "camelCase")]
pub struct CybersourcePaymentInitiator {
    #[serde(rename = "type")]
    initiator_type: Option<CybersourcePaymentInitiatorTypes>,
    credential_stored_on_file: Option<bool>,
    stored_credential_used: Option<bool>,
}

#[derive(Debug, Serialize)]
#[serde(rename_all = "camelCase")]
pub enum CybersourcePaymentInitiatorTypes {
    Customer,
}

#[derive(Debug, Serialize)]
#[serde(rename_all = "camelCase")]
pub struct CaptureOptions {
    capture_sequence_number: u32,
    total_capture_count: u32,
}

#[derive(Debug, Serialize)]
#[serde(rename_all = "camelCase")]
pub struct CardPaymentInformation {
    card: Card,
}

#[derive(Debug, Serialize)]
#[serde(rename_all = "camelCase")]
pub struct TokenizedCard {
    number: Secret<String>,
    expiration_month: Secret<String>,
    expiration_year: Secret<String>,
    cryptogram: Secret<String>,
    transaction_type: TransactionType,
}

#[derive(Debug, Serialize)]
#[serde(rename_all = "camelCase")]
pub struct ApplePayTokenizedCard {
    transaction_type: TransactionType,
}

#[derive(Debug, Serialize)]
#[serde(rename_all = "camelCase")]
pub struct ApplePayTokenPaymentInformation {
    fluid_data: FluidData,
    tokenized_card: ApplePayTokenizedCard,
}

#[derive(Debug, Serialize)]
#[serde(rename_all = "camelCase")]
pub struct ApplePayPaymentInformation {
    tokenized_card: TokenizedCard,
}

#[derive(Debug, Serialize)]
#[serde(rename_all = "camelCase")]
pub struct MandatePaymentInformation {
    payment_instrument: CybersoucrePaymentInstrument,
}

#[derive(Debug, Serialize)]
#[serde(rename_all = "camelCase")]
pub struct FluidData {
    value: Secret<String>,
}

#[derive(Debug, Serialize)]
#[serde(rename_all = "camelCase")]
pub struct GooglePayPaymentInformation {
    fluid_data: FluidData,
}

#[derive(Debug, Serialize)]
#[serde(untagged)]
pub enum PaymentInformation {
    Cards(CardPaymentInformation),
    GooglePay(GooglePayPaymentInformation),
    ApplePay(ApplePayPaymentInformation),
    ApplePayToken(ApplePayTokenPaymentInformation),
    MandatePayment(MandatePaymentInformation),
}

#[derive(Debug, Clone, Serialize, Deserialize)]
pub struct CybersoucrePaymentInstrument {
    id: Secret<String>,
}
#[derive(Debug, Serialize)]
#[serde(rename_all = "camelCase")]
pub struct Card {
    number: cards::CardNumber,
    expiration_month: Secret<String>,
    expiration_year: Secret<String>,
    security_code: Secret<String>,
    #[serde(rename = "type")]
    card_type: Option<String>,
}
#[derive(Debug, Serialize)]
#[serde(rename_all = "camelCase")]
pub struct OrderInformationWithBill {
    amount_details: Amount,
    bill_to: Option<BillTo>,
}

#[derive(Debug, Serialize)]
#[serde(rename_all = "camelCase")]
pub struct OrderInformationIncrementalAuthorization {
    amount_details: AdditionalAmount,
}

#[derive(Debug, Serialize)]
#[serde(rename_all = "camelCase")]
pub struct OrderInformation {
    amount_details: Amount,
}

#[derive(Debug, Serialize)]
#[serde(rename_all = "camelCase")]
pub struct Amount {
    total_amount: String,
    currency: api_models::enums::Currency,
}

#[derive(Debug, Serialize)]
#[serde(rename_all = "camelCase")]
pub struct AdditionalAmount {
    additional_amount: String,
    currency: String,
}

#[derive(Debug, Serialize)]
pub enum PaymentSolution {
    ApplePay,
    GooglePay,
}

#[derive(Debug, Serialize)]
pub enum TransactionType {
    #[serde(rename = "1")]
    ApplePay,
}

impl From<PaymentSolution> for String {
    fn from(solution: PaymentSolution) -> Self {
        let payment_solution = match solution {
            PaymentSolution::ApplePay => "001",
            PaymentSolution::GooglePay => "012",
        };
        payment_solution.to_string()
    }
}

#[derive(Debug, Serialize)]
#[serde(rename_all = "camelCase")]
pub struct BillTo {
    first_name: Secret<String>,
    last_name: Secret<String>,
    address1: Secret<String>,
    locality: String,
    administrative_area: Secret<String>,
    postal_code: Secret<String>,
    country: api_enums::CountryAlpha2,
    email: pii::Email,
}

impl From<&CybersourceRouterData<&types::PaymentsAuthorizeRouterData>>
    for ClientReferenceInformation
{
    fn from(item: &CybersourceRouterData<&types::PaymentsAuthorizeRouterData>) -> Self {
        Self {
            code: Some(item.router_data.connector_request_reference_id.clone()),
        }
    }
}

impl From<&CybersourceRouterData<&types::PaymentsCompleteAuthorizeRouterData>>
    for ClientReferenceInformation
{
    fn from(item: &CybersourceRouterData<&types::PaymentsCompleteAuthorizeRouterData>) -> Self {
        Self {
            code: Some(item.router_data.connector_request_reference_id.clone()),
        }
    }
}

impl
    TryFrom<(
        &CybersourceRouterData<&types::PaymentsAuthorizeRouterData>,
        Option<PaymentSolution>,
        Option<String>,
    )> for ProcessingInformation
{
    type Error = error_stack::Report<errors::ConnectorError>;
    fn try_from(
        (item, solution, network): (
            &CybersourceRouterData<&types::PaymentsAuthorizeRouterData>,
            Option<PaymentSolution>,
            Option<String>,
        ),
    ) -> Result<Self, Self::Error> {
        let (action_list, action_token_types, authorization_options) = if item
            .router_data
            .request
            .setup_future_usage
            .map_or(false, |future_usage| {
                matches!(future_usage, FutureUsage::OffSession)
            })
            && (item.router_data.request.customer_acceptance.is_some()
                || item
                    .router_data
                    .request
                    .setup_mandate_details
                    .clone()
                    .map_or(false, |mandate_details| {
                        mandate_details.customer_acceptance.is_some()
                    })) {
            (
                Some(vec![CybersourceActionsList::TokenCreate]),
                Some(vec![CybersourceActionsTokenType::PaymentInstrument]),
                Some(CybersourceAuthorizationOptions {
                    initiator: Some(CybersourcePaymentInitiator {
                        initiator_type: Some(CybersourcePaymentInitiatorTypes::Customer),
                        credential_stored_on_file: Some(true),
                        stored_credential_used: None,
                    }),
                    merchant_intitiated_transaction: None,
                }),
            )
        } else if item.router_data.request.connector_mandate_id().is_some() {
            let original_amount = item
                .router_data
                .get_recurring_mandate_payment_data()?
                .get_original_payment_amount()?;
            let original_currency = item
                .router_data
                .get_recurring_mandate_payment_data()?
                .get_original_payment_currency()?;
            (
                None,
                None,
                Some(CybersourceAuthorizationOptions {
                    initiator: None,
                    merchant_intitiated_transaction: Some(MerchantInitiatedTransaction {
                        reason: None,
                        original_authorized_amount: Some(utils::get_amount_as_string(
                            &types::api::CurrencyUnit::Base,
                            original_amount,
                            original_currency,
                        )?),
                    }),
                }),
            )
        } else {
            (None, None, None)
        };
        let commerce_indicator = match network {
            Some(card_network) => match card_network.to_lowercase().as_str() {
                "amex" => "aesk",
                "discover" => "dipb",
                "mastercard" => "spa",
                "visa" => "internet",
                _ => "internet",
            },
            None => "internet",
        }
        .to_string();
        Ok(Self {
            capture: Some(matches!(
                item.router_data.request.capture_method,
                Some(enums::CaptureMethod::Automatic) | None
            )),
            payment_solution: solution.map(String::from),
            action_list,
            action_token_types,
            authorization_options,
            capture_options: None,
            commerce_indicator,
        })
    }
}

impl
    From<(
        &CybersourceRouterData<&types::PaymentsCompleteAuthorizeRouterData>,
        Option<PaymentSolution>,
        &CybersourceConsumerAuthValidateResponse,
    )> for ProcessingInformation
{
    fn from(
        (item, solution, three_ds_data): (
            &CybersourceRouterData<&types::PaymentsCompleteAuthorizeRouterData>,
            Option<PaymentSolution>,
            &CybersourceConsumerAuthValidateResponse,
        ),
    ) -> Self {
        let (action_list, action_token_types, authorization_options) = if item
            .router_data
            .request
            .setup_future_usage
            .map_or(false, |future_usage| {
                matches!(future_usage, FutureUsage::OffSession)
            })
        //TODO check for customer acceptance also
        {
            (
                Some(vec![CybersourceActionsList::TokenCreate]),
                Some(vec![CybersourceActionsTokenType::PaymentInstrument]),
                Some(CybersourceAuthorizationOptions {
                    initiator: Some(CybersourcePaymentInitiator {
                        initiator_type: Some(CybersourcePaymentInitiatorTypes::Customer),
                        credential_stored_on_file: Some(true),
                        stored_credential_used: None,
                    }),
                    merchant_intitiated_transaction: None,
                }),
            )
        } else {
            (None, None, None)
        };
        Self {
            capture: Some(matches!(
                item.router_data.request.capture_method,
                Some(enums::CaptureMethod::Automatic) | None
            )),
            payment_solution: solution.map(String::from),
            action_list,
            action_token_types,
            authorization_options,
            capture_options: None,
            commerce_indicator: three_ds_data
                .indicator
                .to_owned()
                .unwrap_or(String::from("internet")),
        }
    }
}

impl
    From<(
        &CybersourceRouterData<&types::PaymentsAuthorizeRouterData>,
        BillTo,
    )> for OrderInformationWithBill
{
    fn from(
        (item, bill_to): (
            &CybersourceRouterData<&types::PaymentsAuthorizeRouterData>,
            BillTo,
        ),
    ) -> Self {
        Self {
            amount_details: Amount {
                total_amount: item.amount.to_owned(),
                currency: item.router_data.request.currency,
            },
            bill_to: Some(bill_to),
        }
    }
}

impl
    From<(
        &CybersourceRouterData<&types::PaymentsCompleteAuthorizeRouterData>,
        BillTo,
    )> for OrderInformationWithBill
{
    fn from(
        (item, bill_to): (
            &CybersourceRouterData<&types::PaymentsCompleteAuthorizeRouterData>,
            BillTo,
        ),
    ) -> Self {
        Self {
            amount_details: Amount {
                total_amount: item.amount.to_owned(),
                currency: item.router_data.request.currency,
            },
            bill_to: Some(bill_to),
        }
    }
}

// for cybersource each item in Billing is mandatory
fn build_bill_to(
    address_details: &payments::Address,
    email: pii::Email,
) -> Result<BillTo, error_stack::Report<errors::ConnectorError>> {
    let address = address_details
        .address
        .as_ref()
        .ok_or_else(utils::missing_field_err("billing.address"))?;
    let mut state = address.to_state_code()?.peek().clone();
    state.truncate(20);
    Ok(BillTo {
        first_name: address.get_first_name()?.to_owned(),
        last_name: address.get_last_name()?.to_owned(),
        address1: address.get_line1()?.to_owned(),
        locality: address.get_city()?.to_owned(),
        administrative_area: Secret::from(state),
        postal_code: address.get_zip()?.to_owned(),
        country: address.get_country()?.to_owned(),
        email,
    })
}

impl ForeignFrom<Value> for Vec<MerchantDefinedInformation> {
    fn foreign_from(metadata: Value) -> Self {
        let hashmap: std::collections::BTreeMap<String, Value> =
            serde_json::from_str(&metadata.to_string())
                .unwrap_or(std::collections::BTreeMap::new());
        let mut vector: Self = Self::new();
        let mut iter = 1;
        for (key, value) in hashmap {
            vector.push(MerchantDefinedInformation {
                key: iter,
                value: format!("{key}={value}"),
            });
            iter += 1;
        }
        vector
    }
}

impl
    TryFrom<(
        &CybersourceRouterData<&types::PaymentsAuthorizeRouterData>,
        domain::Card,
    )> for CybersourcePaymentsRequest
{
    type Error = error_stack::Report<errors::ConnectorError>;
    fn try_from(
        (item, ccard): (
            &CybersourceRouterData<&types::PaymentsAuthorizeRouterData>,
            domain::Card,
        ),
    ) -> Result<Self, Self::Error> {
        let email = item.router_data.request.get_email()?;
        let bill_to = build_bill_to(item.router_data.get_billing()?, email)?;
        let order_information = OrderInformationWithBill::from((item, bill_to));

        let card_issuer = ccard.get_card_issuer();
        let card_type = match card_issuer {
            Ok(issuer) => Some(String::from(issuer)),
            Err(_) => None,
        };

        let payment_information = PaymentInformation::Cards(CardPaymentInformation {
            card: Card {
                number: ccard.card_number,
                expiration_month: ccard.card_exp_month,
                expiration_year: ccard.card_exp_year,
                security_code: ccard.card_cvc,
                card_type,
            },
        });

        let processing_information = ProcessingInformation::try_from((item, None, None))?;
        let client_reference_information = ClientReferenceInformation::from(item);
        let merchant_defined_information =
            item.router_data.request.metadata.clone().map(|metadata| {
                Vec::<MerchantDefinedInformation>::foreign_from(metadata.peek().to_owned())
            });

        Ok(Self {
            processing_information,
            payment_information,
            order_information,
            client_reference_information,
            consumer_authentication_information: None,
            merchant_defined_information,
        })
    }
}

impl
    TryFrom<(
        &CybersourceRouterData<&types::PaymentsCompleteAuthorizeRouterData>,
        domain::Card,
    )> for CybersourcePaymentsRequest
{
    type Error = error_stack::Report<errors::ConnectorError>;
    fn try_from(
        (item, ccard): (
            &CybersourceRouterData<&types::PaymentsCompleteAuthorizeRouterData>,
            domain::Card,
        ),
    ) -> Result<Self, Self::Error> {
        let email = item.router_data.request.get_email()?;
        let bill_to = build_bill_to(item.router_data.get_billing()?, email)?;
        let order_information = OrderInformationWithBill::from((item, bill_to));

        let card_issuer = ccard.get_card_issuer();
        let card_type = match card_issuer {
            Ok(issuer) => Some(String::from(issuer)),
            Err(_) => None,
        };

        let payment_information = PaymentInformation::Cards(CardPaymentInformation {
            card: Card {
                number: ccard.card_number,
                expiration_month: ccard.card_exp_month,
                expiration_year: ccard.card_exp_year,
                security_code: ccard.card_cvc,
                card_type,
            },
        });
        let client_reference_information = ClientReferenceInformation::from(item);

        let three_ds_info: CybersourceThreeDSMetadata = item
            .router_data
            .request
            .connector_meta
            .clone()
            .ok_or(errors::ConnectorError::MissingRequiredField {
                field_name: "connector_meta",
            })?
            .parse_value("CybersourceThreeDSMetadata")
            .change_context(errors::ConnectorError::InvalidConnectorConfig {
                config: "metadata",
            })?;

        let processing_information =
            ProcessingInformation::from((item, None, &three_ds_info.three_ds_data));

        let consumer_authentication_information = Some(CybersourceConsumerAuthInformation {
            ucaf_collection_indicator: three_ds_info.three_ds_data.ucaf_collection_indicator,
            cavv: three_ds_info.three_ds_data.cavv,
            ucaf_authentication_data: three_ds_info.three_ds_data.ucaf_authentication_data,
            xid: three_ds_info.three_ds_data.xid,
            directory_server_transaction_id: three_ds_info
                .three_ds_data
                .directory_server_transaction_id,
            specification_version: three_ds_info.three_ds_data.specification_version,
        });

        let merchant_defined_information =
            item.router_data.request.metadata.clone().map(|metadata| {
                Vec::<MerchantDefinedInformation>::foreign_from(metadata.peek().to_owned())
            });

        Ok(Self {
            processing_information,
            payment_information,
            order_information,
            client_reference_information,
            consumer_authentication_information,
            merchant_defined_information,
        })
    }
}

impl
    TryFrom<(
        &CybersourceRouterData<&types::PaymentsAuthorizeRouterData>,
        Box<ApplePayPredecryptData>,
        domain::ApplePayWalletData,
    )> for CybersourcePaymentsRequest
{
    type Error = error_stack::Report<errors::ConnectorError>;
    fn try_from(
        (item, apple_pay_data, apple_pay_wallet_data): (
            &CybersourceRouterData<&types::PaymentsAuthorizeRouterData>,
            Box<ApplePayPredecryptData>,
            domain::ApplePayWalletData,
        ),
    ) -> Result<Self, Self::Error> {
        let email = item.router_data.request.get_email()?;
        let bill_to = build_bill_to(item.router_data.get_billing()?, email)?;
        let order_information = OrderInformationWithBill::from((item, bill_to));
        let processing_information = ProcessingInformation::try_from((
            item,
            Some(PaymentSolution::ApplePay),
            Some(apple_pay_wallet_data.payment_method.network.clone()),
        ))?;
        let client_reference_information = ClientReferenceInformation::from(item);
        let expiration_month = apple_pay_data.get_expiry_month()?;
        let expiration_year = apple_pay_data.get_four_digit_expiry_year()?;
        let payment_information = PaymentInformation::ApplePay(ApplePayPaymentInformation {
            tokenized_card: TokenizedCard {
                number: apple_pay_data.application_primary_account_number,
                cryptogram: apple_pay_data.payment_data.online_payment_cryptogram,
                transaction_type: TransactionType::ApplePay,
                expiration_year,
                expiration_month,
            },
        });
        let merchant_defined_information =
            item.router_data.request.metadata.clone().map(|metadata| {
                Vec::<MerchantDefinedInformation>::foreign_from(metadata.peek().to_owned())
            });
        let ucaf_collection_indicator = match apple_pay_wallet_data
            .payment_method
            .network
            .to_lowercase()
            .as_str()
        {
            "mastercard" => Some("2".to_string()),
            _ => None,
        };
        Ok(Self {
            processing_information,
            payment_information,
            order_information,
            client_reference_information,
            consumer_authentication_information: Some(CybersourceConsumerAuthInformation {
                ucaf_collection_indicator,
                cavv: None,
                ucaf_authentication_data: None,
                xid: None,
                directory_server_transaction_id: None,
                specification_version: None,
            }),
            merchant_defined_information,
        })
    }
}

impl
    TryFrom<(
        &CybersourceRouterData<&types::PaymentsAuthorizeRouterData>,
        domain::GooglePayWalletData,
    )> for CybersourcePaymentsRequest
{
    type Error = error_stack::Report<errors::ConnectorError>;
    fn try_from(
        (item, google_pay_data): (
            &CybersourceRouterData<&types::PaymentsAuthorizeRouterData>,
            domain::GooglePayWalletData,
        ),
    ) -> Result<Self, Self::Error> {
        let email = item.router_data.request.get_email()?;
        let bill_to = build_bill_to(item.router_data.get_billing()?, email)?;
        let order_information = OrderInformationWithBill::from((item, bill_to));

        let payment_information = PaymentInformation::GooglePay(GooglePayPaymentInformation {
            fluid_data: FluidData {
                value: Secret::from(
                    consts::BASE64_ENGINE.encode(google_pay_data.tokenization_data.token),
                ),
            },
        });
        let processing_information =
            ProcessingInformation::try_from((item, Some(PaymentSolution::GooglePay), None))?;
        let client_reference_information = ClientReferenceInformation::from(item);
        let merchant_defined_information =
            item.router_data.request.metadata.clone().map(|metadata| {
                Vec::<MerchantDefinedInformation>::foreign_from(metadata.peek().to_owned())
            });

        Ok(Self {
            processing_information,
            payment_information,
            order_information,
            client_reference_information,
            consumer_authentication_information: None,
            merchant_defined_information,
        })
    }
}

impl TryFrom<&CybersourceRouterData<&types::PaymentsAuthorizeRouterData>>
    for CybersourcePaymentsRequest
{
    type Error = error_stack::Report<errors::ConnectorError>;
    fn try_from(
        item: &CybersourceRouterData<&types::PaymentsAuthorizeRouterData>,
    ) -> Result<Self, Self::Error> {
        match item.router_data.request.connector_mandate_id() {
            Some(connector_mandate_id) => Self::try_from((item, connector_mandate_id)),
            None => {
                match item.router_data.request.payment_method_data.clone() {
                    domain::PaymentMethodData::Card(ccard) => Self::try_from((item, ccard)),
                    domain::PaymentMethodData::Wallet(wallet_data) => match wallet_data {
<<<<<<< HEAD
                        payments::WalletData::ApplePay(apple_pay_data) => {
=======
                        domain::WalletData::ApplePay(apple_pay_data) => {
>>>>>>> bc25f3fa
                            match item.router_data.payment_method_token.clone() {
                                Some(payment_method_token) => match payment_method_token {
                                    types::PaymentMethodToken::ApplePayDecrypt(decrypt_data) => {
                                        Self::try_from((item, decrypt_data, apple_pay_data))
                                    }
                                    types::PaymentMethodToken::Token(_) => {
                                        Err(unimplemented_payment_method!(
                                            "Apple Pay",
                                            "Manual",
                                            "Cybersource"
                                        ))?
                                    }
                                },
                                None => {
                                    let email = item.router_data.request.get_email()?;
                                    let bill_to =
                                        build_bill_to(item.router_data.get_billing()?, email)?;
                                    let order_information =
                                        OrderInformationWithBill::from((item, bill_to));
                                    let processing_information =
                                        ProcessingInformation::try_from((
                                            item,
                                            Some(PaymentSolution::ApplePay),
                                            Some(apple_pay_data.payment_method.network.clone()),
                                        ))?;
                                    let client_reference_information =
                                        ClientReferenceInformation::from(item);
                                    let payment_information = PaymentInformation::ApplePayToken(
                                        ApplePayTokenPaymentInformation {
                                            fluid_data: FluidData {
                                                value: Secret::from(apple_pay_data.payment_data),
                                            },
                                            tokenized_card: ApplePayTokenizedCard {
                                                transaction_type: TransactionType::ApplePay,
                                            },
                                        },
                                    );
                                    let merchant_defined_information =
                                        item.router_data.request.metadata.clone().map(|metadata| {
                                            Vec::<MerchantDefinedInformation>::foreign_from(
                                                metadata.peek().to_owned(),
                                            )
                                        });
                                    let ucaf_collection_indicator = match apple_pay_data
                                        .payment_method
                                        .network
                                        .to_lowercase()
                                        .as_str()
                                    {
                                        "mastercard" => Some("2".to_string()),
                                        _ => None,
                                    };
                                    Ok(Self {
                                        processing_information,
                                        payment_information,
                                        order_information,
                                        client_reference_information,
                                        merchant_defined_information,
                                        consumer_authentication_information: Some(
                                            CybersourceConsumerAuthInformation {
                                                ucaf_collection_indicator,
                                                cavv: None,
                                                ucaf_authentication_data: None,
                                                xid: None,
                                                directory_server_transaction_id: None,
                                                specification_version: None,
                                            },
                                        ),
                                    })
                                }
                            }
                        }
                        domain::WalletData::GooglePay(google_pay_data) => {
                            Self::try_from((item, google_pay_data))
                        }
                        domain::WalletData::AliPayQr(_)
                        | domain::WalletData::AliPayRedirect(_)
                        | domain::WalletData::AliPayHkRedirect(_)
                        | domain::WalletData::MomoRedirect(_)
                        | domain::WalletData::KakaoPayRedirect(_)
                        | domain::WalletData::GoPayRedirect(_)
                        | domain::WalletData::GcashRedirect(_)
                        | domain::WalletData::ApplePayRedirect(_)
                        | domain::WalletData::ApplePayThirdPartySdk(_)
                        | domain::WalletData::DanaRedirect {}
                        | domain::WalletData::GooglePayRedirect(_)
                        | domain::WalletData::GooglePayThirdPartySdk(_)
                        | domain::WalletData::MbWayRedirect(_)
                        | domain::WalletData::MobilePayRedirect(_)
                        | domain::WalletData::PaypalRedirect(_)
                        | domain::WalletData::PaypalSdk(_)
                        | domain::WalletData::SamsungPay(_)
                        | domain::WalletData::TwintRedirect {}
                        | domain::WalletData::VippsRedirect {}
                        | domain::WalletData::TouchNGoRedirect(_)
                        | domain::WalletData::WeChatPayRedirect(_)
                        | domain::WalletData::WeChatPayQr(_)
                        | domain::WalletData::CashappQr(_)
                        | domain::WalletData::SwishQr(_) => {
                            Err(errors::ConnectorError::NotImplemented(
                                utils::get_unimplemented_payment_method_error_message(
                                    "Cybersource",
                                ),
                            )
                            .into())
                        }
                    },
                    // If connector_mandate_id is present MandatePayment will be the PMD, the case will be handled in the first `if` clause.
                    // This is a fallback implementation in the event of catastrophe.
                    domain::PaymentMethodData::MandatePayment => {
                        let connector_mandate_id =
                            item.router_data.request.connector_mandate_id().ok_or(
                                errors::ConnectorError::MissingRequiredField {
                                    field_name: "connector_mandate_id",
                                },
                            )?;
                        Self::try_from((item, connector_mandate_id))
                    }
                    domain::PaymentMethodData::CardRedirect(_)
                    | domain::PaymentMethodData::PayLater(_)
                    | domain::PaymentMethodData::BankRedirect(_)
                    | domain::PaymentMethodData::BankDebit(_)
                    | domain::PaymentMethodData::BankTransfer(_)
                    | domain::PaymentMethodData::Crypto(_)
                    | domain::PaymentMethodData::Reward
                    | domain::PaymentMethodData::Upi(_)
                    | domain::PaymentMethodData::Voucher(_)
                    | domain::PaymentMethodData::GiftCard(_)
                    | domain::PaymentMethodData::CardToken(_) => {
                        Err(errors::ConnectorError::NotImplemented(
                            utils::get_unimplemented_payment_method_error_message("Cybersource"),
                        )
                        .into())
                    }
                }
            }
        }
    }
}

impl
    TryFrom<(
        &CybersourceRouterData<&types::PaymentsAuthorizeRouterData>,
        String,
    )> for CybersourcePaymentsRequest
{
    type Error = error_stack::Report<errors::ConnectorError>;
    fn try_from(
        (item, connector_mandate_id): (
            &CybersourceRouterData<&types::PaymentsAuthorizeRouterData>,
            String,
        ),
    ) -> Result<Self, Self::Error> {
        let processing_information = ProcessingInformation::try_from((item, None, None))?;
        let payment_instrument = CybersoucrePaymentInstrument {
            id: connector_mandate_id.into(),
        };
        let email = item.router_data.request.get_email()?;
        let bill_to = build_bill_to(item.router_data.get_billing()?, email)?;
        let order_information = OrderInformationWithBill::from((item, bill_to));
        let payment_information =
            PaymentInformation::MandatePayment(MandatePaymentInformation { payment_instrument });
        let client_reference_information = ClientReferenceInformation::from(item);
        let merchant_defined_information =
            item.router_data.request.metadata.clone().map(|metadata| {
                Vec::<MerchantDefinedInformation>::foreign_from(metadata.peek().to_owned())
            });
        Ok(Self {
            processing_information,
            payment_information,
            order_information,
            client_reference_information,
            merchant_defined_information,
            consumer_authentication_information: None,
        })
    }
}

#[derive(Debug, Serialize)]
#[serde(rename_all = "camelCase")]
pub struct CybersourceAuthSetupRequest {
    payment_information: PaymentInformation,
    client_reference_information: ClientReferenceInformation,
}

impl TryFrom<&CybersourceRouterData<&types::PaymentsAuthorizeRouterData>>
    for CybersourceAuthSetupRequest
{
    type Error = error_stack::Report<errors::ConnectorError>;
    fn try_from(
        item: &CybersourceRouterData<&types::PaymentsAuthorizeRouterData>,
    ) -> Result<Self, Self::Error> {
        match item.router_data.request.payment_method_data.clone() {
            domain::PaymentMethodData::Card(ccard) => {
                let card_issuer = ccard.get_card_issuer();
                let card_type = match card_issuer {
                    Ok(issuer) => Some(String::from(issuer)),
                    Err(_) => None,
                };
                let payment_information = PaymentInformation::Cards(CardPaymentInformation {
                    card: Card {
                        number: ccard.card_number,
                        expiration_month: ccard.card_exp_month,
                        expiration_year: ccard.card_exp_year,
                        security_code: ccard.card_cvc,
                        card_type,
                    },
                });
                let client_reference_information = ClientReferenceInformation::from(item);
                Ok(Self {
                    payment_information,
                    client_reference_information,
                })
            }
            domain::PaymentMethodData::Wallet(_)
            | domain::PaymentMethodData::CardRedirect(_)
            | domain::PaymentMethodData::PayLater(_)
            | domain::PaymentMethodData::BankRedirect(_)
            | domain::PaymentMethodData::BankDebit(_)
            | domain::PaymentMethodData::BankTransfer(_)
            | domain::PaymentMethodData::Crypto(_)
            | domain::PaymentMethodData::MandatePayment
            | domain::PaymentMethodData::Reward
            | domain::PaymentMethodData::Upi(_)
            | domain::PaymentMethodData::Voucher(_)
            | domain::PaymentMethodData::GiftCard(_)
            | domain::PaymentMethodData::CardToken(_) => {
                Err(errors::ConnectorError::NotImplemented(
                    utils::get_unimplemented_payment_method_error_message("Cybersource"),
                )
                .into())
            }
        }
    }
}

#[derive(Debug, Serialize)]
#[serde(rename_all = "camelCase")]
pub struct CybersourcePaymentsCaptureRequest {
    processing_information: ProcessingInformation,
    order_information: OrderInformationWithBill,
    client_reference_information: ClientReferenceInformation,
    #[serde(skip_serializing_if = "Option::is_none")]
    merchant_defined_information: Option<Vec<MerchantDefinedInformation>>,
}

#[derive(Debug, Serialize)]
#[serde(rename_all = "camelCase")]
pub struct CybersourcePaymentsIncrementalAuthorizationRequest {
    processing_information: ProcessingInformation,
    order_information: OrderInformationIncrementalAuthorization,
}

impl TryFrom<&CybersourceRouterData<&types::PaymentsCaptureRouterData>>
    for CybersourcePaymentsCaptureRequest
{
    type Error = error_stack::Report<errors::ConnectorError>;
    fn try_from(
        item: &CybersourceRouterData<&types::PaymentsCaptureRouterData>,
    ) -> Result<Self, Self::Error> {
        let merchant_defined_information =
            item.router_data.request.metadata.clone().map(|metadata| {
                Vec::<MerchantDefinedInformation>::foreign_from(metadata.peek().to_owned())
            });
        Ok(Self {
            processing_information: ProcessingInformation {
                capture_options: Some(CaptureOptions {
                    capture_sequence_number: 1,
                    total_capture_count: 1,
                }),
                action_list: None,
                action_token_types: None,
                authorization_options: None,
                capture: None,
                commerce_indicator: String::from("internet"),
                payment_solution: None,
            },
            order_information: OrderInformationWithBill {
                amount_details: Amount {
                    total_amount: item.amount.clone(),
                    currency: item.router_data.request.currency,
                },
                bill_to: None,
            },
            client_reference_information: ClientReferenceInformation {
                code: Some(item.router_data.connector_request_reference_id.clone()),
            },
            merchant_defined_information,
        })
    }
}

impl TryFrom<&CybersourceRouterData<&types::PaymentsIncrementalAuthorizationRouterData>>
    for CybersourcePaymentsIncrementalAuthorizationRequest
{
    type Error = error_stack::Report<errors::ConnectorError>;
    fn try_from(
        item: &CybersourceRouterData<&types::PaymentsIncrementalAuthorizationRouterData>,
    ) -> Result<Self, Self::Error> {
        Ok(Self {
            processing_information: ProcessingInformation {
                action_list: None,
                action_token_types: None,
                authorization_options: Some(CybersourceAuthorizationOptions {
                    initiator: Some(CybersourcePaymentInitiator {
                        initiator_type: None,
                        credential_stored_on_file: None,
                        stored_credential_used: Some(true),
                    }),
                    merchant_intitiated_transaction: Some(MerchantInitiatedTransaction {
                        reason: Some("5".to_owned()),
                        original_authorized_amount: None,
                    }),
                }),
                commerce_indicator: String::from("internet"),
                capture: None,
                capture_options: None,
                payment_solution: None,
            },
            order_information: OrderInformationIncrementalAuthorization {
                amount_details: AdditionalAmount {
                    additional_amount: item.amount.clone(),
                    currency: item.router_data.request.currency.to_string(),
                },
            },
        })
    }
}

#[derive(Debug, Serialize)]
#[serde(rename_all = "camelCase")]
pub struct CybersourceVoidRequest {
    client_reference_information: ClientReferenceInformation,
    reversal_information: ReversalInformation,
    #[serde(skip_serializing_if = "Option::is_none")]
    merchant_defined_information: Option<Vec<MerchantDefinedInformation>>,
    // The connector documentation does not mention the merchantDefinedInformation field for Void requests. But this has been still added because it works!
}

#[derive(Debug, Serialize)]
#[serde(rename_all = "camelCase")]
pub struct ReversalInformation {
    amount_details: Amount,
    reason: String,
}

impl TryFrom<&CybersourceRouterData<&types::PaymentsCancelRouterData>> for CybersourceVoidRequest {
    type Error = error_stack::Report<errors::ConnectorError>;
    fn try_from(
        value: &CybersourceRouterData<&types::PaymentsCancelRouterData>,
    ) -> Result<Self, Self::Error> {
        let merchant_defined_information =
            value.router_data.request.metadata.clone().map(|metadata| {
                Vec::<MerchantDefinedInformation>::foreign_from(metadata.peek().to_owned())
            });
        Ok(Self {
            client_reference_information: ClientReferenceInformation {
                code: Some(value.router_data.connector_request_reference_id.clone()),
            },
            reversal_information: ReversalInformation {
                amount_details: Amount {
                    total_amount: value.amount.to_owned(),
                    currency: value.router_data.request.currency.ok_or(
                        errors::ConnectorError::MissingRequiredField {
                            field_name: "Currency",
                        },
                    )?,
                },
                reason: value
                    .router_data
                    .request
                    .cancellation_reason
                    .clone()
                    .ok_or(errors::ConnectorError::MissingRequiredField {
                        field_name: "Cancellation Reason",
                    })?,
            },
            merchant_defined_information,
        })
    }
}

pub struct CybersourceAuthType {
    pub(super) api_key: Secret<String>,
    pub(super) merchant_account: Secret<String>,
    pub(super) api_secret: Secret<String>,
}

impl TryFrom<&types::ConnectorAuthType> for CybersourceAuthType {
    type Error = error_stack::Report<errors::ConnectorError>;
    fn try_from(auth_type: &types::ConnectorAuthType) -> Result<Self, Self::Error> {
        if let types::ConnectorAuthType::SignatureKey {
            api_key,
            key1,
            api_secret,
        } = auth_type
        {
            Ok(Self {
                api_key: api_key.to_owned(),
                merchant_account: key1.to_owned(),
                api_secret: api_secret.to_owned(),
            })
        } else {
            Err(errors::ConnectorError::FailedToObtainAuthType)?
        }
    }
}

#[derive(Debug, Clone, Deserialize, Serialize)]
#[serde(rename_all = "SCREAMING_SNAKE_CASE")]
pub enum CybersourcePaymentStatus {
    Authorized,
    Succeeded,
    Failed,
    Voided,
    Reversed,
    Pending,
    Declined,
    Rejected,
    Challenge,
    AuthorizedPendingReview,
    AuthorizedRiskDeclined,
    Transmitted,
    InvalidRequest,
    ServerError,
    PendingAuthentication,
    PendingReview,
    Accepted,
    Cancelled,
    //PartialAuthorized, not being consumed yet.
}

#[derive(Debug, Clone, Deserialize, Serialize)]
#[serde(rename_all = "SCREAMING_SNAKE_CASE")]
pub enum CybersourceIncrementalAuthorizationStatus {
    Authorized,
    Declined,
    AuthorizedPendingReview,
}

impl ForeignFrom<(CybersourcePaymentStatus, bool)> for enums::AttemptStatus {
    fn foreign_from((status, capture): (CybersourcePaymentStatus, bool)) -> Self {
        match status {
            CybersourcePaymentStatus::Authorized
            | CybersourcePaymentStatus::AuthorizedPendingReview => {
                if capture {
                    // Because Cybersource will return Payment Status as Authorized even in AutoCapture Payment
                    Self::Charged
                } else {
                    Self::Authorized
                }
            }
            CybersourcePaymentStatus::Pending => {
                if capture {
                    Self::Charged
                } else {
                    Self::Pending
                }
            }
            CybersourcePaymentStatus::Succeeded | CybersourcePaymentStatus::Transmitted => {
                Self::Charged
            }
            CybersourcePaymentStatus::Voided
            | CybersourcePaymentStatus::Reversed
            | CybersourcePaymentStatus::Cancelled => Self::Voided,
            CybersourcePaymentStatus::Failed
            | CybersourcePaymentStatus::Declined
            | CybersourcePaymentStatus::AuthorizedRiskDeclined
            | CybersourcePaymentStatus::Rejected
            | CybersourcePaymentStatus::InvalidRequest
            | CybersourcePaymentStatus::ServerError => Self::Failure,
            CybersourcePaymentStatus::PendingAuthentication => Self::AuthenticationPending,
            CybersourcePaymentStatus::PendingReview
            | CybersourcePaymentStatus::Challenge
            | CybersourcePaymentStatus::Accepted => Self::Pending,
        }
    }
}

impl From<CybersourceIncrementalAuthorizationStatus> for common_enums::AuthorizationStatus {
    fn from(item: CybersourceIncrementalAuthorizationStatus) -> Self {
        match item {
            CybersourceIncrementalAuthorizationStatus::Authorized
            | CybersourceIncrementalAuthorizationStatus::AuthorizedPendingReview => Self::Success,
            CybersourceIncrementalAuthorizationStatus::Declined => Self::Failure,
        }
    }
}

#[derive(Debug, Deserialize, Serialize)]
#[serde(untagged)]
pub enum CybersourcePaymentsResponse {
    ClientReferenceInformation(CybersourceClientReferenceResponse),
    ErrorInformation(CybersourceErrorInformationResponse),
}

#[derive(Clone, Debug, Deserialize, Serialize)]
#[serde(rename_all = "camelCase")]
pub struct CybersourceClientReferenceResponse {
    id: String,
    status: CybersourcePaymentStatus,
    client_reference_information: ClientReferenceInformation,
    processor_information: Option<ClientProcessorInformation>,
    risk_information: Option<ClientRiskInformation>,
    token_information: Option<CybersourceTokenInformation>,
    error_information: Option<CybersourceErrorInformation>,
}

#[derive(Debug, Clone, Deserialize, Serialize)]
#[serde(rename_all = "camelCase")]
pub struct CybersourceErrorInformationResponse {
    id: String,
    error_information: CybersourceErrorInformation,
}

#[derive(Debug, Deserialize, Serialize)]
#[serde(rename_all = "camelCase")]
pub struct CybersourceConsumerAuthInformationResponse {
    access_token: String,
    device_data_collection_url: String,
    reference_id: String,
}

#[derive(Debug, Deserialize, Serialize)]
#[serde(rename_all = "camelCase")]
pub struct ClientAuthSetupInfoResponse {
    id: String,
    client_reference_information: ClientReferenceInformation,
    consumer_authentication_information: CybersourceConsumerAuthInformationResponse,
}

#[derive(Debug, Deserialize, Serialize)]
#[serde(untagged)]
pub enum CybersourceAuthSetupResponse {
    ClientAuthSetupInfo(ClientAuthSetupInfoResponse),
    ErrorInformation(CybersourceErrorInformationResponse),
}

#[derive(Debug, Clone, Deserialize, Serialize)]
#[serde(rename_all = "camelCase")]
pub struct CybersourcePaymentsIncrementalAuthorizationResponse {
    status: CybersourceIncrementalAuthorizationStatus,
    error_information: Option<CybersourceErrorInformation>,
}

#[derive(Debug, Deserialize, Serialize)]
#[serde(untagged)]
pub enum CybersourceSetupMandatesResponse {
    ClientReferenceInformation(CybersourceClientReferenceResponse),
    ErrorInformation(CybersourceErrorInformationResponse),
}

#[derive(Debug, Clone, Serialize, Deserialize)]
#[serde(rename_all = "camelCase")]
pub struct ClientReferenceInformation {
    code: Option<String>,
}

#[derive(Debug, Clone, Serialize, Deserialize)]
#[serde(rename_all = "camelCase")]
pub struct ClientProcessorInformation {
    avs: Option<Avs>,
}

#[derive(Debug, Clone, Serialize, Deserialize)]
#[serde(rename_all = "camelCase")]
pub struct Avs {
    code: String,
    code_raw: Option<String>,
}

#[derive(Debug, Clone, Deserialize, Serialize)]
#[serde(rename_all = "camelCase")]
pub struct ClientRiskInformation {
    rules: Option<Vec<ClientRiskInformationRules>>,
}

#[derive(Debug, Clone, Deserialize, Serialize)]
pub struct ClientRiskInformationRules {
    name: Secret<String>,
}

#[derive(Debug, Clone, Deserialize, Serialize)]
#[serde(rename_all = "camelCase")]
pub struct CybersourceTokenInformation {
    payment_instrument: CybersoucrePaymentInstrument,
}

#[derive(Debug, Clone, Deserialize, Serialize)]
pub struct CybersourceErrorInformation {
    reason: Option<String>,
    message: Option<String>,
}

impl<F, T>
    From<(
        &CybersourceErrorInformationResponse,
        types::ResponseRouterData<F, CybersourcePaymentsResponse, T, types::PaymentsResponseData>,
        Option<enums::AttemptStatus>,
    )> for types::RouterData<F, T, types::PaymentsResponseData>
{
    fn from(
        (error_response, item, transaction_status): (
            &CybersourceErrorInformationResponse,
            types::ResponseRouterData<
                F,
                CybersourcePaymentsResponse,
                T,
                types::PaymentsResponseData,
            >,
            Option<enums::AttemptStatus>,
        ),
    ) -> Self {
        let error_reason = error_response
            .error_information
            .message
            .to_owned()
            .unwrap_or(consts::NO_ERROR_MESSAGE.to_string());
        let error_message = error_response.error_information.reason.to_owned();
        let response = Err(types::ErrorResponse {
            code: error_message
                .clone()
                .unwrap_or(consts::NO_ERROR_CODE.to_string()),
            message: error_message.unwrap_or(consts::NO_ERROR_MESSAGE.to_string()),
            reason: Some(error_reason),
            status_code: item.http_code,
            attempt_status: None,
            connector_transaction_id: Some(error_response.id.clone()),
        });
        match transaction_status {
            Some(status) => Self {
                response,
                status,
                ..item.data
            },
            None => Self {
                response,
                ..item.data
            },
        }
    }
}

fn get_error_response_if_failure(
    (info_response, status, http_code): (
        &CybersourceClientReferenceResponse,
        enums::AttemptStatus,
        u16,
    ),
) -> Option<types::ErrorResponse> {
    if utils::is_payment_failure(status) {
        Some(types::ErrorResponse::from((
            &info_response.error_information,
            &info_response.risk_information,
            http_code,
            info_response.id.clone(),
        )))
    } else {
        None
    }
}

fn get_payment_response(
    (info_response, status, http_code): (
        &CybersourceClientReferenceResponse,
        enums::AttemptStatus,
        u16,
    ),
) -> Result<types::PaymentsResponseData, types::ErrorResponse> {
    let error_response = get_error_response_if_failure((info_response, status, http_code));
    match error_response {
        Some(error) => Err(error),
        None => {
            let incremental_authorization_allowed =
                Some(status == enums::AttemptStatus::Authorized);
            let mandate_reference =
                info_response
                    .token_information
                    .clone()
                    .map(|token_info| types::MandateReference {
                        connector_mandate_id: Some(token_info.payment_instrument.id.expose()),
                        payment_method_id: None,
                    });
            Ok(types::PaymentsResponseData::TransactionResponse {
                resource_id: types::ResponseId::ConnectorTransactionId(info_response.id.clone()),
                redirection_data: None,
                mandate_reference,
                connector_metadata: info_response
                    .processor_information
                    .as_ref()
                    .map(|processor_information| serde_json::json!({"avs_response": processor_information.avs})),
                network_txn_id: None,
                connector_response_reference_id: Some(
                    info_response
                        .client_reference_information
                        .code
                        .clone()
                        .unwrap_or(info_response.id.clone()),
                ),
                incremental_authorization_allowed,
            })
        }
    }
}

impl<F>
    TryFrom<
        types::ResponseRouterData<
            F,
            CybersourcePaymentsResponse,
            types::PaymentsAuthorizeData,
            types::PaymentsResponseData,
        >,
    > for types::RouterData<F, types::PaymentsAuthorizeData, types::PaymentsResponseData>
{
    type Error = error_stack::Report<errors::ConnectorError>;
    fn try_from(
        item: types::ResponseRouterData<
            F,
            CybersourcePaymentsResponse,
            types::PaymentsAuthorizeData,
            types::PaymentsResponseData,
        >,
    ) -> Result<Self, Self::Error> {
        match item.response {
            CybersourcePaymentsResponse::ClientReferenceInformation(info_response) => {
                let status = enums::AttemptStatus::foreign_from((
                    info_response.status.clone(),
                    item.data.request.is_auto_capture()?,
                ));
                let response = get_payment_response((&info_response, status, item.http_code));
                Ok(Self {
                    status,
                    response,
                    ..item.data
                })
            }
            CybersourcePaymentsResponse::ErrorInformation(ref error_response) => Ok(Self::from((
                &error_response.clone(),
                item,
                Some(enums::AttemptStatus::Failure),
            ))),
        }
    }
}

impl<F>
    TryFrom<
        types::ResponseRouterData<
            F,
            CybersourceAuthSetupResponse,
            types::PaymentsAuthorizeData,
            types::PaymentsResponseData,
        >,
    > for types::RouterData<F, types::PaymentsAuthorizeData, types::PaymentsResponseData>
{
    type Error = error_stack::Report<errors::ConnectorError>;
    fn try_from(
        item: types::ResponseRouterData<
            F,
            CybersourceAuthSetupResponse,
            types::PaymentsAuthorizeData,
            types::PaymentsResponseData,
        >,
    ) -> Result<Self, Self::Error> {
        match item.response {
            CybersourceAuthSetupResponse::ClientAuthSetupInfo(info_response) => Ok(Self {
                status: enums::AttemptStatus::AuthenticationPending,
                response: Ok(types::PaymentsResponseData::TransactionResponse {
                    resource_id: types::ResponseId::NoResponseId,
                    redirection_data: Some(services::RedirectForm::CybersourceAuthSetup {
                        access_token: info_response
                            .consumer_authentication_information
                            .access_token,
                        ddc_url: info_response
                            .consumer_authentication_information
                            .device_data_collection_url,
                        reference_id: info_response
                            .consumer_authentication_information
                            .reference_id,
                    }),
                    mandate_reference: None,
                    connector_metadata: None,
                    network_txn_id: None,
                    connector_response_reference_id: Some(
                        info_response
                            .client_reference_information
                            .code
                            .unwrap_or(info_response.id.clone()),
                    ),
                    incremental_authorization_allowed: None,
                }),
                ..item.data
            }),
            CybersourceAuthSetupResponse::ErrorInformation(error_response) => {
                let error_reason = error_response
                    .error_information
                    .message
                    .unwrap_or(consts::NO_ERROR_MESSAGE.to_string());
                let error_message = error_response.error_information.reason;
                Ok(Self {
                    response: Err(types::ErrorResponse {
                        code: error_message
                            .clone()
                            .unwrap_or(consts::NO_ERROR_CODE.to_string()),
                        message: error_message.unwrap_or(consts::NO_ERROR_MESSAGE.to_string()),
                        reason: Some(error_reason),
                        status_code: item.http_code,
                        attempt_status: None,
                        connector_transaction_id: Some(error_response.id.clone()),
                    }),
                    status: enums::AttemptStatus::AuthenticationFailed,
                    ..item.data
                })
            }
        }
    }
}

#[derive(Debug, Serialize)]
#[serde(rename_all = "camelCase")]
pub struct CybersourceConsumerAuthInformationRequest {
    return_url: String,
    reference_id: String,
}
#[derive(Debug, Serialize)]
#[serde(rename_all = "camelCase")]
pub struct CybersourceAuthEnrollmentRequest {
    payment_information: PaymentInformation,
    client_reference_information: ClientReferenceInformation,
    consumer_authentication_information: CybersourceConsumerAuthInformationRequest,
    order_information: OrderInformationWithBill,
}

#[derive(Debug, Deserialize)]
#[serde(rename_all = "PascalCase")]
pub struct CybersourceRedirectionAuthResponse {
    pub transaction_id: String,
}

#[derive(Debug, Serialize)]
#[serde(rename_all = "camelCase")]
pub struct CybersourceConsumerAuthInformationValidateRequest {
    authentication_transaction_id: String,
}

#[derive(Debug, Serialize)]
#[serde(rename_all = "camelCase")]
pub struct CybersourceAuthValidateRequest {
    payment_information: PaymentInformation,
    client_reference_information: ClientReferenceInformation,
    consumer_authentication_information: CybersourceConsumerAuthInformationValidateRequest,
    order_information: OrderInformation,
}

#[derive(Debug, Serialize)]
#[serde(untagged)]
pub enum CybersourcePreProcessingRequest {
    AuthEnrollment(CybersourceAuthEnrollmentRequest),
    AuthValidate(CybersourceAuthValidateRequest),
}

impl TryFrom<&CybersourceRouterData<&types::PaymentsPreProcessingRouterData>>
    for CybersourcePreProcessingRequest
{
    type Error = error_stack::Report<errors::ConnectorError>;
    fn try_from(
        item: &CybersourceRouterData<&types::PaymentsPreProcessingRouterData>,
    ) -> Result<Self, Self::Error> {
        let client_reference_information = ClientReferenceInformation {
            code: Some(item.router_data.connector_request_reference_id.clone()),
        };
        let payment_method_data = item.router_data.request.payment_method_data.clone().ok_or(
            errors::ConnectorError::MissingConnectorRedirectionPayload {
                field_name: "payment_method_data",
            },
        )?;
        let payment_information = match payment_method_data {
            domain::PaymentMethodData::Card(ccard) => {
                let card_issuer = ccard.get_card_issuer();
                let card_type = match card_issuer {
                    Ok(issuer) => Some(String::from(issuer)),
                    Err(_) => None,
                };
                Ok(PaymentInformation::Cards(CardPaymentInformation {
                    card: Card {
                        number: ccard.card_number,
                        expiration_month: ccard.card_exp_month,
                        expiration_year: ccard.card_exp_year,
                        security_code: ccard.card_cvc,
                        card_type,
                    },
                }))
            }
            domain::PaymentMethodData::Wallet(_)
            | domain::PaymentMethodData::CardRedirect(_)
            | domain::PaymentMethodData::PayLater(_)
            | domain::PaymentMethodData::BankRedirect(_)
            | domain::PaymentMethodData::BankDebit(_)
            | domain::PaymentMethodData::BankTransfer(_)
            | domain::PaymentMethodData::Crypto(_)
            | domain::PaymentMethodData::MandatePayment
            | domain::PaymentMethodData::Reward
            | domain::PaymentMethodData::Upi(_)
            | domain::PaymentMethodData::Voucher(_)
            | domain::PaymentMethodData::GiftCard(_)
            | domain::PaymentMethodData::CardToken(_) => {
                Err(errors::ConnectorError::NotImplemented(
                    utils::get_unimplemented_payment_method_error_message("Cybersource"),
                ))
            }
        }?;

        let redirect_response = item.router_data.request.redirect_response.clone().ok_or(
            errors::ConnectorError::MissingRequiredField {
                field_name: "redirect_response",
            },
        )?;

        let amount_details = Amount {
            total_amount: item.amount.clone(),
            currency: item.router_data.request.currency.ok_or(
                errors::ConnectorError::MissingRequiredField {
                    field_name: "currency",
                },
            )?,
        };

        match redirect_response.params {
            Some(param) if !param.clone().peek().is_empty() => {
                let reference_id = param
                    .clone()
                    .peek()
                    .split_once('=')
                    .ok_or(errors::ConnectorError::MissingConnectorRedirectionPayload {
                        field_name: "request.redirect_response.params.reference_id",
                    })?
                    .1
                    .to_string();
                let email = item.router_data.request.get_email()?;
                let bill_to = build_bill_to(item.router_data.get_billing()?, email)?;
                let order_information = OrderInformationWithBill {
                    amount_details,
                    bill_to: Some(bill_to),
                };
                Ok(Self::AuthEnrollment(CybersourceAuthEnrollmentRequest {
                    payment_information,
                    client_reference_information,
                    consumer_authentication_information:
                        CybersourceConsumerAuthInformationRequest {
                            return_url: item.router_data.request.get_complete_authorize_url()?,
                            reference_id,
                        },
                    order_information,
                }))
            }
            Some(_) | None => {
                let redirect_payload: CybersourceRedirectionAuthResponse = redirect_response
                    .payload
                    .ok_or(errors::ConnectorError::MissingConnectorRedirectionPayload {
                        field_name: "request.redirect_response.payload",
                    })?
                    .peek()
                    .clone()
                    .parse_value("CybersourceRedirectionAuthResponse")
                    .change_context(errors::ConnectorError::ResponseDeserializationFailed)?;
                let order_information = OrderInformation { amount_details };
                Ok(Self::AuthValidate(CybersourceAuthValidateRequest {
                    payment_information,
                    client_reference_information,
                    consumer_authentication_information:
                        CybersourceConsumerAuthInformationValidateRequest {
                            authentication_transaction_id: redirect_payload.transaction_id,
                        },
                    order_information,
                }))
            }
        }
    }
}

impl TryFrom<&CybersourceRouterData<&types::PaymentsCompleteAuthorizeRouterData>>
    for CybersourcePaymentsRequest
{
    type Error = error_stack::Report<errors::ConnectorError>;
    fn try_from(
        item: &CybersourceRouterData<&types::PaymentsCompleteAuthorizeRouterData>,
    ) -> Result<Self, Self::Error> {
        let payment_method_data = item.router_data.request.payment_method_data.clone().ok_or(
            errors::ConnectorError::MissingRequiredField {
                field_name: "payment_method_data",
            },
        )?;
        match payment_method_data {
            domain::PaymentMethodData::Card(ccard) => Self::try_from((item, ccard)),
            domain::PaymentMethodData::Wallet(_)
            | domain::PaymentMethodData::CardRedirect(_)
            | domain::PaymentMethodData::PayLater(_)
            | domain::PaymentMethodData::BankRedirect(_)
            | domain::PaymentMethodData::BankDebit(_)
            | domain::PaymentMethodData::BankTransfer(_)
            | domain::PaymentMethodData::Crypto(_)
            | domain::PaymentMethodData::MandatePayment
            | domain::PaymentMethodData::Reward
            | domain::PaymentMethodData::Upi(_)
            | domain::PaymentMethodData::Voucher(_)
            | domain::PaymentMethodData::GiftCard(_)
            | domain::PaymentMethodData::CardToken(_) => {
                Err(errors::ConnectorError::NotImplemented(
                    utils::get_unimplemented_payment_method_error_message("Cybersource"),
                )
                .into())
            }
        }
    }
}

#[derive(Debug, Deserialize, Serialize)]
#[serde(rename_all = "SCREAMING_SNAKE_CASE")]
pub enum CybersourceAuthEnrollmentStatus {
    PendingAuthentication,
    AuthenticationSuccessful,
    AuthenticationFailed,
}
#[derive(Debug, Deserialize, Serialize)]
#[serde(rename_all = "camelCase")]
pub struct CybersourceConsumerAuthValidateResponse {
    ucaf_collection_indicator: Option<String>,
    cavv: Option<String>,
    ucaf_authentication_data: Option<Secret<String>>,
    xid: Option<String>,
    specification_version: Option<String>,
    directory_server_transaction_id: Option<Secret<String>>,
    indicator: Option<String>,
}

#[derive(Debug, Deserialize, Serialize)]
pub struct CybersourceThreeDSMetadata {
    three_ds_data: CybersourceConsumerAuthValidateResponse,
}

#[derive(Debug, Deserialize, Serialize)]
#[serde(rename_all = "camelCase")]
pub struct CybersourceConsumerAuthInformationEnrollmentResponse {
    access_token: Option<Secret<String>>,
    step_up_url: Option<String>,
    //Added to segregate the three_ds_data in a separate struct
    #[serde(flatten)]
    validate_response: CybersourceConsumerAuthValidateResponse,
}

#[derive(Debug, Deserialize, Serialize)]
#[serde(rename_all = "camelCase")]
pub struct ClientAuthCheckInfoResponse {
    id: String,
    client_reference_information: ClientReferenceInformation,
    consumer_authentication_information: CybersourceConsumerAuthInformationEnrollmentResponse,
    status: CybersourceAuthEnrollmentStatus,
    error_information: Option<CybersourceErrorInformation>,
}

#[derive(Debug, Deserialize, Serialize)]
#[serde(untagged)]
pub enum CybersourcePreProcessingResponse {
    ClientAuthCheckInfo(Box<ClientAuthCheckInfoResponse>),
    ErrorInformation(CybersourceErrorInformationResponse),
}

impl From<CybersourceAuthEnrollmentStatus> for enums::AttemptStatus {
    fn from(item: CybersourceAuthEnrollmentStatus) -> Self {
        match item {
            CybersourceAuthEnrollmentStatus::PendingAuthentication => Self::AuthenticationPending,
            CybersourceAuthEnrollmentStatus::AuthenticationSuccessful => {
                Self::AuthenticationSuccessful
            }
            CybersourceAuthEnrollmentStatus::AuthenticationFailed => Self::AuthenticationFailed,
        }
    }
}

impl<F>
    TryFrom<
        types::ResponseRouterData<
            F,
            CybersourcePreProcessingResponse,
            types::PaymentsPreProcessingData,
            types::PaymentsResponseData,
        >,
    > for types::RouterData<F, types::PaymentsPreProcessingData, types::PaymentsResponseData>
{
    type Error = error_stack::Report<errors::ConnectorError>;
    fn try_from(
        item: types::ResponseRouterData<
            F,
            CybersourcePreProcessingResponse,
            types::PaymentsPreProcessingData,
            types::PaymentsResponseData,
        >,
    ) -> Result<Self, Self::Error> {
        match item.response {
            CybersourcePreProcessingResponse::ClientAuthCheckInfo(info_response) => {
                let status = enums::AttemptStatus::from(info_response.status);
                let risk_info: Option<ClientRiskInformation> = None;
                if utils::is_payment_failure(status) {
                    let response = Err(types::ErrorResponse::from((
                        &info_response.error_information,
                        &risk_info,
                        item.http_code,
                        info_response.id.clone(),
                    )));

                    Ok(Self {
                        status,
                        response,
                        ..item.data
                    })
                } else {
                    let connector_response_reference_id = Some(
                        info_response
                            .client_reference_information
                            .code
                            .unwrap_or(info_response.id.clone()),
                    );

                    let redirection_data = match (
                        info_response
                            .consumer_authentication_information
                            .access_token,
                        info_response
                            .consumer_authentication_information
                            .step_up_url,
                    ) {
                        (Some(token), Some(step_up_url)) => {
                            Some(services::RedirectForm::CybersourceConsumerAuth {
                                access_token: token.expose(),
                                step_up_url,
                            })
                        }
                        _ => None,
                    };
                    let three_ds_data = serde_json::to_value(
                        info_response
                            .consumer_authentication_information
                            .validate_response,
                    )
                    .change_context(errors::ConnectorError::ResponseHandlingFailed)?;
                    Ok(Self {
                        status,
                        response: Ok(types::PaymentsResponseData::TransactionResponse {
                            resource_id: types::ResponseId::NoResponseId,
                            redirection_data,
                            mandate_reference: None,
                            connector_metadata: Some(serde_json::json!({
                                "three_ds_data": three_ds_data
                            })),
                            network_txn_id: None,
                            connector_response_reference_id,
                            incremental_authorization_allowed: None,
                        }),
                        ..item.data
                    })
                }
            }
            CybersourcePreProcessingResponse::ErrorInformation(ref error_response) => {
                let error_reason = error_response
                    .error_information
                    .message
                    .to_owned()
                    .unwrap_or(consts::NO_ERROR_MESSAGE.to_string());
                let error_message = error_response.error_information.reason.to_owned();
                let response = Err(types::ErrorResponse {
                    code: error_message
                        .clone()
                        .unwrap_or(consts::NO_ERROR_CODE.to_string()),
                    message: error_message.unwrap_or(consts::NO_ERROR_MESSAGE.to_string()),
                    reason: Some(error_reason),
                    status_code: item.http_code,
                    attempt_status: None,
                    connector_transaction_id: Some(error_response.id.clone()),
                });
                Ok(Self {
                    response,
                    status: enums::AttemptStatus::AuthenticationFailed,
                    ..item.data
                })
            }
        }
    }
}

impl<F>
    TryFrom<
        types::ResponseRouterData<
            F,
            CybersourcePaymentsResponse,
            types::CompleteAuthorizeData,
            types::PaymentsResponseData,
        >,
    > for types::RouterData<F, types::CompleteAuthorizeData, types::PaymentsResponseData>
{
    type Error = error_stack::Report<errors::ConnectorError>;
    fn try_from(
        item: types::ResponseRouterData<
            F,
            CybersourcePaymentsResponse,
            types::CompleteAuthorizeData,
            types::PaymentsResponseData,
        >,
    ) -> Result<Self, Self::Error> {
        match item.response {
            CybersourcePaymentsResponse::ClientReferenceInformation(info_response) => {
                let status = enums::AttemptStatus::foreign_from((
                    info_response.status.clone(),
                    item.data.request.is_auto_capture()?,
                ));
                let response = get_payment_response((&info_response, status, item.http_code));
                Ok(Self {
                    status,
                    response,
                    ..item.data
                })
            }
            CybersourcePaymentsResponse::ErrorInformation(ref error_response) => Ok(Self::from((
                &error_response.clone(),
                item,
                Some(enums::AttemptStatus::Failure),
            ))),
        }
    }
}

impl<F>
    TryFrom<
        types::ResponseRouterData<
            F,
            CybersourcePaymentsResponse,
            types::PaymentsCaptureData,
            types::PaymentsResponseData,
        >,
    > for types::RouterData<F, types::PaymentsCaptureData, types::PaymentsResponseData>
{
    type Error = error_stack::Report<errors::ConnectorError>;
    fn try_from(
        item: types::ResponseRouterData<
            F,
            CybersourcePaymentsResponse,
            types::PaymentsCaptureData,
            types::PaymentsResponseData,
        >,
    ) -> Result<Self, Self::Error> {
        match item.response {
            CybersourcePaymentsResponse::ClientReferenceInformation(info_response) => {
                let status =
                    enums::AttemptStatus::foreign_from((info_response.status.clone(), true));
                let response = get_payment_response((&info_response, status, item.http_code));
                Ok(Self {
                    status,
                    response,
                    ..item.data
                })
            }
            CybersourcePaymentsResponse::ErrorInformation(ref error_response) => {
                Ok(Self::from((&error_response.clone(), item, None)))
            }
        }
    }
}

impl<F>
    TryFrom<
        types::ResponseRouterData<
            F,
            CybersourcePaymentsResponse,
            types::PaymentsCancelData,
            types::PaymentsResponseData,
        >,
    > for types::RouterData<F, types::PaymentsCancelData, types::PaymentsResponseData>
{
    type Error = error_stack::Report<errors::ConnectorError>;
    fn try_from(
        item: types::ResponseRouterData<
            F,
            CybersourcePaymentsResponse,
            types::PaymentsCancelData,
            types::PaymentsResponseData,
        >,
    ) -> Result<Self, Self::Error> {
        match item.response {
            CybersourcePaymentsResponse::ClientReferenceInformation(info_response) => {
                let status =
                    enums::AttemptStatus::foreign_from((info_response.status.clone(), false));
                let response = get_payment_response((&info_response, status, item.http_code));
                Ok(Self {
                    status,
                    response,
                    ..item.data
                })
            }
            CybersourcePaymentsResponse::ErrorInformation(ref error_response) => {
                Ok(Self::from((&error_response.clone(), item, None)))
            }
        }
    }
}

impl<F, T>
    TryFrom<
        types::ResponseRouterData<
            F,
            CybersourceSetupMandatesResponse,
            T,
            types::PaymentsResponseData,
        >,
    > for types::RouterData<F, T, types::PaymentsResponseData>
{
    type Error = error_stack::Report<errors::ConnectorError>;
    fn try_from(
        item: types::ResponseRouterData<
            F,
            CybersourceSetupMandatesResponse,
            T,
            types::PaymentsResponseData,
        >,
    ) -> Result<Self, Self::Error> {
        match item.response {
            CybersourceSetupMandatesResponse::ClientReferenceInformation(info_response) => {
                let mandate_reference = info_response.token_information.clone().map(|token_info| {
                    types::MandateReference {
                        connector_mandate_id: Some(token_info.payment_instrument.id.expose()),
                        payment_method_id: None,
                    }
                });
                let mut mandate_status =
                    enums::AttemptStatus::foreign_from((info_response.status.clone(), false));
                if matches!(mandate_status, enums::AttemptStatus::Authorized) {
                    //In case of zero auth mandates we want to make the payment reach the terminal status so we are converting the authorized status to charged as well.
                    mandate_status = enums::AttemptStatus::Charged
                }
                let error_response =
                    get_error_response_if_failure((&info_response, mandate_status, item.http_code));

                Ok(Self {
                    status: mandate_status,
                    response: match error_response {
                        Some(error) => Err(error),
                        None => Ok(types::PaymentsResponseData::TransactionResponse {
                            resource_id: types::ResponseId::ConnectorTransactionId(
                                info_response.id.clone(),
                            ),
                            redirection_data: None,
                            mandate_reference,
                            connector_metadata: None,
                            network_txn_id: None,
                            connector_response_reference_id: Some(
                                info_response
                                    .client_reference_information
                                    .code
                                    .clone()
                                    .unwrap_or(info_response.id),
                            ),
                            incremental_authorization_allowed: Some(
                                mandate_status == enums::AttemptStatus::Authorized,
                            ),
                        }),
                    },
                    ..item.data
                })
            }
            CybersourceSetupMandatesResponse::ErrorInformation(ref error_response) => {
                let error_reason = error_response
                    .error_information
                    .message
                    .to_owned()
                    .unwrap_or(consts::NO_ERROR_MESSAGE.to_string());
                let error_message = error_response.error_information.reason.to_owned();
                let response = Err(types::ErrorResponse {
                    code: error_message
                        .clone()
                        .unwrap_or(consts::NO_ERROR_CODE.to_string()),
                    message: error_message.unwrap_or(consts::NO_ERROR_MESSAGE.to_string()),
                    reason: Some(error_reason),
                    status_code: item.http_code,
                    attempt_status: None,
                    connector_transaction_id: Some(error_response.id.clone()),
                });
                Ok(Self {
                    response,
                    status: enums::AttemptStatus::Failure,
                    ..item.data
                })
            }
        }
    }
}

impl<F, T>
    TryFrom<(
        types::ResponseRouterData<
            F,
            CybersourcePaymentsIncrementalAuthorizationResponse,
            T,
            types::PaymentsResponseData,
        >,
        bool,
    )> for types::RouterData<F, T, types::PaymentsResponseData>
{
    type Error = error_stack::Report<errors::ConnectorError>;
    fn try_from(
        data: (
            types::ResponseRouterData<
                F,
                CybersourcePaymentsIncrementalAuthorizationResponse,
                T,
                types::PaymentsResponseData,
            >,
            bool,
        ),
    ) -> Result<Self, Self::Error> {
        let item = data.0;
        Ok(Self {
            response: match item.response.error_information {
                Some(error) => Ok(
                    types::PaymentsResponseData::IncrementalAuthorizationResponse {
                        status: common_enums::AuthorizationStatus::Failure,
                        error_code: error.reason,
                        error_message: error.message,
                        connector_authorization_id: None,
                    },
                ),
                _ => Ok(
                    types::PaymentsResponseData::IncrementalAuthorizationResponse {
                        status: item.response.status.into(),
                        error_code: None,
                        error_message: None,
                        connector_authorization_id: None,
                    },
                ),
            },
            ..item.data
        })
    }
}

#[derive(Debug, Deserialize, Serialize)]
#[serde(untagged)]
pub enum CybersourceTransactionResponse {
    ApplicationInformation(CybersourceApplicationInfoResponse),
    ErrorInformation(CybersourceErrorInformationResponse),
}

#[derive(Debug, Deserialize, Serialize)]
#[serde(rename_all = "camelCase")]
pub struct CybersourceApplicationInfoResponse {
    id: String,
    application_information: ApplicationInformation,
    client_reference_information: Option<ClientReferenceInformation>,
    error_information: Option<CybersourceErrorInformation>,
}

#[derive(Clone, Debug, Deserialize, Serialize)]
#[serde(rename_all = "camelCase")]
pub struct ApplicationInformation {
    status: CybersourcePaymentStatus,
}

impl<F>
    TryFrom<
        types::ResponseRouterData<
            F,
            CybersourceTransactionResponse,
            types::PaymentsSyncData,
            types::PaymentsResponseData,
        >,
    > for types::RouterData<F, types::PaymentsSyncData, types::PaymentsResponseData>
{
    type Error = error_stack::Report<errors::ConnectorError>;
    fn try_from(
        item: types::ResponseRouterData<
            F,
            CybersourceTransactionResponse,
            types::PaymentsSyncData,
            types::PaymentsResponseData,
        >,
    ) -> Result<Self, Self::Error> {
        match item.response {
            CybersourceTransactionResponse::ApplicationInformation(app_response) => {
                let status = enums::AttemptStatus::foreign_from((
                    app_response.application_information.status,
                    item.data.request.is_auto_capture()?,
                ));
                let incremental_authorization_allowed =
                    Some(status == enums::AttemptStatus::Authorized);
                let risk_info: Option<ClientRiskInformation> = None;
                if utils::is_payment_failure(status) {
                    Ok(Self {
                        response: Err(types::ErrorResponse::from((
                            &app_response.error_information,
                            &risk_info,
                            item.http_code,
                            app_response.id.clone(),
                        ))),
                        status: enums::AttemptStatus::Failure,
                        ..item.data
                    })
                } else {
                    Ok(Self {
                        status,
                        response: Ok(types::PaymentsResponseData::TransactionResponse {
                            resource_id: types::ResponseId::ConnectorTransactionId(
                                app_response.id.clone(),
                            ),
                            redirection_data: None,
                            mandate_reference: None,
                            connector_metadata: None,
                            network_txn_id: None,
                            connector_response_reference_id: app_response
                                .client_reference_information
                                .map(|cref| cref.code)
                                .unwrap_or(Some(app_response.id)),
                            incremental_authorization_allowed,
                        }),
                        ..item.data
                    })
                }
            }
            CybersourceTransactionResponse::ErrorInformation(error_response) => Ok(Self {
                status: item.data.status,
                response: Ok(types::PaymentsResponseData::TransactionResponse {
                    resource_id: types::ResponseId::ConnectorTransactionId(
                        error_response.id.clone(),
                    ),
                    redirection_data: None,
                    mandate_reference: None,
                    connector_metadata: None,
                    network_txn_id: None,
                    connector_response_reference_id: Some(error_response.id),
                    incremental_authorization_allowed: None,
                }),
                ..item.data
            }),
        }
    }
}

#[derive(Debug, Serialize)]
#[serde(rename_all = "camelCase")]
pub struct CybersourceRefundRequest {
    order_information: OrderInformation,
    client_reference_information: ClientReferenceInformation,
}

impl<F> TryFrom<&CybersourceRouterData<&types::RefundsRouterData<F>>> for CybersourceRefundRequest {
    type Error = error_stack::Report<errors::ConnectorError>;
    fn try_from(
        item: &CybersourceRouterData<&types::RefundsRouterData<F>>,
    ) -> Result<Self, Self::Error> {
        Ok(Self {
            order_information: OrderInformation {
                amount_details: Amount {
                    total_amount: item.amount.clone(),
                    currency: item.router_data.request.currency,
                },
            },
            client_reference_information: ClientReferenceInformation {
                code: Some(item.router_data.request.refund_id.clone()),
            },
        })
    }
}

impl From<CybersourceRefundStatus> for enums::RefundStatus {
    fn from(item: CybersourceRefundStatus) -> Self {
        match item {
            CybersourceRefundStatus::Succeeded | CybersourceRefundStatus::Transmitted => {
                Self::Success
            }
            CybersourceRefundStatus::Failed | CybersourceRefundStatus::Voided => Self::Failure,
            CybersourceRefundStatus::Pending => Self::Pending,
        }
    }
}

#[derive(Debug, Deserialize, Serialize)]
#[serde(rename_all = "SCREAMING_SNAKE_CASE")]
pub enum CybersourceRefundStatus {
    Succeeded,
    Transmitted,
    Failed,
    Pending,
    Voided,
}

#[derive(Debug, Deserialize, Serialize)]
#[serde(rename_all = "camelCase")]
pub struct CybersourceRefundResponse {
    id: String,
    status: CybersourceRefundStatus,
}

impl TryFrom<types::RefundsResponseRouterData<api::Execute, CybersourceRefundResponse>>
    for types::RefundsRouterData<api::Execute>
{
    type Error = error_stack::Report<errors::ConnectorError>;
    fn try_from(
        item: types::RefundsResponseRouterData<api::Execute, CybersourceRefundResponse>,
    ) -> Result<Self, Self::Error> {
        Ok(Self {
            response: Ok(types::RefundsResponseData {
                connector_refund_id: item.response.id,
                refund_status: enums::RefundStatus::from(item.response.status),
            }),
            ..item.data
        })
    }
}

#[derive(Debug, Deserialize, Serialize)]
#[serde(rename_all = "camelCase")]
pub struct RsyncApplicationInformation {
    status: CybersourceRefundStatus,
}

#[derive(Debug, Deserialize, Serialize)]
#[serde(rename_all = "camelCase")]
pub struct CybersourceRsyncResponse {
    id: String,
    application_information: RsyncApplicationInformation,
}

impl TryFrom<types::RefundsResponseRouterData<api::RSync, CybersourceRsyncResponse>>
    for types::RefundsRouterData<api::RSync>
{
    type Error = error_stack::Report<errors::ConnectorError>;
    fn try_from(
        item: types::RefundsResponseRouterData<api::RSync, CybersourceRsyncResponse>,
    ) -> Result<Self, Self::Error> {
        Ok(Self {
            response: Ok(types::RefundsResponseData {
                connector_refund_id: item.response.id,
                refund_status: enums::RefundStatus::from(
                    item.response.application_information.status,
                ),
            }),
            ..item.data
        })
    }
}

#[derive(Debug, Deserialize, Serialize)]
#[serde(rename_all = "camelCase")]
pub struct CybersourceStandardErrorResponse {
    pub error_information: Option<ErrorInformation>,
    pub status: Option<String>,
    pub message: Option<String>,
    pub reason: Option<String>,
    pub details: Option<Vec<Details>>,
}

#[derive(Debug, Deserialize, Serialize)]
#[serde(rename_all = "camelCase")]
pub struct CybersourceNotAvailableErrorResponse {
    pub errors: Vec<CybersourceNotAvailableErrorObject>,
}

#[derive(Debug, Deserialize, Serialize)]
#[serde(rename_all = "camelCase")]
pub struct CybersourceNotAvailableErrorObject {
    #[serde(rename = "type")]
    pub error_type: Option<String>,
    pub message: Option<String>,
}

#[derive(Debug, Deserialize, Serialize)]
#[serde(rename_all = "camelCase")]
pub struct CybersourceServerErrorResponse {
    pub status: Option<String>,
    pub message: Option<String>,
    pub reason: Option<Reason>,
}

#[derive(Debug, Deserialize, Serialize)]
#[serde(rename_all = "SCREAMING_SNAKE_CASE")]
pub enum Reason {
    SystemError,
    ServerTimeout,
    ServiceTimeout,
}

#[derive(Debug, Deserialize, Serialize)]
pub struct CybersourceAuthenticationErrorResponse {
    pub response: AuthenticationErrorInformation,
}

#[derive(Debug, Deserialize, Serialize)]
#[serde(untagged)]
pub enum CybersourceErrorResponse {
    AuthenticationError(CybersourceAuthenticationErrorResponse),
    //If the request resource is not available/exists in cybersource
    NotAvailableError(CybersourceNotAvailableErrorResponse),
    StandardError(CybersourceStandardErrorResponse),
}

#[derive(Debug, Deserialize, Clone, Serialize)]
#[serde(rename_all = "camelCase")]
pub struct Details {
    pub field: String,
    pub reason: String,
}

#[derive(Debug, Default, Deserialize, Serialize)]
pub struct ErrorInformation {
    pub message: String,
    pub reason: String,
}

#[derive(Debug, Default, Deserialize, Serialize)]
pub struct AuthenticationErrorInformation {
    pub rmsg: String,
}

impl
    From<(
        &Option<CybersourceErrorInformation>,
        &Option<ClientRiskInformation>,
        u16,
        String,
    )> for types::ErrorResponse
{
    fn from(
        (error_data, risk_information, status_code, transaction_id): (
            &Option<CybersourceErrorInformation>,
            &Option<ClientRiskInformation>,
            u16,
            String,
        ),
    ) -> Self {
        let avs_message = risk_information
            .clone()
            .map(|client_risk_information| {
                client_risk_information.rules.map(|rules| {
                    rules
                        .iter()
                        .map(|risk_info| format!(" , {}", risk_info.name.clone().expose()))
                        .collect::<Vec<String>>()
                        .join("")
                })
            })
            .unwrap_or(Some("".to_string()));
        let error_reason = error_data
            .clone()
            .map(|error_details| {
                error_details.message.unwrap_or("".to_string())
                    + &avs_message.unwrap_or("".to_string())
            })
            .unwrap_or(consts::NO_ERROR_MESSAGE.to_string());
        let error_message = error_data
            .clone()
            .and_then(|error_details| error_details.reason);

        Self {
            code: error_message
                .clone()
                .unwrap_or(consts::NO_ERROR_CODE.to_string()),
            message: error_message
                .clone()
                .unwrap_or(consts::NO_ERROR_MESSAGE.to_string()),
            reason: Some(error_reason.clone()),
            status_code,
            attempt_status: Some(enums::AttemptStatus::Failure),
            connector_transaction_id: Some(transaction_id.clone()),
        }
    }
}<|MERGE_RESOLUTION|>--- conflicted
+++ resolved
@@ -120,11 +120,7 @@
             }
 
             domain::PaymentMethodData::Wallet(wallet_data) => match wallet_data {
-<<<<<<< HEAD
-                payments::WalletData::ApplePay(apple_pay_data) => {
-=======
                 domain::WalletData::ApplePay(apple_pay_data) => {
->>>>>>> bc25f3fa
                     match item.payment_method_token.clone() {
                         Some(payment_method_token) => match payment_method_token {
                             types::PaymentMethodToken::ApplePayDecrypt(decrypt_data) => {
@@ -979,11 +975,7 @@
                 match item.router_data.request.payment_method_data.clone() {
                     domain::PaymentMethodData::Card(ccard) => Self::try_from((item, ccard)),
                     domain::PaymentMethodData::Wallet(wallet_data) => match wallet_data {
-<<<<<<< HEAD
-                        payments::WalletData::ApplePay(apple_pay_data) => {
-=======
                         domain::WalletData::ApplePay(apple_pay_data) => {
->>>>>>> bc25f3fa
                             match item.router_data.payment_method_token.clone() {
                                 Some(payment_method_token) => match payment_method_token {
                                     types::PaymentMethodToken::ApplePayDecrypt(decrypt_data) => {
