--- conflicted
+++ resolved
@@ -2,12 +2,8 @@
 
 use api_models::payments;
 use base64::Engine;
-<<<<<<< HEAD
 use common_utils::{ext_traits::ValueExt, pii};
 use error_stack::{IntoReport, ResultExt};
-=======
-use common_utils::pii;
->>>>>>> e06ba148
 use masking::{PeekInterface, Secret};
 use serde::{Deserialize, Serialize};
 use serde_json::Value;
@@ -144,12 +140,10 @@
     payment_information: PaymentInformation,
     order_information: OrderInformationWithBill,
     client_reference_information: ClientReferenceInformation,
-<<<<<<< HEAD
+    #[serde(skip_serializing_if = "Option::is_none")]
     consumer_authentication_information: Option<CybersourceConsumerAuthInformation>,
-=======
     #[serde(skip_serializing_if = "Option::is_none")]
     merchant_defined_information: Option<Vec<MerchantDefinedInformation>>,
->>>>>>> e06ba148
 }
 
 #[derive(Debug, Serialize)]
@@ -166,7 +160,6 @@
 
 #[derive(Debug, Serialize)]
 #[serde(rename_all = "camelCase")]
-<<<<<<< HEAD
 pub struct CybersourceConsumerAuthInformation {
     ucaf_collection_indicator: Option<String>,
     cavv: Option<String>,
@@ -174,11 +167,12 @@
     xid: Option<String>,
     directory_server_transaction_id: Option<String>,
     specification_version: Option<String>,
-=======
+}
+#[derive(Debug, Serialize)]
+#[serde(rename_all = "camelCase")]
 pub struct MerchantDefinedInformation {
     key: u8,
     value: String,
->>>>>>> e06ba148
 }
 
 #[derive(Debug, Serialize)]
@@ -643,8 +637,8 @@
             payment_information,
             order_information,
             client_reference_information,
-<<<<<<< HEAD
             consumer_authentication_information: None,
+            merchant_defined_information,
         })
     }
 }
@@ -725,15 +719,18 @@
             specification_version: three_ds_data.specification_version,
         });
 
+        let merchant_defined_information =
+            item.router_data.request.metadata.clone().map(|metadata| {
+                Vec::<MerchantDefinedInformation>::foreign_from(metadata.peek().to_owned())
+            });
+
         Ok(Self {
             processing_information,
             payment_information,
             order_information,
             client_reference_information,
             consumer_authentication_information,
-=======
             merchant_defined_information,
->>>>>>> e06ba148
         })
     }
 }
@@ -778,11 +775,8 @@
             payment_information,
             order_information,
             client_reference_information,
-<<<<<<< HEAD
             consumer_authentication_information: None,
-=======
             merchant_defined_information,
->>>>>>> e06ba148
         })
     }
 }
@@ -824,11 +818,8 @@
             payment_information,
             order_information,
             client_reference_information,
-<<<<<<< HEAD
             consumer_authentication_information: None,
-=======
             merchant_defined_information,
->>>>>>> e06ba148
         })
     }
 }
