--- conflicted
+++ resolved
@@ -8,9 +8,6 @@
 use common_enums::FutureUsage;
 use common_utils::{ext_traits::ValueExt, pii};
 use error_stack::ResultExt;
-use hyperswitch_domain_models::router_data::{
-    AdditionalPaymentMethodConnectorResponse, ApplePayPredecryptData, ConnectorResponseData,
-};
 use masking::{ExposeInterface, PeekInterface, Secret};
 use serde::{Deserialize, Serialize};
 use serde_json::Value;
@@ -29,7 +26,8 @@
         api::{self, enums as api_enums},
         domain,
         storage::enums,
-        transformers::{ForeignFrom, ForeignTryFrom},
+        transformers::ForeignFrom,
+        ApplePayPredecryptData,
     },
     unimplemented_payment_method,
 };
@@ -118,7 +116,7 @@
                 domain::WalletData::ApplePay(apple_pay_data) => {
                     match item.payment_method_token.clone() {
                         Some(payment_method_token) => match payment_method_token {
-                            hyperswitch_domain_models::router_data::PaymentMethodToken::ApplePayDecrypt(decrypt_data) => {
+                            types::PaymentMethodToken::ApplePayDecrypt(decrypt_data) => {
                                 let expiration_month = decrypt_data.get_expiry_month()?;
                                 let expiration_year = decrypt_data.get_four_digit_expiry_year()?;
                                 (
@@ -136,7 +134,7 @@
                                     Some(PaymentSolution::ApplePay),
                                 )
                             }
-                            hyperswitch_domain_models::router_data::PaymentMethodToken::Token(_) => Err(
+                            types::PaymentMethodToken::Token(_) => Err(
                                 unimplemented_payment_method!("Apple Pay", "Manual", "Cybersource"),
                             )?,
                         },
@@ -1068,10 +1066,10 @@
                         domain::WalletData::ApplePay(apple_pay_data) => {
                             match item.router_data.payment_method_token.clone() {
                                 Some(payment_method_token) => match payment_method_token {
-                                    hyperswitch_domain_models::router_data::PaymentMethodToken::ApplePayDecrypt(decrypt_data) => {
+                                    types::PaymentMethodToken::ApplePayDecrypt(decrypt_data) => {
                                         Self::try_from((item, decrypt_data, apple_pay_data))
                                     }
-                                    hyperswitch_domain_models::router_data::PaymentMethodToken::Token(_) => {
+                                    types::PaymentMethodToken::Token(_) => {
                                         Err(unimplemented_payment_method!(
                                             "Apple Pay",
                                             "Manual",
@@ -1456,12 +1454,10 @@
     pub(super) api_secret: Secret<String>,
 }
 
-impl TryFrom<&hyperswitch_domain_models::router_data::ConnectorAuthType> for CybersourceAuthType {
+impl TryFrom<&types::ConnectorAuthType> for CybersourceAuthType {
     type Error = error_stack::Report<errors::ConnectorError>;
-    fn try_from(
-        auth_type: &hyperswitch_domain_models::router_data::ConnectorAuthType,
-    ) -> Result<Self, Self::Error> {
-        if let hyperswitch_domain_models::router_data::ConnectorAuthType::SignatureKey {
+    fn try_from(auth_type: &types::ConnectorAuthType) -> Result<Self, Self::Error> {
+        if let types::ConnectorAuthType::SignatureKey {
             api_key,
             key1,
             api_secret,
@@ -1674,13 +1670,13 @@
 }
 
 impl<F, T>
-    ForeignFrom<(
+    From<(
         &CybersourceErrorInformationResponse,
         types::ResponseRouterData<F, CybersourcePaymentsResponse, T, types::PaymentsResponseData>,
         Option<enums::AttemptStatus>,
-    )> for hyperswitch_domain_models::router_data::RouterData<F, T, types::PaymentsResponseData>
+    )> for types::RouterData<F, T, types::PaymentsResponseData>
 {
-    fn foreign_from(
+    fn from(
         (error_response, item, transaction_status): (
             &CybersourceErrorInformationResponse,
             types::ResponseRouterData<
@@ -1698,7 +1694,7 @@
             .to_owned()
             .unwrap_or(consts::NO_ERROR_MESSAGE.to_string());
         let error_message = error_response.error_information.reason.to_owned();
-        let response = Err(hyperswitch_domain_models::router_data::ErrorResponse {
+        let response = Err(types::ErrorResponse {
             code: error_message
                 .clone()
                 .unwrap_or(consts::NO_ERROR_CODE.to_string()),
@@ -1728,18 +1724,8 @@
         enums::AttemptStatus,
         u16,
     ),
-) -> Option<hyperswitch_domain_models::router_data::ErrorResponse> {
+) -> Option<types::ErrorResponse> {
     if utils::is_payment_failure(status) {
-<<<<<<< HEAD
-        Some(hyperswitch_domain_models::router_data::ErrorResponse::from(
-            (
-                &info_response.error_information,
-                &info_response.risk_information,
-                http_code,
-                info_response.id.clone(),
-            ),
-        ))
-=======
         Some(types::ErrorResponse::from((
             &info_response.error_information,
             &info_response.risk_information,
@@ -1747,7 +1733,6 @@
             http_code,
             info_response.id.clone(),
         )))
->>>>>>> f5d1201a
     } else {
         None
     }
@@ -1759,7 +1744,7 @@
         enums::AttemptStatus,
         u16,
     ),
-) -> Result<types::PaymentsResponseData, hyperswitch_domain_models::router_data::ErrorResponse> {
+) -> Result<types::PaymentsResponseData, types::ErrorResponse> {
     let error_response = get_error_response_if_failure((info_response, status, http_code));
     match error_response {
         Some(error) => Err(error),
@@ -1806,12 +1791,7 @@
             types::PaymentsAuthorizeData,
             types::PaymentsResponseData,
         >,
-    >
-    for hyperswitch_domain_models::router_data::RouterData<
-        F,
-        types::PaymentsAuthorizeData,
-        types::PaymentsResponseData,
-    >
+    > for types::RouterData<F, types::PaymentsAuthorizeData, types::PaymentsResponseData>
 {
     type Error = error_stack::Report<errors::ConnectorError>;
     fn try_from(
@@ -1832,8 +1812,8 @@
                 let connector_response = info_response
                     .processor_information
                     .as_ref()
-                    .map(AdditionalPaymentMethodConnectorResponse::from)
-                    .map(ConnectorResponseData::with_additional_payment_method_data);
+                    .map(types::AdditionalPaymentMethodConnectorResponse::from)
+                    .map(types::ConnectorResponseData::with_additional_payment_method_data);
 
                 Ok(Self {
                     status,
@@ -1859,12 +1839,7 @@
             types::PaymentsAuthorizeData,
             types::PaymentsResponseData,
         >,
-    >
-    for hyperswitch_domain_models::router_data::RouterData<
-        F,
-        types::PaymentsAuthorizeData,
-        types::PaymentsResponseData,
-    >
+    > for types::RouterData<F, types::PaymentsAuthorizeData, types::PaymentsResponseData>
 {
     type Error = error_stack::Report<errors::ConnectorError>;
     fn try_from(
@@ -1911,7 +1886,7 @@
                     .unwrap_or(consts::NO_ERROR_MESSAGE.to_string());
                 let error_message = error_response.error_information.reason;
                 Ok(Self {
-                    response: Err(hyperswitch_domain_models::router_data::ErrorResponse {
+                    response: Err(types::ErrorResponse {
                         code: error_message
                             .clone()
                             .unwrap_or(consts::NO_ERROR_CODE.to_string()),
@@ -2198,12 +2173,7 @@
             types::PaymentsPreProcessingData,
             types::PaymentsResponseData,
         >,
-    >
-    for hyperswitch_domain_models::router_data::RouterData<
-        F,
-        types::PaymentsPreProcessingData,
-        types::PaymentsResponseData,
-    >
+    > for types::RouterData<F, types::PaymentsPreProcessingData, types::PaymentsResponseData>
 {
     type Error = error_stack::Report<errors::ConnectorError>;
     fn try_from(
@@ -2219,16 +2189,6 @@
                 let status = enums::AttemptStatus::from(info_response.status);
                 let risk_info: Option<ClientRiskInformation> = None;
                 if utils::is_payment_failure(status) {
-<<<<<<< HEAD
-                    let response = Err(
-                        hyperswitch_domain_models::router_data::ErrorResponse::from((
-                            &info_response.error_information,
-                            &risk_info,
-                            item.http_code,
-                            info_response.id.clone(),
-                        )),
-                    );
-=======
                     let response = Err(types::ErrorResponse::from((
                         &info_response.error_information,
                         &risk_info,
@@ -2236,7 +2196,6 @@
                         item.http_code,
                         info_response.id.clone(),
                     )));
->>>>>>> f5d1201a
 
                     Ok(Self {
                         status,
@@ -2297,7 +2256,7 @@
                     .to_owned()
                     .unwrap_or(consts::NO_ERROR_MESSAGE.to_string());
                 let error_message = error_response.error_information.reason.to_owned();
-                let response = Err(hyperswitch_domain_models::router_data::ErrorResponse {
+                let response = Err(types::ErrorResponse {
                     code: error_message
                         .clone()
                         .unwrap_or(consts::NO_ERROR_CODE.to_string()),
@@ -2325,12 +2284,7 @@
             types::CompleteAuthorizeData,
             types::PaymentsResponseData,
         >,
-    >
-    for hyperswitch_domain_models::router_data::RouterData<
-        F,
-        types::CompleteAuthorizeData,
-        types::PaymentsResponseData,
-    >
+    > for types::RouterData<F, types::CompleteAuthorizeData, types::PaymentsResponseData>
 {
     type Error = error_stack::Report<errors::ConnectorError>;
     fn try_from(
@@ -2351,8 +2305,8 @@
                 let connector_response = info_response
                     .processor_information
                     .as_ref()
-                    .map(AdditionalPaymentMethodConnectorResponse::from)
-                    .map(ConnectorResponseData::with_additional_payment_method_data);
+                    .map(types::AdditionalPaymentMethodConnectorResponse::from)
+                    .map(types::ConnectorResponseData::with_additional_payment_method_data);
 
                 Ok(Self {
                     status,
@@ -2370,7 +2324,7 @@
     }
 }
 
-impl From<&ClientProcessorInformation> for AdditionalPaymentMethodConnectorResponse {
+impl From<&ClientProcessorInformation> for types::AdditionalPaymentMethodConnectorResponse {
     fn from(processor_information: &ClientProcessorInformation) -> Self {
         let payment_checks = Some(
             serde_json::json!({"avs_response": processor_information.avs, "card_verification": processor_information.card_verification}),
@@ -2391,12 +2345,7 @@
             types::PaymentsCaptureData,
             types::PaymentsResponseData,
         >,
-    >
-    for hyperswitch_domain_models::router_data::RouterData<
-        F,
-        types::PaymentsCaptureData,
-        types::PaymentsResponseData,
-    >
+    > for types::RouterData<F, types::PaymentsCaptureData, types::PaymentsResponseData>
 {
     type Error = error_stack::Report<errors::ConnectorError>;
     fn try_from(
@@ -2433,12 +2382,7 @@
             types::PaymentsCancelData,
             types::PaymentsResponseData,
         >,
-    >
-    for hyperswitch_domain_models::router_data::RouterData<
-        F,
-        types::PaymentsCancelData,
-        types::PaymentsResponseData,
-    >
+    > for types::RouterData<F, types::PaymentsCancelData, types::PaymentsResponseData>
 {
     type Error = error_stack::Report<errors::ConnectorError>;
     fn try_from(
@@ -2476,7 +2420,7 @@
             T,
             types::PaymentsResponseData,
         >,
-    > for hyperswitch_domain_models::router_data::RouterData<F, T, types::PaymentsResponseData>
+    > for types::RouterData<F, T, types::PaymentsResponseData>
 {
     type Error = error_stack::Report<errors::ConnectorError>;
     fn try_from(
@@ -2509,8 +2453,8 @@
                 let connector_response = info_response
                     .processor_information
                     .as_ref()
-                    .map(AdditionalPaymentMethodConnectorResponse::from)
-                    .map(ConnectorResponseData::with_additional_payment_method_data);
+                    .map(types::AdditionalPaymentMethodConnectorResponse::from)
+                    .map(types::ConnectorResponseData::with_additional_payment_method_data);
 
                 Ok(Self {
                     status: mandate_status,
@@ -2551,7 +2495,7 @@
                     .to_owned()
                     .unwrap_or(consts::NO_ERROR_MESSAGE.to_string());
                 let error_message = error_response.error_information.reason.to_owned();
-                let response = Err(hyperswitch_domain_models::router_data::ErrorResponse {
+                let response = Err(types::ErrorResponse {
                     code: error_message
                         .clone()
                         .unwrap_or(consts::NO_ERROR_CODE.to_string()),
@@ -2572,7 +2516,7 @@
 }
 
 impl<F, T>
-    ForeignTryFrom<(
+    TryFrom<(
         types::ResponseRouterData<
             F,
             CybersourcePaymentsIncrementalAuthorizationResponse,
@@ -2580,10 +2524,10 @@
             types::PaymentsResponseData,
         >,
         bool,
-    )> for hyperswitch_domain_models::router_data::RouterData<F, T, types::PaymentsResponseData>
+    )> for types::RouterData<F, T, types::PaymentsResponseData>
 {
     type Error = error_stack::Report<errors::ConnectorError>;
-    fn foreign_try_from(
+    fn try_from(
         data: (
             types::ResponseRouterData<
                 F,
@@ -2649,12 +2593,7 @@
             types::PaymentsSyncData,
             types::PaymentsResponseData,
         >,
-    >
-    for hyperswitch_domain_models::router_data::RouterData<
-        F,
-        types::PaymentsSyncData,
-        types::PaymentsResponseData,
-    >
+    > for types::RouterData<F, types::PaymentsSyncData, types::PaymentsResponseData>
 {
     type Error = error_stack::Report<errors::ConnectorError>;
     fn try_from(
@@ -2676,16 +2615,6 @@
                 let risk_info: Option<ClientRiskInformation> = None;
                 if utils::is_payment_failure(status) {
                     Ok(Self {
-<<<<<<< HEAD
-                        response: Err(hyperswitch_domain_models::router_data::ErrorResponse::from(
-                            (
-                                &app_response.error_information,
-                                &risk_info,
-                                item.http_code,
-                                app_response.id.clone(),
-                            ),
-                        )),
-=======
                         response: Err(types::ErrorResponse::from((
                             &app_response.error_information,
                             &risk_info,
@@ -2693,7 +2622,6 @@
                             item.http_code,
                             app_response.id.clone(),
                         ))),
->>>>>>> f5d1201a
                         status: enums::AttemptStatus::Failure,
                         ..item.data
                     })
@@ -3195,7 +3123,7 @@
         Option<enums::AttemptStatus>,
         u16,
         String,
-    )> for hyperswitch_domain_models::router_data::ErrorResponse
+    )> for types::ErrorResponse
 {
     fn from(
         (error_data, risk_information, attempt_status, status_code, transaction_id): (
