--- conflicted
+++ resolved
@@ -79,11 +79,7 @@
                 }),
             }),
             domain::PaymentMethodData::Wallet(wallet_data) => match wallet_data {
-<<<<<<< HEAD
                 domain::WalletData::GooglePay(data) => Ok(PayuPaymentMethod {
-=======
-                api_models::payments::WalletData::GooglePay(data) => Ok(PayuPaymentMethod {
->>>>>>> 9cce1520
                     pay_method: PayuPaymentMethodData::Wallet({
                         PayuWallet {
                             value: PayuWalletCode::Ap,
