use base64::Engine;
use error_stack::{IntoReport, ResultExt};
use serde::{Deserialize, Serialize};

use crate::{
    connector::utils::AccessTokenRequestInfo,
    consts,
    core::errors,
    pii::{self, Secret},
    types::{self, api, storage::enums},
};

const WALLET_IDENTIFIER: &str = "PBL";

#[derive(Debug, Serialize, Eq, PartialEq)]
#[serde(rename_all = "camelCase")]
pub struct PayuPaymentsRequest {
    customer_ip: std::net::IpAddr,
    merchant_pos_id: String,
    total_amount: i64,
    currency_code: enums::Currency,
    description: String,
    pay_methods: PayuPaymentMethod,
    continue_url: Option<String>,
}

#[derive(Debug, Eq, PartialEq, Serialize)]
#[serde(rename_all = "camelCase")]
pub struct PayuPaymentMethod {
    pay_method: PayuPaymentMethodData,
}

#[derive(Debug, Eq, PartialEq, Serialize)]
#[serde(untagged)]
pub enum PayuPaymentMethodData {
    Card(PayuCard),
    Wallet(PayuWallet),
}

#[derive(Debug, Eq, PartialEq, Serialize)]
#[serde(rename_all = "camelCase")]
pub enum PayuCard {
    #[serde(rename_all = "camelCase")]
    Card {
        number: Secret<String, pii::CardNumber>,
        expiration_month: Secret<String>,
        expiration_year: Secret<String>,
        cvv: Secret<String>,
    },
}

#[derive(Debug, Eq, PartialEq, Serialize)]
#[serde(rename_all = "camelCase")]
pub struct PayuWallet {
    pub value: PayuWalletCode,
    #[serde(rename = "type")]
    pub wallet_type: String,
    pub authorization_code: String,
}
#[derive(Debug, Eq, PartialEq, Serialize)]
#[serde(rename_all = "lowercase")]
pub enum PayuWalletCode {
    Ap,
    Jp,
}

impl TryFrom<&types::PaymentsAuthorizeRouterData> for PayuPaymentsRequest {
    type Error = error_stack::Report<errors::ConnectorError>;
    fn try_from(item: &types::PaymentsAuthorizeRouterData) -> Result<Self, Self::Error> {
        let auth_type = PayuAuthType::try_from(&item.connector_auth_type)?;
        let payment_method = match item.request.payment_method_data.clone() {
            api::PaymentMethodData::Card(ccard) => Ok(PayuPaymentMethod {
                pay_method: PayuPaymentMethodData::Card(PayuCard::Card {
                    number: ccard.card_number,
                    expiration_month: ccard.card_exp_month,
                    expiration_year: ccard.card_exp_year,
                    cvv: ccard.card_cvc,
                }),
            }),
<<<<<<< HEAD
            api::PaymentMethod::Wallet(wallet_data) => match wallet_data {
                api_models::payments::WalletData::Gpay(data) => Ok(PayuPaymentMethod {
=======
            api::PaymentMethodData::Wallet(wallet_data) => match wallet_data.issuer_name {
                api_models::enums::WalletIssuer::GooglePay => Ok(PayuPaymentMethod {
>>>>>>> a2616d87
                    pay_method: PayuPaymentMethodData::Wallet({
                        PayuWallet {
                            value: PayuWalletCode::Ap,
                            wallet_type: WALLET_IDENTIFIER.to_string(),
                            authorization_code: consts::BASE64_ENGINE
                                .encode(data.tokenization_data.token),
                        }
                    }),
                }),
                api_models::payments::WalletData::Applepay(data) => Ok(PayuPaymentMethod {
                    pay_method: PayuPaymentMethodData::Wallet({
                        PayuWallet {
                            value: PayuWalletCode::Jp,
                            wallet_type: WALLET_IDENTIFIER.to_string(),
                            authorization_code: consts::BASE64_ENGINE.encode(
                                common_utils::ext_traits::Encode::<
                                    api_models::payments::ApplepayPaymentData,
                                >::encode_to_string_of_json(
                                    &data.payment_data
                                )
                                .change_context(errors::ConnectorError::RequestEncodingFailed)?,
                            ),
                        }
                    }),
                }),
                _ => Err(errors::ConnectorError::NotImplemented(
                    "Unknown Wallet in Payment Method".to_string(),
                )),
            },
            _ => Err(errors::ConnectorError::NotImplemented(
                "Unknown payment method".to_string(),
            )),
        }?;
        let browser_info = item.request.browser_info.clone().ok_or(
            errors::ConnectorError::MissingRequiredField {
                field_name: "browser_info",
            },
        )?;
        Ok(Self {
            customer_ip: browser_info.ip_address.ok_or(
                errors::ConnectorError::MissingRequiredField {
                    field_name: "browser_info.ip_address",
                },
            )?,
            merchant_pos_id: auth_type.merchant_pos_id,
            total_amount: item.request.amount,
            currency_code: item.request.currency,
            description: item.description.clone().ok_or(
                errors::ConnectorError::MissingRequiredField {
                    field_name: "item.description",
                },
            )?,
            pay_methods: payment_method,
            continue_url: None,
        })
    }
}

pub struct PayuAuthType {
    pub(super) api_key: String,
    pub(super) merchant_pos_id: String,
}

impl TryFrom<&types::ConnectorAuthType> for PayuAuthType {
    type Error = error_stack::Report<errors::ConnectorError>;
    fn try_from(auth_type: &types::ConnectorAuthType) -> Result<Self, Self::Error> {
        match auth_type {
            types::ConnectorAuthType::BodyKey { api_key, key1 } => Ok(Self {
                api_key: api_key.to_string(),
                merchant_pos_id: key1.to_string(),
            }),
            _ => Err(errors::ConnectorError::FailedToObtainAuthType)?,
        }
    }
}

#[derive(Debug, Clone, Default, Serialize, Deserialize, PartialEq)]
#[serde(rename_all = "SCREAMING_SNAKE_CASE")]
pub enum PayuPaymentStatus {
    Success,
    WarningContinueRedirect,
    #[serde(rename = "WARNING_CONTINUE_3DS")]
    WarningContinue3ds,
    WarningContinueCvv,
    #[default]
    Pending,
}

impl From<PayuPaymentStatus> for enums::AttemptStatus {
    fn from(item: PayuPaymentStatus) -> Self {
        match item {
            PayuPaymentStatus::Success => Self::Pending,
            PayuPaymentStatus::WarningContinue3ds => Self::Pending,
            PayuPaymentStatus::WarningContinueCvv => Self::Pending,
            PayuPaymentStatus::WarningContinueRedirect => Self::Pending,
            PayuPaymentStatus::Pending => Self::Pending,
        }
    }
}

#[derive(Debug, Clone, Deserialize, PartialEq)]
#[serde(rename_all = "camelCase")]
pub struct PayuPaymentsResponse {
    pub status: PayuPaymentStatusData,
    pub redirect_uri: String,
    pub iframe_allowed: Option<bool>,
    pub three_ds_protocol_version: Option<String>,
    pub order_id: String,
    pub ext_order_id: Option<String>,
}

impl<F, T>
    TryFrom<types::ResponseRouterData<F, PayuPaymentsResponse, T, types::PaymentsResponseData>>
    for types::RouterData<F, T, types::PaymentsResponseData>
{
    type Error = error_stack::Report<errors::ConnectorError>;
    fn try_from(
        item: types::ResponseRouterData<F, PayuPaymentsResponse, T, types::PaymentsResponseData>,
    ) -> Result<Self, Self::Error> {
        Ok(Self {
            status: enums::AttemptStatus::from(item.response.status.status_code),
            response: Ok(types::PaymentsResponseData::TransactionResponse {
                resource_id: types::ResponseId::ConnectorTransactionId(item.response.order_id),
                redirection_data: None,
                mandate_reference: None,
                connector_metadata: None,
            }),
            amount_captured: None,
            ..item.data
        })
    }
}

#[derive(Default, Debug, Clone, Serialize, PartialEq)]
#[serde(rename_all = "camelCase")]
pub struct PayuPaymentsCaptureRequest {
    order_id: String,
    order_status: OrderStatus,
}

impl TryFrom<&types::PaymentsCaptureRouterData> for PayuPaymentsCaptureRequest {
    type Error = error_stack::Report<errors::ConnectorError>;
    fn try_from(item: &types::PaymentsCaptureRouterData) -> Result<Self, Self::Error> {
        Ok(Self {
            order_id: item.request.connector_transaction_id.clone(),
            order_status: OrderStatus::Completed,
        })
    }
}

#[derive(Default, Debug, Clone, Deserialize, PartialEq)]
pub struct PayuPaymentsCaptureResponse {
    status: PayuPaymentStatusData,
}

impl<F, T>
    TryFrom<
        types::ResponseRouterData<F, PayuPaymentsCaptureResponse, T, types::PaymentsResponseData>,
    > for types::RouterData<F, T, types::PaymentsResponseData>
{
    type Error = error_stack::Report<errors::ConnectorError>;
    fn try_from(
        item: types::ResponseRouterData<
            F,
            PayuPaymentsCaptureResponse,
            T,
            types::PaymentsResponseData,
        >,
    ) -> Result<Self, Self::Error> {
        Ok(Self {
            status: enums::AttemptStatus::from(item.response.status.status_code.clone()),
            response: Ok(types::PaymentsResponseData::TransactionResponse {
                resource_id: types::ResponseId::NoResponseId,
                redirection_data: None,
                mandate_reference: None,
                connector_metadata: None,
            }),
            amount_captured: None,
            ..item.data
        })
    }
}

#[derive(Debug, Clone, Serialize, PartialEq)]
pub struct PayuAuthUpdateRequest {
    grant_type: String,
    client_id: String,
    client_secret: String,
}

impl TryFrom<&types::RefreshTokenRouterData> for PayuAuthUpdateRequest {
    type Error = error_stack::Report<errors::ConnectorError>;
    fn try_from(item: &types::RefreshTokenRouterData) -> Result<Self, Self::Error> {
        Ok(Self {
            grant_type: "client_credentials".to_string(),
            client_id: item.get_request_id()?,
            client_secret: item.request.app_id.clone(),
        })
    }
}
#[derive(Default, Debug, Clone, Deserialize, PartialEq)]
pub struct PayuAuthUpdateResponse {
    pub access_token: String,
    pub token_type: String,
    pub expires_in: i64,
    pub grant_type: String,
}

impl<F, T> TryFrom<types::ResponseRouterData<F, PayuAuthUpdateResponse, T, types::AccessToken>>
    for types::RouterData<F, T, types::AccessToken>
{
    type Error = error_stack::Report<errors::ConnectorError>;
    fn try_from(
        item: types::ResponseRouterData<F, PayuAuthUpdateResponse, T, types::AccessToken>,
    ) -> Result<Self, Self::Error> {
        Ok(Self {
            response: Ok(types::AccessToken {
                token: item.response.access_token,
                expires: item.response.expires_in,
            }),
            ..item.data
        })
    }
}

#[derive(Default, Debug, Clone, Serialize, Deserialize, PartialEq)]
#[serde(rename_all = "camelCase")]
pub struct PayuPaymentsCancelResponse {
    pub order_id: String,
    pub ext_order_id: Option<String>,
    pub status: PayuPaymentStatusData,
}

impl<F, T>
    TryFrom<
        types::ResponseRouterData<F, PayuPaymentsCancelResponse, T, types::PaymentsResponseData>,
    > for types::RouterData<F, T, types::PaymentsResponseData>
{
    type Error = error_stack::Report<errors::ConnectorError>;
    fn try_from(
        item: types::ResponseRouterData<
            F,
            PayuPaymentsCancelResponse,
            T,
            types::PaymentsResponseData,
        >,
    ) -> Result<Self, Self::Error> {
        Ok(Self {
            status: enums::AttemptStatus::from(item.response.status.status_code.clone()),
            response: Ok(types::PaymentsResponseData::TransactionResponse {
                resource_id: types::ResponseId::ConnectorTransactionId(item.response.order_id),
                redirection_data: None,
                mandate_reference: None,
                connector_metadata: None,
            }),
            amount_captured: None,
            ..item.data
        })
    }
}

#[allow(dead_code)]
#[derive(Debug, Serialize, Eq, PartialEq, Default, Deserialize, Clone)]
#[serde(rename_all = "SCREAMING_SNAKE_CASE")]
pub enum OrderStatus {
    New,
    Canceled,
    Completed,
    WaitingForConfirmation,
    #[default]
    Pending,
}

impl From<OrderStatus> for enums::AttemptStatus {
    fn from(item: OrderStatus) -> Self {
        match item {
            OrderStatus::New => Self::PaymentMethodAwaited,
            OrderStatus::Canceled => Self::Voided,
            OrderStatus::Completed => Self::Charged,
            OrderStatus::Pending => Self::Pending,
            OrderStatus::WaitingForConfirmation => Self::Authorized,
        }
    }
}

#[derive(Debug, Serialize, Default, Deserialize, Clone, PartialEq)]
#[serde(rename_all = "camelCase")]
pub struct PayuPaymentStatusData {
    status_code: PayuPaymentStatus,
    severity: Option<String>,
    status_desc: Option<String>,
}
#[derive(Default, Debug, Clone, Serialize, Deserialize, PartialEq)]
#[serde(rename_all = "camelCase")]
pub struct PayuProductData {
    name: String,
    unit_price: String,
    quantity: String,
    #[serde(rename = "virtual")]
    virtually: Option<bool>,
    listing_date: Option<String>,
}

#[derive(Debug, Clone, Deserialize, PartialEq)]
#[serde(rename_all = "camelCase")]
pub struct PayuOrderResponseData {
    order_id: String,
    ext_order_id: Option<String>,
    order_create_date: String,
    notify_url: Option<String>,
    customer_ip: std::net::IpAddr,
    merchant_pos_id: String,
    description: String,
    validity_time: Option<String>,
    currency_code: enums::Currency,
    total_amount: String,
    buyer: Option<PayuOrderResponseBuyerData>,
    pay_method: Option<PayuOrderResponsePayMethod>,
    products: Option<Vec<PayuProductData>>,
    status: OrderStatus,
}

#[derive(Debug, Clone, Serialize, Deserialize, PartialEq)]
#[serde(rename_all = "camelCase")]
pub struct PayuOrderResponseBuyerData {
    ext_customer_id: Option<String>,
    email: Option<String>,
    phone: Option<String>,
    first_name: Option<String>,
    last_name: Option<String>,
    #[serde(rename = "nin")]
    national_identification_number: Option<String>,
    language: Option<String>,
    delivery: Option<String>,
    customer_id: Option<String>,
}

#[derive(Debug, Clone, Deserialize, PartialEq)]
#[serde(tag = "type", rename_all = "SCREAMING_SNAKE_CASE")]
pub enum PayuOrderResponsePayMethod {
    CardToken,
    Pbl,
    Installemnts,
}

#[derive(Default, Debug, Clone, Serialize, Deserialize, PartialEq)]
pub struct PayuOrderResponseProperty {
    name: String,
    value: String,
}

#[derive(Default, Debug, Clone, Deserialize, PartialEq)]
pub struct PayuPaymentsSyncResponse {
    orders: Vec<PayuOrderResponseData>,
    status: PayuPaymentStatusData,
    properties: Option<Vec<PayuOrderResponseProperty>>,
}

impl<F, T>
    TryFrom<types::ResponseRouterData<F, PayuPaymentsSyncResponse, T, types::PaymentsResponseData>>
    for types::RouterData<F, T, types::PaymentsResponseData>
{
    type Error = error_stack::Report<errors::ConnectorError>;
    fn try_from(
        item: types::ResponseRouterData<
            F,
            PayuPaymentsSyncResponse,
            T,
            types::PaymentsResponseData,
        >,
    ) -> Result<Self, Self::Error> {
        let order = match item.response.orders.first() {
            Some(order) => order,
            _ => Err(errors::ConnectorError::ResponseHandlingFailed)?,
        };
        Ok(Self {
            status: enums::AttemptStatus::from(order.status.clone()),
            response: Ok(types::PaymentsResponseData::TransactionResponse {
                resource_id: types::ResponseId::ConnectorTransactionId(order.order_id.clone()),
                redirection_data: None,
                mandate_reference: None,
                connector_metadata: None,
            }),
            amount_captured: Some(
                order
                    .total_amount
                    .parse::<i64>()
                    .into_report()
                    .change_context(errors::ConnectorError::ResponseDeserializationFailed)?,
            ),
            ..item.data
        })
    }
}

#[derive(Default, Debug, Eq, PartialEq, Serialize)]
pub struct PayuRefundRequestData {
    description: String,
    amount: Option<i64>,
}

#[derive(Default, Debug, Serialize)]
pub struct PayuRefundRequest {
    refund: PayuRefundRequestData,
}

impl<F> TryFrom<&types::RefundsRouterData<F>> for PayuRefundRequest {
    type Error = error_stack::Report<errors::ConnectorError>;
    fn try_from(item: &types::RefundsRouterData<F>) -> Result<Self, Self::Error> {
        Ok(Self {
            refund: PayuRefundRequestData {
                description: item.request.reason.clone().ok_or(
                    errors::ConnectorError::MissingRequiredField {
                        field_name: "item.request.reason",
                    },
                )?,
                amount: None,
            },
        })
    }
}

// Type definition for Refund Response

#[allow(dead_code)]
#[derive(Debug, Serialize, Eq, PartialEq, Default, Deserialize, Clone)]
#[serde(rename_all = "UPPERCASE")]
pub enum RefundStatus {
    Finalized,
    Completed,
    Canceled,
    #[default]
    Pending,
}

impl From<RefundStatus> for enums::RefundStatus {
    fn from(item: RefundStatus) -> Self {
        match item {
            RefundStatus::Finalized | RefundStatus::Completed => Self::Success,
            RefundStatus::Canceled => Self::Failure,
            RefundStatus::Pending => Self::Pending,
        }
    }
}

#[derive(Default, Debug, Clone, Eq, PartialEq, Deserialize)]
#[serde(rename_all = "camelCase")]
pub struct PayuRefundResponseData {
    refund_id: String,
    ext_refund_id: String,
    amount: String,
    currency_code: enums::Currency,
    description: String,
    creation_date_time: String,
    status: RefundStatus,
    status_date_time: Option<String>,
}

#[derive(Default, Debug, Clone, Deserialize)]
#[serde(rename_all = "camelCase")]
pub struct RefundResponse {
    refund: PayuRefundResponseData,
}

impl TryFrom<types::RefundsResponseRouterData<api::Execute, RefundResponse>>
    for types::RefundsRouterData<api::Execute>
{
    type Error = error_stack::Report<errors::ConnectorError>;
    fn try_from(
        item: types::RefundsResponseRouterData<api::Execute, RefundResponse>,
    ) -> Result<Self, Self::Error> {
        let refund_status = enums::RefundStatus::from(item.response.refund.status);
        Ok(Self {
            response: Ok(types::RefundsResponseData {
                connector_refund_id: item.response.refund.refund_id,
                refund_status,
            }),
            ..item.data
        })
    }
}

#[derive(Default, Debug, Clone, Deserialize)]
pub struct RefundSyncResponse {
    refunds: Vec<PayuRefundResponseData>,
}
impl TryFrom<types::RefundsResponseRouterData<api::RSync, RefundSyncResponse>>
    for types::RefundsRouterData<api::RSync>
{
    type Error = error_stack::Report<errors::ConnectorError>;
    fn try_from(
        item: types::RefundsResponseRouterData<api::RSync, RefundSyncResponse>,
    ) -> Result<Self, Self::Error> {
        let refund = match item.response.refunds.first() {
            Some(refund) => refund,
            _ => Err(errors::ConnectorError::ResponseHandlingFailed)?,
        };
        Ok(Self {
            response: Ok(types::RefundsResponseData {
                connector_refund_id: refund.refund_id.clone(),
                refund_status: enums::RefundStatus::from(refund.status.clone()),
            }),
            ..item.data
        })
    }
}

#[derive(Default, Debug, Serialize, Deserialize, PartialEq)]
#[serde(rename_all = "camelCase")]
pub struct PayuErrorData {
    pub status_code: String,
    pub code: Option<String>,
    pub code_literal: Option<String>,
    pub status_desc: String,
}
#[derive(Default, Debug, Serialize, Deserialize, PartialEq)]
pub struct PayuErrorResponse {
    pub status: PayuErrorData,
}

#[derive(Deserialize, Debug)]
pub struct PayuAccessTokenErrorResponse {
    pub error: String,
    pub error_description: String,
}<|MERGE_RESOLUTION|>--- conflicted
+++ resolved
@@ -77,13 +77,8 @@
                     cvv: ccard.card_cvc,
                 }),
             }),
-<<<<<<< HEAD
-            api::PaymentMethod::Wallet(wallet_data) => match wallet_data {
-                api_models::payments::WalletData::Gpay(data) => Ok(PayuPaymentMethod {
-=======
-            api::PaymentMethodData::Wallet(wallet_data) => match wallet_data.issuer_name {
-                api_models::enums::WalletIssuer::GooglePay => Ok(PayuPaymentMethod {
->>>>>>> a2616d87
+            api::PaymentMethodData::Wallet(wallet_data) => match wallet_data {
+                api_models::payments::WalletData::GooglePay(data) => Ok(PayuPaymentMethod {
                     pay_method: PayuPaymentMethodData::Wallet({
                         PayuWallet {
                             value: PayuWalletCode::Ap,
@@ -93,7 +88,7 @@
                         }
                     }),
                 }),
-                api_models::payments::WalletData::Applepay(data) => Ok(PayuPaymentMethod {
+                api_models::payments::WalletData::ApplePay(data) => Ok(PayuPaymentMethod {
                     pay_method: PayuPaymentMethodData::Wallet({
                         PayuWallet {
                             value: PayuWalletCode::Jp,
