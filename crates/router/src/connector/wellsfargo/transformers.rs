use api_models::payments;
use base64::Engine;
use common_enums::FutureUsage;
use common_utils::{pii, types::SemanticVersion};
use masking::{ExposeInterface, PeekInterface, Secret};
use serde::{Deserialize, Serialize};
use serde_json::Value;

use crate::{
    connector::utils::{
        self, AddressDetailsData, ApplePayDecrypt, CardData, PaymentsAuthorizeRequestData,
        PaymentsSetupMandateRequestData, PaymentsSyncRequestData, RecurringMandateData, RouterData,
    },
    consts,
    core::errors,
    types::{
        self,
        api::{self, enums as api_enums},
        domain,
        storage::enums,
        transformers::{ForeignFrom, ForeignTryFrom},
        ApplePayPredecryptData,
    },
    unimplemented_payment_method,
};

#[derive(Debug, Serialize)]
pub struct WellsfargoRouterData<T> {
    pub amount: String,
    pub router_data: T,
}

impl<T> TryFrom<(&api::CurrencyUnit, enums::Currency, i64, T)> for WellsfargoRouterData<T> {
    type Error = error_stack::Report<errors::ConnectorError>;
    fn try_from(
        (currency_unit, currency, amount, item): (&api::CurrencyUnit, enums::Currency, i64, T),
    ) -> Result<Self, Self::Error> {
        // This conversion function is used at different places in the file, if updating this, keep a check for those
        let amount = utils::get_amount_as_string(currency_unit, amount, currency)?;
        Ok(Self {
            amount,
            router_data: item,
        })
    }
}

#[derive(Debug, Serialize)]
#[serde(rename_all = "camelCase")]
pub struct WellsfargoZeroMandateRequest {
    processing_information: ProcessingInformation,
    payment_information: PaymentInformation,
    order_information: OrderInformationWithBill,
    client_reference_information: ClientReferenceInformation,
}

impl TryFrom<&types::SetupMandateRouterData> for WellsfargoZeroMandateRequest {
    type Error = error_stack::Report<errors::ConnectorError>;
    fn try_from(item: &types::SetupMandateRouterData) -> Result<Self, Self::Error> {
        let email = item.request.get_email()?;
        let bill_to = build_bill_to(item.get_optional_billing(), email)?;

        let order_information = OrderInformationWithBill {
            amount_details: Amount {
                total_amount: "0".to_string(),
                currency: item.request.currency,
            },
            bill_to: Some(bill_to),
        };
        let (action_list, action_token_types, authorization_options) = (
            Some(vec![WellsfargoActionsList::TokenCreate]),
            Some(vec![
                WellsfargoActionsTokenType::PaymentInstrument,
                WellsfargoActionsTokenType::Customer,
            ]),
            Some(WellsfargoAuthorizationOptions {
                initiator: Some(WellsfargoPaymentInitiator {
                    initiator_type: Some(WellsfargoPaymentInitiatorTypes::Customer),
                    credential_stored_on_file: Some(true),
                    stored_credential_used: None,
                }),
                merchant_intitiated_transaction: None,
            }),
        );

        let client_reference_information = ClientReferenceInformation {
            code: Some(item.connector_request_reference_id.clone()),
        };

        let (payment_information, solution) = match item.request.payment_method_data.clone() {
            domain::PaymentMethodData::Card(ccard) => {
                let card_issuer = ccard.get_card_issuer();
                let card_type = match card_issuer {
                    Ok(issuer) => Some(String::from(issuer)),
                    Err(_) => None,
                };
                (
                    PaymentInformation::Cards(Box::new(CardPaymentInformation {
                        card: Card {
                            number: ccard.card_number,
                            expiration_month: ccard.card_exp_month,
                            expiration_year: ccard.card_exp_year,
                            security_code: Some(ccard.card_cvc),
                            card_type,
                        },
                    })),
                    None,
                )
            }

            domain::PaymentMethodData::Wallet(wallet_data) => match wallet_data {
                domain::WalletData::ApplePay(apple_pay_data) => {
                    match item.payment_method_token.clone() {
                        Some(payment_method_token) => match payment_method_token {
                            types::PaymentMethodToken::ApplePayDecrypt(decrypt_data) => {
                                let expiration_month = decrypt_data.get_expiry_month()?;
                                let expiration_year = decrypt_data.get_four_digit_expiry_year()?;
                                (
                                    PaymentInformation::ApplePay(Box::new(
                                        ApplePayPaymentInformation {
                                            tokenized_card: TokenizedCard {
                                                number: decrypt_data
                                                    .application_primary_account_number,
                                                cryptogram: decrypt_data
                                                    .payment_data
                                                    .online_payment_cryptogram,
                                                transaction_type: TransactionType::ApplePay,
                                                expiration_year,
                                                expiration_month,
                                            },
                                        },
                                    )),
                                    Some(PaymentSolution::ApplePay),
                                )
                            }
                            types::PaymentMethodToken::Token(_) => Err(
                                unimplemented_payment_method!("Apple Pay", "Manual", "Wellsfargo"),
                            )?,
                        },
                        None => (
                            PaymentInformation::ApplePayToken(Box::new(
                                ApplePayTokenPaymentInformation {
                                    fluid_data: FluidData {
                                        value: Secret::from(apple_pay_data.payment_data),
                                        descriptor: Some(FLUID_DATA_DESCRIPTOR.to_string()),
                                    },
                                    tokenized_card: ApplePayTokenizedCard {
                                        transaction_type: TransactionType::ApplePay,
                                    },
                                },
                            )),
                            Some(PaymentSolution::ApplePay),
                        ),
                    }
                }
                domain::WalletData::GooglePay(google_pay_data) => (
                    PaymentInformation::GooglePay(Box::new(GooglePayPaymentInformation {
                        fluid_data: FluidData {
                            value: Secret::from(
                                consts::BASE64_ENGINE
                                    .encode(google_pay_data.tokenization_data.token),
                            ),
                            descriptor: None,
                        },
                    })),
                    Some(PaymentSolution::GooglePay),
                ),
                domain::WalletData::AliPayQr(_)
                | domain::WalletData::AliPayRedirect(_)
                | domain::WalletData::AliPayHkRedirect(_)
                | domain::WalletData::MomoRedirect(_)
                | domain::WalletData::KakaoPayRedirect(_)
                | domain::WalletData::GoPayRedirect(_)
                | domain::WalletData::GcashRedirect(_)
                | domain::WalletData::ApplePayRedirect(_)
                | domain::WalletData::ApplePayThirdPartySdk(_)
                | domain::WalletData::DanaRedirect {}
                | domain::WalletData::GooglePayRedirect(_)
                | domain::WalletData::GooglePayThirdPartySdk(_)
                | domain::WalletData::MbWayRedirect(_)
                | domain::WalletData::MobilePayRedirect(_)
                | domain::WalletData::PaypalRedirect(_)
                | domain::WalletData::PaypalSdk(_)
                | domain::WalletData::SamsungPay(_)
                | domain::WalletData::TwintRedirect {}
                | domain::WalletData::VippsRedirect {}
                | domain::WalletData::TouchNGoRedirect(_)
                | domain::WalletData::WeChatPayRedirect(_)
                | domain::WalletData::WeChatPayQr(_)
                | domain::WalletData::CashappQr(_)
                | domain::WalletData::SwishQr(_)
                | domain::WalletData::Mifinity(_) => Err(errors::ConnectorError::NotImplemented(
                    utils::get_unimplemented_payment_method_error_message("Wellsfargo"),
                ))?,
            },
            domain::PaymentMethodData::CardRedirect(_)
            | domain::PaymentMethodData::PayLater(_)
            | domain::PaymentMethodData::BankRedirect(_)
            | domain::PaymentMethodData::BankDebit(_)
            | domain::PaymentMethodData::BankTransfer(_)
            | domain::PaymentMethodData::Crypto(_)
            | domain::PaymentMethodData::MandatePayment
            | domain::PaymentMethodData::Reward
            | domain::PaymentMethodData::RealTimePayment(_)
            | domain::PaymentMethodData::Upi(_)
            | domain::PaymentMethodData::Voucher(_)
            | domain::PaymentMethodData::GiftCard(_)
            | domain::PaymentMethodData::OpenBanking(_)
            | domain::PaymentMethodData::CardToken(_) => {
                Err(errors::ConnectorError::NotImplemented(
                    utils::get_unimplemented_payment_method_error_message("Wellsfargo"),
                ))?
            }
        };

        let processing_information = ProcessingInformation {
            capture: Some(false),
            capture_options: None,
            action_list,
            action_token_types,
            authorization_options,
            commerce_indicator: String::from("internet"),
            payment_solution: solution.map(String::from),
        };
        Ok(Self {
            processing_information,
            payment_information,
            order_information,
            client_reference_information,
        })
    }
}

#[derive(Debug, Serialize)]
#[serde(rename_all = "camelCase")]
pub struct WellsfargoPaymentsRequest {
    processing_information: ProcessingInformation,
    payment_information: PaymentInformation,
    order_information: OrderInformationWithBill,
    client_reference_information: ClientReferenceInformation,
    #[serde(skip_serializing_if = "Option::is_none")]
    consumer_authentication_information: Option<WellsfargoConsumerAuthInformation>,
    #[serde(skip_serializing_if = "Option::is_none")]
    merchant_defined_information: Option<Vec<MerchantDefinedInformation>>,
}

#[derive(Debug, Serialize)]
#[serde(rename_all = "camelCase")]
pub struct ProcessingInformation {
    action_list: Option<Vec<WellsfargoActionsList>>,
    action_token_types: Option<Vec<WellsfargoActionsTokenType>>,
    authorization_options: Option<WellsfargoAuthorizationOptions>,
    commerce_indicator: String,
    capture: Option<bool>,
    capture_options: Option<CaptureOptions>,
    payment_solution: Option<String>,
}

#[derive(Debug, Serialize)]
#[serde(rename_all = "camelCase")]
pub struct WellsfargoConsumerAuthInformation {
    ucaf_collection_indicator: Option<String>,
    cavv: Option<String>,
    ucaf_authentication_data: Option<Secret<String>>,
    xid: Option<String>,
    directory_server_transaction_id: Option<Secret<String>>,
    specification_version: Option<String>,
    /// This field specifies the 3ds version
    pa_specification_version: Option<SemanticVersion>,
    /// Verification response enrollment status.
    ///
    /// This field is supported only on Asia, Middle East, and Africa Gateway.
    ///
    /// For external authentication, this field will always be "Y"
    veres_enrolled: Option<String>,
}

#[derive(Debug, Serialize)]
#[serde(rename_all = "camelCase")]
pub struct MerchantDefinedInformation {
    key: u8,
    value: String,
}

#[derive(Debug, Serialize)]
#[serde(rename_all = "SCREAMING_SNAKE_CASE")]
pub enum WellsfargoActionsList {
    TokenCreate,
}

#[derive(Debug, Serialize)]
#[serde(rename_all = "camelCase")]
pub enum WellsfargoActionsTokenType {
    Customer,
    PaymentInstrument,
}

#[derive(Debug, Serialize)]
#[serde(rename_all = "camelCase")]
pub struct WellsfargoAuthorizationOptions {
    initiator: Option<WellsfargoPaymentInitiator>,
    merchant_intitiated_transaction: Option<MerchantInitiatedTransaction>,
}

#[derive(Debug, Serialize)]
#[serde(rename_all = "camelCase")]
pub struct MerchantInitiatedTransaction {
    reason: Option<String>,
    previous_transaction_id: Option<Secret<String>>,
    //Required for recurring mandates payment
    original_authorized_amount: Option<String>,
}

#[derive(Debug, Serialize)]
#[serde(rename_all = "camelCase")]
pub struct WellsfargoPaymentInitiator {
    #[serde(rename = "type")]
    initiator_type: Option<WellsfargoPaymentInitiatorTypes>,
    credential_stored_on_file: Option<bool>,
    stored_credential_used: Option<bool>,
}

#[derive(Debug, Serialize)]
#[serde(rename_all = "camelCase")]
pub enum WellsfargoPaymentInitiatorTypes {
    Customer,
    Merchant,
}

#[derive(Debug, Serialize)]
#[serde(rename_all = "camelCase")]
pub struct CaptureOptions {
    capture_sequence_number: u32,
    total_capture_count: u32,
}

#[derive(Debug, Serialize)]
#[serde(rename_all = "camelCase")]
pub struct CardPaymentInformation {
    card: Card,
}

#[derive(Debug, Serialize)]
#[serde(rename_all = "camelCase")]
pub struct TokenizedCard {
    number: Secret<String>,
    expiration_month: Secret<String>,
    expiration_year: Secret<String>,
    cryptogram: Secret<String>,
    transaction_type: TransactionType,
}

#[derive(Debug, Serialize)]
#[serde(rename_all = "camelCase")]
pub struct ApplePayTokenizedCard {
    transaction_type: TransactionType,
}

#[derive(Debug, Serialize)]
#[serde(rename_all = "camelCase")]
pub struct ApplePayTokenPaymentInformation {
    fluid_data: FluidData,
    tokenized_card: ApplePayTokenizedCard,
}

#[derive(Debug, Serialize)]
#[serde(rename_all = "camelCase")]
pub struct ApplePayPaymentInformation {
    tokenized_card: TokenizedCard,
}

#[derive(Debug, Serialize)]
#[serde(rename_all = "camelCase")]
pub struct MandatePaymentInformation {
    payment_instrument: WellsfargoPaymentInstrument,
}
#[derive(Debug, Deserialize, Serialize)]
#[serde(rename_all = "camelCase")]
struct AchBankAccount {
    account: Account,
    routing_number: Secret<String>,
}

#[derive(Debug, Deserialize, Serialize)]
struct Account {
    #[serde(rename = "type")]
    account_type: AccountType,
    number: Secret<String>,
}
#[derive(Debug, Deserialize, Serialize)]
enum AccountType {
    /// Checking account type.
    C,
    /// General ledger account type. Supported only on Wells Fargo ACH.
    G,
    /// Savings account type.
    S,
    /// Corporate checking account type.
    X,
}

#[derive(Debug, Serialize)]
pub struct AchPaymentInformation {
    bank: AchBankAccount,
}

#[derive(Debug, Serialize)]
#[serde(rename_all = "camelCase")]
pub struct FluidData {
    value: Secret<String>,
    #[serde(skip_serializing_if = "Option::is_none")]
    descriptor: Option<String>,
}

pub const FLUID_DATA_DESCRIPTOR: &str = "RklEPUNPTU1PTi5BUFBMRS5JTkFQUC5QQVlNRU5U";

#[derive(Debug, Serialize)]
#[serde(rename_all = "camelCase")]
pub struct GooglePayPaymentInformation {
    fluid_data: FluidData,
}

#[derive(Debug, Serialize)]
#[serde(untagged)]
pub enum PaymentInformation {
    Cards(Box<CardPaymentInformation>),
    GooglePay(Box<GooglePayPaymentInformation>),
    ApplePay(Box<ApplePayPaymentInformation>),
    ApplePayToken(Box<ApplePayTokenPaymentInformation>),
    MandatePayment(Box<MandatePaymentInformation>),
    AchDebitPayment(Box<AchPaymentInformation>),
}

#[derive(Debug, Clone, Serialize, Deserialize)]
pub struct WellsfargoPaymentInstrument {
    id: Secret<String>,
}
#[derive(Debug, Serialize)]
#[serde(rename_all = "camelCase")]
pub struct Card {
    number: cards::CardNumber,
    expiration_month: Secret<String>,
    expiration_year: Secret<String>,
    security_code: Option<Secret<String>>,
    #[serde(rename = "type")]
    card_type: Option<String>,
}
#[derive(Debug, Serialize)]
#[serde(rename_all = "camelCase")]
pub struct OrderInformationWithBill {
    amount_details: Amount,
    bill_to: Option<BillTo>,
}

#[derive(Debug, Serialize)]
#[serde(rename_all = "camelCase")]
pub struct OrderInformationIncrementalAuthorization {
    amount_details: AdditionalAmount,
}

#[derive(Debug, Serialize)]
#[serde(rename_all = "camelCase")]
pub struct OrderInformation {
    amount_details: Amount,
}

#[derive(Debug, Serialize)]
#[serde(rename_all = "camelCase")]
pub struct Amount {
    total_amount: String,
    currency: api_models::enums::Currency,
}

#[derive(Debug, Serialize)]
#[serde(rename_all = "camelCase")]
pub struct AdditionalAmount {
    additional_amount: String,
    currency: String,
}

#[derive(Debug, Serialize)]
pub enum PaymentSolution {
    ApplePay,
    GooglePay,
}

#[derive(Debug, Serialize)]
pub enum TransactionType {
    #[serde(rename = "1")]
    ApplePay,
}

impl From<PaymentSolution> for String {
    fn from(solution: PaymentSolution) -> Self {
        let payment_solution = match solution {
            PaymentSolution::ApplePay => "001",
            PaymentSolution::GooglePay => "012",
        };
        payment_solution.to_string()
    }
}

#[derive(Debug, Serialize)]
#[serde(rename_all = "camelCase")]
pub struct BillTo {
    first_name: Option<Secret<String>>,
    last_name: Option<Secret<String>>,
    address1: Option<Secret<String>>,
    locality: Option<String>,
    #[serde(skip_serializing_if = "Option::is_none")]
    administrative_area: Option<Secret<String>>,
    #[serde(skip_serializing_if = "Option::is_none")]
    postal_code: Option<Secret<String>>,
    country: Option<api_enums::CountryAlpha2>,
    email: pii::Email,
    phone_number: Option<Secret<String>>,
}

impl From<&WellsfargoRouterData<&types::PaymentsAuthorizeRouterData>>
    for ClientReferenceInformation
{
    fn from(item: &WellsfargoRouterData<&types::PaymentsAuthorizeRouterData>) -> Self {
        Self {
            code: Some(item.router_data.connector_request_reference_id.clone()),
        }
    }
}

impl
    TryFrom<(
        &WellsfargoRouterData<&types::PaymentsAuthorizeRouterData>,
        Option<PaymentSolution>,
        Option<String>,
    )> for ProcessingInformation
{
    type Error = error_stack::Report<errors::ConnectorError>;
    fn try_from(
        (item, solution, network): (
            &WellsfargoRouterData<&types::PaymentsAuthorizeRouterData>,
            Option<PaymentSolution>,
            Option<String>,
        ),
    ) -> Result<Self, Self::Error> {
        let mut commerce_indicator = solution
            .as_ref()
            .map(|pm_solution| match pm_solution {
                PaymentSolution::ApplePay => network
                    .as_ref()
                    .map(|card_network| match card_network.to_lowercase().as_str() {
                        "amex" => "aesk",
                        "discover" => "dipb",
                        "mastercard" => "spa",
                        "visa" => "internet",
                        _ => "internet",
                    })
                    .unwrap_or("internet"),
                PaymentSolution::GooglePay => "internet",
            })
            .unwrap_or("internet")
            .to_string();

        let (action_list, action_token_types, authorization_options) = if item
            .router_data
            .request
            .setup_future_usage
            .map_or(false, |future_usage| {
                matches!(future_usage, FutureUsage::OffSession)
            })
            && (item.router_data.request.customer_acceptance.is_some()
                || item
                    .router_data
                    .request
                    .setup_mandate_details
                    .clone()
                    .map_or(false, |mandate_details| {
                        mandate_details.customer_acceptance.is_some()
                    })) {
            (
                Some(vec![WellsfargoActionsList::TokenCreate]),
                Some(vec![
                    WellsfargoActionsTokenType::PaymentInstrument,
                    WellsfargoActionsTokenType::Customer,
                ]),
                Some(WellsfargoAuthorizationOptions {
                    initiator: Some(WellsfargoPaymentInitiator {
                        initiator_type: Some(WellsfargoPaymentInitiatorTypes::Customer),
                        credential_stored_on_file: Some(true),
                        stored_credential_used: None,
                    }),
                    merchant_intitiated_transaction: None,
                }),
            )
        } else if item.router_data.request.mandate_id.is_some() {
            match item
                .router_data
                .request
                .mandate_id
                .clone()
                .and_then(|mandate_id| mandate_id.mandate_reference_id)
            {
                Some(payments::MandateReferenceId::ConnectorMandateId(_)) => {
                    let original_amount = item
                        .router_data
                        .get_recurring_mandate_payment_data()?
                        .get_original_payment_amount()?;
                    let original_currency = item
                        .router_data
                        .get_recurring_mandate_payment_data()?
                        .get_original_payment_currency()?;
                    (
                        None,
                        None,
                        Some(WellsfargoAuthorizationOptions {
                            initiator: None,
                            merchant_intitiated_transaction: Some(MerchantInitiatedTransaction {
                                reason: None,
                                original_authorized_amount: Some(utils::get_amount_as_string(
                                    &api::CurrencyUnit::Base,
                                    original_amount,
                                    original_currency,
                                )?),
                                previous_transaction_id: None,
                            }),
                        }),
                    )
                }
                Some(payments::MandateReferenceId::NetworkMandateId(network_transaction_id)) => {
                    let (original_amount, original_currency) = match network
                        .clone()
                        .map(|network| network.to_lowercase())
                        .as_deref()
                    {
                        Some("discover") => {
                            let original_amount = Some(
                                item.router_data
                                    .get_recurring_mandate_payment_data()?
                                    .get_original_payment_amount()?,
                            );
                            let original_currency = Some(
                                item.router_data
                                    .get_recurring_mandate_payment_data()?
                                    .get_original_payment_currency()?,
                            );
                            (original_amount, original_currency)
                        }
                        _ => {
                            let original_amount = item
                                .router_data
                                .recurring_mandate_payment_data
                                .as_ref()
                                .and_then(|recurring_mandate_payment_data| {
                                    recurring_mandate_payment_data
                                        .original_payment_authorized_amount
                                });

                            let original_currency = item
                                .router_data
                                .recurring_mandate_payment_data
                                .as_ref()
                                .and_then(|recurring_mandate_payment_data| {
                                    recurring_mandate_payment_data
                                        .original_payment_authorized_currency
                                });

                            (original_amount, original_currency)
                        }
                    };

                    let original_authorized_amount = match (original_amount, original_currency) {
                        (Some(original_amount), Some(original_currency)) => Some(
                            utils::to_currency_base_unit(original_amount, original_currency)?,
                        ),
                        _ => None,
                    };
                    commerce_indicator = "recurring".to_string();
                    (
                        None,
                        None,
                        Some(WellsfargoAuthorizationOptions {
                            initiator: Some(WellsfargoPaymentInitiator {
                                initiator_type: Some(WellsfargoPaymentInitiatorTypes::Merchant),
                                credential_stored_on_file: None,
                                stored_credential_used: Some(true),
                            }),
                            merchant_intitiated_transaction: Some(MerchantInitiatedTransaction {
                                reason: Some("7".to_string()),
                                original_authorized_amount,
                                previous_transaction_id: Some(Secret::new(network_transaction_id)),
                            }),
                        }),
                    )
                }
                None => (None, None, None),
            }
        } else {
            (None, None, None)
        };
        // this logic is for external authenticated card
        let commerce_indicator_for_external_authentication = item
            .router_data
            .request
            .authentication_data
            .as_ref()
            .and_then(|authn_data| {
                authn_data
                    .eci
                    .clone()
                    .map(|eci| get_commerce_indicator_for_external_authentication(network, eci))
            });

        Ok(Self {
            capture: Some(matches!(
                item.router_data.request.capture_method,
                Some(enums::CaptureMethod::Automatic) | None
            )),
            payment_solution: solution.map(String::from),
            action_list,
            action_token_types,
            authorization_options,
            capture_options: None,
            commerce_indicator: commerce_indicator_for_external_authentication
                .unwrap_or(commerce_indicator),
        })
    }
}

fn get_commerce_indicator_for_external_authentication(
    card_network: Option<String>,
    eci: String,
) -> String {
    let card_network_lower_case = card_network
        .as_ref()
        .map(|card_network| card_network.to_lowercase());
    match eci.as_str() {
        "00" | "01" | "02" => {
            if matches!(
                card_network_lower_case.as_deref(),
                Some("mastercard") | Some("maestro")
            ) {
                "spa"
            } else {
                "internet"
            }
        }
        "05" => match card_network_lower_case.as_deref() {
            Some("amex") => "aesk",
            Some("discover") => "dipb",
            Some("mastercard") => "spa",
            Some("visa") => "vbv",
            Some("diners") => "pb",
            Some("upi") => "up3ds",
            _ => "internet",
        },
        "06" => match card_network_lower_case.as_deref() {
            Some("amex") => "aesk_attempted",
            Some("discover") => "dipb_attempted",
            Some("mastercard") => "spa",
            Some("visa") => "vbv_attempted",
            Some("diners") => "pb_attempted",
            Some("upi") => "up3ds_attempted",
            _ => "internet",
        },
        "07" => match card_network_lower_case.as_deref() {
            Some("amex") => "internet",
            Some("discover") => "internet",
            Some("mastercard") => "spa",
            Some("visa") => "vbv_failure",
            Some("diners") => "internet",
            Some("upi") => "up3ds_failure",
            _ => "internet",
        },
        _ => "vbv_failure",
    }
    .to_string()
}

impl
    From<(
        &WellsfargoRouterData<&types::PaymentsAuthorizeRouterData>,
        Option<BillTo>,
    )> for OrderInformationWithBill
{
    fn from(
        (item, bill_to): (
            &WellsfargoRouterData<&types::PaymentsAuthorizeRouterData>,
            Option<BillTo>,
        ),
    ) -> Self {
        Self {
            amount_details: Amount {
                total_amount: item.amount.to_owned(),
                currency: item.router_data.request.currency,
            },
            bill_to,
        }
    }
}

fn get_phone_number(item: Option<&payments::Address>) -> Option<Secret<String>> {
    item.as_ref()
        .and_then(|billing| billing.phone.as_ref())
        .and_then(|phone| {
            phone.number.as_ref().and_then(|number| {
                phone
                    .country_code
                    .as_ref()
                    .map(|cc| Secret::new(format!("{}{}", cc, number.peek())))
            })
        })
}

fn build_bill_to(
    address_details: Option<&payments::Address>,
    email: pii::Email,
) -> Result<BillTo, error_stack::Report<errors::ConnectorError>> {
    let phone_number = get_phone_number(address_details);
    println!(" ADESSS {:?}", address_details.clone());
    let default_address = BillTo {
        first_name: None,
        last_name: None,
        address1: None,
        locality: None,
        administrative_area: None,
        postal_code: None,
        country: None,
        email: email.clone(),
        phone_number: phone_number.clone(),
    };
    let ad = Ok(address_details
        .and_then(|addr| {
            addr.address.as_ref().map(|addr| BillTo {
                first_name: addr.first_name.clone(),
                last_name: addr.last_name.clone(),
                address1: addr.line1.clone(),
                locality: addr.city.clone(),
                administrative_area: addr.to_state_code_as_optional().ok().flatten(),
                postal_code: addr.zip.clone(),
                country: addr.country,
                email,
                phone_number: phone_number.clone(),
            })
        })
        .unwrap_or(default_address));
    ad
}

impl ForeignFrom<Value> for Vec<MerchantDefinedInformation> {
    fn foreign_from(metadata: Value) -> Self {
        let hashmap: std::collections::BTreeMap<String, Value> =
            serde_json::from_str(&metadata.to_string())
                .unwrap_or(std::collections::BTreeMap::new());
        let mut vector: Self = Self::new();
        let mut iter = 1;
        for (key, value) in hashmap {
            vector.push(MerchantDefinedInformation {
                key: iter,
                value: format!("{key}={value}"),
            });
            iter += 1;
        }
        vector
    }
}

impl
    TryFrom<(
        &WellsfargoRouterData<&types::PaymentsAuthorizeRouterData>,
        domain::Card,
    )> for WellsfargoPaymentsRequest
{
    type Error = error_stack::Report<errors::ConnectorError>;
    fn try_from(
        (item, ccard): (
            &WellsfargoRouterData<&types::PaymentsAuthorizeRouterData>,
            domain::Card,
        ),
    ) -> Result<Self, Self::Error> {
        let email = item.router_data.request.get_email()?;
        let bill_to = build_bill_to(item.router_data.get_optional_billing(), email)?;
        let order_information = OrderInformationWithBill::from((item, Some(bill_to)));

        let card_issuer = ccard.get_card_issuer();
        let card_type = match card_issuer {
            Ok(issuer) => Some(String::from(issuer)),
            Err(_) => None,
        };

        let payment_information = PaymentInformation::Cards(Box::new(CardPaymentInformation {
            card: Card {
                number: ccard.card_number,
                expiration_month: ccard.card_exp_month,
                expiration_year: ccard.card_exp_year,
                security_code: Some(ccard.card_cvc),
                card_type: card_type.clone(),
            },
        }));

        let processing_information = ProcessingInformation::try_from((item, None, card_type))?;
        let client_reference_information = ClientReferenceInformation::from(item);
        let merchant_defined_information = item
            .router_data
            .request
            .metadata
            .clone()
            .map(Vec::<MerchantDefinedInformation>::foreign_from);

        let consumer_authentication_information = item
            .router_data
            .request
            .authentication_data
            .as_ref()
            .map(|authn_data| {
                let (ucaf_authentication_data, cavv) =
                    if ccard.card_network == Some(common_enums::CardNetwork::Mastercard) {
                        (Some(Secret::new(authn_data.cavv.clone())), None)
                    } else {
                        (None, Some(authn_data.cavv.clone()))
                    };
                WellsfargoConsumerAuthInformation {
                    ucaf_collection_indicator: None,
                    cavv,
                    ucaf_authentication_data,
                    xid: Some(authn_data.threeds_server_transaction_id.clone()),
                    directory_server_transaction_id: authn_data
                        .ds_trans_id
                        .clone()
                        .map(Secret::new),
                    specification_version: None,
                    pa_specification_version: Some(authn_data.message_version.clone()),
                    veres_enrolled: Some("Y".to_string()),
                }
            });

        Ok(Self {
            processing_information,
            payment_information,
            order_information,
            client_reference_information,
            consumer_authentication_information,
            merchant_defined_information,
        })
    }
}

impl
    TryFrom<(
        &WellsfargoRouterData<&types::PaymentsAuthorizeRouterData>,
        Box<ApplePayPredecryptData>,
        domain::ApplePayWalletData,
    )> for WellsfargoPaymentsRequest
{
    type Error = error_stack::Report<errors::ConnectorError>;
    fn try_from(
        (item, apple_pay_data, apple_pay_wallet_data): (
            &WellsfargoRouterData<&types::PaymentsAuthorizeRouterData>,
            Box<ApplePayPredecryptData>,
            domain::ApplePayWalletData,
        ),
    ) -> Result<Self, Self::Error> {
        let email = item.router_data.request.get_email()?;
        let bill_to = build_bill_to(item.router_data.get_optional_billing(), email)?;
        let order_information = OrderInformationWithBill::from((item, Some(bill_to)));
        let processing_information = ProcessingInformation::try_from((
            item,
            Some(PaymentSolution::ApplePay),
            Some(apple_pay_wallet_data.payment_method.network.clone()),
        ))?;
        let client_reference_information = ClientReferenceInformation::from(item);
        let expiration_month = apple_pay_data.get_expiry_month()?;
        let expiration_year = apple_pay_data.get_four_digit_expiry_year()?;
        let payment_information =
            PaymentInformation::ApplePay(Box::new(ApplePayPaymentInformation {
                tokenized_card: TokenizedCard {
                    number: apple_pay_data.application_primary_account_number,
                    cryptogram: apple_pay_data.payment_data.online_payment_cryptogram,
                    transaction_type: TransactionType::ApplePay,
                    expiration_year,
                    expiration_month,
                },
            }));
        let merchant_defined_information = item
            .router_data
            .request
            .metadata
            .clone()
            .map(Vec::<MerchantDefinedInformation>::foreign_from);
        let ucaf_collection_indicator = match apple_pay_wallet_data
            .payment_method
            .network
            .to_lowercase()
            .as_str()
        {
            "mastercard" => Some("2".to_string()),
            _ => None,
        };
        Ok(Self {
            processing_information,
            payment_information,
            order_information,
            client_reference_information,
            consumer_authentication_information: Some(WellsfargoConsumerAuthInformation {
                ucaf_collection_indicator,
                cavv: None,
                ucaf_authentication_data: None,
                xid: None,
                directory_server_transaction_id: None,
                specification_version: None,
                pa_specification_version: None,
                veres_enrolled: None,
            }),
            merchant_defined_information,
        })
    }
}

impl
    TryFrom<(
        &WellsfargoRouterData<&types::PaymentsAuthorizeRouterData>,
        domain::GooglePayWalletData,
    )> for WellsfargoPaymentsRequest
{
    type Error = error_stack::Report<errors::ConnectorError>;
    fn try_from(
        (item, google_pay_data): (
            &WellsfargoRouterData<&types::PaymentsAuthorizeRouterData>,
            domain::GooglePayWalletData,
        ),
    ) -> Result<Self, Self::Error> {
        let email = item.router_data.request.get_email()?;
        let bill_to = build_bill_to(item.router_data.get_optional_billing(), email)?;
        let order_information = OrderInformationWithBill::from((item, Some(bill_to)));

        let payment_information =
            PaymentInformation::GooglePay(Box::new(GooglePayPaymentInformation {
                fluid_data: FluidData {
                    value: Secret::from(
                        consts::BASE64_ENGINE.encode(google_pay_data.tokenization_data.token),
                    ),
                    descriptor: None,
                },
            }));
        let processing_information =
            ProcessingInformation::try_from((item, Some(PaymentSolution::GooglePay), None))?;
        let client_reference_information = ClientReferenceInformation::from(item);
        let merchant_defined_information = item
            .router_data
            .request
            .metadata
            .clone()
            .map(Vec::<MerchantDefinedInformation>::foreign_from);

        Ok(Self {
            processing_information,
            payment_information,
            order_information,
            client_reference_information,
            consumer_authentication_information: None,
            merchant_defined_information,
        })
    }
}

impl TryFrom<Option<common_enums::BankType>> for AccountType {
    type Error = error_stack::Report<errors::ConnectorError>;

    fn try_from(optional_bank_type: Option<common_enums::BankType>) -> Result<Self, Self::Error> {
        match optional_bank_type {
            None => Err(errors::ConnectorError::MissingRequiredField {
                field_name: "bank_type",
            })?,
            Some(bank_type) => match bank_type {
                common_enums::BankType::Checking => Ok(Self::C),
                common_enums::BankType::Savings => Ok(Self::S),
            },
        }
    }
}

impl
    TryFrom<(
        &WellsfargoRouterData<&types::PaymentsAuthorizeRouterData>,
        domain::BankDebitData,
    )> for WellsfargoPaymentsRequest
{
    type Error = error_stack::Report<errors::ConnectorError>;
    fn try_from(
        (item, bank_debit_data): (
            &WellsfargoRouterData<&types::PaymentsAuthorizeRouterData>,
            domain::BankDebitData,
        ),
    ) -> Result<Self, Self::Error> {
        let email = item.router_data.request.get_email()?;
        let bill_to = build_bill_to(item.router_data.get_optional_billing(), email)?;
        let order_information = OrderInformationWithBill::from((item, Some(bill_to)));
        let payment_information = match bank_debit_data {
            domain::BankDebitData::AchBankDebit {
                account_number,
                routing_number,
                bank_type,
                ..
            } => Ok(PaymentInformation::AchDebitPayment(Box::new(
                AchPaymentInformation {
                    bank: AchBankAccount {
                        account: Account {
                            account_type: AccountType::try_from(bank_type)?,
                            number: account_number,
                        },
                        routing_number,
                    },
                },
            ))),
            domain::BankDebitData::SepaBankDebit { .. }
            | domain::BankDebitData::BacsBankDebit { .. }
            | domain::BankDebitData::BecsBankDebit { .. } => {
                Err(errors::ConnectorError::NotImplemented(
                    utils::get_unimplemented_payment_method_error_message("Wellsfargo"),
                ))
            }
        }?;
        let processing_information =
            ProcessingInformation::try_from((item, Some(PaymentSolution::GooglePay), None))?;
        let client_reference_information = ClientReferenceInformation::from(item);
        Ok(Self {
            processing_information,
            payment_information,
            order_information,
            client_reference_information,
            consumer_authentication_information: None,
            merchant_defined_information: None,
        })
    }
}

impl TryFrom<&WellsfargoRouterData<&types::PaymentsAuthorizeRouterData>>
    for WellsfargoPaymentsRequest
{
    type Error = error_stack::Report<errors::ConnectorError>;
    fn try_from(
        item: &WellsfargoRouterData<&types::PaymentsAuthorizeRouterData>,
    ) -> Result<Self, Self::Error> {
        match item.router_data.request.connector_mandate_id() {
            Some(connector_mandate_id) => Self::try_from((item, connector_mandate_id)),
            None => {
                match item.router_data.request.payment_method_data.clone() {
                    domain::PaymentMethodData::Card(ccard) => Self::try_from((item, ccard)),
                    domain::PaymentMethodData::Wallet(wallet_data) => match wallet_data {
                        domain::WalletData::ApplePay(apple_pay_data) => {
                            match item.router_data.payment_method_token.clone() {
                                Some(payment_method_token) => match payment_method_token {
                                    types::PaymentMethodToken::ApplePayDecrypt(decrypt_data) => {
                                        Self::try_from((item, decrypt_data, apple_pay_data))
                                    }
                                    types::PaymentMethodToken::Token(_) => {
                                        Err(unimplemented_payment_method!(
                                            "Apple Pay",
                                            "Manual",
                                            "Wellsfargo"
                                        ))?
                                    }
                                },
                                None => {
                                    let email = item.router_data.request.get_email()?;
                                    let bill_to = build_bill_to(
                                        item.router_data.get_optional_billing(),
                                        email,
                                    )?;
                                    let order_information =
                                        OrderInformationWithBill::from((item, Some(bill_to)));
                                    let processing_information =
                                        ProcessingInformation::try_from((
                                            item,
                                            Some(PaymentSolution::ApplePay),
                                            Some(apple_pay_data.payment_method.network.clone()),
                                        ))?;
                                    let client_reference_information =
                                        ClientReferenceInformation::from(item);
                                    let payment_information = PaymentInformation::ApplePayToken(
                                        Box::new(ApplePayTokenPaymentInformation {
                                            fluid_data: FluidData {
                                                value: Secret::from(apple_pay_data.payment_data),
                                                descriptor: Some(FLUID_DATA_DESCRIPTOR.to_string()),
                                            },
                                            tokenized_card: ApplePayTokenizedCard {
                                                transaction_type: TransactionType::ApplePay,
                                            },
                                        }),
                                    );
                                    let merchant_defined_information =
                                        item.router_data.request.metadata.clone().map(|metadata| {
                                            Vec::<MerchantDefinedInformation>::foreign_from(
                                                metadata,
                                            )
                                        });
                                    let ucaf_collection_indicator = match apple_pay_data
                                        .payment_method
                                        .network
                                        .to_lowercase()
                                        .as_str()
                                    {
                                        "mastercard" => Some("2".to_string()),
                                        _ => None,
                                    };
                                    Ok(Self {
                                        processing_information,
                                        payment_information,
                                        order_information,
                                        client_reference_information,
                                        merchant_defined_information,
                                        consumer_authentication_information: Some(
                                            WellsfargoConsumerAuthInformation {
                                                ucaf_collection_indicator,
                                                cavv: None,
                                                ucaf_authentication_data: None,
                                                xid: None,
                                                directory_server_transaction_id: None,
                                                specification_version: None,
                                                pa_specification_version: None,
                                                veres_enrolled: None,
                                            },
                                        ),
                                    })
                                }
                            }
                        }
                        domain::WalletData::GooglePay(google_pay_data) => {
                            Self::try_from((item, google_pay_data))
                        }
                        domain::WalletData::AliPayQr(_)
                        | domain::WalletData::AliPayRedirect(_)
                        | domain::WalletData::AliPayHkRedirect(_)
                        | domain::WalletData::MomoRedirect(_)
                        | domain::WalletData::KakaoPayRedirect(_)
                        | domain::WalletData::GoPayRedirect(_)
                        | domain::WalletData::GcashRedirect(_)
                        | domain::WalletData::ApplePayRedirect(_)
                        | domain::WalletData::ApplePayThirdPartySdk(_)
                        | domain::WalletData::DanaRedirect {}
                        | domain::WalletData::GooglePayRedirect(_)
                        | domain::WalletData::GooglePayThirdPartySdk(_)
                        | domain::WalletData::MbWayRedirect(_)
                        | domain::WalletData::MobilePayRedirect(_)
                        | domain::WalletData::PaypalRedirect(_)
                        | domain::WalletData::PaypalSdk(_)
                        | domain::WalletData::SamsungPay(_)
                        | domain::WalletData::TwintRedirect {}
                        | domain::WalletData::VippsRedirect {}
                        | domain::WalletData::TouchNGoRedirect(_)
                        | domain::WalletData::WeChatPayRedirect(_)
                        | domain::WalletData::WeChatPayQr(_)
                        | domain::WalletData::CashappQr(_)
                        | domain::WalletData::SwishQr(_)
                        | domain::WalletData::Mifinity(_) => {
                            Err(errors::ConnectorError::NotImplemented(
                                utils::get_unimplemented_payment_method_error_message("Wellsfargo"),
                            )
                            .into())
                        }
                    },
                    // If connector_mandate_id is present MandatePayment will be the PMD, the case will be handled in the first `if` clause.
                    // This is a fallback implementation in the event of catastrophe.
                    domain::PaymentMethodData::MandatePayment => {
                        let connector_mandate_id =
                            item.router_data.request.connector_mandate_id().ok_or(
                                errors::ConnectorError::MissingRequiredField {
                                    field_name: "connector_mandate_id",
                                },
                            )?;
                        Self::try_from((item, connector_mandate_id))
                    }
                    domain::PaymentMethodData::BankDebit(bank_debit) => {
                        Self::try_from((item, bank_debit))
                    }
                    domain::PaymentMethodData::CardRedirect(_)
                    | domain::PaymentMethodData::PayLater(_)
                    | domain::PaymentMethodData::BankRedirect(_)
                    | domain::PaymentMethodData::BankTransfer(_)
                    | domain::PaymentMethodData::Crypto(_)
                    | domain::PaymentMethodData::Reward
                    | domain::PaymentMethodData::RealTimePayment(_)
                    | domain::PaymentMethodData::Upi(_)
                    | domain::PaymentMethodData::Voucher(_)
                    | domain::PaymentMethodData::GiftCard(_)
                    | domain::PaymentMethodData::OpenBanking(_)
                    | domain::PaymentMethodData::CardToken(_) => {
                        Err(errors::ConnectorError::NotImplemented(
                            utils::get_unimplemented_payment_method_error_message("Wellsfargo"),
                        )
                        .into())
                    }
                }
            }
        }
    }
}

impl
    TryFrom<(
        &WellsfargoRouterData<&types::PaymentsAuthorizeRouterData>,
        String,
    )> for WellsfargoPaymentsRequest
{
    type Error = error_stack::Report<errors::ConnectorError>;
    fn try_from(
        (item, connector_mandate_id): (
            &WellsfargoRouterData<&types::PaymentsAuthorizeRouterData>,
            String,
        ),
    ) -> Result<Self, Self::Error> {
        let processing_information = ProcessingInformation::try_from((item, None, None))?;
        let payment_instrument = WellsfargoPaymentInstrument {
            id: connector_mandate_id.into(),
        };
        let bill_to =
            item.router_data.request.get_email().ok().and_then(|email| {
                build_bill_to(item.router_data.get_optional_billing(), email).ok()
            });
        let order_information = OrderInformationWithBill::from((item, bill_to));
        let payment_information =
            PaymentInformation::MandatePayment(Box::new(MandatePaymentInformation {
                payment_instrument,
            }));
        let client_reference_information = ClientReferenceInformation::from(item);
        let merchant_defined_information = item
            .router_data
            .request
            .metadata
            .clone()
            .map(Vec::<MerchantDefinedInformation>::foreign_from);
        Ok(Self {
            processing_information,
            payment_information,
            order_information,
            client_reference_information,
            merchant_defined_information,
            consumer_authentication_information: None,
        })
    }
}

#[derive(Debug, Serialize)]
#[serde(rename_all = "camelCase")]
pub struct WellsfargoPaymentsCaptureRequest {
    processing_information: ProcessingInformation,
    order_information: OrderInformationWithBill,
    client_reference_information: ClientReferenceInformation,
    #[serde(skip_serializing_if = "Option::is_none")]
    merchant_defined_information: Option<Vec<MerchantDefinedInformation>>,
}

#[derive(Debug, Serialize)]
#[serde(rename_all = "camelCase")]
pub struct WellsfargoPaymentsIncrementalAuthorizationRequest {
    processing_information: ProcessingInformation,
    order_information: OrderInformationIncrementalAuthorization,
}

impl TryFrom<&WellsfargoRouterData<&types::PaymentsCaptureRouterData>>
    for WellsfargoPaymentsCaptureRequest
{
    type Error = error_stack::Report<errors::ConnectorError>;
    fn try_from(
        item: &WellsfargoRouterData<&types::PaymentsCaptureRouterData>,
    ) -> Result<Self, Self::Error> {
        let merchant_defined_information = item
            .router_data
            .request
            .metadata
            .clone()
            .map(Vec::<MerchantDefinedInformation>::foreign_from);
        Ok(Self {
            processing_information: ProcessingInformation {
                capture_options: Some(CaptureOptions {
                    capture_sequence_number: 1,
                    total_capture_count: 1,
                }),
                action_list: None,
                action_token_types: None,
                authorization_options: None,
                capture: None,
                commerce_indicator: String::from("internet"),
                payment_solution: None,
            },
            order_information: OrderInformationWithBill {
                amount_details: Amount {
                    total_amount: item.amount.clone(),
                    currency: item.router_data.request.currency,
                },
                bill_to: None,
            },
            client_reference_information: ClientReferenceInformation {
                code: Some(item.router_data.connector_request_reference_id.clone()),
            },
            merchant_defined_information,
        })
    }
}

impl TryFrom<&WellsfargoRouterData<&types::PaymentsIncrementalAuthorizationRouterData>>
    for WellsfargoPaymentsIncrementalAuthorizationRequest
{
    type Error = error_stack::Report<errors::ConnectorError>;
    fn try_from(
        item: &WellsfargoRouterData<&types::PaymentsIncrementalAuthorizationRouterData>,
    ) -> Result<Self, Self::Error> {
        Ok(Self {
            processing_information: ProcessingInformation {
                action_list: None,
                action_token_types: None,
                authorization_options: Some(WellsfargoAuthorizationOptions {
                    initiator: Some(WellsfargoPaymentInitiator {
                        initiator_type: None,
                        credential_stored_on_file: None,
                        stored_credential_used: Some(true),
                    }),
                    merchant_intitiated_transaction: Some(MerchantInitiatedTransaction {
                        reason: Some("5".to_owned()),
                        previous_transaction_id: None,
                        original_authorized_amount: None,
                    }),
                }),
                commerce_indicator: String::from("internet"),
                capture: None,
                capture_options: None,
                payment_solution: None,
            },
            order_information: OrderInformationIncrementalAuthorization {
                amount_details: AdditionalAmount {
                    additional_amount: item.amount.clone(),
                    currency: item.router_data.request.currency.to_string(),
                },
            },
        })
    }
}

#[derive(Debug, Serialize)]
#[serde(rename_all = "camelCase")]
pub struct WellsfargoVoidRequest {
    client_reference_information: ClientReferenceInformation,
    reversal_information: ReversalInformation,
    #[serde(skip_serializing_if = "Option::is_none")]
    merchant_defined_information: Option<Vec<MerchantDefinedInformation>>,
    // The connector documentation does not mention the merchantDefinedInformation field for Void requests. But this has been still added because it works!
}

#[derive(Debug, Serialize)]
#[serde(rename_all = "camelCase")]
pub struct ReversalInformation {
    amount_details: Amount,
    reason: String,
}

impl TryFrom<&WellsfargoRouterData<&types::PaymentsCancelRouterData>> for WellsfargoVoidRequest {
    type Error = error_stack::Report<errors::ConnectorError>;
    fn try_from(
        value: &WellsfargoRouterData<&types::PaymentsCancelRouterData>,
    ) -> Result<Self, Self::Error> {
        let merchant_defined_information = value
            .router_data
            .request
            .metadata
            .clone()
            .map(Vec::<MerchantDefinedInformation>::foreign_from);
        Ok(Self {
            client_reference_information: ClientReferenceInformation {
                code: Some(value.router_data.connector_request_reference_id.clone()),
            },
            reversal_information: ReversalInformation {
                amount_details: Amount {
                    total_amount: value.amount.to_owned(),
                    currency: value.router_data.request.currency.ok_or(
                        errors::ConnectorError::MissingRequiredField {
                            field_name: "Currency",
                        },
                    )?,
                },
                reason: value
                    .router_data
                    .request
                    .cancellation_reason
                    .clone()
                    .ok_or(errors::ConnectorError::MissingRequiredField {
                        field_name: "Cancellation Reason",
                    })?,
            },
            merchant_defined_information,
        })
    }
}

pub struct WellsfargoAuthType {
    pub(super) api_key: Secret<String>,
    pub(super) merchant_account: Secret<String>,
    pub(super) api_secret: Secret<String>,
}

impl TryFrom<&types::ConnectorAuthType> for WellsfargoAuthType {
    type Error = error_stack::Report<errors::ConnectorError>;
    fn try_from(auth_type: &types::ConnectorAuthType) -> Result<Self, Self::Error> {
        if let types::ConnectorAuthType::SignatureKey {
            api_key,
            key1,
            api_secret,
        } = auth_type
        {
            Ok(Self {
                api_key: api_key.to_owned(),
                merchant_account: key1.to_owned(),
                api_secret: api_secret.to_owned(),
            })
        } else {
            Err(errors::ConnectorError::FailedToObtainAuthType)?
        }
    }
}

#[derive(Debug, Clone, Deserialize, Serialize)]
#[serde(rename_all = "SCREAMING_SNAKE_CASE")]
pub enum WellsfargoPaymentStatus {
    Authorized,
    Succeeded,
    Failed,
    Voided,
    Reversed,
    Pending,
    Declined,
    Rejected,
    Challenge,
    AuthorizedPendingReview,
    AuthorizedRiskDeclined,
    Transmitted,
    InvalidRequest,
    ServerError,
    PendingAuthentication,
    PendingReview,
    Accepted,
    Cancelled,
    StatusNotReceived,
    //PartialAuthorized, not being consumed yet.
}

#[derive(Debug, Clone, Deserialize, Serialize)]
#[serde(rename_all = "SCREAMING_SNAKE_CASE")]
pub enum WellsfargoIncrementalAuthorizationStatus {
    Authorized,
    Declined,
    AuthorizedPendingReview,
}

impl ForeignFrom<(WellsfargoPaymentStatus, bool)> for enums::AttemptStatus {
    fn foreign_from((status, capture): (WellsfargoPaymentStatus, bool)) -> Self {
        match status {
            WellsfargoPaymentStatus::Authorized
            | WellsfargoPaymentStatus::AuthorizedPendingReview => {
                if capture {
                    // Because Wellsfargo will return Payment Status as Authorized even in AutoCapture Payment
                    Self::Charged
                } else {
                    Self::Authorized
                }
            }
            WellsfargoPaymentStatus::Pending => {
                if capture {
                    Self::Charged
                } else {
                    Self::Pending
                }
            }
            WellsfargoPaymentStatus::Succeeded | WellsfargoPaymentStatus::Transmitted => {
                Self::Charged
            }
            WellsfargoPaymentStatus::Voided
            | WellsfargoPaymentStatus::Reversed
            | WellsfargoPaymentStatus::Cancelled => Self::Voided,
            WellsfargoPaymentStatus::Failed
            | WellsfargoPaymentStatus::Declined
            | WellsfargoPaymentStatus::AuthorizedRiskDeclined
            | WellsfargoPaymentStatus::Rejected
            | WellsfargoPaymentStatus::InvalidRequest
            | WellsfargoPaymentStatus::ServerError => Self::Failure,
            WellsfargoPaymentStatus::PendingAuthentication => Self::AuthenticationPending,
            WellsfargoPaymentStatus::PendingReview
            | WellsfargoPaymentStatus::StatusNotReceived
            | WellsfargoPaymentStatus::Challenge
            | WellsfargoPaymentStatus::Accepted => Self::Pending,
        }
    }
}

impl From<WellsfargoIncrementalAuthorizationStatus> for common_enums::AuthorizationStatus {
    fn from(item: WellsfargoIncrementalAuthorizationStatus) -> Self {
        match item {
            WellsfargoIncrementalAuthorizationStatus::Authorized
            | WellsfargoIncrementalAuthorizationStatus::AuthorizedPendingReview => Self::Success,
            WellsfargoIncrementalAuthorizationStatus::Declined => Self::Failure,
        }
    }
}

#[derive(Clone, Debug, Deserialize, Serialize)]
#[serde(rename_all = "camelCase")]
pub struct WellsfargoPaymentsResponse {
    id: String,
    status: Option<WellsfargoPaymentStatus>,
    client_reference_information: Option<ClientReferenceInformation>,
    processor_information: Option<ClientProcessorInformation>,
    risk_information: Option<ClientRiskInformation>,
    token_information: Option<WellsfargoTokenInformation>,
    error_information: Option<WellsfargoErrorInformation>,
}

#[derive(Debug, Clone, Deserialize, Serialize)]
#[serde(rename_all = "camelCase")]
pub struct WellsfargoErrorInformationResponse {
    id: String,
    error_information: WellsfargoErrorInformation,
}

#[derive(Debug, Clone, Deserialize, Serialize)]
#[serde(rename_all = "camelCase")]
pub struct WellsfargoPaymentsIncrementalAuthorizationResponse {
    status: WellsfargoIncrementalAuthorizationStatus,
    error_information: Option<WellsfargoErrorInformation>,
}

#[derive(Debug, Clone, Serialize, Deserialize)]
#[serde(rename_all = "camelCase")]
pub struct ClientReferenceInformation {
    code: Option<String>,
}

#[derive(Debug, Clone, Serialize, Deserialize)]
#[serde(rename_all = "camelCase")]
pub struct ClientProcessorInformation {
    network_transaction_id: Option<String>,
    avs: Option<Avs>,
    card_verification: Option<CardVerification>,
}

#[derive(Debug, Clone, Deserialize, Serialize)]
#[serde(rename_all = "camelCase")]
pub struct CardVerification {
    result_code: Option<String>,
    result_code_raw: Option<String>,
}

#[derive(Debug, Clone, Serialize, Deserialize)]
#[serde(rename_all = "camelCase")]
pub struct Avs {
    code: Option<String>,
    code_raw: Option<String>,
}

#[derive(Debug, Clone, Deserialize, Serialize)]
#[serde(rename_all = "camelCase")]
pub struct ClientRiskInformation {
    rules: Option<Vec<ClientRiskInformationRules>>,
}

#[derive(Debug, Clone, Deserialize, Serialize)]
pub struct ClientRiskInformationRules {
    name: Option<Secret<String>>,
}

#[derive(Debug, Clone, Deserialize, Serialize)]
#[serde(rename_all = "camelCase")]
pub struct WellsfargoTokenInformation {
    payment_instrument: Option<WellsfargoPaymentInstrument>,
}

#[derive(Debug, Clone, Deserialize, Serialize)]
pub struct WellsfargoErrorInformation {
    reason: Option<String>,
    message: Option<String>,
    details: Option<Vec<Details>>,
}

impl<F, T>
    ForeignFrom<(
        &WellsfargoErrorInformationResponse,
        types::ResponseRouterData<F, WellsfargoPaymentsResponse, T, types::PaymentsResponseData>,
        Option<enums::AttemptStatus>,
    )> for types::RouterData<F, T, types::PaymentsResponseData>
{
    fn foreign_from(
        (error_response, item, transaction_status): (
            &WellsfargoErrorInformationResponse,
            types::ResponseRouterData<
                F,
                WellsfargoPaymentsResponse,
                T,
                types::PaymentsResponseData,
            >,
            Option<enums::AttemptStatus>,
        ),
    ) -> Self {
        let detailed_error_info =
            error_response
                .error_information
                .details
                .to_owned()
                .map(|details| {
                    details
                        .iter()
                        .map(|details| format!("{} : {}", details.field, details.reason))
                        .collect::<Vec<_>>()
                        .join(", ")
                });

        let reason = get_error_reason(
            error_response.error_information.message.clone(),
            detailed_error_info,
            None,
        );
        let response = Err(types::ErrorResponse {
            code: error_response
                .error_information
                .reason
                .clone()
                .unwrap_or(consts::NO_ERROR_CODE.to_string()),
            message: error_response
                .error_information
                .reason
                .clone()
                .unwrap_or(consts::NO_ERROR_MESSAGE.to_string()),
            reason,
            status_code: item.http_code,
            attempt_status: None,
            connector_transaction_id: Some(error_response.id.clone()),
        });
        match transaction_status {
            Some(status) => Self {
                response,
                status,
                ..item.data
            },
            None => Self {
                response,
                ..item.data
            },
        }
    }
}

fn get_error_response_if_failure(
    (info_response, status, http_code): (&WellsfargoPaymentsResponse, enums::AttemptStatus, u16),
) -> Option<types::ErrorResponse> {
    if utils::is_payment_failure(status) {
        Some(types::ErrorResponse::foreign_from((
            &info_response.error_information,
            &info_response.risk_information,
            Some(status),
            http_code,
            info_response.id.clone(),
        )))
    } else {
        None
    }
}

fn get_payment_response(
    (info_response, status, http_code): (&WellsfargoPaymentsResponse, enums::AttemptStatus, u16),
) -> Result<types::PaymentsResponseData, types::ErrorResponse> {
    let error_response = get_error_response_if_failure((info_response, status, http_code));
    match error_response {
        Some(error) => Err(error),
        None => {
            let incremental_authorization_allowed =
                Some(status == enums::AttemptStatus::Authorized);
            let mandate_reference =
                info_response
                    .token_information
                    .clone()
                    .map(|token_info| types::MandateReference {
                        connector_mandate_id: token_info
                            .payment_instrument
                            .map(|payment_instrument| payment_instrument.id.expose()),
                        payment_method_id: None,
                    });

            Ok(types::PaymentsResponseData::TransactionResponse {
                resource_id: types::ResponseId::ConnectorTransactionId(info_response.id.clone()),
                redirection_data: None,
                mandate_reference,
                connector_metadata: None,
                network_txn_id: info_response.processor_information.as_ref().and_then(
                    |processor_information| processor_information.network_transaction_id.clone(),
                ),
                connector_response_reference_id: Some(
                    info_response
                        .client_reference_information
                        .clone()
                        .and_then(|client_reference_information| client_reference_information.code)
                        .unwrap_or(info_response.id.clone()),
                ),
                incremental_authorization_allowed,
                charge_id: None,
            })
        }
    }
}

impl
    TryFrom<
        types::ResponseRouterData<
            api::Authorize,
            WellsfargoPaymentsResponse,
            types::PaymentsAuthorizeData,
            types::PaymentsResponseData,
        >,
    >
    for types::RouterData<api::Authorize, types::PaymentsAuthorizeData, types::PaymentsResponseData>
{
    type Error = error_stack::Report<errors::ConnectorError>;
    fn try_from(
        item: types::ResponseRouterData<
            api::Authorize,
            WellsfargoPaymentsResponse,
            types::PaymentsAuthorizeData,
            types::PaymentsResponseData,
        >,
    ) -> Result<Self, Self::Error> {
        let status = enums::AttemptStatus::foreign_from((
            item.response
                .status
                .clone()
                .unwrap_or(WellsfargoPaymentStatus::StatusNotReceived),
            item.data.request.is_auto_capture()?,
        ));
        let response = get_payment_response((&item.response, status, item.http_code));
        let connector_response = item
            .response
            .processor_information
            .as_ref()
            .map(types::AdditionalPaymentMethodConnectorResponse::from)
            .map(types::ConnectorResponseData::with_additional_payment_method_data);

        Ok(Self {
            status,
            response,
            connector_response,
            ..item.data
        })
    }
}

impl From<&ClientProcessorInformation> for types::AdditionalPaymentMethodConnectorResponse {
    fn from(processor_information: &ClientProcessorInformation) -> Self {
        let payment_checks = Some(
            serde_json::json!({"avs_response": processor_information.avs, "card_verification": processor_information.card_verification}),
        );

        Self::Card {
            authentication_data: None,
            payment_checks,
        }
    }
}

impl<F>
    TryFrom<
        types::ResponseRouterData<
            F,
            WellsfargoPaymentsResponse,
            types::PaymentsCaptureData,
            types::PaymentsResponseData,
        >,
    > for types::RouterData<F, types::PaymentsCaptureData, types::PaymentsResponseData>
{
    type Error = error_stack::Report<errors::ConnectorError>;
    fn try_from(
        item: types::ResponseRouterData<
            F,
            WellsfargoPaymentsResponse,
            types::PaymentsCaptureData,
            types::PaymentsResponseData,
        >,
    ) -> Result<Self, Self::Error> {
        let status = enums::AttemptStatus::foreign_from((
            item.response
                .status
                .clone()
                .unwrap_or(WellsfargoPaymentStatus::StatusNotReceived),
            true,
        ));
        let response = get_payment_response((&item.response, status, item.http_code));
        Ok(Self {
            status,
            response,
            ..item.data
        })
    }
}

impl<F>
    TryFrom<
        types::ResponseRouterData<
            F,
            WellsfargoPaymentsResponse,
            types::PaymentsCancelData,
            types::PaymentsResponseData,
        >,
    > for types::RouterData<F, types::PaymentsCancelData, types::PaymentsResponseData>
{
    type Error = error_stack::Report<errors::ConnectorError>;
    fn try_from(
        item: types::ResponseRouterData<
            F,
            WellsfargoPaymentsResponse,
            types::PaymentsCancelData,
            types::PaymentsResponseData,
        >,
    ) -> Result<Self, Self::Error> {
        let status = enums::AttemptStatus::foreign_from((
            item.response
                .status
                .clone()
                .unwrap_or(WellsfargoPaymentStatus::StatusNotReceived),
            false,
        ));
        let response = get_payment_response((&item.response, status, item.http_code));
        Ok(Self {
            status,
            response,
            ..item.data
        })
    }
}

// zero dollar response
impl
    TryFrom<
        types::ResponseRouterData<
            api::SetupMandate,
            WellsfargoPaymentsResponse,
            types::SetupMandateRequestData,
            types::PaymentsResponseData,
        >,
    >
    for types::RouterData<
        api::SetupMandate,
        types::SetupMandateRequestData,
        types::PaymentsResponseData,
    >
{
    type Error = error_stack::Report<errors::ConnectorError>;
    fn try_from(
        item: types::ResponseRouterData<
            api::SetupMandate,
            WellsfargoPaymentsResponse,
            types::SetupMandateRequestData,
            types::PaymentsResponseData,
        >,
    ) -> Result<Self, Self::Error> {
        let mandate_reference =
            item.response
                .token_information
                .clone()
                .map(|token_info| types::MandateReference {
                    connector_mandate_id: token_info
                        .payment_instrument
                        .map(|payment_instrument| payment_instrument.id.expose()),
                    payment_method_id: None,
                });
        let mut mandate_status = enums::AttemptStatus::foreign_from((
            item.response
                .status
                .clone()
                .unwrap_or(WellsfargoPaymentStatus::StatusNotReceived),
            false,
        ));
        if matches!(mandate_status, enums::AttemptStatus::Authorized) {
            //In case of zero auth mandates we want to make the payment reach the terminal status so we are converting the authorized status to charged as well.
            mandate_status = enums::AttemptStatus::Charged
        }
        let error_response =
            get_error_response_if_failure((&item.response, mandate_status, item.http_code));

        let connector_response = item
            .response
            .processor_information
            .as_ref()
            .map(types::AdditionalPaymentMethodConnectorResponse::from)
            .map(types::ConnectorResponseData::with_additional_payment_method_data);

        Ok(Self {
            status: mandate_status,
            response: match error_response {
                Some(error) => Err(error),
                None => Ok(types::PaymentsResponseData::TransactionResponse {
                    resource_id: types::ResponseId::ConnectorTransactionId(
                        item.response.id.clone(),
                    ),
                    redirection_data: None,
                    mandate_reference,
                    connector_metadata: None,
                    network_txn_id: item.response.processor_information.as_ref().and_then(
                        |processor_information| {
                            processor_information.network_transaction_id.clone()
                        },
                    ),
                    connector_response_reference_id: Some(
                        item.response
                            .client_reference_information
                            .and_then(|client_reference_information| {
                                client_reference_information.code.clone()
                            })
                            .unwrap_or(item.response.id),
                    ),
                    incremental_authorization_allowed: Some(
                        mandate_status == enums::AttemptStatus::Authorized,
                    ),
                    charge_id: None,
                }),
            },
            connector_response,
            ..item.data
        })
    }
}

impl<F, T>
    ForeignTryFrom<(
        types::ResponseRouterData<
            F,
            WellsfargoPaymentsIncrementalAuthorizationResponse,
            T,
            types::PaymentsResponseData,
        >,
        bool,
    )> for types::RouterData<F, T, types::PaymentsResponseData>
{
    type Error = error_stack::Report<errors::ConnectorError>;
    fn foreign_try_from(
        data: (
            types::ResponseRouterData<
                F,
                WellsfargoPaymentsIncrementalAuthorizationResponse,
                T,
                types::PaymentsResponseData,
            >,
            bool,
        ),
    ) -> Result<Self, Self::Error> {
        let item = data.0;
        Ok(Self {
<<<<<<< HEAD
            status: enums::AttemptStatus::from(item.response.status),
            response: Ok(types::PaymentsResponseData::TransactionResponse {
                resource_id: types::ResponseId::ConnectorTransactionId(item.response.id),
                redirection_data: None,
                mandate_reference: None,
                connector_metadata: None,
                network_txn_id: None,
                connector_response_reference_id: None,
                incremental_authorization_allowed: None,
                charge_id: None,
                connector_customer_id: None,
            }),
=======
            response: match item.response.error_information {
                Some(error) => Ok(
                    types::PaymentsResponseData::IncrementalAuthorizationResponse {
                        status: common_enums::AuthorizationStatus::Failure,
                        error_code: error.reason,
                        error_message: error.message,
                        connector_authorization_id: None,
                    },
                ),
                _ => Ok(
                    types::PaymentsResponseData::IncrementalAuthorizationResponse {
                        status: item.response.status.into(),
                        error_code: None,
                        error_message: None,
                        connector_authorization_id: None,
                    },
                ),
            },
>>>>>>> 9f312aba
            ..item.data
        })
    }
}

#[derive(Debug, Deserialize, Serialize)]
#[serde(rename_all = "camelCase")]
pub struct WellsfargoTransactionResponse {
    id: String,
    application_information: ApplicationInformation,
    client_reference_information: Option<ClientReferenceInformation>,
    error_information: Option<WellsfargoErrorInformation>,
}

#[derive(Clone, Debug, Deserialize, Serialize)]
#[serde(rename_all = "camelCase")]
pub struct ApplicationInformation {
    status: Option<WellsfargoPaymentStatus>,
}

impl<F>
    TryFrom<
        types::ResponseRouterData<
            F,
            WellsfargoTransactionResponse,
            types::PaymentsSyncData,
            types::PaymentsResponseData,
        >,
    > for types::RouterData<F, types::PaymentsSyncData, types::PaymentsResponseData>
{
    type Error = error_stack::Report<errors::ConnectorError>;
    fn try_from(
        item: types::ResponseRouterData<
            F,
            WellsfargoTransactionResponse,
            types::PaymentsSyncData,
            types::PaymentsResponseData,
        >,
    ) -> Result<Self, Self::Error> {
        match item.response.application_information.status {
            Some(status) => {
                let status = enums::AttemptStatus::foreign_from((
                    status,
                    item.data.request.is_auto_capture()?,
                ));
                let incremental_authorization_allowed =
                    Some(status == enums::AttemptStatus::Authorized);
                let risk_info: Option<ClientRiskInformation> = None;
                if utils::is_payment_failure(status) {
                    Ok(Self {
                        response: Err(types::ErrorResponse::foreign_from((
                            &item.response.error_information,
                            &risk_info,
                            Some(status),
                            item.http_code,
                            item.response.id.clone(),
                        ))),
                        status: enums::AttemptStatus::Failure,
                        ..item.data
                    })
                } else {
                    Ok(Self {
                        status,
                        response: Ok(types::PaymentsResponseData::TransactionResponse {
                            resource_id: types::ResponseId::ConnectorTransactionId(
                                item.response.id.clone(),
                            ),
                            redirection_data: None,
                            mandate_reference: None,
                            connector_metadata: None,
                            network_txn_id: None,
                            connector_response_reference_id: item
                                .response
                                .client_reference_information
                                .map(|cref| cref.code)
                                .unwrap_or(Some(item.response.id)),
                            incremental_authorization_allowed,
                            charge_id: None,
                        }),
                        ..item.data
                    })
                }
            }
            None => Ok(Self {
                status: item.data.status,
                response: Ok(types::PaymentsResponseData::TransactionResponse {
                    resource_id: types::ResponseId::ConnectorTransactionId(
                        item.response.id.clone(),
                    ),
                    redirection_data: None,
                    mandate_reference: None,
                    connector_metadata: None,
                    network_txn_id: None,
                    connector_response_reference_id: Some(item.response.id),
                    incremental_authorization_allowed: None,
                    charge_id: None,
                }),
                ..item.data
            }),
        }
    }
}

#[derive(Debug, Serialize)]
#[serde(rename_all = "camelCase")]
pub struct WellsfargoRefundRequest {
    order_information: OrderInformation,
    client_reference_information: ClientReferenceInformation,
}

impl<F> TryFrom<&WellsfargoRouterData<&types::RefundsRouterData<F>>> for WellsfargoRefundRequest {
    type Error = error_stack::Report<errors::ConnectorError>;
    fn try_from(
        item: &WellsfargoRouterData<&types::RefundsRouterData<F>>,
    ) -> Result<Self, Self::Error> {
        Ok(Self {
            order_information: OrderInformation {
                amount_details: Amount {
                    total_amount: item.amount.clone(),
                    currency: item.router_data.request.currency,
                },
            },
            client_reference_information: ClientReferenceInformation {
                code: Some(item.router_data.request.refund_id.clone()),
            },
        })
    }
}

impl From<WellsfargoRefundStatus> for enums::RefundStatus {
    fn from(item: WellsfargoRefundStatus) -> Self {
        match item {
            WellsfargoRefundStatus::Succeeded | WellsfargoRefundStatus::Transmitted => {
                Self::Success
            }
            WellsfargoRefundStatus::Cancelled
            | WellsfargoRefundStatus::Failed
            | WellsfargoRefundStatus::Voided => Self::Failure,
            WellsfargoRefundStatus::Pending => Self::Pending,
        }
    }
}

#[derive(Debug, Clone, PartialEq, Deserialize, Serialize)]
#[serde(rename_all = "SCREAMING_SNAKE_CASE")]
pub enum WellsfargoRefundStatus {
    Succeeded,
    Transmitted,
    Failed,
    Pending,
    Voided,
    Cancelled,
}

#[derive(Debug, Deserialize, Serialize)]
#[serde(rename_all = "camelCase")]
pub struct WellsfargoRefundResponse {
    id: String,
    status: WellsfargoRefundStatus,
    error_information: Option<WellsfargoErrorInformation>,
}

impl TryFrom<types::RefundsResponseRouterData<api::Execute, WellsfargoRefundResponse>>
    for types::RefundsRouterData<api::Execute>
{
    type Error = error_stack::Report<errors::ConnectorError>;
    fn try_from(
        item: types::RefundsResponseRouterData<api::Execute, WellsfargoRefundResponse>,
    ) -> Result<Self, Self::Error> {
        let refund_status = enums::RefundStatus::from(item.response.status.clone());
        let response = if utils::is_refund_failure(refund_status) {
            Err(types::ErrorResponse::foreign_from((
                &item.response.error_information,
                &None,
                None,
                item.http_code,
                item.response.id.clone(),
            )))
        } else {
            Ok(types::RefundsResponseData {
                connector_refund_id: item.response.id,
                refund_status: enums::RefundStatus::from(item.response.status),
            })
        };

        Ok(Self {
            response,
            ..item.data
        })
    }
}

#[derive(Debug, Deserialize, Serialize)]
#[serde(rename_all = "camelCase")]
pub struct RsyncApplicationInformation {
    status: Option<WellsfargoRefundStatus>,
}

#[derive(Debug, Deserialize, Serialize)]
#[serde(rename_all = "camelCase")]
pub struct WellsfargoRsyncResponse {
    id: String,
    application_information: Option<RsyncApplicationInformation>,
    error_information: Option<WellsfargoErrorInformation>,
}

impl TryFrom<types::RefundsResponseRouterData<api::RSync, WellsfargoRsyncResponse>>
    for types::RefundsRouterData<api::RSync>
{
    type Error = error_stack::Report<errors::ConnectorError>;
    fn try_from(
        item: types::RefundsResponseRouterData<api::RSync, WellsfargoRsyncResponse>,
    ) -> Result<Self, Self::Error> {
        let response = match item
            .response
            .application_information
            .and_then(|application_information| application_information.status)
        {
            Some(status) => {
                let refund_status = enums::RefundStatus::from(status.clone());
                if utils::is_refund_failure(refund_status) {
                    if status == WellsfargoRefundStatus::Voided {
                        Err(types::ErrorResponse::foreign_from((
                            &Some(WellsfargoErrorInformation {
                                message: Some(consts::REFUND_VOIDED.to_string()),
                                reason: Some(consts::REFUND_VOIDED.to_string()),
                                details: None,
                            }),
                            &None,
                            None,
                            item.http_code,
                            item.response.id.clone(),
                        )))
                    } else {
                        Err(types::ErrorResponse::foreign_from((
                            &item.response.error_information,
                            &None,
                            None,
                            item.http_code,
                            item.response.id.clone(),
                        )))
                    }
                } else {
                    Ok(types::RefundsResponseData {
                        connector_refund_id: item.response.id,
                        refund_status,
                    })
                }
            }

            None => Ok(types::RefundsResponseData {
                connector_refund_id: item.response.id.clone(),
                refund_status: match item.data.response {
                    Ok(response) => response.refund_status,
                    Err(_) => common_enums::RefundStatus::Pending,
                },
            }),
        };

        Ok(Self {
            response,
            ..item.data
        })
    }
}

#[derive(Debug, Deserialize, Serialize)]
#[serde(rename_all = "camelCase")]
pub struct WellsfargoStandardErrorResponse {
    pub error_information: Option<ErrorInformation>,
    pub status: Option<String>,
    pub message: Option<String>,
    pub reason: Option<String>,
    pub details: Option<Vec<Details>>,
}

#[derive(Debug, Deserialize, Serialize)]
#[serde(rename_all = "camelCase")]
pub struct WellsfargoNotAvailableErrorResponse {
    pub errors: Vec<WellsfargoNotAvailableErrorObject>,
}

#[derive(Debug, Deserialize, Serialize)]
#[serde(rename_all = "camelCase")]
pub struct WellsfargoNotAvailableErrorObject {
    #[serde(rename = "type")]
    pub error_type: Option<String>,
    pub message: Option<String>,
}

#[derive(Debug, Deserialize, Serialize)]
#[serde(rename_all = "camelCase")]
pub struct WellsfargoServerErrorResponse {
    pub status: Option<String>,
    pub message: Option<String>,
    pub reason: Option<Reason>,
}

#[derive(Debug, Deserialize, Serialize)]
#[serde(rename_all = "SCREAMING_SNAKE_CASE")]
pub enum Reason {
    SystemError,
    ServerTimeout,
    ServiceTimeout,
}

#[derive(Debug, Deserialize, Serialize)]
pub struct WellsfargoAuthenticationErrorResponse {
    pub response: AuthenticationErrorInformation,
}

#[derive(Debug, Deserialize, Serialize)]
#[serde(untagged)]
pub enum WellsfargoErrorResponse {
    AuthenticationError(Box<WellsfargoAuthenticationErrorResponse>),
    //If the request resource is not available/exists in wellsfargo
    NotAvailableError(Box<WellsfargoNotAvailableErrorResponse>),
    StandardError(Box<WellsfargoStandardErrorResponse>),
}

#[derive(Debug, Deserialize, Clone, Serialize)]
#[serde(rename_all = "camelCase")]
pub struct Details {
    pub field: String,
    pub reason: String,
}

#[derive(Debug, Default, Deserialize, Serialize)]
pub struct ErrorInformation {
    pub message: String,
    pub reason: String,
    pub details: Option<Vec<Details>>,
}

#[derive(Debug, Default, Deserialize, Serialize)]
pub struct AuthenticationErrorInformation {
    pub rmsg: String,
}

impl
    ForeignFrom<(
        &Option<WellsfargoErrorInformation>,
        &Option<ClientRiskInformation>,
        Option<enums::AttemptStatus>,
        u16,
        String,
    )> for types::ErrorResponse
{
    fn foreign_from(
        (error_data, risk_information, attempt_status, status_code, transaction_id): (
            &Option<WellsfargoErrorInformation>,
            &Option<ClientRiskInformation>,
            Option<enums::AttemptStatus>,
            u16,
            String,
        ),
    ) -> Self {
        let avs_message = risk_information
            .clone()
            .map(|client_risk_information| {
                client_risk_information.rules.map(|rules| {
                    rules
                        .iter()
                        .map(|risk_info| {
                            risk_info.name.clone().map_or("".to_string(), |name| {
                                format!(" , {}", name.clone().expose())
                            })
                        })
                        .collect::<Vec<String>>()
                        .join("")
                })
            })
            .unwrap_or(Some("".to_string()));

        let detailed_error_info = error_data
            .clone()
            .map(|error_data| match error_data.details {
                Some(details) => details
                    .iter()
                    .map(|details| format!("{} : {}", details.field, details.reason))
                    .collect::<Vec<_>>()
                    .join(", "),
                None => "".to_string(),
            });

        let reason = get_error_reason(
            error_data.clone().and_then(|error_info| error_info.message),
            detailed_error_info,
            avs_message,
        );
        let error_message = error_data.clone().and_then(|error_info| error_info.reason);
        Self {
            code: error_message
                .clone()
                .unwrap_or(consts::NO_ERROR_CODE.to_string()),
            message: error_message
                .clone()
                .unwrap_or(consts::NO_ERROR_MESSAGE.to_string()),
            reason,
            status_code,
            attempt_status,
            connector_transaction_id: Some(transaction_id.clone()),
        }
    }
}

pub fn get_error_reason(
    error_info: Option<String>,
    detailed_error_info: Option<String>,
    avs_error_info: Option<String>,
) -> Option<String> {
    match (error_info, detailed_error_info, avs_error_info) {
        (Some(message), Some(details), Some(avs_message)) => Some(format!(
            "{}, detailed_error_information: {}, avs_message: {}",
            message, details, avs_message
        )),
        (Some(message), Some(details), None) => Some(format!(
            "{}, detailed_error_information: {}",
            message, details
        )),
        (Some(message), None, Some(avs_message)) => {
            Some(format!("{}, avs_message: {}", message, avs_message))
        }
        (None, Some(details), Some(avs_message)) => {
            Some(format!("{}, avs_message: {}", details, avs_message))
        }
        (Some(message), None, None) => Some(message),
        (None, Some(details), None) => Some(details),
        (None, None, Some(avs_message)) => Some(avs_message),
        (None, None, None) => None,
    }
}<|MERGE_RESOLUTION|>--- conflicted
+++ resolved
@@ -1794,6 +1794,7 @@
                 ),
                 incremental_authorization_allowed,
                 charge_id: None,
+                connector_customer_id: None,
             })
         }
     }
@@ -2010,6 +2011,7 @@
                         mandate_status == enums::AttemptStatus::Authorized,
                     ),
                     charge_id: None,
+                    connector_customer_id: None,
                 }),
             },
             connector_response,
@@ -2043,7 +2045,6 @@
     ) -> Result<Self, Self::Error> {
         let item = data.0;
         Ok(Self {
-<<<<<<< HEAD
             status: enums::AttemptStatus::from(item.response.status),
             response: Ok(types::PaymentsResponseData::TransactionResponse {
                 resource_id: types::ResponseId::ConnectorTransactionId(item.response.id),
@@ -2056,126 +2057,8 @@
                 charge_id: None,
                 connector_customer_id: None,
             }),
-=======
-            response: match item.response.error_information {
-                Some(error) => Ok(
-                    types::PaymentsResponseData::IncrementalAuthorizationResponse {
-                        status: common_enums::AuthorizationStatus::Failure,
-                        error_code: error.reason,
-                        error_message: error.message,
-                        connector_authorization_id: None,
-                    },
-                ),
-                _ => Ok(
-                    types::PaymentsResponseData::IncrementalAuthorizationResponse {
-                        status: item.response.status.into(),
-                        error_code: None,
-                        error_message: None,
-                        connector_authorization_id: None,
-                    },
-                ),
-            },
->>>>>>> 9f312aba
             ..item.data
         })
-    }
-}
-
-#[derive(Debug, Deserialize, Serialize)]
-#[serde(rename_all = "camelCase")]
-pub struct WellsfargoTransactionResponse {
-    id: String,
-    application_information: ApplicationInformation,
-    client_reference_information: Option<ClientReferenceInformation>,
-    error_information: Option<WellsfargoErrorInformation>,
-}
-
-#[derive(Clone, Debug, Deserialize, Serialize)]
-#[serde(rename_all = "camelCase")]
-pub struct ApplicationInformation {
-    status: Option<WellsfargoPaymentStatus>,
-}
-
-impl<F>
-    TryFrom<
-        types::ResponseRouterData<
-            F,
-            WellsfargoTransactionResponse,
-            types::PaymentsSyncData,
-            types::PaymentsResponseData,
-        >,
-    > for types::RouterData<F, types::PaymentsSyncData, types::PaymentsResponseData>
-{
-    type Error = error_stack::Report<errors::ConnectorError>;
-    fn try_from(
-        item: types::ResponseRouterData<
-            F,
-            WellsfargoTransactionResponse,
-            types::PaymentsSyncData,
-            types::PaymentsResponseData,
-        >,
-    ) -> Result<Self, Self::Error> {
-        match item.response.application_information.status {
-            Some(status) => {
-                let status = enums::AttemptStatus::foreign_from((
-                    status,
-                    item.data.request.is_auto_capture()?,
-                ));
-                let incremental_authorization_allowed =
-                    Some(status == enums::AttemptStatus::Authorized);
-                let risk_info: Option<ClientRiskInformation> = None;
-                if utils::is_payment_failure(status) {
-                    Ok(Self {
-                        response: Err(types::ErrorResponse::foreign_from((
-                            &item.response.error_information,
-                            &risk_info,
-                            Some(status),
-                            item.http_code,
-                            item.response.id.clone(),
-                        ))),
-                        status: enums::AttemptStatus::Failure,
-                        ..item.data
-                    })
-                } else {
-                    Ok(Self {
-                        status,
-                        response: Ok(types::PaymentsResponseData::TransactionResponse {
-                            resource_id: types::ResponseId::ConnectorTransactionId(
-                                item.response.id.clone(),
-                            ),
-                            redirection_data: None,
-                            mandate_reference: None,
-                            connector_metadata: None,
-                            network_txn_id: None,
-                            connector_response_reference_id: item
-                                .response
-                                .client_reference_information
-                                .map(|cref| cref.code)
-                                .unwrap_or(Some(item.response.id)),
-                            incremental_authorization_allowed,
-                            charge_id: None,
-                        }),
-                        ..item.data
-                    })
-                }
-            }
-            None => Ok(Self {
-                status: item.data.status,
-                response: Ok(types::PaymentsResponseData::TransactionResponse {
-                    resource_id: types::ResponseId::ConnectorTransactionId(
-                        item.response.id.clone(),
-                    ),
-                    redirection_data: None,
-                    mandate_reference: None,
-                    connector_metadata: None,
-                    network_txn_id: None,
-                    connector_response_reference_id: Some(item.response.id),
-                    incremental_authorization_allowed: None,
-                    charge_id: None,
-                }),
-                ..item.data
-            }),
-        }
     }
 }
 
