--- conflicted
+++ resolved
@@ -3,11 +3,7 @@
 use std::fmt::Debug;
 
 use error_stack::{IntoReport, ResultExt};
-<<<<<<< HEAD
 use masking::PeekInterface;
-=======
-use masking::ExposeInterface;
->>>>>>> 714cd275
 use transformers as mollie;
 
 use crate::{
@@ -79,11 +75,7 @@
             .change_context(errors::ConnectorError::FailedToObtainAuthType)?;
         Ok(vec![(
             headers::AUTHORIZATION.to_string(),
-<<<<<<< HEAD
             format!("Bearer {}", auth.api_key.peek()).into_masked(),
-=======
-            format!("Bearer {}", auth.api_key.expose()).into_masked(),
->>>>>>> 714cd275
         )])
     }
 
