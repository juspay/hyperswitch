use common_utils::{errors::CustomResult, ext_traits::ByteSliceExt};
use error_stack::ResultExt;
use masking::{ExposeInterface, Secret};
use serde::{Deserialize, Serialize};
use time::PrimitiveDateTime;
use url::Url;

use crate::{
    connector::utils::{
        self, to_connector_meta, ApplePayDecrypt, PaymentsCaptureRequestData, RouterData,
        WalletData,
    },
    consts,
    core::errors,
    services,
    types::{self, api, domain, storage::enums, transformers::ForeignFrom},
    unimplemented_payment_method,
};

#[derive(Debug, Serialize)]
pub struct CheckoutRouterData<T> {
    pub amount: i64,
    pub router_data: T,
}

impl<T>
    TryFrom<(
        &types::api::CurrencyUnit,
        types::storage::enums::Currency,
        i64,
        T,
    )> for CheckoutRouterData<T>
{
    type Error = error_stack::Report<errors::ConnectorError>;
    fn try_from(
        (_currency_unit, _currency, amount, item): (
            &types::api::CurrencyUnit,
            types::storage::enums::Currency,
            i64,
            T,
        ),
    ) -> Result<Self, Self::Error> {
        Ok(Self {
            amount,
            router_data: item,
        })
    }
}

#[derive(Debug, Serialize)]
#[serde(rename_all = "lowercase")]
#[serde(tag = "type", content = "token_data")]
pub enum TokenRequest {
    Googlepay(CheckoutGooglePayData),
    Applepay(CheckoutApplePayData),
}

#[derive(Debug, Serialize)]
#[serde(rename_all = "lowercase")]
#[serde(tag = "type", content = "token_data")]
pub enum PreDecryptedTokenRequest {
    Applepay(Box<CheckoutApplePayData>),
}

#[derive(Debug, Serialize, Deserialize)]
#[serde(rename_all = "camelCase")]
pub struct CheckoutGooglePayData {
    protocol_version: Secret<String>,
    signature: Secret<String>,
    signed_message: Secret<String>,
}

#[derive(Debug, Serialize, Deserialize)]
pub struct CheckoutApplePayData {
    version: Secret<String>,
    data: Secret<String>,
    signature: Secret<String>,
    header: CheckoutApplePayHeader,
}

#[derive(Debug, Serialize, Deserialize)]
#[serde(rename_all = "camelCase")]
pub struct CheckoutApplePayHeader {
    ephemeral_public_key: Secret<String>,
    public_key_hash: Secret<String>,
    transaction_id: Secret<String>,
}

impl TryFrom<&types::TokenizationRouterData> for TokenRequest {
    type Error = error_stack::Report<errors::ConnectorError>;
    fn try_from(item: &types::TokenizationRouterData) -> Result<Self, Self::Error> {
        match item.request.payment_method_data.clone() {
            domain::PaymentMethodData::Wallet(wallet_data) => match wallet_data.clone() {
<<<<<<< HEAD
                domain::WalletData::GooglePay(_data) => {
=======
                api_models::payments::WalletData::GooglePay(_data) => {
>>>>>>> 9cce1520
                    let json_wallet_data: CheckoutGooglePayData =
                        wallet_data.get_wallet_token_as_json("Google Pay".to_string())?;
                    Ok(Self::Googlepay(json_wallet_data))
                }
                domain::WalletData::ApplePay(_data) => {
                    let json_wallet_data: CheckoutApplePayData =
                        wallet_data.get_wallet_token_as_json("Apple Pay".to_string())?;
                    Ok(Self::Applepay(json_wallet_data))
                }
                domain::WalletData::AliPayQr(_)
                | domain::WalletData::AliPayRedirect(_)
                | domain::WalletData::AliPayHkRedirect(_)
                | domain::WalletData::MomoRedirect(_)
                | domain::WalletData::KakaoPayRedirect(_)
                | domain::WalletData::GoPayRedirect(_)
                | domain::WalletData::GcashRedirect(_)
                | domain::WalletData::ApplePayRedirect(_)
                | domain::WalletData::ApplePayThirdPartySdk(_)
                | domain::WalletData::DanaRedirect {}
                | domain::WalletData::GooglePayRedirect(_)
                | domain::WalletData::GooglePayThirdPartySdk(_)
                | domain::WalletData::MbWayRedirect(_)
                | domain::WalletData::MobilePayRedirect(_)
                | domain::WalletData::PaypalRedirect(_)
                | domain::WalletData::PaypalSdk(_)
                | domain::WalletData::SamsungPay(_)
                | domain::WalletData::TwintRedirect {}
                | domain::WalletData::VippsRedirect {}
                | domain::WalletData::TouchNGoRedirect(_)
                | domain::WalletData::WeChatPayRedirect(_)
                | domain::WalletData::CashappQr(_)
                | domain::WalletData::SwishQr(_)
                | domain::WalletData::WeChatPayQr(_) => {
                    Err(errors::ConnectorError::NotImplemented(
                        utils::get_unimplemented_payment_method_error_message("checkout"),
                    )
                    .into())
                }
            },
            domain::PaymentMethodData::Card(_)
            | domain::PaymentMethodData::PayLater(_)
            | domain::PaymentMethodData::BankRedirect(_)
            | domain::PaymentMethodData::BankDebit(_)
            | domain::PaymentMethodData::BankTransfer(_)
            | domain::PaymentMethodData::Crypto(_)
            | domain::PaymentMethodData::MandatePayment
            | domain::PaymentMethodData::Reward
            | domain::PaymentMethodData::Upi(_)
            | domain::PaymentMethodData::Voucher(_)
            | domain::PaymentMethodData::CardRedirect(_)
            | domain::PaymentMethodData::GiftCard(_)
            | domain::PaymentMethodData::CardToken(_) => {
                Err(errors::ConnectorError::NotImplemented(
                    utils::get_unimplemented_payment_method_error_message("checkout"),
                )
                .into())
            }
        }
    }
}

#[derive(Debug, Eq, PartialEq, Deserialize, Serialize)]
pub struct CheckoutTokenResponse {
    token: Secret<String>,
}

impl<F, T>
    TryFrom<types::ResponseRouterData<F, CheckoutTokenResponse, T, types::PaymentsResponseData>>
    for types::RouterData<F, T, types::PaymentsResponseData>
{
    type Error = error_stack::Report<errors::ConnectorError>;
    fn try_from(
        item: types::ResponseRouterData<F, CheckoutTokenResponse, T, types::PaymentsResponseData>,
    ) -> Result<Self, Self::Error> {
        Ok(Self {
            response: Ok(types::PaymentsResponseData::TokenizationResponse {
                token: item.response.token.expose(),
            }),
            ..item.data
        })
    }
}

#[derive(Debug, Serialize)]
pub struct CardSource {
    #[serde(rename = "type")]
    pub source_type: CheckoutSourceTypes,
    pub number: cards::CardNumber,
    pub expiry_month: Secret<String>,
    pub expiry_year: Secret<String>,
    pub cvv: Secret<String>,
}

#[derive(Debug, Serialize)]
pub struct WalletSource {
    #[serde(rename = "type")]
    pub source_type: CheckoutSourceTypes,
    pub token: Secret<String>,
}

#[derive(Debug, Serialize)]
#[serde(untagged)]
pub enum PaymentSource {
    Card(CardSource),
    Wallets(WalletSource),
    ApplePayPredecrypt(Box<ApplePayPredecrypt>),
}

#[derive(Debug, Serialize)]
pub struct ApplePayPredecrypt {
    token: Secret<String>,
    #[serde(rename = "type")]
    decrypt_type: String,
    token_type: String,
    expiry_month: Secret<String>,
    expiry_year: Secret<String>,
    eci: Option<String>,
    cryptogram: Secret<String>,
}

#[derive(Debug, Serialize)]
#[serde(rename_all = "lowercase")]
pub enum CheckoutSourceTypes {
    Card,
    Token,
}

pub struct CheckoutAuthType {
    pub(super) api_key: Secret<String>,
    pub(super) processing_channel_id: Secret<String>,
    pub(super) api_secret: Secret<String>,
}

#[derive(Debug, Serialize)]
pub struct ReturnUrl {
    pub success_url: Option<String>,
    pub failure_url: Option<String>,
}

#[derive(Debug, Serialize)]
pub struct PaymentsRequest {
    pub source: PaymentSource,
    pub amount: i64,
    pub currency: String,
    pub processing_channel_id: Secret<String>,
    #[serde(rename = "3ds")]
    pub three_ds: CheckoutThreeDS,
    #[serde(flatten)]
    pub return_url: ReturnUrl,
    pub capture: bool,
    pub reference: String,
    pub metadata: Option<Secret<serde_json::Value>>,
}

#[derive(Debug, Serialize, Deserialize)]
pub struct CheckoutMeta {
    pub psync_flow: CheckoutPaymentIntent,
}

#[derive(Debug, Clone, Serialize, Deserialize, Eq, PartialEq)]
pub enum CheckoutPaymentIntent {
    Capture,
    Authorize,
}

#[derive(Debug, Serialize)]
pub struct CheckoutThreeDS {
    enabled: bool,
    force_3ds: bool,
    eci: Option<String>,
    cryptogram: Option<String>,
    xid: Option<String>,
    version: Option<String>,
}

impl TryFrom<&types::ConnectorAuthType> for CheckoutAuthType {
    type Error = error_stack::Report<errors::ConnectorError>;
    fn try_from(auth_type: &types::ConnectorAuthType) -> Result<Self, Self::Error> {
        if let types::ConnectorAuthType::SignatureKey {
            api_key,
            api_secret,
            key1,
        } = auth_type
        {
            Ok(Self {
                api_key: api_key.to_owned(),
                api_secret: api_secret.to_owned(),
                processing_channel_id: key1.to_owned(),
            })
        } else {
            Err(errors::ConnectorError::FailedToObtainAuthType.into())
        }
    }
}
impl TryFrom<&CheckoutRouterData<&types::PaymentsAuthorizeRouterData>> for PaymentsRequest {
    type Error = error_stack::Report<errors::ConnectorError>;
    fn try_from(
        item: &CheckoutRouterData<&types::PaymentsAuthorizeRouterData>,
    ) -> Result<Self, Self::Error> {
        let source_var = match item.router_data.request.payment_method_data.clone() {
            domain::PaymentMethodData::Card(ccard) => {
                let a = PaymentSource::Card(CardSource {
                    source_type: CheckoutSourceTypes::Card,
                    number: ccard.card_number.clone(),
                    expiry_month: ccard.card_exp_month.clone(),
                    expiry_year: ccard.card_exp_year.clone(),
                    cvv: ccard.card_cvc,
                });
                Ok(a)
            }
            domain::PaymentMethodData::Wallet(wallet_data) => match wallet_data {
<<<<<<< HEAD
                domain::WalletData::GooglePay(_) => Ok(PaymentSource::Wallets(WalletSource {
                    source_type: CheckoutSourceTypes::Token,
                    token: match item.router_data.get_payment_method_token()? {
                        types::PaymentMethodToken::Token(token) => token.into(),
                        types::PaymentMethodToken::ApplePayDecrypt(_) => Err(
                            unimplemented_payment_method!("Apple Pay", "Simplified", "Checkout"),
                        )?,
                    },
                })),
                domain::WalletData::ApplePay(_) => {
=======
                api_models::payments::WalletData::GooglePay(_) => {
                    Ok(PaymentSource::Wallets(WalletSource {
                        source_type: CheckoutSourceTypes::Token,
                        token: match item.router_data.get_payment_method_token()? {
                            types::PaymentMethodToken::Token(token) => token.into(),
                            types::PaymentMethodToken::ApplePayDecrypt(_) => {
                                Err(unimplemented_payment_method!(
                                    "Apple Pay",
                                    "Simplified",
                                    "Checkout"
                                ))?
                            }
                        },
                    }))
                }
                api_models::payments::WalletData::ApplePay(_) => {
>>>>>>> 9cce1520
                    let payment_method_token = item.router_data.get_payment_method_token()?;
                    match payment_method_token {
                        types::PaymentMethodToken::Token(apple_pay_payment_token) => {
                            Ok(PaymentSource::Wallets(WalletSource {
                                source_type: CheckoutSourceTypes::Token,
                                token: apple_pay_payment_token.into(),
                            }))
                        }
                        types::PaymentMethodToken::ApplePayDecrypt(decrypt_data) => {
                            let exp_month = decrypt_data.get_expiry_month()?;
                            let expiry_year_4_digit = decrypt_data.get_four_digit_expiry_year()?;
                            Ok(PaymentSource::ApplePayPredecrypt(Box::new(
                                ApplePayPredecrypt {
                                    token: decrypt_data.application_primary_account_number,
                                    decrypt_type: "network_token".to_string(),
                                    token_type: "applepay".to_string(),
                                    expiry_month: exp_month,
                                    expiry_year: expiry_year_4_digit,
                                    eci: decrypt_data.payment_data.eci_indicator,
                                    cryptogram: decrypt_data.payment_data.online_payment_cryptogram,
                                },
                            )))
                        }
                    }
                }
                domain::WalletData::AliPayQr(_)
                | domain::WalletData::AliPayRedirect(_)
                | domain::WalletData::AliPayHkRedirect(_)
                | domain::WalletData::MomoRedirect(_)
                | domain::WalletData::KakaoPayRedirect(_)
                | domain::WalletData::GoPayRedirect(_)
                | domain::WalletData::GcashRedirect(_)
                | domain::WalletData::ApplePayRedirect(_)
                | domain::WalletData::ApplePayThirdPartySdk(_)
                | domain::WalletData::DanaRedirect {}
                | domain::WalletData::GooglePayRedirect(_)
                | domain::WalletData::GooglePayThirdPartySdk(_)
                | domain::WalletData::MbWayRedirect(_)
                | domain::WalletData::MobilePayRedirect(_)
                | domain::WalletData::PaypalRedirect(_)
                | domain::WalletData::PaypalSdk(_)
                | domain::WalletData::SamsungPay(_)
                | domain::WalletData::TwintRedirect {}
                | domain::WalletData::VippsRedirect {}
                | domain::WalletData::TouchNGoRedirect(_)
                | domain::WalletData::WeChatPayRedirect(_)
                | domain::WalletData::CashappQr(_)
                | domain::WalletData::SwishQr(_)
                | domain::WalletData::WeChatPayQr(_) => {
                    Err(errors::ConnectorError::NotImplemented(
                        utils::get_unimplemented_payment_method_error_message("checkout"),
                    ))
                }
            },

            domain::PaymentMethodData::PayLater(_)
            | domain::PaymentMethodData::BankRedirect(_)
            | domain::PaymentMethodData::BankDebit(_)
            | domain::PaymentMethodData::BankTransfer(_)
            | domain::PaymentMethodData::Crypto(_)
            | domain::PaymentMethodData::MandatePayment
            | domain::PaymentMethodData::Reward
            | domain::PaymentMethodData::Upi(_)
            | domain::PaymentMethodData::Voucher(_)
            | domain::PaymentMethodData::CardRedirect(_)
            | domain::PaymentMethodData::GiftCard(_)
            | domain::PaymentMethodData::CardToken(_) => {
                Err(errors::ConnectorError::NotImplemented(
                    utils::get_unimplemented_payment_method_error_message("checkout"),
                ))
            }
        }?;

        let authentication_data = item.router_data.request.authentication_data.as_ref();

        let three_ds = match item.router_data.auth_type {
            enums::AuthenticationType::ThreeDs => CheckoutThreeDS {
                enabled: true,
                force_3ds: true,
                eci: authentication_data.and_then(|auth| auth.eci.clone()),
                cryptogram: authentication_data.map(|auth| auth.cavv.clone()),
                xid: authentication_data.map(|auth| auth.threeds_server_transaction_id.clone()),
                version: authentication_data.map(|auth| auth.message_version.clone()),
            },
            enums::AuthenticationType::NoThreeDs => CheckoutThreeDS {
                enabled: false,
                force_3ds: false,
                eci: None,
                cryptogram: None,
                xid: None,
                version: None,
            },
        };

        let return_url = ReturnUrl {
            success_url: item
                .router_data
                .request
                .router_return_url
                .as_ref()
                .map(|return_url| format!("{return_url}?status=success")),
            failure_url: item
                .router_data
                .request
                .router_return_url
                .as_ref()
                .map(|return_url| format!("{return_url}?status=failure")),
        };

        let capture = matches!(
            item.router_data.request.capture_method,
            Some(enums::CaptureMethod::Automatic)
        );

        let connector_auth = &item.router_data.connector_auth_type;
        let auth_type: CheckoutAuthType = connector_auth.try_into()?;
        let processing_channel_id = auth_type.processing_channel_id;
        let metadata = item.router_data.request.metadata.clone();
        Ok(Self {
            source: source_var,
            amount: item.amount.to_owned(),
            currency: item.router_data.request.currency.to_string(),
            processing_channel_id,
            three_ds,
            return_url,
            capture,
            reference: item.router_data.connector_request_reference_id.clone(),
            metadata,
        })
    }
}

#[derive(Default, Clone, Debug, Eq, PartialEq, Deserialize, Serialize)]
pub enum CheckoutPaymentStatus {
    Authorized,
    #[default]
    Pending,
    #[serde(rename = "Card Verified")]
    CardVerified,
    Declined,
    Captured,
    #[serde(rename = "Retry Scheduled")]
    RetryScheduled,
    Voided,
    #[serde(rename = "Partially Captured")]
    PartiallyCaptured,
    #[serde(rename = "Partially Refunded")]
    PartiallyRefunded,
    Refunded,
    Canceled,
    Expired,
}

impl TryFrom<CheckoutWebhookEventType> for CheckoutPaymentStatus {
    type Error = error_stack::Report<errors::ConnectorError>;
    fn try_from(value: CheckoutWebhookEventType) -> Result<Self, Self::Error> {
        match value {
            CheckoutWebhookEventType::PaymentApproved => Ok(Self::Authorized),
            CheckoutWebhookEventType::PaymentCaptured => Ok(Self::Captured),
            CheckoutWebhookEventType::PaymentDeclined => Ok(Self::Declined),
            CheckoutWebhookEventType::AuthenticationStarted
            | CheckoutWebhookEventType::AuthenticationApproved
            | CheckoutWebhookEventType::AuthenticationAttempted => Ok(Self::Pending),
            CheckoutWebhookEventType::AuthenticationExpired
            | CheckoutWebhookEventType::AuthenticationFailed
            | CheckoutWebhookEventType::PaymentAuthenticationFailed
            | CheckoutWebhookEventType::PaymentCaptureDeclined => Ok(Self::Declined),
            CheckoutWebhookEventType::PaymentCanceled => Ok(Self::Canceled),
            CheckoutWebhookEventType::PaymentVoided => Ok(Self::Voided),
            CheckoutWebhookEventType::PaymentRefunded
            | CheckoutWebhookEventType::PaymentRefundDeclined
            | CheckoutWebhookEventType::DisputeReceived
            | CheckoutWebhookEventType::DisputeExpired
            | CheckoutWebhookEventType::DisputeAccepted
            | CheckoutWebhookEventType::DisputeCanceled
            | CheckoutWebhookEventType::DisputeEvidenceSubmitted
            | CheckoutWebhookEventType::DisputeEvidenceAcknowledgedByScheme
            | CheckoutWebhookEventType::DisputeEvidenceRequired
            | CheckoutWebhookEventType::DisputeArbitrationLost
            | CheckoutWebhookEventType::DisputeArbitrationWon
            | CheckoutWebhookEventType::DisputeWon
            | CheckoutWebhookEventType::DisputeLost
            | CheckoutWebhookEventType::Unknown => {
                Err(errors::ConnectorError::WebhookEventTypeNotFound.into())
            }
        }
    }
}

impl ForeignFrom<(CheckoutPaymentStatus, Option<enums::CaptureMethod>)> for enums::AttemptStatus {
    fn foreign_from(item: (CheckoutPaymentStatus, Option<enums::CaptureMethod>)) -> Self {
        let (status, capture_method) = item;
        match status {
            CheckoutPaymentStatus::Authorized => {
                if capture_method == Some(enums::CaptureMethod::Automatic)
                    || capture_method.is_none()
                {
                    Self::Pending
                } else {
                    Self::Authorized
                }
            }
            CheckoutPaymentStatus::Captured
            | CheckoutPaymentStatus::PartiallyRefunded
            | CheckoutPaymentStatus::Refunded => Self::Charged,
            CheckoutPaymentStatus::PartiallyCaptured => Self::PartialCharged,
            CheckoutPaymentStatus::Declined
            | CheckoutPaymentStatus::Expired
            | CheckoutPaymentStatus::Canceled => Self::Failure,
            CheckoutPaymentStatus::Pending => Self::AuthenticationPending,
            CheckoutPaymentStatus::CardVerified | CheckoutPaymentStatus::RetryScheduled => {
                Self::Pending
            }
            CheckoutPaymentStatus::Voided => Self::Voided,
        }
    }
}

impl ForeignFrom<(CheckoutPaymentStatus, CheckoutPaymentIntent)> for enums::AttemptStatus {
    fn foreign_from(item: (CheckoutPaymentStatus, CheckoutPaymentIntent)) -> Self {
        let (status, psync_flow) = item;

        match status {
            CheckoutPaymentStatus::Authorized => {
                if psync_flow == CheckoutPaymentIntent::Capture {
                    Self::Pending
                } else {
                    Self::Authorized
                }
            }
            CheckoutPaymentStatus::Captured
            | CheckoutPaymentStatus::PartiallyRefunded
            | CheckoutPaymentStatus::Refunded => Self::Charged,
            CheckoutPaymentStatus::PartiallyCaptured => Self::PartialCharged,
            CheckoutPaymentStatus::Declined
            | CheckoutPaymentStatus::Expired
            | CheckoutPaymentStatus::Canceled => Self::Failure,
            CheckoutPaymentStatus::Pending => Self::AuthenticationPending,
            CheckoutPaymentStatus::CardVerified | CheckoutPaymentStatus::RetryScheduled => {
                Self::Pending
            }
            CheckoutPaymentStatus::Voided => Self::Voided,
        }
    }
}

impl ForeignFrom<(CheckoutPaymentStatus, Option<Balances>)> for enums::AttemptStatus {
    fn foreign_from(item: (CheckoutPaymentStatus, Option<Balances>)) -> Self {
        let (status, balances) = item;

        match status {
            CheckoutPaymentStatus::Authorized => {
                if let Some(Balances {
                    available_to_capture: 0,
                }) = balances
                {
                    Self::Charged
                } else {
                    Self::Authorized
                }
            }
            CheckoutPaymentStatus::Captured
            | CheckoutPaymentStatus::PartiallyRefunded
            | CheckoutPaymentStatus::Refunded => Self::Charged,
            CheckoutPaymentStatus::PartiallyCaptured => Self::PartialCharged,
            CheckoutPaymentStatus::Declined
            | CheckoutPaymentStatus::Expired
            | CheckoutPaymentStatus::Canceled => Self::Failure,
            CheckoutPaymentStatus::Pending => Self::AuthenticationPending,
            CheckoutPaymentStatus::CardVerified | CheckoutPaymentStatus::RetryScheduled => {
                Self::Pending
            }
            CheckoutPaymentStatus::Voided => Self::Voided,
        }
    }
}

#[derive(Clone, Debug, Eq, PartialEq, Deserialize, Serialize)]
pub struct Href {
    #[serde(rename = "href")]
    redirection_url: Url,
}

#[derive(Clone, Debug, Default, Eq, PartialEq, Deserialize, Serialize)]
pub struct Links {
    redirect: Option<Href>,
}
#[derive(Clone, Debug, Default, Eq, PartialEq, Deserialize, Serialize)]
pub struct PaymentsResponse {
    id: String,
    amount: Option<i32>,
    currency: Option<String>,
    action_id: Option<String>,
    status: CheckoutPaymentStatus,
    #[serde(rename = "_links")]
    links: Links,
    balances: Option<Balances>,
    reference: Option<String>,
    response_code: Option<String>,
    response_summary: Option<String>,
    approved: Option<bool>,
    processed_on: Option<String>,
}

#[derive(Debug, Deserialize, Serialize)]
#[serde(untagged)]
pub enum PaymentsResponseEnum {
    ActionResponse(Vec<ActionResponse>),
    PaymentResponse(Box<PaymentsResponse>),
}

#[derive(Clone, Debug, Default, Eq, PartialEq, Deserialize, Serialize)]
pub struct Balances {
    available_to_capture: i32,
}

fn get_connector_meta(
    capture_method: enums::CaptureMethod,
) -> CustomResult<serde_json::Value, errors::ConnectorError> {
    match capture_method {
        enums::CaptureMethod::Automatic => Ok(serde_json::json!(CheckoutMeta {
            psync_flow: CheckoutPaymentIntent::Capture,
        })),
        enums::CaptureMethod::Manual | enums::CaptureMethod::ManualMultiple => {
            Ok(serde_json::json!(CheckoutMeta {
                psync_flow: CheckoutPaymentIntent::Authorize,
            }))
        }
        enums::CaptureMethod::Scheduled => {
            Err(errors::ConnectorError::CaptureMethodNotSupported.into())
        }
    }
}

impl TryFrom<types::PaymentsResponseRouterData<PaymentsResponse>>
    for types::PaymentsAuthorizeRouterData
{
    type Error = error_stack::Report<errors::ConnectorError>;
    fn try_from(
        item: types::PaymentsResponseRouterData<PaymentsResponse>,
    ) -> Result<Self, Self::Error> {
        let connector_meta =
            get_connector_meta(item.data.request.capture_method.unwrap_or_default())?;

        let redirection_data = item.response.links.redirect.map(|href| {
            services::RedirectForm::from((href.redirection_url, services::Method::Get))
        });
        let status = enums::AttemptStatus::foreign_from((
            item.response.status,
            item.data.request.capture_method,
        ));
        let error_response = if status == enums::AttemptStatus::Failure {
            Some(types::ErrorResponse {
                status_code: item.http_code,
                code: item
                    .response
                    .response_code
                    .unwrap_or_else(|| consts::NO_ERROR_CODE.to_string()),
                message: item
                    .response
                    .response_summary
                    .clone()
                    .unwrap_or_else(|| consts::NO_ERROR_MESSAGE.to_string()),
                reason: item.response.response_summary,
                attempt_status: None,
                connector_transaction_id: Some(item.response.id.clone()),
            })
        } else {
            None
        };
        let payments_response_data = types::PaymentsResponseData::TransactionResponse {
            resource_id: types::ResponseId::ConnectorTransactionId(item.response.id.clone()),
            redirection_data,
            mandate_reference: None,
            connector_metadata: Some(connector_meta),
            network_txn_id: None,
            connector_response_reference_id: Some(
                item.response.reference.unwrap_or(item.response.id),
            ),
            incremental_authorization_allowed: None,
        };
        Ok(Self {
            status,
            response: error_response.map_or_else(|| Ok(payments_response_data), Err),
            ..item.data
        })
    }
}

impl TryFrom<types::PaymentsSyncResponseRouterData<PaymentsResponse>>
    for types::PaymentsSyncRouterData
{
    type Error = error_stack::Report<errors::ConnectorError>;
    fn try_from(
        item: types::PaymentsSyncResponseRouterData<PaymentsResponse>,
    ) -> Result<Self, Self::Error> {
        let redirection_data = item.response.links.redirect.map(|href| {
            services::RedirectForm::from((href.redirection_url, services::Method::Get))
        });
        let checkout_meta: CheckoutMeta =
            to_connector_meta(item.data.request.connector_meta.clone())?;
        let status =
            enums::AttemptStatus::foreign_from((item.response.status, checkout_meta.psync_flow));
        let error_response = if status == enums::AttemptStatus::Failure {
            Some(types::ErrorResponse {
                status_code: item.http_code,
                code: item
                    .response
                    .response_code
                    .unwrap_or_else(|| consts::NO_ERROR_CODE.to_string()),
                message: item
                    .response
                    .response_summary
                    .clone()
                    .unwrap_or_else(|| consts::NO_ERROR_MESSAGE.to_string()),
                reason: item.response.response_summary,
                attempt_status: None,
                connector_transaction_id: Some(item.response.id.clone()),
            })
        } else {
            None
        };
        let payments_response_data = types::PaymentsResponseData::TransactionResponse {
            resource_id: types::ResponseId::ConnectorTransactionId(item.response.id.clone()),
            redirection_data,
            mandate_reference: None,
            connector_metadata: None,
            network_txn_id: None,
            connector_response_reference_id: Some(
                item.response.reference.unwrap_or(item.response.id),
            ),
            incremental_authorization_allowed: None,
        };
        Ok(Self {
            status,
            response: error_response.map_or_else(|| Ok(payments_response_data), Err),
            ..item.data
        })
    }
}

impl TryFrom<types::PaymentsSyncResponseRouterData<PaymentsResponseEnum>>
    for types::PaymentsSyncRouterData
{
    type Error = error_stack::Report<errors::ConnectorError>;

    fn try_from(
        item: types::PaymentsSyncResponseRouterData<PaymentsResponseEnum>,
    ) -> Result<Self, Self::Error> {
        let capture_sync_response_list = match item.response {
            PaymentsResponseEnum::PaymentResponse(payments_response) => {
                // for webhook consumption flow
                utils::construct_captures_response_hashmap(vec![payments_response])
            }
            PaymentsResponseEnum::ActionResponse(action_list) => {
                // for captures sync
                utils::construct_captures_response_hashmap(action_list)
            }
        };
        Ok(Self {
            response: Ok(types::PaymentsResponseData::MultipleCaptureResponse {
                capture_sync_response_list,
            }),
            ..item.data
        })
    }
}

#[derive(Clone, Default, Debug, Eq, PartialEq, Serialize)]
pub struct PaymentVoidRequest {
    reference: String,
}
#[derive(Clone, Default, Debug, Eq, PartialEq, Deserialize, Serialize)]
pub struct PaymentVoidResponse {
    #[serde(skip)]
    pub(super) status: u16,
    action_id: String,
    reference: String,
}

impl From<&PaymentVoidResponse> for enums::AttemptStatus {
    fn from(item: &PaymentVoidResponse) -> Self {
        if item.status == 202 {
            Self::Voided
        } else {
            Self::VoidFailed
        }
    }
}

impl TryFrom<types::PaymentsCancelResponseRouterData<PaymentVoidResponse>>
    for types::PaymentsCancelRouterData
{
    type Error = error_stack::Report<errors::ConnectorError>;
    fn try_from(
        item: types::PaymentsCancelResponseRouterData<PaymentVoidResponse>,
    ) -> Result<Self, Self::Error> {
        let response = &item.response;
        Ok(Self {
            response: Ok(types::PaymentsResponseData::TransactionResponse {
                resource_id: types::ResponseId::ConnectorTransactionId(response.action_id.clone()),
                redirection_data: None,
                mandate_reference: None,
                connector_metadata: None,
                network_txn_id: None,
                connector_response_reference_id: None,
                incremental_authorization_allowed: None,
            }),
            status: response.into(),
            ..item.data
        })
    }
}

impl TryFrom<&types::PaymentsCancelRouterData> for PaymentVoidRequest {
    type Error = error_stack::Report<errors::ConnectorError>;
    fn try_from(item: &types::PaymentsCancelRouterData) -> Result<Self, Self::Error> {
        Ok(Self {
            reference: item.request.connector_transaction_id.clone(),
        })
    }
}

#[derive(Debug, Serialize)]
pub enum CaptureType {
    Final,
    NonFinal,
}

#[derive(Debug, Serialize)]
pub struct PaymentCaptureRequest {
    pub amount: Option<i64>,
    pub capture_type: Option<CaptureType>,
    pub processing_channel_id: Secret<String>,
    pub reference: Option<String>,
}

impl TryFrom<&CheckoutRouterData<&types::PaymentsCaptureRouterData>> for PaymentCaptureRequest {
    type Error = error_stack::Report<errors::ConnectorError>;
    fn try_from(
        item: &CheckoutRouterData<&types::PaymentsCaptureRouterData>,
    ) -> Result<Self, Self::Error> {
        let connector_auth = &item.router_data.connector_auth_type;
        let auth_type: CheckoutAuthType = connector_auth.try_into()?;
        let processing_channel_id = auth_type.processing_channel_id;
        let capture_type = if item.router_data.request.is_multiple_capture() {
            CaptureType::NonFinal
        } else {
            CaptureType::Final
        };
        let reference = item
            .router_data
            .request
            .multiple_capture_data
            .as_ref()
            .map(|multiple_capture_data| multiple_capture_data.capture_reference.clone());
        Ok(Self {
            amount: Some(item.amount.to_owned()),
            capture_type: Some(capture_type),
            processing_channel_id,
            reference, // hyperswitch's reference for this capture
        })
    }
}

#[derive(Debug, Deserialize, Serialize)]
pub struct PaymentCaptureResponse {
    pub action_id: String,
    pub reference: Option<String>,
}

impl TryFrom<types::PaymentsCaptureResponseRouterData<PaymentCaptureResponse>>
    for types::PaymentsCaptureRouterData
{
    type Error = error_stack::Report<errors::ConnectorError>;
    fn try_from(
        item: types::PaymentsCaptureResponseRouterData<PaymentCaptureResponse>,
    ) -> Result<Self, Self::Error> {
        let connector_meta = serde_json::json!(CheckoutMeta {
            psync_flow: CheckoutPaymentIntent::Capture,
        });
        let (status, amount_captured) = if item.http_code == 202 {
            (
                enums::AttemptStatus::Charged,
                Some(item.data.request.amount_to_capture),
            )
        } else {
            (enums::AttemptStatus::Pending, None)
        };

        // if multiple capture request, return capture action_id so that it will be updated in the captures table.
        // else return previous connector_transaction_id.
        let resource_id = if item.data.request.is_multiple_capture() {
            item.response.action_id
        } else {
            item.data.request.connector_transaction_id.to_owned()
        };

        Ok(Self {
            response: Ok(types::PaymentsResponseData::TransactionResponse {
                resource_id: types::ResponseId::ConnectorTransactionId(resource_id),
                redirection_data: None,
                mandate_reference: None,
                connector_metadata: Some(connector_meta),
                network_txn_id: None,
                connector_response_reference_id: item.response.reference,
                incremental_authorization_allowed: None,
            }),
            status,
            amount_captured,
            ..item.data
        })
    }
}

#[derive(Clone, Debug, Serialize, Deserialize)]
pub struct RefundRequest {
    amount: Option<i64>,
    reference: String,
}

impl<F> TryFrom<&CheckoutRouterData<&types::RefundsRouterData<F>>> for RefundRequest {
    type Error = error_stack::Report<errors::ConnectorError>;
    fn try_from(
        item: &CheckoutRouterData<&types::RefundsRouterData<F>>,
    ) -> Result<Self, Self::Error> {
        let reference = item.router_data.request.refund_id.clone();
        Ok(Self {
            amount: Some(item.amount.to_owned()),
            reference,
        })
    }
}
#[allow(dead_code)]
#[derive(Deserialize, Debug, Serialize)]
pub struct RefundResponse {
    action_id: String,
    reference: String,
}

#[derive(Deserialize)]
pub struct CheckoutRefundResponse {
    pub(super) status: u16,
    pub(super) response: RefundResponse,
}

impl From<&CheckoutRefundResponse> for enums::RefundStatus {
    fn from(item: &CheckoutRefundResponse) -> Self {
        if item.status == 202 {
            Self::Success
        } else {
            Self::Failure
        }
    }
}

impl TryFrom<types::RefundsResponseRouterData<api::Execute, CheckoutRefundResponse>>
    for types::RefundsRouterData<api::Execute>
{
    type Error = error_stack::Report<errors::ConnectorError>;
    fn try_from(
        item: types::RefundsResponseRouterData<api::Execute, CheckoutRefundResponse>,
    ) -> Result<Self, Self::Error> {
        let refund_status = enums::RefundStatus::from(&item.response);
        Ok(Self {
            response: Ok(types::RefundsResponseData {
                connector_refund_id: item.response.response.action_id.clone(),
                refund_status,
            }),
            ..item.data
        })
    }
}

impl TryFrom<types::RefundsResponseRouterData<api::RSync, CheckoutRefundResponse>>
    for types::RefundsRouterData<api::RSync>
{
    type Error = error_stack::Report<errors::ConnectorError>;
    fn try_from(
        item: types::RefundsResponseRouterData<api::RSync, CheckoutRefundResponse>,
    ) -> Result<Self, Self::Error> {
        let refund_status = enums::RefundStatus::from(&item.response);
        Ok(Self {
            response: Ok(types::RefundsResponseData {
                connector_refund_id: item.response.response.action_id.clone(),
                refund_status,
            }),
            ..item.data
        })
    }
}

#[derive(Debug, Default, Eq, PartialEq, Deserialize, Serialize)]
pub struct ErrorResponse {
    pub request_id: Option<String>,
    pub error_type: Option<String>,
    pub error_codes: Option<Vec<String>>,
}

#[derive(Deserialize, Debug, PartialEq, Serialize)]
pub enum ActionType {
    Authorization,
    Void,
    Capture,
    Refund,
    Payout,
    Return,
    #[serde(rename = "Card Verification")]
    CardVerification,
}

#[derive(Deserialize, Debug, Serialize)]
pub struct ActionResponse {
    #[serde(rename = "id")]
    pub action_id: String,
    pub amount: i64,
    #[serde(rename = "type")]
    pub action_type: ActionType,
    pub approved: Option<bool>,
    pub reference: Option<String>,
}

impl From<&ActionResponse> for enums::RefundStatus {
    fn from(item: &ActionResponse) -> Self {
        match item.approved {
            Some(true) => Self::Success,
            Some(false) => Self::Failure,
            None => Self::Pending,
        }
    }
}

impl utils::MultipleCaptureSyncResponse for ActionResponse {
    fn get_connector_capture_id(&self) -> String {
        self.action_id.clone()
    }

    fn get_capture_attempt_status(&self) -> enums::AttemptStatus {
        match self.approved {
            Some(true) => enums::AttemptStatus::Charged,
            Some(false) => enums::AttemptStatus::Failure,
            None => enums::AttemptStatus::Pending,
        }
    }

    fn get_connector_reference_id(&self) -> Option<String> {
        self.reference.clone()
    }

    fn is_capture_response(&self) -> bool {
        self.action_type == ActionType::Capture
    }

    fn get_amount_captured(&self) -> Option<i64> {
        Some(self.amount)
    }
}

impl utils::MultipleCaptureSyncResponse for Box<PaymentsResponse> {
    fn get_connector_capture_id(&self) -> String {
        self.action_id.clone().unwrap_or("".into())
    }

    fn get_capture_attempt_status(&self) -> enums::AttemptStatus {
        enums::AttemptStatus::foreign_from((self.status.clone(), self.balances.clone()))
    }

    fn get_connector_reference_id(&self) -> Option<String> {
        self.reference.clone()
    }

    fn is_capture_response(&self) -> bool {
        self.status == CheckoutPaymentStatus::Captured
    }
    fn get_amount_captured(&self) -> Option<i64> {
        self.amount.map(Into::into)
    }
}

#[derive(Debug, Clone, serde::Deserialize, Eq, PartialEq)]
#[serde(rename_all = "lowercase")]
pub enum CheckoutRedirectResponseStatus {
    Success,
    Failure,
}

#[derive(Debug, Clone, serde::Deserialize, Eq, PartialEq)]
pub struct CheckoutRedirectResponse {
    pub status: Option<CheckoutRedirectResponseStatus>,
    #[serde(rename = "cko-session-id")]
    pub cko_session_id: Option<String>,
}

impl TryFrom<types::RefundsResponseRouterData<api::Execute, &ActionResponse>>
    for types::RefundsRouterData<api::Execute>
{
    type Error = error_stack::Report<errors::ConnectorError>;
    fn try_from(
        item: types::RefundsResponseRouterData<api::Execute, &ActionResponse>,
    ) -> Result<Self, Self::Error> {
        let refund_status = enums::RefundStatus::from(item.response);
        Ok(Self {
            response: Ok(types::RefundsResponseData {
                connector_refund_id: item.response.action_id.clone(),
                refund_status,
            }),
            ..item.data
        })
    }
}

impl TryFrom<types::RefundsResponseRouterData<api::RSync, &ActionResponse>>
    for types::RefundsRouterData<api::RSync>
{
    type Error = error_stack::Report<errors::ConnectorError>;
    fn try_from(
        item: types::RefundsResponseRouterData<api::RSync, &ActionResponse>,
    ) -> Result<Self, Self::Error> {
        let refund_status = enums::RefundStatus::from(item.response);
        Ok(Self {
            response: Ok(types::RefundsResponseData {
                connector_refund_id: item.response.action_id.clone(),
                refund_status,
            }),
            ..item.data
        })
    }
}

impl From<CheckoutRedirectResponseStatus> for enums::AttemptStatus {
    fn from(item: CheckoutRedirectResponseStatus) -> Self {
        match item {
            CheckoutRedirectResponseStatus::Success => Self::AuthenticationSuccessful,
            CheckoutRedirectResponseStatus::Failure => Self::Failure,
        }
    }
}

pub fn is_refund_event(event_code: &CheckoutWebhookEventType) -> bool {
    matches!(
        event_code,
        CheckoutWebhookEventType::PaymentRefunded | CheckoutWebhookEventType::PaymentRefundDeclined
    )
}

pub fn is_chargeback_event(event_code: &CheckoutWebhookEventType) -> bool {
    matches!(
        event_code,
        CheckoutWebhookEventType::DisputeReceived
            | CheckoutWebhookEventType::DisputeExpired
            | CheckoutWebhookEventType::DisputeAccepted
            | CheckoutWebhookEventType::DisputeCanceled
            | CheckoutWebhookEventType::DisputeEvidenceSubmitted
            | CheckoutWebhookEventType::DisputeEvidenceAcknowledgedByScheme
            | CheckoutWebhookEventType::DisputeEvidenceRequired
            | CheckoutWebhookEventType::DisputeArbitrationLost
            | CheckoutWebhookEventType::DisputeArbitrationWon
            | CheckoutWebhookEventType::DisputeWon
            | CheckoutWebhookEventType::DisputeLost
    )
}

#[derive(Debug, Deserialize, strum::Display, Clone)]
#[serde(rename_all = "snake_case")]
pub enum CheckoutWebhookEventType {
    AuthenticationStarted,
    AuthenticationApproved,
    AuthenticationAttempted,
    AuthenticationExpired,
    AuthenticationFailed,
    PaymentApproved,
    PaymentCaptured,
    PaymentDeclined,
    PaymentRefunded,
    PaymentRefundDeclined,
    PaymentAuthenticationFailed,
    PaymentCanceled,
    PaymentCaptureDeclined,
    PaymentVoided,
    DisputeReceived,
    DisputeExpired,
    DisputeAccepted,
    DisputeCanceled,
    DisputeEvidenceSubmitted,
    DisputeEvidenceAcknowledgedByScheme,
    DisputeEvidenceRequired,
    DisputeArbitrationLost,
    DisputeArbitrationWon,
    DisputeWon,
    DisputeLost,
    #[serde(other)]
    Unknown,
}

#[derive(Debug, Deserialize)]
pub struct CheckoutWebhookEventTypeBody {
    #[serde(rename = "type")]
    pub transaction_type: CheckoutWebhookEventType,
}

#[derive(Debug, Deserialize)]
pub struct CheckoutWebhookData {
    pub id: String,
    pub payment_id: Option<String>,
    pub action_id: Option<String>,
    pub reference: Option<String>,
    pub amount: i32,
    pub balances: Option<Balances>,
    pub response_code: Option<String>,
    pub response_summary: Option<String>,
    pub currency: String,
    pub processed_on: Option<String>,
    pub approved: Option<bool>,
}

#[derive(Debug, Deserialize)]
pub struct CheckoutWebhookBody {
    #[serde(rename = "type")]
    pub transaction_type: CheckoutWebhookEventType,
    pub data: CheckoutWebhookData,
    #[serde(rename = "_links")]
    pub links: Links,
}

#[derive(Debug, Deserialize)]
pub struct CheckoutDisputeWebhookData {
    pub id: String,
    pub payment_id: Option<String>,
    pub action_id: Option<String>,
    pub amount: i32,
    pub currency: String,
    #[serde(default, with = "common_utils::custom_serde::iso8601::option")]
    pub evidence_required_by: Option<PrimitiveDateTime>,
    pub reason_code: Option<String>,
    #[serde(default, with = "common_utils::custom_serde::iso8601::option")]
    pub date: Option<PrimitiveDateTime>,
}
#[derive(Debug, Deserialize)]
pub struct CheckoutDisputeWebhookBody {
    #[serde(rename = "type")]
    pub transaction_type: CheckoutDisputeTransactionType,
    pub data: CheckoutDisputeWebhookData,
    #[serde(default, with = "common_utils::custom_serde::iso8601::option")]
    pub created_on: Option<PrimitiveDateTime>,
}
#[derive(Debug, Deserialize, strum::Display, Clone)]
#[serde(rename_all = "snake_case")]
pub enum CheckoutDisputeTransactionType {
    DisputeReceived,
    DisputeExpired,
    DisputeAccepted,
    DisputeCanceled,
    DisputeEvidenceSubmitted,
    DisputeEvidenceAcknowledgedByScheme,
    DisputeEvidenceRequired,
    DisputeArbitrationLost,
    DisputeArbitrationWon,
    DisputeWon,
    DisputeLost,
}

impl From<CheckoutWebhookEventType> for api::IncomingWebhookEvent {
    fn from(transaction_type: CheckoutWebhookEventType) -> Self {
        match transaction_type {
            CheckoutWebhookEventType::AuthenticationStarted
            | CheckoutWebhookEventType::AuthenticationApproved
            | CheckoutWebhookEventType::AuthenticationAttempted => Self::EventNotSupported,
            CheckoutWebhookEventType::AuthenticationExpired
            | CheckoutWebhookEventType::AuthenticationFailed
            | CheckoutWebhookEventType::PaymentAuthenticationFailed => {
                Self::PaymentIntentAuthorizationFailure
            }
            CheckoutWebhookEventType::PaymentApproved => Self::EventNotSupported,
            CheckoutWebhookEventType::PaymentCaptured => Self::PaymentIntentSuccess,
            CheckoutWebhookEventType::PaymentDeclined => Self::PaymentIntentFailure,
            CheckoutWebhookEventType::PaymentRefunded => Self::RefundSuccess,
            CheckoutWebhookEventType::PaymentRefundDeclined => Self::RefundFailure,
            CheckoutWebhookEventType::PaymentCanceled => Self::PaymentIntentCancelFailure,
            CheckoutWebhookEventType::PaymentCaptureDeclined => Self::PaymentIntentCaptureFailure,
            CheckoutWebhookEventType::PaymentVoided => Self::PaymentIntentCancelled,
            CheckoutWebhookEventType::DisputeReceived
            | CheckoutWebhookEventType::DisputeEvidenceRequired => Self::DisputeOpened,
            CheckoutWebhookEventType::DisputeExpired => Self::DisputeExpired,
            CheckoutWebhookEventType::DisputeAccepted => Self::DisputeAccepted,
            CheckoutWebhookEventType::DisputeCanceled => Self::DisputeCancelled,
            CheckoutWebhookEventType::DisputeEvidenceSubmitted
            | CheckoutWebhookEventType::DisputeEvidenceAcknowledgedByScheme => {
                Self::DisputeChallenged
            }
            CheckoutWebhookEventType::DisputeWon
            | CheckoutWebhookEventType::DisputeArbitrationWon => Self::DisputeWon,
            CheckoutWebhookEventType::DisputeLost
            | CheckoutWebhookEventType::DisputeArbitrationLost => Self::DisputeLost,
            CheckoutWebhookEventType::Unknown => Self::EventNotSupported,
        }
    }
}

impl From<CheckoutDisputeTransactionType> for api_models::enums::DisputeStage {
    fn from(code: CheckoutDisputeTransactionType) -> Self {
        match code {
            CheckoutDisputeTransactionType::DisputeArbitrationLost
            | CheckoutDisputeTransactionType::DisputeArbitrationWon => Self::PreArbitration,
            CheckoutDisputeTransactionType::DisputeReceived
            | CheckoutDisputeTransactionType::DisputeExpired
            | CheckoutDisputeTransactionType::DisputeAccepted
            | CheckoutDisputeTransactionType::DisputeCanceled
            | CheckoutDisputeTransactionType::DisputeEvidenceSubmitted
            | CheckoutDisputeTransactionType::DisputeEvidenceAcknowledgedByScheme
            | CheckoutDisputeTransactionType::DisputeEvidenceRequired
            | CheckoutDisputeTransactionType::DisputeWon
            | CheckoutDisputeTransactionType::DisputeLost => Self::Dispute,
        }
    }
}

#[derive(Debug, Deserialize)]
pub struct CheckoutWebhookObjectResource {
    pub data: serde_json::Value,
}

pub fn construct_file_upload_request(
    file_upload_router_data: types::UploadFileRouterData,
) -> CustomResult<reqwest::multipart::Form, errors::ConnectorError> {
    let request = file_upload_router_data.request;
    let mut multipart = reqwest::multipart::Form::new();
    multipart = multipart.text("purpose", "dispute_evidence");
    let file_data = reqwest::multipart::Part::bytes(request.file)
        .file_name(format!(
            "{}.{}",
            request.file_key,
            request
                .file_type
                .as_ref()
                .split('/')
                .last()
                .unwrap_or_default()
        ))
        .mime_str(request.file_type.as_ref())
        .change_context(errors::ConnectorError::RequestEncodingFailed)
        .attach_printable("Failure in constructing file data")?;
    multipart = multipart.part("file", file_data);
    Ok(multipart)
}

#[derive(Debug, Deserialize, Serialize)]
pub struct FileUploadResponse {
    #[serde(rename = "id")]
    pub file_id: String,
}

#[derive(Default, Debug, Serialize)]
pub struct Evidence {
    pub proof_of_delivery_or_service_file: Option<String>,
    pub invoice_or_receipt_file: Option<String>,
    pub invoice_showing_distinct_transactions_file: Option<String>,
    pub customer_communication_file: Option<String>,
    pub refund_or_cancellation_policy_file: Option<String>,
    pub recurring_transaction_agreement_file: Option<String>,
    pub additional_evidence_file: Option<String>,
}

impl TryFrom<&api::IncomingWebhookRequestDetails<'_>> for PaymentsResponse {
    type Error = error_stack::Report<errors::ConnectorError>;

    fn try_from(request: &api::IncomingWebhookRequestDetails<'_>) -> Result<Self, Self::Error> {
        let details: CheckoutWebhookBody = request
            .body
            .parse_struct("CheckoutWebhookBody")
            .change_context(errors::ConnectorError::WebhookReferenceIdNotFound)?;
        let data = details.data;
        let psync_struct = Self {
            id: data.payment_id.unwrap_or(data.id),
            amount: Some(data.amount),
            status: CheckoutPaymentStatus::try_from(details.transaction_type)?,
            links: details.links,
            balances: data.balances,
            reference: data.reference,
            response_code: data.response_code,
            response_summary: data.response_summary,
            action_id: data.action_id,
            currency: Some(data.currency),
            processed_on: data.processed_on,
            approved: data.approved,
        };

        Ok(psync_struct)
    }
}

impl TryFrom<&types::SubmitEvidenceRouterData> for Evidence {
    type Error = error_stack::Report<errors::ConnectorError>;
    fn try_from(item: &types::SubmitEvidenceRouterData) -> Result<Self, Self::Error> {
        let submit_evidence_request_data = item.request.clone();
        Ok(Self {
            proof_of_delivery_or_service_file: submit_evidence_request_data
                .shipping_documentation_provider_file_id,
            invoice_or_receipt_file: submit_evidence_request_data.receipt_provider_file_id,
            invoice_showing_distinct_transactions_file: submit_evidence_request_data
                .invoice_showing_distinct_transactions_provider_file_id,
            customer_communication_file: submit_evidence_request_data
                .customer_communication_provider_file_id,
            refund_or_cancellation_policy_file: submit_evidence_request_data
                .refund_policy_provider_file_id,
            recurring_transaction_agreement_file: submit_evidence_request_data
                .recurring_transaction_agreement_provider_file_id,
            additional_evidence_file: submit_evidence_request_data
                .uncategorized_file_provider_file_id,
        })
    }
}

impl From<String> for utils::ErrorCodeAndMessage {
    fn from(error: String) -> Self {
        Self {
            error_code: error.clone(),
            error_message: error,
        }
    }
}<|MERGE_RESOLUTION|>--- conflicted
+++ resolved
@@ -91,11 +91,7 @@
     fn try_from(item: &types::TokenizationRouterData) -> Result<Self, Self::Error> {
         match item.request.payment_method_data.clone() {
             domain::PaymentMethodData::Wallet(wallet_data) => match wallet_data.clone() {
-<<<<<<< HEAD
                 domain::WalletData::GooglePay(_data) => {
-=======
-                api_models::payments::WalletData::GooglePay(_data) => {
->>>>>>> 9cce1520
                     let json_wallet_data: CheckoutGooglePayData =
                         wallet_data.get_wallet_token_as_json("Google Pay".to_string())?;
                     Ok(Self::Googlepay(json_wallet_data))
@@ -307,7 +303,6 @@
                 Ok(a)
             }
             domain::PaymentMethodData::Wallet(wallet_data) => match wallet_data {
-<<<<<<< HEAD
                 domain::WalletData::GooglePay(_) => Ok(PaymentSource::Wallets(WalletSource {
                     source_type: CheckoutSourceTypes::Token,
                     token: match item.router_data.get_payment_method_token()? {
@@ -318,24 +313,6 @@
                     },
                 })),
                 domain::WalletData::ApplePay(_) => {
-=======
-                api_models::payments::WalletData::GooglePay(_) => {
-                    Ok(PaymentSource::Wallets(WalletSource {
-                        source_type: CheckoutSourceTypes::Token,
-                        token: match item.router_data.get_payment_method_token()? {
-                            types::PaymentMethodToken::Token(token) => token.into(),
-                            types::PaymentMethodToken::ApplePayDecrypt(_) => {
-                                Err(unimplemented_payment_method!(
-                                    "Apple Pay",
-                                    "Simplified",
-                                    "Checkout"
-                                ))?
-                            }
-                        },
-                    }))
-                }
-                api_models::payments::WalletData::ApplePay(_) => {
->>>>>>> 9cce1520
                     let payment_method_token = item.router_data.get_payment_method_token()?;
                     match payment_method_token {
                         types::PaymentMethodToken::Token(apple_pay_payment_token) => {
