--- conflicted
+++ resolved
@@ -189,13 +189,8 @@
         });
         Ok(types::RouterData {
             status: enums::AttemptStatus::from(item.response.status),
-<<<<<<< HEAD
-            response: Some(types::PaymentsResponseData {
+            response: Ok(types::PaymentsResponseData {
                 resource_id: types::ResponseId::ConnectorTransactionId(item.response.id),
-=======
-            response: Ok(types::PaymentsResponseData {
-                connector_transaction_id: item.response.id,
->>>>>>> e45e33c8
                 redirect: redirection_data.is_some(),
                 redirection_data,
             }),
