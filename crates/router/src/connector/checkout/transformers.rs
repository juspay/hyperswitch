use common_utils::{errors::CustomResult, ext_traits::ByteSliceExt};
use error_stack::{IntoReport, ResultExt};
use masking::{ExposeInterface, Secret};
use serde::{Deserialize, Serialize};
use time::PrimitiveDateTime;
use url::Url;

use crate::{
<<<<<<< HEAD
    connector::utils::{
        self, to_connector_meta, PaymentsCaptureRequestData, RouterData, WalletData,
    },
=======
    connector::utils::{self, ApplePayDecrypt, PaymentsCaptureRequestData, RouterData, WalletData},
>>>>>>> 62a7c305
    consts,
    core::errors,
    services,
    types::{self, api, storage::enums, transformers::ForeignFrom},
};

#[derive(Debug, Serialize)]
pub struct CheckoutRouterData<T> {
    pub amount: i64,
    pub router_data: T,
}

impl<T>
    TryFrom<(
        &types::api::CurrencyUnit,
        types::storage::enums::Currency,
        i64,
        T,
    )> for CheckoutRouterData<T>
{
    type Error = error_stack::Report<errors::ConnectorError>;
    fn try_from(
        (_currency_unit, _currency, amount, item): (
            &types::api::CurrencyUnit,
            types::storage::enums::Currency,
            i64,
            T,
        ),
    ) -> Result<Self, Self::Error> {
        Ok(Self {
            amount,
            router_data: item,
        })
    }
}

#[derive(Debug, Serialize)]
#[serde(rename_all = "lowercase")]
#[serde(tag = "type", content = "token_data")]
pub enum TokenRequest {
    Googlepay(CheckoutGooglePayData),
    Applepay(CheckoutApplePayData),
}

#[derive(Debug, Serialize)]
#[serde(rename_all = "lowercase")]
#[serde(tag = "type", content = "token_data")]
pub enum PreDecryptedTokenRequest {
    Applepay(Box<CheckoutApplePayData>),
}

#[derive(Debug, Serialize, Deserialize)]
#[serde(rename_all = "camelCase")]
pub struct CheckoutGooglePayData {
    protocol_version: Secret<String>,
    signature: Secret<String>,
    signed_message: Secret<String>,
}

#[derive(Debug, Serialize, Deserialize)]
pub struct CheckoutApplePayData {
    version: Secret<String>,
    data: Secret<String>,
    signature: Secret<String>,
    header: CheckoutApplePayHeader,
}

#[derive(Debug, Serialize, Deserialize)]
#[serde(rename_all = "camelCase")]
pub struct CheckoutApplePayHeader {
    ephemeral_public_key: Secret<String>,
    public_key_hash: Secret<String>,
    transaction_id: Secret<String>,
}

impl TryFrom<&types::TokenizationRouterData> for TokenRequest {
    type Error = error_stack::Report<errors::ConnectorError>;
    fn try_from(item: &types::TokenizationRouterData) -> Result<Self, Self::Error> {
        match item.request.payment_method_data.clone() {
            api::PaymentMethodData::Wallet(wallet_data) => match wallet_data.clone() {
                api_models::payments::WalletData::GooglePay(_data) => {
                    let json_wallet_data: CheckoutGooglePayData =
                        wallet_data.get_wallet_token_as_json()?;
                    Ok(Self::Googlepay(json_wallet_data))
                }
                api_models::payments::WalletData::ApplePay(_data) => {
                    let json_wallet_data: CheckoutApplePayData =
                        wallet_data.get_wallet_token_as_json()?;
                    Ok(Self::Applepay(json_wallet_data))
                }
                api_models::payments::WalletData::AliPayQr(_)
                | api_models::payments::WalletData::AliPayRedirect(_)
                | api_models::payments::WalletData::AliPayHkRedirect(_)
                | api_models::payments::WalletData::MomoRedirect(_)
                | api_models::payments::WalletData::KakaoPayRedirect(_)
                | api_models::payments::WalletData::GoPayRedirect(_)
                | api_models::payments::WalletData::GcashRedirect(_)
                | api_models::payments::WalletData::ApplePayRedirect(_)
                | api_models::payments::WalletData::ApplePayThirdPartySdk(_)
                | api_models::payments::WalletData::DanaRedirect {}
                | api_models::payments::WalletData::GooglePayRedirect(_)
                | api_models::payments::WalletData::GooglePayThirdPartySdk(_)
                | api_models::payments::WalletData::MbWayRedirect(_)
                | api_models::payments::WalletData::MobilePayRedirect(_)
                | api_models::payments::WalletData::PaypalRedirect(_)
                | api_models::payments::WalletData::PaypalSdk(_)
                | api_models::payments::WalletData::SamsungPay(_)
                | api_models::payments::WalletData::TwintRedirect {}
                | api_models::payments::WalletData::VippsRedirect {}
                | api_models::payments::WalletData::TouchNGoRedirect(_)
                | api_models::payments::WalletData::WeChatPayRedirect(_)
                | api_models::payments::WalletData::CashappQr(_)
                | api_models::payments::WalletData::SwishQr(_)
                | api_models::payments::WalletData::WeChatPayQr(_) => {
                    Err(errors::ConnectorError::NotImplemented(
                        utils::get_unimplemented_payment_method_error_message("checkout"),
                    )
                    .into())
                }
            },
            api_models::payments::PaymentMethodData::Card(_)
            | api_models::payments::PaymentMethodData::PayLater(_)
            | api_models::payments::PaymentMethodData::BankRedirect(_)
            | api_models::payments::PaymentMethodData::BankDebit(_)
            | api_models::payments::PaymentMethodData::BankTransfer(_)
            | api_models::payments::PaymentMethodData::Crypto(_)
            | api_models::payments::PaymentMethodData::MandatePayment
            | api_models::payments::PaymentMethodData::Reward
            | api_models::payments::PaymentMethodData::Upi(_)
            | api_models::payments::PaymentMethodData::Voucher(_)
            | api_models::payments::PaymentMethodData::CardRedirect(_)
            | api_models::payments::PaymentMethodData::GiftCard(_)
            | api_models::payments::PaymentMethodData::CardToken(_) => {
                Err(errors::ConnectorError::NotImplemented(
                    utils::get_unimplemented_payment_method_error_message("checkout"),
                )
                .into())
            }
        }
    }
}

#[derive(Debug, Eq, PartialEq, Deserialize)]
pub struct CheckoutTokenResponse {
    token: Secret<String>,
}

impl<F, T>
    TryFrom<types::ResponseRouterData<F, CheckoutTokenResponse, T, types::PaymentsResponseData>>
    for types::RouterData<F, T, types::PaymentsResponseData>
{
    type Error = error_stack::Report<errors::ConnectorError>;
    fn try_from(
        item: types::ResponseRouterData<F, CheckoutTokenResponse, T, types::PaymentsResponseData>,
    ) -> Result<Self, Self::Error> {
        Ok(Self {
            response: Ok(types::PaymentsResponseData::TokenizationResponse {
                token: item.response.token.expose(),
            }),
            ..item.data
        })
    }
}

#[derive(Debug, Serialize)]
pub struct CardSource {
    #[serde(rename = "type")]
    pub source_type: CheckoutSourceTypes,
    pub number: cards::CardNumber,
    pub expiry_month: Secret<String>,
    pub expiry_year: Secret<String>,
    pub cvv: Secret<String>,
}

#[derive(Debug, Serialize)]
pub struct WalletSource {
    #[serde(rename = "type")]
    pub source_type: CheckoutSourceTypes,
    pub token: String,
}

#[derive(Debug, Serialize)]
#[serde(untagged)]
pub enum PaymentSource {
    Card(CardSource),
    Wallets(WalletSource),
    ApplePayPredecrypt(Box<ApplePayPredecrypt>),
}

#[derive(Debug, Serialize)]
pub struct ApplePayPredecrypt {
    token: Secret<String>,
    #[serde(rename = "type")]
    decrypt_type: String,
    token_type: String,
    expiry_month: Secret<String>,
    expiry_year: Secret<String>,
    eci: Option<Secret<String>>,
    cryptogram: Secret<String>,
}

#[derive(Debug, Serialize)]
#[serde(rename_all = "lowercase")]
pub enum CheckoutSourceTypes {
    Card,
    Token,
}

pub struct CheckoutAuthType {
    pub(super) api_key: Secret<String>,
    pub(super) processing_channel_id: Secret<String>,
    pub(super) api_secret: Secret<String>,
}

#[derive(Debug, Serialize)]
pub struct ReturnUrl {
    pub success_url: Option<String>,
    pub failure_url: Option<String>,
}

#[derive(Debug, Serialize)]
pub struct PaymentsRequest {
    pub source: PaymentSource,
    pub amount: i64,
    pub currency: String,
    pub processing_channel_id: Secret<String>,
    #[serde(rename = "3ds")]
    pub three_ds: CheckoutThreeDS,
    #[serde(flatten)]
    pub return_url: ReturnUrl,
    pub capture: bool,
    pub reference: String,
}

#[derive(Debug, Serialize, Deserialize)]
pub struct CheckoutMeta {
    pub psync_flow: CheckoutPaymentIntent,
}

#[derive(Debug, Clone, Serialize, Deserialize, Eq, PartialEq)]
pub enum CheckoutPaymentIntent {
    Capture,
    Authorize,
}

#[derive(Debug, Serialize)]
pub struct CheckoutThreeDS {
    enabled: bool,
    force_3ds: bool,
}

impl TryFrom<&types::ConnectorAuthType> for CheckoutAuthType {
    type Error = error_stack::Report<errors::ConnectorError>;
    fn try_from(auth_type: &types::ConnectorAuthType) -> Result<Self, Self::Error> {
        if let types::ConnectorAuthType::SignatureKey {
            api_key,
            api_secret,
            key1,
        } = auth_type
        {
            Ok(Self {
                api_key: api_key.to_owned(),
                api_secret: api_secret.to_owned(),
                processing_channel_id: key1.to_owned(),
            })
        } else {
            Err(errors::ConnectorError::FailedToObtainAuthType.into())
        }
    }
}
impl TryFrom<&CheckoutRouterData<&types::PaymentsAuthorizeRouterData>> for PaymentsRequest {
    type Error = error_stack::Report<errors::ConnectorError>;
    fn try_from(
        item: &CheckoutRouterData<&types::PaymentsAuthorizeRouterData>,
    ) -> Result<Self, Self::Error> {
        let source_var = match item.router_data.request.payment_method_data.clone() {
            api::PaymentMethodData::Card(ccard) => {
                let a = PaymentSource::Card(CardSource {
                    source_type: CheckoutSourceTypes::Card,
                    number: ccard.card_number.clone(),
                    expiry_month: ccard.card_exp_month.clone(),
                    expiry_year: ccard.card_exp_year.clone(),
                    cvv: ccard.card_cvc,
                });
                Ok(a)
            }
            api::PaymentMethodData::Wallet(wallet_data) => match wallet_data {
                api_models::payments::WalletData::GooglePay(_) => {
                    Ok(PaymentSource::Wallets(WalletSource {
                        source_type: CheckoutSourceTypes::Token,
                        token: match item.router_data.get_payment_method_token()? {
                            types::PaymentMethodToken::Token(token) => token,
                            types::PaymentMethodToken::ApplePayDecrypt(_) => {
                                Err(errors::ConnectorError::InvalidWalletToken)?
                            }
                        },
                    }))
                }
                api_models::payments::WalletData::ApplePay(_) => {
                    let payment_method_token = item.router_data.get_payment_method_token()?;
                    match payment_method_token {
                        types::PaymentMethodToken::Token(apple_pay_payment_token) => {
                            Ok(PaymentSource::Wallets(WalletSource {
                                source_type: CheckoutSourceTypes::Token,
                                token: apple_pay_payment_token,
                            }))
                        }
                        types::PaymentMethodToken::ApplePayDecrypt(decrypt_data) => {
                            let exp_month = decrypt_data.get_expiry_month()?;
                            let expiry_year_4_digit = decrypt_data.get_four_digit_expiry_year()?;
                            Ok(PaymentSource::ApplePayPredecrypt(Box::new(
                                ApplePayPredecrypt {
                                    token: decrypt_data.application_primary_account_number,
                                    decrypt_type: "network_token".to_string(),
                                    token_type: "applepay".to_string(),
                                    expiry_month: exp_month,
                                    expiry_year: expiry_year_4_digit,
                                    eci: decrypt_data.payment_data.eci_indicator,
                                    cryptogram: decrypt_data.payment_data.online_payment_cryptogram,
                                },
                            )))
                        }
                    }
                }
                api_models::payments::WalletData::AliPayQr(_)
                | api_models::payments::WalletData::AliPayRedirect(_)
                | api_models::payments::WalletData::AliPayHkRedirect(_)
                | api_models::payments::WalletData::MomoRedirect(_)
                | api_models::payments::WalletData::KakaoPayRedirect(_)
                | api_models::payments::WalletData::GoPayRedirect(_)
                | api_models::payments::WalletData::GcashRedirect(_)
                | api_models::payments::WalletData::ApplePayRedirect(_)
                | api_models::payments::WalletData::ApplePayThirdPartySdk(_)
                | api_models::payments::WalletData::DanaRedirect {}
                | api_models::payments::WalletData::GooglePayRedirect(_)
                | api_models::payments::WalletData::GooglePayThirdPartySdk(_)
                | api_models::payments::WalletData::MbWayRedirect(_)
                | api_models::payments::WalletData::MobilePayRedirect(_)
                | api_models::payments::WalletData::PaypalRedirect(_)
                | api_models::payments::WalletData::PaypalSdk(_)
                | api_models::payments::WalletData::SamsungPay(_)
                | api_models::payments::WalletData::TwintRedirect {}
                | api_models::payments::WalletData::VippsRedirect {}
                | api_models::payments::WalletData::TouchNGoRedirect(_)
                | api_models::payments::WalletData::WeChatPayRedirect(_)
                | api_models::payments::WalletData::CashappQr(_)
                | api_models::payments::WalletData::SwishQr(_)
                | api_models::payments::WalletData::WeChatPayQr(_) => {
                    Err(errors::ConnectorError::NotImplemented(
                        utils::get_unimplemented_payment_method_error_message("checkout"),
                    ))
                }
            },

            api_models::payments::PaymentMethodData::PayLater(_)
            | api_models::payments::PaymentMethodData::BankRedirect(_)
            | api_models::payments::PaymentMethodData::BankDebit(_)
            | api_models::payments::PaymentMethodData::BankTransfer(_)
            | api_models::payments::PaymentMethodData::Crypto(_)
            | api_models::payments::PaymentMethodData::MandatePayment
            | api_models::payments::PaymentMethodData::Reward
            | api_models::payments::PaymentMethodData::Upi(_)
            | api_models::payments::PaymentMethodData::Voucher(_)
            | api_models::payments::PaymentMethodData::CardRedirect(_)
            | api_models::payments::PaymentMethodData::GiftCard(_)
            | api::PaymentMethodData::CardToken(_) => Err(errors::ConnectorError::NotImplemented(
                utils::get_unimplemented_payment_method_error_message("checkout"),
            )),
        }?;

        let three_ds = match item.router_data.auth_type {
            enums::AuthenticationType::ThreeDs => CheckoutThreeDS {
                enabled: true,
                force_3ds: true,
            },
            enums::AuthenticationType::NoThreeDs => CheckoutThreeDS {
                enabled: false,
                force_3ds: false,
            },
        };

        let return_url = ReturnUrl {
            success_url: item
                .router_data
                .request
                .router_return_url
                .as_ref()
                .map(|return_url| format!("{return_url}?status=success")),
            failure_url: item
                .router_data
                .request
                .router_return_url
                .as_ref()
                .map(|return_url| format!("{return_url}?status=failure")),
        };

        let capture = matches!(
            item.router_data.request.capture_method,
            Some(enums::CaptureMethod::Automatic)
        );

        let connector_auth = &item.router_data.connector_auth_type;
        let auth_type: CheckoutAuthType = connector_auth.try_into()?;
        let processing_channel_id = auth_type.processing_channel_id;
        Ok(Self {
            source: source_var,
            amount: item.amount.to_owned(),
            currency: item.router_data.request.currency.to_string(),
            processing_channel_id,
            three_ds,
            return_url,
            capture,
            reference: item.router_data.connector_request_reference_id.clone(),
        })
    }
}

#[derive(Default, Clone, Debug, Eq, PartialEq, Deserialize, Serialize)]
pub enum CheckoutPaymentStatus {
    Authorized,
    #[default]
    Pending,
    #[serde(rename = "Card Verified")]
    CardVerified,
    Declined,
    Captured,
}

impl TryFrom<CheckoutWebhookEventType> for CheckoutPaymentStatus {
    type Error = error_stack::Report<errors::ConnectorError>;
    fn try_from(value: CheckoutWebhookEventType) -> Result<Self, Self::Error> {
        match value {
            CheckoutWebhookEventType::PaymentApproved => Ok(Self::Authorized),
            CheckoutWebhookEventType::PaymentCaptured => Ok(Self::Captured),
            CheckoutWebhookEventType::PaymentDeclined => Ok(Self::Declined),
            CheckoutWebhookEventType::AuthenticationStarted
            | CheckoutWebhookEventType::AuthenticationApproved => Ok(Self::Pending),
            CheckoutWebhookEventType::PaymentRefunded
            | CheckoutWebhookEventType::PaymentRefundDeclined
            | CheckoutWebhookEventType::DisputeReceived
            | CheckoutWebhookEventType::DisputeExpired
            | CheckoutWebhookEventType::DisputeAccepted
            | CheckoutWebhookEventType::DisputeCanceled
            | CheckoutWebhookEventType::DisputeEvidenceSubmitted
            | CheckoutWebhookEventType::DisputeEvidenceAcknowledgedByScheme
            | CheckoutWebhookEventType::DisputeEvidenceRequired
            | CheckoutWebhookEventType::DisputeArbitrationLost
            | CheckoutWebhookEventType::DisputeArbitrationWon
            | CheckoutWebhookEventType::DisputeWon
            | CheckoutWebhookEventType::DisputeLost
            | CheckoutWebhookEventType::Unknown => {
                Err(errors::ConnectorError::WebhookEventTypeNotFound.into())
            }
        }
    }
}

impl ForeignFrom<(CheckoutPaymentStatus, Option<enums::CaptureMethod>)> for enums::AttemptStatus {
    fn foreign_from(item: (CheckoutPaymentStatus, Option<enums::CaptureMethod>)) -> Self {
        let (status, capture_method) = item;
        match status {
            CheckoutPaymentStatus::Authorized => {
                if capture_method == Some(enums::CaptureMethod::Automatic)
                    || capture_method.is_none()
                {
                    Self::Pending
                } else {
                    Self::Authorized
                }
            }
            CheckoutPaymentStatus::Captured => Self::Charged,
            CheckoutPaymentStatus::Declined => Self::Failure,
            CheckoutPaymentStatus::Pending => Self::AuthenticationPending,
            CheckoutPaymentStatus::CardVerified => Self::Pending,
        }
    }
}

impl ForeignFrom<(CheckoutPaymentStatus, CheckoutPaymentIntent)> for enums::AttemptStatus {
    fn foreign_from(item: (CheckoutPaymentStatus, CheckoutPaymentIntent)) -> Self {
        let (status, psync_flow) = item;

        match status {
            CheckoutPaymentStatus::Authorized => {
                if psync_flow == CheckoutPaymentIntent::Capture {
                    Self::Pending
                } else {
                    Self::Authorized
                }
            }
            CheckoutPaymentStatus::Captured => Self::Charged,
            CheckoutPaymentStatus::Declined => Self::Failure,
            CheckoutPaymentStatus::Pending => Self::AuthenticationPending,
            CheckoutPaymentStatus::CardVerified => Self::Pending,
        }
    }
}

impl ForeignFrom<(CheckoutPaymentStatus, Option<Balances>)> for enums::AttemptStatus {
    fn foreign_from(item: (CheckoutPaymentStatus, Option<Balances>)) -> Self {
        let (status, balances) = item;

        match status {
            CheckoutPaymentStatus::Authorized => {
                if let Some(Balances {
                    available_to_capture: 0,
                }) = balances
                {
                    Self::Charged
                } else {
                    Self::Authorized
                }
            }
            CheckoutPaymentStatus::Captured => Self::Charged,
            CheckoutPaymentStatus::Declined => Self::Failure,
            CheckoutPaymentStatus::Pending => Self::AuthenticationPending,
            CheckoutPaymentStatus::CardVerified => Self::Pending,
        }
    }
}

#[derive(Clone, Debug, Eq, PartialEq, Deserialize, Serialize)]
pub struct Href {
    #[serde(rename = "href")]
    redirection_url: Url,
}

#[derive(Clone, Debug, Default, Eq, PartialEq, Deserialize, Serialize)]
pub struct Links {
    redirect: Option<Href>,
}
#[derive(Clone, Debug, Default, Eq, PartialEq, Deserialize, Serialize)]
pub struct PaymentsResponse {
    id: String,
    amount: Option<i32>,
    action_id: Option<String>,
    status: CheckoutPaymentStatus,
    #[serde(rename = "_links")]
    links: Links,
    balances: Option<Balances>,
    reference: Option<String>,
    response_code: Option<String>,
    response_summary: Option<String>,
}

#[derive(Debug, Deserialize)]
#[serde(untagged)]
pub enum PaymentsResponseEnum {
    ActionResponse(Vec<ActionResponse>),
    PaymentResponse(Box<PaymentsResponse>),
}

#[derive(Clone, Debug, Default, Eq, PartialEq, Deserialize, Serialize)]
pub struct Balances {
    available_to_capture: i32,
}

impl TryFrom<types::PaymentsResponseRouterData<PaymentsResponse>>
    for types::PaymentsAuthorizeRouterData
{
    type Error = error_stack::Report<errors::ConnectorError>;
    fn try_from(
        item: types::PaymentsResponseRouterData<PaymentsResponse>,
    ) -> Result<Self, Self::Error> {
        let connector_meta = match item.data.request.capture_method {
            Some(enums::CaptureMethod::Automatic) => serde_json::json!(CheckoutMeta {
                psync_flow: CheckoutPaymentIntent::Capture,
            }),
            Some(enums::CaptureMethod::Manual) | Some(enums::CaptureMethod::ManualMultiple) => {
                serde_json::json!(CheckoutMeta {
                    psync_flow: CheckoutPaymentIntent::Authorize,
                })
            }
            _ => serde_json::json!({}),
        };

        let redirection_data = item.response.links.redirect.map(|href| {
            services::RedirectForm::from((href.redirection_url, services::Method::Get))
        });
        let status = enums::AttemptStatus::foreign_from((
            item.response.status,
            item.data.request.capture_method,
        ));
        let error_response = if status == enums::AttemptStatus::Failure {
            Some(types::ErrorResponse {
                status_code: item.http_code,
                code: item
                    .response
                    .response_code
                    .unwrap_or_else(|| consts::NO_ERROR_CODE.to_string()),
                message: item
                    .response
                    .response_summary
                    .clone()
                    .unwrap_or_else(|| consts::NO_ERROR_MESSAGE.to_string()),
                reason: item.response.response_summary,
                attempt_status: None,
                connector_transaction_id: None,
            })
        } else {
            None
        };
        let payments_response_data = types::PaymentsResponseData::TransactionResponse {
            resource_id: types::ResponseId::ConnectorTransactionId(item.response.id.clone()),
            redirection_data,
            mandate_reference: None,
            connector_metadata: Some(connector_meta),
            network_txn_id: None,
            connector_response_reference_id: Some(
                item.response.reference.unwrap_or(item.response.id),
            ),
            incremental_authorization_allowed: None,
        };
        Ok(Self {
            status,
            response: error_response.map_or_else(|| Ok(payments_response_data), Err),
            ..item.data
        })
    }
}

impl TryFrom<types::PaymentsSyncResponseRouterData<PaymentsResponse>>
    for types::PaymentsSyncRouterData
{
    type Error = error_stack::Report<errors::ConnectorError>;
    fn try_from(
        item: types::PaymentsSyncResponseRouterData<PaymentsResponse>,
    ) -> Result<Self, Self::Error> {
        let redirection_data = item.response.links.redirect.map(|href| {
            services::RedirectForm::from((href.redirection_url, services::Method::Get))
        });
        let checkout_meta: CheckoutMeta =
            to_connector_meta(item.data.request.connector_meta.clone())?;
        let status =
            enums::AttemptStatus::foreign_from((item.response.status, checkout_meta.psync_flow));
        let error_response = if status == enums::AttemptStatus::Failure {
            Some(types::ErrorResponse {
                status_code: item.http_code,
                code: item
                    .response
                    .response_code
                    .unwrap_or_else(|| consts::NO_ERROR_CODE.to_string()),
                message: item
                    .response
                    .response_summary
                    .clone()
                    .unwrap_or_else(|| consts::NO_ERROR_MESSAGE.to_string()),
                reason: item.response.response_summary,
                attempt_status: None,
                connector_transaction_id: None,
            })
        } else {
            None
        };
        let payments_response_data = types::PaymentsResponseData::TransactionResponse {
            resource_id: types::ResponseId::ConnectorTransactionId(item.response.id.clone()),
            redirection_data,
            mandate_reference: None,
            connector_metadata: None,
            network_txn_id: None,
            connector_response_reference_id: Some(
                item.response.reference.unwrap_or(item.response.id),
            ),
            incremental_authorization_allowed: None,
        };
        Ok(Self {
            status,
            response: error_response.map_or_else(|| Ok(payments_response_data), Err),
            ..item.data
        })
    }
}

impl TryFrom<types::PaymentsSyncResponseRouterData<PaymentsResponseEnum>>
    for types::PaymentsSyncRouterData
{
    type Error = error_stack::Report<errors::ConnectorError>;

    fn try_from(
        item: types::PaymentsSyncResponseRouterData<PaymentsResponseEnum>,
    ) -> Result<Self, Self::Error> {
        let capture_sync_response_list = match item.response {
            PaymentsResponseEnum::PaymentResponse(payments_response) => {
                // for webhook consumption flow
                utils::construct_captures_response_hashmap(vec![payments_response])
            }
            PaymentsResponseEnum::ActionResponse(action_list) => {
                // for captures sync
                utils::construct_captures_response_hashmap(action_list)
            }
        };
        Ok(Self {
            response: Ok(types::PaymentsResponseData::MultipleCaptureResponse {
                capture_sync_response_list,
            }),
            ..item.data
        })
    }
}

#[derive(Clone, Default, Debug, Eq, PartialEq, Serialize)]
pub struct PaymentVoidRequest {
    reference: String,
}
#[derive(Clone, Default, Debug, Eq, PartialEq, Deserialize)]
pub struct PaymentVoidResponse {
    #[serde(skip)]
    pub(super) status: u16,
    action_id: String,
    reference: String,
}

impl From<&PaymentVoidResponse> for enums::AttemptStatus {
    fn from(item: &PaymentVoidResponse) -> Self {
        if item.status == 202 {
            Self::Voided
        } else {
            Self::VoidFailed
        }
    }
}

impl TryFrom<types::PaymentsCancelResponseRouterData<PaymentVoidResponse>>
    for types::PaymentsCancelRouterData
{
    type Error = error_stack::Report<errors::ConnectorError>;
    fn try_from(
        item: types::PaymentsCancelResponseRouterData<PaymentVoidResponse>,
    ) -> Result<Self, Self::Error> {
        let response = &item.response;
        Ok(Self {
            response: Ok(types::PaymentsResponseData::TransactionResponse {
                resource_id: types::ResponseId::ConnectorTransactionId(response.action_id.clone()),
                redirection_data: None,
                mandate_reference: None,
                connector_metadata: None,
                network_txn_id: None,
                connector_response_reference_id: None,
                incremental_authorization_allowed: None,
            }),
            status: response.into(),
            ..item.data
        })
    }
}

impl TryFrom<&types::PaymentsCancelRouterData> for PaymentVoidRequest {
    type Error = error_stack::Report<errors::ConnectorError>;
    fn try_from(item: &types::PaymentsCancelRouterData) -> Result<Self, Self::Error> {
        Ok(Self {
            reference: item.request.connector_transaction_id.clone(),
        })
    }
}

#[derive(Debug, Serialize)]
pub enum CaptureType {
    Final,
    NonFinal,
}

#[derive(Debug, Serialize)]
pub struct PaymentCaptureRequest {
    pub amount: Option<i64>,
    pub capture_type: Option<CaptureType>,
    pub processing_channel_id: Secret<String>,
    pub reference: Option<String>,
}

impl TryFrom<&CheckoutRouterData<&types::PaymentsCaptureRouterData>> for PaymentCaptureRequest {
    type Error = error_stack::Report<errors::ConnectorError>;
    fn try_from(
        item: &CheckoutRouterData<&types::PaymentsCaptureRouterData>,
    ) -> Result<Self, Self::Error> {
        let connector_auth = &item.router_data.connector_auth_type;
        let auth_type: CheckoutAuthType = connector_auth.try_into()?;
        let processing_channel_id = auth_type.processing_channel_id;
        let capture_type = if item.router_data.request.is_multiple_capture() {
            CaptureType::NonFinal
        } else {
            CaptureType::Final
        };
        let reference = item
            .router_data
            .request
            .multiple_capture_data
            .as_ref()
            .map(|multiple_capture_data| multiple_capture_data.capture_reference.clone());
        Ok(Self {
            amount: Some(item.amount.to_owned()),
            capture_type: Some(capture_type),
            processing_channel_id,
            reference, // hyperswitch's reference for this capture
        })
    }
}

#[derive(Debug, Deserialize)]
pub struct PaymentCaptureResponse {
    pub action_id: String,
    pub reference: Option<String>,
}

impl TryFrom<types::PaymentsCaptureResponseRouterData<PaymentCaptureResponse>>
    for types::PaymentsCaptureRouterData
{
    type Error = error_stack::Report<errors::ConnectorError>;
    fn try_from(
        item: types::PaymentsCaptureResponseRouterData<PaymentCaptureResponse>,
    ) -> Result<Self, Self::Error> {
        let connector_meta = serde_json::json!(CheckoutMeta {
            psync_flow: CheckoutPaymentIntent::Capture,
        });
        let (status, amount_captured) = if item.http_code == 202 {
            (
                enums::AttemptStatus::Charged,
                Some(item.data.request.amount_to_capture),
            )
        } else {
            (enums::AttemptStatus::Pending, None)
        };

        // if multiple capture request, return capture action_id so that it will be updated in the captures table.
        // else return previous connector_transaction_id.
        let resource_id = if item.data.request.is_multiple_capture() {
            item.response.action_id
        } else {
            item.data.request.connector_transaction_id.to_owned()
        };

        Ok(Self {
            response: Ok(types::PaymentsResponseData::TransactionResponse {
                resource_id: types::ResponseId::ConnectorTransactionId(resource_id),
                redirection_data: None,
                mandate_reference: None,
                connector_metadata: Some(connector_meta),
                network_txn_id: None,
                connector_response_reference_id: item.response.reference,
                incremental_authorization_allowed: None,
            }),
            status,
            amount_captured,
            ..item.data
        })
    }
}

#[derive(Clone, Debug, Serialize, Deserialize)]
pub struct RefundRequest {
    amount: Option<i64>,
    reference: String,
}

impl<F> TryFrom<&CheckoutRouterData<&types::RefundsRouterData<F>>> for RefundRequest {
    type Error = error_stack::Report<errors::ConnectorError>;
    fn try_from(
        item: &CheckoutRouterData<&types::RefundsRouterData<F>>,
    ) -> Result<Self, Self::Error> {
        let reference = item.router_data.request.refund_id.clone();
        Ok(Self {
            amount: Some(item.amount.to_owned()),
            reference,
        })
    }
}
#[allow(dead_code)]
#[derive(Deserialize, Debug)]
pub struct RefundResponse {
    action_id: String,
    reference: String,
}

#[derive(Deserialize)]
pub struct CheckoutRefundResponse {
    pub(super) status: u16,
    pub(super) response: RefundResponse,
}

impl From<&CheckoutRefundResponse> for enums::RefundStatus {
    fn from(item: &CheckoutRefundResponse) -> Self {
        if item.status == 202 {
            Self::Success
        } else {
            Self::Failure
        }
    }
}

impl TryFrom<types::RefundsResponseRouterData<api::Execute, CheckoutRefundResponse>>
    for types::RefundsRouterData<api::Execute>
{
    type Error = error_stack::Report<errors::ConnectorError>;
    fn try_from(
        item: types::RefundsResponseRouterData<api::Execute, CheckoutRefundResponse>,
    ) -> Result<Self, Self::Error> {
        let refund_status = enums::RefundStatus::from(&item.response);
        Ok(Self {
            response: Ok(types::RefundsResponseData {
                connector_refund_id: item.response.response.action_id.clone(),
                refund_status,
            }),
            ..item.data
        })
    }
}

impl TryFrom<types::RefundsResponseRouterData<api::RSync, CheckoutRefundResponse>>
    for types::RefundsRouterData<api::RSync>
{
    type Error = error_stack::Report<errors::ConnectorError>;
    fn try_from(
        item: types::RefundsResponseRouterData<api::RSync, CheckoutRefundResponse>,
    ) -> Result<Self, Self::Error> {
        let refund_status = enums::RefundStatus::from(&item.response);
        Ok(Self {
            response: Ok(types::RefundsResponseData {
                connector_refund_id: item.response.response.action_id.clone(),
                refund_status,
            }),
            ..item.data
        })
    }
}

#[derive(Debug, Default, Eq, PartialEq, Deserialize)]
pub struct ErrorResponse {
    pub request_id: Option<String>,
    pub error_type: Option<String>,
    pub error_codes: Option<Vec<String>>,
}

#[derive(Deserialize, Debug, PartialEq)]
pub enum ActionType {
    Authorization,
    Void,
    Capture,
    Refund,
    Payout,
    Return,
    #[serde(rename = "Card Verification")]
    CardVerification,
}

#[derive(Deserialize, Debug)]
pub struct ActionResponse {
    #[serde(rename = "id")]
    pub action_id: String,
    pub amount: i64,
    #[serde(rename = "type")]
    pub action_type: ActionType,
    pub approved: Option<bool>,
    pub reference: Option<String>,
}

impl From<&ActionResponse> for enums::RefundStatus {
    fn from(item: &ActionResponse) -> Self {
        match item.approved {
            Some(true) => Self::Success,
            Some(false) => Self::Failure,
            None => Self::Pending,
        }
    }
}

impl utils::MultipleCaptureSyncResponse for ActionResponse {
    fn get_connector_capture_id(&self) -> String {
        self.action_id.clone()
    }

    fn get_capture_attempt_status(&self) -> enums::AttemptStatus {
        match self.approved {
            Some(true) => enums::AttemptStatus::Charged,
            Some(false) => enums::AttemptStatus::Failure,
            None => enums::AttemptStatus::Pending,
        }
    }

    fn get_connector_reference_id(&self) -> Option<String> {
        self.reference.clone()
    }

    fn is_capture_response(&self) -> bool {
        self.action_type == ActionType::Capture
    }

    fn get_amount_captured(&self) -> Option<i64> {
        Some(self.amount)
    }
}

impl utils::MultipleCaptureSyncResponse for Box<PaymentsResponse> {
    fn get_connector_capture_id(&self) -> String {
        self.action_id.clone().unwrap_or("".into())
    }

    fn get_capture_attempt_status(&self) -> enums::AttemptStatus {
        enums::AttemptStatus::foreign_from((self.status.clone(), self.balances.clone()))
    }

    fn get_connector_reference_id(&self) -> Option<String> {
        self.reference.clone()
    }

    fn is_capture_response(&self) -> bool {
        self.status == CheckoutPaymentStatus::Captured
    }
    fn get_amount_captured(&self) -> Option<i64> {
        match self.amount {
            Some(amount) => amount.try_into().ok(),
            None => None,
        }
    }
}

#[derive(Debug, Clone, serde::Deserialize, Eq, PartialEq)]
#[serde(rename_all = "lowercase")]
pub enum CheckoutRedirectResponseStatus {
    Success,
    Failure,
}

#[derive(Debug, Clone, serde::Deserialize, Eq, PartialEq)]
pub struct CheckoutRedirectResponse {
    pub status: Option<CheckoutRedirectResponseStatus>,
    #[serde(rename = "cko-session-id")]
    pub cko_session_id: Option<String>,
}

impl TryFrom<types::RefundsResponseRouterData<api::Execute, &ActionResponse>>
    for types::RefundsRouterData<api::Execute>
{
    type Error = error_stack::Report<errors::ConnectorError>;
    fn try_from(
        item: types::RefundsResponseRouterData<api::Execute, &ActionResponse>,
    ) -> Result<Self, Self::Error> {
        let refund_status = enums::RefundStatus::from(item.response);
        Ok(Self {
            response: Ok(types::RefundsResponseData {
                connector_refund_id: item.response.action_id.clone(),
                refund_status,
            }),
            ..item.data
        })
    }
}

impl TryFrom<types::RefundsResponseRouterData<api::RSync, &ActionResponse>>
    for types::RefundsRouterData<api::RSync>
{
    type Error = error_stack::Report<errors::ConnectorError>;
    fn try_from(
        item: types::RefundsResponseRouterData<api::RSync, &ActionResponse>,
    ) -> Result<Self, Self::Error> {
        let refund_status = enums::RefundStatus::from(item.response);
        Ok(Self {
            response: Ok(types::RefundsResponseData {
                connector_refund_id: item.response.action_id.clone(),
                refund_status,
            }),
            ..item.data
        })
    }
}

impl From<CheckoutRedirectResponseStatus> for enums::AttemptStatus {
    fn from(item: CheckoutRedirectResponseStatus) -> Self {
        match item {
            CheckoutRedirectResponseStatus::Success => Self::AuthenticationSuccessful,
            CheckoutRedirectResponseStatus::Failure => Self::Failure,
        }
    }
}

pub fn is_refund_event(event_code: &CheckoutWebhookEventType) -> bool {
    matches!(
        event_code,
        CheckoutWebhookEventType::PaymentRefunded | CheckoutWebhookEventType::PaymentRefundDeclined
    )
}

pub fn is_chargeback_event(event_code: &CheckoutWebhookEventType) -> bool {
    matches!(
        event_code,
        CheckoutWebhookEventType::DisputeReceived
            | CheckoutWebhookEventType::DisputeExpired
            | CheckoutWebhookEventType::DisputeAccepted
            | CheckoutWebhookEventType::DisputeCanceled
            | CheckoutWebhookEventType::DisputeEvidenceSubmitted
            | CheckoutWebhookEventType::DisputeEvidenceAcknowledgedByScheme
            | CheckoutWebhookEventType::DisputeEvidenceRequired
            | CheckoutWebhookEventType::DisputeArbitrationLost
            | CheckoutWebhookEventType::DisputeArbitrationWon
            | CheckoutWebhookEventType::DisputeWon
            | CheckoutWebhookEventType::DisputeLost
    )
}

#[derive(Debug, Deserialize, strum::Display, Clone)]
#[serde(rename_all = "snake_case")]
pub enum CheckoutWebhookEventType {
    AuthenticationStarted,
    AuthenticationApproved,
    PaymentApproved,
    PaymentCaptured,
    PaymentDeclined,
    PaymentRefunded,
    PaymentRefundDeclined,
    DisputeReceived,
    DisputeExpired,
    DisputeAccepted,
    DisputeCanceled,
    DisputeEvidenceSubmitted,
    DisputeEvidenceAcknowledgedByScheme,
    DisputeEvidenceRequired,
    DisputeArbitrationLost,
    DisputeArbitrationWon,
    DisputeWon,
    DisputeLost,
    #[serde(other)]
    Unknown,
}

#[derive(Debug, Deserialize)]
pub struct CheckoutWebhookEventTypeBody {
    #[serde(rename = "type")]
    pub transaction_type: CheckoutWebhookEventType,
}

#[derive(Debug, Deserialize)]
pub struct CheckoutWebhookData {
    pub id: String,
    pub payment_id: Option<String>,
    pub action_id: Option<String>,
    pub reference: Option<String>,
    pub amount: i32,
    pub balances: Option<Balances>,
    pub response_code: Option<String>,
    pub response_summary: Option<String>,
    pub currency: String,
}

#[derive(Debug, Deserialize)]
pub struct CheckoutWebhookBody {
    #[serde(rename = "type")]
    pub transaction_type: CheckoutWebhookEventType,
    pub data: CheckoutWebhookData,
    #[serde(rename = "_links")]
    pub links: Links,
}

#[derive(Debug, Deserialize)]
pub struct CheckoutDisputeWebhookData {
    pub id: String,
    pub payment_id: Option<String>,
    pub action_id: Option<String>,
    pub amount: i32,
    pub currency: String,
    #[serde(default, with = "common_utils::custom_serde::iso8601::option")]
    pub evidence_required_by: Option<PrimitiveDateTime>,
    pub reason_code: Option<String>,
    #[serde(default, with = "common_utils::custom_serde::iso8601::option")]
    pub date: Option<PrimitiveDateTime>,
}
#[derive(Debug, Deserialize)]
pub struct CheckoutDisputeWebhookBody {
    #[serde(rename = "type")]
    pub transaction_type: CheckoutTransactionType,
    pub data: CheckoutDisputeWebhookData,
    #[serde(default, with = "common_utils::custom_serde::iso8601::option")]
    pub created_on: Option<PrimitiveDateTime>,
}
#[derive(Debug, Deserialize, strum::Display, Clone)]
#[serde(rename_all = "snake_case")]
pub enum CheckoutTransactionType {
    AuthenticationStarted,
    AuthenticationApproved,
    PaymentApproved,
    PaymentCaptured,
    PaymentDeclined,
    PaymentRefunded,
    PaymentRefundDeclined,
    DisputeReceived,
    DisputeExpired,
    DisputeAccepted,
    DisputeCanceled,
    DisputeEvidenceSubmitted,
    DisputeEvidenceAcknowledgedByScheme,
    DisputeEvidenceRequired,
    DisputeArbitrationLost,
    DisputeArbitrationWon,
    DisputeWon,
    DisputeLost,
}

impl From<CheckoutWebhookEventType> for api::IncomingWebhookEvent {
    fn from(transaction_type: CheckoutWebhookEventType) -> Self {
        match transaction_type {
            CheckoutWebhookEventType::AuthenticationStarted => Self::EventNotSupported,
            CheckoutWebhookEventType::AuthenticationApproved => Self::EventNotSupported,
            CheckoutWebhookEventType::PaymentApproved => Self::EventNotSupported,
            CheckoutWebhookEventType::PaymentCaptured => Self::PaymentIntentSuccess,
            CheckoutWebhookEventType::PaymentDeclined => Self::PaymentIntentFailure,
            CheckoutWebhookEventType::PaymentRefunded => Self::RefundSuccess,
            CheckoutWebhookEventType::PaymentRefundDeclined => Self::RefundFailure,
            CheckoutWebhookEventType::DisputeReceived
            | CheckoutWebhookEventType::DisputeEvidenceRequired => Self::DisputeOpened,
            CheckoutWebhookEventType::DisputeExpired => Self::DisputeExpired,
            CheckoutWebhookEventType::DisputeAccepted => Self::DisputeAccepted,
            CheckoutWebhookEventType::DisputeCanceled => Self::DisputeCancelled,
            CheckoutWebhookEventType::DisputeEvidenceSubmitted
            | CheckoutWebhookEventType::DisputeEvidenceAcknowledgedByScheme => {
                Self::DisputeChallenged
            }
            CheckoutWebhookEventType::DisputeWon
            | CheckoutWebhookEventType::DisputeArbitrationWon => Self::DisputeWon,
            CheckoutWebhookEventType::DisputeLost
            | CheckoutWebhookEventType::DisputeArbitrationLost => Self::DisputeLost,
            CheckoutWebhookEventType::Unknown => Self::EventNotSupported,
        }
    }
}

impl From<CheckoutTransactionType> for api_models::enums::DisputeStage {
    fn from(code: CheckoutTransactionType) -> Self {
        match code {
            CheckoutTransactionType::DisputeArbitrationLost
            | CheckoutTransactionType::DisputeArbitrationWon => Self::PreArbitration,
            _ => Self::Dispute,
        }
    }
}

#[derive(Debug, Deserialize)]
pub struct CheckoutWebhookObjectResource {
    pub data: serde_json::Value,
}

pub fn construct_file_upload_request(
    file_upload_router_data: types::UploadFileRouterData,
) -> CustomResult<reqwest::multipart::Form, errors::ConnectorError> {
    let request = file_upload_router_data.request;
    let mut multipart = reqwest::multipart::Form::new();
    multipart = multipart.text("purpose", "dispute_evidence");
    let file_data = reqwest::multipart::Part::bytes(request.file)
        .file_name(format!(
            "{}.{}",
            request.file_key,
            request
                .file_type
                .to_string()
                .split('/')
                .last()
                .unwrap_or_default()
        ))
        .mime_str(request.file_type.as_ref())
        .into_report()
        .change_context(errors::ConnectorError::RequestEncodingFailed)
        .attach_printable("Failure in constructing file data")?;
    multipart = multipart.part("file", file_data);
    Ok(multipart)
}

#[derive(Debug, Deserialize)]
pub struct FileUploadResponse {
    #[serde(rename = "id")]
    pub file_id: String,
}

#[derive(Default, Debug, Serialize)]
pub struct Evidence {
    pub proof_of_delivery_or_service_file: Option<String>,
    pub invoice_or_receipt_file: Option<String>,
    pub invoice_showing_distinct_transactions_file: Option<String>,
    pub customer_communication_file: Option<String>,
    pub refund_or_cancellation_policy_file: Option<String>,
    pub recurring_transaction_agreement_file: Option<String>,
    pub additional_evidence_file: Option<String>,
}

impl TryFrom<&api::IncomingWebhookRequestDetails<'_>> for PaymentsResponse {
    type Error = error_stack::Report<errors::ConnectorError>;

    fn try_from(request: &api::IncomingWebhookRequestDetails<'_>) -> Result<Self, Self::Error> {
        let details: CheckoutWebhookBody = request
            .body
            .parse_struct("CheckoutWebhookBody")
            .change_context(errors::ConnectorError::WebhookReferenceIdNotFound)?;
        let data = details.data;
        let psync_struct = Self {
            id: data.payment_id.unwrap_or(data.id),
            amount: Some(data.amount),
            status: CheckoutPaymentStatus::try_from(details.transaction_type)?,
            links: details.links,
            balances: data.balances,
            reference: data.reference,
            response_code: data.response_code,
            response_summary: data.response_summary,
            action_id: data.action_id,
        };

        Ok(psync_struct)
    }
}

impl TryFrom<&types::SubmitEvidenceRouterData> for Evidence {
    type Error = error_stack::Report<errors::ConnectorError>;
    fn try_from(item: &types::SubmitEvidenceRouterData) -> Result<Self, Self::Error> {
        let submit_evidence_request_data = item.request.clone();
        Ok(Self {
            proof_of_delivery_or_service_file: submit_evidence_request_data
                .shipping_documentation_provider_file_id,
            invoice_or_receipt_file: submit_evidence_request_data.receipt_provider_file_id,
            invoice_showing_distinct_transactions_file: submit_evidence_request_data
                .invoice_showing_distinct_transactions_provider_file_id,
            customer_communication_file: submit_evidence_request_data
                .customer_communication_provider_file_id,
            refund_or_cancellation_policy_file: submit_evidence_request_data
                .refund_policy_provider_file_id,
            recurring_transaction_agreement_file: submit_evidence_request_data
                .recurring_transaction_agreement_provider_file_id,
            additional_evidence_file: submit_evidence_request_data
                .uncategorized_file_provider_file_id,
        })
    }
}

impl From<String> for utils::ErrorCodeAndMessage {
    fn from(error: String) -> Self {
        Self {
            error_code: error.clone(),
            error_message: error,
        }
    }
}<|MERGE_RESOLUTION|>--- conflicted
+++ resolved
@@ -6,13 +6,9 @@
 use url::Url;
 
 use crate::{
-<<<<<<< HEAD
     connector::utils::{
-        self, to_connector_meta, PaymentsCaptureRequestData, RouterData, WalletData,
+        self, ApplePayDecrypt, to_connector_meta, PaymentsCaptureRequestData, RouterData, WalletData,
     },
-=======
-    connector::utils::{self, ApplePayDecrypt, PaymentsCaptureRequestData, RouterData, WalletData},
->>>>>>> 62a7c305
     consts,
     core::errors,
     services,
