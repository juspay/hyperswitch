use serde::{Deserialize, Serialize};
use url::Url;

use crate::{
    core::errors,
    pii, services,
    types::{self, api, storage::enums, transformers::ForeignFrom},
};

#[derive(Debug, Serialize)]
pub struct CardSource {
    #[serde(rename = "type")]
    pub source_type: Option<String>,
    pub number: Option<pii::Secret<String, pii::CardNumber>>,
    pub expiry_month: Option<pii::Secret<String>>,
    pub expiry_year: Option<pii::Secret<String>>,
}

#[derive(Debug, Serialize)]
#[serde(untagged)]
pub enum Source {
    Card(CardSource),
}

pub struct CheckoutAuthType {
    pub(super) api_key: String,
    pub(super) processing_channel_id: String,
}

#[derive(Debug, Serialize)]
pub struct ReturnUrl {
    pub success_url: Option<String>,
    pub failure_url: Option<String>,
}

#[derive(Debug, Serialize)]
pub struct PaymentsRequest {
    pub source: Source,
    pub amount: i64,
    pub currency: String,
    pub processing_channel_id: String,
    #[serde(rename = "3ds")]
    pub three_ds: CheckoutThreeDS,
    #[serde(flatten)]
    pub return_url: ReturnUrl,
    pub capture: bool,
}

#[derive(Debug, Serialize)]
pub struct CheckoutThreeDS {
    enabled: bool,
    force_3ds: bool,
}

impl TryFrom<&types::ConnectorAuthType> for CheckoutAuthType {
    type Error = error_stack::Report<errors::ConnectorError>;
    fn try_from(auth_type: &types::ConnectorAuthType) -> Result<Self, Self::Error> {
        if let types::ConnectorAuthType::BodyKey { api_key, key1 } = auth_type {
            Ok(Self {
                api_key: api_key.to_string(),
                processing_channel_id: key1.to_string(),
            })
        } else {
            Err(errors::ConnectorError::FailedToObtainAuthType.into())
        }
    }
}
impl TryFrom<&types::PaymentsAuthorizeRouterData> for PaymentsRequest {
    type Error = error_stack::Report<errors::ConnectorError>;
    fn try_from(item: &types::PaymentsAuthorizeRouterData) -> Result<Self, Self::Error> {
        let ccard = match item.request.payment_method_data {
            api::PaymentMethodData::Card(ref ccard) => Some(ccard),
            api::PaymentMethodData::Wallet(_)
            | api::PaymentMethodData::PayLater(_)
            | api::PaymentMethodData::BankRedirect(_)
<<<<<<< HEAD
            | api::PaymentMethodData::AchBankTransfer(_) => None,
=======
            | api::PaymentMethodData::Crypto(_) => None,
>>>>>>> 396c43d0
        };

        let three_ds = match item.auth_type {
            enums::AuthenticationType::ThreeDs => CheckoutThreeDS {
                enabled: true,
                force_3ds: true,
            },
            enums::AuthenticationType::NoThreeDs => CheckoutThreeDS {
                enabled: false,
                force_3ds: false,
            },
        };

        let return_url = ReturnUrl {
            success_url: item
                .request
                .router_return_url
                .as_ref()
                .map(|return_url| format!("{return_url}?status=success")),
            failure_url: item
                .request
                .router_return_url
                .as_ref()
                .map(|return_url| format!("{return_url}?status=failure")),
        };

        let capture = matches!(
            item.request.capture_method,
            Some(enums::CaptureMethod::Automatic)
        );

        let source_var = Source::Card(CardSource {
            source_type: Some("card".to_owned()),
            number: ccard.map(|x| x.card_number.clone()),
            expiry_month: ccard.map(|x| x.card_exp_month.clone()),
            expiry_year: ccard.map(|x| x.card_exp_year.clone()),
        });
        let connector_auth = &item.connector_auth_type;
        let auth_type: CheckoutAuthType = connector_auth.try_into()?;
        let processing_channel_id = auth_type.processing_channel_id;
        Ok(Self {
            source: source_var,
            amount: item.request.amount,
            currency: item.request.currency.to_string(),
            processing_channel_id,
            three_ds,
            return_url,
            capture,
        })
    }
}

#[derive(Default, Clone, Debug, Eq, PartialEq, Deserialize)]
pub enum CheckoutPaymentStatus {
    Authorized,
    #[default]
    Pending,
    #[serde(rename = "Card Verified")]
    CardVerified,
    Declined,
    Captured,
}

impl ForeignFrom<(CheckoutPaymentStatus, Option<enums::CaptureMethod>)> for enums::AttemptStatus {
    fn foreign_from(item: (CheckoutPaymentStatus, Option<enums::CaptureMethod>)) -> Self {
        let (status, capture_method) = item;
        match status {
            CheckoutPaymentStatus::Authorized => {
                if capture_method == Some(enums::CaptureMethod::Automatic)
                    || capture_method.is_none()
                {
                    Self::Charged
                } else {
                    Self::Authorized
                }
            }
            CheckoutPaymentStatus::Captured => Self::Charged,
            CheckoutPaymentStatus::Declined => Self::Failure,
            CheckoutPaymentStatus::Pending => Self::AuthenticationPending,
            CheckoutPaymentStatus::CardVerified => Self::Pending,
        }
    }
}

impl ForeignFrom<(CheckoutPaymentStatus, Option<Balances>)> for enums::AttemptStatus {
    fn foreign_from(item: (CheckoutPaymentStatus, Option<Balances>)) -> Self {
        let (status, balances) = item;

        match status {
            CheckoutPaymentStatus::Authorized => {
                if let Some(Balances {
                    available_to_capture: 0,
                }) = balances
                {
                    Self::Charged
                } else {
                    Self::Authorized
                }
            }
            CheckoutPaymentStatus::Captured => Self::Charged,
            CheckoutPaymentStatus::Declined => Self::Failure,
            CheckoutPaymentStatus::Pending => Self::AuthenticationPending,
            CheckoutPaymentStatus::CardVerified => Self::Pending,
        }
    }
}

#[derive(Clone, Debug, Eq, PartialEq, Deserialize)]
pub struct Href {
    #[serde(rename = "href")]
    redirection_url: Url,
}

#[derive(Clone, Debug, Default, Eq, PartialEq, Deserialize)]
pub struct Links {
    redirect: Option<Href>,
}
#[derive(Clone, Debug, Default, Eq, PartialEq, Deserialize)]
pub struct PaymentsResponse {
    id: String,
    amount: Option<i32>,
    status: CheckoutPaymentStatus,
    #[serde(rename = "_links")]
    links: Links,
    balances: Option<Balances>,
}

#[derive(Clone, Debug, Default, Eq, PartialEq, Deserialize)]
pub struct Balances {
    available_to_capture: i32,
}

impl TryFrom<types::PaymentsResponseRouterData<PaymentsResponse>>
    for types::PaymentsAuthorizeRouterData
{
    type Error = error_stack::Report<errors::ConnectorError>;
    fn try_from(
        item: types::PaymentsResponseRouterData<PaymentsResponse>,
    ) -> Result<Self, Self::Error> {
        let redirection_data = item.response.links.redirect.map(|href| {
            services::RedirectForm::from((href.redirection_url, services::Method::Get))
        });

        Ok(Self {
            status: enums::AttemptStatus::foreign_from((
                item.response.status,
                item.data.request.capture_method,
            )),
            response: Ok(types::PaymentsResponseData::TransactionResponse {
                resource_id: types::ResponseId::ConnectorTransactionId(item.response.id),
                redirection_data,
                mandate_reference: None,
                connector_metadata: None,
            }),
            ..item.data
        })
    }
}

impl TryFrom<types::PaymentsSyncResponseRouterData<PaymentsResponse>>
    for types::PaymentsSyncRouterData
{
    type Error = error_stack::Report<errors::ConnectorError>;
    fn try_from(
        item: types::PaymentsSyncResponseRouterData<PaymentsResponse>,
    ) -> Result<Self, Self::Error> {
        let redirection_data = item.response.links.redirect.map(|href| {
            services::RedirectForm::from((href.redirection_url, services::Method::Get))
        });

        Ok(Self {
            status: enums::AttemptStatus::foreign_from((
                item.response.status,
                item.response.balances,
            )),
            response: Ok(types::PaymentsResponseData::TransactionResponse {
                resource_id: types::ResponseId::ConnectorTransactionId(item.response.id),
                redirection_data,
                mandate_reference: None,
                connector_metadata: None,
            }),
            ..item.data
        })
    }
}

#[derive(Clone, Default, Debug, Eq, PartialEq, Serialize)]
pub struct PaymentVoidRequest {
    reference: String,
}
#[derive(Clone, Default, Debug, Eq, PartialEq, Deserialize)]
pub struct PaymentVoidResponse {
    #[serde(skip)]
    pub(super) status: u16,
    action_id: String,
    reference: String,
}

impl From<&PaymentVoidResponse> for enums::AttemptStatus {
    fn from(item: &PaymentVoidResponse) -> Self {
        if item.status == 202 {
            Self::Voided
        } else {
            Self::VoidFailed
        }
    }
}

impl TryFrom<types::PaymentsCancelResponseRouterData<PaymentVoidResponse>>
    for types::PaymentsCancelRouterData
{
    type Error = error_stack::Report<errors::ConnectorError>;
    fn try_from(
        item: types::PaymentsCancelResponseRouterData<PaymentVoidResponse>,
    ) -> Result<Self, Self::Error> {
        let response = &item.response;
        Ok(Self {
            response: Ok(types::PaymentsResponseData::TransactionResponse {
                resource_id: types::ResponseId::ConnectorTransactionId(response.action_id.clone()),
                redirection_data: None,
                mandate_reference: None,
                connector_metadata: None,
            }),
            status: response.into(),
            ..item.data
        })
    }
}

impl TryFrom<&types::PaymentsCancelRouterData> for PaymentVoidRequest {
    type Error = error_stack::Report<errors::ConnectorError>;
    fn try_from(item: &types::PaymentsCancelRouterData) -> Result<Self, Self::Error> {
        Ok(Self {
            reference: item.request.connector_transaction_id.clone(),
        })
    }
}

#[derive(Debug, Serialize)]
pub enum CaptureType {
    Final,
    NonFinal,
}

#[derive(Debug, Serialize)]
pub struct PaymentCaptureRequest {
    pub amount: Option<i64>,
    pub capture_type: Option<CaptureType>,
    pub processing_channel_id: String,
}

impl TryFrom<&types::PaymentsCaptureRouterData> for PaymentCaptureRequest {
    type Error = error_stack::Report<errors::ConnectorError>;
    fn try_from(item: &types::PaymentsCaptureRouterData) -> Result<Self, Self::Error> {
        let connector_auth = &item.connector_auth_type;
        let auth_type: CheckoutAuthType = connector_auth.try_into()?;
        let processing_channel_id = auth_type.processing_channel_id;
        Ok(Self {
            amount: Some(item.request.amount_to_capture),
            capture_type: Some(CaptureType::Final),
            processing_channel_id,
        })
    }
}

#[derive(Debug, Deserialize)]
pub struct PaymentCaptureResponse {
    pub action_id: String,
}

impl TryFrom<types::PaymentsCaptureResponseRouterData<PaymentCaptureResponse>>
    for types::PaymentsCaptureRouterData
{
    type Error = error_stack::Report<errors::ConnectorError>;
    fn try_from(
        item: types::PaymentsCaptureResponseRouterData<PaymentCaptureResponse>,
    ) -> Result<Self, Self::Error> {
        let (status, amount_captured) = if item.http_code == 202 {
            (
                enums::AttemptStatus::Charged,
                Some(item.data.request.amount_to_capture),
            )
        } else {
            (enums::AttemptStatus::Pending, None)
        };
        Ok(Self {
            response: Ok(types::PaymentsResponseData::TransactionResponse {
                resource_id: types::ResponseId::ConnectorTransactionId(
                    item.data.request.connector_transaction_id.to_owned(),
                ),
                redirection_data: None,
                mandate_reference: None,
                connector_metadata: None,
            }),
            status,
            amount_captured,
            ..item.data
        })
    }
}

#[derive(Clone, Debug, Serialize, Deserialize)]
pub struct RefundRequest {
    amount: Option<i64>,
    reference: String,
}

impl<F> TryFrom<&types::RefundsRouterData<F>> for RefundRequest {
    type Error = error_stack::Report<errors::ConnectorError>;
    fn try_from(item: &types::RefundsRouterData<F>) -> Result<Self, Self::Error> {
        let amount = item.request.refund_amount;
        let reference = item.request.refund_id.clone();
        Ok(Self {
            amount: Some(amount),
            reference,
        })
    }
}
#[allow(dead_code)]
#[derive(Deserialize)]
pub struct RefundResponse {
    action_id: String,
    reference: String,
}

#[derive(Deserialize)]
pub struct CheckoutRefundResponse {
    pub(super) status: u16,
    pub(super) response: RefundResponse,
}

impl From<&CheckoutRefundResponse> for enums::RefundStatus {
    fn from(item: &CheckoutRefundResponse) -> Self {
        if item.status == 202 {
            Self::Success
        } else {
            Self::Failure
        }
    }
}

impl TryFrom<types::RefundsResponseRouterData<api::Execute, CheckoutRefundResponse>>
    for types::RefundsRouterData<api::Execute>
{
    type Error = error_stack::Report<errors::ConnectorError>;
    fn try_from(
        item: types::RefundsResponseRouterData<api::Execute, CheckoutRefundResponse>,
    ) -> Result<Self, Self::Error> {
        let refund_status = enums::RefundStatus::from(&item.response);
        Ok(Self {
            response: Ok(types::RefundsResponseData {
                connector_refund_id: item.response.response.action_id.clone(),
                refund_status,
            }),
            ..item.data
        })
    }
}

impl TryFrom<types::RefundsResponseRouterData<api::RSync, CheckoutRefundResponse>>
    for types::RefundsRouterData<api::RSync>
{
    type Error = error_stack::Report<errors::ConnectorError>;
    fn try_from(
        item: types::RefundsResponseRouterData<api::RSync, CheckoutRefundResponse>,
    ) -> Result<Self, Self::Error> {
        let refund_status = enums::RefundStatus::from(&item.response);
        Ok(Self {
            response: Ok(types::RefundsResponseData {
                connector_refund_id: item.response.response.action_id.clone(),
                refund_status,
            }),
            ..item.data
        })
    }
}

#[derive(Debug, Default, Eq, PartialEq, Deserialize)]
pub struct ErrorResponse {
    pub request_id: Option<String>,
    #[serde(rename = "type")]
    pub error_type: Option<String>,
    pub error_codes: Option<Vec<String>>,
}

#[derive(Deserialize)]
pub enum ActionType {
    Authorization,
    Void,
    Capture,
    Refund,
    Payout,
    Return,
    #[serde(rename = "Card Verification")]
    CardVerification,
}

#[derive(Deserialize)]
pub struct ActionResponse {
    #[serde(rename = "id")]
    pub action_id: String,
    pub amount: i64,
    #[serde(rename = "type")]
    pub action_type: ActionType,
    pub approved: Option<bool>,
    pub reference: Option<String>,
}

impl From<&ActionResponse> for enums::RefundStatus {
    fn from(item: &ActionResponse) -> Self {
        match item.approved {
            Some(true) => Self::Success,
            Some(false) => Self::Failure,
            None => Self::Pending,
        }
    }
}

#[derive(Debug, Clone, serde::Deserialize, Eq, PartialEq)]
#[serde(rename_all = "lowercase")]
pub enum CheckoutRedirectResponseStatus {
    Success,
    Failure,
}

#[derive(Debug, Clone, serde::Deserialize, Eq, PartialEq)]
pub struct CheckoutRedirectResponse {
    pub status: Option<CheckoutRedirectResponseStatus>,
    #[serde(rename = "cko-session-id")]
    pub cko_session_id: Option<String>,
}

impl TryFrom<types::RefundsResponseRouterData<api::Execute, &ActionResponse>>
    for types::RefundsRouterData<api::Execute>
{
    type Error = error_stack::Report<errors::ConnectorError>;
    fn try_from(
        item: types::RefundsResponseRouterData<api::Execute, &ActionResponse>,
    ) -> Result<Self, Self::Error> {
        let refund_status = enums::RefundStatus::from(item.response);
        Ok(Self {
            response: Ok(types::RefundsResponseData {
                connector_refund_id: item.response.action_id.clone(),
                refund_status,
            }),
            ..item.data
        })
    }
}

impl TryFrom<types::RefundsResponseRouterData<api::RSync, &ActionResponse>>
    for types::RefundsRouterData<api::RSync>
{
    type Error = error_stack::Report<errors::ConnectorError>;
    fn try_from(
        item: types::RefundsResponseRouterData<api::RSync, &ActionResponse>,
    ) -> Result<Self, Self::Error> {
        let refund_status = enums::RefundStatus::from(item.response);
        Ok(Self {
            response: Ok(types::RefundsResponseData {
                connector_refund_id: item.response.action_id.clone(),
                refund_status,
            }),
            ..item.data
        })
    }
}

impl From<CheckoutRedirectResponseStatus> for enums::AttemptStatus {
    fn from(item: CheckoutRedirectResponseStatus) -> Self {
        match item {
            CheckoutRedirectResponseStatus::Success => Self::AuthenticationSuccessful,

            CheckoutRedirectResponseStatus::Failure => Self::Failure,
        }
    }
}<|MERGE_RESOLUTION|>--- conflicted
+++ resolved
@@ -73,11 +73,8 @@
             api::PaymentMethodData::Wallet(_)
             | api::PaymentMethodData::PayLater(_)
             | api::PaymentMethodData::BankRedirect(_)
-<<<<<<< HEAD
+            | api::PaymentMethodData::Crypto(_)
             | api::PaymentMethodData::AchBankTransfer(_) => None,
-=======
-            | api::PaymentMethodData::Crypto(_) => None,
->>>>>>> 396c43d0
         };
 
         let three_ds = match item.auth_type {
