--- conflicted
+++ resolved
@@ -190,11 +190,7 @@
         Ok(types::RouterData {
             status: enums::AttemptStatus::from(item.response.status),
             response: Ok(types::PaymentsResponseData {
-<<<<<<< HEAD
-                connector_transaction_id: item.response.id,
-=======
                 resource_id: types::ResponseId::ConnectorTransactionId(item.response.id),
->>>>>>> bad0d7ee
                 redirect: redirection_data.is_some(),
                 redirection_data,
             }),
