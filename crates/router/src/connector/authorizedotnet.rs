--- conflicted
+++ resolved
@@ -43,7 +43,6 @@
 impl api::PaymentSync for Authorizedotnet {}
 impl api::PaymentVoid for Authorizedotnet {}
 impl api::PaymentCapture for Authorizedotnet {}
-<<<<<<< HEAD
 impl api::PaymentSession for Authorizedotnet {}
 
 impl
@@ -54,7 +53,8 @@
     > for Authorizedotnet
 {
     // Not Implemented (R)
-=======
+}
+
 impl api::PreVerify for Authorizedotnet {}
 
 impl
@@ -65,7 +65,6 @@
     > for Authorizedotnet
 {
     // TODO: Critical Implement
->>>>>>> 18aed187
 }
 
 impl
