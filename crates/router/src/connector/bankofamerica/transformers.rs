use api_models::payments;
use base64::Engine;
use common_utils::pii;
use masking::{PeekInterface, Secret};
use serde::{Deserialize, Serialize};
use serde_json::Value;

use crate::{
    connector::utils::{
        self, AddressDetailsData, ApplePayDecrypt, CardData, CardIssuer,
        PaymentsAuthorizeRequestData, PaymentsSyncRequestData, RouterData,
    },
    consts,
    core::errors,
    types::{
        self,
        api::{self, enums as api_enums},
        storage::enums,
        transformers::ForeignFrom,
        ApplePayPredecryptData,
    },
};

pub struct BankOfAmericaAuthType {
    pub(super) api_key: Secret<String>,
    pub(super) merchant_account: Secret<String>,
    pub(super) api_secret: Secret<String>,
}

impl TryFrom<&types::ConnectorAuthType> for BankOfAmericaAuthType {
    type Error = error_stack::Report<errors::ConnectorError>;
    fn try_from(auth_type: &types::ConnectorAuthType) -> Result<Self, Self::Error> {
        if let types::ConnectorAuthType::SignatureKey {
            api_key,
            key1,
            api_secret,
        } = auth_type
        {
            Ok(Self {
                api_key: api_key.to_owned(),
                merchant_account: key1.to_owned(),
                api_secret: api_secret.to_owned(),
            })
        } else {
            Err(errors::ConnectorError::FailedToObtainAuthType)?
        }
    }
}

pub struct BankOfAmericaRouterData<T> {
    pub amount: String,
    pub router_data: T,
}

impl<T>
    TryFrom<(
        &types::api::CurrencyUnit,
        types::storage::enums::Currency,
        i64,
        T,
    )> for BankOfAmericaRouterData<T>
{
    type Error = error_stack::Report<errors::ConnectorError>;
    fn try_from(
        (currency_unit, currency, amount, item): (
            &types::api::CurrencyUnit,
            types::storage::enums::Currency,
            i64,
            T,
        ),
    ) -> Result<Self, Self::Error> {
        let amount = utils::get_amount_as_string(currency_unit, amount, currency)?;
        Ok(Self {
            amount,
            router_data: item,
        })
    }
}

#[derive(Debug, Serialize)]
#[serde(rename_all = "camelCase")]
pub struct BankOfAmericaPaymentsRequest {
    processing_information: ProcessingInformation,
    payment_information: PaymentInformation,
    order_information: OrderInformationWithBill,
    client_reference_information: ClientReferenceInformation,
    #[serde(skip_serializing_if = "Option::is_none")]
    merchant_defined_information: Option<Vec<MerchantDefinedInformation>>,
}

#[derive(Debug, Serialize)]
#[serde(rename_all = "camelCase")]
pub struct ProcessingInformation {
    capture: bool,
    payment_solution: Option<String>,
}

#[derive(Debug, Serialize)]
#[serde(rename_all = "camelCase")]
pub struct MerchantDefinedInformation {
    key: u8,
    value: String,
}

#[derive(Debug, Serialize)]
#[serde(rename_all = "camelCase")]
pub struct CaptureOptions {
    capture_sequence_number: u32,
    total_capture_count: u32,
}

#[derive(Debug, Serialize)]
#[serde(rename_all = "camelCase")]
pub struct CardPaymentInformation {
    card: Card,
}

#[derive(Debug, Serialize)]
#[serde(rename_all = "camelCase")]
pub struct GooglePayPaymentInformation {
    fluid_data: FluidData,
}

#[derive(Debug, Serialize)]
#[serde(rename_all = "camelCase")]
pub struct ApplePayTokenizedCard {
    transaction_type: TransactionType,
}

#[derive(Debug, Serialize)]
#[serde(rename_all = "camelCase")]
pub struct ApplePayTokenPaymentInformation {
    fluid_data: FluidData,
    tokenized_card: ApplePayTokenizedCard,
}

#[derive(Debug, Serialize)]
#[serde(rename_all = "camelCase")]
pub struct ApplePayPaymentInformation {
    tokenized_card: TokenizedCard,
}

#[derive(Debug, Serialize)]
#[serde(untagged)]
pub enum PaymentInformation {
    Cards(CardPaymentInformation),
    GooglePay(GooglePayPaymentInformation),
    ApplePay(ApplePayPaymentInformation),
    ApplePayToken(ApplePayTokenPaymentInformation),
}

#[derive(Debug, Serialize)]
#[serde(rename_all = "camelCase")]
pub struct Card {
    number: cards::CardNumber,
    expiration_month: Secret<String>,
    expiration_year: Secret<String>,
    security_code: Secret<String>,
    #[serde(rename = "type")]
    card_type: Option<String>,
}

#[derive(Debug, Serialize)]
#[serde(rename_all = "camelCase")]
pub struct TokenizedCard {
    number: Secret<String>,
    expiration_month: Secret<String>,
    expiration_year: Secret<String>,
    cryptogram: Secret<String>,
    transaction_type: TransactionType,
}

#[derive(Debug, Serialize)]
#[serde(rename_all = "camelCase")]
pub struct FluidData {
    value: Secret<String>,
}

#[derive(Debug, Serialize)]
#[serde(rename_all = "camelCase")]
pub struct OrderInformationWithBill {
    amount_details: Amount,
    bill_to: BillTo,
}

#[derive(Debug, Serialize)]
#[serde(rename_all = "camelCase")]
pub struct Amount {
    total_amount: String,
    currency: api_models::enums::Currency,
}

#[derive(Debug, Serialize)]
#[serde(rename_all = "camelCase")]
pub struct BillTo {
    first_name: Secret<String>,
    last_name: Secret<String>,
    address1: Secret<String>,
    locality: String,
    administrative_area: Secret<String>,
    postal_code: Secret<String>,
    country: api_enums::CountryAlpha2,
    email: pii::Email,
}

// for bankofamerica each item in Billing is mandatory
fn build_bill_to(
    address_details: &payments::Address,
    email: pii::Email,
) -> Result<BillTo, error_stack::Report<errors::ConnectorError>> {
    let address = address_details
        .address
        .as_ref()
        .ok_or_else(utils::missing_field_err("billing.address"))?;
    let mut state = address.to_state_code()?.peek().clone();
    state.truncate(20);
    Ok(BillTo {
        first_name: address.get_first_name()?.to_owned(),
        last_name: address.get_last_name()?.to_owned(),
        address1: address.get_line1()?.to_owned(),
        locality: address.get_city()?.to_owned(),
        administrative_area: Secret::from(state),
        postal_code: address.get_zip()?.to_owned(),
        country: address.get_country()?.to_owned(),
        email,
    })
}

impl From<CardIssuer> for String {
    fn from(card_issuer: CardIssuer) -> Self {
        let card_type = match card_issuer {
            CardIssuer::AmericanExpress => "003",
            CardIssuer::Master => "002",
            //"042" is the type code for Masetro Cards(International). For Maestro Cards(UK-Domestic) the mapping should be "024"
            CardIssuer::Maestro => "042",
            CardIssuer::Visa => "001",
            CardIssuer::Discover => "004",
            CardIssuer::DinersClub => "005",
            CardIssuer::CarteBlanche => "006",
            CardIssuer::JCB => "007",
        };
        card_type.to_string()
    }
}

#[derive(Debug, Serialize)]
pub enum PaymentSolution {
    ApplePay,
    GooglePay,
}

impl From<PaymentSolution> for String {
    fn from(solution: PaymentSolution) -> Self {
        let payment_solution = match solution {
            PaymentSolution::ApplePay => "001",
            PaymentSolution::GooglePay => "012",
        };
        payment_solution.to_string()
    }
}

#[derive(Debug, Serialize)]
pub enum TransactionType {
    #[serde(rename = "1")]
    ApplePay,
}

impl
    From<(
        &BankOfAmericaRouterData<&types::PaymentsAuthorizeRouterData>,
        BillTo,
    )> for OrderInformationWithBill
{
    fn from(
        (item, bill_to): (
            &BankOfAmericaRouterData<&types::PaymentsAuthorizeRouterData>,
            BillTo,
        ),
    ) -> Self {
        Self {
            amount_details: Amount {
                total_amount: item.amount.to_owned(),
                currency: item.router_data.request.currency,
            },
            bill_to,
        }
    }
}

impl
    From<(
        &BankOfAmericaRouterData<&types::PaymentsAuthorizeRouterData>,
        Option<PaymentSolution>,
    )> for ProcessingInformation
{
    fn from(
        (item, solution): (
            &BankOfAmericaRouterData<&types::PaymentsAuthorizeRouterData>,
            Option<PaymentSolution>,
        ),
    ) -> Self {
        Self {
            capture: matches!(
                item.router_data.request.capture_method,
                Some(enums::CaptureMethod::Automatic) | None
            ),
            payment_solution: solution.map(String::from),
        }
    }
}

impl From<&BankOfAmericaRouterData<&types::PaymentsAuthorizeRouterData>>
    for ClientReferenceInformation
{
    fn from(item: &BankOfAmericaRouterData<&types::PaymentsAuthorizeRouterData>) -> Self {
        Self {
            code: Some(item.router_data.connector_request_reference_id.clone()),
        }
    }
}

impl ForeignFrom<Value> for Vec<MerchantDefinedInformation> {
    fn foreign_from(metadata: Value) -> Self {
        let hashmap: std::collections::BTreeMap<String, Value> =
            serde_json::from_str(&metadata.to_string())
                .unwrap_or(std::collections::BTreeMap::new());
        let mut vector: Self = Self::new();
        let mut iter = 1;
        for (key, value) in hashmap {
            vector.push(MerchantDefinedInformation {
                key: iter,
                value: format!("{key}={value}"),
            });
            iter += 1;
        }
        vector
    }
}

#[derive(Clone, Debug, Deserialize, Serialize)]
#[serde(rename_all = "camelCase")]
pub struct ClientReferenceInformation {
    code: Option<String>,
}

#[derive(Debug, Clone, Serialize, Deserialize)]
#[serde(rename_all = "camelCase")]
pub struct ClientProcessorInformation {
    avs: Option<Avs>,
}

#[derive(Debug, Clone, Deserialize)]
#[serde(rename_all = "camelCase")]
pub struct ClientRiskInformation {
    rules: Option<Vec<ClientRiskInformationRules>>,
}

#[derive(Debug, Clone, Deserialize)]
pub struct ClientRiskInformationRules {
    name: String,
}

#[derive(Debug, Clone, Serialize, Deserialize)]
#[serde(rename_all = "camelCase")]
pub struct Avs {
    code: String,
    code_raw: String,
}

impl
    TryFrom<(
        &BankOfAmericaRouterData<&types::PaymentsAuthorizeRouterData>,
        payments::Card,
    )> for BankOfAmericaPaymentsRequest
{
    type Error = error_stack::Report<errors::ConnectorError>;
    fn try_from(
        (item, ccard): (
            &BankOfAmericaRouterData<&types::PaymentsAuthorizeRouterData>,
            payments::Card,
        ),
    ) -> Result<Self, Self::Error> {
        let email = item.router_data.request.get_email()?;
        let bill_to = build_bill_to(item.router_data.get_billing()?, email)?;
        let order_information = OrderInformationWithBill::from((item, bill_to));
        let card_issuer = ccard.get_card_issuer();
        let card_type = match card_issuer {
            Ok(issuer) => Some(String::from(issuer)),
            Err(_) => None,
        };
        let payment_information = PaymentInformation::Cards(CardPaymentInformation {
            card: Card {
                number: ccard.card_number,
                expiration_month: ccard.card_exp_month,
                expiration_year: ccard.card_exp_year,
                security_code: ccard.card_cvc,
                card_type,
            },
        });
        let processing_information = ProcessingInformation::from((item, None));
        let client_reference_information = ClientReferenceInformation::from(item);
        let merchant_defined_information =
            item.router_data.request.metadata.clone().map(|metadata| {
                Vec::<MerchantDefinedInformation>::foreign_from(metadata.peek().to_owned())
            });

        Ok(Self {
            processing_information,
            payment_information,
            order_information,
            client_reference_information,
            merchant_defined_information,
        })
    }
}

impl
    TryFrom<(
        &BankOfAmericaRouterData<&types::PaymentsAuthorizeRouterData>,
        Box<ApplePayPredecryptData>,
    )> for BankOfAmericaPaymentsRequest
{
    type Error = error_stack::Report<errors::ConnectorError>;
    fn try_from(
        (item, apple_pay_data): (
            &BankOfAmericaRouterData<&types::PaymentsAuthorizeRouterData>,
            Box<ApplePayPredecryptData>,
        ),
    ) -> Result<Self, Self::Error> {
        let email = item.router_data.request.get_email()?;
        let bill_to = build_bill_to(item.router_data.get_billing()?, email)?;
        let order_information = OrderInformationWithBill::from((item, bill_to));
        let processing_information =
            ProcessingInformation::from((item, Some(PaymentSolution::ApplePay)));
        let client_reference_information = ClientReferenceInformation::from(item);
        let expiration_month = apple_pay_data.get_expiry_month()?;
        let expiration_year = apple_pay_data.get_four_digit_expiry_year()?;
        let payment_information = PaymentInformation::ApplePay(ApplePayPaymentInformation {
            tokenized_card: TokenizedCard {
                number: apple_pay_data.application_primary_account_number,
                cryptogram: apple_pay_data.payment_data.online_payment_cryptogram,
                transaction_type: TransactionType::ApplePay,
                expiration_year,
                expiration_month,
            },
        });
        let merchant_defined_information =
            item.router_data.request.metadata.clone().map(|metadata| {
                Vec::<MerchantDefinedInformation>::foreign_from(metadata.peek().to_owned())
            });

        Ok(Self {
            processing_information,
            payment_information,
            order_information,
            client_reference_information,
            merchant_defined_information,
        })
    }
}

impl
    TryFrom<(
        &BankOfAmericaRouterData<&types::PaymentsAuthorizeRouterData>,
        payments::GooglePayWalletData,
    )> for BankOfAmericaPaymentsRequest
{
    type Error = error_stack::Report<errors::ConnectorError>;
    fn try_from(
        (item, google_pay_data): (
            &BankOfAmericaRouterData<&types::PaymentsAuthorizeRouterData>,
            payments::GooglePayWalletData,
        ),
    ) -> Result<Self, Self::Error> {
        let email = item.router_data.request.get_email()?;
        let bill_to = build_bill_to(item.router_data.get_billing()?, email)?;
        let order_information = OrderInformationWithBill::from((item, bill_to));
        let payment_information = PaymentInformation::GooglePay(GooglePayPaymentInformation {
            fluid_data: FluidData {
                value: Secret::from(
                    consts::BASE64_ENGINE.encode(google_pay_data.tokenization_data.token),
                ),
            },
        });
        let processing_information =
            ProcessingInformation::from((item, Some(PaymentSolution::GooglePay)));
        let client_reference_information = ClientReferenceInformation::from(item);
        let merchant_defined_information =
            item.router_data.request.metadata.clone().map(|metadata| {
                Vec::<MerchantDefinedInformation>::foreign_from(metadata.peek().to_owned())
            });

        Ok(Self {
            processing_information,
            payment_information,
            order_information,
            client_reference_information,
            merchant_defined_information,
        })
    }
}

impl TryFrom<&BankOfAmericaRouterData<&types::PaymentsAuthorizeRouterData>>
    for BankOfAmericaPaymentsRequest
{
    type Error = error_stack::Report<errors::ConnectorError>;
    fn try_from(
        item: &BankOfAmericaRouterData<&types::PaymentsAuthorizeRouterData>,
    ) -> Result<Self, Self::Error> {
        match item.router_data.request.payment_method_data.clone() {
            payments::PaymentMethodData::Card(ccard) => Self::try_from((item, ccard)),
            payments::PaymentMethodData::Wallet(wallet_data) => match wallet_data {
                payments::WalletData::ApplePay(apple_pay_data) => {
                    match item.router_data.payment_method_token.clone() {
                        Some(payment_method_token) => match payment_method_token {
                            types::PaymentMethodToken::ApplePayDecrypt(decrypt_data) => {
                                Self::try_from((item, decrypt_data))
                            }
                            types::PaymentMethodToken::Token(_) => {
                                Err(errors::ConnectorError::InvalidWalletToken)?
                            }
                        },
                        None => {
                            let email = item.router_data.request.get_email()?;
                            let bill_to = build_bill_to(item.router_data.get_billing()?, email)?;
                            let order_information = OrderInformationWithBill::from((item, bill_to));
                            let processing_information = ProcessingInformation::from((
                                item,
                                Some(PaymentSolution::ApplePay),
                            ));
                            let client_reference_information =
                                ClientReferenceInformation::from(item);
                            let payment_information = PaymentInformation::ApplePayToken(
                                ApplePayTokenPaymentInformation {
                                    fluid_data: FluidData {
                                        value: Secret::from(apple_pay_data.payment_data),
                                    },
                                    tokenized_card: ApplePayTokenizedCard {
                                        transaction_type: TransactionType::ApplePay,
                                    },
                                },
                            );
                            let merchant_defined_information =
                                item.router_data.request.metadata.clone().map(|metadata| {
                                    Vec::<MerchantDefinedInformation>::foreign_from(
                                        metadata.peek().to_owned(),
                                    )
                                });
                            Ok(Self {
                                processing_information,
                                payment_information,
                                order_information,
                                merchant_defined_information,
                                client_reference_information,
                            })
                        }
                    }
                }
                payments::WalletData::GooglePay(google_pay_data) => {
                    Self::try_from((item, google_pay_data))
                }
                payments::WalletData::AliPayQr(_)
                | payments::WalletData::AliPayRedirect(_)
                | payments::WalletData::AliPayHkRedirect(_)
                | payments::WalletData::MomoRedirect(_)
                | payments::WalletData::KakaoPayRedirect(_)
                | payments::WalletData::GoPayRedirect(_)
                | payments::WalletData::GcashRedirect(_)
                | payments::WalletData::ApplePayRedirect(_)
                | payments::WalletData::ApplePayThirdPartySdk(_)
                | payments::WalletData::DanaRedirect {}
                | payments::WalletData::GooglePayRedirect(_)
                | payments::WalletData::GooglePayThirdPartySdk(_)
                | payments::WalletData::MbWayRedirect(_)
                | payments::WalletData::MobilePayRedirect(_)
                | payments::WalletData::PaypalRedirect(_)
                | payments::WalletData::PaypalSdk(_)
                | payments::WalletData::SamsungPay(_)
                | payments::WalletData::TwintRedirect {}
                | payments::WalletData::VippsRedirect {}
                | payments::WalletData::TouchNGoRedirect(_)
                | payments::WalletData::WeChatPayRedirect(_)
                | payments::WalletData::WeChatPayQr(_)
                | payments::WalletData::CashappQr(_)
                | payments::WalletData::SwishQr(_) => Err(errors::ConnectorError::NotImplemented(
                    utils::get_unimplemented_payment_method_error_message("Bank of America"),
                )
                .into()),
            },
            payments::PaymentMethodData::CardRedirect(_)
            | payments::PaymentMethodData::PayLater(_)
            | payments::PaymentMethodData::BankRedirect(_)
            | payments::PaymentMethodData::BankDebit(_)
            | payments::PaymentMethodData::BankTransfer(_)
            | payments::PaymentMethodData::Crypto(_)
            | payments::PaymentMethodData::MandatePayment
            | payments::PaymentMethodData::Reward
            | payments::PaymentMethodData::Upi(_)
            | payments::PaymentMethodData::Voucher(_)
            | payments::PaymentMethodData::GiftCard(_)
            | payments::PaymentMethodData::CardToken(_) => {
                Err(errors::ConnectorError::NotImplemented(
                    utils::get_unimplemented_payment_method_error_message("Bank of America"),
                )
                .into())
            }
        }
    }
}

#[derive(Clone, Debug, Deserialize)]
#[serde(rename_all = "SCREAMING_SNAKE_CASE")]
pub enum BankofamericaPaymentStatus {
    Authorized,
    Succeeded,
    Failed,
    Voided,
    Reversed,
    Pending,
    Declined,
    Rejected,
    Challenge,
    AuthorizedPendingReview,
    AuthorizedRiskDeclined,
    Transmitted,
    InvalidRequest,
    ServerError,
    PendingAuthentication,
    PendingReview,
    //PartialAuthorized, not being consumed yet.
}

impl ForeignFrom<(BankofamericaPaymentStatus, bool)> for enums::AttemptStatus {
    fn foreign_from((status, auto_capture): (BankofamericaPaymentStatus, bool)) -> Self {
        match status {
            BankofamericaPaymentStatus::Authorized
            | BankofamericaPaymentStatus::AuthorizedPendingReview => {
                if auto_capture {
                    // Because BankOfAmerica will return Payment Status as Authorized even in AutoCapture Payment
                    Self::Charged
                } else {
                    Self::Authorized
                }
            }
            BankofamericaPaymentStatus::Pending => {
                if auto_capture {
                    Self::Charged
                } else {
                    Self::Pending
                }
            }
            BankofamericaPaymentStatus::Succeeded | BankofamericaPaymentStatus::Transmitted => {
                Self::Charged
            }
            BankofamericaPaymentStatus::Voided | BankofamericaPaymentStatus::Reversed => {
                Self::Voided
            }
            BankofamericaPaymentStatus::Failed
            | BankofamericaPaymentStatus::Declined
            | BankofamericaPaymentStatus::AuthorizedRiskDeclined
            | BankofamericaPaymentStatus::InvalidRequest
            | BankofamericaPaymentStatus::Rejected
            | BankofamericaPaymentStatus::ServerError => Self::Failure,
            BankofamericaPaymentStatus::PendingAuthentication => Self::AuthenticationPending,
            BankofamericaPaymentStatus::PendingReview | BankofamericaPaymentStatus::Challenge => {
                Self::Pending
            }
        }
    }
}

#[derive(Debug, Deserialize)]
#[serde(untagged)]
pub enum BankOfAmericaPaymentsResponse {
    ClientReferenceInformation(BankOfAmericaClientReferenceResponse),
    ErrorInformation(BankOfAmericaErrorInformationResponse),
}

#[derive(Clone, Debug, Deserialize)]
#[serde(rename_all = "camelCase")]
pub struct BankOfAmericaClientReferenceResponse {
    id: String,
    status: BankofamericaPaymentStatus,
    client_reference_information: ClientReferenceInformation,
    processor_information: Option<ClientProcessorInformation>,
    risk_information: Option<ClientRiskInformation>,
    error_information: Option<BankOfAmericaErrorInformation>,
}

#[derive(Debug, Deserialize)]
#[serde(rename_all = "camelCase")]
pub struct BankOfAmericaErrorInformationResponse {
    id: String,
    error_information: BankOfAmericaErrorInformation,
}

#[derive(Clone, Debug, Deserialize)]
pub struct BankOfAmericaErrorInformation {
    reason: Option<String>,
    message: Option<String>,
}

fn get_error_response_if_failure(
    (info_response, status, http_code): (
        &BankOfAmericaClientReferenceResponse,
        enums::AttemptStatus,
        u16,
    ),
) -> Option<types::ErrorResponse> {
<<<<<<< HEAD
    if is_payment_failure(status) {
        let (message, reason) = match info_response.error_information.as_ref() {
            Some(error_info) => (
                error_info
                    .message
                    .clone()
                    .unwrap_or(consts::NO_ERROR_MESSAGE.to_string()),
                error_info.reason.clone(),
            ),
            None => (consts::NO_ERROR_MESSAGE.to_string(), None),
        };

        let avs_message = info_response
            .risk_information
            .clone()
            .map(|client_risk_information| {
                client_risk_information.rules.map(|rules| {
                    rules
                        .iter()
                        .map(|risk_info| format!(" | {}", risk_info.name))
                        .collect::<Vec<String>>()
                        .join("")
                })
            });

        Some(types::ErrorResponse {
            code: consts::NO_ERROR_CODE.to_string(),
            message,
            reason: Some(
                reason.unwrap_or("".to_string())
                    + &avs_message
                        .unwrap_or(Some("".to_string()))
                        .unwrap_or("".to_string()),
            ),
            status_code: http_code,
            attempt_status: Some(enums::AttemptStatus::Failure),
            connector_transaction_id: Some(info_response.id.clone()),
        })
=======
    if utils::is_payment_failure(status) {
        Some(types::ErrorResponse::from((
            &info_response.error_information,
            http_code,
            info_response.id.clone(),
        )))
>>>>>>> ecf51b5e
    } else {
        None
    }
}

fn get_payment_response(
    (info_response, status, http_code): (
        &BankOfAmericaClientReferenceResponse,
        enums::AttemptStatus,
        u16,
    ),
) -> Result<types::PaymentsResponseData, types::ErrorResponse> {
    let error_response = get_error_response_if_failure((info_response, status, http_code));
    match error_response {
        Some(error) => Err(error),
        None => Ok(types::PaymentsResponseData::TransactionResponse {
            resource_id: types::ResponseId::ConnectorTransactionId(info_response.id.clone()),
            redirection_data: None,
            mandate_reference: None,
            connector_metadata: info_response
                .processor_information
                .as_ref()
                .map(|processor_information| serde_json::json!(processor_information.avs)),
            network_txn_id: None,
            connector_response_reference_id: Some(
                info_response
                    .client_reference_information
                    .code
                    .clone()
                    .unwrap_or(info_response.id.clone()),
            ),
            incremental_authorization_allowed: None,
        }),
    }
}

impl<F>
    TryFrom<
        types::ResponseRouterData<
            F,
            BankOfAmericaPaymentsResponse,
            types::PaymentsAuthorizeData,
            types::PaymentsResponseData,
        >,
    > for types::RouterData<F, types::PaymentsAuthorizeData, types::PaymentsResponseData>
{
    type Error = error_stack::Report<errors::ConnectorError>;
    fn try_from(
        item: types::ResponseRouterData<
            F,
            BankOfAmericaPaymentsResponse,
            types::PaymentsAuthorizeData,
            types::PaymentsResponseData,
        >,
    ) -> Result<Self, Self::Error> {
        match item.response {
            BankOfAmericaPaymentsResponse::ClientReferenceInformation(info_response) => {
                let status = enums::AttemptStatus::foreign_from((
                    info_response.status.clone(),
                    item.data.request.is_auto_capture()?,
                ));
                let response = get_payment_response((&info_response, status, item.http_code));
                Ok(Self {
                    status,
                    response,
                    ..item.data
                })
            }
            BankOfAmericaPaymentsResponse::ErrorInformation(error_response) => Ok(Self {
                response: {
                    let error_reason = &error_response.error_information.reason;

                    Err(types::ErrorResponse {
                        code: error_reason
                            .clone()
                            .unwrap_or(consts::NO_ERROR_CODE.to_string()),
                        message: error_reason
                            .clone()
                            .unwrap_or(consts::NO_ERROR_MESSAGE.to_string()),
                        reason: error_response.error_information.message,
                        status_code: item.http_code,
                        attempt_status: None,
                        connector_transaction_id: Some(error_response.id),
                    })
                },
                status: enums::AttemptStatus::Failure,
                ..item.data
            }),
        }
    }
}

impl<F>
    TryFrom<
        types::ResponseRouterData<
            F,
            BankOfAmericaPaymentsResponse,
            types::PaymentsCaptureData,
            types::PaymentsResponseData,
        >,
    > for types::RouterData<F, types::PaymentsCaptureData, types::PaymentsResponseData>
{
    type Error = error_stack::Report<errors::ConnectorError>;
    fn try_from(
        item: types::ResponseRouterData<
            F,
            BankOfAmericaPaymentsResponse,
            types::PaymentsCaptureData,
            types::PaymentsResponseData,
        >,
    ) -> Result<Self, Self::Error> {
        match item.response {
            BankOfAmericaPaymentsResponse::ClientReferenceInformation(info_response) => {
                let status =
                    enums::AttemptStatus::foreign_from((info_response.status.clone(), true));
                let response = get_payment_response((&info_response, status, item.http_code));
                Ok(Self {
                    status,
                    response,
                    ..item.data
                })
            }
            BankOfAmericaPaymentsResponse::ErrorInformation(error_response) => Ok(Self {
                response: {
                    let error_reason = &error_response.error_information.reason;
                    Err(types::ErrorResponse {
                        code: error_reason
                            .clone()
                            .unwrap_or(consts::NO_ERROR_CODE.to_string()),
                        message: error_reason
                            .clone()
                            .unwrap_or(consts::NO_ERROR_MESSAGE.to_string()),
                        reason: error_response.error_information.message,
                        status_code: item.http_code,
                        attempt_status: None,
                        connector_transaction_id: Some(error_response.id),
                    })
                },
                ..item.data
            }),
        }
    }
}

impl<F>
    TryFrom<
        types::ResponseRouterData<
            F,
            BankOfAmericaPaymentsResponse,
            types::PaymentsCancelData,
            types::PaymentsResponseData,
        >,
    > for types::RouterData<F, types::PaymentsCancelData, types::PaymentsResponseData>
{
    type Error = error_stack::Report<errors::ConnectorError>;
    fn try_from(
        item: types::ResponseRouterData<
            F,
            BankOfAmericaPaymentsResponse,
            types::PaymentsCancelData,
            types::PaymentsResponseData,
        >,
    ) -> Result<Self, Self::Error> {
        match item.response {
            BankOfAmericaPaymentsResponse::ClientReferenceInformation(info_response) => {
                let status =
                    enums::AttemptStatus::foreign_from((info_response.status.clone(), false));
                let response = get_payment_response((&info_response, status, item.http_code));
                Ok(Self {
                    status,
                    response,
                    ..item.data
                })
            }
            BankOfAmericaPaymentsResponse::ErrorInformation(error_response) => Ok(Self {
                response: {
                    let error_reason = &error_response.error_information.reason;
                    Err(types::ErrorResponse {
                        code: error_reason
                            .clone()
                            .unwrap_or(consts::NO_ERROR_CODE.to_string()),
                        message: error_reason
                            .clone()
                            .unwrap_or(consts::NO_ERROR_MESSAGE.to_string()),
                        reason: error_response.error_information.message,
                        status_code: item.http_code,
                        attempt_status: None,
                        connector_transaction_id: Some(error_response.id),
                    })
                },
                ..item.data
            }),
        }
    }
}

#[derive(Debug, Deserialize)]
#[serde(untagged)]
pub enum BankOfAmericaTransactionResponse {
    ApplicationInformation(BankOfAmericaApplicationInfoResponse),
    ErrorInformation(BankOfAmericaErrorInformationResponse),
}

#[derive(Debug, Deserialize)]
#[serde(rename_all = "camelCase")]
pub struct BankOfAmericaApplicationInfoResponse {
    id: String,
    application_information: ApplicationInformation,
    client_reference_information: Option<ClientReferenceInformation>,
    error_information: Option<BankOfAmericaErrorInformation>,
}

#[derive(Debug, Deserialize)]
#[serde(rename_all = "camelCase")]
pub struct ApplicationInformation {
    status: BankofamericaPaymentStatus,
}

impl<F>
    TryFrom<
        types::ResponseRouterData<
            F,
            BankOfAmericaTransactionResponse,
            types::PaymentsSyncData,
            types::PaymentsResponseData,
        >,
    > for types::RouterData<F, types::PaymentsSyncData, types::PaymentsResponseData>
{
    type Error = error_stack::Report<errors::ConnectorError>;
    fn try_from(
        item: types::ResponseRouterData<
            F,
            BankOfAmericaTransactionResponse,
            types::PaymentsSyncData,
            types::PaymentsResponseData,
        >,
    ) -> Result<Self, Self::Error> {
        match item.response {
            BankOfAmericaTransactionResponse::ApplicationInformation(app_response) => {
                let status = enums::AttemptStatus::foreign_from((
                    app_response.application_information.status,
                    item.data.request.is_auto_capture()?,
                ));
                if utils::is_payment_failure(status) {
                    Ok(Self {
                        response: Err(types::ErrorResponse::from((
                            &app_response.error_information,
                            item.http_code,
                            app_response.id.clone(),
                        ))),
                        status: enums::AttemptStatus::Failure,
                        ..item.data
                    })
                } else {
                    Ok(Self {
                        status,
                        response: Ok(types::PaymentsResponseData::TransactionResponse {
                            resource_id: types::ResponseId::ConnectorTransactionId(
                                app_response.id.clone(),
                            ),
                            redirection_data: None,
                            mandate_reference: None,
                            connector_metadata: None,
                            network_txn_id: None,
                            connector_response_reference_id: app_response
                                .client_reference_information
                                .map(|cref| cref.code)
                                .unwrap_or(Some(app_response.id)),
                            incremental_authorization_allowed: None,
                        }),
                        ..item.data
                    })
                }
            }
            BankOfAmericaTransactionResponse::ErrorInformation(error_response) => Ok(Self {
                status: item.data.status,
                response: Ok(types::PaymentsResponseData::TransactionResponse {
                    resource_id: types::ResponseId::ConnectorTransactionId(
                        error_response.id.clone(),
                    ),
                    redirection_data: None,
                    mandate_reference: None,
                    connector_metadata: None,
                    network_txn_id: None,
                    connector_response_reference_id: Some(error_response.id),
                    incremental_authorization_allowed: None,
                }),
                ..item.data
            }),
        }
    }
}

#[derive(Debug, Serialize)]
#[serde(rename_all = "camelCase")]
pub struct OrderInformation {
    amount_details: Amount,
}

#[derive(Debug, Serialize)]
#[serde(rename_all = "camelCase")]
pub struct BankOfAmericaCaptureRequest {
    order_information: OrderInformation,
    client_reference_information: ClientReferenceInformation,
}

impl TryFrom<&BankOfAmericaRouterData<&types::PaymentsCaptureRouterData>>
    for BankOfAmericaCaptureRequest
{
    type Error = error_stack::Report<errors::ConnectorError>;
    fn try_from(
        value: &BankOfAmericaRouterData<&types::PaymentsCaptureRouterData>,
    ) -> Result<Self, Self::Error> {
        Ok(Self {
            order_information: OrderInformation {
                amount_details: Amount {
                    total_amount: value.amount.to_owned(),
                    currency: value.router_data.request.currency,
                },
            },
            client_reference_information: ClientReferenceInformation {
                code: Some(value.router_data.connector_request_reference_id.clone()),
            },
        })
    }
}

#[derive(Debug, Serialize)]
#[serde(rename_all = "camelCase")]
pub struct BankOfAmericaVoidRequest {
    client_reference_information: ClientReferenceInformation,
    reversal_information: ReversalInformation,
}

#[derive(Debug, Serialize)]
#[serde(rename_all = "camelCase")]
pub struct ReversalInformation {
    amount_details: Amount,
    reason: String,
}

impl TryFrom<&BankOfAmericaRouterData<&types::PaymentsCancelRouterData>>
    for BankOfAmericaVoidRequest
{
    type Error = error_stack::Report<errors::ConnectorError>;
    fn try_from(
        value: &BankOfAmericaRouterData<&types::PaymentsCancelRouterData>,
    ) -> Result<Self, Self::Error> {
        Ok(Self {
            client_reference_information: ClientReferenceInformation {
                code: Some(value.router_data.connector_request_reference_id.clone()),
            },
            reversal_information: ReversalInformation {
                amount_details: Amount {
                    total_amount: value.amount.to_owned(),
                    currency: value.router_data.request.currency.ok_or(
                        errors::ConnectorError::MissingRequiredField {
                            field_name: "Currency",
                        },
                    )?,
                },
                reason: value
                    .router_data
                    .request
                    .cancellation_reason
                    .clone()
                    .ok_or(errors::ConnectorError::MissingRequiredField {
                        field_name: "Cancellation Reason",
                    })?,
            },
        })
    }
}

#[derive(Debug, Serialize)]
#[serde(rename_all = "camelCase")]
pub struct BankOfAmericaRefundRequest {
    order_information: OrderInformation,
    client_reference_information: ClientReferenceInformation,
}

impl<F> TryFrom<&BankOfAmericaRouterData<&types::RefundsRouterData<F>>>
    for BankOfAmericaRefundRequest
{
    type Error = error_stack::Report<errors::ConnectorError>;
    fn try_from(
        item: &BankOfAmericaRouterData<&types::RefundsRouterData<F>>,
    ) -> Result<Self, Self::Error> {
        Ok(Self {
            order_information: OrderInformation {
                amount_details: Amount {
                    total_amount: item.amount.clone(),
                    currency: item.router_data.request.currency,
                },
            },
            client_reference_information: ClientReferenceInformation {
                code: Some(item.router_data.request.refund_id.clone()),
            },
        })
    }
}

impl From<BankofamericaRefundStatus> for enums::RefundStatus {
    fn from(item: BankofamericaRefundStatus) -> Self {
        match item {
            BankofamericaRefundStatus::Succeeded | BankofamericaRefundStatus::Transmitted => {
                Self::Success
            }
            BankofamericaRefundStatus::Failed | BankofamericaRefundStatus::Voided => Self::Failure,
            BankofamericaRefundStatus::Pending => Self::Pending,
        }
    }
}

#[derive(Debug, Deserialize)]
#[serde(rename_all = "camelCase")]
pub struct BankOfAmericaRefundResponse {
    id: String,
    status: BankofamericaRefundStatus,
}

impl TryFrom<types::RefundsResponseRouterData<api::Execute, BankOfAmericaRefundResponse>>
    for types::RefundsRouterData<api::Execute>
{
    type Error = error_stack::Report<errors::ConnectorError>;
    fn try_from(
        item: types::RefundsResponseRouterData<api::Execute, BankOfAmericaRefundResponse>,
    ) -> Result<Self, Self::Error> {
        Ok(Self {
            response: Ok(types::RefundsResponseData {
                connector_refund_id: item.response.id,
                refund_status: enums::RefundStatus::from(item.response.status),
            }),
            ..item.data
        })
    }
}

#[derive(Debug, Deserialize)]
#[serde(rename_all = "SCREAMING_SNAKE_CASE")]
pub enum BankofamericaRefundStatus {
    Succeeded,
    Transmitted,
    Failed,
    Pending,
    Voided,
}

#[derive(Debug, Deserialize)]
#[serde(rename_all = "camelCase")]
pub struct RsyncApplicationInformation {
    status: BankofamericaRefundStatus,
}

#[derive(Debug, Deserialize)]
#[serde(rename_all = "camelCase")]
pub struct BankOfAmericaRsyncResponse {
    id: String,
    application_information: RsyncApplicationInformation,
}

impl TryFrom<types::RefundsResponseRouterData<api::RSync, BankOfAmericaRsyncResponse>>
    for types::RefundsRouterData<api::RSync>
{
    type Error = error_stack::Report<errors::ConnectorError>;
    fn try_from(
        item: types::RefundsResponseRouterData<api::RSync, BankOfAmericaRsyncResponse>,
    ) -> Result<Self, Self::Error> {
        Ok(Self {
            response: Ok(types::RefundsResponseData {
                connector_refund_id: item.response.id,
                refund_status: enums::RefundStatus::from(
                    item.response.application_information.status,
                ),
            }),
            ..item.data
        })
    }
}

#[derive(Debug, Deserialize)]
#[serde(rename_all = "camelCase")]
pub struct BankOfAmericaStandardErrorResponse {
    pub error_information: Option<ErrorInformation>,
    pub status: Option<String>,
    pub message: Option<String>,
    pub reason: Option<String>,
    pub details: Option<Vec<Details>>,
}

#[derive(Debug, Deserialize)]
#[serde(rename_all = "camelCase")]
pub struct BankOfAmericaServerErrorResponse {
    pub status: Option<String>,
    pub message: Option<String>,
    pub reason: Option<Reason>,
}

#[derive(Debug, Deserialize)]
#[serde(rename_all = "SCREAMING_SNAKE_CASE")]
pub enum Reason {
    SystemError,
    ServerTimeout,
    ServiceTimeout,
}

#[derive(Debug, Deserialize)]
pub struct BankOfAmericaAuthenticationErrorResponse {
    pub response: AuthenticationErrorInformation,
}

#[derive(Debug, Deserialize)]
#[serde(untagged)]
pub enum BankOfAmericaErrorResponse {
    AuthenticationError(BankOfAmericaAuthenticationErrorResponse),
    StandardError(BankOfAmericaStandardErrorResponse),
}

#[derive(Debug, Deserialize, Clone)]
#[serde(rename_all = "camelCase")]
pub struct Details {
    pub field: String,
    pub reason: String,
}

#[derive(Debug, Default, Deserialize)]
pub struct ErrorInformation {
    pub message: String,
    pub reason: String,
}

#[derive(Debug, Default, Deserialize)]
pub struct AuthenticationErrorInformation {
    pub rmsg: String,
}

impl From<(&Option<BankOfAmericaErrorInformation>, u16, String)> for types::ErrorResponse {
    fn from(
        (error_data, status_code, transaction_id): (
            &Option<BankOfAmericaErrorInformation>,
            u16,
            String,
        ),
    ) -> Self {
        let error_message = error_data
            .clone()
            .and_then(|error_details| error_details.message);
        let error_reason = error_data
            .clone()
            .and_then(|error_details| error_details.reason);

        Self {
            code: error_reason
                .clone()
                .unwrap_or(consts::NO_ERROR_CODE.to_string()),
            message: error_reason
                .clone()
                .unwrap_or(consts::NO_ERROR_MESSAGE.to_string()),
            reason: error_message.clone(),
            status_code,
            attempt_status: Some(enums::AttemptStatus::Failure),
            connector_transaction_id: Some(transaction_id.clone()),
        }
    }
}<|MERGE_RESOLUTION|>--- conflicted
+++ resolved
@@ -707,53 +707,12 @@
         u16,
     ),
 ) -> Option<types::ErrorResponse> {
-<<<<<<< HEAD
-    if is_payment_failure(status) {
-        let (message, reason) = match info_response.error_information.as_ref() {
-            Some(error_info) => (
-                error_info
-                    .message
-                    .clone()
-                    .unwrap_or(consts::NO_ERROR_MESSAGE.to_string()),
-                error_info.reason.clone(),
-            ),
-            None => (consts::NO_ERROR_MESSAGE.to_string(), None),
-        };
-
-        let avs_message = info_response
-            .risk_information
-            .clone()
-            .map(|client_risk_information| {
-                client_risk_information.rules.map(|rules| {
-                    rules
-                        .iter()
-                        .map(|risk_info| format!(" | {}", risk_info.name))
-                        .collect::<Vec<String>>()
-                        .join("")
-                })
-            });
-
-        Some(types::ErrorResponse {
-            code: consts::NO_ERROR_CODE.to_string(),
-            message,
-            reason: Some(
-                reason.unwrap_or("".to_string())
-                    + &avs_message
-                        .unwrap_or(Some("".to_string()))
-                        .unwrap_or("".to_string()),
-            ),
-            status_code: http_code,
-            attempt_status: Some(enums::AttemptStatus::Failure),
-            connector_transaction_id: Some(info_response.id.clone()),
-        })
-=======
     if utils::is_payment_failure(status) {
         Some(types::ErrorResponse::from((
             &info_response.error_information,
             http_code,
             info_response.id.clone(),
         )))
->>>>>>> ecf51b5e
     } else {
         None
     }
