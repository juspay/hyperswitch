--- conflicted
+++ resolved
@@ -703,11 +703,7 @@
         match item.router_data.request.payment_method_data.clone() {
             domain::PaymentMethodData::Card(ccard) => Self::try_from((item, ccard)),
             domain::PaymentMethodData::Wallet(wallet_data) => match wallet_data {
-<<<<<<< HEAD
                 domain::WalletData::ApplePay(apple_pay_data) => {
-=======
-                payments::WalletData::ApplePay(apple_pay_data) => {
->>>>>>> 9cce1520
                     match item.router_data.payment_method_token.clone() {
                         Some(payment_method_token) => match payment_method_token {
                             types::PaymentMethodToken::ApplePayDecrypt(decrypt_data) => {
