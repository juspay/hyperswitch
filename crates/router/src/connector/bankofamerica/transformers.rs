--- conflicted
+++ resolved
@@ -1274,18 +1274,11 @@
         ),
     ) -> Self {
         let error_reason = error_data
-<<<<<<< HEAD
-            .clone()
-            .and_then(|error_details| error_details.message);
-        let error_message = error_data
-            .clone()
-=======
             .clone()
             .and_then(|error_details| error_details.message)
             .unwrap_or(consts::NO_ERROR_CODE.to_string());
         let error_message = error_data
             .clone()
->>>>>>> 3fa48d1a
             .and_then(|error_details| error_details.reason);
 
         Self {
@@ -1295,11 +1288,7 @@
             message: error_message
                 .clone()
                 .unwrap_or(consts::NO_ERROR_MESSAGE.to_string()),
-<<<<<<< HEAD
-            reason: error_reason.clone(),
-=======
             reason: Some(error_reason.clone()),
->>>>>>> 3fa48d1a
             status_code,
             attempt_status: Some(enums::AttemptStatus::Failure),
             connector_transaction_id: Some(transaction_id.clone()),
@@ -1329,24 +1318,13 @@
                 client_risk_information.rules.map(|rules| {
                     rules
                         .iter()
-<<<<<<< HEAD
-                        .map(|risk_info| format!(" | {}", risk_info.name))
-=======
                         .map(|risk_info| format!(" , {}", risk_info.name))
->>>>>>> 3fa48d1a
                         .collect::<Vec<String>>()
                         .join("")
                 })
             })
             .unwrap_or(Some("".to_string()));
-<<<<<<< HEAD
-        let error_reason = error_data.clone().map(|error_details| {
-            error_details.message.unwrap_or("".to_string()) + &avs_message.unwrap_or("".to_string())
-        });
-        let error_message = error_data
-=======
         let error_reason = error_data
->>>>>>> 3fa48d1a
             .clone()
             .map(|error_details| {
                 error_details.message.unwrap_or("".to_string())
@@ -1364,11 +1342,7 @@
             message: error_message
                 .clone()
                 .unwrap_or(consts::NO_ERROR_MESSAGE.to_string()),
-<<<<<<< HEAD
-            reason: error_reason.clone(),
-=======
             reason: Some(error_reason.clone()),
->>>>>>> 3fa48d1a
             status_code,
             attempt_status: Some(enums::AttemptStatus::Failure),
             connector_transaction_id: Some(transaction_id.clone()),
