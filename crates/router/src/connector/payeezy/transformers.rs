--- conflicted
+++ resolved
@@ -12,19 +12,6 @@
 use error_stack::ResultExt;
 use masking::Secret;
 use serde::{Deserialize, Serialize};
-<<<<<<< HEAD
-=======
-
-use crate::{
-    core::errors,
-    pii::{self, PeekInterface},
-    types::{
-        self,
-        api::{self},
-        storage::enums,
-    },
-};
->>>>>>> 6b6c78d1
 
 #[derive(Eq, PartialEq, Serialize, Clone, Debug)]
 pub struct PayeezyCard {
@@ -42,7 +29,13 @@
     PayeezyCard(PayeezyCard),
 }
 
-<<<<<<< HEAD
+#[derive(Default, Debug, Serialize, Eq, PartialEq, Clone)]
+pub enum PayeezyPaymentMethodType {
+    #[default]
+    #[serde(rename = "credit_card")]
+    Card,
+}
+
 //TODO: Fill the struct with respective fields
 #[derive(Serialize, Eq, PartialEq, Clone, Debug)]
 pub struct PayeezyPaymentsRequest {
@@ -54,29 +47,6 @@
     pub credit_card: PayeezyPaymentMethod,
 }
 
-=======
->>>>>>> 6b6c78d1
-#[derive(Default, Debug, Serialize, Eq, PartialEq, Clone)]
-pub enum PayeezyPaymentMethodType {
-    #[default]
-    #[serde(rename = "credit_card")]
-    Card,
-}
-
-<<<<<<< HEAD
-=======
-//TODO: Fill the struct with respective fields
-#[derive(Serialize, Eq, PartialEq, Clone, Debug)]
-pub struct PayeezyPaymentsRequest {
-    pub merchant_ref: String,
-    pub transaction_type: String,
-    pub method: PayeezyPaymentMethodType,
-    pub amount: i64,
-    pub currency_code: String,
-    pub credit_card: PayeezyPaymentMethod,
-}
-
->>>>>>> 6b6c78d1
 impl TryFrom<&types::PaymentsAuthorizeRouterData> for PayeezyPaymentsRequest {
     type Error = error_stack::Report<errors::ConnectorError>;
     fn try_from(item: &types::PaymentsAuthorizeRouterData) -> Result<Self, Self::Error> {
@@ -175,13 +145,8 @@
     validation_status: String,
     transaction_type: String,
     transaction_id: String,
-<<<<<<< HEAD
     transaction_tag: Option<String>,
     method: Option<String>,
-=======
-    transaction_tag: String,
-    method: String,
->>>>>>> 6b6c78d1
     amount: String,
     currency: String,
     bank_resp_code: String,
@@ -190,7 +155,6 @@
     gateway_message: String,
 }
 
-<<<<<<< HEAD
 #[derive(Default, Debug, Clone, Serialize, Deserialize, PartialEq)]
 pub struct PayeezyCaptureOrVoidRequest {
     transaction_tag: String,
@@ -216,16 +180,6 @@
             .change_context(errors::ConnectorError::MissingRequiredField {
                 field_name: "transaction_tag",
             })?;
-=======
-impl<F, T>
-    TryFrom<types::ResponseRouterData<F, PayeezyPaymentsResponse, T, types::PaymentsResponseData>>
-    for types::RouterData<F, T, types::PaymentsResponseData>
-{
-    type Error = error_stack::Report<errors::ParsingError>;
-    fn try_from(
-        item: types::ResponseRouterData<F, PayeezyPaymentsResponse, T, types::PaymentsResponseData>,
-    ) -> Result<Self, Self::Error> {
->>>>>>> 6b6c78d1
         Ok(Self {
             transaction_type: "capture".to_string(),
             amount: item.request.amount.to_string(),
@@ -396,11 +350,8 @@
     pub transaction_status: String,
     #[serde(rename = "Error")]
     pub error: PayeezyError,
-<<<<<<< HEAD
 }
 
 fn construct_payeezy_payments_metadata(transaction_tag: String) -> PayeezyPaymentsMetadata {
     PayeezyPaymentsMetadata { transaction_tag }
-=======
->>>>>>> 6b6c78d1
 }