mod transformers;

use std::fmt::Debug;

use base64::Engine;
use error_stack::{IntoReport, ResultExt};
<<<<<<< HEAD
use masking::ExposeInterface;
=======
use masking::PeekInterface;
>>>>>>> 8c93904c
use ring::{digest, hmac};
use time::OffsetDateTime;
use transformers as cybersource;
use url::Url;

use crate::{
    configs::settings,
    connector::utils::RefundsRequestData,
    consts,
    core::errors::{self, CustomResult},
    headers,
    services::{
        self,
        request::{self, Mask},
        ConnectorIntegration,
    },
    types::{
        self,
        api::{self, ConnectorCommon, ConnectorCommonExt},
    },
    utils::{self, BytesExt},
};

#[derive(Debug, Clone)]
pub struct Cybersource;

impl Cybersource {
    pub fn generate_digest(&self, payload: &[u8]) -> String {
        let payload_digest = digest::digest(&digest::SHA256, payload);
        consts::BASE64_ENGINE.encode(payload_digest)
    }

    pub fn generate_signature(
        &self,
        auth: cybersource::CybersourceAuthType,
        host: String,
        resource: &str,
        payload: &String,
        date: OffsetDateTime,
        http_method: services::Method,
    ) -> CustomResult<String, errors::ConnectorError> {
        let cybersource::CybersourceAuthType {
            api_key,
            merchant_account,
            api_secret,
        } = auth;
        let is_post_method = matches!(http_method, services::Method::Post);
        let digest_str = if is_post_method { "digest " } else { "" };
        let headers = format!("host date (request-target) {digest_str}v-c-merchant-id");
        let request_target = if is_post_method {
            format!("(request-target): post {resource}\ndigest: SHA-256={payload}\n")
        } else {
            format!("(request-target): get {resource}\n")
        };
        let signature_string = format!(
            "host: {host}\ndate: {date}\n{request_target}v-c-merchant-id: {}",
            merchant_account.expose()
        );
        let key_value = consts::BASE64_ENGINE
            .decode(api_secret.expose())
            .into_report()
            .change_context(errors::ConnectorError::RequestEncodingFailed)?;
        let key = hmac::Key::new(hmac::HMAC_SHA256, &key_value);
        let signature_value =
            consts::BASE64_ENGINE.encode(hmac::sign(&key, signature_string.as_bytes()).as_ref());
        let signature_header = format!(
            r#"keyid="{}", algorithm="HmacSHA256", headers="{headers}", signature="{signature_value}""#,
            api_key.expose()
        );

        Ok(signature_header)
    }
}

impl ConnectorCommon for Cybersource {
    fn id(&self) -> &'static str {
        "cybersource"
    }

    fn common_get_content_type(&self) -> &'static str {
        "application/json;charset=utf-8"
    }

    fn base_url<'a>(&self, connectors: &'a settings::Connectors) -> &'a str {
        connectors.cybersource.base_url.as_ref()
    }

    fn build_error_response(
        &self,
        res: types::Response,
    ) -> CustomResult<types::ErrorResponse, errors::ConnectorError> {
        let response: cybersource::ErrorResponse = res
            .response
            .parse_struct("Cybersource ErrorResponse")
            .change_context(errors::ConnectorError::ResponseDeserializationFailed)?;
        let details = response.details.unwrap_or(vec![]);
        let connector_reason = details
            .iter()
            .map(|det| format!("{} : {}", det.field, det.reason))
            .collect::<Vec<_>>()
            .join(", ");
        let (code, message) = match response.error_information {
            Some(ref error_info) => (error_info.reason.clone(), error_info.message.clone()),
            None => (
                response
                    .reason
                    .map_or(consts::NO_ERROR_CODE.to_string(), |reason| {
                        reason.to_string()
                    }),
                response
                    .message
                    .map_or(consts::NO_ERROR_MESSAGE.to_string(), |message| message),
            ),
        };
        Ok(types::ErrorResponse {
            status_code: res.status_code,
            code,
            message,
            reason: Some(connector_reason),
        })
    }
}

impl<Flow, Request, Response> ConnectorCommonExt<Flow, Request, Response> for Cybersource
where
    Self: ConnectorIntegration<Flow, Request, Response>,
{
    fn build_headers(
        &self,
        req: &types::RouterData<Flow, Request, Response>,
        connectors: &settings::Connectors,
    ) -> CustomResult<Vec<(String, services::request::Maskable<String>)>, errors::ConnectorError>
    {
        let date = OffsetDateTime::now_utc();
        let cybersource_req = self.get_request_body(req)?;
        let auth = cybersource::CybersourceAuthType::try_from(&req.connector_auth_type)?;
        let merchant_account = auth.merchant_account.clone();
        let base_url = connectors.cybersource.base_url.as_str();
        let cybersource_host = Url::parse(base_url)
            .into_report()
            .change_context(errors::ConnectorError::RequestEncodingFailed)?;
        let host = cybersource_host
            .host_str()
            .ok_or(errors::ConnectorError::RequestEncodingFailed)?;
        let path: String = self
            .get_url(req, connectors)?
            .chars()
            .skip(base_url.len() - 1)
            .collect();
        let sha256 = self.generate_digest(
            cybersource_req
                .map_or("{}".to_string(), |s| {
                    types::RequestBody::get_inner_value(s).peek().to_owned()
                })
                .as_bytes(),
        );
        let http_method = self.get_http_method();
        let signature = self.generate_signature(
            auth,
            host.to_string(),
            path.as_str(),
            &sha256,
            date,
            http_method,
        )?;

        let mut headers = vec![
            (
                headers::CONTENT_TYPE.to_string(),
                self.get_content_type().to_string().into(),
            ),
            (
                headers::ACCEPT.to_string(),
                "application/hal+json;charset=utf-8".to_string().into(),
            ),
            (
                "v-c-merchant-id".to_string(),
                merchant_account.into_masked(),
            ),
            ("Date".to_string(), date.to_string().into()),
            ("Host".to_string(), host.to_string().into()),
            ("Signature".to_string(), signature.into_masked()),
        ];
        if matches!(http_method, services::Method::Post | services::Method::Put) {
            headers.push((
                "Digest".to_string(),
                format!("SHA-256={sha256}").into_masked(),
            ));
        }
        Ok(headers)
    }
}

impl api::Payment for Cybersource {}
impl api::PaymentAuthorize for Cybersource {}
impl api::PaymentSync for Cybersource {}
impl api::PaymentVoid for Cybersource {}
impl api::PaymentCapture for Cybersource {}
impl api::PreVerify for Cybersource {}
impl api::ConnectorAccessToken for Cybersource {}
impl api::PaymentToken for Cybersource {}

impl
    ConnectorIntegration<
        api::PaymentMethodToken,
        types::PaymentMethodTokenizationData,
        types::PaymentsResponseData,
    > for Cybersource
{
    // Not Implemented (R)
}

impl ConnectorIntegration<api::Verify, types::VerifyRequestData, types::PaymentsResponseData>
    for Cybersource
{
}

impl ConnectorIntegration<api::AccessTokenAuth, types::AccessTokenRequestData, types::AccessToken>
    for Cybersource
{
    // Not Implemented (R)
}

impl api::PaymentSession for Cybersource {}

impl ConnectorIntegration<api::Session, types::PaymentsSessionData, types::PaymentsResponseData>
    for Cybersource
{
}

impl ConnectorIntegration<api::Capture, types::PaymentsCaptureData, types::PaymentsResponseData>
    for Cybersource
{
    fn get_headers(
        &self,
        req: &types::PaymentsCaptureRouterData,
        connectors: &settings::Connectors,
    ) -> CustomResult<Vec<(String, request::Maskable<String>)>, errors::ConnectorError> {
        self.build_headers(req, connectors)
    }

    fn get_content_type(&self) -> &'static str {
        self.common_get_content_type()
    }

    fn get_url(
        &self,
        req: &types::PaymentsCaptureRouterData,
        connectors: &settings::Connectors,
    ) -> CustomResult<String, errors::ConnectorError> {
        let connector_payment_id = req.request.connector_transaction_id.clone();
        Ok(format!(
            "{}pts/v2/payments/{}/captures",
            self.base_url(connectors),
            connector_payment_id
        ))
    }

    fn get_request_body(
        &self,
        req: &types::PaymentsCaptureRouterData,
    ) -> CustomResult<Option<types::RequestBody>, errors::ConnectorError> {
        let connector_request = cybersource::CybersourcePaymentsRequest::try_from(req)?;
        let cybersource_payments_request = types::RequestBody::log_and_get_request_body(
            &connector_request,
            utils::Encode::<cybersource::CybersourcePaymentsRequest>::encode_to_string_of_json,
        )
        .change_context(errors::ConnectorError::RequestEncodingFailed)?;
        Ok(Some(cybersource_payments_request))
    }
    fn build_request(
        &self,
        req: &types::PaymentsCaptureRouterData,
        connectors: &settings::Connectors,
    ) -> CustomResult<Option<services::Request>, errors::ConnectorError> {
        Ok(Some(
            services::RequestBuilder::new()
                .method(services::Method::Post)
                .url(&types::PaymentsCaptureType::get_url(self, req, connectors)?)
                .attach_default_headers()
                .headers(types::PaymentsCaptureType::get_headers(
                    self, req, connectors,
                )?)
                .body(types::PaymentsCaptureType::get_request_body(self, req)?)
                .build(),
        ))
    }
    fn handle_response(
        &self,
        data: &types::PaymentsCaptureRouterData,
        res: types::Response,
    ) -> CustomResult<
        types::RouterData<api::Capture, types::PaymentsCaptureData, types::PaymentsResponseData>,
        errors::ConnectorError,
    > {
        let response: cybersource::CybersourcePaymentsResponse = res
            .response
            .parse_struct("Cybersource PaymentResponse")
            .change_context(errors::ConnectorError::ResponseDeserializationFailed)?;
        types::RouterData::try_from((
            types::ResponseRouterData {
                response,
                data: data.clone(),
                http_code: res.status_code,
            },
            true,
        ))
        .change_context(errors::ConnectorError::ResponseHandlingFailed)
    }
    fn get_error_response(
        &self,
        res: types::Response,
    ) -> CustomResult<types::ErrorResponse, errors::ConnectorError> {
        self.build_error_response(res)
    }
}

impl ConnectorIntegration<api::PSync, types::PaymentsSyncData, types::PaymentsResponseData>
    for Cybersource
{
    fn get_headers(
        &self,
        req: &types::PaymentsSyncRouterData,
        connectors: &settings::Connectors,
    ) -> CustomResult<Vec<(String, services::request::Maskable<String>)>, errors::ConnectorError>
    {
        self.build_headers(req, connectors)
    }

    fn get_http_method(&self) -> services::Method {
        services::Method::Get
    }

    fn get_url(
        &self,
        req: &types::PaymentsSyncRouterData,
        connectors: &settings::Connectors,
    ) -> CustomResult<String, errors::ConnectorError> {
        let connector_payment_id = req
            .request
            .connector_transaction_id
            .get_connector_transaction_id()
            .change_context(errors::ConnectorError::MissingConnectorTransactionID)?;
        Ok(format!(
            "{}tss/v2/transactions/{}",
            self.base_url(connectors),
            connector_payment_id
        ))
    }

    fn get_content_type(&self) -> &'static str {
        self.common_get_content_type()
    }

    fn get_request_body(
        &self,
        _req: &types::PaymentsSyncRouterData,
    ) -> CustomResult<Option<types::RequestBody>, errors::ConnectorError> {
        Ok(Some(
            types::RequestBody::log_and_get_request_body("{}".to_string(), Ok)
                .change_context(errors::ConnectorError::RequestEncodingFailed)?,
        ))
    }
    fn build_request(
        &self,
        req: &types::PaymentsSyncRouterData,
        connectors: &settings::Connectors,
    ) -> CustomResult<Option<services::Request>, errors::ConnectorError> {
        Ok(Some(
            services::RequestBuilder::new()
                .method(services::Method::Get)
                .url(&types::PaymentsSyncType::get_url(self, req, connectors)?)
                .attach_default_headers()
                .headers(types::PaymentsSyncType::get_headers(self, req, connectors)?)
                .build(),
        ))
    }
    fn handle_response(
        &self,
        data: &types::PaymentsSyncRouterData,
        res: types::Response,
    ) -> CustomResult<types::PaymentsSyncRouterData, errors::ConnectorError> {
        let response: cybersource::CybersourceTransactionResponse = res
            .response
            .parse_struct("Cybersource PaymentSyncResponse")
            .change_context(errors::ConnectorError::ResponseDeserializationFailed)?;
        let is_auto_capture =
            data.request.capture_method == Some(storage_models::enums::CaptureMethod::Automatic);
        types::RouterData::try_from((
            types::ResponseRouterData {
                response,
                data: data.clone(),
                http_code: res.status_code,
            },
            is_auto_capture,
        ))
        .change_context(errors::ConnectorError::ResponseHandlingFailed)
    }
    fn get_error_response(
        &self,
        res: types::Response,
    ) -> CustomResult<types::ErrorResponse, errors::ConnectorError> {
        self.build_error_response(res)
    }
}

impl ConnectorIntegration<api::Authorize, types::PaymentsAuthorizeData, types::PaymentsResponseData>
    for Cybersource
{
    fn get_headers(
        &self,
        req: &types::PaymentsAuthorizeRouterData,
        connectors: &settings::Connectors,
    ) -> CustomResult<Vec<(String, request::Maskable<String>)>, errors::ConnectorError> {
        self.build_headers(req, connectors)
    }

    fn get_content_type(&self) -> &'static str {
        self.common_get_content_type()
    }

    fn get_url(
        &self,
        _req: &types::PaymentsAuthorizeRouterData,
        connectors: &settings::Connectors,
    ) -> CustomResult<String, errors::ConnectorError> {
        Ok(format!(
            "{}pts/v2/payments/",
            api::ConnectorCommon::base_url(self, connectors)
        ))
    }

    fn get_request_body(
        &self,
        req: &types::PaymentsAuthorizeRouterData,
    ) -> CustomResult<Option<types::RequestBody>, errors::ConnectorError> {
        let connector_request = cybersource::CybersourcePaymentsRequest::try_from(req)?;
        let cybersource_payments_request = types::RequestBody::log_and_get_request_body(
            &connector_request,
            utils::Encode::<cybersource::CybersourcePaymentsRequest>::encode_to_string_of_json,
        )
        .change_context(errors::ConnectorError::RequestEncodingFailed)?;
        Ok(Some(cybersource_payments_request))
    }

    fn build_request(
        &self,
        req: &types::PaymentsAuthorizeRouterData,
        connectors: &settings::Connectors,
    ) -> CustomResult<Option<services::Request>, errors::ConnectorError> {
        let request = services::RequestBuilder::new()
            .method(services::Method::Post)
            .url(&types::PaymentsAuthorizeType::get_url(
                self, req, connectors,
            )?)
            .attach_default_headers()
            .headers(types::PaymentsAuthorizeType::get_headers(
                self, req, connectors,
            )?)
            .body(self.get_request_body(req)?)
            .build();

        Ok(Some(request))
    }

    fn handle_response(
        &self,
        data: &types::PaymentsAuthorizeRouterData,
        res: types::Response,
    ) -> CustomResult<types::PaymentsAuthorizeRouterData, errors::ConnectorError> {
        let response: cybersource::CybersourcePaymentsResponse = res
            .response
            .parse_struct("Cybersource PaymentResponse")
            .change_context(errors::ConnectorError::ResponseDeserializationFailed)?;
        let is_auto_capture =
            data.request.capture_method == Some(storage_models::enums::CaptureMethod::Automatic);
        types::RouterData::try_from((
            types::ResponseRouterData {
                response,
                data: data.clone(),
                http_code: res.status_code,
            },
            is_auto_capture,
        ))
        .change_context(errors::ConnectorError::ResponseHandlingFailed)
    }

    fn get_error_response(
        &self,
        res: types::Response,
    ) -> CustomResult<types::ErrorResponse, errors::ConnectorError> {
        self.build_error_response(res)
    }
}

impl ConnectorIntegration<api::Void, types::PaymentsCancelData, types::PaymentsResponseData>
    for Cybersource
{
    fn get_headers(
        &self,
        req: &types::PaymentsCancelRouterData,
        connectors: &settings::Connectors,
    ) -> CustomResult<Vec<(String, request::Maskable<String>)>, errors::ConnectorError> {
        self.build_headers(req, connectors)
    }

    fn get_url(
        &self,
        req: &types::PaymentsCancelRouterData,
        connectors: &settings::Connectors,
    ) -> CustomResult<String, errors::ConnectorError> {
        let connector_payment_id = req.request.connector_transaction_id.clone();
        Ok(format!(
            "{}pts/v2/payments/{}/voids",
            self.base_url(connectors),
            connector_payment_id
        ))
    }

    fn get_content_type(&self) -> &'static str {
        self.common_get_content_type()
    }

    fn get_request_body(
        &self,
        _req: &types::PaymentsCancelRouterData,
    ) -> CustomResult<Option<types::RequestBody>, errors::ConnectorError> {
        Ok(Some(
            types::RequestBody::log_and_get_request_body("{}".to_string(), Ok)
                .change_context(errors::ConnectorError::RequestEncodingFailed)?,
        ))
    }

    fn build_request(
        &self,
        req: &types::PaymentsCancelRouterData,
        connectors: &settings::Connectors,
    ) -> CustomResult<Option<services::Request>, errors::ConnectorError> {
        Ok(Some(
            services::RequestBuilder::new()
                .method(services::Method::Post)
                .url(&types::PaymentsVoidType::get_url(self, req, connectors)?)
                .attach_default_headers()
                .headers(types::PaymentsVoidType::get_headers(self, req, connectors)?)
                .body(self.get_request_body(req)?)
                .build(),
        ))
    }

    fn handle_response(
        &self,
        data: &types::PaymentsCancelRouterData,
        res: types::Response,
    ) -> CustomResult<types::PaymentsCancelRouterData, errors::ConnectorError> {
        let response: cybersource::CybersourcePaymentsResponse = res
            .response
            .parse_struct("Cybersource PaymentResponse")
            .change_context(errors::ConnectorError::ResponseDeserializationFailed)?;
        types::RouterData::try_from((
            types::ResponseRouterData {
                response,
                data: data.clone(),
                http_code: res.status_code,
            },
            false,
        ))
        .change_context(errors::ConnectorError::ResponseHandlingFailed)
    }

    fn get_error_response(
        &self,
        res: types::Response,
    ) -> CustomResult<types::ErrorResponse, errors::ConnectorError> {
        self.build_error_response(res)
    }
}

impl api::Refund for Cybersource {}
impl api::RefundExecute for Cybersource {}
impl api::RefundSync for Cybersource {}

#[allow(dead_code)]
impl ConnectorIntegration<api::Execute, types::RefundsData, types::RefundsResponseData>
    for Cybersource
{
    fn get_headers(
        &self,
        req: &types::RefundExecuteRouterData,
        connectors: &settings::Connectors,
    ) -> CustomResult<Vec<(String, request::Maskable<String>)>, errors::ConnectorError> {
        self.build_headers(req, connectors)
    }

    fn get_content_type(&self) -> &'static str {
        self.common_get_content_type()
    }

    fn get_url(
        &self,
        req: &types::RefundExecuteRouterData,
        connectors: &settings::Connectors,
    ) -> CustomResult<String, errors::ConnectorError> {
        let connector_payment_id = req.request.connector_transaction_id.clone();
        Ok(format!(
            "{}pts/v2/payments/{}/refunds",
            self.base_url(connectors),
            connector_payment_id
        ))
    }

    fn get_request_body(
        &self,
        req: &types::RefundExecuteRouterData,
    ) -> CustomResult<Option<types::RequestBody>, errors::ConnectorError> {
        let connector_request = cybersource::CybersourceRefundRequest::try_from(req)?;
        let cybersource_refund_request = types::RequestBody::log_and_get_request_body(
            &connector_request,
            utils::Encode::<cybersource::CybersourceRefundRequest>::encode_to_string_of_json,
        )
        .change_context(errors::ConnectorError::RequestEncodingFailed)?;
        Ok(Some(cybersource_refund_request))
    }
    fn build_request(
        &self,
        req: &types::RefundExecuteRouterData,
        connectors: &settings::Connectors,
    ) -> CustomResult<Option<services::Request>, errors::ConnectorError> {
        Ok(Some(
            services::RequestBuilder::new()
                .method(services::Method::Post)
                .url(&types::RefundExecuteType::get_url(self, req, connectors)?)
                .attach_default_headers()
                .headers(types::RefundExecuteType::get_headers(
                    self, req, connectors,
                )?)
                .body(self.get_request_body(req)?)
                .build(),
        ))
    }

    fn handle_response(
        &self,
        data: &types::RefundExecuteRouterData,
        res: types::Response,
    ) -> CustomResult<types::RefundExecuteRouterData, errors::ConnectorError> {
        let response: cybersource::CybersourcePaymentsResponse = res
            .response
            .parse_struct("Cybersource PaymentResponse")
            .change_context(errors::ConnectorError::ResponseDeserializationFailed)?;
        types::RouterData::try_from(types::ResponseRouterData {
            response,
            data: data.clone(),
            http_code: res.status_code,
        })
        .change_context(errors::ConnectorError::ResponseHandlingFailed)
    }
    fn get_error_response(
        &self,
        res: types::Response,
    ) -> CustomResult<types::ErrorResponse, errors::ConnectorError> {
        self.build_error_response(res)
    }
}

#[allow(dead_code)]
impl ConnectorIntegration<api::RSync, types::RefundsData, types::RefundsResponseData>
    for Cybersource
{
    fn get_headers(
        &self,
        req: &types::RefundSyncRouterData,
        connectors: &settings::Connectors,
    ) -> CustomResult<Vec<(String, request::Maskable<String>)>, errors::ConnectorError> {
        self.build_headers(req, connectors)
    }
    fn get_content_type(&self) -> &'static str {
        self.common_get_content_type()
    }
    fn get_http_method(&self) -> services::Method {
        services::Method::Get
    }
    fn get_url(
        &self,
        req: &types::RefundSyncRouterData,
        connectors: &settings::Connectors,
    ) -> CustomResult<String, errors::ConnectorError> {
        let refund_id = req.request.get_connector_refund_id()?;
        Ok(format!(
            "{}tss/v2/transactions/{}",
            self.base_url(connectors),
            refund_id
        ))
    }
    fn build_request(
        &self,
        req: &types::RefundSyncRouterData,
        connectors: &settings::Connectors,
    ) -> CustomResult<Option<services::Request>, errors::ConnectorError> {
        Ok(Some(
            services::RequestBuilder::new()
                .method(services::Method::Get)
                .url(&types::RefundSyncType::get_url(self, req, connectors)?)
                .attach_default_headers()
                .headers(types::RefundSyncType::get_headers(self, req, connectors)?)
                .body(types::RefundSyncType::get_request_body(self, req)?)
                .build(),
        ))
    }
    fn handle_response(
        &self,
        data: &types::RefundSyncRouterData,
        res: types::Response,
    ) -> CustomResult<types::RefundSyncRouterData, errors::ConnectorError> {
        let response: cybersource::CybersourceTransactionResponse = res
            .response
            .parse_struct("Cybersource RefundsSyncResponse")
            .change_context(errors::ConnectorError::ResponseDeserializationFailed)?;
        types::ResponseRouterData {
            response,
            data: data.clone(),
            http_code: res.status_code,
        }
        .try_into()
        .change_context(errors::ConnectorError::ResponseHandlingFailed)
    }
    fn get_error_response(
        &self,
        res: types::Response,
    ) -> CustomResult<types::ErrorResponse, errors::ConnectorError> {
        self.build_error_response(res)
    }
}

#[async_trait::async_trait]
impl api::IncomingWebhook for Cybersource {
    fn get_webhook_object_reference_id(
        &self,
        _request: &api::IncomingWebhookRequestDetails<'_>,
    ) -> CustomResult<api_models::webhooks::ObjectReferenceId, errors::ConnectorError> {
        Err(errors::ConnectorError::WebhooksNotImplemented).into_report()
    }

    fn get_webhook_event_type(
        &self,
        _request: &api::IncomingWebhookRequestDetails<'_>,
    ) -> CustomResult<api::IncomingWebhookEvent, errors::ConnectorError> {
        Ok(api::IncomingWebhookEvent::EventNotSupported)
    }

    fn get_webhook_resource_object(
        &self,
        _request: &api::IncomingWebhookRequestDetails<'_>,
    ) -> CustomResult<serde_json::Value, errors::ConnectorError> {
        Err(errors::ConnectorError::WebhooksNotImplemented).into_report()
    }
}<|MERGE_RESOLUTION|>--- conflicted
+++ resolved
@@ -4,11 +4,7 @@
 
 use base64::Engine;
 use error_stack::{IntoReport, ResultExt};
-<<<<<<< HEAD
 use masking::ExposeInterface;
-=======
-use masking::PeekInterface;
->>>>>>> 8c93904c
 use ring::{digest, hmac};
 use time::OffsetDateTime;
 use transformers as cybersource;
@@ -161,7 +157,7 @@
         let sha256 = self.generate_digest(
             cybersource_req
                 .map_or("{}".to_string(), |s| {
-                    types::RequestBody::get_inner_value(s).peek().to_owned()
+                    types::RequestBody::get_inner_value(s).expose()
                 })
                 .as_bytes(),
         );
