mod transformers;

use std::fmt::Debug;

use base64::Engine;
use bytes::Bytes;
use error_stack::{IntoReport, ResultExt};
use ring::{digest, hmac};
use time::OffsetDateTime;
use transformers as cybersource;
use url::Url;

use crate::{
    configs::settings,
    consts,
    core::errors::{self, CustomResult},
    headers, logger,
    services::{self, ConnectorIntegration},
    types::{
        self,
        api::{self, ConnectorCommon, ConnectorCommonExt},
    },
    utils::{self, BytesExt},
};

#[derive(Debug, Clone)]
pub struct Cybersource;

impl Cybersource {
    pub fn generate_digest(&self, payload: &[u8]) -> String {
        let payload_digest = digest::digest(&digest::SHA256, payload);
        consts::BASE64_ENGINE.encode(payload_digest)
    }

    pub fn generate_signature(
        &self,
        auth: cybersource::CybersourceAuthType,
        host: String,
        resource: &str,
        payload: &String,
        date: OffsetDateTime,
        http_method: services::Method,
    ) -> CustomResult<String, errors::ConnectorError> {
        let cybersource::CybersourceAuthType {
            api_key,
            merchant_account,
            api_secret,
        } = auth;
        let is_post_method = matches!(http_method, services::Method::Post);
        let digest_str = if is_post_method { "digest " } else { "" };
        let headers = format!("host date (request-target) {digest_str}v-c-merchant-id");
        let request_target = if is_post_method {
            format!("(request-target): post {resource}\ndigest: SHA-256={payload}\n")
        } else {
            format!("(request-target): get {resource}\n")
        };
        let signature_string = format!(
            "host: {host}\ndate: {date}\n{request_target}v-c-merchant-id: {merchant_account}"
        );
        let key_value = consts::BASE64_ENGINE
            .decode(api_secret)
            .into_report()
            .change_context(errors::ConnectorError::RequestEncodingFailed)?;
        let key = hmac::Key::new(hmac::HMAC_SHA256, &key_value);
        let signature_value =
            consts::BASE64_ENGINE.encode(hmac::sign(&key, signature_string.as_bytes()).as_ref());
        let signature_header = format!(
            r#"keyid="{api_key}", algorithm="HmacSHA256", headers="{headers}", signature="{signature_value}""#
        );

        Ok(signature_header)
    }
}

impl ConnectorCommon for Cybersource {
    fn id(&self) -> &'static str {
        "cybersource"
    }

    fn common_get_content_type(&self) -> &'static str {
        "application/json;charset=utf-8"
    }

    fn base_url<'a>(&self, connectors: &'a settings::Connectors) -> &'a str {
        connectors.cybersource.base_url.as_ref()
    }

    fn build_error_response(
        &self,
        res: Bytes,
    ) -> CustomResult<types::ErrorResponse, errors::ConnectorError> {
        let response: cybersource::ErrorResponse = res
            .parse_struct("Cybersource ErrorResponse")
            .change_context(errors::ConnectorError::ResponseDeserializationFailed)?;
        Ok(types::ErrorResponse {
            code: consts::NO_ERROR_CODE.to_string(),
            message: response.details.to_string(),
            reason: None,
        })
    }
}

impl<Flow, Request, Response> ConnectorCommonExt<Flow, Request, Response> for Cybersource
where
    Self: ConnectorIntegration<Flow, Request, Response>,
{
    fn build_headers(
        &self,
        req: &types::RouterData<Flow, Request, Response>,
        connectors: &settings::Connectors,
    ) -> CustomResult<Vec<(String, String)>, errors::ConnectorError> {
        let date = OffsetDateTime::now_utc();
        let cybersource_req = self.get_request_body(req)?;
        let auth = cybersource::CybersourceAuthType::try_from(&req.connector_auth_type)?;
        let merchant_account = auth.merchant_account.clone();
        let base_url = connectors.cybersource.base_url.as_str();
        let cybersource_host = Url::parse(base_url)
            .into_report()
            .change_context(errors::ConnectorError::RequestEncodingFailed)?;
        let host = cybersource_host
            .host_str()
            .ok_or(errors::ConnectorError::RequestEncodingFailed)?;
        let path: String = self
            .get_url(req, connectors)?
            .chars()
            .skip(base_url.len() - 1)
            .collect();
        let sha256 =
            self.generate_digest(cybersource_req.map_or("{}".to_string(), |s| s).as_bytes());
        let http_method = self.get_http_method();
        let signature = self.generate_signature(
            auth,
            host.to_string(),
            path.as_str(),
            &sha256,
            date,
            http_method,
        )?;

        let mut headers = vec![
            (
                headers::CONTENT_TYPE.to_string(),
                self.get_content_type().to_string(),
            ),
            (
                headers::ACCEPT.to_string(),
                "application/hal+json;charset=utf-8".to_string(),
            ),
            ("v-c-merchant-id".to_string(), merchant_account),
            ("Date".to_string(), date.to_string()),
            ("Host".to_string(), host.to_string()),
            ("Signature".to_string(), signature),
        ];
        if matches!(http_method, services::Method::Post | services::Method::Put) {
            headers.push(("Digest".to_string(), format!("SHA-256={}", sha256)));
        }
        Ok(headers)
    }
}

impl api::Payment for Cybersource {}
impl api::PaymentAuthorize for Cybersource {}
impl api::PaymentSync for Cybersource {}
impl api::PaymentVoid for Cybersource {}
impl api::PaymentCapture for Cybersource {}
impl api::PreVerify for Cybersource {}
<<<<<<< HEAD
impl api::ConnectorUpdateAuth for Cybersource {}
=======
impl api::ConnectorAccessToken for Cybersource {}
>>>>>>> 9c8deb1a

impl ConnectorIntegration<api::Verify, types::VerifyRequestData, types::PaymentsResponseData>
    for Cybersource
{
}

impl ConnectorIntegration<api::AccessTokenAuth, types::AccessTokenRequestData, types::AccessToken>
    for Cybersource
{
    // Not Implemented (R)
}

impl api::PaymentSession for Cybersource {}

impl ConnectorIntegration<api::Session, types::PaymentsSessionData, types::PaymentsResponseData>
    for Cybersource
{
}

impl ConnectorIntegration<api::Capture, types::PaymentsCaptureData, types::PaymentsResponseData>
    for Cybersource
{
    fn get_headers(
        &self,
        req: &types::PaymentsCaptureRouterData,
        connectors: &settings::Connectors,
    ) -> CustomResult<Vec<(String, String)>, errors::ConnectorError> {
        self.build_headers(req, connectors)
    }

    fn get_content_type(&self) -> &'static str {
        self.common_get_content_type()
    }

    fn get_url(
        &self,
        req: &types::PaymentsCaptureRouterData,
        connectors: &settings::Connectors,
    ) -> CustomResult<String, errors::ConnectorError> {
        let connector_payment_id = req.request.connector_transaction_id.clone();
        Ok(format!(
            "{}pts/v2/payments/{}/captures",
            self.base_url(connectors),
            connector_payment_id
        ))
    }

    fn get_request_body(
        &self,
        req: &types::PaymentsCaptureRouterData,
    ) -> CustomResult<Option<String>, errors::ConnectorError> {
        let req_obj = cybersource::CybersourcePaymentsRequest::try_from(req)?;
        let req =
            utils::Encode::<cybersource::CybersourcePaymentsRequest>::encode_to_string_of_json(
                &req_obj,
            )
            .change_context(errors::ConnectorError::RequestEncodingFailed)?;
        Ok(Some(req))
    }
    fn build_request(
        &self,
        req: &types::PaymentsCaptureRouterData,
        connectors: &settings::Connectors,
    ) -> CustomResult<Option<services::Request>, errors::ConnectorError> {
        Ok(Some(
            services::RequestBuilder::new()
                .method(services::Method::Post)
                .url(&types::PaymentsCaptureType::get_url(self, req, connectors)?)
                .headers(types::PaymentsCaptureType::get_headers(
                    self, req, connectors,
                )?)
                .body(types::PaymentsCaptureType::get_request_body(self, req)?)
                .build(),
        ))
    }
    fn handle_response(
        &self,
        data: &types::PaymentsCaptureRouterData,
        res: types::Response,
    ) -> CustomResult<
        types::RouterData<api::Capture, types::PaymentsCaptureData, types::PaymentsResponseData>,
        errors::ConnectorError,
    > {
        let response: cybersource::CybersourcePaymentsResponse = res
            .response
            .parse_struct("Cybersource PaymentResponse")
            .change_context(errors::ConnectorError::ResponseDeserializationFailed)?;
        logger::debug!(cybersourcepayments_create_response=?response);
        types::ResponseRouterData {
            response,
            data: data.clone(),
            http_code: res.status_code,
        }
        .try_into()
        .change_context(errors::ConnectorError::ResponseHandlingFailed)
    }
    fn get_error_response(
        &self,
        res: Bytes,
    ) -> CustomResult<types::ErrorResponse, errors::ConnectorError> {
        self.build_error_response(res)
    }
}

impl ConnectorIntegration<api::PSync, types::PaymentsSyncData, types::PaymentsResponseData>
    for Cybersource
{
    fn get_headers(
        &self,
        req: &types::PaymentsSyncRouterData,
        connectors: &settings::Connectors,
    ) -> CustomResult<Vec<(String, String)>, errors::ConnectorError> {
        self.build_headers(req, connectors)
    }

    fn get_http_method(&self) -> services::Method {
        services::Method::Get
    }

    fn get_url(
        &self,
        req: &types::PaymentsSyncRouterData,
        connectors: &settings::Connectors,
    ) -> CustomResult<String, errors::ConnectorError> {
        let connector_payment_id = req
            .request
            .connector_transaction_id
            .get_connector_transaction_id()
            .change_context(errors::ConnectorError::MissingConnectorTransactionID)?;
        Ok(format!(
            "{}tss/v2/transactions/{}",
            self.base_url(connectors),
            connector_payment_id
        ))
    }

    fn get_content_type(&self) -> &'static str {
        self.common_get_content_type()
    }

    fn get_request_body(
        &self,
        _req: &types::PaymentsSyncRouterData,
    ) -> CustomResult<Option<String>, errors::ConnectorError> {
        Ok(Some("{}".to_string()))
    }
    fn build_request(
        &self,
        req: &types::PaymentsSyncRouterData,
        connectors: &settings::Connectors,
    ) -> CustomResult<Option<services::Request>, errors::ConnectorError> {
        Ok(Some(
            services::RequestBuilder::new()
                .method(services::Method::Get)
                .url(&types::PaymentsSyncType::get_url(self, req, connectors)?)
                .headers(types::PaymentsSyncType::get_headers(self, req, connectors)?)
                .build(),
        ))
    }
    fn handle_response(
        &self,
        data: &types::PaymentsSyncRouterData,
        res: types::Response,
    ) -> CustomResult<types::PaymentsSyncRouterData, errors::ConnectorError> {
        let response: cybersource::CybersourceTransactionResponse = res
            .response
            .parse_struct("Cybersource PaymentSyncResponse")
            .change_context(errors::ConnectorError::ResponseDeserializationFailed)?;
        logger::debug!(cybersourcepayments_create_response=?response);
        types::ResponseRouterData {
            response,
            data: data.clone(),
            http_code: res.status_code,
        }
        .try_into()
        .change_context(errors::ConnectorError::ResponseHandlingFailed)
    }
    fn get_error_response(
        &self,
        res: Bytes,
    ) -> CustomResult<types::ErrorResponse, errors::ConnectorError> {
        self.build_error_response(res)
    }
}

impl ConnectorIntegration<api::Authorize, types::PaymentsAuthorizeData, types::PaymentsResponseData>
    for Cybersource
{
    fn get_headers(
        &self,
        req: &types::PaymentsAuthorizeRouterData,
        connectors: &settings::Connectors,
    ) -> CustomResult<Vec<(String, String)>, errors::ConnectorError> {
        self.build_headers(req, connectors)
    }

    fn get_content_type(&self) -> &'static str {
        self.common_get_content_type()
    }

    fn get_url(
        &self,
        _req: &types::PaymentsAuthorizeRouterData,
        connectors: &settings::Connectors,
    ) -> CustomResult<String, errors::ConnectorError> {
        Ok(format!(
            "{}pts/v2/payments/",
            api::ConnectorCommon::base_url(self, connectors)
        ))
    }

    fn get_request_body(
        &self,
        req: &types::PaymentsAuthorizeRouterData,
    ) -> CustomResult<Option<String>, errors::ConnectorError> {
        let req_obj = cybersource::CybersourcePaymentsRequest::try_from(req)?;
        let cybersource_req =
            utils::Encode::<cybersource::CybersourcePaymentsRequest>::encode_to_string_of_json(
                &req_obj,
            )
            .change_context(errors::ConnectorError::RequestEncodingFailed)?;
        Ok(Some(cybersource_req))
    }

    fn build_request(
        &self,
        req: &types::PaymentsAuthorizeRouterData,
        connectors: &settings::Connectors,
    ) -> CustomResult<Option<services::Request>, errors::ConnectorError> {
        let request = services::RequestBuilder::new()
            .method(services::Method::Post)
            .url(&types::PaymentsAuthorizeType::get_url(
                self, req, connectors,
            )?)
            .headers(types::PaymentsAuthorizeType::get_headers(
                self, req, connectors,
            )?)
            .body(self.get_request_body(req)?)
            .build();

        Ok(Some(request))
    }

    fn handle_response(
        &self,
        data: &types::PaymentsAuthorizeRouterData,
        res: types::Response,
    ) -> CustomResult<types::PaymentsAuthorizeRouterData, errors::ConnectorError> {
        let response: cybersource::CybersourcePaymentsResponse = res
            .response
            .parse_struct("Cybersource PaymentResponse")
            .change_context(errors::ConnectorError::ResponseDeserializationFailed)?;
        logger::debug!(cybersourcepayments_create_response=?response);
        types::ResponseRouterData {
            response,
            data: data.clone(),
            http_code: res.status_code,
        }
        .try_into()
        .change_context(errors::ConnectorError::ResponseHandlingFailed)
    }

    fn get_error_response(
        &self,
        res: Bytes,
    ) -> CustomResult<types::ErrorResponse, errors::ConnectorError> {
        self.build_error_response(res)
    }
}

impl ConnectorIntegration<api::Void, types::PaymentsCancelData, types::PaymentsResponseData>
    for Cybersource
{
    fn get_headers(
        &self,
        req: &types::PaymentsCancelRouterData,
        connectors: &settings::Connectors,
    ) -> CustomResult<Vec<(String, String)>, errors::ConnectorError> {
        self.build_headers(req, connectors)
    }

    fn get_url(
        &self,
        req: &types::PaymentsCancelRouterData,
        connectors: &settings::Connectors,
    ) -> CustomResult<String, errors::ConnectorError> {
        let connector_payment_id = req.request.connector_transaction_id.clone();
        Ok(format!(
            "{}pts/v2/payments/{}/voids",
            self.base_url(connectors),
            connector_payment_id
        ))
    }

    fn get_content_type(&self) -> &'static str {
        self.common_get_content_type()
    }

    fn get_request_body(
        &self,
        _req: &types::PaymentsCancelRouterData,
    ) -> CustomResult<Option<String>, errors::ConnectorError> {
        Ok(Some("{}".to_string()))
    }

    fn build_request(
        &self,
        req: &types::PaymentsCancelRouterData,
        connectors: &settings::Connectors,
    ) -> CustomResult<Option<services::Request>, errors::ConnectorError> {
        Ok(Some(
            services::RequestBuilder::new()
                .method(services::Method::Post)
                .url(&types::PaymentsVoidType::get_url(self, req, connectors)?)
                .headers(types::PaymentsVoidType::get_headers(self, req, connectors)?)
                .body(self.get_request_body(req)?)
                .build(),
        ))
    }

    fn handle_response(
        &self,
        data: &types::PaymentsCancelRouterData,
        res: types::Response,
    ) -> CustomResult<types::PaymentsCancelRouterData, errors::ConnectorError> {
        let response: cybersource::CybersourcePaymentsResponse = res
            .response
            .parse_struct("Cybersource PaymentResponse")
            .change_context(errors::ConnectorError::ResponseDeserializationFailed)?;
        logger::debug!(cybersourcepayments_create_response=?response);
        types::ResponseRouterData {
            response,
            data: data.clone(),
            http_code: res.status_code,
        }
        .try_into()
        .change_context(errors::ConnectorError::ResponseHandlingFailed)
    }

    fn get_error_response(
        &self,
        res: Bytes,
    ) -> CustomResult<types::ErrorResponse, errors::ConnectorError> {
        self.build_error_response(res)
    }
}

impl api::Refund for Cybersource {}
impl api::RefundExecute for Cybersource {}
impl api::RefundSync for Cybersource {}

#[allow(dead_code)]
impl ConnectorIntegration<api::Execute, types::RefundsData, types::RefundsResponseData>
    for Cybersource
{
    fn get_headers(
        &self,
        req: &types::RefundExecuteRouterData,
        connectors: &settings::Connectors,
    ) -> CustomResult<Vec<(String, String)>, errors::ConnectorError> {
        self.build_headers(req, connectors)
    }

    fn get_content_type(&self) -> &'static str {
        self.common_get_content_type()
    }

    fn get_url(
        &self,
        req: &types::RefundExecuteRouterData,
        connectors: &settings::Connectors,
    ) -> CustomResult<String, errors::ConnectorError> {
        let connector_payment_id = req.request.connector_transaction_id.clone();
        Ok(format!(
            "{}pts/v2/payments/{}/refunds",
            self.base_url(connectors),
            connector_payment_id
        ))
    }

    fn get_request_body(
        &self,
        req: &types::RefundExecuteRouterData,
    ) -> CustomResult<Option<String>, errors::ConnectorError> {
        let req_obj = cybersource::CybersourceRefundRequest::try_from(req)?;
        let req = utils::Encode::<cybersource::CybersourceRefundRequest>::encode_to_string_of_json(
            &req_obj,
        )
        .change_context(errors::ConnectorError::RequestEncodingFailed)?;
        Ok(Some(req))
    }
    fn build_request(
        &self,
        req: &types::RefundExecuteRouterData,
        connectors: &settings::Connectors,
    ) -> CustomResult<Option<services::Request>, errors::ConnectorError> {
        Ok(Some(
            services::RequestBuilder::new()
                .method(services::Method::Post)
                .url(&types::RefundExecuteType::get_url(self, req, connectors)?)
                .headers(types::RefundExecuteType::get_headers(
                    self, req, connectors,
                )?)
                .body(self.get_request_body(req)?)
                .build(),
        ))
    }

    fn handle_response(
        &self,
        data: &types::RefundExecuteRouterData,
        res: types::Response,
    ) -> CustomResult<types::RefundExecuteRouterData, errors::ConnectorError> {
        let response: cybersource::CybersourcePaymentsResponse = res
            .response
            .parse_struct("Cybersource PaymentResponse")
            .change_context(errors::ConnectorError::ResponseDeserializationFailed)?;
        logger::debug!(cybersource_refund_response=?response);
        types::RouterData::try_from(types::ResponseRouterData {
            response,
            data: data.clone(),
            http_code: res.status_code,
        })
        .change_context(errors::ConnectorError::ResponseHandlingFailed)
    }
    fn get_error_response(
        &self,
        res: Bytes,
    ) -> CustomResult<types::ErrorResponse, errors::ConnectorError> {
        self.build_error_response(res)
    }
}

#[allow(dead_code)]
impl ConnectorIntegration<api::RSync, types::RefundsData, types::RefundsResponseData>
    for Cybersource
{
    fn get_headers(
        &self,
        req: &types::RefundSyncRouterData,
        connectors: &settings::Connectors,
    ) -> CustomResult<Vec<(String, String)>, errors::ConnectorError> {
        self.build_headers(req, connectors)
    }
    fn get_content_type(&self) -> &'static str {
        self.common_get_content_type()
    }
    fn get_http_method(&self) -> services::Method {
        services::Method::Get
    }
    fn get_url(
        &self,
        req: &types::RefundSyncRouterData,
        connectors: &settings::Connectors,
    ) -> CustomResult<String, errors::ConnectorError> {
        Ok(format!(
            "{}tss/v2/transactions/{}",
            self.base_url(connectors),
            req.request.connector_transaction_id
        ))
    }
    fn build_request(
        &self,
        req: &types::RefundSyncRouterData,
        connectors: &settings::Connectors,
    ) -> CustomResult<Option<services::Request>, errors::ConnectorError> {
        Ok(Some(
            services::RequestBuilder::new()
                .method(services::Method::Get)
                .url(&types::RefundSyncType::get_url(self, req, connectors)?)
                .headers(types::RefundSyncType::get_headers(self, req, connectors)?)
                .body(types::RefundSyncType::get_request_body(self, req)?)
                .build(),
        ))
    }
    fn handle_response(
        &self,
        data: &types::RefundSyncRouterData,
        res: types::Response,
    ) -> CustomResult<types::RefundSyncRouterData, errors::ConnectorError> {
        let response: cybersource::CybersourceTransactionResponse = res
            .response
            .parse_struct("Cybersource PaymentSyncResponse")
            .change_context(errors::ConnectorError::ResponseDeserializationFailed)?;
        logger::debug!(cybersourcepayments_create_response=?response);
        types::ResponseRouterData {
            response,
            data: data.clone(),
            http_code: res.status_code,
        }
        .try_into()
        .change_context(errors::ConnectorError::ResponseHandlingFailed)
    }
    fn get_error_response(
        &self,
        res: Bytes,
    ) -> CustomResult<types::ErrorResponse, errors::ConnectorError> {
        self.build_error_response(res)
    }
}

#[async_trait::async_trait]
impl api::IncomingWebhook for Cybersource {
    fn get_webhook_object_reference_id(
        &self,
        _body: &[u8],
    ) -> CustomResult<String, errors::ConnectorError> {
        Err(errors::ConnectorError::NotImplemented("cybersource".to_string()).into())
    }

    fn get_webhook_event_type(
        &self,
        _body: &[u8],
    ) -> CustomResult<api::IncomingWebhookEvent, errors::ConnectorError> {
        Err(errors::ConnectorError::NotImplemented("cybersource".to_string()).into())
    }

    fn get_webhook_resource_object(
        &self,
        _body: &[u8],
    ) -> CustomResult<serde_json::Value, errors::ConnectorError> {
        Err(errors::ConnectorError::NotImplemented("cybersource".to_string()).into())
    }
}

impl services::ConnectorRedirectResponse for Cybersource {}<|MERGE_RESOLUTION|>--- conflicted
+++ resolved
@@ -164,11 +164,7 @@
 impl api::PaymentVoid for Cybersource {}
 impl api::PaymentCapture for Cybersource {}
 impl api::PreVerify for Cybersource {}
-<<<<<<< HEAD
-impl api::ConnectorUpdateAuth for Cybersource {}
-=======
 impl api::ConnectorAccessToken for Cybersource {}
->>>>>>> 9c8deb1a
 
 impl ConnectorIntegration<api::Verify, types::VerifyRequestData, types::PaymentsResponseData>
     for Cybersource
