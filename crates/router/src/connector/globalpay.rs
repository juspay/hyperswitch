mod requests;
mod response;
mod transformers;

use std::fmt::Debug;

use error_stack::{IntoReport, ResultExt};

use self::{
    requests::{GlobalpayPaymentsRequest, GlobalpayRefreshTokenRequest},
    response::{GlobalpayPaymentsResponse, GlobalpayRefreshTokenResponse},
    transformers as globalpay,
};
use crate::{
    configs::settings,
    core::{
        errors::{self, CustomResult},
        payments,
    },
    headers, logger,
    services::{self, ConnectorIntegration},
    types::{
        self,
        api::{self, ConnectorCommon, ConnectorCommonExt},
        ErrorResponse,
    },
    utils::{self, BytesExt},
};

#[derive(Debug, Clone)]
pub struct Globalpay;

impl<Flow, Request, Response> ConnectorCommonExt<Flow, Request, Response> for Globalpay
where
    Self: ConnectorIntegration<Flow, Request, Response>,
{
    fn build_headers(
        &self,
        req: &types::RouterData<Flow, Request, Response>,
        _connectors: &settings::Connectors,
    ) -> CustomResult<Vec<(String, String)>, errors::ConnectorError> {
        let access_token = req
            .access_token
            .clone()
            .ok_or(errors::ConnectorError::FailedToObtainAuthType)?;

        Ok(vec![
            (
                headers::CONTENT_TYPE.to_string(),
                types::RefreshTokenType::get_content_type(self).to_string(),
            ),
            ("X-GP-Version".to_string(), "2021-03-22".to_string()),
            (
                headers::AUTHORIZATION.to_string(),
                format!("Bearer {}", access_token.token),
            ),
        ])
    }
}

impl ConnectorCommon for Globalpay {
    fn id(&self) -> &'static str {
        "globalpay"
    }

    fn common_get_content_type(&self) -> &'static str {
        "application/json"
    }

    fn base_url<'a>(&self, connectors: &'a settings::Connectors) -> &'a str {
        connectors.globalpay.base_url.as_ref()
    }

    fn get_auth_header(
        &self,
        _auth_type: &types::ConnectorAuthType,
    ) -> CustomResult<Vec<(String, String)>, errors::ConnectorError> {
        Ok(vec![])
    }

    fn build_error_response(
        &self,
        res: types::Response,
    ) -> CustomResult<ErrorResponse, errors::ConnectorError> {
        let response: globalpay::GlobalpayErrorResponse = res
            .response
            .parse_struct("Globalpay ErrorResponse")
            .change_context(errors::ConnectorError::ResponseDeserializationFailed)?;

        Ok(ErrorResponse {
            status_code: res.status_code,
            code: response.error_code,
            message: response.detailed_error_description,
            reason: None,
        })
    }
}

impl api::ConnectorAccessToken for Globalpay {}

impl ConnectorIntegration<api::AccessTokenAuth, types::AccessTokenRequestData, types::AccessToken>
    for Globalpay
{
<<<<<<< HEAD
    fn get_headers(
        &self,
        _req: &types::RefreshTokenRouterData,
        _connectors: &settings::Connectors,
    ) -> CustomResult<Vec<(String, String)>, errors::ConnectorError> {
        Ok(vec![
            (
                headers::CONTENT_TYPE.to_string(),
                types::RefreshTokenType::get_content_type(self).to_string(),
            ),
            ("X-GP-Version".to_string(), "2021-03-22".to_string()),
        ])
    }

    fn get_content_type(&self) -> &'static str {
        self.common_get_content_type()
    }

    fn get_url(
        &self,
        _req: &types::RefreshTokenRouterData,
        connectors: &settings::Connectors,
    ) -> CustomResult<String, errors::ConnectorError> {
        Ok(format!("{}{}", self.base_url(connectors), "accesstoken"))
    }

    fn build_request(
        &self,
        req: &types::RefreshTokenRouterData,
        connectors: &settings::Connectors,
    ) -> CustomResult<Option<services::Request>, errors::ConnectorError> {
        Ok(Some(
            services::RequestBuilder::new()
                .method(services::Method::Post)
                .url(&types::RefreshTokenType::get_url(self, req, connectors)?)
                .headers(types::RefreshTokenType::get_headers(self, req, connectors)?)
                .body(types::RefreshTokenType::get_request_body(self, req)?)
                .build(),
        ))
    }

    fn get_request_body(
        &self,
        req: &types::RefreshTokenRouterData,
    ) -> CustomResult<Option<String>, errors::ConnectorError> {
        let req_obj = GlobalpayRefreshTokenRequest::try_from(req)?;
        let globalpay_req =
            utils::Encode::<GlobalpayPaymentsRequest>::encode_to_string_of_json(&req_obj)
                .change_context(errors::ConnectorError::RequestEncodingFailed)?;
        Ok(Some(globalpay_req))
    }

    fn handle_response(
        &self,
        data: &types::RefreshTokenRouterData,
        res: Response,
    ) -> CustomResult<types::RefreshTokenRouterData, errors::ConnectorError> {
        logger::debug!(globalpaypayments_raw_refresh_token_response=?res);
        let response: GlobalpayRefreshTokenResponse = res
            .response
            .parse_struct("Globalpay PaymentsResponse")
            .change_context(errors::ConnectorError::ResponseDeserializationFailed)?;

        types::ResponseRouterData {
            response,
            data: data.clone(),
            http_code: res.status_code,
        }
        .try_into()
        .change_context(errors::ConnectorError::ResponseHandlingFailed)
    }

    fn get_error_response(
        &self,
        res: Bytes,
    ) -> CustomResult<ErrorResponse, errors::ConnectorError> {
        self.build_error_response(res)
    }
=======
>>>>>>> 25d8ec20
}

impl api::Payment for Globalpay {}

impl api::PreVerify for Globalpay {}
impl ConnectorIntegration<api::Verify, types::VerifyRequestData, types::PaymentsResponseData>
    for Globalpay
{
}

impl api::PaymentVoid for Globalpay {}

impl ConnectorIntegration<api::Void, types::PaymentsCancelData, types::PaymentsResponseData>
    for Globalpay
{
    fn get_headers(
        &self,
        req: &types::PaymentsCancelRouterData,
        connectors: &settings::Connectors,
    ) -> CustomResult<Vec<(String, String)>, errors::ConnectorError> {
        self.build_headers(req, connectors)
    }

    fn get_content_type(&self) -> &'static str {
        self.common_get_content_type()
    }

    fn get_url(
        &self,
        req: &types::PaymentsCancelRouterData,
        connectors: &settings::Connectors,
    ) -> CustomResult<String, errors::ConnectorError> {
        Ok(format!(
            "{}/transactions/{}/reversal",
            self.base_url(connectors),
            req.request.connector_transaction_id
        ))
    }

    fn build_request(
        &self,
        req: &types::PaymentsCancelRouterData,
        connectors: &settings::Connectors,
    ) -> CustomResult<Option<services::Request>, errors::ConnectorError> {
        Ok(Some(
            services::RequestBuilder::new()
                .method(services::Method::Post)
                .url(&types::PaymentsVoidType::get_url(self, req, connectors)?)
                .headers(types::PaymentsVoidType::get_headers(self, req, connectors)?)
                .body(types::PaymentsVoidType::get_request_body(self, req)?)
                .build(),
        ))
    }

    fn get_request_body(
        &self,
        req: &types::PaymentsCancelRouterData,
    ) -> CustomResult<Option<String>, errors::ConnectorError> {
        let req_obj = GlobalpayPaymentsRequest::try_from(req)?;
        let globalpay_req =
            utils::Encode::<GlobalpayPaymentsRequest>::encode_to_string_of_json(&req_obj)
                .change_context(errors::ConnectorError::RequestEncodingFailed)?;
        Ok(Some(globalpay_req))
    }

    fn handle_response(
        &self,
        data: &types::PaymentsCancelRouterData,
        res: types::Response,
    ) -> CustomResult<types::PaymentsCancelRouterData, errors::ConnectorError> {
        let response: GlobalpayPaymentsResponse = res
            .response
            .parse_struct("Globalpay PaymentsResponse")
            .change_context(errors::ConnectorError::ResponseDeserializationFailed)?;
        logger::debug!(globalpaypayments_create_response=?response);
        types::ResponseRouterData {
            response,
            data: data.clone(),
            http_code: res.status_code,
        }
        .try_into()
        .change_context(errors::ConnectorError::ResponseHandlingFailed)
    }

    fn get_error_response(
        &self,
        res: types::Response,
    ) -> CustomResult<ErrorResponse, errors::ConnectorError> {
        self.build_error_response(res)
    }
}

impl api::PaymentSync for Globalpay {}
impl ConnectorIntegration<api::PSync, types::PaymentsSyncData, types::PaymentsResponseData>
    for Globalpay
{
    fn get_headers(
        &self,
        req: &types::PaymentsSyncRouterData,
        connectors: &settings::Connectors,
    ) -> CustomResult<Vec<(String, String)>, errors::ConnectorError> {
        self.build_headers(req, connectors)
    }

    fn get_content_type(&self) -> &'static str {
        self.common_get_content_type()
    }

    fn get_url(
        &self,
        req: &types::PaymentsSyncRouterData,
        connectors: &settings::Connectors,
    ) -> CustomResult<String, errors::ConnectorError> {
        Ok(format!(
            "{}transactions/{}",
            self.base_url(connectors),
            req.request
                .connector_transaction_id
                .get_connector_transaction_id()
                .change_context(errors::ConnectorError::MissingConnectorTransactionID)?
        ))
    }

    fn build_request(
        &self,
        req: &types::PaymentsSyncRouterData,
        connectors: &settings::Connectors,
    ) -> CustomResult<Option<services::Request>, errors::ConnectorError> {
        Ok(Some(
            services::RequestBuilder::new()
                .method(services::Method::Get)
                .url(&types::PaymentsSyncType::get_url(self, req, connectors)?)
                .headers(types::PaymentsSyncType::get_headers(self, req, connectors)?)
                .build(),
        ))
    }

    fn get_error_response(
        &self,
        res: types::Response,
    ) -> CustomResult<ErrorResponse, errors::ConnectorError> {
        self.build_error_response(res)
    }

    fn handle_response(
        &self,
        data: &types::PaymentsSyncRouterData,
        res: types::Response,
    ) -> CustomResult<types::PaymentsSyncRouterData, errors::ConnectorError> {
        logger::debug!(payment_sync_response=?res);
        let response: GlobalpayPaymentsResponse = res
            .response
            .parse_struct("globalpay PaymentsResponse")
            .change_context(errors::ConnectorError::ResponseDeserializationFailed)?;
        types::RouterData::try_from(types::ResponseRouterData {
            response,
            data: data.clone(),
            http_code: res.status_code,
        })
        .change_context(errors::ConnectorError::ResponseHandlingFailed)
    }
}

impl api::PaymentCapture for Globalpay {}
impl ConnectorIntegration<api::Capture, types::PaymentsCaptureData, types::PaymentsResponseData>
    for Globalpay
{
    fn get_headers(
        &self,
        req: &types::PaymentsCaptureRouterData,
        connectors: &settings::Connectors,
    ) -> CustomResult<Vec<(String, String)>, errors::ConnectorError> {
        self.build_headers(req, connectors)
    }

    fn get_content_type(&self) -> &'static str {
        self.common_get_content_type()
    }

    fn get_url(
        &self,
        req: &types::PaymentsCaptureRouterData,
        connectors: &settings::Connectors,
    ) -> CustomResult<String, errors::ConnectorError> {
        Ok(format!(
            "{}/transactions/{}/capture",
            self.base_url(connectors),
            req.request.connector_transaction_id
        ))
    }

    fn get_request_body(
        &self,
        req: &types::PaymentsCaptureRouterData,
    ) -> CustomResult<Option<String>, errors::ConnectorError> {
        let req_obj = GlobalpayPaymentsRequest::try_from(req)?;
        let globalpay_req =
            utils::Encode::<GlobalpayPaymentsRequest>::encode_to_string_of_json(&req_obj)
                .change_context(errors::ConnectorError::RequestEncodingFailed)?;
        Ok(Some(globalpay_req))
    }

    fn build_request(
        &self,
        req: &types::PaymentsCaptureRouterData,
        connectors: &settings::Connectors,
    ) -> CustomResult<Option<services::Request>, errors::ConnectorError> {
        Ok(Some(
            services::RequestBuilder::new()
                .method(services::Method::Post)
                .url(&types::PaymentsCaptureType::get_url(self, req, connectors)?)
                .headers(types::PaymentsCaptureType::get_headers(
                    self, req, connectors,
                )?)
                .body(types::PaymentsCaptureType::get_request_body(self, req)?)
                .build(),
        ))
    }

    fn handle_response(
        &self,
        data: &types::PaymentsCaptureRouterData,
        res: types::Response,
    ) -> CustomResult<types::PaymentsCaptureRouterData, errors::ConnectorError> {
        let response: GlobalpayPaymentsResponse = res
            .response
            .parse_struct("Globalpay PaymentsResponse")
            .change_context(errors::ConnectorError::ResponseDeserializationFailed)?;
        logger::debug!(globalpaypayments_create_response=?response);
        types::ResponseRouterData {
            response,
            data: data.clone(),
            http_code: res.status_code,
        }
        .try_into()
        .change_context(errors::ConnectorError::ResponseHandlingFailed)
    }

    fn get_error_response(
        &self,
        res: types::Response,
    ) -> CustomResult<ErrorResponse, errors::ConnectorError> {
        self.build_error_response(res)
    }
}

impl api::PaymentSession for Globalpay {}

impl ConnectorIntegration<api::Session, types::PaymentsSessionData, types::PaymentsResponseData>
    for Globalpay
{
}

impl api::PaymentAuthorize for Globalpay {}

impl ConnectorIntegration<api::Authorize, types::PaymentsAuthorizeData, types::PaymentsResponseData>
    for Globalpay
{
    fn get_headers(
        &self,
        req: &types::PaymentsAuthorizeRouterData,
        connectors: &settings::Connectors,
    ) -> CustomResult<Vec<(String, String)>, errors::ConnectorError> {
        self.build_headers(req, connectors)
    }

    fn get_content_type(&self) -> &'static str {
        self.common_get_content_type()
    }

    fn get_url(
        &self,
        _req: &types::PaymentsAuthorizeRouterData,
        connectors: &settings::Connectors,
    ) -> CustomResult<String, errors::ConnectorError> {
        Ok(format!("{}transactions", self.base_url(connectors)))
    }

    fn get_request_body(
        &self,
        req: &types::PaymentsAuthorizeRouterData,
    ) -> CustomResult<Option<String>, errors::ConnectorError> {
        let req_obj = GlobalpayPaymentsRequest::try_from(req)?;
        let globalpay_req =
            utils::Encode::<GlobalpayPaymentsRequest>::encode_to_string_of_json(&req_obj)
                .change_context(errors::ConnectorError::RequestEncodingFailed)?;
        Ok(Some(globalpay_req))
    }

    fn build_request(
        &self,
        req: &types::PaymentsAuthorizeRouterData,
        connectors: &settings::Connectors,
    ) -> CustomResult<Option<services::Request>, errors::ConnectorError> {
        Ok(Some(
            services::RequestBuilder::new()
                .method(services::Method::Post)
                .url(&types::PaymentsAuthorizeType::get_url(
                    self, req, connectors,
                )?)
                .headers(types::PaymentsAuthorizeType::get_headers(
                    self, req, connectors,
                )?)
                .body(types::PaymentsAuthorizeType::get_request_body(self, req)?)
                .build(),
        ))
    }

    fn handle_response(
        &self,
        data: &types::PaymentsAuthorizeRouterData,
        res: types::Response,
    ) -> CustomResult<types::PaymentsAuthorizeRouterData, errors::ConnectorError> {
        let response: GlobalpayPaymentsResponse = res
            .response
            .parse_struct("Globalpay PaymentsResponse")
            .change_context(errors::ConnectorError::ResponseDeserializationFailed)?;
        logger::debug!(globalpaypayments_create_response=?response);
        types::ResponseRouterData {
            response,
            data: data.clone(),
            http_code: res.status_code,
        }
        .try_into()
        .change_context(errors::ConnectorError::ResponseHandlingFailed)
    }

    fn get_error_response(
        &self,
        res: types::Response,
    ) -> CustomResult<ErrorResponse, errors::ConnectorError> {
        self.build_error_response(res)
    }
}

impl api::Refund for Globalpay {}
impl api::RefundExecute for Globalpay {}
impl api::RefundSync for Globalpay {}

impl ConnectorIntegration<api::Execute, types::RefundsData, types::RefundsResponseData>
    for Globalpay
{
    fn get_headers(
        &self,
        req: &types::RefundsRouterData<api::Execute>,
        connectors: &settings::Connectors,
    ) -> CustomResult<Vec<(String, String)>, errors::ConnectorError> {
        self.build_headers(req, connectors)
    }

    fn get_content_type(&self) -> &'static str {
        self.common_get_content_type()
    }

    fn get_url(
        &self,
        req: &types::RefundsRouterData<api::Execute>,
        connectors: &settings::Connectors,
    ) -> CustomResult<String, errors::ConnectorError> {
        Ok(format!(
            "{}transactions/{}/refund",
            self.base_url(connectors),
            req.request.connector_transaction_id
        ))
    }

    fn get_request_body(
        &self,
        req: &types::RefundsRouterData<api::Execute>,
    ) -> CustomResult<Option<String>, errors::ConnectorError> {
        let connector_req = requests::GlobalpayRefundRequest::try_from(req)?;
        let globalpay_req =
            utils::Encode::<requests::GlobalpayRefundRequest>::encode_to_string_of_json(
                &connector_req,
            )
            .change_context(errors::ConnectorError::RequestEncodingFailed)?;
        Ok(Some(globalpay_req))
    }

    fn build_request(
        &self,
        req: &types::RefundsRouterData<api::Execute>,
        connectors: &settings::Connectors,
    ) -> CustomResult<Option<services::Request>, errors::ConnectorError> {
        let request = services::RequestBuilder::new()
            .method(services::Method::Post)
            .url(&types::RefundExecuteType::get_url(self, req, connectors)?)
            .headers(types::RefundExecuteType::get_headers(
                self, req, connectors,
            )?)
            .body(types::RefundExecuteType::get_request_body(self, req)?)
            .build();
        Ok(Some(request))
    }

    fn handle_response(
        &self,
        data: &types::RefundsRouterData<api::Execute>,
        res: types::Response,
    ) -> CustomResult<types::RefundsRouterData<api::Execute>, errors::ConnectorError> {
        logger::debug!(target: "router::connector::globalpay", response=?res);
        let response: GlobalpayPaymentsResponse = res
            .response
            .parse_struct("globalpay RefundResponse")
            .change_context(errors::ConnectorError::RequestEncodingFailed)?;
        types::ResponseRouterData {
            response,
            data: data.clone(),
            http_code: res.status_code,
        }
        .try_into()
        .change_context(errors::ConnectorError::ResponseHandlingFailed)
    }

    fn get_error_response(
        &self,
        res: types::Response,
    ) -> CustomResult<ErrorResponse, errors::ConnectorError> {
        self.build_error_response(res)
    }
}

impl ConnectorIntegration<api::RSync, types::RefundsData, types::RefundsResponseData>
    for Globalpay
{
    fn get_headers(
        &self,
        req: &types::RefundSyncRouterData,
        connectors: &settings::Connectors,
    ) -> CustomResult<Vec<(String, String)>, errors::ConnectorError> {
        self.build_headers(req, connectors)
    }

    fn get_content_type(&self) -> &'static str {
        self.common_get_content_type()
    }

    fn get_url(
        &self,
        req: &types::RefundSyncRouterData,
        connectors: &settings::Connectors,
    ) -> CustomResult<String, errors::ConnectorError> {
        Ok(format!(
            "{}transactions/{}",
            self.base_url(connectors),
            req.request.connector_transaction_id
        ))
    }

    fn build_request(
        &self,
        req: &types::RefundSyncRouterData,
        connectors: &settings::Connectors,
    ) -> CustomResult<Option<services::Request>, errors::ConnectorError> {
        Ok(Some(
            services::RequestBuilder::new()
                .method(services::Method::Get)
                .url(&types::RefundSyncType::get_url(self, req, connectors)?)
                .headers(types::RefundSyncType::get_headers(self, req, connectors)?)
                .body(types::RefundSyncType::get_request_body(self, req)?)
                .build(),
        ))
    }

    fn handle_response(
        &self,
        data: &types::RefundSyncRouterData,
        res: types::Response,
    ) -> CustomResult<types::RefundSyncRouterData, errors::ConnectorError> {
        logger::debug!(target: "router::connector::globalpay", response=?res);
        let response: GlobalpayPaymentsResponse = res
            .response
            .parse_struct("globalpay RefundResponse")
            .change_context(errors::ConnectorError::ResponseDeserializationFailed)?;
        types::ResponseRouterData {
            response,
            data: data.clone(),
            http_code: res.status_code,
        }
        .try_into()
        .change_context(errors::ConnectorError::ResponseHandlingFailed)
    }

    fn get_error_response(
        &self,
        res: types::Response,
    ) -> CustomResult<ErrorResponse, errors::ConnectorError> {
        self.build_error_response(res)
    }
}

#[async_trait::async_trait]
impl api::IncomingWebhook for Globalpay {
    fn get_webhook_object_reference_id(
        &self,
        _body: &[u8],
    ) -> CustomResult<String, errors::ConnectorError> {
        Err(errors::ConnectorError::WebhooksNotImplemented).into_report()
    }

    fn get_webhook_event_type(
        &self,
        _body: &[u8],
    ) -> CustomResult<api::IncomingWebhookEvent, errors::ConnectorError> {
        Err(errors::ConnectorError::WebhooksNotImplemented).into_report()
    }

    fn get_webhook_resource_object(
        &self,
        _body: &[u8],
    ) -> CustomResult<serde_json::Value, errors::ConnectorError> {
        Err(errors::ConnectorError::WebhooksNotImplemented).into_report()
    }
}

impl services::ConnectorRedirectResponse for Globalpay {
    fn get_flow_type(
        &self,
        _query_params: &str,
    ) -> CustomResult<payments::CallConnectorAction, errors::ConnectorError> {
        Ok(payments::CallConnectorAction::Trigger)
    }
}<|MERGE_RESOLUTION|>--- conflicted
+++ resolved
@@ -101,7 +101,6 @@
 impl ConnectorIntegration<api::AccessTokenAuth, types::AccessTokenRequestData, types::AccessToken>
     for Globalpay
 {
-<<<<<<< HEAD
     fn get_headers(
         &self,
         _req: &types::RefreshTokenRouterData,
@@ -180,8 +179,6 @@
     ) -> CustomResult<ErrorResponse, errors::ConnectorError> {
         self.build_error_response(res)
     }
-=======
->>>>>>> 25d8ec20
 }
 
 impl api::Payment for Globalpay {}
