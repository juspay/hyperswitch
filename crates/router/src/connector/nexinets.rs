mod transformers;

use std::fmt::Debug;

use error_stack::{IntoReport, ResultExt};
use transformers as nexinets;

use crate::{
    configs::settings,
    connector::utils::{to_connector_meta, PaymentsSyncRequestData},
    core::errors::{self, CustomResult},
    headers,
    services::{self, ConnectorIntegration},
    types::{
        self,
        api::{self, ConnectorCommon, ConnectorCommonExt},
        storage::enums,
        ErrorResponse, Response,
    },
    utils::{self, BytesExt},
};

#[derive(Debug, Clone)]
pub struct Nexinets;

impl api::Payment for Nexinets {}
impl api::PaymentSession for Nexinets {}
impl api::ConnectorAccessToken for Nexinets {}
impl api::PreVerify for Nexinets {}
impl api::PaymentAuthorize for Nexinets {}
impl api::PaymentSync for Nexinets {}
impl api::PaymentCapture for Nexinets {}
impl api::PaymentVoid for Nexinets {}
impl api::Refund for Nexinets {}
impl api::RefundExecute for Nexinets {}
impl api::RefundSync for Nexinets {}

impl Nexinets {
    pub fn connector_transaction_id(
        &self,
        connector_meta: &Option<serde_json::Value>,
    ) -> CustomResult<Option<String>, errors::ConnectorError> {
        let meta: nexinets::NexinetsPaymentsMetadata = to_connector_meta(connector_meta.clone())?;
        Ok(meta.transaction_id)
    }
}

impl<Flow, Request, Response> ConnectorCommonExt<Flow, Request, Response> for Nexinets
where
    Self: ConnectorIntegration<Flow, Request, Response>,
{
    fn build_headers(
        &self,
        req: &types::RouterData<Flow, Request, Response>,
        _connectors: &settings::Connectors,
    ) -> CustomResult<Vec<(String, String)>, errors::ConnectorError> {
        let mut header = vec![(
            headers::CONTENT_TYPE.to_string(),
            self.get_content_type().to_string(),
        )];
        let mut api_key = self.get_auth_header(&req.connector_auth_type)?;
        header.append(&mut api_key);
        Ok(header)
    }
}

impl ConnectorCommon for Nexinets {
    fn id(&self) -> &'static str {
        "nexinets"
    }

    fn common_get_content_type(&self) -> &'static str {
        "application/json"
    }

    fn base_url<'a>(&self, connectors: &'a settings::Connectors) -> &'a str {
        connectors.nexinets.base_url.as_ref()
    }

    fn get_auth_header(
        &self,
        auth_type: &types::ConnectorAuthType,
    ) -> CustomResult<Vec<(String, String)>, errors::ConnectorError> {
        let auth = nexinets::NexinetsAuthType::try_from(auth_type)
            .change_context(errors::ConnectorError::FailedToObtainAuthType)?;
        Ok(vec![(headers::AUTHORIZATION.to_string(), auth.api_key)])
    }

    fn build_error_response(
        &self,
        res: Response,
    ) -> CustomResult<ErrorResponse, errors::ConnectorError> {
        let response: nexinets::NexinetsErrorResponse = res
            .response
            .parse_struct("NexinetsErrorResponse")
            .change_context(errors::ConnectorError::ResponseDeserializationFailed)?;

        let errors = response.errors.clone();
        let mut message = String::new();
        for error in errors.iter() {
            let field = error.field.to_owned().unwrap_or_default();
            let mut msg = String::new();
            if !field.is_empty() {
                msg.push_str(format!("{} : {}", field, error.message).as_str());
            } else {
                msg = error.message.to_owned();
            }
            if message.is_empty() {
                message.push_str(&msg);
            } else {
                message.push_str(format!(", {}", msg).as_str());
            }
        }

        Ok(ErrorResponse {
            status_code: response.status,
            code: response.code.to_string(),
            message,
            reason: Some(response.message),
        })
    }
}

impl ConnectorIntegration<api::Session, types::PaymentsSessionData, types::PaymentsResponseData>
    for Nexinets
{
}

impl ConnectorIntegration<api::AccessTokenAuth, types::AccessTokenRequestData, types::AccessToken>
    for Nexinets
{
}

impl ConnectorIntegration<api::Verify, types::VerifyRequestData, types::PaymentsResponseData>
    for Nexinets
{
}

impl ConnectorIntegration<api::Authorize, types::PaymentsAuthorizeData, types::PaymentsResponseData>
    for Nexinets
{
    fn get_headers(
        &self,
        req: &types::PaymentsAuthorizeRouterData,
        connectors: &settings::Connectors,
    ) -> CustomResult<Vec<(String, String)>, errors::ConnectorError> {
        self.build_headers(req, connectors)
    }

    fn get_content_type(&self) -> &'static str {
        self.common_get_content_type()
    }

    fn get_url(
        &self,
        req: &types::PaymentsAuthorizeRouterData,
        connectors: &settings::Connectors,
    ) -> CustomResult<String, errors::ConnectorError> {
        let url = if req.request.capture_method == Some(enums::CaptureMethod::Automatic) {
            format!("{}/orders/debit", self.base_url(connectors))
        } else {
            format!("{}/orders/preauth", self.base_url(connectors))
        };
        Ok(url)
    }

    fn get_request_body(
        &self,
        req: &types::PaymentsAuthorizeRouterData,
    ) -> CustomResult<Option<String>, errors::ConnectorError> {
        let req_obj = nexinets::NexinetsPaymentsRequest::try_from(req)?;
        let nexinets_req =
            utils::Encode::<nexinets::NexinetsPaymentsRequest>::encode_to_string_of_json(&req_obj)
                .change_context(errors::ConnectorError::RequestEncodingFailed)?;
        Ok(Some(nexinets_req))
    }

    fn build_request(
        &self,
        req: &types::PaymentsAuthorizeRouterData,
        connectors: &settings::Connectors,
    ) -> CustomResult<Option<services::Request>, errors::ConnectorError> {
        Ok(Some(
            services::RequestBuilder::new()
                .method(services::Method::Post)
                .url(&types::PaymentsAuthorizeType::get_url(
                    self, req, connectors,
                )?)
                .attach_default_headers()
                .headers(types::PaymentsAuthorizeType::get_headers(
                    self, req, connectors,
                )?)
                .body(types::PaymentsAuthorizeType::get_request_body(self, req)?)
                .build(),
        ))
    }

    fn handle_response(
        &self,
        data: &types::PaymentsAuthorizeRouterData,
        res: Response,
    ) -> CustomResult<types::PaymentsAuthorizeRouterData, errors::ConnectorError> {
        let response: nexinets::NexinetsPreAuthOrDebitResponse = res
            .response
            .parse_struct("Nexinets PaymentsAuthorizeResponse")
            .change_context(errors::ConnectorError::ResponseDeserializationFailed)?;
        types::RouterData::try_from(types::ResponseRouterData {
            response,
            data: data.clone(),
            http_code: res.status_code,
        })
    }

    fn get_error_response(
        &self,
        res: Response,
    ) -> CustomResult<ErrorResponse, errors::ConnectorError> {
        self.build_error_response(res)
    }
}

impl ConnectorIntegration<api::PSync, types::PaymentsSyncData, types::PaymentsResponseData>
    for Nexinets
{
    fn get_headers(
        &self,
        req: &types::PaymentsSyncRouterData,
        connectors: &settings::Connectors,
    ) -> CustomResult<Vec<(String, String)>, errors::ConnectorError> {
        self.build_headers(req, connectors)
    }

    fn get_content_type(&self) -> &'static str {
        self.common_get_content_type()
    }

    fn get_url(
        &self,
        req: &types::PaymentsSyncRouterData,
        connectors: &settings::Connectors,
    ) -> CustomResult<String, errors::ConnectorError> {
        let meta: nexinets::NexinetsPaymentsMetadata =
            to_connector_meta(req.request.connector_meta.clone())?;
        let order_id = nexinets::get_order_id(&meta)?;
        let transaction_id = match meta.psync_flow {
            transformers::NexinetsTransactionType::Debit
            | transformers::NexinetsTransactionType::Capture => {
                req.request.get_connector_transaction_id()?
            }
            _ => nexinets::get_transaction_id(&meta)?,
        };
        Ok(format!(
            "{}/orders/{order_id}/transactions/{transaction_id}",
            self.base_url(connectors)
        ))
    }

    fn build_request(
        &self,
        req: &types::PaymentsSyncRouterData,
        connectors: &settings::Connectors,
    ) -> CustomResult<Option<services::Request>, errors::ConnectorError> {
        Ok(Some(
            services::RequestBuilder::new()
                .method(services::Method::Get)
                .url(&types::PaymentsSyncType::get_url(self, req, connectors)?)
                .attach_default_headers()
                .headers(types::PaymentsSyncType::get_headers(self, req, connectors)?)
                .build(),
        ))
    }

    fn handle_response(
        &self,
        data: &types::PaymentsSyncRouterData,
        res: Response,
    ) -> CustomResult<types::PaymentsSyncRouterData, errors::ConnectorError> {
        let response: nexinets::NexinetsPaymentResponse = res
            .response
            .parse_struct("nexinets NexinetsPaymentResponse")
            .change_context(errors::ConnectorError::ResponseDeserializationFailed)?;
        types::RouterData::try_from(types::ResponseRouterData {
            response,
            data: data.clone(),
            http_code: res.status_code,
        })
    }

    fn get_error_response(
        &self,
        res: Response,
    ) -> CustomResult<ErrorResponse, errors::ConnectorError> {
        self.build_error_response(res)
    }
}

impl ConnectorIntegration<api::Capture, types::PaymentsCaptureData, types::PaymentsResponseData>
    for Nexinets
{
    fn get_headers(
        &self,
        req: &types::PaymentsCaptureRouterData,
        connectors: &settings::Connectors,
    ) -> CustomResult<Vec<(String, String)>, errors::ConnectorError> {
        self.build_headers(req, connectors)
    }

    fn get_content_type(&self) -> &'static str {
        self.common_get_content_type()
    }

    fn get_url(
        &self,
        req: &types::PaymentsCaptureRouterData,
        connectors: &settings::Connectors,
    ) -> CustomResult<String, errors::ConnectorError> {
        let meta: nexinets::NexinetsPaymentsMetadata =
            to_connector_meta(req.request.connector_meta.clone())?;
        let order_id = nexinets::get_order_id(&meta)?;
        let transaction_id = nexinets::get_transaction_id(&meta)?;
        Ok(format!(
            "{}/orders/{order_id}/transactions/{transaction_id}/capture",
            self.base_url(connectors)
        ))
    }

    fn get_request_body(
        &self,
        req: &types::PaymentsCaptureRouterData,
    ) -> CustomResult<Option<String>, errors::ConnectorError> {
        let connector_req = nexinets::NexinetsCaptureOrVoidRequest::try_from(req)?;
        let nexinets_req =
            utils::Encode::<nexinets::NexinetsCaptureOrVoidRequest>::encode_to_string_of_json(
                &connector_req,
            )
            .change_context(errors::ConnectorError::RequestEncodingFailed)?;
        Ok(Some(nexinets_req))
    }

    fn build_request(
        &self,
        req: &types::PaymentsCaptureRouterData,
        connectors: &settings::Connectors,
    ) -> CustomResult<Option<services::Request>, errors::ConnectorError> {
        Ok(Some(
            services::RequestBuilder::new()
                .method(services::Method::Post)
                .url(&types::PaymentsCaptureType::get_url(self, req, connectors)?)
                .attach_default_headers()
                .headers(types::PaymentsCaptureType::get_headers(
                    self, req, connectors,
                )?)
                .body(types::PaymentsCaptureType::get_request_body(self, req)?)
                .build(),
        ))
    }

    fn handle_response(
        &self,
        data: &types::PaymentsCaptureRouterData,
        res: Response,
    ) -> CustomResult<types::PaymentsCaptureRouterData, errors::ConnectorError> {
        let response: nexinets::NexinetsPaymentResponse = res
            .response
            .parse_struct("NexinetsPaymentResponse")
            .change_context(errors::ConnectorError::ResponseDeserializationFailed)?;
        types::RouterData::try_from(types::ResponseRouterData {
            response,
            data: data.clone(),
            http_code: res.status_code,
        })
    }

    fn get_error_response(
        &self,
        res: Response,
    ) -> CustomResult<ErrorResponse, errors::ConnectorError> {
        self.build_error_response(res)
    }
}

impl ConnectorIntegration<api::Void, types::PaymentsCancelData, types::PaymentsResponseData>
    for Nexinets
{
    fn get_headers(
        &self,
        req: &types::PaymentsCancelRouterData,
        connectors: &settings::Connectors,
    ) -> CustomResult<Vec<(String, String)>, errors::ConnectorError> {
        self.build_headers(req, connectors)
    }

    fn get_content_type(&self) -> &'static str {
        self.common_get_content_type()
    }

    fn get_url(
        &self,
        req: &types::PaymentsCancelRouterData,
        connectors: &settings::Connectors,
    ) -> CustomResult<String, errors::ConnectorError> {
        let meta: nexinets::NexinetsPaymentsMetadata =
            to_connector_meta(req.request.connector_meta.clone())?;
        let order_id = nexinets::get_order_id(&meta)?;
        let transaction_id = nexinets::get_transaction_id(&meta)?;
        Ok(format!(
            "{}/orders/{order_id}/transactions/{transaction_id}/cancel",
            self.base_url(connectors),
        ))
    }

    fn get_request_body(
        &self,
        req: &types::PaymentsCancelRouterData,
    ) -> CustomResult<Option<String>, errors::ConnectorError> {
        let connector_req = nexinets::NexinetsCaptureOrVoidRequest::try_from(req)?;
        let nexinets_req =
            utils::Encode::<nexinets::NexinetsCaptureOrVoidRequest>::encode_to_string_of_json(
                &connector_req,
            )
            .change_context(errors::ConnectorError::RequestEncodingFailed)?;
        Ok(Some(nexinets_req))
    }

    fn build_request(
        &self,
        req: &types::PaymentsCancelRouterData,
        connectors: &settings::Connectors,
    ) -> CustomResult<Option<services::Request>, errors::ConnectorError> {
        let request = services::RequestBuilder::new()
            .method(services::Method::Post)
            .url(&types::PaymentsVoidType::get_url(self, req, connectors)?)
            .headers(types::PaymentsVoidType::get_headers(self, req, connectors)?)
            .body(types::PaymentsVoidType::get_request_body(self, req)?)
            .build();

        Ok(Some(request))
    }

    fn handle_response(
        &self,
        data: &types::PaymentsCancelRouterData,
        res: Response,
    ) -> CustomResult<types::PaymentsCancelRouterData, errors::ConnectorError> {
        let response: nexinets::NexinetsPaymentResponse = res
            .response
            .parse_struct("NexinetsPaymentResponse")
            .change_context(errors::ConnectorError::ResponseDeserializationFailed)?;
        types::RouterData::try_from(types::ResponseRouterData {
            response,
            data: data.clone(),
            http_code: res.status_code,
        })
    }

    fn get_error_response(
        &self,
        res: Response,
    ) -> CustomResult<ErrorResponse, errors::ConnectorError> {
        self.build_error_response(res)
    }
}

impl ConnectorIntegration<api::Execute, types::RefundsData, types::RefundsResponseData>
    for Nexinets
{
    fn get_headers(
        &self,
        req: &types::RefundsRouterData<api::Execute>,
        connectors: &settings::Connectors,
    ) -> CustomResult<Vec<(String, String)>, errors::ConnectorError> {
        self.build_headers(req, connectors)
    }

    fn get_content_type(&self) -> &'static str {
        self.common_get_content_type()
    }

    fn get_url(
        &self,
        req: &types::RefundsRouterData<api::Execute>,
        connectors: &settings::Connectors,
    ) -> CustomResult<String, errors::ConnectorError> {
        let meta: nexinets::NexinetsPaymentsMetadata =
            to_connector_meta(req.request.connector_metadata.clone())?;
        let order_id = nexinets::get_order_id(&meta)?;
        Ok(format!(
            "{}/orders/{order_id}/transactions/{}/refund",
            self.base_url(connectors),
            req.request.connector_transaction_id
        ))
    }

    fn get_request_body(
        &self,
        req: &types::RefundsRouterData<api::Execute>,
    ) -> CustomResult<Option<String>, errors::ConnectorError> {
        let req_obj = nexinets::NexinetsRefundRequest::try_from(req)?;
        let nexinets_req =
            utils::Encode::<nexinets::NexinetsRefundRequest>::encode_to_string_of_json(&req_obj)
                .change_context(errors::ConnectorError::RequestEncodingFailed)?;
        Ok(Some(nexinets_req))
    }

    fn build_request(
        &self,
        req: &types::RefundsRouterData<api::Execute>,
        connectors: &settings::Connectors,
    ) -> CustomResult<Option<services::Request>, errors::ConnectorError> {
        let request = services::RequestBuilder::new()
            .method(services::Method::Post)
            .url(&types::RefundExecuteType::get_url(self, req, connectors)?)
            .attach_default_headers()
            .headers(types::RefundExecuteType::get_headers(
                self, req, connectors,
            )?)
            .body(types::RefundExecuteType::get_request_body(self, req)?)
            .build();
        Ok(Some(request))
    }

    fn handle_response(
        &self,
        data: &types::RefundsRouterData<api::Execute>,
        res: Response,
    ) -> CustomResult<types::RefundsRouterData<api::Execute>, errors::ConnectorError> {
        let response: nexinets::NexinetsRefundResponse = res
            .response
            .parse_struct("nexinets RefundResponse")
            .change_context(errors::ConnectorError::ResponseDeserializationFailed)?;
        types::RouterData::try_from(types::ResponseRouterData {
            response,
            data: data.clone(),
            http_code: res.status_code,
        })
    }

    fn get_error_response(
        &self,
        res: Response,
    ) -> CustomResult<ErrorResponse, errors::ConnectorError> {
        self.build_error_response(res)
    }
}

impl ConnectorIntegration<api::RSync, types::RefundsData, types::RefundsResponseData> for Nexinets {
    fn get_headers(
        &self,
        req: &types::RefundSyncRouterData,
        connectors: &settings::Connectors,
    ) -> CustomResult<Vec<(String, String)>, errors::ConnectorError> {
        self.build_headers(req, connectors)
    }

    fn get_content_type(&self) -> &'static str {
        self.common_get_content_type()
    }

    fn get_url(
        &self,
        req: &types::RefundSyncRouterData,
        connectors: &settings::Connectors,
    ) -> CustomResult<String, errors::ConnectorError> {
        let transaction_id = req
            .request
            .connector_refund_id
            .clone()
            .ok_or(errors::ConnectorError::MissingConnectorRefundID)?;
        let meta: nexinets::NexinetsPaymentsMetadata =
            to_connector_meta(req.request.connector_metadata.clone())?;
        let order_id = nexinets::get_order_id(&meta)?;
        Ok(format!(
            "{}/orders/{order_id}/transactions/{transaction_id}",
            self.base_url(connectors)
        ))
    }

    fn build_request(
        &self,
        req: &types::RefundSyncRouterData,
        connectors: &settings::Connectors,
    ) -> CustomResult<Option<services::Request>, errors::ConnectorError> {
        Ok(Some(
            services::RequestBuilder::new()
                .method(services::Method::Get)
                .url(&types::RefundSyncType::get_url(self, req, connectors)?)
                .attach_default_headers()
                .headers(types::RefundSyncType::get_headers(self, req, connectors)?)
                .build(),
        ))
    }

    fn handle_response(
        &self,
        data: &types::RefundSyncRouterData,
        res: Response,
    ) -> CustomResult<types::RefundSyncRouterData, errors::ConnectorError> {
        let response: nexinets::NexinetsRefundResponse = res
            .response
            .parse_struct("nexinets RefundSyncResponse")
            .change_context(errors::ConnectorError::ResponseDeserializationFailed)?;
        types::RouterData::try_from(types::ResponseRouterData {
            response,
            data: data.clone(),
            http_code: res.status_code,
        })
    }

    fn get_error_response(
        &self,
        res: Response,
    ) -> CustomResult<ErrorResponse, errors::ConnectorError> {
        self.build_error_response(res)
    }
}

#[async_trait::async_trait]
impl api::IncomingWebhook for Nexinets {
    fn get_webhook_object_reference_id(
        &self,
        _request: &api::IncomingWebhookRequestDetails<'_>,
    ) -> CustomResult<api::webhooks::ObjectReferenceId, errors::ConnectorError> {
        Err(errors::ConnectorError::WebhooksNotImplemented).into_report()
    }

    fn get_webhook_event_type(
        &self,
        _request: &api::IncomingWebhookRequestDetails<'_>,
    ) -> CustomResult<api::IncomingWebhookEvent, errors::ConnectorError> {
        Err(errors::ConnectorError::WebhooksNotImplemented).into_report()
    }

    fn get_webhook_resource_object(
        &self,
        _request: &api::IncomingWebhookRequestDetails<'_>,
    ) -> CustomResult<serde_json::Value, errors::ConnectorError> {
        Err(errors::ConnectorError::WebhooksNotImplemented).into_report()
    }
}

<<<<<<< HEAD
impl api::Validator<api::Authorize> for Nexinets {}
impl api::Validator<api::Global> for Nexinets {}
=======
impl api::PaymentToken for Nexinets {}

impl
    ConnectorIntegration<
        api::PaymentMethodToken,
        types::PaymentMethodTokenizationData,
        types::PaymentsResponseData,
    > for Nexinets
{
    // Not Implemented (R)
}
>>>>>>> 3d05e50a
<|MERGE_RESOLUTION|>--- conflicted
+++ resolved
@@ -638,10 +638,8 @@
     }
 }
 
-<<<<<<< HEAD
 impl api::Validator<api::Authorize> for Nexinets {}
 impl api::Validator<api::Global> for Nexinets {}
-=======
 impl api::PaymentToken for Nexinets {}
 
 impl
@@ -652,5 +650,4 @@
     > for Nexinets
 {
     // Not Implemented (R)
-}
->>>>>>> 3d05e50a
+}