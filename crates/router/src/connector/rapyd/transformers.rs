--- conflicted
+++ resolved
@@ -104,19 +104,13 @@
                     digital_wallet: None,
                 })
             }
-<<<<<<< HEAD
-            api_models::payments::PaymentMethod::Wallet(ref wallet_data) => {
+            api_models::payments::PaymentMethodData::Wallet(ref wallet_data) => {
                 let digital_wallet = match wallet_data {
-                    api_models::payments::WalletData::Gpay(data) => Some(RapydWallet {
-=======
-            api_models::payments::PaymentMethodData::Wallet(ref wallet_data) => {
-                let digital_wallet = match wallet_data.issuer_name {
-                    api_models::enums::WalletIssuer::GooglePay => Some(RapydWallet {
->>>>>>> a2616d87
+                    api_models::payments::WalletData::GooglePay(data) => Some(RapydWallet {
                         payment_type: "google_pay".to_string(),
                         token: Some(data.tokenization_data.token.to_owned()),
                     }),
-                    api_models::payments::WalletData::Applepay(data) => Some(RapydWallet {
+                    api_models::payments::WalletData::ApplePay(data) => Some(RapydWallet {
                         payment_type: "apple_pay".to_string(),
                         token: Some(
                             consts::BASE64_ENGINE.encode(
