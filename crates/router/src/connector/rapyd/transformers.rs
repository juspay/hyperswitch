--- conflicted
+++ resolved
@@ -175,33 +175,9 @@
     New,
 }
 
-<<<<<<< HEAD
-impl ForeignFrom<(RapydPaymentStatus, String)> for enums::AttemptStatus {
-    fn foreign_from(item: (RapydPaymentStatus, String)) -> Self {
+impl ForeignFrom<(RapydPaymentStatus, NextAction)> for enums::AttemptStatus {
+    fn foreign_from(item: (RapydPaymentStatus, NextAction)) -> Self {
         let (status, next_action) = item;
-        match status {
-            RapydPaymentStatus::Closed => Self::Charged,
-            RapydPaymentStatus::Active => {
-                if next_action == "3d_verification" {
-                    Self::AuthenticationPending
-                } else if next_action == "pending_capture" {
-                    Self::Authorized
-                } else {
-                    Self::Pending
-                }
-            }
-            RapydPaymentStatus::CanceledByClientOrBank
-            | RapydPaymentStatus::Expired
-            | RapydPaymentStatus::ReversedByRapyd => Self::Voided,
-            RapydPaymentStatus::Error => Self::Failure,
-
-            RapydPaymentStatus::New => Self::Authorizing,
-=======
-impl From<transformers::Foreign<(RapydPaymentStatus, NextAction)>>
-    for transformers::Foreign<enums::AttemptStatus>
-{
-    fn from(item: transformers::Foreign<(RapydPaymentStatus, NextAction)>) -> Self {
-        let (status, next_action) = item.0;
         match (status, next_action) {
             (RapydPaymentStatus::Closed, _) => enums::AttemptStatus::Charged,
             (RapydPaymentStatus::Active, NextAction::ThreedsVerification) => {
@@ -218,7 +194,6 @@
             ) => enums::AttemptStatus::Voided,
             (RapydPaymentStatus::Error, _) => enums::AttemptStatus::Failure,
             (RapydPaymentStatus::New, _) => enums::AttemptStatus::Authorizing,
->>>>>>> 7044b80b
         }
     }
 }
