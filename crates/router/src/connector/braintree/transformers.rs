use api_models::payments;
use base64::Engine;
use masking::Secret;
use serde::{Deserialize, Serialize};

use crate::{
<<<<<<< HEAD
    connector::utils::PaymentsAuthorizeRequestData,
=======
    connector::utils,
>>>>>>> 45484752
    consts,
    core::errors,
    types::{self, api, storage::enums},
};

#[derive(Default, Debug, Serialize, Eq, PartialEq)]
pub struct DeviceData;

#[derive(Default, Debug, Serialize, Eq, PartialEq)]
pub struct PaymentOptions {
    submit_for_settlement: bool,
}

#[derive(Debug, Serialize, Eq, PartialEq)]
pub struct BraintreePaymentsRequest {
    transaction: TransactionBody,
}

#[derive(Default, Debug, Serialize, Eq, PartialEq)]
pub struct BraintreeApiVersion {
    version: String,
}

#[derive(Default, Debug, Serialize, Eq, PartialEq)]
pub struct BraintreeSessionRequest {
    client_token: BraintreeApiVersion,
}

impl TryFrom<&types::PaymentsSessionRouterData> for BraintreeSessionRequest {
    type Error = error_stack::Report<errors::ConnectorError>;
    fn try_from(_item: &types::PaymentsSessionRouterData) -> Result<Self, Self::Error> {
        Ok(Self {
            client_token: BraintreeApiVersion {
                version: "2".to_string(),
            },
        })
    }
}

#[derive(Debug, Serialize, Eq, PartialEq)]
#[serde(rename_all = "camelCase")]
pub struct TransactionBody {
    amount: String,
    device_data: DeviceData,
    options: PaymentOptions,
    #[serde(flatten)]
    payment_method_data_type: PaymentMethodType,
    #[serde(rename = "type")]
    kind: String,
}

#[derive(Debug, Serialize, Eq, PartialEq)]
#[serde(rename_all = "camelCase")]
#[serde(tag = "type")]
pub enum PaymentMethodType {
    CreditCard(Card),
    PaymentMethodNonce(Nonce),
}

#[derive(Default, Debug, Serialize, Eq, PartialEq)]
pub struct Nonce {
    payment_method_nonce: String,
}

#[derive(Default, Debug, Serialize, Eq, PartialEq)]
#[serde(rename_all = "camelCase")]
pub struct Card {
    credit_card: CardDetails,
}

#[derive(Default, Debug, Serialize, Eq, PartialEq)]
#[serde(rename_all = "camelCase")]
pub struct CardDetails {
    number: Secret<String, common_utils::pii::CardNumber>,
    expiration_month: Secret<String>,
    expiration_year: Secret<String>,
    cvv: Secret<String>,
}

impl TryFrom<&types::PaymentsAuthorizeRouterData> for BraintreePaymentsRequest {
    type Error = error_stack::Report<errors::ConnectorError>;
    fn try_from(item: &types::PaymentsAuthorizeRouterData) -> Result<Self, Self::Error> {
        let submit_for_settlement = matches!(
            item.request.capture_method,
            Some(enums::CaptureMethod::Automatic) | None
        );

<<<<<<< HEAD
        let amount = item.request.get_amount_in_dollars();
=======
        let amount = utils::to_currency_base_unit(item.request.amount, item.request.currency)?;
>>>>>>> 45484752
        let device_data = DeviceData {};
        let options = PaymentOptions {
            submit_for_settlement,
        };
        let kind = "sale".to_string();

        let payment_method_data_type = match item.request.payment_method_data.clone() {
            api::PaymentMethodData::Card(ccard) => Ok(PaymentMethodType::CreditCard(Card {
                credit_card: CardDetails {
                    number: ccard.card_number,
                    expiration_month: ccard.card_exp_month,
                    expiration_year: ccard.card_exp_year,
                    cvv: ccard.card_cvc,
                },
            })),
            api::PaymentMethodData::Wallet(ref wallet_data) => {
                Ok(PaymentMethodType::PaymentMethodNonce(Nonce {
                    payment_method_nonce: match wallet_data {
                        api_models::payments::WalletData::PaypalSdk(wallet_data) => {
                            Ok(wallet_data.token.to_owned())
                        }
                        _ => Err(errors::ConnectorError::InvalidWallet),
                    }?,
                }))
            }
            _ => Err(errors::ConnectorError::NotImplemented(format!(
                "Current Payment Method - {:?}",
                item.request.payment_method_data
            ))),
        }?;
        let braintree_transaction_body = TransactionBody {
            amount,
            device_data,
            options,
            payment_method_data_type,
            kind,
        };
        Ok(Self {
            transaction: braintree_transaction_body,
        })
    }
}

pub struct BraintreeAuthType {
    pub(super) auth_header: String,
    pub(super) merchant_id: String,
}

impl TryFrom<&types::ConnectorAuthType> for BraintreeAuthType {
    type Error = error_stack::Report<errors::ConnectorError>;
    fn try_from(item: &types::ConnectorAuthType) -> Result<Self, Self::Error> {
        if let types::ConnectorAuthType::SignatureKey {
            api_key: public_key,
            key1: merchant_id,
            api_secret: private_key,
        } = item
        {
            let auth_key = format!("{public_key}:{private_key}");
            let auth_header = format!("Basic {}", consts::BASE64_ENGINE.encode(auth_key));
            Ok(Self {
                auth_header,
                merchant_id: merchant_id.to_owned(),
            })
        } else {
            Err(errors::ConnectorError::FailedToObtainAuthType)?
        }
    }
}

#[derive(Debug, Default, Clone, Deserialize, Eq, PartialEq)]
#[serde(rename_all = "snake_case")]
pub enum BraintreePaymentStatus {
    Succeeded,
    Failed,
    Authorized,
    AuthorizedExpired,
    ProcessorDeclined,
    GatewayRejected,
    Voided,
    SubmittedForSettlement,
    #[default]
    Settling,
    Settled,
    SettlementPending,
    SettlementDeclined,
    SettlementConfirmed,
}

impl From<BraintreePaymentStatus> for enums::AttemptStatus {
    fn from(item: BraintreePaymentStatus) -> Self {
        match item {
            BraintreePaymentStatus::Succeeded
            | BraintreePaymentStatus::SubmittedForSettlement
            | BraintreePaymentStatus::Settling => Self::Charged,
            BraintreePaymentStatus::AuthorizedExpired => Self::AuthorizationFailed,
            BraintreePaymentStatus::Failed
            | BraintreePaymentStatus::GatewayRejected
            | BraintreePaymentStatus::ProcessorDeclined
            | BraintreePaymentStatus::SettlementDeclined => Self::Failure,
            BraintreePaymentStatus::Authorized => Self::Authorized,
            BraintreePaymentStatus::Voided => Self::Voided,
            _ => Self::Pending,
        }
    }
}

impl<F, T>
    TryFrom<types::ResponseRouterData<F, BraintreePaymentsResponse, T, types::PaymentsResponseData>>
    for types::RouterData<F, T, types::PaymentsResponseData>
{
    type Error = error_stack::Report<errors::ConnectorError>;
    fn try_from(
        item: types::ResponseRouterData<
            F,
            BraintreePaymentsResponse,
            T,
            types::PaymentsResponseData,
        >,
    ) -> Result<Self, Self::Error> {
        Ok(Self {
            status: enums::AttemptStatus::from(item.response.transaction.status),
            response: Ok(types::PaymentsResponseData::TransactionResponse {
                resource_id: types::ResponseId::ConnectorTransactionId(
                    item.response.transaction.id,
                ),
                redirection_data: None,
                mandate_reference: None,
                connector_metadata: None,
            }),
            ..item.data
        })
    }
}

impl<F, T>
    TryFrom<
        types::ResponseRouterData<F, BraintreeSessionTokenResponse, T, types::PaymentsResponseData>,
    > for types::RouterData<F, T, types::PaymentsResponseData>
{
    type Error = error_stack::Report<errors::ConnectorError>;
    fn try_from(
        item: types::ResponseRouterData<
            F,
            BraintreeSessionTokenResponse,
            T,
            types::PaymentsResponseData,
        >,
    ) -> Result<Self, Self::Error> {
        Ok(Self {
            response: Ok(types::PaymentsResponseData::SessionResponse {
                session_token: types::api::SessionToken::Paypal(Box::new(
                    payments::PaypalSessionTokenResponse {
                        session_token: item.response.client_token.value,
                    },
                )),
            }),
            ..item.data
        })
    }
}

#[derive(Default, Debug, Clone, Deserialize)]
#[serde(rename_all = "camelCase")]
pub struct BraintreePaymentsResponse {
    transaction: TransactionResponse,
}

#[derive(Default, Debug, Clone, Deserialize)]
#[serde(rename_all = "camelCase")]
pub struct ClientToken {
    pub value: String,
}

#[derive(Default, Debug, Clone, Deserialize)]
#[serde(rename_all = "camelCase")]
pub struct BraintreeSessionTokenResponse {
    pub client_token: ClientToken,
}

#[derive(Default, Debug, Clone, Deserialize, Eq, PartialEq)]
#[serde(rename_all = "camelCase")]
pub struct TransactionResponse {
    id: String,
    currency_iso_code: String,
    amount: String,
    status: BraintreePaymentStatus,
}

#[derive(Debug, Default, Deserialize)]
#[serde(rename_all = "camelCase")]
pub struct ErrorResponse {
    pub api_error_response: ApiErrorResponse,
}

#[derive(Default, Debug, Clone, Deserialize, Eq, PartialEq)]
pub struct ApiErrorResponse {
    pub message: String,
}

#[derive(Default, Debug, Clone, Serialize)]
pub struct BraintreeRefundRequest {
    transaction: Amount,
}

#[derive(Default, Debug, Serialize, Clone)]
pub struct Amount {
    amount: Option<String>,
}

impl<F> TryFrom<&types::RefundsRouterData<F>> for BraintreeRefundRequest {
    type Error = error_stack::Report<errors::ConnectorError>;
    fn try_from(_item: &types::RefundsRouterData<F>) -> Result<Self, Self::Error> {
        Ok(Self {
            transaction: Amount { amount: None },
        })
    }
}

#[allow(dead_code)]
#[derive(Debug, Default, Deserialize, Clone)]
pub enum RefundStatus {
    Succeeded,
    Failed,
    #[default]
    Processing,
}

impl From<RefundStatus> for enums::RefundStatus {
    fn from(item: RefundStatus) -> Self {
        match item {
            RefundStatus::Succeeded => Self::Success,
            RefundStatus::Failed => Self::Failure,
            RefundStatus::Processing => Self::Pending,
        }
    }
}

#[derive(Default, Debug, Clone, Deserialize)]
pub struct RefundResponse {
    pub id: String,
    pub status: RefundStatus,
}

impl TryFrom<types::RefundsResponseRouterData<api::Execute, RefundResponse>>
    for types::RefundsRouterData<api::Execute>
{
    type Error = error_stack::Report<errors::ConnectorError>;
    fn try_from(
        item: types::RefundsResponseRouterData<api::Execute, RefundResponse>,
    ) -> Result<Self, Self::Error> {
        Ok(Self {
            response: Ok(types::RefundsResponseData {
                connector_refund_id: item.response.id,
                refund_status: enums::RefundStatus::from(item.response.status),
            }),
            ..item.data
        })
    }
}

impl TryFrom<types::RefundsResponseRouterData<api::RSync, RefundResponse>>
    for types::RefundsRouterData<api::RSync>
{
    type Error = error_stack::Report<errors::ConnectorError>;
    fn try_from(
        item: types::RefundsResponseRouterData<api::RSync, RefundResponse>,
    ) -> Result<Self, Self::Error> {
        Ok(Self {
            response: Ok(types::RefundsResponseData {
                connector_refund_id: item.response.id,
                refund_status: enums::RefundStatus::from(item.response.status),
            }),
            ..item.data
        })
    }
}<|MERGE_RESOLUTION|>--- conflicted
+++ resolved
@@ -4,11 +4,7 @@
 use serde::{Deserialize, Serialize};
 
 use crate::{
-<<<<<<< HEAD
-    connector::utils::PaymentsAuthorizeRequestData,
-=======
     connector::utils,
->>>>>>> 45484752
     consts,
     core::errors,
     types::{self, api, storage::enums},
@@ -96,11 +92,7 @@
             Some(enums::CaptureMethod::Automatic) | None
         );
 
-<<<<<<< HEAD
-        let amount = item.request.get_amount_in_dollars();
-=======
         let amount = utils::to_currency_base_unit(item.request.amount, item.request.currency)?;
->>>>>>> 45484752
         let device_data = DeviceData {};
         let options = PaymentOptions {
             submit_for_settlement,
