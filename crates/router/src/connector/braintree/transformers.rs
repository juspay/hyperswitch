<<<<<<< HEAD
=======
use base64::Engine;
use error_stack::ResultExt;
>>>>>>> e8255b4a
use serde::{Deserialize, Serialize};

use crate::{
    consts,
    core::errors,
    pii::PeekInterface,
    types::{self, api, storage::enums},
};

#[derive(Default, Debug, Serialize, Eq, PartialEq)]
pub struct DeviceData;

#[derive(Default, Debug, Serialize, Eq, PartialEq)]
pub struct PaymentOptions {
    submit_for_settlement: bool,
}

#[derive(Debug, Serialize, Eq, PartialEq)]
pub struct BraintreePaymentsRequest {
    transaction: TransactionBody,
}

#[derive(Default, Debug, Serialize, Eq, PartialEq)]
pub struct BraintreeApiVersion {
    version: String,
}

#[derive(Default, Debug, Serialize, Eq, PartialEq)]
pub struct BraintreeSessionRequest {
    client_token: BraintreeApiVersion,
}

impl TryFrom<&types::PaymentsSessionRouterData> for BraintreeSessionRequest {
    type Error = error_stack::Report<errors::ConnectorError>;
    fn try_from(_item: &types::PaymentsSessionRouterData) -> Result<Self, Self::Error> {
        Ok(Self {
            client_token: BraintreeApiVersion {
                version: "2".to_string(),
            },
        })
    }
}

#[derive(Debug, Serialize, Eq, PartialEq)]
#[serde(rename_all = "camelCase")]
pub struct TransactionBody {
    amount: String,
    device_data: DeviceData,
    options: PaymentOptions,
    #[serde(flatten)]
    payment_method_data_type: PaymentMethodType,
    #[serde(rename = "type")]
    kind: String,
}

#[derive(Debug, Serialize, Eq, PartialEq)]
#[serde(rename_all = "camelCase")]
#[serde(tag = "type")]
pub enum PaymentMethodType {
    CreditCard(Card),
    PaymentMethodNonce(Nonce),
}

#[derive(Default, Debug, Serialize, Eq, PartialEq)]
pub struct Nonce {
    payment_method_nonce: String,
}

#[derive(Default, Debug, Serialize, Eq, PartialEq)]
#[serde(rename_all = "camelCase")]
pub struct Card {
    credit_card: CardDetails,
}

#[derive(Default, Debug, Serialize, Eq, PartialEq)]
#[serde(rename_all = "camelCase")]
pub struct CardDetails {
    number: String,
    expiration_month: String,
    expiration_year: String,
    cvv: String,
}

impl TryFrom<&types::PaymentsAuthorizeRouterData> for BraintreePaymentsRequest {
    type Error = error_stack::Report<errors::ConnectorError>;
    fn try_from(item: &types::PaymentsAuthorizeRouterData) -> Result<Self, Self::Error> {
        let submit_for_settlement = matches!(
            item.request.capture_method,
            Some(enums::CaptureMethod::Automatic) | None
        );

        let amount = item.request.amount.to_string();
        let device_data = DeviceData {};
        let options = PaymentOptions {
            submit_for_settlement,
        };
        let kind = "sale".to_string();

        let payment_method_data_type = match item.request.payment_method_data {
            api::PaymentMethod::Card(ref ccard) => Ok(PaymentMethodType::CreditCard(Card {
                credit_card: CardDetails {
                    number: ccard.card_number.peek().clone(),
                    expiration_month: ccard.card_exp_month.peek().clone(),
                    expiration_year: ccard.card_exp_year.peek().clone(),
                    cvv: ccard.card_cvc.peek().clone(),
                },
            })),
            api::PaymentMethod::Wallet(ref wallet_data) => {
                Ok(PaymentMethodType::PaymentMethodNonce(Nonce {
                    payment_method_nonce: match wallet_data {
                        api_models::payments::WalletData::PaypalSdk(wallet_data) => {
                            Ok(wallet_data.token.to_owned())
                        }
                        _ => Err(errors::ConnectorError::InvalidWallet),
                    }?,
                }))
            }
            _ => Err(errors::ConnectorError::NotImplemented(format!(
                "Current Payment Method - {:?}",
                item.request.payment_method_data
            ))),
        }?;
        let braintree_transaction_body = TransactionBody {
            amount,
            device_data,
            options,
            payment_method_data_type,
            kind,
        };
        Ok(Self {
            transaction: braintree_transaction_body,
        })
    }
}

pub struct BraintreeAuthType {
    pub(super) auth_header: String,
    pub(super) merchant_id: String,
}

impl TryFrom<&types::ConnectorAuthType> for BraintreeAuthType {
    type Error = error_stack::Report<errors::ConnectorError>;
    fn try_from(item: &types::ConnectorAuthType) -> Result<Self, Self::Error> {
        if let types::ConnectorAuthType::SignatureKey {
            api_key: public_key,
            key1: merchant_id,
            api_secret: private_key,
        } = item
        {
            let auth_key = format!("{public_key}:{private_key}");
            let auth_header = format!("Basic {}", consts::BASE64_ENGINE.encode(auth_key));
            Ok(Self {
                auth_header,
                merchant_id: merchant_id.to_owned(),
            })
        } else {
            Err(errors::ConnectorError::FailedToObtainAuthType)?
        }
    }
}

#[derive(Debug, Default, Clone, Deserialize, Eq, PartialEq)]
#[serde(rename_all = "snake_case")]
pub enum BraintreePaymentStatus {
    Succeeded,
    Failed,
    Authorized,
    AuthorizedExpired,
    ProcessorDeclined,
    GatewayRejected,
    Voided,
    SubmittedForSettlement,
    #[default]
    Settling,
    Settled,
    SettlementPending,
    SettlementDeclined,
    SettlementConfirmed,
}

impl From<BraintreePaymentStatus> for enums::AttemptStatus {
    fn from(item: BraintreePaymentStatus) -> Self {
        match item {
            BraintreePaymentStatus::Succeeded
            | BraintreePaymentStatus::SubmittedForSettlement
            | BraintreePaymentStatus::Settling => Self::Charged,
            BraintreePaymentStatus::AuthorizedExpired => Self::AuthorizationFailed,
            BraintreePaymentStatus::Failed
            | BraintreePaymentStatus::GatewayRejected
            | BraintreePaymentStatus::ProcessorDeclined
            | BraintreePaymentStatus::SettlementDeclined => Self::Failure,
            BraintreePaymentStatus::Authorized => Self::Authorized,
            BraintreePaymentStatus::Voided => Self::Voided,
            _ => Self::Pending,
        }
    }
}

impl<F, T>
    TryFrom<types::ResponseRouterData<F, BraintreePaymentsResponse, T, types::PaymentsResponseData>>
    for types::RouterData<F, T, types::PaymentsResponseData>
{
    type Error = error_stack::Report<errors::ConnectorError>;
    fn try_from(
        item: types::ResponseRouterData<
            F,
            BraintreePaymentsResponse,
            T,
            types::PaymentsResponseData,
        >,
    ) -> Result<Self, Self::Error> {
        Ok(Self {
            status: enums::AttemptStatus::from(item.response.transaction.status),
            response: Ok(types::PaymentsResponseData::TransactionResponse {
                resource_id: types::ResponseId::ConnectorTransactionId(
                    item.response.transaction.id,
                ),
                redirection_data: None,
                mandate_reference: None,
                connector_metadata: None,
            }),
            ..item.data
        })
    }
}

impl<F, T>
    TryFrom<
        types::ResponseRouterData<F, BraintreeSessionTokenResponse, T, types::PaymentsResponseData>,
    > for types::RouterData<F, T, types::PaymentsResponseData>
{
    type Error = error_stack::Report<errors::ConnectorError>;
    fn try_from(
        item: types::ResponseRouterData<
            F,
            BraintreeSessionTokenResponse,
            T,
            types::PaymentsResponseData,
        >,
    ) -> Result<Self, Self::Error> {
        Ok(Self {
            response: Ok(types::PaymentsResponseData::SessionResponse {
                session_token: types::api::SessionToken::Paypal {
                    session_token: item.response.client_token.value,
                },
            }),
            ..item.data
        })
    }
}

#[derive(Default, Debug, Clone, Deserialize)]
#[serde(rename_all = "camelCase")]
pub struct BraintreePaymentsResponse {
    transaction: TransactionResponse,
}

#[derive(Default, Debug, Clone, Deserialize)]
#[serde(rename_all = "camelCase")]
pub struct ClientToken {
    pub value: String,
}

#[derive(Default, Debug, Clone, Deserialize)]
#[serde(rename_all = "camelCase")]
pub struct BraintreeSessionTokenResponse {
    pub client_token: ClientToken,
}

#[derive(Default, Debug, Clone, Deserialize, Eq, PartialEq)]
#[serde(rename_all = "camelCase")]
pub struct TransactionResponse {
    id: String,
    currency_iso_code: String,
    amount: String,
    status: BraintreePaymentStatus,
}

#[derive(Debug, Default, Deserialize)]
#[serde(rename_all = "camelCase")]
pub struct ErrorResponse {
    pub api_error_response: ApiErrorResponse,
}

#[derive(Default, Debug, Clone, Deserialize, Eq, PartialEq)]
pub struct ApiErrorResponse {
    pub message: String,
}

#[derive(Default, Debug, Clone, Serialize)]
pub struct BraintreeRefundRequest {
    transaction: Amount,
}

#[derive(Default, Debug, Serialize, Clone)]
pub struct Amount {
    amount: Option<String>,
}

impl<F> TryFrom<&types::RefundsRouterData<F>> for BraintreeRefundRequest {
    type Error = error_stack::Report<errors::ConnectorError>;
    fn try_from(_item: &types::RefundsRouterData<F>) -> Result<Self, Self::Error> {
        Ok(Self {
            transaction: Amount { amount: None },
        })
    }
}

#[allow(dead_code)]
#[derive(Debug, Default, Deserialize, Clone)]
pub enum RefundStatus {
    Succeeded,
    Failed,
    #[default]
    Processing,
}

impl From<RefundStatus> for enums::RefundStatus {
    fn from(item: RefundStatus) -> Self {
        match item {
            RefundStatus::Succeeded => Self::Success,
            RefundStatus::Failed => Self::Failure,
            RefundStatus::Processing => Self::Pending,
        }
    }
}

#[derive(Default, Debug, Clone, Deserialize)]
pub struct RefundResponse {
    pub id: String,
    pub status: RefundStatus,
}

impl TryFrom<types::RefundsResponseRouterData<api::Execute, RefundResponse>>
    for types::RefundsRouterData<api::Execute>
{
    type Error = error_stack::Report<errors::ConnectorError>;
    fn try_from(
        item: types::RefundsResponseRouterData<api::Execute, RefundResponse>,
    ) -> Result<Self, Self::Error> {
        Ok(Self {
            response: Ok(types::RefundsResponseData {
                connector_refund_id: item.response.id,
                refund_status: enums::RefundStatus::from(item.response.status),
            }),
            ..item.data
        })
    }
}

impl TryFrom<types::RefundsResponseRouterData<api::RSync, RefundResponse>>
    for types::RefundsRouterData<api::RSync>
{
    type Error = error_stack::Report<errors::ConnectorError>;
    fn try_from(
        item: types::RefundsResponseRouterData<api::RSync, RefundResponse>,
    ) -> Result<Self, Self::Error> {
        Ok(Self {
            response: Ok(types::RefundsResponseData {
                connector_refund_id: item.response.id,
                refund_status: enums::RefundStatus::from(item.response.status),
            }),
            ..item.data
        })
    }
}<|MERGE_RESOLUTION|>--- conflicted
+++ resolved
@@ -1,8 +1,4 @@
-<<<<<<< HEAD
-=======
 use base64::Engine;
-use error_stack::ResultExt;
->>>>>>> e8255b4a
 use serde::{Deserialize, Serialize};
 
 use crate::{
