use serde::{Deserialize, Serialize};

use crate::{
    core::errors,
    pii::PeekInterface,
    types::{self, api, storage::enums},
};

#[derive(Default, Debug, Serialize, Eq, PartialEq)]
pub struct DeviceData;

#[derive(Default, Debug, Serialize, Eq, PartialEq)]
pub struct PaymentOptions {
    submit_for_settlement: bool,
}

#[derive(Default, Debug, Serialize, Eq, PartialEq)]
pub struct BraintreePaymentsRequest {
    transaction: TransactionBody,
}

#[derive(Default, Debug, Serialize, Eq, PartialEq)]
#[serde(rename_all = "camelCase")]
pub struct TransactionBody {
    amount: String,
    device_data: DeviceData,
    options: PaymentOptions,
    credit_card: Card,
    #[serde(rename = "type")]
    kind: String,
}

#[derive(Default, Debug, Serialize, Eq, PartialEq)]
#[serde(rename_all = "camelCase")]
pub struct Card {
    number: String,
    expiration_month: String,
    expiration_year: String,
    cvv: String,
}

impl TryFrom<&types::PaymentsAuthorizeRouterData> for BraintreePaymentsRequest {
    type Error = error_stack::Report<errors::ConnectorError>;
    fn try_from(item: &types::PaymentsAuthorizeRouterData) -> Result<Self, Self::Error> {
        match item.request.payment_method_data {
            api::PaymentMethod::Card(ref ccard) => {
                let submit_for_settlement = matches!(item.request.capture_method, Some(enums::CaptureMethod::Automatic) | None);
                let braintree_payment_request = TransactionBody {
                    amount: item.request.amount.to_string(),
                    device_data: DeviceData {},
                    options: PaymentOptions {
                        submit_for_settlement,
                    },
                    credit_card: Card {
                        number: ccard.card_number.peek().clone(),
                        expiration_month: ccard.card_exp_month.peek().clone(),
                        expiration_year: ccard.card_exp_year.peek().clone(),
                        cvv: ccard.card_cvc.peek().clone(),
                    },
                    kind: "sale".to_string(),
                };
                Ok(BraintreePaymentsRequest {
                    transaction: braintree_payment_request,
                })
            }
            _ => Err(
                errors::ConnectorError::NotImplemented("Current Payment Method".to_string()).into(),
            ),
        }
    }
}

pub struct BraintreeAuthType {
    pub(super) api_key: String,
    pub(super) merchant_account: String,
}

impl TryFrom<&types::ConnectorAuthType> for BraintreeAuthType {
    type Error = error_stack::Report<errors::ConnectorError>;
    fn try_from(item: &types::ConnectorAuthType) -> Result<Self, Self::Error> {
        if let types::ConnectorAuthType::BodyKey { api_key, key1 } = item {
            Ok(Self {
                api_key: api_key.to_string(),
                merchant_account: key1.to_string(),
            })
        } else {
            Err(errors::ConnectorError::FailedToObtainAuthType)?
        }
    }
}

#[derive(Debug, Clone, Deserialize, Eq, PartialEq)]
#[serde(rename_all = "snake_case")]
pub enum BraintreePaymentStatus {
    Succeeded,
    Failed,
    Authorized,
    AuthorizedExpired,
    ProcessorDeclined,
    GatewayRejected,
    Voided,
    SubmittedForSettlement,
    Settling,
    Settled,
    SettlementPending,
    SettlementDeclined,
    SettlementConfirmed,
}

impl Default for BraintreePaymentStatus {
    fn default() -> Self {
        BraintreePaymentStatus::Settling
    }
}

impl From<BraintreePaymentStatus> for enums::AttemptStatus {
    fn from(item: BraintreePaymentStatus) -> Self {
        match item {
            BraintreePaymentStatus::Succeeded => enums::AttemptStatus::Charged,
            BraintreePaymentStatus::AuthorizedExpired => enums::AttemptStatus::AuthorizationFailed,
            BraintreePaymentStatus::Failed
            | BraintreePaymentStatus::GatewayRejected
            | BraintreePaymentStatus::ProcessorDeclined
            | BraintreePaymentStatus::SettlementDeclined => enums::AttemptStatus::Failure,
            BraintreePaymentStatus::Authorized => enums::AttemptStatus::Authorized,
            BraintreePaymentStatus::Voided => enums::AttemptStatus::Voided,
            _ => enums::AttemptStatus::Pending,
        }
    }
}

impl<F, T>
    TryFrom<types::ResponseRouterData<F, BraintreePaymentsResponse, T, types::PaymentsResponseData>>
    for types::RouterData<F, T, types::PaymentsResponseData>
{
    type Error = error_stack::Report<errors::ConnectorError>;
    fn try_from(
        item: types::ResponseRouterData<
            F,
            BraintreePaymentsResponse,
            T,
            types::PaymentsResponseData,
        >,
    ) -> Result<Self, Self::Error> {
        Ok(types::RouterData {
<<<<<<< HEAD
            status: enums::AttemptStatus::from(item.response.transaction.status),
            response: Ok(types::PaymentsResponseData {
=======
            response: Ok(types::PaymentsResponseData::TransactionResponse {
>>>>>>> fc670ea0
                resource_id: types::ResponseId::ConnectorTransactionId(
                    item.response.transaction.id,
                ),
                redirection_data: None,
                redirect: false,
                // TODO: Implement mandate fetch for other connectors
                mandate_reference: None,
            }),
            ..item.data
        })
    }
}

#[derive(Default, Debug, Clone, Deserialize, Eq, PartialEq)]
#[serde(rename_all = "camelCase")]
pub struct BraintreePaymentsResponse {
    transaction: TransactionResponse,
}

#[derive(Default, Debug, Clone, Deserialize, Eq, PartialEq)]
#[serde(rename_all = "camelCase")]
pub struct TransactionResponse {
    id: String,
    currency_iso_code: String,
    amount: String,
    status: BraintreePaymentStatus,
}

#[derive(Debug, Default, Deserialize)]
#[serde(rename_all = "camelCase")]
pub struct ErrorResponse {
    pub api_error_response: ApiErrorResponse,
}

#[derive(Default, Debug, Clone, Deserialize, Eq, PartialEq)]
pub struct ApiErrorResponse {
    pub message: String,
}

#[derive(Default, Debug, Clone, Serialize)]
pub struct BraintreeRefundRequest {
    transaction: Amount,
}

#[derive(Default, Debug, Serialize, Clone)]
pub struct Amount {
    amount: Option<String>,
}

impl<F> TryFrom<&types::RefundsRouterData<F>> for BraintreeRefundRequest {
    type Error = error_stack::Report<errors::ConnectorError>;
    fn try_from(_item: &types::RefundsRouterData<F>) -> Result<Self, Self::Error> {
        Ok(BraintreeRefundRequest {
            transaction: Amount { amount: None },
        })
    }
}

#[allow(dead_code)]
#[derive(Debug, Deserialize, Clone)]
pub enum RefundStatus {
    Succeeded,
    Failed,
    Processing,
}

impl Default for RefundStatus {
    fn default() -> Self {
        RefundStatus::Processing
    }
}

impl From<self::RefundStatus> for enums::RefundStatus {
    fn from(item: self::RefundStatus) -> Self {
        match item {
            self::RefundStatus::Succeeded => enums::RefundStatus::Success,
            self::RefundStatus::Failed => enums::RefundStatus::Failure,
            self::RefundStatus::Processing => enums::RefundStatus::Pending,
        }
    }
}

#[derive(Default, Debug, Clone, Deserialize)]
pub struct RefundResponse {
    pub id: String,
    pub status: RefundStatus,
}

impl TryFrom<types::RefundsResponseRouterData<api::Execute, RefundResponse>>
    for types::RefundsRouterData<api::Execute>
{
    type Error = error_stack::Report<errors::ParsingError>;
    fn try_from(
        item: types::RefundsResponseRouterData<api::Execute, RefundResponse>,
    ) -> Result<Self, Self::Error> {
        Ok(types::RouterData {
            response: Ok(types::RefundsResponseData {
                connector_refund_id: item.response.id,
                refund_status: enums::RefundStatus::from(item.response.status),
            }),
            ..item.data
        })
    }
}

impl TryFrom<types::RefundsResponseRouterData<api::RSync, RefundResponse>>
    for types::RefundsRouterData<api::RSync>
{
    type Error = error_stack::Report<errors::ParsingError>;
    fn try_from(
        item: types::RefundsResponseRouterData<api::RSync, RefundResponse>,
    ) -> Result<Self, Self::Error> {
        Ok(types::RouterData {
            response: Ok(types::RefundsResponseData {
                connector_refund_id: item.response.id,
                refund_status: enums::RefundStatus::from(item.response.status),
            }),
            ..item.data
        })
    }
}<|MERGE_RESOLUTION|>--- conflicted
+++ resolved
@@ -44,7 +44,10 @@
     fn try_from(item: &types::PaymentsAuthorizeRouterData) -> Result<Self, Self::Error> {
         match item.request.payment_method_data {
             api::PaymentMethod::Card(ref ccard) => {
-                let submit_for_settlement = matches!(item.request.capture_method, Some(enums::CaptureMethod::Automatic) | None);
+                let submit_for_settlement = matches!(
+                    item.request.capture_method,
+                    Some(enums::CaptureMethod::Automatic) | None
+                );
                 let braintree_payment_request = TransactionBody {
                     amount: item.request.amount.to_string(),
                     device_data: DeviceData {},
@@ -143,12 +146,8 @@
         >,
     ) -> Result<Self, Self::Error> {
         Ok(types::RouterData {
-<<<<<<< HEAD
             status: enums::AttemptStatus::from(item.response.transaction.status),
-            response: Ok(types::PaymentsResponseData {
-=======
             response: Ok(types::PaymentsResponseData::TransactionResponse {
->>>>>>> fc670ea0
                 resource_id: types::ResponseId::ConnectorTransactionId(
                     item.response.transaction.id,
                 ),
