use api_models::payments;
use base64::Engine;
use masking::{ExposeInterface, PeekInterface, Secret};
use serde::{Deserialize, Serialize};

use crate::{
    connector::utils::{self},
    consts,
    core::errors,
    types::{self, api, storage::enums},
};

#[derive(Default, Debug, Serialize, Eq, PartialEq)]
pub struct DeviceData;

#[derive(Default, Debug, Serialize, Eq, PartialEq)]
pub struct PaymentOptions {
    submit_for_settlement: bool,
}

#[derive(Debug, Deserialize)]
pub struct BraintreeMeta {
    merchant_account_id: Option<Secret<String>>,
    merchant_config_currency: Option<types::storage::enums::Currency>,
}

#[derive(Debug, Serialize, Eq, PartialEq)]
pub struct BraintreePaymentsRequest {
    transaction: TransactionBody,
}

#[derive(Default, Debug, Serialize, Eq, PartialEq)]
pub struct BraintreeApiVersion {
    version: String,
}

#[derive(Default, Debug, Serialize, Eq, PartialEq)]
pub struct BraintreeSessionRequest {
    client_token: BraintreeApiVersion,
}

impl TryFrom<&types::PaymentsSessionRouterData> for BraintreeSessionRequest {
    type Error = error_stack::Report<errors::ConnectorError>;
    fn try_from(_item: &types::PaymentsSessionRouterData) -> Result<Self, Self::Error> {
        let metadata: BraintreeMeta =
            utils::to_connector_meta_from_secret(_item.connector_meta_data.clone())?;

        utils::validate_currency(_item.request.currency, metadata.merchant_config_currency)?;
        Ok(Self {
            client_token: BraintreeApiVersion {
                version: "2".to_string(),
            },
        })
    }
}

#[derive(Debug, Serialize, Eq, PartialEq)]
#[serde(rename_all = "camelCase")]
pub struct TransactionBody {
    amount: String,
    merchant_account_id: Option<Secret<String>>,
    device_data: DeviceData,
    options: PaymentOptions,
    #[serde(flatten)]
    payment_method_data_type: PaymentMethodType,
    #[serde(rename = "type")]
    kind: String,
}

#[derive(Debug, Serialize, Eq, PartialEq)]
#[serde(rename_all = "camelCase")]
#[serde(tag = "type")]
pub enum PaymentMethodType {
    CreditCard(Card),
    PaymentMethodNonce(Nonce),
}

#[derive(Default, Debug, Serialize, Eq, PartialEq)]
pub struct Nonce {
    payment_method_nonce: Secret<String>,
}

#[derive(Default, Debug, Serialize, Eq, PartialEq)]
#[serde(rename_all = "camelCase")]
pub struct Card {
    credit_card: CardDetails,
}

#[derive(Default, Debug, Serialize, Eq, PartialEq)]
#[serde(rename_all = "camelCase")]
pub struct CardDetails {
    number: cards::CardNumber,
    expiration_month: Secret<String>,
    expiration_year: Secret<String>,
    cvv: Secret<String>,
}

impl TryFrom<&types::PaymentsAuthorizeRouterData> for BraintreePaymentsRequest {
    type Error = error_stack::Report<errors::ConnectorError>;
    fn try_from(item: &types::PaymentsAuthorizeRouterData) -> Result<Self, Self::Error> {
        let metadata: BraintreeMeta =
            utils::to_connector_meta_from_secret(item.connector_meta_data.clone())?;

        utils::validate_currency(item.request.currency, metadata.merchant_config_currency)?;
        let submit_for_settlement = matches!(
            item.request.capture_method,
            Some(enums::CaptureMethod::Automatic) | None
        );
        let merchant_account_id = metadata.merchant_account_id;
        let amount = utils::to_currency_base_unit(item.request.amount, item.request.currency)?;
        let device_data = DeviceData {};
        let options = PaymentOptions {
            submit_for_settlement,
        };
        let kind = "sale".to_string();

        let payment_method_data_type = match item.request.payment_method_data.clone() {
            api::PaymentMethodData::Card(ccard) => Ok(PaymentMethodType::CreditCard(Card {
                credit_card: CardDetails {
                    number: ccard.card_number,
                    expiration_month: ccard.card_exp_month,
                    expiration_year: ccard.card_exp_year,
                    cvv: ccard.card_cvc,
                },
            })),
            api::PaymentMethodData::Wallet(ref wallet_data) => {
                Ok(PaymentMethodType::PaymentMethodNonce(Nonce {
                    payment_method_nonce: match wallet_data {
                        api_models::payments::WalletData::PaypalSdk(wallet_data) => {
                            Ok(wallet_data.token.to_owned())
                        }
<<<<<<< HEAD
                        api_models::payments::WalletData::ApplePay(_)
                        | api_models::payments::WalletData::GooglePay(_)
                        | api_models::payments::WalletData::SamsungPay(_)
                        | api_models::payments::WalletData::AliPayQr(_)
                        | api_models::payments::WalletData::AliPayRedirect(_)
                        | api_models::payments::WalletData::AliPayHkRedirect(_)
                        | api_models::payments::WalletData::MomoRedirect(_)
                        | api_models::payments::WalletData::KakaoPayRedirect(_)
                        | api_models::payments::WalletData::GoPayRedirect(_)
                        | api_models::payments::WalletData::GcashRedirect(_)
                        | api_models::payments::WalletData::ApplePayRedirect(_)
                        | api_models::payments::WalletData::ApplePayThirdPartySdk(_)
                        | api_models::payments::WalletData::DanaRedirect {}
                        | api_models::payments::WalletData::GooglePayRedirect(_)
                        | api_models::payments::WalletData::GooglePayThirdPartySdk(_)
                        | api_models::payments::WalletData::MbWayRedirect(_)
                        | api_models::payments::WalletData::MobilePayRedirect(_)
                        | api_models::payments::WalletData::PaypalRedirect(_)
                        | api_models::payments::WalletData::TwintRedirect {}
                        | api_models::payments::WalletData::VippsRedirect {}
                        | api_models::payments::WalletData::TouchNGoRedirect(_)
                        | api_models::payments::WalletData::WeChatPayRedirect(_)
                        | api_models::payments::WalletData::WeChatPayQr(_)
                        | api_models::payments::WalletData::CashappQr(_)
                        | api_models::payments::WalletData::SwishQr(_) => {
                            Err(errors::ConnectorError::NotImplemented(
                                utils::get_unimplemented_payment_method_error_message("braintree"),
                            ))
                        }
                    }?,
=======
                        _ => Err(errors::ConnectorError::InvalidWallet),
                    }?
                    .into(),
>>>>>>> 0fa43612
                }))
            }
            api::PaymentMethodData::PayLater(_)
            | api::PaymentMethodData::BankRedirect(_)
            | api::PaymentMethodData::BankDebit(_)
            | api::PaymentMethodData::BankTransfer(_)
            | api::PaymentMethodData::Crypto(_)
            | api::PaymentMethodData::CardRedirect(_)
            | api::PaymentMethodData::MandatePayment
            | api::PaymentMethodData::Reward
            | api::PaymentMethodData::Upi(_)
            | api::PaymentMethodData::Voucher(_)
            | api::PaymentMethodData::GiftCard(_)
            | api::PaymentMethodData::CardToken(_) => Err(errors::ConnectorError::NotImplemented(
                utils::get_unimplemented_payment_method_error_message("braintree"),
            )),
        }?;
        let braintree_transaction_body = TransactionBody {
            amount,
            merchant_account_id,
            device_data,
            options,
            payment_method_data_type,
            kind,
        };
        Ok(Self {
            transaction: braintree_transaction_body,
        })
    }
}

pub struct BraintreeAuthType {
    pub(super) auth_header: String,
    pub(super) merchant_id: Secret<String>,
}

impl TryFrom<&types::ConnectorAuthType> for BraintreeAuthType {
    type Error = error_stack::Report<errors::ConnectorError>;
    fn try_from(item: &types::ConnectorAuthType) -> Result<Self, Self::Error> {
        if let types::ConnectorAuthType::SignatureKey {
            api_key: public_key,
            key1: merchant_id,
            api_secret: private_key,
        } = item
        {
            let auth_key = format!("{}:{}", public_key.peek(), private_key.peek());
            let auth_header = format!("Basic {}", consts::BASE64_ENGINE.encode(auth_key));
            Ok(Self {
                auth_header,
                merchant_id: merchant_id.to_owned(),
            })
        } else {
            Err(errors::ConnectorError::FailedToObtainAuthType)?
        }
    }
}

#[derive(Debug, Default, Clone, Deserialize, Eq, PartialEq, Serialize)]
#[serde(rename_all = "snake_case")]
pub enum BraintreePaymentStatus {
    Succeeded,
    Failed,
    Authorized,
    AuthorizedExpired,
    ProcessorDeclined,
    GatewayRejected,
    Voided,
    SubmittedForSettlement,
    #[default]
    Settling,
    Settled,
    SettlementPending,
    SettlementDeclined,
    SettlementConfirmed,
}

impl From<BraintreePaymentStatus> for enums::AttemptStatus {
    fn from(item: BraintreePaymentStatus) -> Self {
        match item {
            BraintreePaymentStatus::Succeeded
            | BraintreePaymentStatus::Settling
            | BraintreePaymentStatus::Settled => Self::Charged,
            BraintreePaymentStatus::AuthorizedExpired => Self::AuthorizationFailed,
            BraintreePaymentStatus::Failed
            | BraintreePaymentStatus::GatewayRejected
            | BraintreePaymentStatus::ProcessorDeclined
            | BraintreePaymentStatus::SettlementDeclined => Self::Failure,
            BraintreePaymentStatus::Authorized => Self::Authorized,
            BraintreePaymentStatus::Voided => Self::Voided,
            BraintreePaymentStatus::SubmittedForSettlement
            | BraintreePaymentStatus::SettlementPending
            | BraintreePaymentStatus::SettlementConfirmed => Self::Pending,
        }
    }
}

impl<F, T>
    TryFrom<types::ResponseRouterData<F, BraintreePaymentsResponse, T, types::PaymentsResponseData>>
    for types::RouterData<F, T, types::PaymentsResponseData>
{
    type Error = error_stack::Report<errors::ConnectorError>;
    fn try_from(
        item: types::ResponseRouterData<
            F,
            BraintreePaymentsResponse,
            T,
            types::PaymentsResponseData,
        >,
    ) -> Result<Self, Self::Error> {
        let id = item.response.transaction.id.clone();
        Ok(Self {
            status: enums::AttemptStatus::from(item.response.transaction.status),
            response: Ok(types::PaymentsResponseData::TransactionResponse {
                resource_id: types::ResponseId::ConnectorTransactionId(id.clone()),
                redirection_data: None,
                mandate_reference: None,
                connector_metadata: None,
                network_txn_id: None,
                connector_response_reference_id: Some(id),
                incremental_authorization_allowed: None,
            }),
            ..item.data
        })
    }
}

impl<F, T>
    TryFrom<
        types::ResponseRouterData<F, BraintreeSessionTokenResponse, T, types::PaymentsResponseData>,
    > for types::RouterData<F, T, types::PaymentsResponseData>
{
    type Error = error_stack::Report<errors::ConnectorError>;
    fn try_from(
        item: types::ResponseRouterData<
            F,
            BraintreeSessionTokenResponse,
            T,
            types::PaymentsResponseData,
        >,
    ) -> Result<Self, Self::Error> {
        Ok(Self {
            response: Ok(types::PaymentsResponseData::SessionResponse {
                session_token: types::api::SessionToken::Paypal(Box::new(
                    payments::PaypalSessionTokenResponse {
                        session_token: item.response.client_token.value.expose(),
                    },
                )),
            }),
            ..item.data
        })
    }
}

#[derive(Default, Debug, Clone, Deserialize, Serialize)]
#[serde(rename_all = "camelCase")]
pub struct BraintreePaymentsResponse {
    transaction: TransactionResponse,
}

#[derive(Default, Debug, Clone, Deserialize, Serialize)]
#[serde(rename_all = "camelCase")]
pub struct ClientToken {
    pub value: Secret<String>,
}

#[derive(Default, Debug, Clone, Deserialize, Serialize)]
#[serde(rename_all = "camelCase")]
pub struct BraintreeSessionTokenResponse {
    pub client_token: ClientToken,
}

#[derive(Default, Debug, Clone, Deserialize, Eq, PartialEq, Serialize)]
#[serde(rename_all = "camelCase")]
pub struct TransactionResponse {
    id: String,
    currency_iso_code: String,
    amount: String,
    status: BraintreePaymentStatus,
}

#[derive(Debug, Deserialize, Serialize)]
#[serde(rename_all = "camelCase")]
pub struct BraintreeApiErrorResponse {
    pub api_error_response: ApiErrorResponse,
}

#[derive(Debug, Deserialize, Serialize)]
pub struct ErrorsObject {
    pub errors: Vec<ErrorObject>,
    pub transaction: Option<TransactionError>,
}
#[derive(Debug, Deserialize, Serialize)]
#[serde(rename_all = "camelCase")]
pub struct TransactionError {
    pub errors: Vec<ErrorObject>,
    pub credit_card: Option<CreditCardError>,
}

#[derive(Debug, Deserialize, Serialize)]
pub struct CreditCardError {
    pub errors: Vec<ErrorObject>,
}

#[derive(Debug, Deserialize, Serialize)]
pub struct ErrorObject {
    pub code: String,
    pub message: String,
}

#[derive(Debug, Default, Deserialize, Serialize)]
#[serde(rename_all = "camelCase")]
pub struct BraintreeErrorResponse {
    pub errors: String,
}

#[derive(Debug, Deserialize, Serialize)]
#[serde(rename_all = "camelCase")]
#[serde(untagged)]

pub enum ErrorResponse {
    BraintreeApiErrorResponse(Box<BraintreeApiErrorResponse>),
    BraintreeErrorResponse(Box<BraintreeErrorResponse>),
}

#[derive(Debug, Deserialize, Serialize)]
pub struct ApiErrorResponse {
    pub message: String,
    pub errors: ErrorsObject,
}

#[derive(Default, Debug, Clone, Serialize)]
pub struct BraintreeRefundRequest {
    transaction: Amount,
}

#[derive(Default, Debug, Serialize, Clone)]
pub struct Amount {
    amount: Option<String>,
}

impl<F> TryFrom<&types::RefundsRouterData<F>> for BraintreeRefundRequest {
    type Error = error_stack::Report<errors::ConnectorError>;
    fn try_from(item: &types::RefundsRouterData<F>) -> Result<Self, Self::Error> {
        let metadata: BraintreeMeta =
            utils::to_connector_meta_from_secret(item.connector_meta_data.clone())?;

        utils::validate_currency(item.request.currency, metadata.merchant_config_currency)?;

        let refund_amount =
            utils::to_currency_base_unit(item.request.refund_amount, item.request.currency)?;
        Ok(Self {
            transaction: Amount {
                amount: Some(refund_amount),
            },
        })
    }
}

#[allow(dead_code)]
#[derive(Debug, Default, Deserialize, Clone, Serialize)]
pub enum RefundStatus {
    Succeeded,
    Failed,
    #[default]
    Processing,
}

impl From<RefundStatus> for enums::RefundStatus {
    fn from(item: RefundStatus) -> Self {
        match item {
            RefundStatus::Succeeded => Self::Success,
            RefundStatus::Failed => Self::Failure,
            RefundStatus::Processing => Self::Pending,
        }
    }
}

#[derive(Default, Debug, Clone, Deserialize, Serialize)]
pub struct RefundResponse {
    pub id: String,
    pub status: RefundStatus,
}

impl TryFrom<types::RefundsResponseRouterData<api::Execute, RefundResponse>>
    for types::RefundsRouterData<api::Execute>
{
    type Error = error_stack::Report<errors::ConnectorError>;
    fn try_from(
        item: types::RefundsResponseRouterData<api::Execute, RefundResponse>,
    ) -> Result<Self, Self::Error> {
        Ok(Self {
            response: Ok(types::RefundsResponseData {
                connector_refund_id: item.response.id,
                refund_status: enums::RefundStatus::from(item.response.status),
            }),
            ..item.data
        })
    }
}

impl TryFrom<types::RefundsResponseRouterData<api::RSync, RefundResponse>>
    for types::RefundsRouterData<api::RSync>
{
    type Error = error_stack::Report<errors::ConnectorError>;
    fn try_from(
        item: types::RefundsResponseRouterData<api::RSync, RefundResponse>,
    ) -> Result<Self, Self::Error> {
        Ok(Self {
            response: Ok(types::RefundsResponseData {
                connector_refund_id: item.response.id,
                refund_status: enums::RefundStatus::from(item.response.status),
            }),
            ..item.data
        })
    }
}<|MERGE_RESOLUTION|>--- conflicted
+++ resolved
@@ -129,7 +129,6 @@
                         api_models::payments::WalletData::PaypalSdk(wallet_data) => {
                             Ok(wallet_data.token.to_owned())
                         }
-<<<<<<< HEAD
                         api_models::payments::WalletData::ApplePay(_)
                         | api_models::payments::WalletData::GooglePay(_)
                         | api_models::payments::WalletData::SamsungPay(_)
@@ -160,11 +159,6 @@
                             ))
                         }
                     }?,
-=======
-                        _ => Err(errors::ConnectorError::InvalidWallet),
-                    }?
-                    .into(),
->>>>>>> 0fa43612
                 }))
             }
             api::PaymentMethodData::PayLater(_)
