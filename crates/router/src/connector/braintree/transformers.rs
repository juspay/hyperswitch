--- conflicted
+++ resolved
@@ -100,13 +100,8 @@
         };
         let kind = "sale".to_string();
 
-<<<<<<< HEAD
-        let payment_method_data_type = match item.request.payment_method_data {
-            api::PaymentMethodData::Card(ref ccard) => Ok(PaymentMethodType::CreditCard(Card {
-=======
         let payment_method_data_type = match item.request.payment_method_data.clone() {
-            api::PaymentMethod::Card(ccard) => Ok(PaymentMethodType::CreditCard(Card {
->>>>>>> 301736fc
+            api::PaymentMethodData::Card(ccard) => Ok(PaymentMethodType::CreditCard(Card {
                 credit_card: CardDetails {
                     number: ccard.card_number,
                     expiration_month: ccard.card_exp_month,
