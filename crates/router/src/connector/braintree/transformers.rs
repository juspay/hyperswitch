use common_utils::{pii, types::StringMajorUnit};
use error_stack::ResultExt;
use masking::{ExposeInterface, Secret};
use serde::{Deserialize, Serialize};
use time::PrimitiveDateTime;

use crate::{
    connector::utils::{
        self, PaymentsAuthorizeRequestData, PaymentsCompleteAuthorizeRequestData,
        RefundsRequestData, RouterData,
    },
    consts,
    core::errors,
    services,
    types::{self, api, domain, storage::enums, MandateReference},
    unimplemented_payment_method,
};
pub const CHANNEL_CODE: &str = "HyperSwitchBT_Ecom";
pub const CLIENT_TOKEN_MUTATION: &str = "mutation createClientToken($input: CreateClientTokenInput!) { createClientToken(input: $input) { clientToken}}";
pub const TOKENIZE_CREDIT_CARD: &str = "mutation  tokenizeCreditCard($input: TokenizeCreditCardInput!) { tokenizeCreditCard(input: $input) { clientMutationId paymentMethod { id } } }";
pub const CHARGE_CREDIT_CARD_MUTATION: &str = "mutation ChargeCreditCard($input: ChargeCreditCardInput!) { chargeCreditCard(input: $input) { transaction { id legacyId createdAt amount { value currencyCode } status } } }";
pub const AUTHORIZE_CREDIT_CARD_MUTATION: &str = "mutation authorizeCreditCard($input: AuthorizeCreditCardInput!) { authorizeCreditCard(input: $input) {  transaction { id legacyId amount { value currencyCode } status } } }";
pub const CAPTURE_TRANSACTION_MUTATION: &str = "mutation captureTransaction($input: CaptureTransactionInput!) { captureTransaction(input: $input) { clientMutationId transaction { id legacyId amount { value currencyCode } status } } }";
pub const VOID_TRANSACTION_MUTATION: &str = "mutation voidTransaction($input:  ReverseTransactionInput!) { reverseTransaction(input: $input) { clientMutationId reversal { ...  on Transaction { id legacyId amount { value currencyCode } status } } } }";
pub const REFUND_TRANSACTION_MUTATION: &str = "mutation refundTransaction($input:  RefundTransactionInput!) { refundTransaction(input: $input) {clientMutationId refund { id legacyId amount { value currencyCode } status } } }";
pub const AUTHORIZE_AND_VAULT_CREDIT_CARD_MUTATION: &str="mutation authorizeCreditCard($input: AuthorizeCreditCardInput!) { authorizeCreditCard(input: $input) { transaction { id status createdAt paymentMethod { id } } } }";
pub const CHARGE_AND_VAULT_TRANSACTION_MUTATION: &str ="mutation ChargeCreditCard($input: ChargeCreditCardInput!) { chargeCreditCard(input: $input) { transaction { id status createdAt paymentMethod { id } } } }";
pub const TRANSACTION_QUERY: &str = "query($input: TransactionSearchInput!) { search { transactions(input: $input) { edges { node { id status } } } } }";
pub const REFUND_QUERY: &str = "query($input: RefundSearchInput!) { search { refunds(input: $input, first: 1) { edges { node { id status createdAt amount { value currencyCode } orderId } } } } }";

pub type CardPaymentRequest = GenericBraintreeRequest<VariablePaymentInput>;
pub type MandatePaymentRequest = GenericBraintreeRequest<VariablePaymentInput>;
pub type BraintreeClientTokenRequest = GenericBraintreeRequest<VariableClientTokenInput>;
pub type BraintreeTokenRequest = GenericBraintreeRequest<VariableInput>;
pub type BraintreeCaptureRequest = GenericBraintreeRequest<VariableCaptureInput>;
pub type BraintreeRefundRequest = GenericBraintreeRequest<BraintreeRefundVariables>;
pub type BraintreePSyncRequest = GenericBraintreeRequest<PSyncInput>;
pub type BraintreeRSyncRequest = GenericBraintreeRequest<RSyncInput>;

pub type BraintreeRefundResponse = GenericBraintreeResponse<RefundResponse>;
pub type BraintreeCaptureResponse = GenericBraintreeResponse<CaptureResponse>;
pub type BraintreePSyncResponse = GenericBraintreeResponse<PSyncResponse>;

pub type VariablePaymentInput = GenericVariableInput<PaymentInput>;
pub type VariableClientTokenInput = GenericVariableInput<InputClientTokenData>;
pub type VariableInput = GenericVariableInput<InputData>;
pub type VariableCaptureInput = GenericVariableInput<CaptureInputData>;
pub type BraintreeRefundVariables = GenericVariableInput<BraintreeRefundInput>;
pub type PSyncInput = GenericVariableInput<TransactionSearchInput>;
pub type RSyncInput = GenericVariableInput<RefundSearchInput>;

#[derive(Debug, Clone, Serialize)]
pub struct GenericBraintreeRequest<T> {
    query: String,
    variables: T,
}
#[derive(Debug, Clone, Deserialize, Serialize)]
#[serde(untagged)]
pub enum GenericBraintreeResponse<T> {
    SuccessResponse(Box<T>),
    ErrorResponse(Box<ErrorResponse>),
}
#[derive(Debug, Clone, Serialize)]
pub struct GenericVariableInput<T> {
    input: T,
}

#[derive(Debug, Deserialize, Serialize)]
#[serde(rename_all = "camelCase")]

pub struct BraintreeApiErrorResponse {
    pub api_error_response: ApiErrorResponse,
}

#[derive(Debug, Deserialize, Serialize)]

pub struct ErrorsObject {
    pub errors: Vec<ErrorObject>,

    pub transaction: Option<TransactionError>,
}

#[derive(Debug, Deserialize, Serialize)]
#[serde(rename_all = "camelCase")]

pub struct TransactionError {
    pub errors: Vec<ErrorObject>,
    pub credit_card: Option<CreditCardError>,
}

#[derive(Debug, Deserialize, Serialize)]
pub struct CreditCardError {
    pub errors: Vec<ErrorObject>,
}
#[derive(Debug, Serialize)]
pub struct BraintreeRouterData<T> {
    pub amount: StringMajorUnit,
    pub router_data: T,
}

impl<T> TryFrom<(StringMajorUnit, T)> for BraintreeRouterData<T> {
    type Error = error_stack::Report<errors::ConnectorError>;
    fn try_from((amount, item): (StringMajorUnit, T)) -> Result<Self, Self::Error> {
        Ok(Self {
            amount,
            router_data: item,
        })
    }
}
#[derive(Debug, Deserialize, Serialize)]
pub struct ErrorObject {
    pub code: String,
    pub message: String,
}

#[derive(Debug, Deserialize, Serialize)]
#[serde(rename_all = "camelCase")]
pub struct BraintreeErrorResponse {
    pub errors: String,
}

#[derive(Debug, Deserialize, Serialize)]
#[serde(rename_all = "camelCase")]
#[serde(untagged)]

pub enum ErrorResponses {
    BraintreeApiErrorResponse(Box<BraintreeApiErrorResponse>),
    BraintreeErrorResponse(Box<BraintreeErrorResponse>),
}

#[derive(Debug, Deserialize, Serialize)]
pub struct ApiErrorResponse {
    pub message: String,
    pub errors: ErrorsObject,
}

pub struct BraintreeAuthType {
    pub(super) public_key: Secret<String>,
    pub(super) private_key: Secret<String>,
}

impl TryFrom<&types::ConnectorAuthType> for BraintreeAuthType {
    type Error = error_stack::Report<errors::ConnectorError>;

    fn try_from(item: &types::ConnectorAuthType) -> Result<Self, Self::Error> {
        if let types::ConnectorAuthType::SignatureKey {
            api_key,
            api_secret,
            key1: _merchant_id,
        } = item
        {
            Ok(Self {
                public_key: api_key.to_owned(),
                private_key: api_secret.to_owned(),
            })
        } else {
            Err(errors::ConnectorError::FailedToObtainAuthType)?
        }
    }
}

#[derive(Debug, Serialize)]
#[serde(rename_all = "camelCase")]
pub struct PaymentInput {
    payment_method_id: Secret<String>,
    transaction: TransactionBody,
}

#[derive(Debug, Serialize)]
#[serde(untagged)]
pub enum BraintreePaymentsRequest {
    Card(CardPaymentRequest),
    CardThreeDs(BraintreeClientTokenRequest),
    Mandate(MandatePaymentRequest),
}

#[derive(Debug, Deserialize)]
pub struct BraintreeMeta {
    merchant_account_id: Secret<String>,
    merchant_config_currency: enums::Currency,
}

impl TryFrom<&Option<pii::SecretSerdeValue>> for BraintreeMeta {
    type Error = error_stack::Report<errors::ConnectorError>;
    fn try_from(meta_data: &Option<pii::SecretSerdeValue>) -> Result<Self, Self::Error> {
        let metadata: Self = utils::to_connector_meta_from_secret::<Self>(meta_data.clone())
            .change_context(errors::ConnectorError::InvalidConnectorConfig {
                config: "metadata",
            })?;
        Ok(metadata)
    }
}

#[derive(Debug, Serialize)]
#[serde(rename_all = "camelCase")]
pub struct RegularTransactionBody {
    amount: StringMajorUnit,
    merchant_account_id: Secret<String>,
    channel: String,
}

#[derive(Debug, Serialize)]
#[serde(rename_all = "camelCase")]
pub struct VaultTransactionBody {
    amount: StringMajorUnit,
    merchant_account_id: Secret<String>,
    vault_payment_method_after_transacting: TransactionTiming,
}

#[derive(Debug, Serialize)]
#[serde(untagged)]
pub enum TransactionBody {
    Regular(RegularTransactionBody),
    Vault(VaultTransactionBody),
}

#[derive(Debug, Serialize)]
#[serde(rename_all = "camelCase")]
pub struct TransactionTiming {
    when: String,
}

impl
    TryFrom<(
        &BraintreeRouterData<&types::PaymentsAuthorizeRouterData>,
        String,
        BraintreeMeta,
    )> for MandatePaymentRequest
{
    type Error = error_stack::Report<errors::ConnectorError>;
    fn try_from(
        (item, connector_mandate_id, metadata): (
            &BraintreeRouterData<&types::PaymentsAuthorizeRouterData>,
            String,
            BraintreeMeta,
        ),
    ) -> Result<Self, Self::Error> {
        let (query, transaction_body) = (
            match item.router_data.request.is_auto_capture()? {
                true => CHARGE_CREDIT_CARD_MUTATION.to_string(),
                false => AUTHORIZE_CREDIT_CARD_MUTATION.to_string(),
            },
            TransactionBody::Regular(RegularTransactionBody {
                amount: item.amount.to_owned(),
                merchant_account_id: metadata.merchant_account_id,
                channel: CHANNEL_CODE.to_string(),
            }),
        );
        Ok(Self {
            query,
            variables: VariablePaymentInput {
                input: PaymentInput {
                    payment_method_id: connector_mandate_id.into(),
                    transaction: transaction_body,
                },
            },
        })
    }
}

impl TryFrom<&BraintreeRouterData<&types::PaymentsAuthorizeRouterData>>
    for BraintreePaymentsRequest
{
    type Error = error_stack::Report<errors::ConnectorError>;
    fn try_from(
        item: &BraintreeRouterData<&types::PaymentsAuthorizeRouterData>,
    ) -> Result<Self, Self::Error> {
        let metadata: BraintreeMeta =
            utils::to_connector_meta_from_secret(item.router_data.connector_meta_data.clone())
                .change_context(errors::ConnectorError::InvalidConnectorConfig {
                    config: "metadata",
                })?;
        utils::validate_currency(
            item.router_data.request.currency,
            Some(metadata.merchant_config_currency),
        )?;
        match item.router_data.request.payment_method_data.clone() {
            domain::PaymentMethodData::Card(_) => {
                if item.router_data.is_three_ds() {
                    Ok(Self::CardThreeDs(BraintreeClientTokenRequest::try_from(
                        metadata,
                    )?))
                } else {
                    Ok(Self::Card(CardPaymentRequest::try_from((item, metadata))?))
                }
            }
            domain::PaymentMethodData::MandatePayment => {
                let connector_mandate_id = item.router_data.request.connector_mandate_id().ok_or(
                    errors::ConnectorError::MissingRequiredField {
                        field_name: "connector_mandate_id",
                    },
                )?;
                Ok(Self::Mandate(MandatePaymentRequest::try_from((
                    item,
                    connector_mandate_id,
                    metadata,
                ))?))
            }
            domain::PaymentMethodData::CardRedirect(_)
            | domain::PaymentMethodData::Wallet(_)
            | domain::PaymentMethodData::PayLater(_)
            | domain::PaymentMethodData::BankRedirect(_)
            | domain::PaymentMethodData::BankDebit(_)
            | domain::PaymentMethodData::BankTransfer(_)
            | domain::PaymentMethodData::Crypto(_)
            | domain::PaymentMethodData::Reward
            | domain::PaymentMethodData::RealTimePayment(_)
            | domain::PaymentMethodData::Upi(_)
            | domain::PaymentMethodData::Voucher(_)
            | domain::PaymentMethodData::GiftCard(_)
            | domain::PaymentMethodData::OpenBanking(_)
            | domain::PaymentMethodData::CardToken(_) => {
                Err(errors::ConnectorError::NotImplemented(
                    utils::get_unimplemented_payment_method_error_message("braintree"),
                )
                .into())
            }
        }
    }
}

impl TryFrom<&BraintreeRouterData<&types::PaymentsCompleteAuthorizeRouterData>>
    for BraintreePaymentsRequest
{
    type Error = error_stack::Report<errors::ConnectorError>;
    fn try_from(
        item: &BraintreeRouterData<&types::PaymentsCompleteAuthorizeRouterData>,
    ) -> Result<Self, Self::Error> {
        match item.router_data.payment_method {
            api_models::enums::PaymentMethod::Card => {
                Ok(Self::Card(CardPaymentRequest::try_from(item)?))
            }
            api_models::enums::PaymentMethod::CardRedirect
            | api_models::enums::PaymentMethod::PayLater
            | api_models::enums::PaymentMethod::Wallet
            | api_models::enums::PaymentMethod::BankRedirect
            | api_models::enums::PaymentMethod::BankTransfer
            | api_models::enums::PaymentMethod::Crypto
            | api_models::enums::PaymentMethod::BankDebit
            | api_models::enums::PaymentMethod::Reward
            | api_models::enums::PaymentMethod::RealTimePayment
            | api_models::enums::PaymentMethod::Upi
            | api_models::enums::PaymentMethod::OpenBanking
            | api_models::enums::PaymentMethod::Voucher
            | api_models::enums::PaymentMethod::GiftCard => {
                Err(errors::ConnectorError::NotImplemented(
                    utils::get_unimplemented_payment_method_error_message(
                        "complete authorize flow",
                    ),
                )
                .into())
            }
        }
    }
}

#[derive(Debug, Clone, Deserialize, Serialize)]
pub struct AuthResponse {
    data: DataAuthResponse,
}

#[derive(Debug, Clone, Deserialize, Serialize)]
#[serde(untagged)]
pub enum BraintreeAuthResponse {
    AuthResponse(Box<AuthResponse>),
    ClientTokenResponse(Box<ClientTokenResponse>),
    ErrorResponse(Box<ErrorResponse>),
}

#[derive(Debug, Clone, Deserialize, Serialize)]
#[serde(untagged)]
pub enum BraintreeCompleteAuthResponse {
    AuthResponse(Box<AuthResponse>),
    ErrorResponse(Box<ErrorResponse>),
}

#[derive(Debug, Clone, Deserialize, Serialize)]
struct PaymentMethodInfo {
    id: Secret<String>,
}

#[derive(Debug, Clone, Deserialize, Serialize)]
#[serde(rename_all = "camelCase")]
pub struct TransactionAuthChargeResponseBody {
    id: String,
    status: BraintreePaymentStatus,
    payment_method: Option<PaymentMethodInfo>,
}

#[derive(Debug, Clone, Deserialize, Serialize)]
#[serde(rename_all = "camelCase")]
pub struct DataAuthResponse {
    authorize_credit_card: AuthChargeCreditCard,
}

#[derive(Debug, Clone, Deserialize, Serialize)]
pub struct AuthChargeCreditCard {
    transaction: TransactionAuthChargeResponseBody,
}

impl<F>
    TryFrom<
        types::ResponseRouterData<
            F,
            BraintreeAuthResponse,
            types::PaymentsAuthorizeData,
            types::PaymentsResponseData,
        >,
    > for types::RouterData<F, types::PaymentsAuthorizeData, types::PaymentsResponseData>
{
    type Error = error_stack::Report<errors::ConnectorError>;
    fn try_from(
        item: types::ResponseRouterData<
            F,
            BraintreeAuthResponse,
            types::PaymentsAuthorizeData,
            types::PaymentsResponseData,
        >,
    ) -> Result<Self, Self::Error> {
        match item.response {
            BraintreeAuthResponse::ErrorResponse(error_response) => Ok(Self {
                response: build_error_response(&error_response.errors, item.http_code),
                ..item.data
            }),
            BraintreeAuthResponse::AuthResponse(auth_response) => {
                let transaction_data = auth_response.data.authorize_credit_card.transaction;
                let status = enums::AttemptStatus::from(transaction_data.status.clone());
                let response = if utils::is_payment_failure(status) {
                    Err(types::ErrorResponse {
                        code: transaction_data.status.to_string().clone(),
                        message: transaction_data.status.to_string().clone(),
                        reason: Some(transaction_data.status.to_string().clone()),
                        attempt_status: None,
                        connector_transaction_id: Some(transaction_data.id),
                        status_code: item.http_code,
                    })
                } else {
                    Ok(types::PaymentsResponseData::TransactionResponse {
                        resource_id: types::ResponseId::ConnectorTransactionId(transaction_data.id),
                        redirection_data: None,
                        mandate_reference: transaction_data.payment_method.as_ref().map(|pm| {
                            MandateReference {
                                connector_mandate_id: Some(pm.id.clone().expose()),
                                payment_method_id: None,
                            }
                        }),
                        connector_metadata: None,
                        network_txn_id: None,
                        connector_response_reference_id: None,
                        incremental_authorization_allowed: None,
                        charge_id: None,
                    })
                };
                Ok(Self {
                    status,
                    response,
                    ..item.data
                })
            }
            BraintreeAuthResponse::ClientTokenResponse(client_token_data) => Ok(Self {
                status: enums::AttemptStatus::AuthenticationPending,
                response: Ok(types::PaymentsResponseData::TransactionResponse {
                    resource_id: types::ResponseId::NoResponseId,
                    redirection_data: Some(get_braintree_redirect_form(
                        *client_token_data,
                        item.data.get_payment_method_token()?,
                        item.data.request.payment_method_data.clone(),
                    )?),
                    mandate_reference: None,
                    connector_metadata: None,
                    network_txn_id: None,
                    connector_response_reference_id: None,
                    incremental_authorization_allowed: None,
                    charge_id: None,
                }),
                ..item.data
            }),
        }
    }
}

fn build_error_response<T>(
    response: &[ErrorDetails],
    http_code: u16,
) -> Result<T, types::ErrorResponse> {
    let error_messages = response
        .iter()
        .map(|error| error.message.to_string())
        .collect::<Vec<String>>();

    let reason = match !error_messages.is_empty() {
        true => Some(error_messages.join(" ")),
        false => None,
    };

    get_error_response(
        response
            .first()
            .and_then(|err_details| err_details.extensions.as_ref())
            .and_then(|extensions| extensions.legacy_code.clone()),
        response
            .first()
            .map(|err_details| err_details.message.clone()),
        reason,
        http_code,
    )
}

fn get_error_response<T>(
    error_code: Option<String>,
    error_msg: Option<String>,
    error_reason: Option<String>,
    http_code: u16,
) -> Result<T, types::ErrorResponse> {
    Err(types::ErrorResponse {
        code: error_code.unwrap_or_else(|| consts::NO_ERROR_CODE.to_string()),
        message: error_msg.unwrap_or_else(|| consts::NO_ERROR_MESSAGE.to_string()),
        reason: error_reason,
        status_code: http_code,
        attempt_status: None,
        connector_transaction_id: None,
    })
}

#[derive(Debug, Clone, Deserialize, Serialize, strum::Display)]
#[serde(rename_all = "SCREAMING_SNAKE_CASE")]
pub enum BraintreePaymentStatus {
    Authorized,
    Authorizing,
    AuthorizedExpired,
    Failed,
    ProcessorDeclined,
    GatewayRejected,
    Voided,
    Settling,
    Settled,
    SettlementPending,
    SettlementDeclined,
    SettlementConfirmed,
    SubmittedForSettlement,
}

#[derive(Debug, Clone, Deserialize, Serialize)]
pub struct ErrorDetails {
    pub message: String,
    pub extensions: Option<AdditionalErrorDetails>,
}

#[derive(Debug, Clone, Deserialize, Serialize)]
#[serde(rename_all = "camelCase")]
pub struct AdditionalErrorDetails {
    pub legacy_code: Option<String>,
}

impl From<BraintreePaymentStatus> for enums::AttemptStatus {
    fn from(item: BraintreePaymentStatus) -> Self {
        match item {
            BraintreePaymentStatus::Settling
            | BraintreePaymentStatus::Settled
            | BraintreePaymentStatus::SettlementConfirmed => Self::Charged,
            BraintreePaymentStatus::Authorizing => Self::Authorizing,
            BraintreePaymentStatus::AuthorizedExpired => Self::AuthorizationFailed,
            BraintreePaymentStatus::Failed
            | BraintreePaymentStatus::GatewayRejected
            | BraintreePaymentStatus::ProcessorDeclined
            | BraintreePaymentStatus::SettlementDeclined => Self::Failure,
            BraintreePaymentStatus::Authorized => Self::Authorized,
            BraintreePaymentStatus::Voided => Self::Voided,
            BraintreePaymentStatus::SubmittedForSettlement
            | BraintreePaymentStatus::SettlementPending => Self::Pending,
        }
    }
}

impl<F>
    TryFrom<
        types::ResponseRouterData<
            F,
            BraintreePaymentsResponse,
            types::PaymentsAuthorizeData,
            types::PaymentsResponseData,
        >,
    > for types::RouterData<F, types::PaymentsAuthorizeData, types::PaymentsResponseData>
{
    type Error = error_stack::Report<errors::ConnectorError>;
    fn try_from(
        item: types::ResponseRouterData<
            F,
            BraintreePaymentsResponse,
            types::PaymentsAuthorizeData,
            types::PaymentsResponseData,
        >,
    ) -> Result<Self, Self::Error> {
<<<<<<< HEAD
        let id = item.response.transaction.id.clone();
        Ok(Self {
            status: enums::AttemptStatus::from(item.response.transaction.status),
            response: Ok(types::PaymentsResponseData::TransactionResponse {
                resource_id: types::ResponseId::ConnectorTransactionId(id.clone()),
                redirection_data: None,
                mandate_reference: None,
                connector_metadata: None,
                network_txn_id: None,
                connector_response_reference_id: Some(id),
                incremental_authorization_allowed: None,
                charge_id: None,
                connector_customer_id: None,
=======
        match item.response {
            BraintreePaymentsResponse::ErrorResponse(error_response) => Ok(Self {
                response: build_error_response(&error_response.errors.clone(), item.http_code),
                ..item.data
>>>>>>> 9f312aba
            }),
            BraintreePaymentsResponse::PaymentsResponse(payment_response) => {
                let transaction_data = payment_response.data.charge_credit_card.transaction;
                let status = enums::AttemptStatus::from(transaction_data.status.clone());
                let response = if utils::is_payment_failure(status) {
                    Err(types::ErrorResponse {
                        code: transaction_data.status.to_string().clone(),
                        message: transaction_data.status.to_string().clone(),
                        reason: Some(transaction_data.status.to_string().clone()),
                        attempt_status: None,
                        connector_transaction_id: Some(transaction_data.id),
                        status_code: item.http_code,
                    })
                } else {
                    Ok(types::PaymentsResponseData::TransactionResponse {
                        resource_id: types::ResponseId::ConnectorTransactionId(transaction_data.id),
                        redirection_data: None,
                        mandate_reference: transaction_data.payment_method.as_ref().map(|pm| {
                            MandateReference {
                                connector_mandate_id: Some(pm.id.clone().expose()),
                                payment_method_id: None,
                            }
                        }),
                        connector_metadata: None,
                        network_txn_id: None,
                        connector_response_reference_id: None,
                        incremental_authorization_allowed: None,
                        charge_id: None,
                    })
                };
                Ok(Self {
                    status,
                    response,
                    ..item.data
                })
            }
            BraintreePaymentsResponse::ClientTokenResponse(client_token_data) => Ok(Self {
                status: enums::AttemptStatus::AuthenticationPending,
                response: Ok(types::PaymentsResponseData::TransactionResponse {
                    resource_id: types::ResponseId::NoResponseId,
                    redirection_data: Some(get_braintree_redirect_form(
                        *client_token_data,
                        item.data.get_payment_method_token()?,
                        item.data.request.payment_method_data.clone(),
                    )?),
                    mandate_reference: None,
                    connector_metadata: None,
                    network_txn_id: None,
                    connector_response_reference_id: None,
                    incremental_authorization_allowed: None,
                    charge_id: None,
                }),
                ..item.data
            }),
        }
    }
}

impl<F>
    TryFrom<
        types::ResponseRouterData<
            F,
            BraintreeCompleteChargeResponse,
            types::CompleteAuthorizeData,
            types::PaymentsResponseData,
        >,
    > for types::RouterData<F, types::CompleteAuthorizeData, types::PaymentsResponseData>
{
    type Error = error_stack::Report<errors::ConnectorError>;
    fn try_from(
        item: types::ResponseRouterData<
            F,
            BraintreeCompleteChargeResponse,
            types::CompleteAuthorizeData,
            types::PaymentsResponseData,
        >,
    ) -> Result<Self, Self::Error> {
        match item.response {
            BraintreeCompleteChargeResponse::ErrorResponse(error_response) => Ok(Self {
                response: build_error_response(&error_response.errors.clone(), item.http_code),
                ..item.data
            }),
            BraintreeCompleteChargeResponse::PaymentsResponse(payment_response) => {
                let transaction_data = payment_response.data.charge_credit_card.transaction;
                let status = enums::AttemptStatus::from(transaction_data.status.clone());
                let response = if utils::is_payment_failure(status) {
                    Err(types::ErrorResponse {
                        code: transaction_data.status.to_string().clone(),
                        message: transaction_data.status.to_string().clone(),
                        reason: Some(transaction_data.status.to_string().clone()),
                        attempt_status: None,
                        connector_transaction_id: Some(transaction_data.id),
                        status_code: item.http_code,
                    })
                } else {
                    Ok(types::PaymentsResponseData::TransactionResponse {
                        resource_id: types::ResponseId::ConnectorTransactionId(transaction_data.id),
                        redirection_data: None,
                        mandate_reference: transaction_data.payment_method.as_ref().map(|pm| {
                            MandateReference {
                                connector_mandate_id: Some(pm.id.clone().expose()),
                                payment_method_id: None,
                            }
                        }),
                        connector_metadata: None,
                        network_txn_id: None,
                        connector_response_reference_id: None,
                        incremental_authorization_allowed: None,
                        charge_id: None,
                    })
                };
                Ok(Self {
                    status,
                    response,
                    ..item.data
                })
            }
        }
    }
}

impl<F>
    TryFrom<
        types::ResponseRouterData<
            F,
            BraintreeCompleteAuthResponse,
            types::CompleteAuthorizeData,
            types::PaymentsResponseData,
        >,
    > for types::RouterData<F, types::CompleteAuthorizeData, types::PaymentsResponseData>
{
    type Error = error_stack::Report<errors::ConnectorError>;
    fn try_from(
        item: types::ResponseRouterData<
            F,
            BraintreeCompleteAuthResponse,
            types::CompleteAuthorizeData,
            types::PaymentsResponseData,
        >,
    ) -> Result<Self, Self::Error> {
        match item.response {
            BraintreeCompleteAuthResponse::ErrorResponse(error_response) => Ok(Self {
                response: build_error_response(&error_response.errors, item.http_code),
                ..item.data
            }),
            BraintreeCompleteAuthResponse::AuthResponse(auth_response) => {
                let transaction_data = auth_response.data.authorize_credit_card.transaction;
                let status = enums::AttemptStatus::from(transaction_data.status.clone());
                let response = if utils::is_payment_failure(status) {
                    Err(types::ErrorResponse {
                        code: transaction_data.status.to_string().clone(),
                        message: transaction_data.status.to_string().clone(),
                        reason: Some(transaction_data.status.to_string().clone()),
                        attempt_status: None,
                        connector_transaction_id: Some(transaction_data.id),
                        status_code: item.http_code,
                    })
                } else {
                    Ok(types::PaymentsResponseData::TransactionResponse {
                        resource_id: types::ResponseId::ConnectorTransactionId(transaction_data.id),
                        redirection_data: None,
                        mandate_reference: transaction_data.payment_method.as_ref().map(|pm| {
                            MandateReference {
                                connector_mandate_id: Some(pm.id.clone().expose()),
                                payment_method_id: None,
                            }
                        }),
                        connector_metadata: None,
                        network_txn_id: None,
                        connector_response_reference_id: None,
                        incremental_authorization_allowed: None,
                        charge_id: None,
                    })
                };
                Ok(Self {
                    status,
                    response,
                    ..item.data
                })
            }
        }
    }
}

#[derive(Debug, Clone, Deserialize, Serialize)]
pub struct PaymentsResponse {
    data: DataResponse,
}

#[derive(Debug, Clone, Deserialize, Serialize)]
#[serde(untagged)]
pub enum BraintreePaymentsResponse {
    PaymentsResponse(Box<PaymentsResponse>),
    ClientTokenResponse(Box<ClientTokenResponse>),
    ErrorResponse(Box<ErrorResponse>),
}

#[derive(Debug, Clone, Deserialize, Serialize)]
#[serde(untagged)]
pub enum BraintreeCompleteChargeResponse {
    PaymentsResponse(Box<PaymentsResponse>),
    ErrorResponse(Box<ErrorResponse>),
}

#[derive(Debug, Clone, Deserialize, Serialize)]
#[serde(rename_all = "camelCase")]
pub struct DataResponse {
    charge_credit_card: AuthChargeCreditCard,
}

#[derive(Debug, Clone, Serialize)]
#[serde(rename_all = "camelCase")]
pub struct RefundInputData {
    amount: StringMajorUnit,
    merchant_account_id: Secret<String>,
}
#[derive(Serialize, Debug, Clone)]
struct IdFilter {
    is: String,
}

#[derive(Debug, Clone, Serialize)]
pub struct TransactionSearchInput {
    id: IdFilter,
}
#[derive(Debug, Clone, Serialize)]
#[serde(rename_all = "camelCase")]
pub struct BraintreeRefundInput {
    transaction_id: String,
    refund: RefundInputData,
}

impl<F> TryFrom<BraintreeRouterData<&types::RefundsRouterData<F>>> for BraintreeRefundRequest {
    type Error = error_stack::Report<errors::ConnectorError>;
    fn try_from(
        item: BraintreeRouterData<&types::RefundsRouterData<F>>,
    ) -> Result<Self, Self::Error> {
        let metadata: BraintreeMeta =
            utils::to_connector_meta_from_secret(item.router_data.connector_meta_data.clone())
                .change_context(errors::ConnectorError::InvalidConnectorConfig {
                    config: "metadata",
                })?;

        utils::validate_currency(
            item.router_data.request.currency,
            Some(metadata.merchant_config_currency),
        )?;
        let query = REFUND_TRANSACTION_MUTATION.to_string();
        let variables = BraintreeRefundVariables {
            input: BraintreeRefundInput {
                transaction_id: item.router_data.request.connector_transaction_id.clone(),
                refund: RefundInputData {
                    amount: item.amount,
                    merchant_account_id: metadata.merchant_account_id,
                },
            },
        };
        Ok(Self { query, variables })
    }
}

#[derive(Debug, Clone, Deserialize, Serialize, strum::Display)]
#[serde(rename_all = "SCREAMING_SNAKE_CASE")]
pub enum BraintreeRefundStatus {
    SettlementPending,
    Settling,
    Settled,
    SubmittedForSettlement,
    Failed,
}

impl From<BraintreeRefundStatus> for enums::RefundStatus {
    fn from(item: BraintreeRefundStatus) -> Self {
        match item {
            BraintreeRefundStatus::Settled | BraintreeRefundStatus::Settling => Self::Success,
            BraintreeRefundStatus::SubmittedForSettlement
            | BraintreeRefundStatus::SettlementPending => Self::Pending,
            BraintreeRefundStatus::Failed => Self::Failure,
        }
    }
}

#[derive(Debug, Clone, Deserialize, Serialize)]
pub struct BraintreeRefundTransactionBody {
    pub id: String,
    pub status: BraintreeRefundStatus,
}

#[derive(Debug, Clone, Deserialize, Serialize)]
pub struct BraintreeRefundTransaction {
    pub refund: BraintreeRefundTransactionBody,
}

#[derive(Debug, Clone, Deserialize, Serialize)]
#[serde(rename_all = "camelCase")]
pub struct BraintreeRefundResponseData {
    pub refund_transaction: BraintreeRefundTransaction,
}

#[derive(Debug, Clone, Deserialize, Serialize)]

pub struct RefundResponse {
    pub data: BraintreeRefundResponseData,
}

impl TryFrom<types::RefundsResponseRouterData<api::Execute, BraintreeRefundResponse>>
    for types::RefundsRouterData<api::Execute>
{
    type Error = error_stack::Report<errors::ConnectorError>;
    fn try_from(
        item: types::RefundsResponseRouterData<api::Execute, BraintreeRefundResponse>,
    ) -> Result<Self, Self::Error> {
        Ok(Self {
            response: match item.response {
                BraintreeRefundResponse::ErrorResponse(error_response) => {
                    build_error_response(&error_response.errors, item.http_code)
                }
                BraintreeRefundResponse::SuccessResponse(refund_data) => {
                    let refund_data = refund_data.data.refund_transaction.refund;
                    let refund_status = enums::RefundStatus::from(refund_data.status.clone());
                    if utils::is_refund_failure(refund_status) {
                        Err(types::ErrorResponse {
                            code: refund_data.status.to_string().clone(),
                            message: refund_data.status.to_string().clone(),
                            reason: Some(refund_data.status.to_string().clone()),
                            attempt_status: None,
                            connector_transaction_id: Some(refund_data.id),
                            status_code: item.http_code,
                        })
                    } else {
                        Ok(types::RefundsResponseData {
                            connector_refund_id: refund_data.id.clone(),
                            refund_status,
                        })
                    }
                }
            },
            ..item.data
        })
    }
}

#[derive(Debug, Clone, Serialize)]
pub struct RefundSearchInput {
    id: IdFilter,
}
impl TryFrom<&types::RefundSyncRouterData> for BraintreeRSyncRequest {
    type Error = error_stack::Report<errors::ConnectorError>;
    fn try_from(item: &types::RefundSyncRouterData) -> Result<Self, Self::Error> {
        let metadata: BraintreeMeta = utils::to_connector_meta_from_secret(
            item.connector_meta_data.clone(),
        )
        .change_context(errors::ConnectorError::InvalidConnectorConfig { config: "metadata" })?;
        utils::validate_currency(
            item.request.currency,
            Some(metadata.merchant_config_currency),
        )?;
        let refund_id = item.request.get_connector_refund_id()?;
        Ok(Self {
            query: REFUND_QUERY.to_string(),
            variables: RSyncInput {
                input: RefundSearchInput {
                    id: IdFilter { is: refund_id },
                },
            },
        })
    }
}

#[derive(Debug, Clone, Deserialize, Serialize)]
pub struct RSyncNodeData {
    id: String,
    status: BraintreeRefundStatus,
}

#[derive(Debug, Clone, Deserialize, Serialize)]
pub struct RSyncEdgeData {
    node: RSyncNodeData,
}

#[derive(Debug, Clone, Deserialize, Serialize)]
pub struct RefundData {
    edges: Vec<RSyncEdgeData>,
}

#[derive(Debug, Clone, Deserialize, Serialize)]
pub struct RSyncSearchData {
    refunds: RefundData,
}

#[derive(Debug, Clone, Deserialize, Serialize)]
pub struct RSyncResponseData {
    search: RSyncSearchData,
}

#[derive(Debug, Clone, Deserialize, Serialize)]
pub struct RSyncResponse {
    data: RSyncResponseData,
}

#[derive(Debug, Clone, Deserialize, Serialize)]
#[serde(untagged)]
pub enum BraintreeRSyncResponse {
    RSyncResponse(Box<RSyncResponse>),
    ErrorResponse(Box<ErrorResponse>),
}

impl TryFrom<types::RefundsResponseRouterData<api::RSync, BraintreeRSyncResponse>>
    for types::RefundsRouterData<api::RSync>
{
    type Error = error_stack::Report<errors::ConnectorError>;
    fn try_from(
        item: types::RefundsResponseRouterData<api::RSync, BraintreeRSyncResponse>,
    ) -> Result<Self, Self::Error> {
        match item.response {
            BraintreeRSyncResponse::ErrorResponse(error_response) => Ok(Self {
                response: build_error_response(&error_response.errors, item.http_code),
                ..item.data
            }),
            BraintreeRSyncResponse::RSyncResponse(rsync_response) => {
                let edge_data = rsync_response
                    .data
                    .search
                    .refunds
                    .edges
                    .first()
                    .ok_or(errors::ConnectorError::MissingConnectorRefundID)?;
                let connector_refund_id = &edge_data.node.id;
                let response = Ok(types::RefundsResponseData {
                    connector_refund_id: connector_refund_id.to_string(),
                    refund_status: enums::RefundStatus::from(edge_data.node.status.clone()),
                });
                Ok(Self {
                    response,
                    ..item.data
                })
            }
        }
    }
}

#[derive(Debug, Clone, Serialize)]
#[serde(rename_all = "camelCase")]
pub struct CreditCardData {
    number: cards::CardNumber,
    expiration_year: Secret<String>,
    expiration_month: Secret<String>,
    cvv: Secret<String>,
    cardholder_name: Secret<String>,
}

#[derive(Debug, Clone, Serialize)]
#[serde(rename_all = "camelCase")]
pub struct ClientTokenInput {
    merchant_account_id: Secret<String>,
}

#[derive(Debug, Clone, Serialize)]
#[serde(rename_all = "camelCase")]
pub struct InputData {
    credit_card: CreditCardData,
}

#[derive(Debug, Clone, Serialize)]
#[serde(rename_all = "camelCase")]
pub struct InputClientTokenData {
    client_token: ClientTokenInput,
}

impl TryFrom<&types::TokenizationRouterData> for BraintreeTokenRequest {
    type Error = error_stack::Report<errors::ConnectorError>;
    fn try_from(item: &types::TokenizationRouterData) -> Result<Self, Self::Error> {
        match item.request.payment_method_data.clone() {
            domain::PaymentMethodData::Card(card_data) => Ok(Self {
                query: TOKENIZE_CREDIT_CARD.to_string(),
                variables: VariableInput {
                    input: InputData {
                        credit_card: CreditCardData {
                            number: card_data.card_number,
                            expiration_year: card_data.card_exp_year,
                            expiration_month: card_data.card_exp_month,
                            cvv: card_data.card_cvc,
                            cardholder_name: item
                                .get_optional_billing_full_name()
                                .unwrap_or(Secret::new("".to_string())),
                        },
                    },
                },
            }),
            domain::PaymentMethodData::CardRedirect(_)
            | domain::PaymentMethodData::Wallet(_)
            | domain::PaymentMethodData::PayLater(_)
            | domain::PaymentMethodData::BankRedirect(_)
            | domain::PaymentMethodData::BankDebit(_)
            | domain::PaymentMethodData::BankTransfer(_)
            | domain::PaymentMethodData::Crypto(_)
            | domain::PaymentMethodData::MandatePayment
            | domain::PaymentMethodData::OpenBanking(_)
            | domain::PaymentMethodData::Reward
            | domain::PaymentMethodData::RealTimePayment(_)
            | domain::PaymentMethodData::Upi(_)
            | domain::PaymentMethodData::Voucher(_)
            | domain::PaymentMethodData::GiftCard(_)
            | domain::PaymentMethodData::CardToken(_) => {
                Err(errors::ConnectorError::NotImplemented(
                    utils::get_unimplemented_payment_method_error_message("braintree"),
                )
                .into())
            }
        }
    }
}

#[derive(Debug, Clone, Deserialize, Serialize)]
pub struct TokenizePaymentMethodData {
    id: Secret<String>,
}

#[derive(Debug, Clone, Deserialize, Serialize)]
#[serde(rename_all = "camelCase")]
pub struct TokenizeCreditCardData {
    payment_method: TokenizePaymentMethodData,
}

#[derive(Debug, Clone, Deserialize, Serialize)]
#[serde(rename_all = "camelCase")]
pub struct ClientToken {
    client_token: Secret<String>,
}

#[derive(Debug, Clone, Deserialize, Serialize)]
#[serde(rename_all = "camelCase")]
pub struct TokenizeCreditCard {
    tokenize_credit_card: TokenizeCreditCardData,
}

#[derive(Debug, Clone, Deserialize, Serialize)]
#[serde(rename_all = "camelCase")]
pub struct ClientTokenData {
    create_client_token: ClientToken,
}

#[derive(Debug, Clone, Deserialize, Serialize)]
pub struct ClientTokenResponse {
    data: ClientTokenData,
}

#[derive(Debug, Clone, Deserialize, Serialize)]
pub struct TokenResponse {
    data: TokenizeCreditCard,
}

#[derive(Debug, Clone, Deserialize, Serialize)]
pub struct ErrorResponse {
    errors: Vec<ErrorDetails>,
}

#[derive(Debug, Clone, Deserialize, Serialize)]
#[serde(untagged)]
pub enum BraintreeTokenResponse {
    TokenResponse(Box<TokenResponse>),
    ErrorResponse(Box<ErrorResponse>),
}

impl<F, T>
    TryFrom<types::ResponseRouterData<F, BraintreeTokenResponse, T, types::PaymentsResponseData>>
    for types::RouterData<F, T, types::PaymentsResponseData>
{
    type Error = error_stack::Report<errors::ConnectorError>;
    fn try_from(
        item: types::ResponseRouterData<F, BraintreeTokenResponse, T, types::PaymentsResponseData>,
    ) -> Result<Self, Self::Error> {
        Ok(Self {
            response: match item.response {
                BraintreeTokenResponse::ErrorResponse(error_response) => {
                    build_error_response(error_response.errors.as_ref(), item.http_code)
                }

                BraintreeTokenResponse::TokenResponse(token_response) => {
                    Ok(types::PaymentsResponseData::TokenizationResponse {
                        token: token_response
                            .data
                            .tokenize_credit_card
                            .payment_method
                            .id
                            .expose()
                            .clone(),
                    })
                }
            },
            ..item.data
        })
    }
}

#[derive(Debug, Clone, Serialize)]
#[serde(rename_all = "camelCase")]
pub struct CaptureTransactionBody {
    amount: StringMajorUnit,
}

#[derive(Debug, Clone, Serialize)]
#[serde(rename_all = "camelCase")]
pub struct CaptureInputData {
    transaction_id: String,
    transaction: CaptureTransactionBody,
}

#[derive(Debug, Clone, Serialize)]
#[serde(rename_all = "camelCase")]
pub struct PsyncInputData {
    transaction_id: String,
}

impl TryFrom<&BraintreeRouterData<&types::PaymentsCaptureRouterData>> for BraintreeCaptureRequest {
    type Error = error_stack::Report<errors::ConnectorError>;
    fn try_from(
        item: &BraintreeRouterData<&types::PaymentsCaptureRouterData>,
    ) -> Result<Self, Self::Error> {
        let query = CAPTURE_TRANSACTION_MUTATION.to_string();
        let variables = VariableCaptureInput {
            input: CaptureInputData {
                transaction_id: item.router_data.request.connector_transaction_id.clone(),
                transaction: CaptureTransactionBody {
                    amount: item.amount.to_owned(),
                },
            },
        };
        Ok(Self { query, variables })
    }
}

#[derive(Debug, Clone, Deserialize, Serialize)]
pub struct CaptureResponseTransactionBody {
    id: String,
    status: BraintreePaymentStatus,
}

#[derive(Debug, Clone, Deserialize, Serialize)]
pub struct CaptureTransactionData {
    transaction: CaptureResponseTransactionBody,
}

#[derive(Debug, Clone, Deserialize, Serialize)]
#[serde(rename_all = "camelCase")]
pub struct CaptureResponseData {
    capture_transaction: CaptureTransactionData,
}

#[derive(Debug, Clone, Deserialize, Serialize)]
pub struct CaptureResponse {
    data: CaptureResponseData,
}

impl TryFrom<types::PaymentsCaptureResponseRouterData<BraintreeCaptureResponse>>
    for types::PaymentsCaptureRouterData
{
    type Error = error_stack::Report<errors::ConnectorError>;
    fn try_from(
        item: types::PaymentsCaptureResponseRouterData<BraintreeCaptureResponse>,
    ) -> Result<Self, Self::Error> {
        match item.response {
            BraintreeCaptureResponse::SuccessResponse(capture_data) => {
                let transaction_data = capture_data.data.capture_transaction.transaction;
                let status = enums::AttemptStatus::from(transaction_data.status.clone());
                let response = if utils::is_payment_failure(status) {
                    Err(types::ErrorResponse {
                        code: transaction_data.status.to_string().clone(),
                        message: transaction_data.status.to_string().clone(),
                        reason: Some(transaction_data.status.to_string().clone()),
                        attempt_status: None,
                        connector_transaction_id: Some(transaction_data.id),
                        status_code: item.http_code,
                    })
                } else {
                    Ok(types::PaymentsResponseData::TransactionResponse {
                        resource_id: types::ResponseId::ConnectorTransactionId(transaction_data.id),
                        redirection_data: None,
                        mandate_reference: None,
                        connector_metadata: None,
                        network_txn_id: None,
                        connector_response_reference_id: None,
                        incremental_authorization_allowed: None,
                        charge_id: None,
                    })
                };
                Ok(Self {
                    status,
                    response,
                    ..item.data
                })
            }
            BraintreeCaptureResponse::ErrorResponse(error_data) => Ok(Self {
                response: build_error_response(&error_data.errors, item.http_code),
                ..item.data
            }),
        }
    }
}

#[derive(Debug, Serialize)]
#[serde(rename_all = "camelCase")]
pub struct CancelInputData {
    transaction_id: String,
}

#[derive(Debug, Serialize)]
pub struct VariableCancelInput {
    input: CancelInputData,
}

#[derive(Debug, Serialize)]
pub struct BraintreeCancelRequest {
    query: String,
    variables: VariableCancelInput,
}

impl TryFrom<&types::PaymentsCancelRouterData> for BraintreeCancelRequest {
    type Error = error_stack::Report<errors::ConnectorError>;
    fn try_from(item: &types::PaymentsCancelRouterData) -> Result<Self, Self::Error> {
        let query = VOID_TRANSACTION_MUTATION.to_string();
        let variables = VariableCancelInput {
            input: CancelInputData {
                transaction_id: item.request.connector_transaction_id.clone(),
            },
        };
        Ok(Self { query, variables })
    }
}

#[derive(Debug, Clone, Deserialize, Serialize)]
pub struct CancelResponseTransactionBody {
    id: String,
    status: BraintreePaymentStatus,
}

#[derive(Debug, Clone, Deserialize, Serialize)]
pub struct CancelTransactionData {
    reversal: CancelResponseTransactionBody,
}

#[derive(Debug, Clone, Deserialize, Serialize)]
#[serde(rename_all = "camelCase")]
pub struct CancelResponseData {
    reverse_transaction: CancelTransactionData,
}

#[derive(Debug, Clone, Deserialize, Serialize)]
pub struct CancelResponse {
    data: CancelResponseData,
}

#[derive(Debug, Clone, Deserialize, Serialize)]
#[serde(untagged)]
pub enum BraintreeCancelResponse {
    CancelResponse(Box<CancelResponse>),
    ErrorResponse(Box<ErrorResponse>),
}

impl<F, T>
    TryFrom<types::ResponseRouterData<F, BraintreeCancelResponse, T, types::PaymentsResponseData>>
    for types::RouterData<F, T, types::PaymentsResponseData>
{
    type Error = error_stack::Report<errors::ConnectorError>;
    fn try_from(
        item: types::ResponseRouterData<F, BraintreeCancelResponse, T, types::PaymentsResponseData>,
    ) -> Result<Self, Self::Error> {
        match item.response {
            BraintreeCancelResponse::ErrorResponse(error_response) => Ok(Self {
                response: build_error_response(&error_response.errors, item.http_code),
                ..item.data
            }),
            BraintreeCancelResponse::CancelResponse(void_response) => {
                let void_data = void_response.data.reverse_transaction.reversal;
                let status = enums::AttemptStatus::from(void_data.status.clone());
                let response = if utils::is_payment_failure(status) {
                    Err(types::ErrorResponse {
                        code: void_data.status.to_string().clone(),
                        message: void_data.status.to_string().clone(),
                        reason: Some(void_data.status.to_string().clone()),
                        attempt_status: None,
                        connector_transaction_id: None,
                        status_code: item.http_code,
                    })
                } else {
                    Ok(types::PaymentsResponseData::TransactionResponse {
                        resource_id: types::ResponseId::NoResponseId,
                        redirection_data: None,
                        mandate_reference: None,
                        connector_metadata: None,
                        network_txn_id: None,
                        connector_response_reference_id: None,
                        incremental_authorization_allowed: None,
                        charge_id: None,
                    })
                };
                Ok(Self {
                    status,
                    response,
                    ..item.data
                })
            }
        }
    }
}

impl TryFrom<&types::PaymentsSyncRouterData> for BraintreePSyncRequest {
    type Error = error_stack::Report<errors::ConnectorError>;
    fn try_from(item: &types::PaymentsSyncRouterData) -> Result<Self, Self::Error> {
        let transaction_id = item
            .request
            .connector_transaction_id
            .get_connector_transaction_id()
            .change_context(errors::ConnectorError::MissingConnectorTransactionID)?;
        Ok(Self {
            query: TRANSACTION_QUERY.to_string(),
            variables: PSyncInput {
                input: TransactionSearchInput {
                    id: IdFilter { is: transaction_id },
                },
            },
        })
    }
}

#[derive(Debug, Clone, Deserialize, Serialize)]
pub struct NodeData {
    id: String,
    status: BraintreePaymentStatus,
}

#[derive(Debug, Clone, Deserialize, Serialize)]
pub struct EdgeData {
    node: NodeData,
}

#[derive(Debug, Clone, Deserialize, Serialize)]
pub struct TransactionData {
    edges: Vec<EdgeData>,
}

#[derive(Debug, Clone, Deserialize, Serialize)]
pub struct SearchData {
    transactions: TransactionData,
}

#[derive(Debug, Clone, Deserialize, Serialize)]
pub struct PSyncResponseData {
    search: SearchData,
}

#[derive(Debug, Clone, Deserialize, Serialize)]
pub struct PSyncResponse {
    data: PSyncResponseData,
}

impl<F, T>
    TryFrom<types::ResponseRouterData<F, BraintreePSyncResponse, T, types::PaymentsResponseData>>
    for types::RouterData<F, T, types::PaymentsResponseData>
{
    type Error = error_stack::Report<errors::ConnectorError>;
    fn try_from(
        item: types::ResponseRouterData<F, BraintreePSyncResponse, T, types::PaymentsResponseData>,
    ) -> Result<Self, Self::Error> {
        match item.response {
            BraintreePSyncResponse::ErrorResponse(error_response) => Ok(Self {
                response: build_error_response(&error_response.errors, item.http_code),
                ..item.data
            }),
            BraintreePSyncResponse::SuccessResponse(psync_response) => {
                let edge_data = psync_response
                    .data
                    .search
                    .transactions
                    .edges
                    .first()
                    .ok_or(errors::ConnectorError::MissingConnectorTransactionID)?;
                let status = enums::AttemptStatus::from(edge_data.node.status.clone());
                let response = if utils::is_payment_failure(status) {
                    Err(types::ErrorResponse {
                        code: edge_data.node.status.to_string().clone(),
                        message: edge_data.node.status.to_string().clone(),
                        reason: Some(edge_data.node.status.to_string().clone()),
                        attempt_status: None,
                        connector_transaction_id: None,
                        status_code: item.http_code,
                    })
                } else {
                    Ok(types::PaymentsResponseData::TransactionResponse {
                        resource_id: types::ResponseId::ConnectorTransactionId(
                            edge_data.node.id.clone(),
                        ),
                        redirection_data: None,
                        mandate_reference: None,
                        connector_metadata: None,
                        network_txn_id: None,
                        connector_response_reference_id: None,
                        incremental_authorization_allowed: None,
                        charge_id: None,
                    })
                };
                Ok(Self {
                    status,
                    response,
                    ..item.data
                })
            }
        }
    }
}

#[derive(Debug, Deserialize)]
#[serde(rename_all = "camelCase")]
pub struct BraintreeThreeDsResponse {
    pub nonce: Secret<String>,
    pub liability_shifted: bool,
    pub liability_shift_possible: bool,
}

#[derive(Debug, Deserialize)]
#[serde(rename_all = "camelCase")]
pub struct BraintreeThreeDsErrorResponse {
    pub code: String,
    pub message: String,
}

#[derive(Debug, Deserialize)]
pub struct BraintreeRedirectionResponse {
    pub authentication_response: String,
}

impl TryFrom<BraintreeMeta> for BraintreeClientTokenRequest {
    type Error = error_stack::Report<errors::ConnectorError>;
    fn try_from(metadata: BraintreeMeta) -> Result<Self, Self::Error> {
        Ok(Self {
            query: CLIENT_TOKEN_MUTATION.to_owned(),
            variables: VariableClientTokenInput {
                input: InputClientTokenData {
                    client_token: ClientTokenInput {
                        merchant_account_id: metadata.merchant_account_id,
                    },
                },
            },
        })
    }
}

impl
    TryFrom<(
        &BraintreeRouterData<&types::PaymentsAuthorizeRouterData>,
        BraintreeMeta,
    )> for CardPaymentRequest
{
    type Error = error_stack::Report<errors::ConnectorError>;
    fn try_from(
        (item, metadata): (
            &BraintreeRouterData<&types::PaymentsAuthorizeRouterData>,
            BraintreeMeta,
        ),
    ) -> Result<Self, Self::Error> {
        let (query, transaction_body) = if item.router_data.request.is_mandate_payment() {
            (
                match item.router_data.request.is_auto_capture()? {
                    true => CHARGE_AND_VAULT_TRANSACTION_MUTATION.to_string(),
                    false => AUTHORIZE_AND_VAULT_CREDIT_CARD_MUTATION.to_string(),
                },
                TransactionBody::Vault(VaultTransactionBody {
                    amount: item.amount.to_owned(),
                    merchant_account_id: metadata.merchant_account_id,
                    vault_payment_method_after_transacting: TransactionTiming {
                        when: "ALWAYS".to_string(),
                    },
                }),
            )
        } else {
            (
                match item.router_data.request.is_auto_capture()? {
                    true => CHARGE_CREDIT_CARD_MUTATION.to_string(),
                    false => AUTHORIZE_CREDIT_CARD_MUTATION.to_string(),
                },
                TransactionBody::Regular(RegularTransactionBody {
                    amount: item.amount.to_owned(),
                    merchant_account_id: metadata.merchant_account_id,
                    channel: CHANNEL_CODE.to_string(),
                }),
            )
        };
        Ok(Self {
            query,
            variables: VariablePaymentInput {
                input: PaymentInput {
                    payment_method_id: match item.router_data.get_payment_method_token()? {
                        types::PaymentMethodToken::Token(token) => token,
                        types::PaymentMethodToken::ApplePayDecrypt(_) => Err(
                            unimplemented_payment_method!("Apple Pay", "Simplified", "Braintree"),
                        )?,
                    },
                    transaction: transaction_body,
                },
            },
        })
    }
}

impl TryFrom<&BraintreeRouterData<&types::PaymentsCompleteAuthorizeRouterData>>
    for CardPaymentRequest
{
    type Error = error_stack::Report<errors::ConnectorError>;
    fn try_from(
        item: &BraintreeRouterData<&types::PaymentsCompleteAuthorizeRouterData>,
    ) -> Result<Self, Self::Error> {
        let metadata: BraintreeMeta =
            utils::to_connector_meta_from_secret(item.router_data.connector_meta_data.clone())
                .change_context(errors::ConnectorError::InvalidConnectorConfig {
                    config: "metadata",
                })?;
        utils::validate_currency(
            item.router_data.request.currency,
            Some(metadata.merchant_config_currency),
        )?;
        let payload_data = PaymentsCompleteAuthorizeRequestData::get_redirect_response_payload(
            &item.router_data.request,
        )?
        .expose();
        let redirection_response: BraintreeRedirectionResponse = serde_json::from_value(
            payload_data,
        )
        .change_context(errors::ConnectorError::MissingConnectorRedirectionPayload {
            field_name: "redirection_response",
        })?;
        let three_ds_data = serde_json::from_str::<BraintreeThreeDsResponse>(
            &redirection_response.authentication_response,
        )
        .change_context(errors::ConnectorError::MissingConnectorRedirectionPayload {
            field_name: "three_ds_data",
        })?;

        let (query, transaction_body) = if item.router_data.request.is_mandate_payment() {
            (
                match item.router_data.request.is_auto_capture()? {
                    true => CHARGE_AND_VAULT_TRANSACTION_MUTATION.to_string(),
                    false => AUTHORIZE_AND_VAULT_CREDIT_CARD_MUTATION.to_string(),
                },
                TransactionBody::Vault(VaultTransactionBody {
                    amount: item.amount.to_owned(),
                    merchant_account_id: metadata.merchant_account_id,
                    vault_payment_method_after_transacting: TransactionTiming {
                        when: "ALWAYS".to_string(),
                    },
                }),
            )
        } else {
            (
                match item.router_data.request.is_auto_capture()? {
                    true => CHARGE_CREDIT_CARD_MUTATION.to_string(),
                    false => AUTHORIZE_CREDIT_CARD_MUTATION.to_string(),
                },
                TransactionBody::Regular(RegularTransactionBody {
                    amount: item.amount.to_owned(),
                    merchant_account_id: metadata.merchant_account_id,
                    channel: CHANNEL_CODE.to_string(),
                }),
            )
        };
        Ok(Self {
            query,
            variables: VariablePaymentInput {
                input: PaymentInput {
                    payment_method_id: three_ds_data.nonce,
                    transaction: transaction_body,
                },
            },
        })
    }
}

fn get_braintree_redirect_form(
    client_token_data: ClientTokenResponse,
    payment_method_token: types::PaymentMethodToken,
    card_details: domain::PaymentMethodData,
) -> Result<services::RedirectForm, error_stack::Report<errors::ConnectorError>> {
    Ok(services::RedirectForm::Braintree {
        client_token: client_token_data
            .data
            .create_client_token
            .client_token
            .expose(),
        card_token: match payment_method_token {
            types::PaymentMethodToken::Token(token) => token.expose(),
            types::PaymentMethodToken::ApplePayDecrypt(_) => Err(unimplemented_payment_method!(
                "Apple Pay",
                "Simplified",
                "Braintree"
            ))?,
        },
        bin: match card_details {
            domain::PaymentMethodData::Card(card_details) => {
                card_details.card_number.get_card_isin()
            }
            domain::PaymentMethodData::CardRedirect(_)
            | domain::PaymentMethodData::Wallet(_)
            | domain::PaymentMethodData::PayLater(_)
            | domain::PaymentMethodData::BankRedirect(_)
            | domain::PaymentMethodData::BankDebit(_)
            | domain::PaymentMethodData::BankTransfer(_)
            | domain::PaymentMethodData::Crypto(_)
            | domain::PaymentMethodData::MandatePayment
            | domain::PaymentMethodData::OpenBanking(_)
            | domain::PaymentMethodData::Reward
            | domain::PaymentMethodData::RealTimePayment(_)
            | domain::PaymentMethodData::Upi(_)
            | domain::PaymentMethodData::Voucher(_)
            | domain::PaymentMethodData::GiftCard(_)
            | domain::PaymentMethodData::CardToken(_) => Err(
                errors::ConnectorError::NotImplemented("given payment method".to_owned()),
            )?,
        },
    })
}

#[derive(Debug, Deserialize)]
pub struct BraintreeWebhookResponse {
    pub bt_signature: String,
    pub bt_payload: String,
}

#[derive(Debug, Deserialize, Serialize)]
#[serde(rename_all = "kebab-case")]
pub struct Notification {
    pub kind: String, // xml parse only string to fields
    pub timestamp: String,
    pub dispute: Option<BraintreeDisputeData>,
}
impl types::transformers::ForeignFrom<&str> for api_models::webhooks::IncomingWebhookEvent {
    fn foreign_from(status: &str) -> Self {
        match status {
            "dispute_opened" => Self::DisputeOpened,
            "dispute_lost" => Self::DisputeLost,
            "dispute_won" => Self::DisputeWon,
            "dispute_accepted" | "dispute_auto_accepted" => Self::DisputeAccepted,
            "dispute_expired" => Self::DisputeExpired,
            "dispute_disputed" => Self::DisputeChallenged,
            _ => Self::EventNotSupported,
        }
    }
}

#[derive(Debug, Deserialize, Serialize)]
pub struct BraintreeDisputeData {
    pub amount_disputed: i64,
    pub amount_won: Option<String>,
    pub case_number: Option<String>,
    pub chargeback_protection_level: Option<String>,
    pub currency_iso_code: String,
    #[serde(default, with = "common_utils::custom_serde::iso8601::option")]
    pub created_at: Option<PrimitiveDateTime>,
    pub evidence: Option<DisputeEvidence>,
    pub id: String,
    pub kind: String, // xml parse only string to fields
    pub status: String,
    pub reason: Option<String>,
    pub reason_code: Option<String>,
    #[serde(default, with = "common_utils::custom_serde::iso8601::option")]
    pub updated_at: Option<PrimitiveDateTime>,
    #[serde(default, with = "common_utils::custom_serde::iso8601::option")]
    pub reply_by_date: Option<PrimitiveDateTime>,
    pub transaction: DisputeTransaction,
}

#[derive(Debug, Deserialize, Serialize)]
pub struct DisputeTransaction {
    pub amount: StringMajorUnit,
    pub id: String,
}
#[derive(Debug, Deserialize, Serialize)]
pub struct DisputeEvidence {
    pub comment: String,
    pub id: Secret<String>,
    pub created_at: Option<PrimitiveDateTime>,
    pub url: url::Url,
}

pub(crate) fn get_dispute_stage(code: &str) -> Result<enums::DisputeStage, errors::ConnectorError> {
    match code {
        "CHARGEBACK" => Ok(enums::DisputeStage::Dispute),
        "PRE_ARBITATION" => Ok(enums::DisputeStage::PreArbitration),
        "RETRIEVAL" => Ok(enums::DisputeStage::PreDispute),
        _ => Err(errors::ConnectorError::WebhookBodyDecodingFailed),
    }
}<|MERGE_RESOLUTION|>--- conflicted
+++ resolved
@@ -449,6 +449,7 @@
                         connector_response_reference_id: None,
                         incremental_authorization_allowed: None,
                         charge_id: None,
+                        connector_customer_id: None,
                     })
                 };
                 Ok(Self {
@@ -472,6 +473,7 @@
                     connector_response_reference_id: None,
                     incremental_authorization_allowed: None,
                     charge_id: None,
+                    connector_customer_id: None,
                 }),
                 ..item.data
             }),
@@ -591,26 +593,10 @@
             types::PaymentsResponseData,
         >,
     ) -> Result<Self, Self::Error> {
-<<<<<<< HEAD
-        let id = item.response.transaction.id.clone();
-        Ok(Self {
-            status: enums::AttemptStatus::from(item.response.transaction.status),
-            response: Ok(types::PaymentsResponseData::TransactionResponse {
-                resource_id: types::ResponseId::ConnectorTransactionId(id.clone()),
-                redirection_data: None,
-                mandate_reference: None,
-                connector_metadata: None,
-                network_txn_id: None,
-                connector_response_reference_id: Some(id),
-                incremental_authorization_allowed: None,
-                charge_id: None,
-                connector_customer_id: None,
-=======
         match item.response {
             BraintreePaymentsResponse::ErrorResponse(error_response) => Ok(Self {
                 response: build_error_response(&error_response.errors.clone(), item.http_code),
                 ..item.data
->>>>>>> 9f312aba
             }),
             BraintreePaymentsResponse::PaymentsResponse(payment_response) => {
                 let transaction_data = payment_response.data.charge_credit_card.transaction;
@@ -662,6 +648,7 @@
                     connector_response_reference_id: None,
                     incremental_authorization_allowed: None,
                     charge_id: None,
+                    connector_customer_id: None,
                 }),
                 ..item.data
             }),
@@ -720,6 +707,8 @@
                         connector_response_reference_id: None,
                         incremental_authorization_allowed: None,
                         charge_id: None,
+                        connector_customer_id: None,
+
                     })
                 };
                 Ok(Self {
@@ -783,6 +772,7 @@
                         connector_response_reference_id: None,
                         incremental_authorization_allowed: None,
                         charge_id: None,
+                        connector_customer_id: None,
                     })
                 };
                 Ok(Self {
@@ -1405,6 +1395,7 @@
                         connector_response_reference_id: None,
                         incremental_authorization_allowed: None,
                         charge_id: None,
+                        connector_customer_id: None,
                     })
                 };
                 Ok(Self {
