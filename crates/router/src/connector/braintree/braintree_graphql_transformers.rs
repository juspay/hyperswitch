use common_utils::pii;
use error_stack::{IntoReport, ResultExt};
use masking::{ExposeInterface, Secret};
use serde::{Deserialize, Serialize};
use time::PrimitiveDateTime;

use crate::{
    connector::utils::{self, PaymentsAuthorizeRequestData, RefundsRequestData, RouterData},
    consts,
    core::errors,
    services,
<<<<<<< HEAD
    types::{self, api, domain, storage::enums},
=======
    types::{self, api, storage::enums},
    unimplemented_payment_method,
>>>>>>> 0f8384dd
};

pub const CLIENT_TOKEN_MUTATION: &str = "mutation createClientToken($input: CreateClientTokenInput!) { createClientToken(input: $input) { clientToken}}";
pub const TOKENIZE_CREDIT_CARD: &str = "mutation  tokenizeCreditCard($input: TokenizeCreditCardInput!) { tokenizeCreditCard(input: $input) { clientMutationId paymentMethod { id } } }";
pub const CHARGE_CREDIT_CARD_MUTATION: &str = "mutation ChargeCreditCard($input: ChargeCreditCardInput!) { chargeCreditCard(input: $input) { transaction { id legacyId createdAt amount { value currencyCode } status } } }";
pub const AUTHORIZE_CREDIT_CARD_MUTATION: &str = "mutation authorizeCreditCard($input: AuthorizeCreditCardInput!) { authorizeCreditCard(input: $input) {  transaction { id legacyId amount { value currencyCode } status } } }";
pub const CAPTURE_TRANSACTION_MUTATION: &str = "mutation captureTransaction($input: CaptureTransactionInput!) { captureTransaction(input: $input) { clientMutationId transaction { id legacyId amount { value currencyCode } status } } }";
pub const VOID_TRANSACTION_MUTATION: &str = "mutation voidTransaction($input:  ReverseTransactionInput!) { reverseTransaction(input: $input) { clientMutationId reversal { ...  on Transaction { id legacyId amount { value currencyCode } status } } } }";
pub const REFUND_TRANSACTION_MUTATION: &str = "mutation refundTransaction($input:  RefundTransactionInput!) { refundTransaction(input: $input) {clientMutationId refund { id legacyId amount { value currencyCode } status } } }";

#[derive(Debug, Serialize)]
pub struct BraintreeRouterData<T> {
    pub amount: String,
    pub router_data: T,
}

impl<T>
    TryFrom<(
        &types::api::CurrencyUnit,
        types::storage::enums::Currency,
        i64,
        T,
    )> for BraintreeRouterData<T>
{
    type Error = error_stack::Report<errors::ConnectorError>;
    fn try_from(
        (currency_unit, currency, amount, item): (
            &types::api::CurrencyUnit,
            types::storage::enums::Currency,
            i64,
            T,
        ),
    ) -> Result<Self, Self::Error> {
        let amount = utils::get_amount_as_string(currency_unit, amount, currency)?;
        Ok(Self {
            amount,
            router_data: item,
        })
    }
}

#[derive(Debug, Serialize)]
#[serde(rename_all = "camelCase")]
pub struct PaymentInput {
    payment_method_id: Secret<String>,
    transaction: TransactionBody,
}

#[derive(Debug, Serialize)]
pub struct VariablePaymentInput {
    input: PaymentInput,
}

#[derive(Debug, Serialize)]
pub struct CardPaymentRequest {
    query: String,
    variables: VariablePaymentInput,
}

#[derive(Debug, Serialize)]
#[serde(untagged)]
pub enum BraintreePaymentsRequest {
    Card(CardPaymentRequest),
    CardThreeDs(BraintreeClientTokenRequest),
}

#[derive(Debug, Deserialize)]
pub struct BraintreeMeta {
    merchant_account_id: Secret<String>,
    merchant_config_currency: types::storage::enums::Currency,
}

impl TryFrom<&Option<pii::SecretSerdeValue>> for BraintreeMeta {
    type Error = error_stack::Report<errors::ConnectorError>;
    fn try_from(meta_data: &Option<pii::SecretSerdeValue>) -> Result<Self, Self::Error> {
        let metadata: Self = utils::to_connector_meta_from_secret::<Self>(meta_data.clone())
            .change_context(errors::ConnectorError::InvalidConnectorConfig {
                config: "metadata",
            })?;
        Ok(metadata)
    }
}

#[derive(Debug, Serialize)]
#[serde(rename_all = "camelCase")]
pub struct TransactionBody {
    amount: String,
    merchant_account_id: Secret<String>,
}

impl TryFrom<&BraintreeRouterData<&types::PaymentsAuthorizeRouterData>>
    for BraintreePaymentsRequest
{
    type Error = error_stack::Report<errors::ConnectorError>;
    fn try_from(
        item: &BraintreeRouterData<&types::PaymentsAuthorizeRouterData>,
    ) -> Result<Self, Self::Error> {
        let metadata: BraintreeMeta =
            utils::to_connector_meta_from_secret(item.router_data.connector_meta_data.clone())
                .change_context(errors::ConnectorError::InvalidConnectorConfig {
                    config: "metadata",
                })?;
        utils::validate_currency(
            item.router_data.request.currency,
            Some(metadata.merchant_config_currency),
        )?;

        match item.router_data.request.payment_method_data.clone() {
            domain::PaymentMethodData::Card(_) => {
                if item.router_data.is_three_ds() {
                    Ok(Self::CardThreeDs(BraintreeClientTokenRequest::try_from(
                        metadata,
                    )?))
                } else {
                    Ok(Self::Card(CardPaymentRequest::try_from((item, metadata))?))
                }
            }
            domain::PaymentMethodData::CardRedirect(_)
            | domain::PaymentMethodData::Wallet(_)
            | domain::PaymentMethodData::PayLater(_)
            | domain::PaymentMethodData::BankRedirect(_)
            | domain::PaymentMethodData::BankDebit(_)
            | domain::PaymentMethodData::BankTransfer(_)
            | domain::PaymentMethodData::Crypto(_)
            | domain::PaymentMethodData::MandatePayment
            | domain::PaymentMethodData::Reward
            | domain::PaymentMethodData::Upi(_)
            | domain::PaymentMethodData::Voucher(_)
            | domain::PaymentMethodData::GiftCard(_)
            | domain::PaymentMethodData::CardToken(_) => {
                Err(errors::ConnectorError::NotImplemented(
                    utils::get_unimplemented_payment_method_error_message("braintree"),
                )
                .into())
            }
        }
    }
}

impl TryFrom<&BraintreeRouterData<&types::PaymentsCompleteAuthorizeRouterData>>
    for BraintreePaymentsRequest
{
    type Error = error_stack::Report<errors::ConnectorError>;
    fn try_from(
        item: &BraintreeRouterData<&types::PaymentsCompleteAuthorizeRouterData>,
    ) -> Result<Self, Self::Error> {
        match item.router_data.payment_method {
            api_models::enums::PaymentMethod::Card => {
                Ok(Self::Card(CardPaymentRequest::try_from(item)?))
            }
            api_models::enums::PaymentMethod::CardRedirect
            | api_models::enums::PaymentMethod::PayLater
            | api_models::enums::PaymentMethod::Wallet
            | api_models::enums::PaymentMethod::BankRedirect
            | api_models::enums::PaymentMethod::BankTransfer
            | api_models::enums::PaymentMethod::Crypto
            | api_models::enums::PaymentMethod::BankDebit
            | api_models::enums::PaymentMethod::Reward
            | api_models::enums::PaymentMethod::Upi
            | api_models::enums::PaymentMethod::Voucher
            | api_models::enums::PaymentMethod::GiftCard => {
                Err(errors::ConnectorError::NotImplemented(
                    utils::get_unimplemented_payment_method_error_message(
                        "complete authorize flow",
                    ),
                )
                .into())
            }
        }
    }
}

#[derive(Debug, Clone, Deserialize, Serialize)]
pub struct AuthResponse {
    data: DataAuthResponse,
}

#[derive(Debug, Clone, Deserialize, Serialize)]
#[serde(untagged)]
pub enum BraintreeAuthResponse {
    AuthResponse(Box<AuthResponse>),
    ClientTokenResponse(Box<ClientTokenResponse>),
    ErrorResponse(Box<ErrorResponse>),
}

#[derive(Debug, Clone, Deserialize, Serialize)]
#[serde(untagged)]
pub enum BraintreeCompleteAuthResponse {
    AuthResponse(Box<AuthResponse>),
    ErrorResponse(Box<ErrorResponse>),
}

#[derive(Debug, Clone, Deserialize, Serialize)]
pub struct TransactionAuthChargeResponseBody {
    id: String,
    status: BraintreePaymentStatus,
}

#[derive(Debug, Clone, Deserialize, Serialize)]
#[serde(rename_all = "camelCase")]
pub struct DataAuthResponse {
    authorize_credit_card: AuthChargeCreditCard,
}

#[derive(Debug, Clone, Deserialize, Serialize)]
pub struct AuthChargeCreditCard {
    transaction: TransactionAuthChargeResponseBody,
}

impl<F>
    TryFrom<
        types::ResponseRouterData<
            F,
            BraintreeAuthResponse,
            types::PaymentsAuthorizeData,
            types::PaymentsResponseData,
        >,
    > for types::RouterData<F, types::PaymentsAuthorizeData, types::PaymentsResponseData>
{
    type Error = error_stack::Report<errors::ConnectorError>;
    fn try_from(
        item: types::ResponseRouterData<
            F,
            BraintreeAuthResponse,
            types::PaymentsAuthorizeData,
            types::PaymentsResponseData,
        >,
    ) -> Result<Self, Self::Error> {
        match item.response {
            BraintreeAuthResponse::ErrorResponse(error_response) => Ok(Self {
                response: build_error_response(&error_response.errors, item.http_code),
                ..item.data
            }),
            BraintreeAuthResponse::AuthResponse(auth_response) => {
                let transaction_data = auth_response.data.authorize_credit_card.transaction;

                Ok(Self {
                    status: enums::AttemptStatus::from(transaction_data.status.clone()),
                    response: Ok(types::PaymentsResponseData::TransactionResponse {
                        resource_id: types::ResponseId::ConnectorTransactionId(transaction_data.id),
                        redirection_data: None,
                        mandate_reference: None,
                        connector_metadata: None,
                        network_txn_id: None,
                        connector_response_reference_id: None,
                        incremental_authorization_allowed: None,
                    }),
                    ..item.data
                })
            }
            BraintreeAuthResponse::ClientTokenResponse(client_token_data) => Ok(Self {
                status: enums::AttemptStatus::AuthenticationPending,
                response: Ok(types::PaymentsResponseData::TransactionResponse {
                    resource_id: types::ResponseId::NoResponseId,
                    redirection_data: Some(get_braintree_redirect_form(
                        *client_token_data,
                        item.data.get_payment_method_token()?,
                        item.data.request.payment_method_data.clone(),
                    )?),
                    mandate_reference: None,
                    connector_metadata: None,
                    network_txn_id: None,
                    connector_response_reference_id: None,
                    incremental_authorization_allowed: None,
                }),
                ..item.data
            }),
        }
    }
}

fn build_error_response<T>(
    response: &[ErrorDetails],
    http_code: u16,
) -> Result<T, types::ErrorResponse> {
    let error_messages = response
        .iter()
        .map(|error| error.message.to_string())
        .collect::<Vec<String>>();

    let reason = match !error_messages.is_empty() {
        true => Some(error_messages.join(" ")),
        false => None,
    };

    get_error_response(
        response
            .first()
            .and_then(|err_details| err_details.extensions.as_ref())
            .and_then(|extensions| extensions.legacy_code.clone()),
        response
            .first()
            .map(|err_details| err_details.message.clone()),
        reason,
        http_code,
    )
}

fn get_error_response<T>(
    error_code: Option<String>,
    error_msg: Option<String>,
    error_reason: Option<String>,
    http_code: u16,
) -> Result<T, types::ErrorResponse> {
    Err(types::ErrorResponse {
        code: error_code.unwrap_or_else(|| consts::NO_ERROR_CODE.to_string()),
        message: error_msg.unwrap_or_else(|| consts::NO_ERROR_MESSAGE.to_string()),
        reason: error_reason,
        status_code: http_code,
        attempt_status: None,
        connector_transaction_id: None,
    })
}

// Using Auth type from braintree/transformer.rs, need this in later time when we use graphql version
// pub struct BraintreeAuthType {
//     pub(super) auth_header: String,
//     pub(super) merchant_id: Secret<String>,
// }

// impl TryFrom<&types::ConnectorAuthType> for BraintreeAuthType {
//     type Error = error_stack::Report<errors::ConnectorError>;
//     fn try_from(item: &types::ConnectorAuthType) -> Result<Self, Self::Error> {
//         if let types::ConnectorAuthType::SignatureKey {
//             api_key: public_key,
//             key1: merchant_id,
//             api_secret: private_key,
//         } = item
//         {
//             let auth_key = format!("{}:{}", public_key.peek(), private_key.peek());
//             let auth_header = format!("Basic {}", consts::BASE64_ENGINE.encode(auth_key));
//             Ok(Self {
//                 auth_header,
//                 merchant_id: merchant_id.to_owned(),
//             })
//         } else {
//             Err(errors::ConnectorError::FailedToObtainAuthType)?
//         }
//     }
// }

#[derive(Debug, Clone, Deserialize, Serialize)]
#[serde(rename_all = "SCREAMING_SNAKE_CASE")]
pub enum BraintreePaymentStatus {
    Authorized,
    Authorizing,
    AuthorizedExpired,
    Failed,
    ProcessorDeclined,
    GatewayRejected,
    Voided,
    Settling,
    Settled,
    SettlementPending,
    SettlementDeclined,
    SettlementConfirmed,
    SubmittedForSettlement,
}

#[derive(Debug, Clone, Deserialize, Serialize)]
pub struct ErrorDetails {
    pub message: String,
    pub extensions: Option<AdditionalErrorDetails>,
}

#[derive(Debug, Clone, Deserialize, Serialize)]
#[serde(rename_all = "camelCase")]
pub struct AdditionalErrorDetails {
    pub legacy_code: Option<String>,
}

impl From<BraintreePaymentStatus> for enums::AttemptStatus {
    fn from(item: BraintreePaymentStatus) -> Self {
        match item {
            BraintreePaymentStatus::Settling
            | BraintreePaymentStatus::Settled
            | BraintreePaymentStatus::SettlementConfirmed => Self::Charged,
            BraintreePaymentStatus::Authorizing => Self::Authorizing,
            BraintreePaymentStatus::AuthorizedExpired => Self::AuthorizationFailed,
            BraintreePaymentStatus::Failed
            | BraintreePaymentStatus::GatewayRejected
            | BraintreePaymentStatus::ProcessorDeclined
            | BraintreePaymentStatus::SettlementDeclined => Self::Failure,
            BraintreePaymentStatus::Authorized => Self::Authorized,
            BraintreePaymentStatus::Voided => Self::Voided,
            BraintreePaymentStatus::SubmittedForSettlement
            | BraintreePaymentStatus::SettlementPending => Self::Pending,
        }
    }
}

impl<F>
    TryFrom<
        types::ResponseRouterData<
            F,
            BraintreePaymentsResponse,
            types::PaymentsAuthorizeData,
            types::PaymentsResponseData,
        >,
    > for types::RouterData<F, types::PaymentsAuthorizeData, types::PaymentsResponseData>
{
    type Error = error_stack::Report<errors::ConnectorError>;
    fn try_from(
        item: types::ResponseRouterData<
            F,
            BraintreePaymentsResponse,
            types::PaymentsAuthorizeData,
            types::PaymentsResponseData,
        >,
    ) -> Result<Self, Self::Error> {
        match item.response {
            BraintreePaymentsResponse::ErrorResponse(error_response) => Ok(Self {
                response: build_error_response(&error_response.errors.clone(), item.http_code),
                ..item.data
            }),
            BraintreePaymentsResponse::PaymentsResponse(payment_response) => {
                let transaction_data = payment_response.data.charge_credit_card.transaction;

                Ok(Self {
                    status: enums::AttemptStatus::from(transaction_data.status.clone()),
                    response: Ok(types::PaymentsResponseData::TransactionResponse {
                        resource_id: types::ResponseId::ConnectorTransactionId(transaction_data.id),
                        redirection_data: None,
                        mandate_reference: None,
                        connector_metadata: None,
                        network_txn_id: None,
                        connector_response_reference_id: None,
                        incremental_authorization_allowed: None,
                    }),
                    ..item.data
                })
            }
            BraintreePaymentsResponse::ClientTokenResponse(client_token_data) => Ok(Self {
                status: enums::AttemptStatus::AuthenticationPending,
                response: Ok(types::PaymentsResponseData::TransactionResponse {
                    resource_id: types::ResponseId::NoResponseId,
                    redirection_data: Some(get_braintree_redirect_form(
                        *client_token_data,
                        item.data.get_payment_method_token()?,
                        item.data.request.payment_method_data.clone(),
                    )?),
                    mandate_reference: None,
                    connector_metadata: None,
                    network_txn_id: None,
                    connector_response_reference_id: None,
                    incremental_authorization_allowed: None,
                }),
                ..item.data
            }),
        }
    }
}

impl<F>
    TryFrom<
        types::ResponseRouterData<
            F,
            BraintreeCompleteChargeResponse,
            types::CompleteAuthorizeData,
            types::PaymentsResponseData,
        >,
    > for types::RouterData<F, types::CompleteAuthorizeData, types::PaymentsResponseData>
{
    type Error = error_stack::Report<errors::ConnectorError>;
    fn try_from(
        item: types::ResponseRouterData<
            F,
            BraintreeCompleteChargeResponse,
            types::CompleteAuthorizeData,
            types::PaymentsResponseData,
        >,
    ) -> Result<Self, Self::Error> {
        match item.response {
            BraintreeCompleteChargeResponse::ErrorResponse(error_response) => Ok(Self {
                response: build_error_response(&error_response.errors.clone(), item.http_code),
                ..item.data
            }),
            BraintreeCompleteChargeResponse::PaymentsResponse(payment_response) => {
                let transaction_data = payment_response.data.charge_credit_card.transaction;

                Ok(Self {
                    status: enums::AttemptStatus::from(transaction_data.status.clone()),
                    response: Ok(types::PaymentsResponseData::TransactionResponse {
                        resource_id: types::ResponseId::ConnectorTransactionId(transaction_data.id),
                        redirection_data: None,
                        mandate_reference: None,
                        connector_metadata: None,
                        network_txn_id: None,
                        connector_response_reference_id: None,
                        incremental_authorization_allowed: None,
                    }),
                    ..item.data
                })
            }
        }
    }
}

impl<F>
    TryFrom<
        types::ResponseRouterData<
            F,
            BraintreeCompleteAuthResponse,
            types::CompleteAuthorizeData,
            types::PaymentsResponseData,
        >,
    > for types::RouterData<F, types::CompleteAuthorizeData, types::PaymentsResponseData>
{
    type Error = error_stack::Report<errors::ConnectorError>;
    fn try_from(
        item: types::ResponseRouterData<
            F,
            BraintreeCompleteAuthResponse,
            types::CompleteAuthorizeData,
            types::PaymentsResponseData,
        >,
    ) -> Result<Self, Self::Error> {
        match item.response {
            BraintreeCompleteAuthResponse::ErrorResponse(error_response) => Ok(Self {
                response: build_error_response(&error_response.errors, item.http_code),
                ..item.data
            }),
            BraintreeCompleteAuthResponse::AuthResponse(auth_response) => {
                let transaction_data = auth_response.data.authorize_credit_card.transaction;

                Ok(Self {
                    status: enums::AttemptStatus::from(transaction_data.status.clone()),
                    response: Ok(types::PaymentsResponseData::TransactionResponse {
                        resource_id: types::ResponseId::ConnectorTransactionId(transaction_data.id),
                        redirection_data: None,
                        mandate_reference: None,
                        connector_metadata: None,
                        network_txn_id: None,
                        connector_response_reference_id: None,
                        incremental_authorization_allowed: None,
                    }),
                    ..item.data
                })
            }
        }
    }
}

#[derive(Debug, Clone, Deserialize, Serialize)]
pub struct PaymentsResponse {
    data: DataResponse,
}

#[derive(Debug, Clone, Deserialize, Serialize)]
#[serde(untagged)]
pub enum BraintreePaymentsResponse {
    PaymentsResponse(Box<PaymentsResponse>),
    ClientTokenResponse(Box<ClientTokenResponse>),
    ErrorResponse(Box<ErrorResponse>),
}

#[derive(Debug, Clone, Deserialize, Serialize)]
#[serde(untagged)]
pub enum BraintreeCompleteChargeResponse {
    PaymentsResponse(Box<PaymentsResponse>),
    ErrorResponse(Box<ErrorResponse>),
}

#[derive(Debug, Clone, Deserialize, Serialize)]
#[serde(rename_all = "camelCase")]
pub struct DataResponse {
    charge_credit_card: AuthChargeCreditCard,
}

#[derive(Default, Debug, Clone, Serialize)]
#[serde(rename_all = "camelCase")]
pub struct RefundInputData {
    amount: String,
    merchant_account_id: Secret<String>,
}

#[derive(Default, Debug, Clone, Serialize)]
#[serde(rename_all = "camelCase")]
pub struct BraintreeRefundInput {
    transaction_id: String,
    refund: RefundInputData,
}

#[derive(Default, Debug, Clone, Serialize)]
pub struct BraintreeRefundVariables {
    input: BraintreeRefundInput,
}

#[derive(Default, Debug, Clone, Serialize)]
pub struct BraintreeRefundRequest {
    query: String,
    variables: BraintreeRefundVariables,
}

impl<F> TryFrom<BraintreeRouterData<&types::RefundsRouterData<F>>> for BraintreeRefundRequest {
    type Error = error_stack::Report<errors::ConnectorError>;
    fn try_from(
        item: BraintreeRouterData<&types::RefundsRouterData<F>>,
    ) -> Result<Self, Self::Error> {
        let metadata: BraintreeMeta =
            utils::to_connector_meta_from_secret(item.router_data.connector_meta_data.clone())
                .change_context(errors::ConnectorError::InvalidConnectorConfig {
                    config: "metadata",
                })?;

        utils::validate_currency(
            item.router_data.request.currency,
            Some(metadata.merchant_config_currency),
        )?;
        let query = REFUND_TRANSACTION_MUTATION.to_string();
        let variables = BraintreeRefundVariables {
            input: BraintreeRefundInput {
                transaction_id: item.router_data.request.connector_transaction_id.clone(),
                refund: RefundInputData {
                    amount: item.amount,
                    merchant_account_id: metadata.merchant_account_id,
                },
            },
        };
        Ok(Self { query, variables })
    }
}

#[derive(Debug, Clone, Deserialize, Serialize)]
#[serde(rename_all = "SCREAMING_SNAKE_CASE")]
pub enum BraintreeRefundStatus {
    SettlementPending,
    Settling,
    Settled,
    SubmittedForSettlement,
    Failed,
}

impl From<BraintreeRefundStatus> for enums::RefundStatus {
    fn from(item: BraintreeRefundStatus) -> Self {
        match item {
            BraintreeRefundStatus::Settled | BraintreeRefundStatus::Settling => Self::Success,
            BraintreeRefundStatus::SubmittedForSettlement
            | BraintreeRefundStatus::SettlementPending => Self::Pending,
            BraintreeRefundStatus::Failed => Self::Failure,
        }
    }
}

#[derive(Debug, Clone, Deserialize, Serialize)]
pub struct BraintreeRefundTransactionBody {
    pub id: String,
    pub status: BraintreeRefundStatus,
}

#[derive(Debug, Clone, Deserialize, Serialize)]
pub struct BraintreeRefundTransaction {
    pub refund: BraintreeRefundTransactionBody,
}

#[derive(Debug, Clone, Deserialize, Serialize)]
#[serde(rename_all = "camelCase")]
pub struct BraintreeRefundResponseData {
    pub refund_transaction: BraintreeRefundTransaction,
}

#[derive(Debug, Clone, Deserialize, Serialize)]

pub struct RefundResponse {
    pub data: BraintreeRefundResponseData,
}

#[derive(Debug, Clone, Deserialize, Serialize)]
#[serde(untagged)]
pub enum BraintreeRefundResponse {
    RefundResponse(Box<RefundResponse>),
    ErrorResponse(Box<ErrorResponse>),
}

impl TryFrom<types::RefundsResponseRouterData<api::Execute, BraintreeRefundResponse>>
    for types::RefundsRouterData<api::Execute>
{
    type Error = error_stack::Report<errors::ConnectorError>;
    fn try_from(
        item: types::RefundsResponseRouterData<api::Execute, BraintreeRefundResponse>,
    ) -> Result<Self, Self::Error> {
        Ok(Self {
            response: match item.response {
                BraintreeRefundResponse::ErrorResponse(error_response) => {
                    build_error_response(&error_response.errors, item.http_code)
                }
                BraintreeRefundResponse::RefundResponse(refund_data) => {
                    let refund_data = refund_data.data.refund_transaction.refund;

                    Ok(types::RefundsResponseData {
                        connector_refund_id: refund_data.id.clone(),
                        refund_status: enums::RefundStatus::from(refund_data.status),
                    })
                }
            },
            ..item.data
        })
    }
}

#[derive(Debug, Serialize)]
pub struct BraintreeRSyncRequest {
    query: String,
}

impl TryFrom<&types::RefundSyncRouterData> for BraintreeRSyncRequest {
    type Error = error_stack::Report<errors::ConnectorError>;
    fn try_from(item: &types::RefundSyncRouterData) -> Result<Self, Self::Error> {
        let metadata: BraintreeMeta = utils::to_connector_meta_from_secret(
            item.connector_meta_data.clone(),
        )
        .change_context(errors::ConnectorError::InvalidConnectorConfig { config: "metadata" })?;
        utils::validate_currency(
            item.request.currency,
            Some(metadata.merchant_config_currency),
        )?;
        let refund_id = item.request.get_connector_refund_id()?;
        let query = format!("query {{ search {{ refunds(input: {{ id: {{is: \"{}\"}} }}, first: 1) {{ edges {{ node {{ id status createdAt amount {{ value currencyCode }} orderId }} }} }} }} }}",refund_id);

        Ok(Self { query })
    }
}

#[derive(Debug, Clone, Deserialize, Serialize)]
pub struct RSyncNodeData {
    id: String,
    status: BraintreeRefundStatus,
}

#[derive(Debug, Clone, Deserialize, Serialize)]
pub struct RSyncEdgeData {
    node: RSyncNodeData,
}

#[derive(Debug, Clone, Deserialize, Serialize)]
pub struct RefundData {
    edges: Vec<RSyncEdgeData>,
}

#[derive(Debug, Clone, Deserialize, Serialize)]
pub struct RSyncSearchData {
    refunds: RefundData,
}

#[derive(Debug, Clone, Deserialize, Serialize)]
pub struct RSyncResponseData {
    search: RSyncSearchData,
}

#[derive(Debug, Clone, Deserialize, Serialize)]
pub struct RSyncResponse {
    data: RSyncResponseData,
}

#[derive(Debug, Clone, Deserialize, Serialize)]
#[serde(untagged)]
pub enum BraintreeRSyncResponse {
    RSyncResponse(Box<RSyncResponse>),
    ErrorResponse(Box<ErrorResponse>),
}

impl TryFrom<types::RefundsResponseRouterData<api::RSync, BraintreeRSyncResponse>>
    for types::RefundsRouterData<api::RSync>
{
    type Error = error_stack::Report<errors::ConnectorError>;
    fn try_from(
        item: types::RefundsResponseRouterData<api::RSync, BraintreeRSyncResponse>,
    ) -> Result<Self, Self::Error> {
        match item.response {
            BraintreeRSyncResponse::ErrorResponse(error_response) => Ok(Self {
                response: build_error_response(&error_response.errors, item.http_code),
                ..item.data
            }),
            BraintreeRSyncResponse::RSyncResponse(rsync_response) => {
                let edge_data = rsync_response
                    .data
                    .search
                    .refunds
                    .edges
                    .first()
                    .ok_or(errors::ConnectorError::MissingConnectorRefundID)?;
                let connector_refund_id = &edge_data.node.id;
                let response = Ok(types::RefundsResponseData {
                    connector_refund_id: connector_refund_id.to_string(),
                    refund_status: enums::RefundStatus::from(edge_data.node.status.clone()),
                });
                Ok(Self {
                    response,
                    ..item.data
                })
            }
        }
    }
}

#[derive(Default, Debug, Clone, Serialize)]
#[serde(rename_all = "camelCase")]
pub struct CreditCardData {
    number: cards::CardNumber,
    expiration_year: Secret<String>,
    expiration_month: Secret<String>,
    cvv: Secret<String>,
    cardholder_name: Secret<String>,
}

#[derive(Default, Debug, Clone, Serialize)]
#[serde(rename_all = "camelCase")]
pub struct ClientTokenInput {
    merchant_account_id: Secret<String>,
}

#[derive(Default, Debug, Clone, Serialize)]
#[serde(rename_all = "camelCase")]
pub struct InputData {
    credit_card: CreditCardData,
}

#[derive(Default, Debug, Clone, Serialize)]
#[serde(rename_all = "camelCase")]
pub struct InputClientTokenData {
    client_token: ClientTokenInput,
}

#[derive(Default, Debug, Clone, Serialize)]
pub struct VariableInput {
    input: InputData,
}

#[derive(Default, Debug, Clone, Serialize)]
pub struct VariableClientTokenInput {
    input: InputClientTokenData,
}

#[derive(Default, Debug, Clone, Serialize)]
pub struct BraintreeTokenRequest {
    query: String,
    variables: VariableInput,
}

#[derive(Default, Debug, Clone, Serialize)]
pub struct BraintreeClientTokenRequest {
    query: String,
    variables: VariableClientTokenInput,
}

impl TryFrom<&types::TokenizationRouterData> for BraintreeTokenRequest {
    type Error = error_stack::Report<errors::ConnectorError>;
    fn try_from(item: &types::TokenizationRouterData) -> Result<Self, Self::Error> {
        match item.request.payment_method_data.clone() {
            domain::PaymentMethodData::Card(card_data) => {
                let query = TOKENIZE_CREDIT_CARD.to_string();
                let input = InputData {
                    credit_card: CreditCardData {
                        number: card_data.card_number,
                        expiration_year: card_data.card_exp_year,
                        expiration_month: card_data.card_exp_month,
                        cvv: card_data.card_cvc,
                        cardholder_name: card_data
                            .card_holder_name
                            .unwrap_or(Secret::new("".to_string())),
                    },
                };
                Ok(Self {
                    query,
                    variables: VariableInput { input },
                })
            }
            domain::PaymentMethodData::CardRedirect(_)
            | domain::PaymentMethodData::Wallet(_)
            | domain::PaymentMethodData::PayLater(_)
            | domain::PaymentMethodData::BankRedirect(_)
            | domain::PaymentMethodData::BankDebit(_)
            | domain::PaymentMethodData::BankTransfer(_)
            | domain::PaymentMethodData::Crypto(_)
            | domain::PaymentMethodData::MandatePayment
            | domain::PaymentMethodData::Reward
            | domain::PaymentMethodData::Upi(_)
            | domain::PaymentMethodData::Voucher(_)
            | domain::PaymentMethodData::GiftCard(_)
            | domain::PaymentMethodData::CardToken(_) => {
                Err(errors::ConnectorError::NotImplemented(
                    utils::get_unimplemented_payment_method_error_message("braintree"),
                )
                .into())
            }
        }
    }
}

#[derive(Default, Debug, Clone, Deserialize, Serialize)]
pub struct TokenizePaymentMethodData {
    id: Secret<String>,
}

#[derive(Default, Debug, Clone, Deserialize, Serialize)]
#[serde(rename_all = "camelCase")]
pub struct TokenizeCreditCardData {
    payment_method: TokenizePaymentMethodData,
}

#[derive(Default, Debug, Clone, Deserialize, Serialize)]
#[serde(rename_all = "camelCase")]
pub struct ClientToken {
    client_token: Secret<String>,
}

#[derive(Default, Debug, Clone, Deserialize, Serialize)]
#[serde(rename_all = "camelCase")]
pub struct TokenizeCreditCard {
    tokenize_credit_card: TokenizeCreditCardData,
}

#[derive(Default, Debug, Clone, Deserialize, Serialize)]
#[serde(rename_all = "camelCase")]
pub struct ClientTokenData {
    create_client_token: ClientToken,
}

#[derive(Default, Debug, Clone, Deserialize, Serialize)]
pub struct ClientTokenResponse {
    data: ClientTokenData,
}

#[derive(Default, Debug, Clone, Deserialize, Serialize)]
pub struct TokenResponse {
    data: TokenizeCreditCard,
}

#[derive(Default, Debug, Clone, Deserialize, Serialize)]
pub struct ErrorResponse {
    errors: Vec<ErrorDetails>,
}

#[derive(Debug, Clone, Deserialize, Serialize)]
#[serde(untagged)]
pub enum BraintreeTokenResponse {
    TokenResponse(Box<TokenResponse>),
    ErrorResponse(Box<ErrorResponse>),
}

impl<F, T>
    TryFrom<types::ResponseRouterData<F, BraintreeTokenResponse, T, types::PaymentsResponseData>>
    for types::RouterData<F, T, types::PaymentsResponseData>
{
    type Error = error_stack::Report<errors::ConnectorError>;
    fn try_from(
        item: types::ResponseRouterData<F, BraintreeTokenResponse, T, types::PaymentsResponseData>,
    ) -> Result<Self, Self::Error> {
        Ok(Self {
            response: match item.response {
                BraintreeTokenResponse::ErrorResponse(error_response) => {
                    build_error_response(error_response.errors.as_ref(), item.http_code)
                }

                BraintreeTokenResponse::TokenResponse(token_response) => {
                    Ok(types::PaymentsResponseData::TokenizationResponse {
                        token: token_response
                            .data
                            .tokenize_credit_card
                            .payment_method
                            .id
                            .expose()
                            .clone(),
                    })
                }
            },
            ..item.data
        })
    }
}

#[derive(Default, Debug, Clone, Serialize)]
#[serde(rename_all = "camelCase")]
pub struct CaptureTransactionBody {
    amount: String,
}

#[derive(Default, Debug, Clone, Serialize)]
#[serde(rename_all = "camelCase")]
pub struct CaptureInputData {
    transaction_id: String,
    transaction: CaptureTransactionBody,
}

#[derive(Default, Debug, Clone, Serialize)]
pub struct VariableCaptureInput {
    input: CaptureInputData,
}

#[derive(Default, Debug, Clone, Serialize)]
pub struct BraintreeCaptureRequest {
    query: String,
    variables: VariableCaptureInput,
}

impl TryFrom<&BraintreeRouterData<&types::PaymentsCaptureRouterData>> for BraintreeCaptureRequest {
    type Error = error_stack::Report<errors::ConnectorError>;
    fn try_from(
        item: &BraintreeRouterData<&types::PaymentsCaptureRouterData>,
    ) -> Result<Self, Self::Error> {
        let query = CAPTURE_TRANSACTION_MUTATION.to_string();
        let variables = VariableCaptureInput {
            input: CaptureInputData {
                transaction_id: item.router_data.request.connector_transaction_id.clone(),
                transaction: CaptureTransactionBody {
                    amount: item.amount.to_owned(),
                },
            },
        };
        Ok(Self { query, variables })
    }
}

#[derive(Debug, Clone, Deserialize, Serialize)]
pub struct CaptureResponseTransactionBody {
    id: String,
    status: BraintreePaymentStatus,
}

#[derive(Debug, Clone, Deserialize, Serialize)]
pub struct CaptureTransactionData {
    transaction: CaptureResponseTransactionBody,
}

#[derive(Debug, Clone, Deserialize, Serialize)]
#[serde(rename_all = "camelCase")]
pub struct CaptureResponseData {
    capture_transaction: CaptureTransactionData,
}

#[derive(Debug, Clone, Deserialize, Serialize)]
pub struct CaptureResponse {
    data: CaptureResponseData,
}

#[derive(Debug, Clone, Deserialize, Serialize)]
#[serde(untagged)]
pub enum BraintreeCaptureResponse {
    CaptureResponse(Box<CaptureResponse>),
    ErrorResponse(Box<ErrorResponse>),
}

impl TryFrom<types::PaymentsCaptureResponseRouterData<BraintreeCaptureResponse>>
    for types::PaymentsCaptureRouterData
{
    type Error = error_stack::Report<errors::ConnectorError>;
    fn try_from(
        item: types::PaymentsCaptureResponseRouterData<BraintreeCaptureResponse>,
    ) -> Result<Self, Self::Error> {
        match item.response {
            BraintreeCaptureResponse::CaptureResponse(capture_data) => {
                let transaction_data = capture_data.data.capture_transaction.transaction;

                Ok(Self {
                    status: enums::AttemptStatus::from(transaction_data.status.clone()),
                    response: Ok(types::PaymentsResponseData::TransactionResponse {
                        resource_id: types::ResponseId::ConnectorTransactionId(transaction_data.id),
                        redirection_data: None,
                        mandate_reference: None,
                        connector_metadata: None,
                        network_txn_id: None,
                        connector_response_reference_id: None,
                        incremental_authorization_allowed: None,
                    }),
                    ..item.data
                })
            }
            BraintreeCaptureResponse::ErrorResponse(error_data) => Ok(Self {
                response: build_error_response(&error_data.errors, item.http_code),
                ..item.data
            }),
        }
    }
}

#[derive(Debug, Serialize)]
#[serde(rename_all = "camelCase")]
pub struct CancelInputData {
    transaction_id: String,
}

#[derive(Debug, Serialize)]
pub struct VariableCancelInput {
    input: CancelInputData,
}

#[derive(Debug, Serialize)]
pub struct BraintreeCancelRequest {
    query: String,
    variables: VariableCancelInput,
}

impl TryFrom<&types::PaymentsCancelRouterData> for BraintreeCancelRequest {
    type Error = error_stack::Report<errors::ConnectorError>;
    fn try_from(item: &types::PaymentsCancelRouterData) -> Result<Self, Self::Error> {
        let query = VOID_TRANSACTION_MUTATION.to_string();
        let variables = VariableCancelInput {
            input: CancelInputData {
                transaction_id: item.request.connector_transaction_id.clone(),
            },
        };
        Ok(Self { query, variables })
    }
}

#[derive(Debug, Clone, Deserialize, Serialize)]
pub struct CancelResponseTransactionBody {
    id: String,
    status: BraintreePaymentStatus,
}

#[derive(Debug, Clone, Deserialize, Serialize)]
pub struct CancelTransactionData {
    reversal: CancelResponseTransactionBody,
}

#[derive(Debug, Clone, Deserialize, Serialize)]
#[serde(rename_all = "camelCase")]
pub struct CancelResponseData {
    reverse_transaction: CancelTransactionData,
}

#[derive(Debug, Clone, Deserialize, Serialize)]
pub struct CancelResponse {
    data: CancelResponseData,
}

#[derive(Debug, Clone, Deserialize, Serialize)]
#[serde(untagged)]
pub enum BraintreeCancelResponse {
    CancelResponse(Box<CancelResponse>),
    ErrorResponse(Box<ErrorResponse>),
}

impl<F, T>
    TryFrom<types::ResponseRouterData<F, BraintreeCancelResponse, T, types::PaymentsResponseData>>
    for types::RouterData<F, T, types::PaymentsResponseData>
{
    type Error = error_stack::Report<errors::ConnectorError>;
    fn try_from(
        item: types::ResponseRouterData<F, BraintreeCancelResponse, T, types::PaymentsResponseData>,
    ) -> Result<Self, Self::Error> {
        match item.response {
            BraintreeCancelResponse::ErrorResponse(error_response) => Ok(Self {
                response: build_error_response(&error_response.errors, item.http_code),
                ..item.data
            }),
            BraintreeCancelResponse::CancelResponse(void_response) => {
                let void_data = void_response.data.reverse_transaction.reversal;

                let transaction_id = void_data.id;
                Ok(Self {
                    status: enums::AttemptStatus::from(void_data.status),
                    response: Ok(types::PaymentsResponseData::TransactionResponse {
                        resource_id: types::ResponseId::ConnectorTransactionId(transaction_id),
                        redirection_data: None,
                        mandate_reference: None,
                        connector_metadata: None,
                        network_txn_id: None,
                        connector_response_reference_id: None,
                        incremental_authorization_allowed: None,
                    }),
                    ..item.data
                })
            }
        }
    }
}

#[derive(Debug, Serialize)]
pub struct BraintreePSyncRequest {
    query: String,
}

impl TryFrom<&types::PaymentsSyncRouterData> for BraintreePSyncRequest {
    type Error = error_stack::Report<errors::ConnectorError>;
    fn try_from(item: &types::PaymentsSyncRouterData) -> Result<Self, Self::Error> {
        let transaction_id = item
            .request
            .connector_transaction_id
            .get_connector_transaction_id()
            .change_context(errors::ConnectorError::MissingConnectorTransactionID)?;
        let query = format!("query {{ search {{ transactions(input: {{ id: {{is: \"{}\"}} }}, first: 1) {{ edges {{ node {{ id status createdAt amount {{ value currencyCode }} orderId }} }} }} }} }}", transaction_id);
        Ok(Self { query })
    }
}

#[derive(Debug, Clone, Deserialize, Serialize)]
pub struct NodeData {
    id: String,
    status: BraintreePaymentStatus,
}

#[derive(Debug, Clone, Deserialize, Serialize)]
pub struct EdgeData {
    node: NodeData,
}

#[derive(Debug, Clone, Deserialize, Serialize)]
pub struct TransactionData {
    edges: Vec<EdgeData>,
}

#[derive(Debug, Clone, Deserialize, Serialize)]
pub struct SearchData {
    transactions: TransactionData,
}

#[derive(Debug, Clone, Deserialize, Serialize)]
pub struct PSyncResponseData {
    search: SearchData,
}

#[derive(Debug, Clone, Deserialize, Serialize)]
#[serde(untagged)]
pub enum BraintreePSyncResponse {
    PSyncResponse(Box<PSyncResponse>),
    ErrorResponse(Box<ErrorResponse>),
}

#[derive(Debug, Clone, Deserialize, Serialize)]
pub struct PSyncResponse {
    data: PSyncResponseData,
}

impl<F, T>
    TryFrom<types::ResponseRouterData<F, BraintreePSyncResponse, T, types::PaymentsResponseData>>
    for types::RouterData<F, T, types::PaymentsResponseData>
{
    type Error = error_stack::Report<errors::ConnectorError>;
    fn try_from(
        item: types::ResponseRouterData<F, BraintreePSyncResponse, T, types::PaymentsResponseData>,
    ) -> Result<Self, Self::Error> {
        match item.response {
            BraintreePSyncResponse::ErrorResponse(error_response) => Ok(Self {
                response: build_error_response(&error_response.errors, item.http_code),
                ..item.data
            }),
            BraintreePSyncResponse::PSyncResponse(psync_response) => {
                let edge_data = psync_response
                    .data
                    .search
                    .transactions
                    .edges
                    .first()
                    .ok_or(errors::ConnectorError::MissingConnectorTransactionID)?;
                let transaction_id = &edge_data.node.id;
                Ok(Self {
                    status: enums::AttemptStatus::from(edge_data.node.status.clone()),
                    response: Ok(types::PaymentsResponseData::TransactionResponse {
                        resource_id: types::ResponseId::ConnectorTransactionId(
                            transaction_id.to_string(),
                        ),
                        redirection_data: None,
                        mandate_reference: None,
                        connector_metadata: None,
                        network_txn_id: None,
                        connector_response_reference_id: None,
                        incremental_authorization_allowed: None,
                    }),
                    ..item.data
                })
            }
        }
    }
}

#[derive(Debug, Deserialize)]
#[serde(rename_all = "camelCase")]
pub struct BraintreeThreeDsResponse {
    pub nonce: Secret<String>,
    pub liability_shifted: bool,
    pub liability_shift_possible: bool,
}

#[derive(Debug, Deserialize)]
#[serde(rename_all = "camelCase")]
pub struct BraintreeThreeDsErrorResponse {
    pub code: String,
    pub message: String,
}

#[derive(Debug, Deserialize)]
pub struct BraintreeRedirectionResponse {
    pub authentication_response: String,
}

impl TryFrom<BraintreeMeta> for BraintreeClientTokenRequest {
    type Error = error_stack::Report<errors::ConnectorError>;
    fn try_from(metadata: BraintreeMeta) -> Result<Self, Self::Error> {
        Ok(Self {
            query: CLIENT_TOKEN_MUTATION.to_owned(),
            variables: VariableClientTokenInput {
                input: InputClientTokenData {
                    client_token: ClientTokenInput {
                        merchant_account_id: metadata.merchant_account_id,
                    },
                },
            },
        })
    }
}

impl
    TryFrom<(
        &BraintreeRouterData<&types::PaymentsAuthorizeRouterData>,
        BraintreeMeta,
    )> for CardPaymentRequest
{
    type Error = error_stack::Report<errors::ConnectorError>;
    fn try_from(
        (item, metadata): (
            &BraintreeRouterData<&types::PaymentsAuthorizeRouterData>,
            BraintreeMeta,
        ),
    ) -> Result<Self, Self::Error> {
        let query = match item.router_data.request.is_auto_capture()? {
            true => CHARGE_CREDIT_CARD_MUTATION.to_string(),
            false => AUTHORIZE_CREDIT_CARD_MUTATION.to_string(),
        };
        Ok(Self {
            query,
            variables: VariablePaymentInput {
                input: PaymentInput {
                    payment_method_id: match item.router_data.get_payment_method_token()? {
                        types::PaymentMethodToken::Token(token) => token.into(),
                        types::PaymentMethodToken::ApplePayDecrypt(_) => Err(
                            unimplemented_payment_method!("Apple Pay", "Simplified", "Braintree"),
                        )?,
                    },
                    transaction: TransactionBody {
                        amount: item.amount.to_owned(),
                        merchant_account_id: metadata.merchant_account_id,
                    },
                },
            },
        })
    }
}

impl TryFrom<&BraintreeRouterData<&types::PaymentsCompleteAuthorizeRouterData>>
    for CardPaymentRequest
{
    type Error = error_stack::Report<errors::ConnectorError>;
    fn try_from(
        item: &BraintreeRouterData<&types::PaymentsCompleteAuthorizeRouterData>,
    ) -> Result<Self, Self::Error> {
        let metadata: BraintreeMeta =
            utils::to_connector_meta_from_secret(item.router_data.connector_meta_data.clone())
                .change_context(errors::ConnectorError::InvalidConnectorConfig {
                    config: "metadata",
                })?;
        utils::validate_currency(
            item.router_data.request.currency,
            Some(metadata.merchant_config_currency),
        )?;
        let payload_data =
            utils::PaymentsCompleteAuthorizeRequestData::get_redirect_response_payload(
                &item.router_data.request,
            )?
            .expose();
        let redirection_response: BraintreeRedirectionResponse =
            serde_json::from_value(payload_data)
                .into_report()
                .change_context(errors::ConnectorError::MissingConnectorRedirectionPayload {
                    field_name: "redirection_response",
                })?;
        let three_ds_data = serde_json::from_str::<BraintreeThreeDsResponse>(
            &redirection_response.authentication_response,
        )
        .into_report()
        .change_context(errors::ConnectorError::MissingConnectorRedirectionPayload {
            field_name: "three_ds_data",
        })?;
        let query = match utils::PaymentsCompleteAuthorizeRequestData::is_auto_capture(
            &item.router_data.request,
        )? {
            true => CHARGE_CREDIT_CARD_MUTATION.to_string(),
            false => AUTHORIZE_CREDIT_CARD_MUTATION.to_string(),
        };
        Ok(Self {
            query,
            variables: VariablePaymentInput {
                input: PaymentInput {
                    payment_method_id: three_ds_data.nonce,
                    transaction: TransactionBody {
                        amount: item.amount.to_owned(),
                        merchant_account_id: metadata.merchant_account_id,
                    },
                },
            },
        })
    }
}

fn get_braintree_redirect_form(
    client_token_data: ClientTokenResponse,
    payment_method_token: types::PaymentMethodToken,
    card_details: domain::PaymentMethodData,
) -> Result<services::RedirectForm, error_stack::Report<errors::ConnectorError>> {
    Ok(services::RedirectForm::Braintree {
        client_token: client_token_data
            .data
            .create_client_token
            .client_token
            .expose(),
        card_token: match payment_method_token {
            types::PaymentMethodToken::Token(token) => token,
            types::PaymentMethodToken::ApplePayDecrypt(_) => Err(unimplemented_payment_method!(
                "Apple Pay",
                "Simplified",
                "Braintree"
            ))?,
        },
        bin: match card_details {
            domain::PaymentMethodData::Card(card_details) => {
                card_details.card_number.get_card_isin()
            }
            domain::PaymentMethodData::CardRedirect(_)
            | domain::PaymentMethodData::Wallet(_)
            | domain::PaymentMethodData::PayLater(_)
            | domain::PaymentMethodData::BankRedirect(_)
            | domain::PaymentMethodData::BankDebit(_)
            | domain::PaymentMethodData::BankTransfer(_)
            | domain::PaymentMethodData::Crypto(_)
            | domain::PaymentMethodData::MandatePayment
            | domain::PaymentMethodData::Reward
            | domain::PaymentMethodData::Upi(_)
            | domain::PaymentMethodData::Voucher(_)
            | domain::PaymentMethodData::GiftCard(_)
            | domain::PaymentMethodData::CardToken(_) => Err(
                errors::ConnectorError::NotImplemented("given payment method".to_owned()),
            )?,
        },
    })
}

#[derive(Debug, Deserialize)]
pub struct BraintreeWebhookResponse {
    pub bt_signature: String,
    pub bt_payload: String,
}

#[derive(Debug, Deserialize, Serialize)]
#[serde(rename_all = "kebab-case")]
pub struct Notification {
    pub kind: String, // xml parse only string to fields
    pub timestamp: String,
    pub dispute: Option<BraintreeDisputeData>,
}
impl types::transformers::ForeignFrom<&str> for api_models::webhooks::IncomingWebhookEvent {
    fn foreign_from(status: &str) -> Self {
        match status {
            "dispute_opened" => Self::DisputeOpened,
            "dispute_lost" => Self::DisputeLost,
            "dispute_won" => Self::DisputeWon,
            "dispute_accepted" | "dispute_auto_accepted" => Self::DisputeAccepted,
            "dispute_expired" => Self::DisputeExpired,
            "dispute_disputed" => Self::DisputeChallenged,
            _ => Self::EventNotSupported,
        }
    }
}

#[derive(Debug, Deserialize, Serialize)]
pub struct BraintreeDisputeData {
    pub amount_disputed: i64,
    pub amount_won: Option<String>,
    pub case_number: Option<String>,
    pub chargeback_protection_level: Option<String>,
    pub currency_iso_code: String,
    #[serde(default, with = "common_utils::custom_serde::iso8601::option")]
    pub created_at: Option<PrimitiveDateTime>,
    pub evidence: Option<DisputeEvidence>,
    pub id: String,
    pub kind: String, // xml parse only string to fields
    pub status: String,
    pub reason: Option<String>,
    pub reason_code: Option<String>,
    #[serde(default, with = "common_utils::custom_serde::iso8601::option")]
    pub updated_at: Option<PrimitiveDateTime>,
    #[serde(default, with = "common_utils::custom_serde::iso8601::option")]
    pub reply_by_date: Option<PrimitiveDateTime>,
    pub transaction: DisputeTransaction,
}

#[derive(Debug, Deserialize, Serialize)]
pub struct DisputeTransaction {
    pub amount: String,
    pub id: String,
}
#[derive(Debug, Deserialize, Serialize)]
pub struct DisputeEvidence {
    pub comment: String,
    pub id: Secret<String>,
    pub created_at: Option<PrimitiveDateTime>,
    pub url: url::Url,
}

pub(crate) fn get_dispute_stage(code: &str) -> Result<enums::DisputeStage, errors::ConnectorError> {
    match code {
        "CHARGEBACK" => Ok(enums::DisputeStage::Dispute),
        "PRE_ARBITATION" => Ok(enums::DisputeStage::PreArbitration),
        "RETRIEVAL" => Ok(enums::DisputeStage::PreDispute),
        _ => Err(errors::ConnectorError::WebhookBodyDecodingFailed),
    }
}<|MERGE_RESOLUTION|>--- conflicted
+++ resolved
@@ -9,12 +9,7 @@
     consts,
     core::errors,
     services,
-<<<<<<< HEAD
     types::{self, api, domain, storage::enums},
-=======
-    types::{self, api, storage::enums},
-    unimplemented_payment_method,
->>>>>>> 0f8384dd
 };
 
 pub const CLIENT_TOKEN_MUTATION: &str = "mutation createClientToken($input: CreateClientTokenInput!) { createClientToken(input: $input) { clientToken}}";
