--- conflicted
+++ resolved
@@ -10,10 +10,7 @@
     core::errors,
     services,
     types::{self, api, domain, storage::enums},
-<<<<<<< HEAD
-=======
     unimplemented_payment_method,
->>>>>>> ea706f81
 };
 
 pub const CLIENT_TOKEN_MUTATION: &str = "mutation createClientToken($input: CreateClientTokenInput!) { createClientToken(input: $input) { clientToken}}";
