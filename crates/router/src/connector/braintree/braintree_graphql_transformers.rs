use error_stack::ResultExt;
use masking::Secret;
use serde::{Deserialize, Serialize};

use crate::{
    connector::utils::{self, PaymentsAuthorizeRequestData, RefundsRequestData, RouterData},
    consts,
    core::errors,
    types::{self, api, storage::enums},
};

pub const CHARGE_CREDIT_CARD_MUTATION: &str = "mutation ChargeCreditCard($input: ChargeCreditCardInput!) { chargeCreditCard(input: $input) { transaction { id legacyId createdAt amount { value currencyCode } status } } }";
pub const AUTHORIZE_CREDIT_CARD_MUTATION: &str = "mutation authorizeCreditCard($input: AuthorizeCreditCardInput!) { authorizeCreditCard(input: $input) {  transaction { id legacyId amount { value currencyCode } status } } }";
pub const CAPTURE_TRANSACTION_MUTATION: &str = "mutation captureTransaction($input: CaptureTransactionInput!) { captureTransaction(input: $input) { clientMutationId transaction { id legacyId amount { value currencyCode } status } } }";
pub const VOID_TRANSACTION_MUTATION: &str = "mutation voidTransaction($input:  ReverseTransactionInput!) { reverseTransaction(input: $input) { clientMutationId reversal { ...  on Transaction { id legacyId amount { value currencyCode } status } } } }";
pub const REFUND_TRANSACTION_MUTATION: &str = "mutation refundTransaction($input:  RefundTransactionInput!) { refundTransaction(input: $input) {clientMutationId refund { id legacyId amount { value currencyCode } status } } }";

#[derive(Debug, Serialize)]
#[serde(rename_all = "camelCase")]
pub struct PaymentInput {
    payment_method_id: String,
    transaction: TransactionBody,
}

#[derive(Debug, Serialize)]
pub struct VariablePaymentInput {
    input: PaymentInput,
}

#[derive(Debug, Serialize)]
pub struct BraintreePaymentsRequest {
    query: String,
    variables: VariablePaymentInput,
}

#[derive(Debug, Deserialize)]
pub struct BraintreeMeta {
    merchant_account_id: Option<Secret<String>>,
    merchant_config_currency: Option<types::storage::enums::Currency>,
}

#[derive(Debug, Serialize)]
#[serde(rename_all = "camelCase")]
pub struct TransactionBody {
    amount: String,
    merchant_account_id: Secret<String>,
}

impl TryFrom<&types::PaymentsAuthorizeRouterData> for BraintreePaymentsRequest {
    type Error = error_stack::Report<errors::ConnectorError>;
    fn try_from(item: &types::PaymentsAuthorizeRouterData) -> Result<Self, Self::Error> {
        let metadata: BraintreeMeta =
            utils::to_connector_meta_from_secret(item.connector_meta_data.clone())?;
        utils::validate_currency(item.request.currency, metadata.merchant_config_currency)?;

        match item.request.payment_method_data.clone() {
            api::PaymentMethodData::Card(_) => {
                let query = match item.request.is_auto_capture()? {
                    true => CHARGE_CREDIT_CARD_MUTATION.to_string(),
                    false => AUTHORIZE_CREDIT_CARD_MUTATION.to_string(),
                };
                Ok(Self {
                    query,
                    variables: VariablePaymentInput {
                        input: PaymentInput {
                            payment_method_id: item.get_payment_method_token()?,
                            transaction: TransactionBody {
                                amount: utils::to_currency_base_unit(
                                    item.request.amount,
                                    item.request.currency,
                                )?,
                                merchant_account_id: metadata.merchant_account_id.ok_or(
                                    errors::ConnectorError::MissingRequiredField {
                                        field_name: "merchant_account_id",
                                    },
                                )?,
                            },
                        },
                    },
                })
            }
            api_models::payments::PaymentMethodData::CardRedirect(_)
            | api_models::payments::PaymentMethodData::Wallet(_)
            | api_models::payments::PaymentMethodData::PayLater(_)
            | api_models::payments::PaymentMethodData::BankRedirect(_)
            | api_models::payments::PaymentMethodData::BankDebit(_)
            | api_models::payments::PaymentMethodData::BankTransfer(_)
            | api_models::payments::PaymentMethodData::Crypto(_)
            | api_models::payments::PaymentMethodData::MandatePayment
            | api_models::payments::PaymentMethodData::Reward(_)
            | api_models::payments::PaymentMethodData::Upi(_)
            | api_models::payments::PaymentMethodData::Voucher(_)
            | api_models::payments::PaymentMethodData::GiftCard(_) => {
                Err(errors::ConnectorError::NotImplemented(
                    utils::get_unimplemented_payment_method_error_message("braintree"),
                )
                .into())
            }
        }
    }
}

#[derive(Debug, Clone, Deserialize)]
pub struct AuthResponse {
    data: DataAuthResponse,
}

#[derive(Debug, Clone, Deserialize)]
#[serde(untagged)]
pub enum BraintreeAuthResponse {
    AuthResponse(Box<AuthResponse>),
    ErrorResponse(Box<ErrorResponse>),
}

#[derive(Debug, Clone, Deserialize)]
pub struct TransactionAuthChargeResponseBody {
    id: String,
    status: BraintreePaymentStatus,
}

#[derive(Debug, Clone, Deserialize)]
#[serde(rename_all = "camelCase")]
pub struct DataAuthResponse {
    authorize_credit_card: AuthChargeCreditCard,
}

#[derive(Debug, Clone, Deserialize)]
pub struct AuthChargeCreditCard {
    transaction: TransactionAuthChargeResponseBody,
}

impl<F, T>
    TryFrom<types::ResponseRouterData<F, BraintreeAuthResponse, T, types::PaymentsResponseData>>
    for types::RouterData<F, T, types::PaymentsResponseData>
{
    type Error = error_stack::Report<errors::ConnectorError>;
    fn try_from(
        item: types::ResponseRouterData<F, BraintreeAuthResponse, T, types::PaymentsResponseData>,
    ) -> Result<Self, Self::Error> {
        match item.response {
            BraintreeAuthResponse::ErrorResponse(error_response) => Ok(Self {
                response: build_error_response(&error_response.errors, item.http_code),
                ..item.data
            }),
            BraintreeAuthResponse::AuthResponse(auth_response) => {
                let transaction_data = auth_response.data.authorize_credit_card.transaction;

                Ok(Self {
                    status: enums::AttemptStatus::from(transaction_data.status.clone()),
                    response: Ok(types::PaymentsResponseData::TransactionResponse {
                        resource_id: types::ResponseId::ConnectorTransactionId(
                            transaction_data.id.clone(),
                        ),
                        redirection_data: None,
                        mandate_reference: None,
                        connector_metadata: None,
                        network_txn_id: None,
                        connector_response_reference_id: None,
                    }),
                    ..item.data
                })
            }
        }
    }
}

fn build_error_response<T>(
    response: &[ErrorDetails],
    http_code: u16,
) -> Result<T, types::ErrorResponse> {
    let error_messages = response
        .iter()
        .map(|error| error.message.to_string())
        .collect::<Vec<String>>();

    let reason = match !error_messages.is_empty() {
        true => Some(error_messages.join(" ")),
        false => None,
    };

    get_error_response(
        response
            .get(0)
            .and_then(|err_details| err_details.extensions.as_ref())
            .and_then(|extensions| extensions.legacy_code.clone()),
        response
            .get(0)
            .map(|err_details| err_details.message.clone()),
        reason,
        http_code,
    )
}

fn get_error_response<T>(
    error_code: Option<String>,
    error_msg: Option<String>,
    error_reason: Option<String>,
    http_code: u16,
) -> Result<T, types::ErrorResponse> {
    Err(types::ErrorResponse {
        code: error_code.unwrap_or_else(|| consts::NO_ERROR_CODE.to_string()),
        message: error_msg.unwrap_or_else(|| consts::NO_ERROR_MESSAGE.to_string()),
        reason: error_reason,
        status_code: http_code,
    })
}

// Using Auth type from braintree/transformer.rs, need this in later time when we use graphql version
// pub struct BraintreeAuthType {
//     pub(super) auth_header: String,
//     pub(super) merchant_id: Secret<String>,
// }

// impl TryFrom<&types::ConnectorAuthType> for BraintreeAuthType {
//     type Error = error_stack::Report<errors::ConnectorError>;
//     fn try_from(item: &types::ConnectorAuthType) -> Result<Self, Self::Error> {
//         if let types::ConnectorAuthType::SignatureKey {
//             api_key: public_key,
//             key1: merchant_id,
//             api_secret: private_key,
//         } = item
//         {
//             let auth_key = format!("{}:{}", public_key.peek(), private_key.peek());
//             let auth_header = format!("Basic {}", consts::BASE64_ENGINE.encode(auth_key));
//             Ok(Self {
//                 auth_header,
//                 merchant_id: merchant_id.to_owned(),
//             })
//         } else {
//             Err(errors::ConnectorError::FailedToObtainAuthType)?
//         }
//     }
// }

#[derive(Debug, Clone, Deserialize)]
#[serde(rename_all = "SCREAMING_SNAKE_CASE")]
pub enum BraintreePaymentStatus {
    Authorized,
    Authorizing,
    AuthorizedExpired,
    Failed,
    ProcessorDeclined,
    GatewayRejected,
    Voided,
    Settling,
    Settled,
    SettlementPending,
    SettlementDeclined,
    SettlementConfirmed,
    SubmittedForSettlement,
}

#[derive(Debug, Clone, Deserialize)]
pub struct ErrorDetails {
    pub message: String,
    pub extensions: Option<AdditionalErrorDetails>,
}

#[derive(Debug, Clone, Deserialize)]
#[serde(rename_all = "camelCase")]
pub struct AdditionalErrorDetails {
    pub legacy_code: Option<String>,
}

impl From<BraintreePaymentStatus> for enums::AttemptStatus {
    fn from(item: BraintreePaymentStatus) -> Self {
        match item {
            BraintreePaymentStatus::Settling
            | BraintreePaymentStatus::Settled
            | BraintreePaymentStatus::SettlementConfirmed => Self::Charged,
            BraintreePaymentStatus::Authorizing => Self::Authorizing,
            BraintreePaymentStatus::AuthorizedExpired => Self::AuthorizationFailed,
            BraintreePaymentStatus::Failed
            | BraintreePaymentStatus::GatewayRejected
            | BraintreePaymentStatus::ProcessorDeclined
            | BraintreePaymentStatus::SettlementDeclined => Self::Failure,
            BraintreePaymentStatus::Authorized => Self::Authorized,
            BraintreePaymentStatus::Voided => Self::Voided,
            BraintreePaymentStatus::SubmittedForSettlement
            | BraintreePaymentStatus::SettlementPending => Self::Pending,
        }
    }
}

impl<F, T>
    TryFrom<types::ResponseRouterData<F, BraintreePaymentsResponse, T, types::PaymentsResponseData>>
    for types::RouterData<F, T, types::PaymentsResponseData>
{
    type Error = error_stack::Report<errors::ConnectorError>;
    fn try_from(
        item: types::ResponseRouterData<
            F,
            BraintreePaymentsResponse,
            T,
            types::PaymentsResponseData,
        >,
    ) -> Result<Self, Self::Error> {
        match item.response {
            BraintreePaymentsResponse::ErrorResponse(error_response) => Ok(Self {
                response: build_error_response(&error_response.errors.clone(), item.http_code),
                ..item.data
            }),
            BraintreePaymentsResponse::PaymentsResponse(payment_response) => {
                let transaction_data = payment_response.data.charge_credit_card.transaction;

                Ok(Self {
                    status: enums::AttemptStatus::from(transaction_data.status.clone()),
                    response: Ok(types::PaymentsResponseData::TransactionResponse {
                        resource_id: types::ResponseId::ConnectorTransactionId(
                            transaction_data.id.clone(),
                        ),
                        redirection_data: None,
                        mandate_reference: None,
                        connector_metadata: None,
                        network_txn_id: None,
                        connector_response_reference_id: None,
                    }),
                    ..item.data
                })
            }
        }
    }
}

#[derive(Debug, Clone, Deserialize)]
pub struct PaymentsResponse {
    data: DataResponse,
}

#[derive(Debug, Clone, Deserialize)]
#[serde(untagged)]
pub enum BraintreePaymentsResponse {
    PaymentsResponse(Box<PaymentsResponse>),
    ErrorResponse(Box<ErrorResponse>),
}

#[derive(Debug, Clone, Deserialize)]
#[serde(rename_all = "camelCase")]
pub struct DataResponse {
    charge_credit_card: AuthChargeCreditCard,
}

#[derive(Default, Debug, Clone, Serialize)]
#[serde(rename_all = "camelCase")]
pub struct RefundInputData {
    amount: String,
    merchant_account_id: Secret<String>,
}

#[derive(Default, Debug, Clone, Serialize)]
#[serde(rename_all = "camelCase")]
pub struct BraintreeRefundInput {
    transaction_id: String,
    refund: RefundInputData,
}

#[derive(Default, Debug, Clone, Serialize)]
pub struct BraintreeRefundVariables {
    input: BraintreeRefundInput,
}

#[derive(Default, Debug, Clone, Serialize)]
pub struct BraintreeRefundRequest {
    query: String,
    variables: BraintreeRefundVariables,
}

impl<F> TryFrom<&types::RefundsRouterData<F>> for BraintreeRefundRequest {
    type Error = error_stack::Report<errors::ConnectorError>;
    fn try_from(item: &types::RefundsRouterData<F>) -> Result<Self, Self::Error> {
        let metadata: BraintreeMeta =
            utils::to_connector_meta_from_secret(item.connector_meta_data.clone())?;

        utils::validate_currency(item.request.currency, metadata.merchant_config_currency)?;
        let query = REFUND_TRANSACTION_MUTATION.to_string();
        let variables = BraintreeRefundVariables {
            input: BraintreeRefundInput {
                transaction_id: item.request.connector_transaction_id.clone(),
                refund: RefundInputData {
                    amount: utils::to_currency_base_unit(
                        item.request.refund_amount,
                        item.request.currency,
                    )?,
                    merchant_account_id: metadata.merchant_account_id.ok_or(
                        errors::ConnectorError::MissingRequiredField {
                            field_name: "merchant_account_id",
                        },
                    )?,
                },
            },
        };
        Ok(Self { query, variables })
    }
}

#[derive(Debug, Clone, Deserialize)]
#[serde(rename_all = "SCREAMING_SNAKE_CASE")]
pub enum BraintreeRefundStatus {
    SettlementPending,
    Settling,
    Settled,
    SubmittedForSettlement,
    Failed,
}

impl From<BraintreeRefundStatus> for enums::RefundStatus {
    fn from(item: BraintreeRefundStatus) -> Self {
        match item {
            BraintreeRefundStatus::Settled | BraintreeRefundStatus::Settling => Self::Success,
            BraintreeRefundStatus::SubmittedForSettlement
            | BraintreeRefundStatus::SettlementPending => Self::Pending,
            BraintreeRefundStatus::Failed => Self::Failure,
        }
    }
}

#[derive(Debug, Clone, Deserialize)]
pub struct BraintreeRefundTransactionBody {
    pub id: String,
    pub status: BraintreeRefundStatus,
}

#[derive(Debug, Clone, Deserialize)]
pub struct BraintreeRefundTransaction {
    pub refund: BraintreeRefundTransactionBody,
}

#[derive(Debug, Clone, Deserialize)]
#[serde(rename_all = "camelCase")]
pub struct BraintreeRefundResponseData {
    pub refund_transaction: BraintreeRefundTransaction,
}

#[derive(Debug, Clone, Deserialize)]

pub struct RefundResponse {
    pub data: BraintreeRefundResponseData,
}

#[derive(Debug, Clone, Deserialize)]
#[serde(untagged)]
pub enum BraintreeRefundResponse {
    RefundResponse(Box<RefundResponse>),
    ErrorResponse(Box<ErrorResponse>),
}

impl TryFrom<types::RefundsResponseRouterData<api::Execute, BraintreeRefundResponse>>
    for types::RefundsRouterData<api::Execute>
{
    type Error = error_stack::Report<errors::ConnectorError>;
    fn try_from(
        item: types::RefundsResponseRouterData<api::Execute, BraintreeRefundResponse>,
    ) -> Result<Self, Self::Error> {
        Ok(Self {
            response: match item.response {
                BraintreeRefundResponse::ErrorResponse(error_response) => {
                    build_error_response(&error_response.errors, item.http_code)
                }
                BraintreeRefundResponse::RefundResponse(refund_data) => {
                    let refund_data = refund_data.data.refund_transaction.refund;

                    Ok(types::RefundsResponseData {
                        connector_refund_id: refund_data.id.clone(),
                        refund_status: enums::RefundStatus::from(refund_data.status.clone()),
                    })
                }
            },
            ..item.data
        })
    }
}

#[derive(Debug, Serialize)]
pub struct BraintreeRSyncRequest {
    query: String,
}

impl TryFrom<&types::RefundSyncRouterData> for BraintreeRSyncRequest {
    type Error = error_stack::Report<errors::ConnectorError>;
    fn try_from(item: &types::RefundSyncRouterData) -> Result<Self, Self::Error> {
        let metadata: BraintreeMeta =
            utils::to_connector_meta_from_secret(item.connector_meta_data.clone())?;
        utils::validate_currency(item.request.currency, metadata.merchant_config_currency)?;
        let refund_id = item.request.get_connector_refund_id()?;
        let query = format!("query {{ search {{ refunds(input: {{ id: {{is: \"{}\"}} }}, first: 1) {{ edges {{ node {{ id status createdAt amount {{ value currencyCode }} orderId }} }} }} }} }}",refund_id);

        Ok(Self { query })
    }
}

#[derive(Debug, Clone, Deserialize)]
pub struct RSyncNodeData {
    id: String,
    status: BraintreeRefundStatus,
}

#[derive(Debug, Clone, Deserialize)]
pub struct RSyncEdgeData {
    node: RSyncNodeData,
}

#[derive(Debug, Clone, Deserialize)]
pub struct RefundData {
    edges: Vec<RSyncEdgeData>,
}

#[derive(Debug, Clone, Deserialize)]
pub struct RSyncSearchData {
    refunds: RefundData,
}

#[derive(Debug, Clone, Deserialize)]
pub struct RSyncResponseData {
    search: RSyncSearchData,
}

<<<<<<< HEAD
#[derive(Debug, Clone, Deserialize)]
pub struct BraintreeRSyncResponse {
    data: Option<RSyncResponseData>,
    errors: Option<Vec<ErrorDetails>>,
=======
#[derive(Default, Debug, Clone, Deserialize)]
pub struct RSyncResponse {
    data: RSyncResponseData,
}

#[derive(Debug, Clone, Deserialize)]
#[serde(untagged)]
pub enum BraintreeRSyncResponse {
    RSyncResponse(Box<RSyncResponse>),
    ErrorResponse(Box<ErrorResponse>),
>>>>>>> e6a98c69
}

impl TryFrom<types::RefundsResponseRouterData<api::RSync, BraintreeRSyncResponse>>
    for types::RefundsRouterData<api::RSync>
{
    type Error = error_stack::Report<errors::ConnectorError>;
    fn try_from(
        item: types::RefundsResponseRouterData<api::RSync, BraintreeRSyncResponse>,
    ) -> Result<Self, Self::Error> {
        match item.response {
            BraintreeRSyncResponse::ErrorResponse(error_response) => Ok(Self {
                response: build_error_response(&error_response.errors, item.http_code),
                ..item.data
            }),
            BraintreeRSyncResponse::RSyncResponse(rsync_response) => {
                let edge_data = rsync_response
                    .data
                    .search
                    .refunds
                    .edges
                    .first()
                    .ok_or(errors::ConnectorError::MissingConnectorRefundID)?;
                let connector_refund_id = &edge_data.node.id;
                let response = Ok(types::RefundsResponseData {
                    connector_refund_id: connector_refund_id.to_string(),
                    refund_status: enums::RefundStatus::from(edge_data.node.status.clone()),
                });
                Ok(Self {
                    response,
                    ..item.data
                })
            }
        }
    }
}

#[derive(Default, Debug, Clone, Serialize)]
#[serde(rename_all = "camelCase")]
pub struct CreditCardData {
    number: cards::CardNumber,
    expiration_year: Secret<String>,
    expiration_month: Secret<String>,
    cvv: Secret<String>,
    cardholder_name: Secret<String>,
}

#[derive(Default, Debug, Clone, Serialize)]
#[serde(rename_all = "camelCase")]
pub struct InputData {
    credit_card: CreditCardData,
}

#[derive(Default, Debug, Clone, Serialize)]
pub struct VariableInput {
    input: InputData,
}

#[derive(Default, Debug, Clone, Serialize)]
pub struct BraintreeTokenRequest {
    query: String,
    variables: VariableInput,
}

impl TryFrom<&types::TokenizationRouterData> for BraintreeTokenRequest {
    type Error = error_stack::Report<errors::ConnectorError>;
    fn try_from(item: &types::TokenizationRouterData) -> Result<Self, Self::Error> {
        match item.request.payment_method_data.clone() {
            api::PaymentMethodData::Card(card_data) => {
                let query = "mutation  tokenizeCreditCard($input: TokenizeCreditCardInput!) { tokenizeCreditCard(input: $input) { clientMutationId paymentMethod { id } } }".to_string();
                let input = InputData {
                    credit_card: CreditCardData {
                        number: card_data.card_number,
                        expiration_year: card_data.card_exp_year,
                        expiration_month: card_data.card_exp_month,
                        cvv: card_data.card_cvc,
                        cardholder_name: card_data.card_holder_name,
                    },
                };
                Ok(Self {
                    query,
                    variables: VariableInput { input },
                })
            }
            api_models::payments::PaymentMethodData::CardRedirect(_)
            | api_models::payments::PaymentMethodData::Wallet(_)
            | api_models::payments::PaymentMethodData::PayLater(_)
            | api_models::payments::PaymentMethodData::BankRedirect(_)
            | api_models::payments::PaymentMethodData::BankDebit(_)
            | api_models::payments::PaymentMethodData::BankTransfer(_)
            | api_models::payments::PaymentMethodData::Crypto(_)
            | api_models::payments::PaymentMethodData::MandatePayment
            | api_models::payments::PaymentMethodData::Reward(_)
            | api_models::payments::PaymentMethodData::Upi(_)
            | api_models::payments::PaymentMethodData::Voucher(_)
            | api_models::payments::PaymentMethodData::GiftCard(_) => {
                Err(errors::ConnectorError::NotImplemented(
                    utils::get_unimplemented_payment_method_error_message("braintree"),
                )
                .into())
            }
        }
    }
}

#[derive(Default, Debug, Clone, Deserialize)]
pub struct TokenizePaymentMethodData {
    id: String,
}

#[derive(Default, Debug, Clone, Deserialize)]
#[serde(rename_all = "camelCase")]
pub struct TokenizeCreditCardData {
    payment_method: TokenizePaymentMethodData,
}

#[derive(Default, Debug, Clone, Deserialize)]
#[serde(rename_all = "camelCase")]
pub struct TokenizeCreditCard {
    tokenize_credit_card: TokenizeCreditCardData,
}

#[derive(Default, Debug, Clone, Deserialize)]
pub struct TokenResponse {
    data: TokenizeCreditCard,
}

#[derive(Default, Debug, Clone, Deserialize)]
pub struct ErrorResponse {
    errors: Vec<ErrorDetails>,
}

#[derive(Debug, Clone, Deserialize)]
#[serde(untagged)]
pub enum BraintreeTokenResponse {
    TokenResponse(Box<TokenResponse>),
    ErrorResponse(Box<ErrorResponse>),
}

impl<F, T>
    TryFrom<types::ResponseRouterData<F, BraintreeTokenResponse, T, types::PaymentsResponseData>>
    for types::RouterData<F, T, types::PaymentsResponseData>
{
    type Error = error_stack::Report<errors::ConnectorError>;
    fn try_from(
        item: types::ResponseRouterData<F, BraintreeTokenResponse, T, types::PaymentsResponseData>,
    ) -> Result<Self, Self::Error> {
        Ok(Self {
            response: match item.response {
                BraintreeTokenResponse::ErrorResponse(error_response) => {
                    build_error_response(error_response.errors.as_ref(), item.http_code)
                }

                BraintreeTokenResponse::TokenResponse(token_response) => {
                    Ok(types::PaymentsResponseData::TokenizationResponse {
                        token: token_response
                            .data
                            .tokenize_credit_card
                            .payment_method
                            .id
                            .clone(),
                    })
                }
            },
            ..item.data
        })
    }
}

#[derive(Default, Debug, Clone, Serialize)]
#[serde(rename_all = "camelCase")]
pub struct CaptureTransactionBody {
    amount: String,
}

#[derive(Default, Debug, Clone, Serialize)]
#[serde(rename_all = "camelCase")]
pub struct CaptureInputData {
    transaction_id: String,
    transaction: CaptureTransactionBody,
}

#[derive(Default, Debug, Clone, Serialize)]
pub struct VariableCaptureInput {
    input: CaptureInputData,
}

#[derive(Default, Debug, Clone, Serialize)]
pub struct BraintreeCaptureRequest {
    query: String,
    variables: VariableCaptureInput,
}

impl TryFrom<&types::PaymentsCaptureRouterData> for BraintreeCaptureRequest {
    type Error = error_stack::Report<errors::ConnectorError>;
    fn try_from(item: &types::PaymentsCaptureRouterData) -> Result<Self, Self::Error> {
        let query = CAPTURE_TRANSACTION_MUTATION.to_string();
        let variables = VariableCaptureInput {
            input: CaptureInputData {
                transaction_id: item.request.connector_transaction_id.clone(),
                transaction: CaptureTransactionBody {
                    amount: utils::to_currency_base_unit(
                        item.request.amount_to_capture,
                        item.request.currency,
                    )?,
                },
            },
        };
        Ok(Self { query, variables })
    }
}

#[derive(Debug, Clone, Deserialize)]
pub struct CaptureResponseTransactionBody {
    id: String,
    status: BraintreePaymentStatus,
}

#[derive(Debug, Clone, Deserialize)]
pub struct CaptureTransactionData {
    transaction: CaptureResponseTransactionBody,
}

#[derive(Debug, Clone, Deserialize)]
#[serde(rename_all = "camelCase")]
pub struct CaptureResponseData {
    capture_transaction: CaptureTransactionData,
}

#[derive(Debug, Clone, Deserialize)]
pub struct CaptureResponse {
    data: CaptureResponseData,
}

#[derive(Debug, Clone, Deserialize)]
#[serde(untagged)]
pub enum BraintreeCaptureResponse {
    CaptureResponse(Box<CaptureResponse>),
    ErrorResponse(Box<ErrorResponse>),
}

impl TryFrom<types::PaymentsCaptureResponseRouterData<BraintreeCaptureResponse>>
    for types::PaymentsCaptureRouterData
{
    type Error = error_stack::Report<errors::ConnectorError>;
    fn try_from(
        item: types::PaymentsCaptureResponseRouterData<BraintreeCaptureResponse>,
    ) -> Result<Self, Self::Error> {
        match item.response {
            BraintreeCaptureResponse::CaptureResponse(capture_data) => {
                let transaction_data = capture_data.data.capture_transaction.transaction;

                Ok(Self {
                    status: enums::AttemptStatus::from(transaction_data.status.clone()),
                    response: Ok(types::PaymentsResponseData::TransactionResponse {
                        resource_id: types::ResponseId::ConnectorTransactionId(
                            transaction_data.id.clone(),
                        ),
                        redirection_data: None,
                        mandate_reference: None,
                        connector_metadata: None,
                        network_txn_id: None,
                        connector_response_reference_id: None,
                    }),
                    ..item.data
                })
            }
            BraintreeCaptureResponse::ErrorResponse(error_data) => Ok(Self {
                response: build_error_response(&error_data.errors, item.http_code),
                ..item.data
            }),
        }
    }
}

#[derive(Debug, Serialize)]
#[serde(rename_all = "camelCase")]
pub struct CancelInputData {
    transaction_id: String,
}

#[derive(Debug, Serialize)]
pub struct VariableCancelInput {
    input: CancelInputData,
}

#[derive(Debug, Serialize)]
pub struct BraintreeCancelRequest {
    query: String,
    variables: VariableCancelInput,
}

impl TryFrom<&types::PaymentsCancelRouterData> for BraintreeCancelRequest {
    type Error = error_stack::Report<errors::ConnectorError>;
    fn try_from(item: &types::PaymentsCancelRouterData) -> Result<Self, Self::Error> {
        let query = VOID_TRANSACTION_MUTATION.to_string();
        let variables = VariableCancelInput {
            input: CancelInputData {
                transaction_id: item.request.connector_transaction_id.clone(),
            },
        };
        Ok(Self { query, variables })
    }
}

#[derive(Debug, Clone, Deserialize)]
pub struct CancelResponseTransactionBody {
    id: String,
    status: BraintreePaymentStatus,
}

#[derive(Debug, Clone, Deserialize)]
pub struct CancelTransactionData {
    reversal: CancelResponseTransactionBody,
}

#[derive(Debug, Clone, Deserialize)]
#[serde(rename_all = "camelCase")]
pub struct CancelResponseData {
    reverse_transaction: CancelTransactionData,
}

#[derive(Debug, Clone, Deserialize)]
pub struct CancelResponse {
    data: CancelResponseData,
}

#[derive(Debug, Clone, Deserialize)]
#[serde(untagged)]
pub enum BraintreeCancelResponse {
    CancelResponse(Box<CancelResponse>),
    ErrorResponse(Box<ErrorResponse>),
}

impl<F, T>
    TryFrom<types::ResponseRouterData<F, BraintreeCancelResponse, T, types::PaymentsResponseData>>
    for types::RouterData<F, T, types::PaymentsResponseData>
{
    type Error = error_stack::Report<errors::ConnectorError>;
    fn try_from(
        item: types::ResponseRouterData<F, BraintreeCancelResponse, T, types::PaymentsResponseData>,
    ) -> Result<Self, Self::Error> {
        match item.response {
            BraintreeCancelResponse::ErrorResponse(error_response) => Ok(Self {
                response: build_error_response(&error_response.errors, item.http_code),
                ..item.data
            }),
            BraintreeCancelResponse::CancelResponse(void_response) => {
                let void_data = void_response.data.reverse_transaction.reversal;

                let transaction_id = void_data.id.clone();
                Ok(Self {
                    status: enums::AttemptStatus::from(void_data.status.clone()),
                    response: Ok(types::PaymentsResponseData::TransactionResponse {
                        resource_id: types::ResponseId::ConnectorTransactionId(
                            transaction_id.to_string(),
                        ),
                        redirection_data: None,
                        mandate_reference: None,
                        connector_metadata: None,
                        network_txn_id: None,
                        connector_response_reference_id: None,
                    }),
                    ..item.data
                })
            }
        }
    }
}

#[derive(Debug, Serialize)]
pub struct BraintreePSyncRequest {
    query: String,
}

impl TryFrom<&types::PaymentsSyncRouterData> for BraintreePSyncRequest {
    type Error = error_stack::Report<errors::ConnectorError>;
    fn try_from(item: &types::PaymentsSyncRouterData) -> Result<Self, Self::Error> {
        let transaction_id = item
            .request
            .connector_transaction_id
            .get_connector_transaction_id()
            .change_context(errors::ConnectorError::MissingConnectorTransactionID)?;
        let query = format!("query {{ search {{ transactions(input: {{ id: {{is: \"{}\"}} }}, first: 1) {{ edges {{ node {{ id status createdAt amount {{ value currencyCode }} orderId }} }} }} }} }}", transaction_id);
        Ok(Self { query })
    }
}

#[derive(Debug, Clone, Deserialize)]
pub struct NodeData {
    id: String,
    status: BraintreePaymentStatus,
}

#[derive(Debug, Clone, Deserialize)]
pub struct EdgeData {
    node: NodeData,
}

#[derive(Debug, Clone, Deserialize)]
pub struct TransactionData {
    edges: Vec<EdgeData>,
}

#[derive(Debug, Clone, Deserialize)]
pub struct SearchData {
    transactions: TransactionData,
}

#[derive(Debug, Clone, Deserialize)]
pub struct PSyncResponseData {
    search: SearchData,
}

#[derive(Debug, Clone, Deserialize)]
#[serde(untagged)]
pub enum BraintreePSyncResponse {
    PSyncResponse(Box<PSyncResponse>),
    ErrorResponse(Box<ErrorResponse>),
}

#[derive(Debug, Clone, Deserialize)]
pub struct PSyncResponse {
    data: PSyncResponseData,
}

impl<F, T>
    TryFrom<types::ResponseRouterData<F, BraintreePSyncResponse, T, types::PaymentsResponseData>>
    for types::RouterData<F, T, types::PaymentsResponseData>
{
    type Error = error_stack::Report<errors::ConnectorError>;
    fn try_from(
        item: types::ResponseRouterData<F, BraintreePSyncResponse, T, types::PaymentsResponseData>,
    ) -> Result<Self, Self::Error> {
        match item.response {
            BraintreePSyncResponse::ErrorResponse(error_response) => Ok(Self {
                response: build_error_response(&error_response.errors, item.http_code),
                ..item.data
            }),
            BraintreePSyncResponse::PSyncResponse(psync_response) => {
                let edge_data = psync_response
                    .data
                    .search
                    .transactions
                    .edges
                    .first()
                    .ok_or(errors::ConnectorError::MissingConnectorTransactionID)?;
                let transaction_id = &edge_data.node.id;
                Ok(Self {
                    status: enums::AttemptStatus::from(edge_data.node.status.clone()),
                    response: Ok(types::PaymentsResponseData::TransactionResponse {
                        resource_id: types::ResponseId::ConnectorTransactionId(
                            transaction_id.to_string(),
                        ),
                        redirection_data: None,
                        mandate_reference: None,
                        connector_metadata: None,
                        network_txn_id: None,
                        connector_response_reference_id: None,
                    }),
                    ..item.data
                })
            }
        }
    }
}<|MERGE_RESOLUTION|>--- conflicted
+++ resolved
@@ -514,12 +514,6 @@
     search: RSyncSearchData,
 }
 
-<<<<<<< HEAD
-#[derive(Debug, Clone, Deserialize)]
-pub struct BraintreeRSyncResponse {
-    data: Option<RSyncResponseData>,
-    errors: Option<Vec<ErrorDetails>>,
-=======
 #[derive(Default, Debug, Clone, Deserialize)]
 pub struct RSyncResponse {
     data: RSyncResponseData,
@@ -530,7 +524,6 @@
 pub enum BraintreeRSyncResponse {
     RSyncResponse(Box<RSyncResponse>),
     ErrorResponse(Box<ErrorResponse>),
->>>>>>> e6a98c69
 }
 
 impl TryFrom<types::RefundsResponseRouterData<api::RSync, BraintreeRSyncResponse>>
