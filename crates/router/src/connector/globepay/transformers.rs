use error_stack::ResultExt;
use masking::Secret;
use serde::{Deserialize, Serialize};

use crate::{
    connector::utils::RouterData,
    consts,
    core::errors,
    types::{self, api, storage::enums},
};

#[derive(Debug, Serialize)]
pub struct GlobepayPaymentsRequest {
    price: i64,
    description: String,
    currency: enums::Currency,
    channel: GlobepayChannel,
}

#[derive(Debug, Serialize)]
pub enum GlobepayChannel {
    Alipay,
    Wechat,
}

impl TryFrom<&types::PaymentsAuthorizeRouterData> for GlobepayPaymentsRequest {
    type Error = error_stack::Report<errors::ConnectorError>;
    fn try_from(item: &types::PaymentsAuthorizeRouterData) -> Result<Self, Self::Error> {
        let channel: GlobepayChannel = match &item.request.payment_method_data {
            api::PaymentMethodData::Wallet(ref wallet_data) => match wallet_data {
                api::WalletData::AliPay(_) => GlobepayChannel::Alipay,
                api::WalletData::WeChatPay(_) => GlobepayChannel::Wechat,
                _ => Err(errors::ConnectorError::NotImplemented(
                    "Payment method".to_string(),
                ))?,
            },
            _ => Err(errors::ConnectorError::NotImplemented(
                "Payment method".to_string(),
            ))?,
        };
        let description = item.get_description()?;
        Ok(Self {
            price: item.request.amount,
            description,
            currency: item.request.currency,
            channel,
        })
    }
}

pub struct GlobepayAuthType {
    pub(super) partner_code: Secret<String>,
    pub(super) credential_code: Secret<String>,
}

impl TryFrom<&types::ConnectorAuthType> for GlobepayAuthType {
    type Error = error_stack::Report<errors::ConnectorError>;
    fn try_from(auth_type: &types::ConnectorAuthType) -> Result<Self, Self::Error> {
        match auth_type {
            types::ConnectorAuthType::BodyKey { api_key, key1 } => Ok(Self {
                partner_code: Secret::new(api_key.to_owned()),
                credential_code: Secret::new(key1.to_owned()),
            }),
            _ => Err(errors::ConnectorError::FailedToObtainAuthType.into()),
        }
    }
}

#[derive(Debug, Deserialize)]
#[serde(rename_all = "SCREAMING_SNAKE_CASE")]
pub enum GlobepayPaymentStatus {
    Success,
    Exists,
}

impl From<GlobepayPaymentStatus> for enums::AttemptStatus {
    fn from(item: GlobepayPaymentStatus) -> Self {
        match item {
            GlobepayPaymentStatus::Success => Self::AuthenticationPending, // this connector only have redirection flows so "Success" is mapped to authenticatoin pending ,ref = "https://pay.globepay.co/docs/en/#api-QRCode-NewQRCode"
            GlobepayPaymentStatus::Exists => Self::Failure,
        }
    }
}

#[derive(Debug, Deserialize, Serialize)]
pub struct GlobepayConnectorMetadata {
    image_data_url: url::Url,
}

#[derive(Debug, Deserialize)]
pub struct GlobepayPaymentsResponse {
    result_code: Option<GlobepayPaymentStatus>,
    order_id: Option<String>,
    qrcode_img: Option<url::Url>,
    return_code: GlobepayReturnCode, //Execution result
    return_msg: Option<String>,
}

#[derive(Debug, Deserialize, PartialEq, strum::Display)]
#[serde(rename_all = "SCREAMING_SNAKE_CASE")]
pub enum GlobepayReturnCode {
    Success,
    OrderNotExist,
    OrderMismatch,
    Systemerror,
    InvalidShortId,
    SignTimeout,
    InvalidSign,
    ParamInvalid,
    NotPermitted,
    InvalidChannel,
    DuplicateOrderId,
}

impl<F, T>
    TryFrom<types::ResponseRouterData<F, GlobepayPaymentsResponse, T, types::PaymentsResponseData>>
    for types::RouterData<F, T, types::PaymentsResponseData>
{
    type Error = error_stack::Report<errors::ConnectorError>;
    fn try_from(
        item: types::ResponseRouterData<
            F,
            GlobepayPaymentsResponse,
            T,
            types::PaymentsResponseData,
        >,
    ) -> Result<Self, Self::Error> {
<<<<<<< HEAD
        if item.response.return_code == GlobepayReturnCode::Success {
            let globepay_metadata = GlobepayConnectorMetadata {
                image_data_url: item
                    .response
                    .qrcode_img
                    .ok_or(errors::ConnectorError::ResponseHandlingFailed)?,
            };
            let connector_metadata = Some(common_utils::ext_traits::Encode::<
                GlobepayConnectorMetadata,
            >::encode_to_value(&globepay_metadata))
            .transpose()
            .change_context(errors::ConnectorError::ResponseHandlingFailed)?;
            let globepay_status = item
                .response
                .result_code
                .ok_or(errors::ConnectorError::ResponseHandlingFailed)?;

            Ok(Self {
                status: enums::AttemptStatus::from(globepay_status),
                response: Ok(types::PaymentsResponseData::TransactionResponse {
                    resource_id: types::ResponseId::ConnectorTransactionId(
                        item.response
                            .order_id
                            .ok_or(errors::ConnectorError::ResponseHandlingFailed)?,
                    ),
                    redirection_data: None,
                    mandate_reference: None,
                    connector_metadata,
                    network_txn_id: None,
                }),
                ..item.data
            })
        } else {
            Ok(Self {
                status: enums::AttemptStatus::Failure, //As this connector gives 200 in failed scenarios . if return_code is not success status is mapped to failure. ref = "https://pay.globepay.co/docs/en/#api-QRCode-NewQRCode"
                response: Err(get_error_response(
                    item.response.return_code,
                    item.response.return_msg,
                    item.http_code,
                )),
                ..item.data
            })
        }
    }
}

#[derive(Debug, Deserialize)]
pub struct GlobepaySyncResponse {
    pub result_code: Option<GlobepayPaymentPsyncStatus>,
    pub order_id: Option<String>,
    pub return_code: GlobepayReturnCode,
    pub return_msg: Option<String>,
}

#[derive(Debug, Deserialize)]
#[serde(rename_all = "SCREAMING_SNAKE_CASE")]
pub enum GlobepayPaymentPsyncStatus {
    Paying,
    CreateFail,
    Closed,
    PayFail,
    PaySuccess,
}

impl From<GlobepayPaymentPsyncStatus> for enums::AttemptStatus {
    fn from(item: GlobepayPaymentPsyncStatus) -> Self {
        match item {
            GlobepayPaymentPsyncStatus::PaySuccess => Self::Charged,
            GlobepayPaymentPsyncStatus::PayFail
            | GlobepayPaymentPsyncStatus::CreateFail
            | GlobepayPaymentPsyncStatus::Closed => Self::Failure,
            GlobepayPaymentPsyncStatus::Paying => Self::AuthenticationPending,
        }
    }
}

impl<F, T>
    TryFrom<types::ResponseRouterData<F, GlobepaySyncResponse, T, types::PaymentsResponseData>>
    for types::RouterData<F, T, types::PaymentsResponseData>
{
    type Error = error_stack::Report<errors::ConnectorError>;
    fn try_from(
        item: types::ResponseRouterData<F, GlobepaySyncResponse, T, types::PaymentsResponseData>,
    ) -> Result<Self, Self::Error> {
        if item.response.return_code == GlobepayReturnCode::Success {
            let globepay_status = item
                .response
                .result_code
                .ok_or(errors::ConnectorError::ResponseHandlingFailed)?;
            let globepay_id = item
                .response
                .order_id
                .ok_or(errors::ConnectorError::ResponseHandlingFailed)?;
            Ok(Self {
                status: enums::AttemptStatus::from(globepay_status),
                response: Ok(types::PaymentsResponseData::TransactionResponse {
                    resource_id: types::ResponseId::ConnectorTransactionId(globepay_id),
                    redirection_data: None,
                    mandate_reference: None,
                    connector_metadata: None,
                    network_txn_id: None,
                }),
                ..item.data
            })
        } else {
            Ok(Self {
                status: enums::AttemptStatus::Failure, //As this connector gives 200 in failed scenarios . if return_code is not success status is mapped to failure. ref = "https://pay.globepay.co/docs/en/#api-QRCode-NewQRCode"
                response: Err(get_error_response(
                    item.response.return_code,
                    item.response.return_msg,
                    item.http_code,
                )),
                ..item.data
            })
        }
    }
}

fn get_error_response(
    return_code: GlobepayReturnCode,
    return_msg: Option<String>,
    status_code: u16,
) -> types::ErrorResponse {
    types::ErrorResponse {
        code: return_code.to_string(),
        message: consts::NO_ERROR_MESSAGE.to_string(),
        reason: return_msg,
        status_code,
=======
        Ok(Self {
            status: enums::AttemptStatus::from(item.response.status),
            response: Ok(types::PaymentsResponseData::TransactionResponse {
                resource_id: types::ResponseId::ConnectorTransactionId(item.response.id),
                redirection_data: None,
                mandate_reference: None,
                connector_metadata: None,
                network_txn_id: None,
                connector_response_reference_id: None,
            }),
            ..item.data
        })
>>>>>>> f48d6c4a
    }
}

#[derive(Debug, Serialize)]
pub struct GlobepayRefundRequest {
    pub amount: i64,
}

impl<F> TryFrom<&types::RefundsRouterData<F>> for GlobepayRefundRequest {
    type Error = error_stack::Report<errors::ConnectorError>;
    fn try_from(item: &types::RefundsRouterData<F>) -> Result<Self, Self::Error> {
        Ok(Self {
            amount: item.request.refund_amount,
        })
    }
}

#[allow(dead_code)]
#[derive(Debug, Serialize, Default, Deserialize, Clone)]
pub enum RefundStatus {
    Succeeded,
    Failed,
    #[default]
    Processing,
}

impl From<RefundStatus> for enums::RefundStatus {
    fn from(item: RefundStatus) -> Self {
        match item {
            RefundStatus::Succeeded => Self::Success,
            RefundStatus::Failed => Self::Failure,
            RefundStatus::Processing => Self::Pending,
        }
    }
}

#[derive(Default, Debug, Clone, Serialize, Deserialize)]
pub struct RefundResponse {
    id: String,
    status: RefundStatus,
}

impl TryFrom<types::RefundsResponseRouterData<api::Execute, RefundResponse>>
    for types::RefundsRouterData<api::Execute>
{
    type Error = error_stack::Report<errors::ConnectorError>;
    fn try_from(
        item: types::RefundsResponseRouterData<api::Execute, RefundResponse>,
    ) -> Result<Self, Self::Error> {
        Ok(Self {
            response: Ok(types::RefundsResponseData {
                connector_refund_id: item.response.id.to_string(),
                refund_status: enums::RefundStatus::from(item.response.status),
            }),
            ..item.data
        })
    }
}

impl TryFrom<types::RefundsResponseRouterData<api::RSync, RefundResponse>>
    for types::RefundsRouterData<api::RSync>
{
    type Error = error_stack::Report<errors::ConnectorError>;
    fn try_from(
        item: types::RefundsResponseRouterData<api::RSync, RefundResponse>,
    ) -> Result<Self, Self::Error> {
        Ok(Self {
            response: Ok(types::RefundsResponseData {
                connector_refund_id: item.response.id.to_string(),
                refund_status: enums::RefundStatus::from(item.response.status),
            }),
            ..item.data
        })
    }
}

#[derive(Debug, Deserialize)]
pub struct GlobepayErrorResponse {
    pub return_msg: String,
    pub return_code: GlobepayReturnCode,
    pub message: String,
}<|MERGE_RESOLUTION|>--- conflicted
+++ resolved
@@ -125,7 +125,6 @@
             types::PaymentsResponseData,
         >,
     ) -> Result<Self, Self::Error> {
-<<<<<<< HEAD
         if item.response.return_code == GlobepayReturnCode::Success {
             let globepay_metadata = GlobepayConnectorMetadata {
                 image_data_url: item
@@ -155,6 +154,7 @@
                     mandate_reference: None,
                     connector_metadata,
                     network_txn_id: None,
+                    connector_response_reference_id: None,
                 }),
                 ..item.data
             })
@@ -227,6 +227,7 @@
                     mandate_reference: None,
                     connector_metadata: None,
                     network_txn_id: None,
+                    connector_response_reference_id: None,
                 }),
                 ..item.data
             })
@@ -254,20 +255,6 @@
         message: consts::NO_ERROR_MESSAGE.to_string(),
         reason: return_msg,
         status_code,
-=======
-        Ok(Self {
-            status: enums::AttemptStatus::from(item.response.status),
-            response: Ok(types::PaymentsResponseData::TransactionResponse {
-                resource_id: types::ResponseId::ConnectorTransactionId(item.response.id),
-                redirection_data: None,
-                mandate_reference: None,
-                connector_metadata: None,
-                network_txn_id: None,
-                connector_response_reference_id: None,
-            }),
-            ..item.data
-        })
->>>>>>> f48d6c4a
     }
 }
 
