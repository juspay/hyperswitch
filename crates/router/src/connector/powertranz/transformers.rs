use api_models::payments::{Address, Card};
use common_utils::pii::Email;
use diesel_models::enums::RefundStatus;
use masking::{ExposeInterface, Secret};
use serde::{Deserialize, Serialize};
use uuid::Uuid;

use crate::{
    connector::utils::{self, CardData},
    consts,
    core::errors,
    types::{self, api, storage::enums, transformers::ForeignFrom},
};

#[derive(Debug, Serialize)]
#[serde(rename_all = "PascalCase")]
pub struct PowertranzPaymentsRequest {
    transaction_identifier: String,
    total_amount: f64,
    currency_code: String,
    three_d_secure: bool,
    source: Source,
    order_identifier: String,
    billing_address: Option<PowertranzAddressDetails>,
    shipping_address: Option<PowertranzAddressDetails>,
}

#[derive(Debug, Serialize)]
#[serde(untagged)]
pub enum Source {
    Card(PowertranzCard),
}

#[derive(Debug, Serialize)]
#[serde(rename_all = "PascalCase")]
pub struct PowertranzCard {
    cardholder_name: Secret<String>,
    card_pan: cards::CardNumber,
    card_expiration: Secret<String>,
    card_cvv: Secret<String>,
}

#[derive(Debug, Serialize)]
#[serde(rename_all = "PascalCase")]
pub struct PowertranzAddressDetails {
    first_name: Option<Secret<String>>,
    last_name: Option<Secret<String>>,
    line1: Option<Secret<String>>,
    line2: Option<Secret<String>>,
    city: Option<String>,
    country: Option<enums::CountryAlpha2>,
    state: Option<Secret<String>>,
    postal_code: Option<Secret<String>>,
    email_address: Option<Email>,
    phone_number: Option<Secret<String>>,
}

impl TryFrom<&types::PaymentsAuthorizeRouterData> for PowertranzPaymentsRequest {
    type Error = error_stack::Report<errors::ConnectorError>;
    fn try_from(item: &types::PaymentsAuthorizeRouterData) -> Result<Self, Self::Error> {
        let source = match item.request.payment_method_data.clone() {
            api::PaymentMethodData::Card(card) => Ok(Source::from(&card)),
            _ => Err(errors::ConnectorError::NotImplemented(
                "Payment method".to_string(),
            )),
        }?;
        let billing_address = get_address_details(&item.address.billing, &item.request.email);
        let shipping_address = get_address_details(&item.address.shipping, &item.request.email);
        Ok(Self {
            transaction_identifier: Uuid::new_v4().to_string(),
            total_amount: utils::to_currency_base_unit_asf64(
                item.request.amount,
                item.request.currency,
            )?,
            currency_code: diesel_models::enums::Currency::iso_4217(&item.request.currency)
                .to_string(),
            three_d_secure: false,
            source,
            order_identifier: item.payment_id.clone(),
            billing_address,
            shipping_address,
        })
    }
}

fn get_address_details(
    address: &Option<Address>,
    email: &Option<Email>,
) -> Option<PowertranzAddressDetails> {
    let phone_number = address
        .as_ref()
        .and_then(|address| address.phone.as_ref())
        .and_then(|phone| {
            phone.number.as_ref().and_then(|number| {
                phone.country_code.as_ref().map(|country_code| {
                    Secret::new(format!("{}{}", country_code, number.clone().expose()))
                })
            })
        });

    address
        .as_ref()
        .and_then(|address| address.address.as_ref())
        .map(|address_details| PowertranzAddressDetails {
            first_name: address_details.first_name.clone(),
            last_name: address_details.last_name.clone(),
            line1: address_details.line1.clone(),
            line2: address_details.line2.clone(),
            city: address_details.city.clone(),
            country: address_details.country,
            state: address_details.state.clone(),
            postal_code: address_details.zip.clone(),
            email_address: email.clone(),
            phone_number,
        })
}

impl From<&Card> for Source {
    fn from(card: &Card) -> Self {
        let card = PowertranzCard {
            cardholder_name: card.card_holder_name.clone(),
            card_pan: card.card_number.clone(),
            card_expiration: card.get_expiry_date_as_yymm(),
            card_cvv: card.card_cvc.clone(),
        };
        Self::Card(card)
    }
}

// Auth Struct
pub struct PowertranzAuthType {
    pub(super) power_tranz_id: Secret<String>,
    pub(super) power_tranz_password: Secret<String>,
}

impl TryFrom<&types::ConnectorAuthType> for PowertranzAuthType {
    type Error = error_stack::Report<errors::ConnectorError>;
    fn try_from(auth_type: &types::ConnectorAuthType) -> Result<Self, Self::Error> {
        match auth_type {
<<<<<<< HEAD
            types::ConnectorAuthType::HeaderKey { api_key } => Ok(Self {
                api_key: api_key.to_owned(),
=======
            types::ConnectorAuthType::BodyKey { api_key, key1 } => Ok(Self {
                power_tranz_id: Secret::new(key1.to_string()),
                power_tranz_password: Secret::new(api_key.to_string()),
>>>>>>> 3b942c2b
            }),
            _ => Err(errors::ConnectorError::FailedToObtainAuthType.into()),
        }
    }
}

// Common struct used in Payment, Capture, Void, Refund
#[derive(Debug, Deserialize)]
#[serde(rename_all = "PascalCase")]
pub struct PowertranzBaseResponse {
    transaction_type: u8,
    approved: bool,
    transaction_identifier: String,
    original_trxn_identifier: Option<String>,
    errors: Option<Vec<Error>>,
}

impl ForeignFrom<(u8, bool)> for enums::AttemptStatus {
    fn foreign_from((transaction_type, approved): (u8, bool)) -> Self {
        match transaction_type {
            // Auth
            1 => match approved {
                true => Self::Authorized,
                false => Self::Failure,
            },
            // Sale or Capture
            2 | 3 => match approved {
                true => Self::Charged,
                false => Self::Failure,
            },
            // Void
            4 => match approved {
                true => Self::Voided,
                false => Self::VoidFailed,
            },
            // Refund
            5 => match approved {
                true => Self::AutoRefunded,
                false => Self::Failure,
            },
            // Risk Management
            _ => match approved {
                true => Self::Pending,
                false => Self::Failure,
            },
        }
    }
}

impl<F, T>
    TryFrom<types::ResponseRouterData<F, PowertranzBaseResponse, T, types::PaymentsResponseData>>
    for types::RouterData<F, T, types::PaymentsResponseData>
{
    type Error = error_stack::Report<errors::ConnectorError>;
    fn try_from(
        item: types::ResponseRouterData<F, PowertranzBaseResponse, T, types::PaymentsResponseData>,
    ) -> Result<Self, Self::Error> {
        let error_response = build_error_response(&item.response, item.http_code);
        // original_trxn_identifier will be present only in capture and void
        let connector_transaction_id = item
            .response
            .original_trxn_identifier
            .unwrap_or(item.response.transaction_identifier);
        let response = error_response.map_or(
            Ok(types::PaymentsResponseData::TransactionResponse {
                resource_id: types::ResponseId::ConnectorTransactionId(connector_transaction_id),
                redirection_data: None,
                mandate_reference: None,
                connector_metadata: None,
                network_txn_id: None,
                connector_response_reference_id: None,
            }),
            Err,
        );
        Ok(Self {
            status: enums::AttemptStatus::foreign_from((
                item.response.transaction_type,
                item.response.approved,
            )),
            response,
            ..item.data
        })
    }
}

// Type definition for Capture, Void, Refund Request
#[derive(Default, Debug, Serialize)]
#[serde(rename_all = "PascalCase")]
pub struct PowertranzBaseRequest {
    transaction_identifier: String,
    total_amount: Option<f64>,
    refund: Option<bool>,
}

impl TryFrom<&types::PaymentsCancelData> for PowertranzBaseRequest {
    type Error = error_stack::Report<errors::ConnectorError>;
    fn try_from(item: &types::PaymentsCancelData) -> Result<Self, Self::Error> {
        Ok(Self {
            transaction_identifier: item.connector_transaction_id.clone(),
            total_amount: None,
            refund: None,
        })
    }
}

impl TryFrom<&types::PaymentsCaptureData> for PowertranzBaseRequest {
    type Error = error_stack::Report<errors::ConnectorError>;
    fn try_from(item: &types::PaymentsCaptureData) -> Result<Self, Self::Error> {
        let total_amount = Some(utils::to_currency_base_unit_asf64(
            item.amount_to_capture,
            item.currency,
        )?);
        Ok(Self {
            transaction_identifier: item.connector_transaction_id.clone(),
            total_amount,
            refund: None,
        })
    }
}

impl<F> TryFrom<&types::RefundsRouterData<F>> for PowertranzBaseRequest {
    type Error = error_stack::Report<errors::ConnectorError>;
    fn try_from(item: &types::RefundsRouterData<F>) -> Result<Self, Self::Error> {
        let total_amount = Some(utils::to_currency_base_unit_asf64(
            item.request.refund_amount,
            item.request.currency,
        )?);
        Ok(Self {
            transaction_identifier: item.request.connector_transaction_id.clone(),
            total_amount,
            refund: Some(true),
        })
    }
}

impl TryFrom<types::RefundsResponseRouterData<api::Execute, PowertranzBaseResponse>>
    for types::RefundsRouterData<api::Execute>
{
    type Error = error_stack::Report<errors::ConnectorError>;
    fn try_from(
        item: types::RefundsResponseRouterData<api::Execute, PowertranzBaseResponse>,
    ) -> Result<Self, Self::Error> {
        let error_response = build_error_response(&item.response, item.http_code);
        let response = error_response.map_or(
            Ok(types::RefundsResponseData {
                connector_refund_id: item.response.transaction_identifier.to_string(),
                refund_status: match item.response.approved {
                    true => RefundStatus::Success,
                    false => RefundStatus::Failure,
                },
            }),
            Err,
        );
        Ok(Self {
            response,
            ..item.data
        })
    }
}

fn build_error_response(
    item: &PowertranzBaseResponse,
    status_code: u16,
) -> Option<types::ErrorResponse> {
    item.errors.as_ref().map(|errors| {
        let first_error = errors.first();
        let code = first_error.map(|error| error.code.clone());
        let message = first_error.map(|error| error.message.clone());

        types::ErrorResponse {
            status_code,
            code: code.unwrap_or_else(|| consts::NO_ERROR_CODE.to_string()),
            message: message.unwrap_or_else(|| consts::NO_ERROR_MESSAGE.to_string()),
            reason: Some(
                errors
                    .iter()
                    .map(|error| format!("{} : {}", error.code, error.message))
                    .collect::<Vec<_>>()
                    .join(", "),
            ),
        }
    })
}

#[derive(Debug, Deserialize)]
#[serde(rename_all = "PascalCase")]
pub struct PowertranzErrorResponse {
    pub errors: Vec<Error>,
}

#[derive(Debug, Deserialize)]
#[serde(rename_all = "PascalCase")]
pub struct Error {
    pub code: String,
    pub message: String,
}<|MERGE_RESOLUTION|>--- conflicted
+++ resolved
@@ -137,14 +137,9 @@
     type Error = error_stack::Report<errors::ConnectorError>;
     fn try_from(auth_type: &types::ConnectorAuthType) -> Result<Self, Self::Error> {
         match auth_type {
-<<<<<<< HEAD
-            types::ConnectorAuthType::HeaderKey { api_key } => Ok(Self {
-                api_key: api_key.to_owned(),
-=======
             types::ConnectorAuthType::BodyKey { api_key, key1 } => Ok(Self {
-                power_tranz_id: Secret::new(key1.to_string()),
-                power_tranz_password: Secret::new(api_key.to_string()),
->>>>>>> 3b942c2b
+                power_tranz_id: key1.to_owned(),
+                power_tranz_password: api_key.to_owned(),
             }),
             _ => Err(errors::ConnectorError::FailedToObtainAuthType.into()),
         }
