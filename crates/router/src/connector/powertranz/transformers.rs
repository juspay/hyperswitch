use common_utils::pii::{Email, IpAddress};
use diesel_models::enums::RefundStatus;
use masking::{ExposeInterface, Secret};
use serde::{Deserialize, Serialize};
use uuid::Uuid;

use crate::{
    connector::utils::{self, CardData, PaymentsAuthorizeRequestData},
    consts,
    core::errors,
    services,
    types::{self, api, domain, storage::enums, transformers::ForeignFrom},
};

const ISO_SUCCESS_CODES: [&str; 7] = ["00", "3D0", "3D1", "HP0", "TK0", "SP4", "FC0"];

#[derive(Debug, Serialize)]
#[serde(rename_all = "PascalCase")]
pub struct PowertranzPaymentsRequest {
    transaction_identifier: String,
    total_amount: f64,
    currency_code: String,
    three_d_secure: bool,
    source: Source,
    order_identifier: String,
    // billing and shipping are optional fields and requires state in iso codes, hence commenting it
    // can be added later if we have iso code for state
    // billing_address: Option<PowertranzAddressDetails>,
    // shipping_address: Option<PowertranzAddressDetails>,
    extended_data: Option<ExtendedData>,
}

#[derive(Debug, Serialize)]
#[serde(rename_all = "PascalCase")]
pub struct ExtendedData {
    three_d_secure: ThreeDSecure,
    merchant_response_url: String,
    browser_info: BrowserInfo,
}

#[derive(Debug, Serialize)]
#[serde(rename_all = "PascalCase")]
pub struct BrowserInfo {
    java_enabled: Option<bool>,
    javascript_enabled: Option<bool>,
    accept_header: Option<String>,
    language: Option<String>,
    screen_height: Option<String>,
    screen_width: Option<String>,
    time_zone: Option<String>,
    user_agent: Option<String>,
    i_p: Option<Secret<String, IpAddress>>,
    color_depth: Option<String>,
}

#[derive(Debug, Serialize)]
#[serde(rename_all = "PascalCase")]
pub struct ThreeDSecure {
    challenge_window_size: u8,
}

#[derive(Debug, Serialize)]
#[serde(untagged)]
pub enum Source {
    Card(PowertranzCard),
}

#[derive(Debug, Serialize)]
#[serde(rename_all = "PascalCase")]
pub struct PowertranzCard {
    cardholder_name: Secret<String>,
    card_pan: cards::CardNumber,
    card_expiration: Secret<String>,
    card_cvv: Secret<String>,
}

#[derive(Debug, Serialize)]
#[serde(rename_all = "PascalCase")]
pub struct PowertranzAddressDetails {
    first_name: Option<Secret<String>>,
    last_name: Option<Secret<String>>,
    line1: Option<Secret<String>>,
    line2: Option<Secret<String>>,
    city: Option<String>,
    country: Option<enums::CountryAlpha2>,
    state: Option<Secret<String>>,
    postal_code: Option<Secret<String>>,
    email_address: Option<Email>,
    phone_number: Option<Secret<String>>,
}

#[derive(Debug, Deserialize)]
#[serde(rename_all = "PascalCase")]
pub struct RedirectResponsePayload {
    pub spi_token: Secret<String>,
}

impl TryFrom<&types::PaymentsAuthorizeRouterData> for PowertranzPaymentsRequest {
    type Error = error_stack::Report<errors::ConnectorError>;
    fn try_from(item: &types::PaymentsAuthorizeRouterData) -> Result<Self, Self::Error> {
        let source = match item.request.payment_method_data.clone() {
            domain::PaymentMethodData::Card(card) => Source::try_from(&card),
            domain::PaymentMethodData::Wallet(_)
            | domain::PaymentMethodData::CardRedirect(_)
            | domain::PaymentMethodData::PayLater(_)
            | domain::PaymentMethodData::BankRedirect(_)
            | domain::PaymentMethodData::BankDebit(_)
            | domain::PaymentMethodData::BankTransfer(_)
            | domain::PaymentMethodData::Crypto(_)
            | domain::PaymentMethodData::MandatePayment
            | domain::PaymentMethodData::Reward
            | domain::PaymentMethodData::Upi(_)
            | domain::PaymentMethodData::Voucher(_)
            | domain::PaymentMethodData::GiftCard(_)
            | domain::PaymentMethodData::CardToken(_) => {
                Err(errors::ConnectorError::NotSupported {
                    message: utils::SELECTED_PAYMENT_METHOD.to_string(),
                    connector: "powertranz",
<<<<<<< HEAD
                })
                .into_report()
=======
                }
                .into())
>>>>>>> 4051cbb4
            }
        }?;
        // let billing_address = get_address_details(&item.address.billing, &item.request.email);
        // let shipping_address = get_address_details(&item.address.shipping, &item.request.email);
        let (three_d_secure, extended_data) = match item.auth_type {
            diesel_models::enums::AuthenticationType::ThreeDs => {
                (true, Some(ExtendedData::try_from(item)?))
            }
            diesel_models::enums::AuthenticationType::NoThreeDs => (false, None),
        };
        Ok(Self {
            transaction_identifier: Uuid::new_v4().to_string(),
            total_amount: utils::to_currency_base_unit_asf64(
                item.request.amount,
                item.request.currency,
            )?,
            currency_code: diesel_models::enums::Currency::iso_4217(&item.request.currency)
                .to_string(),
            three_d_secure,
            source,
            order_identifier: item.connector_request_reference_id.clone(),
            // billing_address,
            // shipping_address,
            extended_data,
        })
    }
}

impl TryFrom<&types::PaymentsAuthorizeRouterData> for ExtendedData {
    type Error = error_stack::Report<errors::ConnectorError>;
    fn try_from(item: &types::PaymentsAuthorizeRouterData) -> Result<Self, Self::Error> {
        Ok(Self {
            three_d_secure: ThreeDSecure {
                // Merchants preferred sized of challenge window presented to cardholder.
                // 5 maps to 100% of challenge window size
                challenge_window_size: 5,
            },
            merchant_response_url: item.request.get_complete_authorize_url()?,
            browser_info: BrowserInfo::try_from(&item.request.get_browser_info()?)?,
        })
    }
}

impl TryFrom<&types::BrowserInformation> for BrowserInfo {
    type Error = error_stack::Report<errors::ConnectorError>;
    fn try_from(item: &types::BrowserInformation) -> Result<Self, Self::Error> {
        Ok(Self {
            java_enabled: item.java_enabled,
            javascript_enabled: item.java_script_enabled,
            accept_header: item.accept_header.clone(),
            language: item.language.clone(),
            screen_height: item.screen_height.map(|height| height.to_string()),
            screen_width: item.screen_width.map(|width| width.to_string()),
            time_zone: item.time_zone.map(|zone| zone.to_string()),
            user_agent: item.user_agent.clone(),
            i_p: item
                .ip_address
                .map(|ip_address| Secret::new(ip_address.to_string())),
            color_depth: item.color_depth.map(|depth| depth.to_string()),
        })
    }
}

/*fn get_address_details(
    address: &Option<Address>,
    email: &Option<Email>,
) -> Option<PowertranzAddressDetails> {
    let phone_number = address
        .as_ref()
        .and_then(|address| address.phone.as_ref())
        .and_then(|phone| {
            phone.number.as_ref().and_then(|number| {
                phone.country_code.as_ref().map(|country_code| {
                    Secret::new(format!("{}{}", country_code, number.clone().expose()))
                })
            })
        });

    address
        .as_ref()
        .and_then(|address| address.address.as_ref())
        .map(|address_details| PowertranzAddressDetails {
            first_name: address_details.first_name.clone(),
            last_name: address_details.last_name.clone(),
            line1: address_details.line1.clone(),
            line2: address_details.line2.clone(),
            city: address_details.city.clone(),
            country: address_details.country,
            state: address_details.state.clone(),
            postal_code: address_details.zip.clone(),
            email_address: email.clone(),
            phone_number,
        })
}*/

impl TryFrom<&domain::Card> for Source {
    type Error = error_stack::Report<errors::ConnectorError>;
    fn try_from(card: &domain::Card) -> Result<Self, Self::Error> {
        let card = PowertranzCard {
            cardholder_name: card
                .card_holder_name
                .clone()
                .unwrap_or(Secret::new("".to_string())),
            card_pan: card.card_number.clone(),
            card_expiration: card.get_expiry_date_as_yymm()?,
            card_cvv: card.card_cvc.clone(),
        };
        Ok(Self::Card(card))
    }
}

// Auth Struct
pub struct PowertranzAuthType {
    pub(super) power_tranz_id: Secret<String>,
    pub(super) power_tranz_password: Secret<String>,
}

impl TryFrom<&types::ConnectorAuthType> for PowertranzAuthType {
    type Error = error_stack::Report<errors::ConnectorError>;
    fn try_from(auth_type: &types::ConnectorAuthType) -> Result<Self, Self::Error> {
        match auth_type {
            types::ConnectorAuthType::BodyKey { api_key, key1 } => Ok(Self {
                power_tranz_id: key1.to_owned(),
                power_tranz_password: api_key.to_owned(),
            }),
            _ => Err(errors::ConnectorError::FailedToObtainAuthType.into()),
        }
    }
}

// Common struct used in Payment, Capture, Void, Refund
#[derive(Debug, Deserialize, Serialize)]
#[serde(rename_all = "PascalCase")]
pub struct PowertranzBaseResponse {
    transaction_type: u8,
    approved: bool,
    transaction_identifier: String,
    original_trxn_identifier: Option<String>,
    errors: Option<Vec<Error>>,
    iso_response_code: String,
    redirect_data: Option<Secret<String>>,
    response_message: String,
    order_identifier: String,
}

impl ForeignFrom<(u8, bool, bool)> for enums::AttemptStatus {
    fn foreign_from((transaction_type, approved, is_3ds): (u8, bool, bool)) -> Self {
        match transaction_type {
            // Auth
            1 => match approved {
                true => Self::Authorized,
                false => match is_3ds {
                    true => Self::AuthenticationPending,
                    false => Self::Failure,
                },
            },
            // Sale
            2 => match approved {
                true => Self::Charged,
                false => match is_3ds {
                    true => Self::AuthenticationPending,
                    false => Self::Failure,
                },
            },
            // Capture
            3 => match approved {
                true => Self::Charged,
                false => Self::Failure,
            },
            // Void
            4 => match approved {
                true => Self::Voided,
                false => Self::VoidFailed,
            },
            // Refund
            5 => match approved {
                true => Self::AutoRefunded,
                false => Self::Failure,
            },
            // Risk Management
            _ => match approved {
                true => Self::Pending,
                false => Self::Failure,
            },
        }
    }
}

impl<F, T>
    TryFrom<types::ResponseRouterData<F, PowertranzBaseResponse, T, types::PaymentsResponseData>>
    for types::RouterData<F, T, types::PaymentsResponseData>
{
    type Error = error_stack::Report<errors::ConnectorError>;
    fn try_from(
        item: types::ResponseRouterData<F, PowertranzBaseResponse, T, types::PaymentsResponseData>,
    ) -> Result<Self, Self::Error> {
        let error_response = build_error_response(&item.response, item.http_code);
        // original_trxn_identifier will be present only in capture and void
        let connector_transaction_id = item
            .response
            .original_trxn_identifier
            .unwrap_or(item.response.transaction_identifier.clone());
        let redirection_data =
            item.response
                .redirect_data
                .map(|redirect_data| services::RedirectForm::Html {
                    html_data: redirect_data.expose(),
                });
        let response = error_response.map_or(
            Ok(types::PaymentsResponseData::TransactionResponse {
                resource_id: types::ResponseId::ConnectorTransactionId(connector_transaction_id),
                redirection_data,
                mandate_reference: None,
                connector_metadata: None,
                network_txn_id: None,
                connector_response_reference_id: Some(item.response.order_identifier),
                incremental_authorization_allowed: None,
            }),
            Err,
        );
        Ok(Self {
            status: enums::AttemptStatus::foreign_from((
                item.response.transaction_type,
                item.response.approved,
                is_3ds_payment(item.response.iso_response_code),
            )),
            response,
            ..item.data
        })
    }
}

fn is_3ds_payment(response_code: String) -> bool {
    matches!(response_code.as_str(), "SP4")
}

// Type definition for Capture, Void, Refund Request
#[derive(Default, Debug, Serialize)]
#[serde(rename_all = "PascalCase")]
pub struct PowertranzBaseRequest {
    transaction_identifier: String,
    total_amount: Option<f64>,
    refund: Option<bool>,
}

impl TryFrom<&types::PaymentsCancelData> for PowertranzBaseRequest {
    type Error = error_stack::Report<errors::ConnectorError>;
    fn try_from(item: &types::PaymentsCancelData) -> Result<Self, Self::Error> {
        Ok(Self {
            transaction_identifier: item.connector_transaction_id.clone(),
            total_amount: None,
            refund: None,
        })
    }
}

impl TryFrom<&types::PaymentsCaptureData> for PowertranzBaseRequest {
    type Error = error_stack::Report<errors::ConnectorError>;
    fn try_from(item: &types::PaymentsCaptureData) -> Result<Self, Self::Error> {
        let total_amount = Some(utils::to_currency_base_unit_asf64(
            item.amount_to_capture,
            item.currency,
        )?);
        Ok(Self {
            transaction_identifier: item.connector_transaction_id.clone(),
            total_amount,
            refund: None,
        })
    }
}

impl<F> TryFrom<&types::RefundsRouterData<F>> for PowertranzBaseRequest {
    type Error = error_stack::Report<errors::ConnectorError>;
    fn try_from(item: &types::RefundsRouterData<F>) -> Result<Self, Self::Error> {
        let total_amount = Some(utils::to_currency_base_unit_asf64(
            item.request.refund_amount,
            item.request.currency,
        )?);
        Ok(Self {
            transaction_identifier: item.request.connector_transaction_id.clone(),
            total_amount,
            refund: Some(true),
        })
    }
}

impl TryFrom<types::RefundsResponseRouterData<api::Execute, PowertranzBaseResponse>>
    for types::RefundsRouterData<api::Execute>
{
    type Error = error_stack::Report<errors::ConnectorError>;
    fn try_from(
        item: types::RefundsResponseRouterData<api::Execute, PowertranzBaseResponse>,
    ) -> Result<Self, Self::Error> {
        let error_response = build_error_response(&item.response, item.http_code);
        let response = error_response.map_or(
            Ok(types::RefundsResponseData {
                connector_refund_id: item.response.transaction_identifier.to_string(),
                refund_status: match item.response.approved {
                    true => RefundStatus::Success,
                    false => RefundStatus::Failure,
                },
            }),
            Err,
        );
        Ok(Self {
            response,
            ..item.data
        })
    }
}

fn build_error_response(
    item: &PowertranzBaseResponse,
    status_code: u16,
) -> Option<types::ErrorResponse> {
    // errors object has highest precedence to get error message and code
    let error_response = if item.errors.is_some() {
        item.errors.as_ref().map(|errors| {
            let first_error = errors.first();
            let code = first_error.map(|error| error.code.clone());
            let message = first_error.map(|error| error.message.clone());

            types::ErrorResponse {
                status_code,
                code: code.unwrap_or_else(|| consts::NO_ERROR_CODE.to_string()),
                message: message.unwrap_or_else(|| consts::NO_ERROR_MESSAGE.to_string()),
                reason: Some(
                    errors
                        .iter()
                        .map(|error| format!("{} : {}", error.code, error.message))
                        .collect::<Vec<_>>()
                        .join(", "),
                ),
                attempt_status: None,
                connector_transaction_id: None,
            }
        })
    } else if !ISO_SUCCESS_CODES.contains(&item.iso_response_code.as_str()) {
        // Incase error object is not present the error message and code should be propagated based on iso_response_code
        Some(types::ErrorResponse {
            status_code,
            code: item.iso_response_code.clone(),
            message: item.response_message.clone(),
            reason: Some(item.response_message.clone()),
            attempt_status: None,
            connector_transaction_id: None,
        })
    } else {
        None
    };
    error_response
}

#[derive(Debug, Deserialize)]
#[serde(rename_all = "PascalCase")]
pub struct PowertranzErrorResponse {
    pub errors: Vec<Error>,
}

#[derive(Debug, Deserialize, Serialize)]
#[serde(rename_all = "PascalCase")]
pub struct Error {
    pub code: String,
    pub message: String,
}<|MERGE_RESOLUTION|>--- conflicted
+++ resolved
@@ -116,13 +116,8 @@
                 Err(errors::ConnectorError::NotSupported {
                     message: utils::SELECTED_PAYMENT_METHOD.to_string(),
                     connector: "powertranz",
-<<<<<<< HEAD
-                })
-                .into_report()
-=======
                 }
                 .into())
->>>>>>> 4051cbb4
             }
         }?;
         // let billing_address = get_address_details(&item.address.billing, &item.request.email);
