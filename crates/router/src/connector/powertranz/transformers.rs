use common_utils::pii::{Email, IpAddress};
use diesel_models::enums::RefundStatus;
use masking::{ExposeInterface, Secret};
use serde::{Deserialize, Serialize};
use uuid::Uuid;

use crate::{
    connector::utils::{self, CardData, PaymentsAuthorizeRequestData},
    consts,
    core::errors,
    services,
    types::{self, api, domain, storage::enums, transformers::ForeignFrom},
};

const ISO_SUCCESS_CODES: [&str; 7] = ["00", "3D0", "3D1", "HP0", "TK0", "SP4", "FC0"];

#[derive(Debug, Serialize)]
#[serde(rename_all = "PascalCase")]
pub struct PowertranzPaymentsRequest {
    transaction_identifier: String,
    total_amount: f64,
    currency_code: String,
    three_d_secure: bool,
    source: Source,
    order_identifier: String,
    // billing and shipping are optional fields and requires state in iso codes, hence commenting it
    // can be added later if we have iso code for state
    // billing_address: Option<PowertranzAddressDetails>,
    // shipping_address: Option<PowertranzAddressDetails>,
    extended_data: Option<ExtendedData>,
}

#[derive(Debug, Serialize)]
#[serde(rename_all = "PascalCase")]
pub struct ExtendedData {
    three_d_secure: ThreeDSecure,
    merchant_response_url: String,
    browser_info: BrowserInfo,
}

#[derive(Debug, Serialize)]
#[serde(rename_all = "PascalCase")]
pub struct BrowserInfo {
    java_enabled: Option<bool>,
    javascript_enabled: Option<bool>,
    accept_header: Option<String>,
    language: Option<String>,
    screen_height: Option<String>,
    screen_width: Option<String>,
    time_zone: Option<String>,
    user_agent: Option<String>,
    i_p: Option<Secret<String, IpAddress>>,
    color_depth: Option<String>,
}

#[derive(Debug, Serialize)]
#[serde(rename_all = "PascalCase")]
pub struct ThreeDSecure {
    challenge_window_size: u8,
}

#[derive(Debug, Serialize)]
#[serde(untagged)]
pub enum Source {
    Card(PowertranzCard),
}

#[derive(Debug, Serialize)]
#[serde(rename_all = "PascalCase")]
pub struct PowertranzCard {
    cardholder_name: Secret<String>,
    card_pan: cards::CardNumber,
    card_expiration: Secret<String>,
    card_cvv: Secret<String>,
}

#[derive(Debug, Serialize)]
#[serde(rename_all = "PascalCase")]
pub struct PowertranzAddressDetails {
    first_name: Option<Secret<String>>,
    last_name: Option<Secret<String>>,
    line1: Option<Secret<String>>,
    line2: Option<Secret<String>>,
    city: Option<String>,
    country: Option<enums::CountryAlpha2>,
    state: Option<Secret<String>>,
    postal_code: Option<Secret<String>>,
    email_address: Option<Email>,
    phone_number: Option<Secret<String>>,
}

#[derive(Debug, Deserialize)]
#[serde(rename_all = "PascalCase")]
pub struct RedirectResponsePayload {
    pub spi_token: Secret<String>,
}

impl TryFrom<&types::PaymentsAuthorizeRouterData> for PowertranzPaymentsRequest {
    type Error = error_stack::Report<errors::ConnectorError>;
    fn try_from(item: &types::PaymentsAuthorizeRouterData) -> Result<Self, Self::Error> {
        let source = match item.request.payment_method_data.clone() {
<<<<<<< HEAD
            domain::PaymentMethodData::Card(card) => Source::try_from(&card),
            domain::PaymentMethodData::Wallet(_)
            | domain::PaymentMethodData::CardRedirect(_)
            | domain::PaymentMethodData::PayLater(_)
            | domain::PaymentMethodData::BankRedirect(_)
            | domain::PaymentMethodData::BankDebit(_)
            | domain::PaymentMethodData::BankTransfer(_)
            | domain::PaymentMethodData::Crypto(_)
            | domain::PaymentMethodData::MandatePayment
            | domain::PaymentMethodData::Reward
            | domain::PaymentMethodData::Upi(_)
            | domain::PaymentMethodData::Voucher(_)
            | domain::PaymentMethodData::GiftCard(_)
            | domain::PaymentMethodData::CardToken(_) => {
                Err(errors::ConnectorError::NotSupported {
                    message: utils::SELECTED_PAYMENT_METHOD.to_string(),
                    connector: "powertranz",
                })
                .into_report()
            }
=======
            api::PaymentMethodData::Card(card) => Source::try_from(&card),
            api::PaymentMethodData::Wallet(_)
            | api::PaymentMethodData::CardRedirect(_)
            | api::PaymentMethodData::PayLater(_)
            | api::PaymentMethodData::BankRedirect(_)
            | api::PaymentMethodData::BankDebit(_)
            | api::PaymentMethodData::BankTransfer(_)
            | api::PaymentMethodData::Crypto(_)
            | api::PaymentMethodData::MandatePayment
            | api::PaymentMethodData::Reward
            | api::PaymentMethodData::Upi(_)
            | api::PaymentMethodData::Voucher(_)
            | api::PaymentMethodData::GiftCard(_)
            | api::PaymentMethodData::CardToken(_) => Err(errors::ConnectorError::NotSupported {
                message: utils::SELECTED_PAYMENT_METHOD.to_string(),
                connector: "powertranz",
            }
            .into()),
>>>>>>> a8437131
        }?;
        // let billing_address = get_address_details(&item.address.billing, &item.request.email);
        // let shipping_address = get_address_details(&item.address.shipping, &item.request.email);
        let (three_d_secure, extended_data) = match item.auth_type {
            diesel_models::enums::AuthenticationType::ThreeDs => {
                (true, Some(ExtendedData::try_from(item)?))
            }
            diesel_models::enums::AuthenticationType::NoThreeDs => (false, None),
        };
        Ok(Self {
            transaction_identifier: Uuid::new_v4().to_string(),
            total_amount: utils::to_currency_base_unit_asf64(
                item.request.amount,
                item.request.currency,
            )?,
            currency_code: diesel_models::enums::Currency::iso_4217(&item.request.currency)
                .to_string(),
            three_d_secure,
            source,
            order_identifier: item.connector_request_reference_id.clone(),
            // billing_address,
            // shipping_address,
            extended_data,
        })
    }
}

impl TryFrom<&types::PaymentsAuthorizeRouterData> for ExtendedData {
    type Error = error_stack::Report<errors::ConnectorError>;
    fn try_from(item: &types::PaymentsAuthorizeRouterData) -> Result<Self, Self::Error> {
        Ok(Self {
            three_d_secure: ThreeDSecure {
                // Merchants preferred sized of challenge window presented to cardholder.
                // 5 maps to 100% of challenge window size
                challenge_window_size: 5,
            },
            merchant_response_url: item.request.get_complete_authorize_url()?,
            browser_info: BrowserInfo::try_from(&item.request.get_browser_info()?)?,
        })
    }
}

impl TryFrom<&types::BrowserInformation> for BrowserInfo {
    type Error = error_stack::Report<errors::ConnectorError>;
    fn try_from(item: &types::BrowserInformation) -> Result<Self, Self::Error> {
        Ok(Self {
            java_enabled: item.java_enabled,
            javascript_enabled: item.java_script_enabled,
            accept_header: item.accept_header.clone(),
            language: item.language.clone(),
            screen_height: item.screen_height.map(|height| height.to_string()),
            screen_width: item.screen_width.map(|width| width.to_string()),
            time_zone: item.time_zone.map(|zone| zone.to_string()),
            user_agent: item.user_agent.clone(),
            i_p: item
                .ip_address
                .map(|ip_address| Secret::new(ip_address.to_string())),
            color_depth: item.color_depth.map(|depth| depth.to_string()),
        })
    }
}

/*fn get_address_details(
    address: &Option<Address>,
    email: &Option<Email>,
) -> Option<PowertranzAddressDetails> {
    let phone_number = address
        .as_ref()
        .and_then(|address| address.phone.as_ref())
        .and_then(|phone| {
            phone.number.as_ref().and_then(|number| {
                phone.country_code.as_ref().map(|country_code| {
                    Secret::new(format!("{}{}", country_code, number.clone().expose()))
                })
            })
        });

    address
        .as_ref()
        .and_then(|address| address.address.as_ref())
        .map(|address_details| PowertranzAddressDetails {
            first_name: address_details.first_name.clone(),
            last_name: address_details.last_name.clone(),
            line1: address_details.line1.clone(),
            line2: address_details.line2.clone(),
            city: address_details.city.clone(),
            country: address_details.country,
            state: address_details.state.clone(),
            postal_code: address_details.zip.clone(),
            email_address: email.clone(),
            phone_number,
        })
}*/

impl TryFrom<&domain::Card> for Source {
    type Error = error_stack::Report<errors::ConnectorError>;
    fn try_from(card: &domain::Card) -> Result<Self, Self::Error> {
        let card = PowertranzCard {
            cardholder_name: card
                .card_holder_name
                .clone()
                .unwrap_or(Secret::new("".to_string())),
            card_pan: card.card_number.clone(),
            card_expiration: card.get_expiry_date_as_yymm()?,
            card_cvv: card.card_cvc.clone(),
        };
        Ok(Self::Card(card))
    }
}

// Auth Struct
pub struct PowertranzAuthType {
    pub(super) power_tranz_id: Secret<String>,
    pub(super) power_tranz_password: Secret<String>,
}

impl TryFrom<&types::ConnectorAuthType> for PowertranzAuthType {
    type Error = error_stack::Report<errors::ConnectorError>;
    fn try_from(auth_type: &types::ConnectorAuthType) -> Result<Self, Self::Error> {
        match auth_type {
            types::ConnectorAuthType::BodyKey { api_key, key1 } => Ok(Self {
                power_tranz_id: key1.to_owned(),
                power_tranz_password: api_key.to_owned(),
            }),
            _ => Err(errors::ConnectorError::FailedToObtainAuthType.into()),
        }
    }
}

// Common struct used in Payment, Capture, Void, Refund
#[derive(Debug, Deserialize, Serialize)]
#[serde(rename_all = "PascalCase")]
pub struct PowertranzBaseResponse {
    transaction_type: u8,
    approved: bool,
    transaction_identifier: String,
    original_trxn_identifier: Option<String>,
    errors: Option<Vec<Error>>,
    iso_response_code: String,
    redirect_data: Option<Secret<String>>,
    response_message: String,
    order_identifier: String,
}

impl ForeignFrom<(u8, bool, bool)> for enums::AttemptStatus {
    fn foreign_from((transaction_type, approved, is_3ds): (u8, bool, bool)) -> Self {
        match transaction_type {
            // Auth
            1 => match approved {
                true => Self::Authorized,
                false => match is_3ds {
                    true => Self::AuthenticationPending,
                    false => Self::Failure,
                },
            },
            // Sale
            2 => match approved {
                true => Self::Charged,
                false => match is_3ds {
                    true => Self::AuthenticationPending,
                    false => Self::Failure,
                },
            },
            // Capture
            3 => match approved {
                true => Self::Charged,
                false => Self::Failure,
            },
            // Void
            4 => match approved {
                true => Self::Voided,
                false => Self::VoidFailed,
            },
            // Refund
            5 => match approved {
                true => Self::AutoRefunded,
                false => Self::Failure,
            },
            // Risk Management
            _ => match approved {
                true => Self::Pending,
                false => Self::Failure,
            },
        }
    }
}

impl<F, T>
    TryFrom<types::ResponseRouterData<F, PowertranzBaseResponse, T, types::PaymentsResponseData>>
    for types::RouterData<F, T, types::PaymentsResponseData>
{
    type Error = error_stack::Report<errors::ConnectorError>;
    fn try_from(
        item: types::ResponseRouterData<F, PowertranzBaseResponse, T, types::PaymentsResponseData>,
    ) -> Result<Self, Self::Error> {
        let error_response = build_error_response(&item.response, item.http_code);
        // original_trxn_identifier will be present only in capture and void
        let connector_transaction_id = item
            .response
            .original_trxn_identifier
            .unwrap_or(item.response.transaction_identifier.clone());
        let redirection_data =
            item.response
                .redirect_data
                .map(|redirect_data| services::RedirectForm::Html {
                    html_data: redirect_data.expose(),
                });
        let response = error_response.map_or(
            Ok(types::PaymentsResponseData::TransactionResponse {
                resource_id: types::ResponseId::ConnectorTransactionId(connector_transaction_id),
                redirection_data,
                mandate_reference: None,
                connector_metadata: None,
                network_txn_id: None,
                connector_response_reference_id: Some(item.response.order_identifier),
                incremental_authorization_allowed: None,
            }),
            Err,
        );
        Ok(Self {
            status: enums::AttemptStatus::foreign_from((
                item.response.transaction_type,
                item.response.approved,
                is_3ds_payment(item.response.iso_response_code),
            )),
            response,
            ..item.data
        })
    }
}

fn is_3ds_payment(response_code: String) -> bool {
    matches!(response_code.as_str(), "SP4")
}

// Type definition for Capture, Void, Refund Request
#[derive(Default, Debug, Serialize)]
#[serde(rename_all = "PascalCase")]
pub struct PowertranzBaseRequest {
    transaction_identifier: String,
    total_amount: Option<f64>,
    refund: Option<bool>,
}

impl TryFrom<&types::PaymentsCancelData> for PowertranzBaseRequest {
    type Error = error_stack::Report<errors::ConnectorError>;
    fn try_from(item: &types::PaymentsCancelData) -> Result<Self, Self::Error> {
        Ok(Self {
            transaction_identifier: item.connector_transaction_id.clone(),
            total_amount: None,
            refund: None,
        })
    }
}

impl TryFrom<&types::PaymentsCaptureData> for PowertranzBaseRequest {
    type Error = error_stack::Report<errors::ConnectorError>;
    fn try_from(item: &types::PaymentsCaptureData) -> Result<Self, Self::Error> {
        let total_amount = Some(utils::to_currency_base_unit_asf64(
            item.amount_to_capture,
            item.currency,
        )?);
        Ok(Self {
            transaction_identifier: item.connector_transaction_id.clone(),
            total_amount,
            refund: None,
        })
    }
}

impl<F> TryFrom<&types::RefundsRouterData<F>> for PowertranzBaseRequest {
    type Error = error_stack::Report<errors::ConnectorError>;
    fn try_from(item: &types::RefundsRouterData<F>) -> Result<Self, Self::Error> {
        let total_amount = Some(utils::to_currency_base_unit_asf64(
            item.request.refund_amount,
            item.request.currency,
        )?);
        Ok(Self {
            transaction_identifier: item.request.connector_transaction_id.clone(),
            total_amount,
            refund: Some(true),
        })
    }
}

impl TryFrom<types::RefundsResponseRouterData<api::Execute, PowertranzBaseResponse>>
    for types::RefundsRouterData<api::Execute>
{
    type Error = error_stack::Report<errors::ConnectorError>;
    fn try_from(
        item: types::RefundsResponseRouterData<api::Execute, PowertranzBaseResponse>,
    ) -> Result<Self, Self::Error> {
        let error_response = build_error_response(&item.response, item.http_code);
        let response = error_response.map_or(
            Ok(types::RefundsResponseData {
                connector_refund_id: item.response.transaction_identifier.to_string(),
                refund_status: match item.response.approved {
                    true => RefundStatus::Success,
                    false => RefundStatus::Failure,
                },
            }),
            Err,
        );
        Ok(Self {
            response,
            ..item.data
        })
    }
}

fn build_error_response(
    item: &PowertranzBaseResponse,
    status_code: u16,
) -> Option<types::ErrorResponse> {
    // errors object has highest precedence to get error message and code
    let error_response = if item.errors.is_some() {
        item.errors.as_ref().map(|errors| {
            let first_error = errors.first();
            let code = first_error.map(|error| error.code.clone());
            let message = first_error.map(|error| error.message.clone());

            types::ErrorResponse {
                status_code,
                code: code.unwrap_or_else(|| consts::NO_ERROR_CODE.to_string()),
                message: message.unwrap_or_else(|| consts::NO_ERROR_MESSAGE.to_string()),
                reason: Some(
                    errors
                        .iter()
                        .map(|error| format!("{} : {}", error.code, error.message))
                        .collect::<Vec<_>>()
                        .join(", "),
                ),
                attempt_status: None,
                connector_transaction_id: None,
            }
        })
    } else if !ISO_SUCCESS_CODES.contains(&item.iso_response_code.as_str()) {
        // Incase error object is not present the error message and code should be propagated based on iso_response_code
        Some(types::ErrorResponse {
            status_code,
            code: item.iso_response_code.clone(),
            message: item.response_message.clone(),
            reason: Some(item.response_message.clone()),
            attempt_status: None,
            connector_transaction_id: None,
        })
    } else {
        None
    };
    error_response
}

#[derive(Debug, Deserialize)]
#[serde(rename_all = "PascalCase")]
pub struct PowertranzErrorResponse {
    pub errors: Vec<Error>,
}

#[derive(Debug, Deserialize, Serialize)]
#[serde(rename_all = "PascalCase")]
pub struct Error {
    pub code: String,
    pub message: String,
}<|MERGE_RESOLUTION|>--- conflicted
+++ resolved
@@ -99,7 +99,6 @@
     type Error = error_stack::Report<errors::ConnectorError>;
     fn try_from(item: &types::PaymentsAuthorizeRouterData) -> Result<Self, Self::Error> {
         let source = match item.request.payment_method_data.clone() {
-<<<<<<< HEAD
             domain::PaymentMethodData::Card(card) => Source::try_from(&card),
             domain::PaymentMethodData::Wallet(_)
             | domain::PaymentMethodData::CardRedirect(_)
@@ -117,29 +116,9 @@
                 Err(errors::ConnectorError::NotSupported {
                     message: utils::SELECTED_PAYMENT_METHOD.to_string(),
                     connector: "powertranz",
-                })
-                .into_report()
+                }
+                .into())
             }
-=======
-            api::PaymentMethodData::Card(card) => Source::try_from(&card),
-            api::PaymentMethodData::Wallet(_)
-            | api::PaymentMethodData::CardRedirect(_)
-            | api::PaymentMethodData::PayLater(_)
-            | api::PaymentMethodData::BankRedirect(_)
-            | api::PaymentMethodData::BankDebit(_)
-            | api::PaymentMethodData::BankTransfer(_)
-            | api::PaymentMethodData::Crypto(_)
-            | api::PaymentMethodData::MandatePayment
-            | api::PaymentMethodData::Reward
-            | api::PaymentMethodData::Upi(_)
-            | api::PaymentMethodData::Voucher(_)
-            | api::PaymentMethodData::GiftCard(_)
-            | api::PaymentMethodData::CardToken(_) => Err(errors::ConnectorError::NotSupported {
-                message: utils::SELECTED_PAYMENT_METHOD.to_string(),
-                connector: "powertranz",
-            }
-            .into()),
->>>>>>> a8437131
         }?;
         // let billing_address = get_address_details(&item.address.billing, &item.request.email);
         // let shipping_address = get_address_details(&item.address.shipping, &item.request.email);
