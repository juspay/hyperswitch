--- conflicted
+++ resolved
@@ -14,13 +14,8 @@
     },
     core::{errors, fraud_check::types as core_types},
     types::{
-<<<<<<< HEAD
-        self, api::Fulfillment, fraud_check as frm_types, storage::enums as storage_enums,
+        self, api, api::Fulfillment, fraud_check as frm_types, storage::enums as storage_enums,
         transformers::ForeignFrom, ResponseId, ResponseRouterData,
-=======
-        self, api, api::Fulfillment, fraud_check as frm_types, storage::enums as storage_enums,
-        ResponseId, ResponseRouterData,
->>>>>>> 8afeda54
     },
 };
 
