use error_stack::ResultExt;
use masking::Secret;
use serde::{Deserialize, Serialize};

use crate::{
    connector::utils::{CardData, PaymentsAuthorizeRequestData, RefundsRequestData},
    core::errors,
    types::{
        self, api,
        storage::{self, enums},
    },
};

#[derive(Debug, Serialize)]
pub enum TsysPaymentsRequest {
    Auth(TsysPaymentAuthSaleRequest),
    Sale(TsysPaymentAuthSaleRequest),
}

#[derive(Default, Debug, Serialize)]
#[serde(rename_all = "camelCase")]
pub struct TsysPaymentAuthSaleRequest {
    #[serde(rename = "deviceID")]
    device_id: Secret<String>,
    transaction_key: Secret<String>,
    card_data_source: String,
    transaction_amount: String,
    currency_code: storage::enums::Currency,
    card_number: cards::CardNumber,
    expiration_date: Secret<String>,
    cvv2: Secret<String>,
    terminal_capability: String,
    terminal_operating_environment: String,
    cardholder_authentication_method: String,
    #[serde(rename = "developerID")]
    developer_id: Secret<String>,
}

impl TryFrom<&types::PaymentsAuthorizeRouterData> for TsysPaymentsRequest {
    type Error = error_stack::Report<errors::ConnectorError>;
    fn try_from(item: &types::PaymentsAuthorizeRouterData) -> Result<Self, Self::Error> {
        match item.request.payment_method_data.clone() {
            api::PaymentMethodData::Card(ccard) => {
                let connector_auth: TsysAuthType =
                    TsysAuthType::try_from(&item.connector_auth_type)?;
                let auth_data: TsysPaymentAuthSaleRequest = TsysPaymentAuthSaleRequest {
                    device_id: connector_auth.device_id,
                    transaction_key: connector_auth.transaction_key,
                    card_data_source: "INTERNET".to_string(),
                    transaction_amount: item.request.amount.to_string(),
                    currency_code: item.request.currency,
                    card_number: ccard.card_number.clone(),
                    expiration_date: ccard
                        .get_card_expiry_month_year_2_digit_with_delimiter("/".to_owned()),
                    cvv2: ccard.card_cvc,
                    terminal_capability: "ICC_CHIP_READ_ONLY".to_string(),
                    terminal_operating_environment: "ON_MERCHANT_PREMISES_ATTENDED".to_string(),
                    cardholder_authentication_method: "NOT_AUTHENTICATED".to_string(),
                    developer_id: connector_auth.developer_id,
                };
                if item.request.is_auto_capture()? {
                    Ok(Self::Sale(auth_data))
                } else {
                    Ok(Self::Auth(auth_data))
                }
            }
            _ => Err(errors::ConnectorError::NotImplemented("Payment methods".to_string()).into()),
        }
    }
}

// Auth Struct
pub struct TsysAuthType {
    pub(super) device_id: Secret<String>,
    pub(super) transaction_key: Secret<String>,
    pub(super) developer_id: Secret<String>,
}

impl TryFrom<&types::ConnectorAuthType> for TsysAuthType {
    type Error = error_stack::Report<errors::ConnectorError>;
    fn try_from(auth_type: &types::ConnectorAuthType) -> Result<Self, Self::Error> {
        match auth_type {
<<<<<<< HEAD
            types::ConnectorAuthType::HeaderKey { api_key } => Ok(Self {
                api_key: api_key.to_owned(),
=======
            types::ConnectorAuthType::SignatureKey {
                api_key,
                key1,
                api_secret,
            } => Ok(Self {
                device_id: Secret::new(api_key.to_string()),
                transaction_key: Secret::new(key1.to_string()),
                developer_id: Secret::new(api_secret.to_string()),
>>>>>>> 714cd275
            }),
            _ => Err(errors::ConnectorError::FailedToObtainAuthType.into()),
        }
    }
}

// PaymentsResponse
#[derive(Debug, Clone, Deserialize)]
#[serde(rename_all = "UPPERCASE")]
pub enum TsysPaymentStatus {
    Pass,
    Fail,
}

#[derive(Debug, Clone, Deserialize)]
#[serde(rename_all = "UPPERCASE")]
pub enum TsysTransactionStatus {
    Approved,
    Declined,
    Void,
}

impl From<TsysTransactionDetails> for enums::AttemptStatus {
    fn from(item: TsysTransactionDetails) -> Self {
        match item.transaction_status {
            TsysTransactionStatus::Approved => {
                if item.transaction_type.contains("Auth-Only") {
                    Self::Authorized
                } else {
                    Self::Charged
                }
            }
            TsysTransactionStatus::Void => Self::Voided,
            TsysTransactionStatus::Declined => Self::Failure,
        }
    }
}

#[derive(Debug, Clone, Deserialize)]
#[serde(rename_all = "camelCase")]
pub struct TsysErrorResponse {
    pub status: TsysPaymentStatus,
    pub response_code: String,
    pub response_message: String,
}

#[derive(Debug, Clone, Deserialize)]
#[serde(rename_all = "camelCase")]
pub struct TsysTransactionDetails {
    #[serde(rename = "transactionID")]
    transaction_id: String,
    transaction_type: String,
    transaction_status: TsysTransactionStatus,
}

#[derive(Debug, Clone, Deserialize)]
#[serde(rename_all = "camelCase")]
pub struct TsysPaymentsSyncResponse {
    pub status: TsysPaymentStatus,
    pub response_code: String,
    pub response_message: String,
    pub transaction_details: TsysTransactionDetails,
}

#[derive(Debug, Clone, Deserialize)]
#[serde(rename_all = "camelCase")]
pub struct TsysResponse {
    pub status: TsysPaymentStatus,
    pub response_code: String,
    pub response_message: String,
    #[serde(rename = "transactionID")]
    pub transaction_id: String,
}

#[derive(Debug, Clone, Deserialize)]
#[serde(untagged)]
pub enum TsysResponseTypes {
    SuccessResponse(TsysResponse),
    ErrorResponse(TsysErrorResponse),
}

#[derive(Debug, Clone, Deserialize)]
#[allow(clippy::enum_variant_names)]
pub enum TsysPaymentsResponse {
    AuthResponse(TsysResponseTypes),
    SaleResponse(TsysResponseTypes),
    CaptureResponse(TsysResponseTypes),
    VoidResponse(TsysResponseTypes),
}

fn get_error_response(
    connector_error_response: TsysErrorResponse,
    status_code: u16,
) -> types::ErrorResponse {
    types::ErrorResponse {
        code: connector_error_response.response_code,
        message: connector_error_response.response_message.clone(),
        reason: Some(connector_error_response.response_message),
        status_code,
    }
}

fn get_payments_response(connector_response: TsysResponse) -> types::PaymentsResponseData {
    types::PaymentsResponseData::TransactionResponse {
        resource_id: types::ResponseId::ConnectorTransactionId(connector_response.transaction_id),
        redirection_data: None,
        mandate_reference: None,
        connector_metadata: None,
        network_txn_id: None,
        connector_response_reference_id: None,
    }
}

fn get_payments_sync_response(
    connector_response: &TsysPaymentsSyncResponse,
) -> types::PaymentsResponseData {
    types::PaymentsResponseData::TransactionResponse {
        resource_id: types::ResponseId::ConnectorTransactionId(
            connector_response
                .transaction_details
                .transaction_id
                .clone(),
        ),
        redirection_data: None,
        mandate_reference: None,
        connector_metadata: None,
        network_txn_id: None,
        connector_response_reference_id: None,
    }
}

impl<F, T>
    TryFrom<types::ResponseRouterData<F, TsysPaymentsResponse, T, types::PaymentsResponseData>>
    for types::RouterData<F, T, types::PaymentsResponseData>
{
    type Error = error_stack::Report<errors::ConnectorError>;
    fn try_from(
        item: types::ResponseRouterData<F, TsysPaymentsResponse, T, types::PaymentsResponseData>,
    ) -> Result<Self, Self::Error> {
        let (response, status) = match item.response {
            TsysPaymentsResponse::AuthResponse(resp) => match resp {
                TsysResponseTypes::SuccessResponse(auth_response) => (
                    Ok(get_payments_response(auth_response)),
                    enums::AttemptStatus::Authorized,
                ),
                TsysResponseTypes::ErrorResponse(connector_error_response) => (
                    Err(get_error_response(connector_error_response, item.http_code)),
                    enums::AttemptStatus::AuthorizationFailed,
                ),
            },
            TsysPaymentsResponse::SaleResponse(resp) => match resp {
                TsysResponseTypes::SuccessResponse(sale_response) => (
                    Ok(get_payments_response(sale_response)),
                    enums::AttemptStatus::Charged,
                ),
                TsysResponseTypes::ErrorResponse(connector_error_response) => (
                    Err(get_error_response(connector_error_response, item.http_code)),
                    enums::AttemptStatus::Failure,
                ),
            },
            TsysPaymentsResponse::CaptureResponse(resp) => match resp {
                TsysResponseTypes::SuccessResponse(capture_response) => (
                    Ok(get_payments_response(capture_response)),
                    enums::AttemptStatus::Charged,
                ),
                TsysResponseTypes::ErrorResponse(connector_error_response) => (
                    Err(get_error_response(connector_error_response, item.http_code)),
                    enums::AttemptStatus::CaptureFailed,
                ),
            },
            TsysPaymentsResponse::VoidResponse(resp) => match resp {
                TsysResponseTypes::SuccessResponse(void_response) => (
                    Ok(get_payments_response(void_response)),
                    enums::AttemptStatus::Voided,
                ),
                TsysResponseTypes::ErrorResponse(connector_error_response) => (
                    Err(get_error_response(connector_error_response, item.http_code)),
                    enums::AttemptStatus::VoidFailed,
                ),
            },
        };
        Ok(Self {
            status,
            response,
            ..item.data
        })
    }
}

#[derive(Debug, Serialize)]
#[serde(rename_all = "camelCase")]
pub struct TsysSearchTransactionRequest {
    #[serde(rename = "deviceID")]
    device_id: Secret<String>,
    transaction_key: Secret<String>,
    #[serde(rename = "transactionID")]
    transaction_id: String,
    #[serde(rename = "developerID")]
    developer_id: Secret<String>,
}

#[derive(Debug, Serialize)]
#[serde(rename_all = "PascalCase")]
pub struct TsysSyncRequest {
    search_transaction: TsysSearchTransactionRequest,
}

impl TryFrom<&types::PaymentsSyncRouterData> for TsysSyncRequest {
    type Error = error_stack::Report<errors::ConnectorError>;
    fn try_from(item: &types::PaymentsSyncRouterData) -> Result<Self, Self::Error> {
        let connector_auth: TsysAuthType = TsysAuthType::try_from(&item.connector_auth_type)?;
        let search_transaction = TsysSearchTransactionRequest {
            device_id: connector_auth.device_id,
            transaction_key: connector_auth.transaction_key,
            transaction_id: item
                .request
                .connector_transaction_id
                .get_connector_transaction_id()
                .change_context(errors::ConnectorError::MissingConnectorTransactionID)?,
            developer_id: connector_auth.developer_id,
        };
        Ok(Self { search_transaction })
    }
}

#[derive(Debug, Deserialize)]
#[serde(untagged)]
pub enum SearchResponseTypes {
    SuccessResponse(TsysPaymentsSyncResponse),
    ErrorResponse(TsysErrorResponse),
}

#[derive(Debug, Deserialize)]
#[serde(rename_all = "PascalCase")]
pub struct TsysSyncResponse {
    search_transaction_response: SearchResponseTypes,
}

impl<F, T> TryFrom<types::ResponseRouterData<F, TsysSyncResponse, T, types::PaymentsResponseData>>
    for types::RouterData<F, T, types::PaymentsResponseData>
{
    type Error = error_stack::Report<errors::ConnectorError>;
    fn try_from(
        item: types::ResponseRouterData<F, TsysSyncResponse, T, types::PaymentsResponseData>,
    ) -> Result<Self, Self::Error> {
        let tsys_search_response = item.response.search_transaction_response;
        let (response, status) = match tsys_search_response {
            SearchResponseTypes::SuccessResponse(search_response) => (
                Ok(get_payments_sync_response(&search_response)),
                enums::AttemptStatus::from(search_response.transaction_details),
            ),
            SearchResponseTypes::ErrorResponse(connector_error_response) => (
                Err(get_error_response(connector_error_response, item.http_code)),
                item.data.status,
            ),
        };
        Ok(Self {
            status,
            response,
            ..item.data
        })
    }
}

#[derive(Debug, Serialize)]
#[serde(rename_all = "camelCase")]
pub struct TsysCancelRequest {
    #[serde(rename = "deviceID")]
    device_id: Secret<String>,
    transaction_key: Secret<String>,
    #[serde(rename = "transactionID")]
    transaction_id: String,
    #[serde(rename = "developerID")]
    developer_id: Secret<String>,
}

#[derive(Debug, Serialize)]
#[serde(rename_all = "PascalCase")]
pub struct TsysPaymentsCancelRequest {
    void: TsysCancelRequest,
}
impl TryFrom<&types::PaymentsCancelRouterData> for TsysPaymentsCancelRequest {
    type Error = error_stack::Report<errors::ConnectorError>;
    fn try_from(item: &types::PaymentsCancelRouterData) -> Result<Self, Self::Error> {
        let connector_auth: TsysAuthType = TsysAuthType::try_from(&item.connector_auth_type)?;
        let void = TsysCancelRequest {
            device_id: connector_auth.device_id,
            transaction_key: connector_auth.transaction_key,
            transaction_id: item.request.connector_transaction_id.clone(),
            developer_id: connector_auth.developer_id,
        };
        Ok(Self { void })
    }
}

#[derive(Debug, Serialize)]
#[serde(rename_all = "camelCase")]
pub struct TsysCaptureRequest {
    #[serde(rename = "deviceID")]
    device_id: Secret<String>,
    transaction_key: Secret<String>,
    transaction_amount: String,
    #[serde(rename = "transactionID")]
    transaction_id: String,
    #[serde(rename = "developerID")]
    developer_id: Secret<String>,
}

#[derive(Debug, Serialize)]
#[serde(rename_all = "PascalCase")]

pub struct TsysPaymentsCaptureRequest {
    capture: TsysCaptureRequest,
}

impl TryFrom<&types::PaymentsCaptureRouterData> for TsysPaymentsCaptureRequest {
    type Error = error_stack::Report<errors::ConnectorError>;
    fn try_from(item: &types::PaymentsCaptureRouterData) -> Result<Self, Self::Error> {
        let connector_auth: TsysAuthType = TsysAuthType::try_from(&item.connector_auth_type)?;
        let capture = TsysCaptureRequest {
            device_id: connector_auth.device_id,
            transaction_key: connector_auth.transaction_key,
            transaction_id: item.request.connector_transaction_id.clone(),
            developer_id: connector_auth.developer_id,
            transaction_amount: item.request.amount_to_capture.to_string(),
        };
        Ok(Self { capture })
    }
}
// REFUND :
// Type definition for RefundRequest
#[derive(Debug, Serialize)]
#[serde(rename_all = "camelCase")]
pub struct TsysReturnRequest {
    #[serde(rename = "deviceID")]
    device_id: Secret<String>,
    transaction_key: Secret<String>,
    transaction_amount: String,
    #[serde(rename = "transactionID")]
    transaction_id: String,
}

#[derive(Debug, Serialize)]
#[serde(rename_all = "PascalCase")]
pub struct TsysRefundRequest {
    #[serde(rename = "Return")]
    return_request: TsysReturnRequest,
}

impl<F> TryFrom<&types::RefundsRouterData<F>> for TsysRefundRequest {
    type Error = error_stack::Report<errors::ConnectorError>;
    fn try_from(item: &types::RefundsRouterData<F>) -> Result<Self, Self::Error> {
        let connector_auth: TsysAuthType = TsysAuthType::try_from(&item.connector_auth_type)?;
        let return_request = TsysReturnRequest {
            device_id: connector_auth.device_id,
            transaction_key: connector_auth.transaction_key,
            transaction_amount: item.request.refund_amount.to_string(),
            transaction_id: item.request.connector_transaction_id.clone(),
        };
        Ok(Self { return_request })
    }
}

impl From<TsysPaymentStatus> for enums::RefundStatus {
    fn from(item: TsysPaymentStatus) -> Self {
        match item {
            TsysPaymentStatus::Pass => Self::Success,
            TsysPaymentStatus::Fail => Self::Failure,
        }
    }
}

impl From<TsysTransactionDetails> for enums::RefundStatus {
    fn from(item: TsysTransactionDetails) -> Self {
        match item.transaction_status {
            TsysTransactionStatus::Approved => Self::Pending,
            TsysTransactionStatus::Void => Self::Success,
            TsysTransactionStatus::Declined => Self::Failure,
        }
    }
}

#[derive(Debug, Deserialize)]
#[serde(rename_all = "PascalCase")]
pub struct RefundResponse {
    return_response: TsysResponseTypes,
}

impl TryFrom<types::RefundsResponseRouterData<api::Execute, RefundResponse>>
    for types::RefundsRouterData<api::Execute>
{
    type Error = error_stack::Report<errors::ConnectorError>;
    fn try_from(
        item: types::RefundsResponseRouterData<api::Execute, RefundResponse>,
    ) -> Result<Self, Self::Error> {
        let tsys_return_response = item.response.return_response;
        let response = match tsys_return_response {
            TsysResponseTypes::SuccessResponse(return_response) => Ok(types::RefundsResponseData {
                connector_refund_id: return_response.transaction_id,
                refund_status: enums::RefundStatus::from(return_response.status),
            }),
            TsysResponseTypes::ErrorResponse(connector_error_response) => {
                Err(get_error_response(connector_error_response, item.http_code))
            }
        };
        Ok(Self {
            response,
            ..item.data
        })
    }
}

impl TryFrom<&types::RefundSyncRouterData> for TsysSyncRequest {
    type Error = error_stack::Report<errors::ConnectorError>;
    fn try_from(item: &types::RefundSyncRouterData) -> Result<Self, Self::Error> {
        let connector_auth: TsysAuthType = TsysAuthType::try_from(&item.connector_auth_type)?;
        let search_transaction = TsysSearchTransactionRequest {
            device_id: connector_auth.device_id,
            transaction_key: connector_auth.transaction_key,
            transaction_id: item.request.get_connector_refund_id()?,
            developer_id: connector_auth.developer_id,
        };
        Ok(Self { search_transaction })
    }
}

impl TryFrom<types::RefundsResponseRouterData<api::RSync, TsysSyncResponse>>
    for types::RefundsRouterData<api::RSync>
{
    type Error = error_stack::Report<errors::ConnectorError>;
    fn try_from(
        item: types::RefundsResponseRouterData<api::RSync, TsysSyncResponse>,
    ) -> Result<Self, Self::Error> {
        let tsys_search_response = item.response.search_transaction_response;
        let response = match tsys_search_response {
            SearchResponseTypes::SuccessResponse(search_response) => {
                Ok(types::RefundsResponseData {
                    connector_refund_id: search_response.transaction_details.transaction_id.clone(),
                    refund_status: enums::RefundStatus::from(search_response.transaction_details),
                })
            }
            SearchResponseTypes::ErrorResponse(connector_error_response) => {
                Err(get_error_response(connector_error_response, item.http_code))
            }
        };
        Ok(Self {
            response,
            ..item.data
        })
    }
}<|MERGE_RESOLUTION|>--- conflicted
+++ resolved
@@ -80,19 +80,14 @@
     type Error = error_stack::Report<errors::ConnectorError>;
     fn try_from(auth_type: &types::ConnectorAuthType) -> Result<Self, Self::Error> {
         match auth_type {
-<<<<<<< HEAD
-            types::ConnectorAuthType::HeaderKey { api_key } => Ok(Self {
-                api_key: api_key.to_owned(),
-=======
             types::ConnectorAuthType::SignatureKey {
                 api_key,
                 key1,
                 api_secret,
             } => Ok(Self {
-                device_id: Secret::new(api_key.to_string()),
-                transaction_key: Secret::new(key1.to_string()),
-                developer_id: Secret::new(api_secret.to_string()),
->>>>>>> 714cd275
+                device_id: api_key.to_owned(),
+                transaction_key: key1.to_owned(),
+                developer_id: api_secret.to_owned(),
             }),
             _ => Err(errors::ConnectorError::FailedToObtainAuthType.into()),
         }
