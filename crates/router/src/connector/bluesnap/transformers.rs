use api_models::enums as api_enums;
use base64::Engine;
use common_utils::{
    errors::CustomResult,
    ext_traits::{ByteSliceExt, StringExt, ValueExt},
    pii::Email,
};
use error_stack::{IntoReport, ResultExt};
use masking::ExposeInterface;
use serde::{Deserialize, Serialize};

use crate::{
    connector::utils::{
<<<<<<< HEAD
        self, AddressDetailsData, CardData, PaymentsAuthorizeRequestData, RouterData,
=======
        self, AddressDetailsData, ApplePay, PaymentsAuthorizeRequestData, RouterData,
>>>>>>> 5535159d
    },
    consts,
    core::errors,
    pii::Secret,
    types::{self, api, storage::enums, transformers::ForeignTryFrom},
    utils::{Encode, OptionExt},
};

#[derive(Debug, Serialize)]
#[serde(rename_all = "camelCase")]
pub struct BluesnapPaymentsRequest {
    amount: String,
    #[serde(flatten)]
    payment_method: PaymentMethodDetails,
    currency: enums::Currency,
    card_transaction_type: BluesnapTxnType,
    three_d_secure: Option<BluesnapThreeDSecureInfo>,
    transaction_fraud_info: Option<TransactionFraudInfo>,
    card_holder_info: Option<BluesnapCardHolderInfo>,
}

#[derive(Debug, Serialize)]
#[serde(rename_all = "camelCase")]
pub struct BluesnapCardHolderInfo {
    first_name: Secret<String>,
    last_name: Secret<String>,
    email: Email,
}

#[derive(Debug, Serialize)]
#[serde(rename_all = "camelCase")]
pub struct TransactionFraudInfo {
    fraud_session_id: String,
}

#[derive(Debug, Serialize)]
#[serde(rename_all = "camelCase")]
pub struct BluesnapCreateWalletToken {
    wallet_type: String,
    validation_url: Secret<String>,
    domain_name: String,
    display_name: Option<String>,
}

#[derive(Debug, Serialize)]
#[serde(rename_all = "camelCase")]
pub struct BluesnapThreeDSecureInfo {
    three_d_secure_reference_id: String,
}

#[derive(Debug, Serialize)]
#[serde(rename_all = "camelCase")]
pub enum PaymentMethodDetails {
    CreditCard(Card),
    Wallet(BluesnapWallet),
}

#[derive(Default, Debug, Serialize)]
#[serde(rename_all = "camelCase")]
pub struct Card {
    card_number: cards::CardNumber,
    expiration_month: Secret<String>,
    expiration_year: Secret<String>,
    security_code: Secret<String>,
}

#[derive(Debug, Serialize)]
#[serde(rename_all = "camelCase")]
pub struct BluesnapWallet {
    wallet_type: BluesnapWalletTypes,
    encoded_payment_token: Secret<String>,
}

#[derive(Debug, Serialize)]
#[serde(rename_all = "camelCase")]
pub struct BluesnapGooglePayObject {
    payment_method_data: utils::GooglePayWalletData,
}

#[derive(Debug, Serialize)]
#[serde(rename_all = "camelCase")]
pub struct BluesnapApplePayObject {
    token: api_models::payments::ApplePayWalletData,
}

#[derive(Debug, Serialize)]
#[serde(rename_all = "SCREAMING_SNAKE_CASE")]
pub enum BluesnapWalletTypes {
    GooglePay,
    ApplePay,
}

#[derive(Debug, Serialize)]
#[serde(rename_all = "camelCase")]
pub struct EncodedPaymentToken {
    billing_contact: BillingDetails,
    token: ApplepayPaymentData,
}

#[derive(Debug, Serialize)]
#[serde(rename_all = "camelCase")]
pub struct BillingDetails {
    country_code: Option<api_enums::CountryAlpha2>,
    address_lines: Option<Vec<Secret<String>>>,
    family_name: Option<Secret<String>>,
    given_name: Option<Secret<String>>,
    postal_code: Option<Secret<String>>,
}

#[derive(Debug, Serialize, Deserialize, Clone)]
#[serde(rename_all = "camelCase")]
pub struct ApplepayPaymentData {
    payment_data: ApplePayEncodedPaymentData,
    payment_method: ApplepayPaymentMethod,
    transaction_identifier: String,
}

#[derive(Debug, Serialize, Deserialize, Clone)]
#[serde(rename_all = "camelCase")]
pub struct ApplepayPaymentMethod {
    display_name: String,
    network: String,
    #[serde(rename = "type")]
    pm_type: String,
}

#[derive(Debug, Serialize, Deserialize, Clone)]
pub struct ApplePayEncodedPaymentData {
    data: String,
    header: Option<ApplepayHeader>,
    signature: String,
    version: String,
}

#[derive(Debug, Serialize, Deserialize, Clone)]
#[serde(rename_all = "camelCase")]
pub struct ApplepayHeader {
    ephemeral_public_key: Secret<String>,
    public_key_hash: Secret<String>,
    transaction_id: Secret<String>,
}

impl TryFrom<&types::PaymentsAuthorizeRouterData> for BluesnapPaymentsRequest {
    type Error = error_stack::Report<errors::ConnectorError>;
    fn try_from(item: &types::PaymentsAuthorizeRouterData) -> Result<Self, Self::Error> {
        let auth_mode = match item.request.capture_method {
            Some(enums::CaptureMethod::Manual) => BluesnapTxnType::AuthOnly,
            _ => BluesnapTxnType::AuthCapture,
        };
        let (payment_method, card_holder_info) = match item.request.payment_method_data.clone() {
            api::PaymentMethodData::Card(ref ccard) => Ok((
                PaymentMethodDetails::CreditCard(Card {
                    card_number: ccard.card_number.clone(),
                    expiration_month: ccard.card_exp_month.clone(),
                    expiration_year: ccard.get_expiry_year_4_digit(),
                    security_code: ccard.card_cvc.clone(),
                }),
                get_card_holder_info(item)?,
            )),
            api::PaymentMethodData::Wallet(wallet_data) => match wallet_data {
                api_models::payments::WalletData::GooglePay(payment_method_data) => {
                    let gpay_object = Encode::<BluesnapGooglePayObject>::encode_to_string_of_json(
                        &BluesnapGooglePayObject {
                            payment_method_data: utils::GooglePayWalletData::from(
                                payment_method_data,
                            ),
                        },
                    )
                    .change_context(errors::ConnectorError::RequestEncodingFailed)?;
                    Ok((
                        PaymentMethodDetails::Wallet(BluesnapWallet {
                            wallet_type: BluesnapWalletTypes::GooglePay,
                            encoded_payment_token: Secret::new(
                                consts::BASE64_ENGINE.encode(gpay_object),
                            ),
                        }),
                        None,
                    ))
                }
                api_models::payments::WalletData::ApplePay(payment_method_data) => {
                    let apple_pay_payment_data = payment_method_data
                        .get_applepay_decoded_payment_data()
                        .change_context(errors::ConnectorError::RequestEncodingFailed)?;
                    let apple_pay_payment_data: ApplePayEncodedPaymentData = apple_pay_payment_data
                        .expose()[..]
                        .as_bytes()
                        .parse_struct("ApplePayEncodedPaymentData")
                        .change_context(errors::ConnectorError::RequestEncodingFailed)?;

                    let billing = item
                        .address
                        .billing
                        .to_owned()
                        .get_required_value("billing")
                        .change_context(errors::ConnectorError::MissingRequiredField {
                            field_name: "billing",
                        })?;

                    let billing_address = billing
                        .address
                        .get_required_value("billing_address")
                        .change_context(errors::ConnectorError::MissingRequiredField {
                            field_name: "billing",
                        })?;

                    let mut address = Vec::new();
                    if let Some(add) = billing_address.line1.to_owned() {
                        address.push(add)
                    }
                    if let Some(add) = billing_address.line2.to_owned() {
                        address.push(add)
                    }
                    if let Some(add) = billing_address.line3.to_owned() {
                        address.push(add)
                    }

                    let apple_pay_object = Encode::<EncodedPaymentToken>::encode_to_string_of_json(
                        &EncodedPaymentToken {
                            token: ApplepayPaymentData {
                                payment_data: apple_pay_payment_data,
                                payment_method: payment_method_data
                                    .payment_method
                                    .to_owned()
                                    .into(),
                                transaction_identifier: payment_method_data.transaction_identifier,
                            },
                            billing_contact: BillingDetails {
                                country_code: billing_address.country,
                                address_lines: Some(address),
                                family_name: billing_address.last_name.to_owned(),
                                given_name: billing_address.first_name.to_owned(),
                                postal_code: billing_address.zip,
                            },
                        },
                    )
                    .change_context(errors::ConnectorError::RequestEncodingFailed)?;

                    Ok((
                        PaymentMethodDetails::Wallet(BluesnapWallet {
                            wallet_type: BluesnapWalletTypes::ApplePay,
                            encoded_payment_token: Secret::new(
                                consts::BASE64_ENGINE.encode(apple_pay_object),
                            ),
                        }),
                        None,
                    ))
                }
                _ => Err(errors::ConnectorError::NotImplemented(
                    "Wallets".to_string(),
                )),
            },
            _ => Err(errors::ConnectorError::NotImplemented(
                "payment method".to_string(),
            )),
        }?;
        Ok(Self {
            amount: utils::to_currency_base_unit(item.request.amount, item.request.currency)?,
            payment_method,
            currency: item.request.currency,
            card_transaction_type: auth_mode,
            three_d_secure: None,
            transaction_fraud_info: Some(TransactionFraudInfo {
                fraud_session_id: item.payment_id.clone(),
            }),
            card_holder_info,
        })
    }
}

impl From<api_models::payments::ApplepayPaymentMethod> for ApplepayPaymentMethod {
    fn from(item: api_models::payments::ApplepayPaymentMethod) -> Self {
        Self {
            display_name: item.display_name,
            network: item.network,
            pm_type: item.pm_type,
        }
    }
}

impl TryFrom<&types::PaymentsSessionRouterData> for BluesnapCreateWalletToken {
    type Error = error_stack::Report<errors::ConnectorError>;
    fn try_from(item: &types::PaymentsSessionRouterData) -> Result<Self, Self::Error> {
        let apple_pay_metadata = item.get_connector_meta()?.expose();
        let applepay_metadata = apple_pay_metadata
            .parse_value::<api_models::payments::ApplepaySessionTokenData>(
                "ApplepaySessionTokenData",
            )
            .change_context(errors::ConnectorError::ParsingFailed)?;
        Ok(Self {
            wallet_type: "APPLE_PAY".to_string(),
            validation_url: consts::APPLEPAY_VALIDATION_URL.to_string().into(),
            domain_name: applepay_metadata.data.session_token_data.initiative_context,
            display_name: Some(applepay_metadata.data.session_token_data.display_name),
        })
    }
}

impl TryFrom<types::PaymentsSessionResponseRouterData<BluesnapWalletTokenResponse>>
    for types::PaymentsSessionRouterData
{
    type Error = error_stack::Report<errors::ConnectorError>;
    fn try_from(
        item: types::PaymentsSessionResponseRouterData<BluesnapWalletTokenResponse>,
    ) -> Result<Self, Self::Error> {
        let response = &item.response;

        let wallet_token = consts::BASE64_ENGINE
            .decode(response.wallet_token.clone().expose())
            .into_report()
            .change_context(errors::ConnectorError::ParsingFailed)?;

        let session_response: api_models::payments::ApplePaySessionResponse = wallet_token[..]
            .parse_struct("ApplePayResponse")
            .change_context(errors::ConnectorError::ParsingFailed)?;

        let metadata = item.data.get_connector_meta()?.expose();
        let applepay_metadata = metadata
            .parse_value::<api_models::payments::ApplepaySessionTokenData>(
                "ApplepaySessionTokenData",
            )
            .change_context(errors::ConnectorError::ParsingFailed)?;

        Ok(Self {
            response: Ok(types::PaymentsResponseData::SessionResponse {
                session_token: types::api::SessionToken::ApplePay(Box::new(
                    api_models::payments::ApplepaySessionTokenResponse {
                        session_token_data: session_response,
                        payment_request_data: api_models::payments::ApplePayPaymentRequest {
                            country_code: item.data.get_billing_country()?,
                            currency_code: item.data.request.currency.to_string(),
                            total: api_models::payments::AmountInfo {
                                label: applepay_metadata.data.payment_request_data.label,
                                total_type: "final".to_string(),
                                amount: item.data.request.amount.to_string(),
                            },
                            merchant_capabilities: applepay_metadata
                                .data
                                .payment_request_data
                                .merchant_capabilities,
                            supported_networks: applepay_metadata
                                .data
                                .payment_request_data
                                .supported_networks,
                            merchant_identifier: applepay_metadata
                                .data
                                .session_token_data
                                .merchant_identifier,
                        },
                        connector: "bluesnap".to_string(),
                    },
                )),
            }),
            ..item.data
        })
    }
}

impl TryFrom<&types::PaymentsCompleteAuthorizeRouterData> for BluesnapPaymentsRequest {
    type Error = error_stack::Report<errors::ConnectorError>;
    fn try_from(item: &types::PaymentsCompleteAuthorizeRouterData) -> Result<Self, Self::Error> {
        let redirection_response: BluesnapRedirectionResponse = item
            .request
            .redirect_response
            .as_ref()
            .and_then(|res| res.payload.to_owned())
            .ok_or(errors::ConnectorError::MissingConnectorRedirectionPayload {
                field_name: "request.redirect_response.payload",
            })?
            .parse_value("BluesnapRedirectionResponse")
            .change_context(errors::ConnectorError::ResponseDeserializationFailed)?;

        let redirection_result: BluesnapThreeDsResult = redirection_response
            .authentication_response
            .parse_struct("BluesnapThreeDsResult")
            .change_context(errors::ConnectorError::ResponseDeserializationFailed)?;

        let auth_mode = match item.request.capture_method {
            Some(enums::CaptureMethod::Manual) => BluesnapTxnType::AuthOnly,
            _ => BluesnapTxnType::AuthCapture,
        };
        let payment_method = if let Some(api::PaymentMethodData::Card(ccard)) =
            item.request.payment_method_data.clone()
        {
            PaymentMethodDetails::CreditCard(Card {
                card_number: ccard.card_number,
                expiration_month: ccard.card_exp_month.clone(),
                expiration_year: ccard.card_exp_year.clone(),
                security_code: ccard.card_cvc,
            })
        } else {
            Err(errors::ConnectorError::MissingConnectorRedirectionPayload {
                field_name: "request.payment_method_data",
            })?
        };
        Ok(Self {
            amount: utils::to_currency_base_unit(item.request.amount, item.request.currency)?,
            payment_method,
            currency: item.request.currency,
            card_transaction_type: auth_mode,
            three_d_secure: Some(BluesnapThreeDSecureInfo {
                three_d_secure_reference_id: redirection_result
                    .three_d_secure
                    .ok_or(errors::ConnectorError::MissingConnectorRedirectionPayload {
                        field_name: "three_d_secure_reference_id",
                    })?
                    .three_d_secure_reference_id,
            }),
            transaction_fraud_info: Some(TransactionFraudInfo {
                fraud_session_id: item.payment_id.clone(),
            }),
            card_holder_info: None,
        })
    }
}

#[derive(Debug, Deserialize)]
pub struct BluesnapRedirectionResponse {
    pub authentication_response: String,
}

#[derive(Debug, Deserialize)]
#[serde(rename_all = "camelCase")]
pub struct BluesnapThreeDsResult {
    three_d_secure: Option<BluesnapThreeDsReference>,
    pub status: String,
    pub code: Option<String>,
    pub info: Option<RedirectErrorMessage>,
}

#[derive(Debug, Deserialize)]
#[serde(rename_all = "camelCase")]
pub struct RedirectErrorMessage {
    pub errors: Option<Vec<String>>,
}

#[derive(Debug, Deserialize)]
#[serde(rename_all = "camelCase")]
pub struct BluesnapThreeDsReference {
    three_d_secure_reference_id: String,
}

#[derive(Debug, Serialize)]
#[serde(rename_all = "camelCase")]
pub struct BluesnapVoidRequest {
    card_transaction_type: BluesnapTxnType,
    transaction_id: String,
}

impl TryFrom<&types::PaymentsCancelRouterData> for BluesnapVoidRequest {
    type Error = error_stack::Report<errors::ConnectorError>;
    fn try_from(item: &types::PaymentsCancelRouterData) -> Result<Self, Self::Error> {
        let card_transaction_type = BluesnapTxnType::AuthReversal;
        let transaction_id = item.request.connector_transaction_id.to_string();
        Ok(Self {
            card_transaction_type,
            transaction_id,
        })
    }
}

#[derive(Debug, Serialize)]
#[serde(rename_all = "camelCase")]
pub struct BluesnapCaptureRequest {
    card_transaction_type: BluesnapTxnType,
    transaction_id: String,
    amount: Option<String>,
}

impl TryFrom<&types::PaymentsCaptureRouterData> for BluesnapCaptureRequest {
    type Error = error_stack::Report<errors::ConnectorError>;
    fn try_from(item: &types::PaymentsCaptureRouterData) -> Result<Self, Self::Error> {
        let card_transaction_type = BluesnapTxnType::Capture;
        let transaction_id = item.request.connector_transaction_id.to_string();
        let amount =
            utils::to_currency_base_unit(item.request.amount_to_capture, item.request.currency)?;
        Ok(Self {
            card_transaction_type,
            transaction_id,
            amount: Some(amount),
        })
    }
}

// Auth Struct
pub struct BluesnapAuthType {
    pub(super) api_key: String,
    pub(super) key1: String,
}

impl TryFrom<&types::ConnectorAuthType> for BluesnapAuthType {
    type Error = error_stack::Report<errors::ConnectorError>;
    fn try_from(auth_type: &types::ConnectorAuthType) -> Result<Self, Self::Error> {
        if let types::ConnectorAuthType::BodyKey { api_key, key1 } = auth_type {
            Ok(Self {
                api_key: api_key.to_string(),
                key1: key1.to_string(),
            })
        } else {
            Err(errors::ConnectorError::FailedToObtainAuthType.into())
        }
    }
}

#[derive(Debug, Serialize)]
#[serde(rename_all = "camelCase")]
pub struct BluesnapCustomerRequest {
    email: Option<Email>,
}

impl TryFrom<&types::ConnectorCustomerRouterData> for BluesnapCustomerRequest {
    type Error = error_stack::Report<errors::ConnectorError>;
    fn try_from(item: &types::ConnectorCustomerRouterData) -> Result<Self, Self::Error> {
        Ok(Self {
            email: item.request.email.to_owned(),
        })
    }
}

#[derive(Debug, Deserialize)]
#[serde(rename_all = "camelCase")]
pub struct BluesnapCustomerResponse {
    vaulted_shopper_id: Secret<u64>,
}
impl<F, T>
    TryFrom<types::ResponseRouterData<F, BluesnapCustomerResponse, T, types::PaymentsResponseData>>
    for types::RouterData<F, T, types::PaymentsResponseData>
{
    type Error = error_stack::Report<errors::ConnectorError>;
    fn try_from(
        item: types::ResponseRouterData<
            F,
            BluesnapCustomerResponse,
            T,
            types::PaymentsResponseData,
        >,
    ) -> Result<Self, Self::Error> {
        Ok(Self {
            response: Ok(types::PaymentsResponseData::ConnectorCustomerResponse {
                connector_customer_id: item.response.vaulted_shopper_id.expose().to_string(),
            }),
            ..item.data
        })
    }
}

// PaymentsResponse
#[derive(Debug, Clone, Serialize, Deserialize)]
#[serde(rename_all = "SCREAMING_SNAKE_CASE")]
pub enum BluesnapTxnType {
    AuthOnly,
    AuthCapture,
    AuthReversal,
    Capture,
    Refund,
}

#[derive(Debug, Clone, Default, Serialize, Deserialize)]
#[serde(rename_all = "UPPERCASE")]
pub enum BluesnapProcessingStatus {
    #[serde(alias = "success")]
    Success,
    #[default]
    #[serde(alias = "pending")]
    Pending,
    #[serde(alias = "fail")]
    Fail,
    #[serde(alias = "pending_merchant_review")]
    PendingMerchantReview,
}

impl ForeignTryFrom<(BluesnapTxnType, BluesnapProcessingStatus)> for enums::AttemptStatus {
    type Error = error_stack::Report<errors::ConnectorError>;
    fn foreign_try_from(
        item: (BluesnapTxnType, BluesnapProcessingStatus),
    ) -> Result<Self, Self::Error> {
        let (item_txn_status, item_processing_status) = item;
        Ok(match item_processing_status {
            BluesnapProcessingStatus::Success => match item_txn_status {
                BluesnapTxnType::AuthOnly => Self::Authorized,
                BluesnapTxnType::AuthReversal => Self::Voided,
                BluesnapTxnType::AuthCapture | BluesnapTxnType::Capture => Self::Charged,
                BluesnapTxnType::Refund => Self::Charged,
            },
            BluesnapProcessingStatus::Pending | BluesnapProcessingStatus::PendingMerchantReview => {
                Self::Pending
            }
            BluesnapProcessingStatus::Fail => Self::Failure,
        })
    }
}

impl From<BluesnapProcessingStatus> for enums::RefundStatus {
    fn from(item: BluesnapProcessingStatus) -> Self {
        match item {
            BluesnapProcessingStatus::Success => Self::Success,
            BluesnapProcessingStatus::Pending => Self::Pending,
            BluesnapProcessingStatus::PendingMerchantReview => Self::ManualReview,
            BluesnapProcessingStatus::Fail => Self::Failure,
        }
    }
}

#[derive(Debug, Clone, Serialize, Deserialize)]
#[serde(rename_all = "camelCase")]
pub struct BluesnapPaymentsResponse {
    processing_info: ProcessingInfoResponse,
    transaction_id: String,
    card_transaction_type: BluesnapTxnType,
}

#[derive(Debug, Clone, Serialize, Deserialize)]
#[serde(rename_all = "camelCase")]
pub struct BluesnapWalletTokenResponse {
    wallet_type: String,
    wallet_token: Secret<String>,
}

#[derive(Default, Debug, Clone, Serialize, Deserialize)]
#[serde(rename_all = "camelCase")]
pub struct Refund {
    refund_transaction_id: String,
    amount: String,
}

#[derive(Default, Debug, Clone, Serialize, Deserialize)]
#[serde(rename_all = "camelCase")]
pub struct ProcessingInfoResponse {
    processing_status: BluesnapProcessingStatus,
    authorization_code: Option<String>,
    network_transaction_id: Option<Secret<String>>,
}

impl<F, T>
    TryFrom<types::ResponseRouterData<F, BluesnapPaymentsResponse, T, types::PaymentsResponseData>>
    for types::RouterData<F, T, types::PaymentsResponseData>
{
    type Error = error_stack::Report<errors::ConnectorError>;
    fn try_from(
        item: types::ResponseRouterData<
            F,
            BluesnapPaymentsResponse,
            T,
            types::PaymentsResponseData,
        >,
    ) -> Result<Self, Self::Error> {
        Ok(Self {
            status: enums::AttemptStatus::foreign_try_from((
                item.response.card_transaction_type,
                item.response.processing_info.processing_status,
            ))?,
            response: Ok(types::PaymentsResponseData::TransactionResponse {
                resource_id: types::ResponseId::ConnectorTransactionId(
                    item.response.transaction_id,
                ),
                redirection_data: None,
                mandate_reference: None,
                connector_metadata: None,
                network_txn_id: None,
            }),
            ..item.data
        })
    }
}

#[derive(Default, Debug, Serialize)]
pub struct BluesnapRefundRequest {
    amount: Option<String>,
    reason: Option<String>,
}

impl<F> TryFrom<&types::RefundsRouterData<F>> for BluesnapRefundRequest {
    type Error = error_stack::Report<errors::ConnectorError>;
    fn try_from(item: &types::RefundsRouterData<F>) -> Result<Self, Self::Error> {
        Ok(Self {
            reason: item.request.reason.clone(),
            amount: Some(utils::to_currency_base_unit(
                item.request.refund_amount,
                item.request.currency,
            )?),
        })
    }
}

#[derive(Default, Debug, Clone, Deserialize)]
#[serde(rename_all = "camelCase")]
pub struct RefundResponse {
    refund_transaction_id: i32,
}

impl TryFrom<types::RefundsResponseRouterData<api::RSync, BluesnapPaymentsResponse>>
    for types::RefundsRouterData<api::RSync>
{
    type Error = error_stack::Report<errors::ConnectorError>;
    fn try_from(
        item: types::RefundsResponseRouterData<api::RSync, BluesnapPaymentsResponse>,
    ) -> Result<Self, Self::Error> {
        Ok(Self {
            response: Ok(types::RefundsResponseData {
                connector_refund_id: item.response.transaction_id.clone(),
                refund_status: enums::RefundStatus::from(
                    item.response.processing_info.processing_status,
                ),
            }),
            ..item.data
        })
    }
}

impl TryFrom<types::RefundsResponseRouterData<api::Execute, RefundResponse>>
    for types::RefundsRouterData<api::Execute>
{
    type Error = error_stack::Report<errors::ConnectorError>;
    fn try_from(
        item: types::RefundsResponseRouterData<api::Execute, RefundResponse>,
    ) -> Result<Self, Self::Error> {
        Ok(Self {
            response: Ok(types::RefundsResponseData {
                connector_refund_id: item.response.refund_transaction_id.to_string(),
                refund_status: enums::RefundStatus::Pending,
            }),
            ..item.data
        })
    }
}
#[derive(Debug, Clone, Deserialize)]
#[serde(rename_all = "camelCase")]
pub struct BluesnapWebhookBody {
    pub auth_key: String,
    pub contract_id: String,
    pub reference_number: String,
}

#[derive(Debug, Deserialize)]
#[serde(rename_all = "camelCase")]
pub struct BluesnapWebhookObjectEventType {
    pub transaction_type: BluesnapWebhookEvents,
}

#[derive(Debug, Deserialize)]
#[serde(rename_all = "SCREAMING_SNAKE_CASE")]
pub enum BluesnapWebhookEvents {
    Decline,
    CcChargeFailed,
    Charge,
    #[serde(other)]
    Unknown,
}
#[derive(Default, Debug, Clone, Serialize, Deserialize)]
#[serde(rename_all = "camelCase")]
pub struct BluesnapWebhookObjectResource {
    pub auth_key: String,
    pub contract_id: String,
    pub reference_number: String,
}

#[derive(Default, Debug, Clone, Serialize, Deserialize)]
#[serde(rename_all = "camelCase")]
pub struct ErrorDetails {
    pub code: String,
    pub description: String,
}

#[derive(Default, Debug, Clone, Deserialize)]
#[serde(rename_all = "camelCase")]
pub struct BluesnapErrorResponse {
    pub message: Vec<ErrorDetails>,
}

#[derive(Default, Debug, Clone, Deserialize)]
#[serde(rename_all = "camelCase")]
pub struct BluesnapAuthErrorResponse {
    pub error_code: String,
    pub error_description: String,
}

#[derive(Debug, Clone, Deserialize)]
#[serde(untagged)]
pub enum BluesnapErrors {
    PaymentError(BluesnapErrorResponse),
    AuthError(BluesnapAuthErrorResponse),
}

fn get_card_holder_info(
    item: &types::PaymentsAuthorizeRouterData,
) -> CustomResult<Option<BluesnapCardHolderInfo>, errors::ConnectorError> {
    let address = item.get_billing_address()?;
    Ok(Some(BluesnapCardHolderInfo {
        first_name: address.get_first_name()?.clone(),
        last_name: address.get_last_name()?.clone(),
        email: item.request.get_email()?,
    }))
}<|MERGE_RESOLUTION|>--- conflicted
+++ resolved
@@ -11,11 +11,9 @@
 
 use crate::{
     connector::utils::{
-<<<<<<< HEAD
-        self, AddressDetailsData, CardData, PaymentsAuthorizeRequestData, RouterData,
-=======
-        self, AddressDetailsData, ApplePay, PaymentsAuthorizeRequestData, RouterData,
->>>>>>> 5535159d
+        
+        self, AddressDetailsData, CardData, ApplePay, PaymentsAuthorizeRequestData, RouterData,
+    ,
     },
     consts,
     core::errors,
