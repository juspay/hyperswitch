use std::collections::HashMap;

use api_models::{enums as api_enums, payments};
use base64::Engine;
use common_utils::{
    errors::CustomResult,
    ext_traits::{ByteSliceExt, StringExt, ValueExt},
    pii::Email,
};
use error_stack::ResultExt;
use masking::{ExposeInterface, PeekInterface};
use serde::{Deserialize, Serialize};
use serde_json::Value;

use crate::{
    connector::utils::{
        self, AddressDetailsData, ApplePay, CardData, PaymentsAuthorizeRequestData,
        PaymentsCompleteAuthorizeRequestData, RouterData,
    },
    consts,
    core::errors,
    pii::Secret,
    types::{
        self, api, domain,
        storage::enums,
        transformers::{ForeignFrom, ForeignTryFrom},
    },
    utils::{Encode, OptionExt},
};

const DISPLAY_METADATA: &str = "Y";

#[derive(Debug, Serialize)]
pub struct BluesnapRouterData<T> {
    pub amount: String,
    pub router_data: T,
}

impl<T>
    TryFrom<(
        &types::api::CurrencyUnit,
        types::storage::enums::Currency,
        i64,
        T,
    )> for BluesnapRouterData<T>
{
    type Error = error_stack::Report<errors::ConnectorError>;
    fn try_from(
        (currency_unit, currency, amount, item): (
            &types::api::CurrencyUnit,
            types::storage::enums::Currency,
            i64,
            T,
        ),
    ) -> Result<Self, Self::Error> {
        let amount = utils::get_amount_as_string(currency_unit, amount, currency)?;
        Ok(Self {
            amount,
            router_data: item,
        })
    }
}

#[derive(Debug, Serialize)]
#[serde(rename_all = "camelCase")]
pub struct BluesnapPaymentsRequest {
    amount: String,
    #[serde(flatten)]
    payment_method: PaymentMethodDetails,
    currency: enums::Currency,
    card_transaction_type: BluesnapTxnType,
    transaction_fraud_info: Option<TransactionFraudInfo>,
    card_holder_info: Option<BluesnapCardHolderInfo>,
    merchant_transaction_id: Option<String>,
    transaction_meta_data: Option<BluesnapMetadata>,
}

#[derive(Debug, Serialize)]
#[serde(rename_all = "camelCase")]
pub struct BluesnapMetadata {
    meta_data: Vec<RequestMetadata>,
}

#[derive(Debug, Serialize, Deserialize)]
#[serde(rename_all = "camelCase")]
pub struct RequestMetadata {
    meta_key: Option<String>,
    meta_value: Option<String>,
    is_visible: Option<String>,
}

#[derive(Debug, Serialize)]
#[serde(rename_all = "camelCase")]
pub struct BluesnapCardHolderInfo {
    first_name: Secret<String>,
    last_name: Secret<String>,
    email: Email,
}

#[derive(Debug, Serialize)]
#[serde(rename_all = "camelCase")]
pub struct TransactionFraudInfo {
    fraud_session_id: String,
}

#[derive(Debug, Serialize)]
#[serde(rename_all = "camelCase")]
pub struct BluesnapCreateWalletToken {
    wallet_type: String,
    validation_url: Secret<String>,
    domain_name: String,
    display_name: Option<String>,
}

#[derive(Debug, Serialize)]
#[serde(rename_all = "camelCase")]
pub struct BluesnapThreeDSecureInfo {
    three_d_secure_reference_id: String,
}

#[derive(Debug, Serialize)]
#[serde(rename_all = "camelCase")]
pub enum PaymentMethodDetails {
    CreditCard(Card),
    Wallet(BluesnapWallet),
}

#[derive(Default, Debug, Serialize)]
#[serde(rename_all = "camelCase")]
pub struct Card {
    card_number: cards::CardNumber,
    expiration_month: Secret<String>,
    expiration_year: Secret<String>,
    security_code: Secret<String>,
}

#[derive(Debug, Serialize)]
#[serde(rename_all = "camelCase")]
pub struct BluesnapWallet {
    wallet_type: BluesnapWalletTypes,
    encoded_payment_token: Secret<String>,
}

#[derive(Debug, Serialize)]
#[serde(rename_all = "camelCase")]
pub struct BluesnapGooglePayObject {
    payment_method_data: utils::GooglePayWalletData,
}

#[derive(Debug, Serialize)]
#[serde(rename_all = "camelCase")]
pub struct BluesnapApplePayObject {
    token: api_models::payments::ApplePayWalletData,
}

#[derive(Debug, Serialize)]
#[serde(rename_all = "SCREAMING_SNAKE_CASE")]
pub enum BluesnapWalletTypes {
    GooglePay,
    ApplePay,
}

#[derive(Debug, Serialize)]
#[serde(rename_all = "camelCase")]
pub struct EncodedPaymentToken {
    billing_contact: BillingDetails,
    token: ApplepayPaymentData,
}

#[derive(Debug, Serialize)]
#[serde(rename_all = "camelCase")]
pub struct BillingDetails {
    country_code: Option<api_enums::CountryAlpha2>,
    address_lines: Option<Vec<Secret<String>>>,
    family_name: Option<Secret<String>>,
    given_name: Option<Secret<String>>,
    postal_code: Option<Secret<String>>,
}

#[derive(Debug, Serialize, Deserialize, Clone)]
#[serde(rename_all = "camelCase")]
pub struct ApplepayPaymentData {
    payment_data: ApplePayEncodedPaymentData,
    payment_method: ApplepayPaymentMethod,
    transaction_identifier: String,
}

#[derive(Debug, Serialize, Deserialize, Clone)]
#[serde(rename_all = "camelCase")]
pub struct ApplepayPaymentMethod {
    display_name: String,
    network: String,
    #[serde(rename = "type")]
    pm_type: String,
}

#[derive(Debug, Serialize, Deserialize, Clone)]
pub struct ApplePayEncodedPaymentData {
    data: String,
    header: Option<ApplepayHeader>,
    signature: String,
    version: String,
}

#[derive(Debug, Serialize, Deserialize, Clone)]
#[serde(rename_all = "camelCase")]
pub struct ApplepayHeader {
    ephemeral_public_key: Secret<String>,
    public_key_hash: Secret<String>,
    transaction_id: Secret<String>,
}

#[derive(Debug, Serialize, Deserialize, Clone)]
pub struct BluesnapConnectorMetaData {
    pub merchant_id: String,
}

#[derive(Debug, Serialize)]
#[serde(rename_all = "camelCase")]
pub struct BluesnapPaymentsTokenRequest {
    cc_number: cards::CardNumber,
    exp_date: Secret<String>,
}

impl TryFrom<&BluesnapRouterData<&types::PaymentsAuthorizeRouterData>>
    for BluesnapPaymentsTokenRequest
{
    type Error = error_stack::Report<errors::ConnectorError>;
    fn try_from(
        item: &BluesnapRouterData<&types::PaymentsAuthorizeRouterData>,
    ) -> Result<Self, Self::Error> {
        match item.router_data.request.payment_method_data {
            domain::PaymentMethodData::Card(ref ccard) => Ok(Self {
                cc_number: ccard.card_number.clone(),
                exp_date: ccard.get_expiry_date_as_mmyyyy("/"),
            }),
            domain::PaymentMethodData::Wallet(_)
            | domain::PaymentMethodData::PayLater(_)
            | domain::PaymentMethodData::BankRedirect(_)
            | domain::PaymentMethodData::BankDebit(_)
            | domain::PaymentMethodData::BankTransfer(_)
            | domain::PaymentMethodData::Crypto(_)
            | domain::PaymentMethodData::MandatePayment
            | domain::PaymentMethodData::Reward
            | domain::PaymentMethodData::Upi(_)
            | domain::PaymentMethodData::CardRedirect(_)
            | domain::PaymentMethodData::Voucher(_)
            | domain::PaymentMethodData::GiftCard(_)
            | domain::PaymentMethodData::CardToken(_) => {
                Err(errors::ConnectorError::NotImplemented(
                    "Selected payment method via Token flow through bluesnap".to_string(),
                )
                .into())
            }
        }
    }
}

impl TryFrom<&BluesnapRouterData<&types::PaymentsAuthorizeRouterData>> for BluesnapPaymentsRequest {
    type Error = error_stack::Report<errors::ConnectorError>;
    fn try_from(
        item: &BluesnapRouterData<&types::PaymentsAuthorizeRouterData>,
    ) -> Result<Self, Self::Error> {
        let auth_mode = match item.router_data.request.capture_method {
            Some(enums::CaptureMethod::Manual) => BluesnapTxnType::AuthOnly,
            _ => BluesnapTxnType::AuthCapture,
        };
        let transaction_meta_data =
            item.router_data
                .request
                .metadata
                .as_ref()
                .map(|metadata| BluesnapMetadata {
                    meta_data: Vec::<RequestMetadata>::foreign_from(metadata.peek().to_owned()),
                });

        let (payment_method, card_holder_info) = match item
            .router_data
            .request
            .payment_method_data
            .clone()
        {
            domain::PaymentMethodData::Card(ref ccard) => Ok((
                PaymentMethodDetails::CreditCard(Card {
                    card_number: ccard.card_number.clone(),
                    expiration_month: ccard.card_exp_month.clone(),
                    expiration_year: ccard.get_expiry_year_4_digit(),
                    security_code: ccard.card_cvc.clone(),
                }),
                get_card_holder_info(
                    item.router_data.get_billing_address()?,
                    item.router_data.request.get_email()?,
                )?,
            )),
            domain::PaymentMethodData::Wallet(wallet_data) => match wallet_data {
<<<<<<< HEAD
                domain::WalletData::GooglePay(payment_method_data) => {
=======
                api_models::payments::WalletData::GooglePay(payment_method_data) => {
>>>>>>> 9cce1520
                    let gpay_object = BluesnapGooglePayObject {
                        payment_method_data: utils::GooglePayWalletData::from(payment_method_data),
                    }
                    .encode_to_string_of_json()
                    .change_context(errors::ConnectorError::RequestEncodingFailed)?;
                    Ok((
                        PaymentMethodDetails::Wallet(BluesnapWallet {
                            wallet_type: BluesnapWalletTypes::GooglePay,
                            encoded_payment_token: Secret::new(
                                consts::BASE64_ENGINE.encode(gpay_object),
                            ),
                        }),
                        None,
                    ))
                }
                domain::WalletData::ApplePay(payment_method_data) => {
                    let apple_pay_payment_data =
                        payment_method_data.get_applepay_decoded_payment_data()?;
                    let apple_pay_payment_data: ApplePayEncodedPaymentData = apple_pay_payment_data
                        .expose()[..]
                        .as_bytes()
                        .parse_struct("ApplePayEncodedPaymentData")
                        .change_context(errors::ConnectorError::InvalidWalletToken {
                            wallet_name: "Apple Pay".to_string(),
                        })?;

                    let billing = item.router_data.get_billing()?.to_owned();

                    let billing_address = billing
                        .address
                        .get_required_value("billing_address")
                        .change_context(errors::ConnectorError::MissingRequiredField {
                            field_name: "billing",
                        })?;

                    let mut address = Vec::new();
                    if let Some(add) = billing_address.line1.to_owned() {
                        address.push(add)
                    }
                    if let Some(add) = billing_address.line2.to_owned() {
                        address.push(add)
                    }
                    if let Some(add) = billing_address.line3.to_owned() {
                        address.push(add)
                    }

                    let apple_pay_object = EncodedPaymentToken {
                        token: ApplepayPaymentData {
                            payment_data: apple_pay_payment_data,
                            payment_method: payment_method_data.payment_method.to_owned().into(),
                            transaction_identifier: payment_method_data.transaction_identifier,
                        },
                        billing_contact: BillingDetails {
                            country_code: billing_address.country,
                            address_lines: Some(address),
                            family_name: billing_address.last_name.to_owned(),
                            given_name: billing_address.first_name.to_owned(),
                            postal_code: billing_address.zip,
                        },
                    }
                    .encode_to_string_of_json()
                    .change_context(errors::ConnectorError::RequestEncodingFailed)?;

                    Ok((
                        PaymentMethodDetails::Wallet(BluesnapWallet {
                            wallet_type: BluesnapWalletTypes::ApplePay,
                            encoded_payment_token: Secret::new(
                                consts::BASE64_ENGINE.encode(apple_pay_object),
                            ),
                        }),
                        get_card_holder_info(
                            item.router_data.get_billing_address()?,
                            item.router_data.request.get_email()?,
                        )?,
                    ))
                }
                domain::WalletData::AliPayQr(_)
                | domain::WalletData::AliPayRedirect(_)
                | domain::WalletData::AliPayHkRedirect(_)
                | domain::WalletData::MomoRedirect(_)
                | domain::WalletData::KakaoPayRedirect(_)
                | domain::WalletData::GoPayRedirect(_)
                | domain::WalletData::GcashRedirect(_)
                | domain::WalletData::ApplePayRedirect(_)
                | domain::WalletData::ApplePayThirdPartySdk(_)
                | domain::WalletData::DanaRedirect {}
                | domain::WalletData::GooglePayRedirect(_)
                | domain::WalletData::GooglePayThirdPartySdk(_)
                | domain::WalletData::MbWayRedirect(_)
                | domain::WalletData::MobilePayRedirect(_)
                | domain::WalletData::PaypalRedirect(_)
                | domain::WalletData::PaypalSdk(_)
                | domain::WalletData::SamsungPay(_)
                | domain::WalletData::TwintRedirect {}
                | domain::WalletData::VippsRedirect {}
                | domain::WalletData::TouchNGoRedirect(_)
                | domain::WalletData::WeChatPayRedirect(_)
                | domain::WalletData::CashappQr(_)
                | domain::WalletData::SwishQr(_)
                | domain::WalletData::WeChatPayQr(_) => {
                    Err(errors::ConnectorError::NotImplemented(
                        utils::get_unimplemented_payment_method_error_message("bluesnap"),
                    ))
                }
            },
            domain::PaymentMethodData::PayLater(_)
            | domain::PaymentMethodData::BankRedirect(_)
            | domain::PaymentMethodData::BankDebit(_)
            | domain::PaymentMethodData::BankTransfer(_)
            | domain::PaymentMethodData::Crypto(_)
            | domain::PaymentMethodData::MandatePayment
            | domain::PaymentMethodData::Reward
            | domain::PaymentMethodData::Upi(_)
            | domain::PaymentMethodData::CardRedirect(_)
            | domain::PaymentMethodData::Voucher(_)
            | domain::PaymentMethodData::GiftCard(_)
            | domain::PaymentMethodData::CardToken(_) => {
                Err(errors::ConnectorError::NotImplemented(
                    utils::get_unimplemented_payment_method_error_message("bluesnap"),
                ))
            }
        }?;
        Ok(Self {
            amount: item.amount.to_owned(),
            payment_method,
            currency: item.router_data.request.currency,
            card_transaction_type: auth_mode,
            transaction_fraud_info: Some(TransactionFraudInfo {
                fraud_session_id: item.router_data.payment_id.clone(),
            }),
            card_holder_info,
            merchant_transaction_id: Some(item.router_data.connector_request_reference_id.clone()),
            transaction_meta_data,
        })
    }
}

impl From<domain::ApplepayPaymentMethod> for ApplepayPaymentMethod {
    fn from(item: domain::ApplepayPaymentMethod) -> Self {
        Self {
            display_name: item.display_name,
            network: item.network,
            pm_type: item.pm_type,
        }
    }
}

impl TryFrom<&types::PaymentsSessionRouterData> for BluesnapCreateWalletToken {
    type Error = error_stack::Report<errors::ConnectorError>;
    fn try_from(item: &types::PaymentsSessionRouterData) -> Result<Self, Self::Error> {
        let apple_pay_metadata = item.get_connector_meta()?.expose();
        let applepay_metadata = apple_pay_metadata
            .clone()
            .parse_value::<api_models::payments::ApplepayCombinedSessionTokenData>(
                "ApplepayCombinedSessionTokenData",
            )
            .map(|combined_metadata| {
                api_models::payments::ApplepaySessionTokenMetadata::ApplePayCombined(
                    combined_metadata.apple_pay_combined,
                )
            })
            .or_else(|_| {
                apple_pay_metadata
                    .parse_value::<api_models::payments::ApplepaySessionTokenData>(
                        "ApplepaySessionTokenData",
                    )
                    .map(|old_metadata| {
                        api_models::payments::ApplepaySessionTokenMetadata::ApplePay(
                            old_metadata.apple_pay,
                        )
                    })
            })
            .change_context(errors::ConnectorError::ParsingFailed)?;
        let session_token_data = match applepay_metadata {
            payments::ApplepaySessionTokenMetadata::ApplePay(apple_pay_data) => {
                Ok(apple_pay_data.session_token_data)
            }
            payments::ApplepaySessionTokenMetadata::ApplePayCombined(_apple_pay_combined_data) => {
                Err(errors::ConnectorError::FlowNotSupported {
                    flow: "apple pay combined".to_string(),
                    connector: "bluesnap".to_string(),
                })
            }
        }?;
        Ok(Self {
            wallet_type: "APPLE_PAY".to_string(),
            validation_url: consts::APPLEPAY_VALIDATION_URL.to_string().into(),
            domain_name: session_token_data.initiative_context,
            display_name: Some(session_token_data.display_name),
        })
    }
}

impl TryFrom<types::PaymentsSessionResponseRouterData<BluesnapWalletTokenResponse>>
    for types::PaymentsSessionRouterData
{
    type Error = error_stack::Report<errors::ConnectorError>;
    fn try_from(
        item: types::PaymentsSessionResponseRouterData<BluesnapWalletTokenResponse>,
    ) -> Result<Self, Self::Error> {
        let response = &item.response;

        let wallet_token = consts::BASE64_ENGINE
            .decode(response.wallet_token.clone().expose())
            .change_context(errors::ConnectorError::ResponseHandlingFailed)?;

        let session_response: api_models::payments::NoThirdPartySdkSessionResponse =
            wallet_token[..]
                .parse_struct("NoThirdPartySdkSessionResponse")
                .change_context(errors::ConnectorError::ParsingFailed)?;

        let metadata = item.data.get_connector_meta()?.expose();
        let applepay_metadata = metadata
            .clone()
            .parse_value::<api_models::payments::ApplepayCombinedSessionTokenData>(
                "ApplepayCombinedSessionTokenData",
            )
            .map(|combined_metadata| {
                api_models::payments::ApplepaySessionTokenMetadata::ApplePayCombined(
                    combined_metadata.apple_pay_combined,
                )
            })
            .or_else(|_| {
                metadata
                    .parse_value::<api_models::payments::ApplepaySessionTokenData>(
                        "ApplepaySessionTokenData",
                    )
                    .map(|old_metadata| {
                        api_models::payments::ApplepaySessionTokenMetadata::ApplePay(
                            old_metadata.apple_pay,
                        )
                    })
            })
            .change_context(errors::ConnectorError::ParsingFailed)?;

        let (payment_request_data, session_token_data) = match applepay_metadata {
            payments::ApplepaySessionTokenMetadata::ApplePayCombined(_apple_pay_combined) => {
                Err(errors::ConnectorError::FlowNotSupported {
                    flow: "apple pay combined".to_string(),
                    connector: "bluesnap".to_string(),
                })
            }
            payments::ApplepaySessionTokenMetadata::ApplePay(apple_pay) => {
                Ok((apple_pay.payment_request_data, apple_pay.session_token_data))
            }
        }?;

        Ok(Self {
            response: Ok(types::PaymentsResponseData::SessionResponse {
                session_token: types::api::SessionToken::ApplePay(Box::new(
                    api_models::payments::ApplepaySessionTokenResponse {
                        session_token_data:
                            api_models::payments::ApplePaySessionResponse::NoThirdPartySdk(
                                session_response,
                            ),
                        payment_request_data: Some(api_models::payments::ApplePayPaymentRequest {
                            country_code: item.data.request.country,
                            currency_code: item.data.request.currency,
                            total: api_models::payments::AmountInfo {
                                label: payment_request_data.label,
                                total_type: Some("final".to_string()),
                                amount: item.data.request.amount.to_string(),
                            },
                            merchant_capabilities: Some(payment_request_data.merchant_capabilities),
                            supported_networks: Some(payment_request_data.supported_networks),
                            merchant_identifier: Some(session_token_data.merchant_identifier),
                        }),
                        connector: "bluesnap".to_string(),
                        delayed_session_token: false,
                        sdk_next_action: {
                            payments::SdkNextAction {
                                next_action: payments::NextActionCall::Confirm,
                            }
                        },
                        connector_reference_id: None,
                        connector_sdk_public_key: None,
                        connector_merchant_id: None,
                    },
                )),
            }),
            ..item.data
        })
    }
}

#[derive(Debug, Serialize)]
#[serde(rename_all = "camelCase")]
pub struct BluesnapCompletePaymentsRequest {
    amount: String,
    currency: enums::Currency,
    card_transaction_type: BluesnapTxnType,
    pf_token: Secret<String>,
    three_d_secure: Option<BluesnapThreeDSecureInfo>,
    transaction_fraud_info: Option<TransactionFraudInfo>,
    card_holder_info: Option<BluesnapCardHolderInfo>,
    merchant_transaction_id: Option<String>,
    transaction_meta_data: Option<BluesnapMetadata>,
}

impl TryFrom<&BluesnapRouterData<&types::PaymentsCompleteAuthorizeRouterData>>
    for BluesnapCompletePaymentsRequest
{
    type Error = error_stack::Report<errors::ConnectorError>;
    fn try_from(
        item: &BluesnapRouterData<&types::PaymentsCompleteAuthorizeRouterData>,
    ) -> Result<Self, Self::Error> {
        let redirection_response: BluesnapRedirectionResponse = item
            .router_data
            .request
            .redirect_response
            .as_ref()
            .and_then(|res| res.payload.to_owned())
            .ok_or(errors::ConnectorError::MissingConnectorRedirectionPayload {
                field_name: "request.redirect_response.payload",
            })?
            .parse_value("BluesnapRedirectionResponse")
            .change_context(errors::ConnectorError::ResponseDeserializationFailed)?;

        let transaction_meta_data =
            item.router_data
                .request
                .metadata
                .as_ref()
                .map(|metadata| BluesnapMetadata {
                    meta_data: Vec::<RequestMetadata>::foreign_from(metadata.peek().to_owned()),
                });

        let token = item
            .router_data
            .request
            .redirect_response
            .clone()
            .and_then(|res| res.params.to_owned())
            .ok_or(errors::ConnectorError::MissingConnectorRedirectionPayload {
                field_name: "request.redirect_response.params",
            })?
            .peek()
            .split_once('=')
            .ok_or(errors::ConnectorError::MissingConnectorRedirectionPayload {
                field_name: "request.redirect_response.params.paymentToken",
            })?
            .1
            .to_string();

        let redirection_result: BluesnapThreeDsResult = redirection_response
            .authentication_response
            .parse_struct("BluesnapThreeDsResult")
            .change_context(errors::ConnectorError::ResponseDeserializationFailed)?;

        let auth_mode = match item.router_data.request.capture_method {
            Some(enums::CaptureMethod::Manual) => BluesnapTxnType::AuthOnly,
            _ => BluesnapTxnType::AuthCapture,
        };
        Ok(Self {
            amount: item.amount.to_owned(),
            currency: item.router_data.request.currency,
            card_transaction_type: auth_mode,
            three_d_secure: Some(BluesnapThreeDSecureInfo {
                three_d_secure_reference_id: redirection_result
                    .three_d_secure
                    .ok_or(errors::ConnectorError::MissingConnectorRedirectionPayload {
                        field_name: "three_d_secure_reference_id",
                    })?
                    .three_d_secure_reference_id,
            }),
            transaction_fraud_info: Some(TransactionFraudInfo {
                fraud_session_id: item.router_data.payment_id.clone(),
            }),
            card_holder_info: get_card_holder_info(
                item.router_data.get_billing_address()?,
                item.router_data.request.get_email()?,
            )?,
            merchant_transaction_id: Some(item.router_data.connector_request_reference_id.clone()),
            pf_token: Secret::new(token),
            transaction_meta_data,
        })
    }
}

#[derive(Debug, Deserialize)]
pub struct BluesnapRedirectionResponse {
    pub authentication_response: String,
}

#[derive(Debug, Deserialize)]
#[serde(rename_all = "camelCase")]
pub struct BluesnapThreeDsResult {
    three_d_secure: Option<BluesnapThreeDsReference>,
    pub status: String,
    pub code: Option<String>,
    pub info: Option<RedirectErrorMessage>,
}

#[derive(Debug, Deserialize)]
#[serde(rename_all = "camelCase")]
pub struct RedirectErrorMessage {
    pub errors: Option<Vec<String>>,
}

#[derive(Debug, Deserialize)]
#[serde(rename_all = "camelCase")]
pub struct BluesnapThreeDsReference {
    three_d_secure_reference_id: String,
}

#[derive(Debug, Serialize)]
#[serde(rename_all = "camelCase")]
pub struct BluesnapVoidRequest {
    card_transaction_type: BluesnapTxnType,
    transaction_id: String,
}

impl TryFrom<&types::PaymentsCancelRouterData> for BluesnapVoidRequest {
    type Error = error_stack::Report<errors::ConnectorError>;
    fn try_from(item: &types::PaymentsCancelRouterData) -> Result<Self, Self::Error> {
        let card_transaction_type = BluesnapTxnType::AuthReversal;
        let transaction_id = item.request.connector_transaction_id.to_string();
        Ok(Self {
            card_transaction_type,
            transaction_id,
        })
    }
}

#[derive(Debug, Serialize)]
#[serde(rename_all = "camelCase")]
pub struct BluesnapCaptureRequest {
    card_transaction_type: BluesnapTxnType,
    transaction_id: String,
    amount: Option<String>,
}

impl TryFrom<&BluesnapRouterData<&types::PaymentsCaptureRouterData>> for BluesnapCaptureRequest {
    type Error = error_stack::Report<errors::ConnectorError>;
    fn try_from(
        item: &BluesnapRouterData<&types::PaymentsCaptureRouterData>,
    ) -> Result<Self, Self::Error> {
        let card_transaction_type = BluesnapTxnType::Capture;
        let transaction_id = item
            .router_data
            .request
            .connector_transaction_id
            .to_string();
        Ok(Self {
            card_transaction_type,
            transaction_id,
            amount: Some(item.amount.to_owned()),
        })
    }
}

// Auth Struct
pub struct BluesnapAuthType {
    pub(super) api_key: Secret<String>,
    pub(super) key1: Secret<String>,
}

impl TryFrom<&types::ConnectorAuthType> for BluesnapAuthType {
    type Error = error_stack::Report<errors::ConnectorError>;
    fn try_from(auth_type: &types::ConnectorAuthType) -> Result<Self, Self::Error> {
        if let types::ConnectorAuthType::BodyKey { api_key, key1 } = auth_type {
            Ok(Self {
                api_key: api_key.to_owned(),
                key1: key1.to_owned(),
            })
        } else {
            Err(errors::ConnectorError::FailedToObtainAuthType.into())
        }
    }
}

// PaymentsResponse
#[derive(Debug, Clone, Serialize, Deserialize)]
#[serde(rename_all = "SCREAMING_SNAKE_CASE")]
pub enum BluesnapTxnType {
    AuthOnly,
    AuthCapture,
    AuthReversal,
    Capture,
    Refund,
}

#[derive(Debug, Clone, Default, Serialize, Deserialize)]
#[serde(rename_all = "UPPERCASE")]
pub enum BluesnapProcessingStatus {
    #[serde(alias = "success")]
    Success,
    #[default]
    #[serde(alias = "pending")]
    Pending,
    #[serde(alias = "fail")]
    Fail,
    #[serde(alias = "pending_merchant_review")]
    PendingMerchantReview,
}

impl ForeignTryFrom<(BluesnapTxnType, BluesnapProcessingStatus)> for enums::AttemptStatus {
    type Error = error_stack::Report<errors::ConnectorError>;
    fn foreign_try_from(
        item: (BluesnapTxnType, BluesnapProcessingStatus),
    ) -> Result<Self, Self::Error> {
        let (item_txn_status, item_processing_status) = item;
        Ok(match item_processing_status {
            BluesnapProcessingStatus::Success => match item_txn_status {
                BluesnapTxnType::AuthOnly => Self::Authorized,
                BluesnapTxnType::AuthReversal => Self::Voided,
                BluesnapTxnType::AuthCapture | BluesnapTxnType::Capture => Self::Charged,
                BluesnapTxnType::Refund => Self::Charged,
            },
            BluesnapProcessingStatus::Pending | BluesnapProcessingStatus::PendingMerchantReview => {
                Self::Pending
            }
            BluesnapProcessingStatus::Fail => Self::Failure,
        })
    }
}

impl From<BluesnapProcessingStatus> for enums::RefundStatus {
    fn from(item: BluesnapProcessingStatus) -> Self {
        match item {
            BluesnapProcessingStatus::Success => Self::Success,
            BluesnapProcessingStatus::Pending => Self::Pending,
            BluesnapProcessingStatus::PendingMerchantReview => Self::ManualReview,
            BluesnapProcessingStatus::Fail => Self::Failure,
        }
    }
}

impl From<BluesnapRefundStatus> for enums::RefundStatus {
    fn from(item: BluesnapRefundStatus) -> Self {
        match item {
            BluesnapRefundStatus::Success => Self::Success,
            BluesnapRefundStatus::Pending => Self::Pending,
        }
    }
}

#[derive(Debug, Clone, Serialize, Deserialize)]
#[serde(rename_all = "camelCase")]
pub struct BluesnapPaymentsResponse {
    pub processing_info: ProcessingInfoResponse,
    pub transaction_id: String,
    pub card_transaction_type: BluesnapTxnType,
}

#[derive(Debug, Clone, Serialize, Deserialize)]
#[serde(rename_all = "camelCase")]
pub struct BluesnapWalletTokenResponse {
    wallet_type: String,
    wallet_token: Secret<String>,
}

#[derive(Default, Debug, Clone, Serialize, Deserialize)]
#[serde(rename_all = "camelCase")]
pub struct Refund {
    refund_transaction_id: String,
    amount: String,
}

#[derive(Default, Debug, Clone, Serialize, Deserialize)]
#[serde(rename_all = "camelCase")]
pub struct ProcessingInfoResponse {
    pub processing_status: BluesnapProcessingStatus,
    pub authorization_code: Option<String>,
    pub network_transaction_id: Option<Secret<String>>,
}

impl<F, T>
    TryFrom<types::ResponseRouterData<F, BluesnapPaymentsResponse, T, types::PaymentsResponseData>>
    for types::RouterData<F, T, types::PaymentsResponseData>
{
    type Error = error_stack::Report<errors::ConnectorError>;
    fn try_from(
        item: types::ResponseRouterData<
            F,
            BluesnapPaymentsResponse,
            T,
            types::PaymentsResponseData,
        >,
    ) -> Result<Self, Self::Error> {
        Ok(Self {
            status: enums::AttemptStatus::foreign_try_from((
                item.response.card_transaction_type,
                item.response.processing_info.processing_status,
            ))?,
            response: Ok(types::PaymentsResponseData::TransactionResponse {
                resource_id: types::ResponseId::ConnectorTransactionId(
                    item.response.transaction_id.clone(),
                ),
                redirection_data: None,
                mandate_reference: None,
                connector_metadata: None,
                network_txn_id: None,
                connector_response_reference_id: Some(item.response.transaction_id),
                incremental_authorization_allowed: None,
            }),
            ..item.data
        })
    }
}

#[derive(Default, Debug, Serialize)]
pub struct BluesnapRefundRequest {
    amount: Option<String>,
    reason: Option<String>,
}

impl<F> TryFrom<&BluesnapRouterData<&types::RefundsRouterData<F>>> for BluesnapRefundRequest {
    type Error = error_stack::Report<errors::ConnectorError>;
    fn try_from(
        item: &BluesnapRouterData<&types::RefundsRouterData<F>>,
    ) -> Result<Self, Self::Error> {
        Ok(Self {
            reason: item.router_data.request.reason.clone(),
            amount: Some(item.amount.to_owned()),
        })
    }
}

#[derive(Debug, Clone, Default, Deserialize, Serialize)]
#[serde(rename_all = "UPPERCASE")]
pub enum BluesnapRefundStatus {
    Success,
    #[default]
    Pending,
}
#[derive(Default, Debug, Clone, Deserialize, Serialize)]
#[serde(rename_all = "camelCase")]
pub struct RefundResponse {
    refund_transaction_id: i32,
    refund_status: BluesnapRefundStatus,
}

impl TryFrom<types::RefundsResponseRouterData<api::RSync, BluesnapPaymentsResponse>>
    for types::RefundsRouterData<api::RSync>
{
    type Error = error_stack::Report<errors::ConnectorError>;
    fn try_from(
        item: types::RefundsResponseRouterData<api::RSync, BluesnapPaymentsResponse>,
    ) -> Result<Self, Self::Error> {
        Ok(Self {
            response: Ok(types::RefundsResponseData {
                connector_refund_id: item.response.transaction_id.clone(),
                refund_status: enums::RefundStatus::from(
                    item.response.processing_info.processing_status,
                ),
            }),
            ..item.data
        })
    }
}

impl TryFrom<types::RefundsResponseRouterData<api::Execute, RefundResponse>>
    for types::RefundsRouterData<api::Execute>
{
    type Error = error_stack::Report<errors::ConnectorError>;
    fn try_from(
        item: types::RefundsResponseRouterData<api::Execute, RefundResponse>,
    ) -> Result<Self, Self::Error> {
        Ok(Self {
            response: Ok(types::RefundsResponseData {
                connector_refund_id: item.response.refund_transaction_id.to_string(),
                refund_status: enums::RefundStatus::from(item.response.refund_status),
            }),
            ..item.data
        })
    }
}
#[derive(Debug, Clone, Deserialize)]
#[serde(rename_all = "camelCase")]
pub struct BluesnapWebhookBody {
    pub merchant_transaction_id: String,
    pub reference_number: String,
    pub transaction_type: BluesnapWebhookEvents,
    pub reversal_ref_num: Option<String>,
}

#[derive(Debug, Deserialize)]
#[serde(rename_all = "camelCase")]
pub struct BluesnapWebhookObjectEventType {
    transaction_type: BluesnapWebhookEvents,
    cb_status: Option<BluesnapChargebackStatus>,
}

#[derive(Debug, Deserialize)]
#[serde(rename_all = "SCREAMING_SNAKE_CASE")]
pub enum BluesnapChargebackStatus {
    #[serde(alias = "New")]
    New,
    #[serde(alias = "Working")]
    Working,
    #[serde(alias = "Closed")]
    Closed,
    #[serde(alias = "Completed_Lost")]
    CompletedLost,
    #[serde(alias = "Completed_Pending")]
    CompletedPending,
    #[serde(alias = "Completed_Won")]
    CompletedWon,
}

#[derive(Debug, Clone, Serialize, Deserialize)]
#[serde(rename_all = "SCREAMING_SNAKE_CASE")]
pub enum BluesnapWebhookEvents {
    Decline,
    CcChargeFailed,
    Charge,
    Refund,
    Chargeback,
    ChargebackStatusChanged,
    #[serde(other)]
    Unknown,
}

impl TryFrom<BluesnapWebhookObjectEventType> for api::IncomingWebhookEvent {
    type Error = error_stack::Report<errors::ConnectorError>;
    fn try_from(details: BluesnapWebhookObjectEventType) -> Result<Self, Self::Error> {
        match details.transaction_type {
            BluesnapWebhookEvents::Decline | BluesnapWebhookEvents::CcChargeFailed => {
                Ok(Self::PaymentIntentFailure)
            }
            BluesnapWebhookEvents::Charge => Ok(Self::PaymentIntentSuccess),
            BluesnapWebhookEvents::Refund => Ok(Self::RefundSuccess),
            BluesnapWebhookEvents::Chargeback | BluesnapWebhookEvents::ChargebackStatusChanged => {
                match details
                    .cb_status
                    .ok_or(errors::ConnectorError::WebhookEventTypeNotFound)?
                {
                    BluesnapChargebackStatus::New | BluesnapChargebackStatus::Working => {
                        Ok(Self::DisputeOpened)
                    }
                    BluesnapChargebackStatus::Closed => Ok(Self::DisputeExpired),
                    BluesnapChargebackStatus::CompletedLost => Ok(Self::DisputeLost),
                    BluesnapChargebackStatus::CompletedPending => Ok(Self::DisputeChallenged),
                    BluesnapChargebackStatus::CompletedWon => Ok(Self::DisputeWon),
                }
            }
            BluesnapWebhookEvents::Unknown => Ok(Self::EventNotSupported),
        }
    }
}

#[derive(Debug, Deserialize)]
#[serde(rename_all = "camelCase")]
pub struct BluesnapDisputeWebhookBody {
    pub invoice_charge_amount: f64,
    pub currency: diesel_models::enums::Currency,
    pub reversal_reason: Option<String>,
    pub reversal_ref_num: String,
    pub cb_status: String,
}
#[derive(Debug, Serialize, Deserialize)]
#[serde(rename_all = "camelCase")]
pub struct BluesnapWebhookObjectResource {
    reference_number: String,
    transaction_type: BluesnapWebhookEvents,
    reversal_ref_num: Option<String>,
}

impl TryFrom<BluesnapWebhookObjectResource> for Value {
    type Error = error_stack::Report<errors::ConnectorError>;
    fn try_from(details: BluesnapWebhookObjectResource) -> Result<Self, Self::Error> {
        let (card_transaction_type, processing_status, transaction_id) = match details
            .transaction_type
        {
            BluesnapWebhookEvents::Decline | BluesnapWebhookEvents::CcChargeFailed => Ok((
                BluesnapTxnType::Capture,
                BluesnapProcessingStatus::Fail,
                details.reference_number,
            )),
            BluesnapWebhookEvents::Charge => Ok((
                BluesnapTxnType::Capture,
                BluesnapProcessingStatus::Success,
                details.reference_number,
            )),
            BluesnapWebhookEvents::Chargeback | BluesnapWebhookEvents::ChargebackStatusChanged => {
                //It won't be consumed in dispute flow, so currently does not hold any significance
                return serde_json::to_value(details)
                    .change_context(errors::ConnectorError::WebhookBodyDecodingFailed);
            }
            BluesnapWebhookEvents::Refund => Ok((
                BluesnapTxnType::Refund,
                BluesnapProcessingStatus::Success,
                details
                    .reversal_ref_num
                    .ok_or(errors::ConnectorError::WebhookResourceObjectNotFound)?,
            )),
            BluesnapWebhookEvents::Unknown => {
                Err(errors::ConnectorError::WebhookResourceObjectNotFound)
            }
        }?;
        let sync_struct = BluesnapPaymentsResponse {
            processing_info: ProcessingInfoResponse {
                processing_status,
                authorization_code: None,
                network_transaction_id: None,
            },
            transaction_id,
            card_transaction_type,
        };
        serde_json::to_value(sync_struct)
            .change_context(errors::ConnectorError::WebhookBodyDecodingFailed)
    }
}

#[derive(Default, Debug, Clone, Serialize, Deserialize)]
#[serde(rename_all = "camelCase")]
pub struct ErrorDetails {
    pub code: String,
    pub description: String,
    pub error_name: Option<String>,
}

#[derive(Default, Debug, Clone, Deserialize, Serialize)]
#[serde(rename_all = "camelCase")]
pub struct BluesnapErrorResponse {
    pub message: Vec<ErrorDetails>,
}

#[derive(Default, Debug, Clone, Deserialize, Serialize)]
#[serde(rename_all = "camelCase")]
pub struct BluesnapAuthErrorResponse {
    pub error_code: String,
    pub error_description: String,
    pub error_name: Option<String>,
}

#[derive(Debug, Clone, Deserialize, Serialize)]
#[serde(untagged)]
pub enum BluesnapErrors {
    Payment(BluesnapErrorResponse),
    Auth(BluesnapAuthErrorResponse),
    General(String),
}

fn get_card_holder_info(
    address: &api::AddressDetails,
    email: Email,
) -> CustomResult<Option<BluesnapCardHolderInfo>, errors::ConnectorError> {
    Ok(Some(BluesnapCardHolderInfo {
        first_name: address.get_first_name()?.clone(),
        last_name: address.get_last_name()?.clone(),
        email,
    }))
}

impl From<ErrorDetails> for utils::ErrorCodeAndMessage {
    fn from(error: ErrorDetails) -> Self {
        Self {
            error_code: error.code.to_string(),
            error_message: error.error_name.unwrap_or(error.code),
        }
    }
}

impl ForeignFrom<Value> for Vec<RequestMetadata> {
    fn foreign_from(metadata: Value) -> Self {
        let hashmap: HashMap<Option<String>, Option<Value>> =
            serde_json::from_str(&metadata.to_string()).unwrap_or(HashMap::new());
        let mut vector: Self = Self::new();
        for (key, value) in hashmap {
            vector.push(RequestMetadata {
                meta_key: key,
                meta_value: value.map(|field_value| field_value.to_string()),
                is_visible: Some(DISPLAY_METADATA.to_string()),
            });
        }
        vector
    }
}<|MERGE_RESOLUTION|>--- conflicted
+++ resolved
@@ -293,11 +293,7 @@
                 )?,
             )),
             domain::PaymentMethodData::Wallet(wallet_data) => match wallet_data {
-<<<<<<< HEAD
                 domain::WalletData::GooglePay(payment_method_data) => {
-=======
-                api_models::payments::WalletData::GooglePay(payment_method_data) => {
->>>>>>> 9cce1520
                     let gpay_object = BluesnapGooglePayObject {
                         payment_method_data: utils::GooglePayWalletData::from(payment_method_data),
                     }
