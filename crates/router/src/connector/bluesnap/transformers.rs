use api_models::{enums as api_enums, payments};
use base64::Engine;
use common_utils::{
    errors::CustomResult,
    ext_traits::{ByteSliceExt, StringExt, ValueExt},
    pii::Email,
};
use error_stack::{IntoReport, ResultExt};
use masking::{ExposeInterface, PeekInterface};
use serde::{Deserialize, Serialize};

use crate::{
    connector::utils::{
        self, AddressDetailsData, ApplePay, CardData, PaymentsAuthorizeRequestData,
        PaymentsCompleteAuthorizeRequestData, RouterData,
    },
    consts,
    core::errors,
    pii::Secret,
    types::{self, api, storage::enums, transformers::ForeignTryFrom},
    utils::{Encode, OptionExt},
};

#[derive(Debug, Serialize)]
pub struct BluesnapRouterData<T> {
    pub amount: String,
    pub router_data: T,
}

impl<T>
    TryFrom<(
        &types::api::CurrencyUnit,
        types::storage::enums::Currency,
        i64,
        T,
    )> for BluesnapRouterData<T>
{
    type Error = error_stack::Report<errors::ConnectorError>;
    fn try_from(
        (currency_unit, currency, amount, item): (
            &types::api::CurrencyUnit,
            types::storage::enums::Currency,
            i64,
            T,
        ),
    ) -> Result<Self, Self::Error> {
        let amount = utils::get_amount_as_string(currency_unit, amount, currency)?;
        Ok(Self {
            amount,
            router_data: item,
        })
    }
}

#[derive(Debug, Serialize)]
#[serde(rename_all = "camelCase")]
pub struct BluesnapPaymentsRequest {
    amount: String,
    #[serde(flatten)]
    payment_method: PaymentMethodDetails,
    currency: enums::Currency,
    card_transaction_type: BluesnapTxnType,
    three_d_secure: Option<BluesnapThreeDSecureInfo>,
    transaction_fraud_info: Option<TransactionFraudInfo>,
    card_holder_info: Option<BluesnapCardHolderInfo>,
    merchant_transaction_id: Option<String>,
}

#[derive(Debug, Serialize)]
#[serde(rename_all = "camelCase")]
pub struct BluesnapCardHolderInfo {
    first_name: Secret<String>,
    last_name: Secret<String>,
    email: Email,
}

#[derive(Debug, Serialize)]
#[serde(rename_all = "camelCase")]
pub struct TransactionFraudInfo {
    fraud_session_id: String,
}

#[derive(Debug, Serialize)]
#[serde(rename_all = "camelCase")]
pub struct BluesnapCreateWalletToken {
    wallet_type: String,
    validation_url: Secret<String>,
    domain_name: String,
    display_name: Option<String>,
}

#[derive(Debug, Serialize)]
#[serde(rename_all = "camelCase")]
pub struct BluesnapThreeDSecureInfo {
    three_d_secure_reference_id: String,
}

#[derive(Debug, Serialize)]
#[serde(rename_all = "camelCase")]
pub enum PaymentMethodDetails {
    CreditCard(Card),
    Wallet(BluesnapWallet),
}

#[derive(Default, Debug, Serialize)]
#[serde(rename_all = "camelCase")]
pub struct Card {
    card_number: cards::CardNumber,
    expiration_month: Secret<String>,
    expiration_year: Secret<String>,
    security_code: Secret<String>,
}

#[derive(Debug, Serialize)]
#[serde(rename_all = "camelCase")]
pub struct BluesnapWallet {
    wallet_type: BluesnapWalletTypes,
    encoded_payment_token: Secret<String>,
}

#[derive(Debug, Serialize)]
#[serde(rename_all = "camelCase")]
pub struct BluesnapGooglePayObject {
    payment_method_data: utils::GooglePayWalletData,
}

#[derive(Debug, Serialize)]
#[serde(rename_all = "camelCase")]
pub struct BluesnapApplePayObject {
    token: api_models::payments::ApplePayWalletData,
}

#[derive(Debug, Serialize)]
#[serde(rename_all = "SCREAMING_SNAKE_CASE")]
pub enum BluesnapWalletTypes {
    GooglePay,
    ApplePay,
}

#[derive(Debug, Serialize)]
#[serde(rename_all = "camelCase")]
pub struct EncodedPaymentToken {
    billing_contact: BillingDetails,
    token: ApplepayPaymentData,
}

#[derive(Debug, Serialize)]
#[serde(rename_all = "camelCase")]
pub struct BillingDetails {
    country_code: Option<api_enums::CountryAlpha2>,
    address_lines: Option<Vec<Secret<String>>>,
    family_name: Option<Secret<String>>,
    given_name: Option<Secret<String>>,
    postal_code: Option<Secret<String>>,
}

#[derive(Debug, Serialize, Deserialize, Clone)]
#[serde(rename_all = "camelCase")]
pub struct ApplepayPaymentData {
    payment_data: ApplePayEncodedPaymentData,
    payment_method: ApplepayPaymentMethod,
    transaction_identifier: String,
}

#[derive(Debug, Serialize, Deserialize, Clone)]
#[serde(rename_all = "camelCase")]
pub struct ApplepayPaymentMethod {
    display_name: String,
    network: String,
    #[serde(rename = "type")]
    pm_type: String,
}

#[derive(Debug, Serialize, Deserialize, Clone)]
pub struct ApplePayEncodedPaymentData {
    data: String,
    header: Option<ApplepayHeader>,
    signature: String,
    version: String,
}

#[derive(Debug, Serialize, Deserialize, Clone)]
#[serde(rename_all = "camelCase")]
pub struct ApplepayHeader {
    ephemeral_public_key: Secret<String>,
    public_key_hash: Secret<String>,
    transaction_id: Secret<String>,
}

#[derive(Debug, Serialize, Deserialize, Clone)]
pub struct BluesnapConnectorMetaData {
    pub merchant_id: String,
}

<<<<<<< HEAD
impl TryFrom<&BluesnapRouterData<&types::PaymentsAuthorizeRouterData>> for BluesnapPaymentsRequest {
=======
#[derive(Debug, Serialize)]
#[serde(rename_all = "camelCase")]
pub struct BluesnapPaymentsTokenRequest {
    cc_number: cards::CardNumber,
    exp_date: Secret<String>,
}

impl TryFrom<&types::PaymentsAuthorizeRouterData> for BluesnapPaymentsTokenRequest {
    type Error = error_stack::Report<errors::ConnectorError>;
    fn try_from(item: &types::PaymentsAuthorizeRouterData) -> Result<Self, Self::Error> {
        match item.request.payment_method_data {
            api::PaymentMethodData::Card(ref ccard) => Ok(Self {
                cc_number: ccard.card_number.clone(),
                exp_date: ccard.get_expiry_date_as_mmyyyy("/"),
            }),
            api::PaymentMethodData::Wallet(_)
            | payments::PaymentMethodData::PayLater(_)
            | payments::PaymentMethodData::BankRedirect(_)
            | payments::PaymentMethodData::BankDebit(_)
            | payments::PaymentMethodData::BankTransfer(_)
            | payments::PaymentMethodData::Crypto(_)
            | payments::PaymentMethodData::MandatePayment
            | payments::PaymentMethodData::Reward
            | payments::PaymentMethodData::Upi(_)
            | payments::PaymentMethodData::CardRedirect(_)
            | payments::PaymentMethodData::Voucher(_)
            | payments::PaymentMethodData::GiftCard(_) => {
                Err(errors::ConnectorError::NotImplemented(
                    "Selected payment method via Token flow through bluesnap".to_string(),
                ))
                .into_report()
            }
        }
    }
}

impl TryFrom<&types::PaymentsAuthorizeRouterData> for BluesnapPaymentsRequest {
>>>>>>> 69fbebf4
    type Error = error_stack::Report<errors::ConnectorError>;
    fn try_from(
        item: &BluesnapRouterData<&types::PaymentsAuthorizeRouterData>,
    ) -> Result<Self, Self::Error> {
        let auth_mode = match item.router_data.request.capture_method {
            Some(enums::CaptureMethod::Manual) => BluesnapTxnType::AuthOnly,
            _ => BluesnapTxnType::AuthCapture,
        };
        let (payment_method, card_holder_info) =
            match item.router_data.request.payment_method_data.clone() {
                api::PaymentMethodData::Card(ref ccard) => Ok((
                    PaymentMethodDetails::CreditCard(Card {
                        card_number: ccard.card_number.clone(),
                        expiration_month: ccard.card_exp_month.clone(),
                        expiration_year: ccard.get_expiry_year_4_digit(),
                        security_code: ccard.card_cvc.clone(),
                    }),
                    get_card_holder_info(
                        item.router_data.get_billing_address()?,
                        item.router_data.request.get_email()?,
                    )?,
                )),
                api::PaymentMethodData::Wallet(wallet_data) => match wallet_data {
                    api_models::payments::WalletData::GooglePay(payment_method_data) => {
                        let gpay_object =
                            Encode::<BluesnapGooglePayObject>::encode_to_string_of_json(
                                &BluesnapGooglePayObject {
                                    payment_method_data: utils::GooglePayWalletData::from(
                                        payment_method_data,
                                    ),
                                },
                            )
                            .change_context(errors::ConnectorError::RequestEncodingFailed)?;
                        Ok((
                            PaymentMethodDetails::Wallet(BluesnapWallet {
                                wallet_type: BluesnapWalletTypes::GooglePay,
                                encoded_payment_token: Secret::new(
                                    consts::BASE64_ENGINE.encode(gpay_object),
                                ),
                            }),
                            None,
                        ))
                    }
                    api_models::payments::WalletData::ApplePay(payment_method_data) => {
                        let apple_pay_payment_data = payment_method_data
                            .get_applepay_decoded_payment_data()
                            .change_context(errors::ConnectorError::RequestEncodingFailed)?;
                        let apple_pay_payment_data: ApplePayEncodedPaymentData =
                            apple_pay_payment_data.expose()[..]
                                .as_bytes()
                                .parse_struct("ApplePayEncodedPaymentData")
                                .change_context(errors::ConnectorError::RequestEncodingFailed)?;

                        let billing = item
                            .router_data
                            .address
                            .billing
                            .to_owned()
                            .get_required_value("billing")
                            .change_context(errors::ConnectorError::MissingRequiredField {
                                field_name: "billing",
                            })?;

                        let billing_address = billing
                            .address
                            .get_required_value("billing_address")
                            .change_context(errors::ConnectorError::MissingRequiredField {
                                field_name: "billing",
                            })?;

                        let mut address = Vec::new();
                        if let Some(add) = billing_address.line1.to_owned() {
                            address.push(add)
                        }
                        if let Some(add) = billing_address.line2.to_owned() {
                            address.push(add)
                        }
                        if let Some(add) = billing_address.line3.to_owned() {
                            address.push(add)
                        }

                        let apple_pay_object =
                            Encode::<EncodedPaymentToken>::encode_to_string_of_json(
                                &EncodedPaymentToken {
                                    token: ApplepayPaymentData {
                                        payment_data: apple_pay_payment_data,
                                        payment_method: payment_method_data
                                            .payment_method
                                            .to_owned()
                                            .into(),
                                        transaction_identifier: payment_method_data
                                            .transaction_identifier,
                                    },
                                    billing_contact: BillingDetails {
                                        country_code: billing_address.country,
                                        address_lines: Some(address),
                                        family_name: billing_address.last_name.to_owned(),
                                        given_name: billing_address.first_name.to_owned(),
                                        postal_code: billing_address.zip,
                                    },
                                },
                            )
                            .change_context(errors::ConnectorError::RequestEncodingFailed)?;

                        Ok((
                            PaymentMethodDetails::Wallet(BluesnapWallet {
                                wallet_type: BluesnapWalletTypes::ApplePay,
                                encoded_payment_token: Secret::new(
                                    consts::BASE64_ENGINE.encode(apple_pay_object),
                                ),
                            }),
                            get_card_holder_info(
                                item.router_data.get_billing_address()?,
                                item.router_data.request.get_email()?,
                            )?,
                        ))
                    }
                    payments::WalletData::AliPayQr(_)
                    | payments::WalletData::AliPayRedirect(_)
                    | payments::WalletData::AliPayHkRedirect(_)
                    | payments::WalletData::MomoRedirect(_)
                    | payments::WalletData::KakaoPayRedirect(_)
                    | payments::WalletData::GoPayRedirect(_)
                    | payments::WalletData::GcashRedirect(_)
                    | payments::WalletData::ApplePayRedirect(_)
                    | payments::WalletData::ApplePayThirdPartySdk(_)
                    | payments::WalletData::DanaRedirect {}
                    | payments::WalletData::GooglePayRedirect(_)
                    | payments::WalletData::GooglePayThirdPartySdk(_)
                    | payments::WalletData::MbWayRedirect(_)
                    | payments::WalletData::MobilePayRedirect(_)
                    | payments::WalletData::PaypalRedirect(_)
                    | payments::WalletData::PaypalSdk(_)
                    | payments::WalletData::SamsungPay(_)
                    | payments::WalletData::TwintRedirect {}
                    | payments::WalletData::VippsRedirect {}
                    | payments::WalletData::TouchNGoRedirect(_)
                    | payments::WalletData::WeChatPayRedirect(_)
                    | payments::WalletData::CashappQr(_)
                    | payments::WalletData::SwishQr(_)
                    | payments::WalletData::WeChatPayQr(_) => {
                        Err(errors::ConnectorError::NotImplemented(
                            utils::get_unimplemented_payment_method_error_message("bluesnap"),
                        ))
                    }
                },
                payments::PaymentMethodData::PayLater(_)
                | payments::PaymentMethodData::BankRedirect(_)
                | payments::PaymentMethodData::BankDebit(_)
                | payments::PaymentMethodData::BankTransfer(_)
                | payments::PaymentMethodData::Crypto(_)
                | payments::PaymentMethodData::MandatePayment
                | payments::PaymentMethodData::Reward
                | payments::PaymentMethodData::Upi(_)
                | payments::PaymentMethodData::CardRedirect(_)
                | payments::PaymentMethodData::Voucher(_)
                | payments::PaymentMethodData::GiftCard(_) => {
                    Err(errors::ConnectorError::NotImplemented(
                        utils::get_unimplemented_payment_method_error_message("bluesnap"),
                    ))
                }
            }?;
        Ok(Self {
            amount: item.amount.to_owned(),
            payment_method,
            currency: item.router_data.request.currency,
            card_transaction_type: auth_mode,
            three_d_secure: None,
            transaction_fraud_info: Some(TransactionFraudInfo {
                fraud_session_id: item.router_data.payment_id.clone(),
            }),
            card_holder_info,
            merchant_transaction_id: Some(item.router_data.connector_request_reference_id.clone()),
        })
    }
}

impl From<api_models::payments::ApplepayPaymentMethod> for ApplepayPaymentMethod {
    fn from(item: api_models::payments::ApplepayPaymentMethod) -> Self {
        Self {
            display_name: item.display_name,
            network: item.network,
            pm_type: item.pm_type,
        }
    }
}

impl TryFrom<&types::PaymentsSessionRouterData> for BluesnapCreateWalletToken {
    type Error = error_stack::Report<errors::ConnectorError>;
    fn try_from(item: &types::PaymentsSessionRouterData) -> Result<Self, Self::Error> {
        let apple_pay_metadata = item.get_connector_meta()?.expose();
        let applepay_metadata = apple_pay_metadata
            .parse_value::<api_models::payments::ApplepaySessionTokenData>(
                "ApplepaySessionTokenData",
            )
            .change_context(errors::ConnectorError::ParsingFailed)?;
        let session_token_data = match applepay_metadata.data {
            payments::ApplepaySessionTokenMetadata::ApplePay(apple_pay_data) => {
                Ok(apple_pay_data.session_token_data)
            }
            payments::ApplepaySessionTokenMetadata::ApplePayCombined(_apple_pay_combined_data) => {
                Err(errors::ConnectorError::FlowNotSupported {
                    flow: "apple pay combined".to_string(),
                    connector: "bluesnap".to_string(),
                })
            }
        }?;
        Ok(Self {
            wallet_type: "APPLE_PAY".to_string(),
            validation_url: consts::APPLEPAY_VALIDATION_URL.to_string().into(),
            domain_name: session_token_data.initiative_context,
            display_name: Some(session_token_data.display_name),
        })
    }
}

impl TryFrom<types::PaymentsSessionResponseRouterData<BluesnapWalletTokenResponse>>
    for types::PaymentsSessionRouterData
{
    type Error = error_stack::Report<errors::ConnectorError>;
    fn try_from(
        item: types::PaymentsSessionResponseRouterData<BluesnapWalletTokenResponse>,
    ) -> Result<Self, Self::Error> {
        let response = &item.response;

        let wallet_token = consts::BASE64_ENGINE
            .decode(response.wallet_token.clone().expose())
            .into_report()
            .change_context(errors::ConnectorError::ResponseHandlingFailed)?;

        let session_response: api_models::payments::NoThirdPartySdkSessionResponse =
            wallet_token[..]
                .parse_struct("NoThirdPartySdkSessionResponse")
                .change_context(errors::ConnectorError::ParsingFailed)?;

        let metadata = item.data.get_connector_meta()?.expose();
        let applepay_metadata = metadata
            .parse_value::<api_models::payments::ApplepaySessionTokenData>(
                "ApplepaySessionTokenData",
            )
            .change_context(errors::ConnectorError::ParsingFailed)?;

        let (payment_request_data, session_token_data) = match applepay_metadata.data {
            payments::ApplepaySessionTokenMetadata::ApplePayCombined(_apple_pay_combined) => {
                Err(errors::ConnectorError::FlowNotSupported {
                    flow: "apple pay combined".to_string(),
                    connector: "bluesnap".to_string(),
                })
            }
            payments::ApplepaySessionTokenMetadata::ApplePay(apple_pay) => {
                Ok((apple_pay.payment_request_data, apple_pay.session_token_data))
            }
        }?;

        Ok(Self {
            response: Ok(types::PaymentsResponseData::SessionResponse {
                session_token: types::api::SessionToken::ApplePay(Box::new(
                    api_models::payments::ApplepaySessionTokenResponse {
                        session_token_data:
                            api_models::payments::ApplePaySessionResponse::NoThirdPartySdk(
                                session_response,
                            ),
                        payment_request_data: Some(api_models::payments::ApplePayPaymentRequest {
                            country_code: item.data.get_billing_country()?,
                            currency_code: item.data.request.currency,
                            total: api_models::payments::AmountInfo {
                                label: payment_request_data.label,
                                total_type: Some("final".to_string()),
                                amount: item.data.request.amount.to_string(),
                            },
                            merchant_capabilities: Some(payment_request_data.merchant_capabilities),
                            supported_networks: Some(payment_request_data.supported_networks),
                            merchant_identifier: Some(session_token_data.merchant_identifier),
                        }),
                        connector: "bluesnap".to_string(),
                        delayed_session_token: false,
                        sdk_next_action: {
                            payments::SdkNextAction {
                                next_action: payments::NextActionCall::Confirm,
                            }
                        },
                        connector_reference_id: None,
                        connector_sdk_public_key: None,
                        connector_merchant_id: None,
                    },
                )),
            }),
            ..item.data
        })
    }
}

<<<<<<< HEAD
impl TryFrom<&BluesnapRouterData<&types::PaymentsCompleteAuthorizeRouterData>>
    for BluesnapPaymentsRequest
{
=======
#[derive(Debug, Serialize)]
#[serde(rename_all = "camelCase")]
pub struct BluesnapCompletePaymentsRequest {
    amount: String,
    currency: enums::Currency,
    card_transaction_type: BluesnapTxnType,
    pf_token: String,
    three_d_secure: Option<BluesnapThreeDSecureInfo>,
    transaction_fraud_info: Option<TransactionFraudInfo>,
    card_holder_info: Option<BluesnapCardHolderInfo>,
    merchant_transaction_id: Option<String>,
}

impl TryFrom<&types::PaymentsCompleteAuthorizeRouterData> for BluesnapCompletePaymentsRequest {
>>>>>>> 69fbebf4
    type Error = error_stack::Report<errors::ConnectorError>;
    fn try_from(
        item: &BluesnapRouterData<&types::PaymentsCompleteAuthorizeRouterData>,
    ) -> Result<Self, Self::Error> {
        let redirection_response: BluesnapRedirectionResponse = item
            .router_data
            .request
            .redirect_response
            .as_ref()
            .and_then(|res| res.payload.to_owned())
            .ok_or(errors::ConnectorError::MissingConnectorRedirectionPayload {
                field_name: "request.redirect_response.payload",
            })?
            .parse_value("BluesnapRedirectionResponse")
            .change_context(errors::ConnectorError::ResponseDeserializationFailed)?;

        let pf_token = item
            .request
            .redirect_response
            .clone()
            .and_then(|res| res.params.to_owned())
            .ok_or(errors::ConnectorError::MissingConnectorRedirectionPayload {
                field_name: "request.redirect_response.params",
            })?
            .peek()
            .split_once('=')
            .ok_or(errors::ConnectorError::MissingConnectorRedirectionPayload {
                field_name: "request.redirect_response.params.paymentToken",
            })?
            .1
            .to_string();

        let redirection_result: BluesnapThreeDsResult = redirection_response
            .authentication_response
            .parse_struct("BluesnapThreeDsResult")
            .change_context(errors::ConnectorError::ResponseDeserializationFailed)?;

        let auth_mode = match item.router_data.request.capture_method {
            Some(enums::CaptureMethod::Manual) => BluesnapTxnType::AuthOnly,
            _ => BluesnapTxnType::AuthCapture,
        };
<<<<<<< HEAD
        let payment_method = if let Some(api::PaymentMethodData::Card(ccard)) =
            item.router_data.request.payment_method_data.clone()
        {
            PaymentMethodDetails::CreditCard(Card {
                card_number: ccard.card_number.clone(),
                expiration_month: ccard.card_exp_month.clone(),
                expiration_year: ccard.get_expiry_year_4_digit(),
                security_code: ccard.card_cvc,
            })
        } else {
            Err(errors::ConnectorError::MissingConnectorRedirectionPayload {
                field_name: "request.payment_method_data",
            })?
        };
        Ok(Self {
            amount: item.amount.to_owned(),
            payment_method,
            currency: item.router_data.request.currency,
=======
        Ok(Self {
            amount: utils::to_currency_base_unit(item.request.amount, item.request.currency)?,
            currency: item.request.currency,
>>>>>>> 69fbebf4
            card_transaction_type: auth_mode,
            three_d_secure: Some(BluesnapThreeDSecureInfo {
                three_d_secure_reference_id: redirection_result
                    .three_d_secure
                    .ok_or(errors::ConnectorError::MissingConnectorRedirectionPayload {
                        field_name: "three_d_secure_reference_id",
                    })?
                    .three_d_secure_reference_id,
            }),
            transaction_fraud_info: Some(TransactionFraudInfo {
                fraud_session_id: item.router_data.payment_id.clone(),
            }),
            card_holder_info: get_card_holder_info(
                item.router_data.get_billing_address()?,
                item.router_data.request.get_email()?,
            )?,
<<<<<<< HEAD
            merchant_transaction_id: Some(item.router_data.connector_request_reference_id.clone()),
=======
            merchant_transaction_id: Some(item.connector_request_reference_id.clone()),
            pf_token,
>>>>>>> 69fbebf4
        })
    }
}

#[derive(Debug, Deserialize)]
pub struct BluesnapRedirectionResponse {
    pub authentication_response: String,
}

#[derive(Debug, Deserialize)]
#[serde(rename_all = "camelCase")]
pub struct BluesnapThreeDsResult {
    three_d_secure: Option<BluesnapThreeDsReference>,
    pub status: String,
    pub code: Option<String>,
    pub info: Option<RedirectErrorMessage>,
}

#[derive(Debug, Deserialize)]
#[serde(rename_all = "camelCase")]
pub struct RedirectErrorMessage {
    pub errors: Option<Vec<String>>,
}

#[derive(Debug, Deserialize)]
#[serde(rename_all = "camelCase")]
pub struct BluesnapThreeDsReference {
    three_d_secure_reference_id: String,
}

#[derive(Debug, Serialize)]
#[serde(rename_all = "camelCase")]
pub struct BluesnapVoidRequest {
    card_transaction_type: BluesnapTxnType,
    transaction_id: String,
}

impl TryFrom<&types::PaymentsCancelRouterData> for BluesnapVoidRequest {
    type Error = error_stack::Report<errors::ConnectorError>;
    fn try_from(item: &types::PaymentsCancelRouterData) -> Result<Self, Self::Error> {
        let card_transaction_type = BluesnapTxnType::AuthReversal;
        let transaction_id = item.request.connector_transaction_id.to_string();
        Ok(Self {
            card_transaction_type,
            transaction_id,
        })
    }
}

#[derive(Debug, Serialize)]
#[serde(rename_all = "camelCase")]
pub struct BluesnapCaptureRequest {
    card_transaction_type: BluesnapTxnType,
    transaction_id: String,
    amount: Option<String>,
}

impl TryFrom<&BluesnapRouterData<&types::PaymentsCaptureRouterData>> for BluesnapCaptureRequest {
    type Error = error_stack::Report<errors::ConnectorError>;
    fn try_from(
        item: &BluesnapRouterData<&types::PaymentsCaptureRouterData>,
    ) -> Result<Self, Self::Error> {
        let card_transaction_type = BluesnapTxnType::Capture;
        let transaction_id = item
            .router_data
            .request
            .connector_transaction_id
            .to_string();
        Ok(Self {
            card_transaction_type,
            transaction_id,
            amount: Some(item.amount.to_owned()),
        })
    }
}

// Auth Struct
pub struct BluesnapAuthType {
    pub(super) api_key: Secret<String>,
    pub(super) key1: Secret<String>,
}

impl TryFrom<&types::ConnectorAuthType> for BluesnapAuthType {
    type Error = error_stack::Report<errors::ConnectorError>;
    fn try_from(auth_type: &types::ConnectorAuthType) -> Result<Self, Self::Error> {
        if let types::ConnectorAuthType::BodyKey { api_key, key1 } = auth_type {
            Ok(Self {
                api_key: api_key.to_owned(),
                key1: key1.to_owned(),
            })
        } else {
            Err(errors::ConnectorError::FailedToObtainAuthType.into())
        }
    }
}

#[derive(Debug, Deserialize)]
#[serde(rename_all = "camelCase")]
pub struct BluesnapCustomerResponse {
    vaulted_shopper_id: Secret<u64>,
}
impl<F, T>
    TryFrom<types::ResponseRouterData<F, BluesnapCustomerResponse, T, types::PaymentsResponseData>>
    for types::RouterData<F, T, types::PaymentsResponseData>
{
    type Error = error_stack::Report<errors::ConnectorError>;
    fn try_from(
        item: types::ResponseRouterData<
            F,
            BluesnapCustomerResponse,
            T,
            types::PaymentsResponseData,
        >,
    ) -> Result<Self, Self::Error> {
        Ok(Self {
            response: Ok(types::PaymentsResponseData::ConnectorCustomerResponse {
                connector_customer_id: item.response.vaulted_shopper_id.expose().to_string(),
            }),
            ..item.data
        })
    }
}

// PaymentsResponse
#[derive(Debug, Clone, Serialize, Deserialize)]
#[serde(rename_all = "SCREAMING_SNAKE_CASE")]
pub enum BluesnapTxnType {
    AuthOnly,
    AuthCapture,
    AuthReversal,
    Capture,
    Refund,
}

#[derive(Debug, Clone, Default, Serialize, Deserialize)]
#[serde(rename_all = "UPPERCASE")]
pub enum BluesnapProcessingStatus {
    #[serde(alias = "success")]
    Success,
    #[default]
    #[serde(alias = "pending")]
    Pending,
    #[serde(alias = "fail")]
    Fail,
    #[serde(alias = "pending_merchant_review")]
    PendingMerchantReview,
}

impl ForeignTryFrom<(BluesnapTxnType, BluesnapProcessingStatus)> for enums::AttemptStatus {
    type Error = error_stack::Report<errors::ConnectorError>;
    fn foreign_try_from(
        item: (BluesnapTxnType, BluesnapProcessingStatus),
    ) -> Result<Self, Self::Error> {
        let (item_txn_status, item_processing_status) = item;
        Ok(match item_processing_status {
            BluesnapProcessingStatus::Success => match item_txn_status {
                BluesnapTxnType::AuthOnly => Self::Authorized,
                BluesnapTxnType::AuthReversal => Self::Voided,
                BluesnapTxnType::AuthCapture | BluesnapTxnType::Capture => Self::Charged,
                BluesnapTxnType::Refund => Self::Charged,
            },
            BluesnapProcessingStatus::Pending | BluesnapProcessingStatus::PendingMerchantReview => {
                Self::Pending
            }
            BluesnapProcessingStatus::Fail => Self::Failure,
        })
    }
}

impl From<BluesnapProcessingStatus> for enums::RefundStatus {
    fn from(item: BluesnapProcessingStatus) -> Self {
        match item {
            BluesnapProcessingStatus::Success => Self::Success,
            BluesnapProcessingStatus::Pending => Self::Pending,
            BluesnapProcessingStatus::PendingMerchantReview => Self::ManualReview,
            BluesnapProcessingStatus::Fail => Self::Failure,
        }
    }
}

#[derive(Debug, Clone, Serialize, Deserialize)]
#[serde(rename_all = "camelCase")]
pub struct BluesnapPaymentsResponse {
    pub processing_info: ProcessingInfoResponse,
    pub transaction_id: String,
    pub card_transaction_type: BluesnapTxnType,
}

#[derive(Debug, Clone, Serialize, Deserialize)]
#[serde(rename_all = "camelCase")]
pub struct BluesnapWalletTokenResponse {
    wallet_type: String,
    wallet_token: Secret<String>,
}

#[derive(Default, Debug, Clone, Serialize, Deserialize)]
#[serde(rename_all = "camelCase")]
pub struct Refund {
    refund_transaction_id: String,
    amount: String,
}

#[derive(Default, Debug, Clone, Serialize, Deserialize)]
#[serde(rename_all = "camelCase")]
pub struct ProcessingInfoResponse {
    pub processing_status: BluesnapProcessingStatus,
    pub authorization_code: Option<String>,
    pub network_transaction_id: Option<Secret<String>>,
}

impl<F, T>
    TryFrom<types::ResponseRouterData<F, BluesnapPaymentsResponse, T, types::PaymentsResponseData>>
    for types::RouterData<F, T, types::PaymentsResponseData>
{
    type Error = error_stack::Report<errors::ConnectorError>;
    fn try_from(
        item: types::ResponseRouterData<
            F,
            BluesnapPaymentsResponse,
            T,
            types::PaymentsResponseData,
        >,
    ) -> Result<Self, Self::Error> {
        Ok(Self {
            status: enums::AttemptStatus::foreign_try_from((
                item.response.card_transaction_type,
                item.response.processing_info.processing_status,
            ))?,
            response: Ok(types::PaymentsResponseData::TransactionResponse {
                resource_id: types::ResponseId::ConnectorTransactionId(
                    item.response.transaction_id.clone(),
                ),
                redirection_data: None,
                mandate_reference: None,
                connector_metadata: None,
                network_txn_id: None,
                connector_response_reference_id: Some(item.response.transaction_id),
            }),
            ..item.data
        })
    }
}

#[derive(Default, Debug, Serialize)]
pub struct BluesnapRefundRequest {
    amount: Option<String>,
    reason: Option<String>,
}

impl<F> TryFrom<&BluesnapRouterData<&types::RefundsRouterData<F>>> for BluesnapRefundRequest {
    type Error = error_stack::Report<errors::ConnectorError>;
    fn try_from(
        item: &BluesnapRouterData<&types::RefundsRouterData<F>>,
    ) -> Result<Self, Self::Error> {
        Ok(Self {
            reason: item.router_data.request.reason.clone(),
            amount: Some(item.amount.to_owned()),
        })
    }
}

#[derive(Default, Debug, Clone, Deserialize)]
#[serde(rename_all = "camelCase")]
pub struct RefundResponse {
    refund_transaction_id: i32,
}

impl TryFrom<types::RefundsResponseRouterData<api::RSync, BluesnapPaymentsResponse>>
    for types::RefundsRouterData<api::RSync>
{
    type Error = error_stack::Report<errors::ConnectorError>;
    fn try_from(
        item: types::RefundsResponseRouterData<api::RSync, BluesnapPaymentsResponse>,
    ) -> Result<Self, Self::Error> {
        Ok(Self {
            response: Ok(types::RefundsResponseData {
                connector_refund_id: item.response.transaction_id.clone(),
                refund_status: enums::RefundStatus::from(
                    item.response.processing_info.processing_status,
                ),
            }),
            ..item.data
        })
    }
}

impl TryFrom<types::RefundsResponseRouterData<api::Execute, RefundResponse>>
    for types::RefundsRouterData<api::Execute>
{
    type Error = error_stack::Report<errors::ConnectorError>;
    fn try_from(
        item: types::RefundsResponseRouterData<api::Execute, RefundResponse>,
    ) -> Result<Self, Self::Error> {
        Ok(Self {
            response: Ok(types::RefundsResponseData {
                connector_refund_id: item.response.refund_transaction_id.to_string(),
                refund_status: enums::RefundStatus::Pending,
            }),
            ..item.data
        })
    }
}
#[derive(Debug, Clone, Deserialize)]
#[serde(rename_all = "camelCase")]
pub struct BluesnapWebhookBody {
    pub merchant_transaction_id: String,
    pub reference_number: String,
}

#[derive(Debug, Deserialize)]
#[serde(rename_all = "camelCase")]
pub struct BluesnapWebhookObjectEventType {
    pub transaction_type: BluesnapWebhookEvents,
    pub cb_status: Option<BluesnapChargebackStatus>,
}

#[derive(Debug, Deserialize)]
#[serde(rename_all = "SCREAMING_SNAKE_CASE")]
pub enum BluesnapChargebackStatus {
    #[serde(alias = "New")]
    New,
    #[serde(alias = "Working")]
    Working,
    #[serde(alias = "Closed")]
    Closed,
    #[serde(alias = "Completed_Lost")]
    CompletedLost,
    #[serde(alias = "Completed_Pending")]
    CompletedPending,
    #[serde(alias = "Completed_Won")]
    CompletedWon,
}

#[derive(Debug, Serialize, Deserialize)]
#[serde(rename_all = "SCREAMING_SNAKE_CASE")]
pub enum BluesnapWebhookEvents {
    Decline,
    CcChargeFailed,
    Charge,
    Chargeback,
    ChargebackStatusChanged,
    #[serde(other)]
    Unknown,
}

impl TryFrom<BluesnapWebhookObjectEventType> for api::IncomingWebhookEvent {
    type Error = error_stack::Report<errors::ConnectorError>;
    fn try_from(details: BluesnapWebhookObjectEventType) -> Result<Self, Self::Error> {
        match details.transaction_type {
            BluesnapWebhookEvents::Decline | BluesnapWebhookEvents::CcChargeFailed => {
                Ok(Self::PaymentIntentFailure)
            }
            BluesnapWebhookEvents::Charge => Ok(Self::PaymentIntentSuccess),
            BluesnapWebhookEvents::Chargeback | BluesnapWebhookEvents::ChargebackStatusChanged => {
                match details
                    .cb_status
                    .ok_or(errors::ConnectorError::WebhookEventTypeNotFound)?
                {
                    BluesnapChargebackStatus::New | BluesnapChargebackStatus::Working => {
                        Ok(Self::DisputeOpened)
                    }
                    BluesnapChargebackStatus::Closed => Ok(Self::DisputeExpired),
                    BluesnapChargebackStatus::CompletedLost => Ok(Self::DisputeLost),
                    BluesnapChargebackStatus::CompletedPending => Ok(Self::DisputeChallenged),
                    BluesnapChargebackStatus::CompletedWon => Ok(Self::DisputeWon),
                }
            }
            BluesnapWebhookEvents::Unknown => Ok(Self::EventNotSupported),
        }
    }
}

#[derive(Debug, Deserialize)]
#[serde(rename_all = "camelCase")]
pub struct BluesnapDisputeWebhookBody {
    pub invoice_charge_amount: f64,
    pub currency: diesel_models::enums::Currency,
    pub reversal_reason: Option<String>,
    pub reversal_ref_num: String,
    pub cb_status: String,
}
#[derive(Debug, Serialize, Deserialize)]
#[serde(rename_all = "camelCase")]
pub struct BluesnapWebhookObjectResource {
    pub reference_number: String,
    pub transaction_type: BluesnapWebhookEvents,
}

#[derive(Default, Debug, Clone, Serialize, Deserialize)]
#[serde(rename_all = "camelCase")]
pub struct ErrorDetails {
    pub code: String,
    pub description: String,
    pub error_name: Option<String>,
}

#[derive(Default, Debug, Clone, Deserialize)]
#[serde(rename_all = "camelCase")]
pub struct BluesnapErrorResponse {
    pub message: Vec<ErrorDetails>,
}

#[derive(Default, Debug, Clone, Deserialize)]
#[serde(rename_all = "camelCase")]
pub struct BluesnapAuthErrorResponse {
    pub error_code: String,
    pub error_description: String,
    pub error_name: Option<String>,
}

#[derive(Debug, Clone, Deserialize)]
#[serde(untagged)]
pub enum BluesnapErrors {
    Payment(BluesnapErrorResponse),
    Auth(BluesnapAuthErrorResponse),
    General(String),
}

fn get_card_holder_info(
    address: &api::AddressDetails,
    email: Email,
) -> CustomResult<Option<BluesnapCardHolderInfo>, errors::ConnectorError> {
    Ok(Some(BluesnapCardHolderInfo {
        first_name: address.get_first_name()?.clone(),
        last_name: address.get_last_name()?.clone(),
        email,
    }))
}

impl From<ErrorDetails> for utils::ErrorCodeAndMessage {
    fn from(error: ErrorDetails) -> Self {
        Self {
            error_code: error.code.to_string(),
            error_message: error.error_name.unwrap_or(error.code),
        }
    }
}<|MERGE_RESOLUTION|>--- conflicted
+++ resolved
@@ -192,9 +192,6 @@
     pub merchant_id: String,
 }
 
-<<<<<<< HEAD
-impl TryFrom<&BluesnapRouterData<&types::PaymentsAuthorizeRouterData>> for BluesnapPaymentsRequest {
-=======
 #[derive(Debug, Serialize)]
 #[serde(rename_all = "camelCase")]
 pub struct BluesnapPaymentsTokenRequest {
@@ -202,10 +199,14 @@
     exp_date: Secret<String>,
 }
 
-impl TryFrom<&types::PaymentsAuthorizeRouterData> for BluesnapPaymentsTokenRequest {
-    type Error = error_stack::Report<errors::ConnectorError>;
-    fn try_from(item: &types::PaymentsAuthorizeRouterData) -> Result<Self, Self::Error> {
-        match item.request.payment_method_data {
+impl TryFrom<&BluesnapRouterData<&types::PaymentsAuthorizeRouterData>>
+    for BluesnapPaymentsTokenRequest
+{
+    type Error = error_stack::Report<errors::ConnectorError>;
+    fn try_from(
+        item: &BluesnapRouterData<&types::PaymentsAuthorizeRouterData>,
+    ) -> Result<Self, Self::Error> {
+        match item.router_data.request.payment_method_data {
             api::PaymentMethodData::Card(ref ccard) => Ok(Self {
                 cc_number: ccard.card_number.clone(),
                 exp_date: ccard.get_expiry_date_as_mmyyyy("/"),
@@ -231,8 +232,7 @@
     }
 }
 
-impl TryFrom<&types::PaymentsAuthorizeRouterData> for BluesnapPaymentsRequest {
->>>>>>> 69fbebf4
+impl TryFrom<&BluesnapRouterData<&types::PaymentsAuthorizeRouterData>> for BluesnapPaymentsRequest {
     type Error = error_stack::Report<errors::ConnectorError>;
     fn try_from(
         item: &BluesnapRouterData<&types::PaymentsAuthorizeRouterData>,
@@ -525,11 +525,6 @@
     }
 }
 
-<<<<<<< HEAD
-impl TryFrom<&BluesnapRouterData<&types::PaymentsCompleteAuthorizeRouterData>>
-    for BluesnapPaymentsRequest
-{
-=======
 #[derive(Debug, Serialize)]
 #[serde(rename_all = "camelCase")]
 pub struct BluesnapCompletePaymentsRequest {
@@ -543,8 +538,9 @@
     merchant_transaction_id: Option<String>,
 }
 
-impl TryFrom<&types::PaymentsCompleteAuthorizeRouterData> for BluesnapCompletePaymentsRequest {
->>>>>>> 69fbebf4
+impl TryFrom<&BluesnapRouterData<&types::PaymentsCompleteAuthorizeRouterData>>
+    for BluesnapCompletePaymentsRequest
+{
     type Error = error_stack::Report<errors::ConnectorError>;
     fn try_from(
         item: &BluesnapRouterData<&types::PaymentsCompleteAuthorizeRouterData>,
@@ -562,6 +558,7 @@
             .change_context(errors::ConnectorError::ResponseDeserializationFailed)?;
 
         let pf_token = item
+            .router_data
             .request
             .redirect_response
             .clone()
@@ -586,30 +583,9 @@
             Some(enums::CaptureMethod::Manual) => BluesnapTxnType::AuthOnly,
             _ => BluesnapTxnType::AuthCapture,
         };
-<<<<<<< HEAD
-        let payment_method = if let Some(api::PaymentMethodData::Card(ccard)) =
-            item.router_data.request.payment_method_data.clone()
-        {
-            PaymentMethodDetails::CreditCard(Card {
-                card_number: ccard.card_number.clone(),
-                expiration_month: ccard.card_exp_month.clone(),
-                expiration_year: ccard.get_expiry_year_4_digit(),
-                security_code: ccard.card_cvc,
-            })
-        } else {
-            Err(errors::ConnectorError::MissingConnectorRedirectionPayload {
-                field_name: "request.payment_method_data",
-            })?
-        };
         Ok(Self {
             amount: item.amount.to_owned(),
-            payment_method,
             currency: item.router_data.request.currency,
-=======
-        Ok(Self {
-            amount: utils::to_currency_base_unit(item.request.amount, item.request.currency)?,
-            currency: item.request.currency,
->>>>>>> 69fbebf4
             card_transaction_type: auth_mode,
             three_d_secure: Some(BluesnapThreeDSecureInfo {
                 three_d_secure_reference_id: redirection_result
@@ -626,12 +602,8 @@
                 item.router_data.get_billing_address()?,
                 item.router_data.request.get_email()?,
             )?,
-<<<<<<< HEAD
             merchant_transaction_id: Some(item.router_data.connector_request_reference_id.clone()),
-=======
-            merchant_transaction_id: Some(item.connector_request_reference_id.clone()),
             pf_token,
->>>>>>> 69fbebf4
         })
     }
 }
