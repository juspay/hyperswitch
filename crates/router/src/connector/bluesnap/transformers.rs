use std::collections::HashMap;

use api_models::{enums as api_enums, payments};
use base64::Engine;
use common_utils::{
    errors::CustomResult,
    ext_traits::{ByteSliceExt, StringExt, ValueExt},
    pii::Email,
};
use error_stack::ResultExt;
use masking::{ExposeInterface, PeekInterface};
use serde::{Deserialize, Serialize};
use serde_json::Value;

use crate::{
    connector::utils::{
        self, AddressDetailsData, ApplePay, CardData, PaymentsAuthorizeRequestData,
        PaymentsCompleteAuthorizeRequestData, RouterData,
    },
    consts,
    core::errors,
    pii::Secret,
    types::{
        self, api, domain,
        storage::enums,
        transformers::{ForeignFrom, ForeignTryFrom},
    },
    utils::{Encode, OptionExt},
};

const DISPLAY_METADATA: &str = "Y";

#[derive(Debug, Serialize)]
pub struct BluesnapRouterData<T> {
    pub amount: String,
    pub router_data: T,
}

impl<T>
    TryFrom<(
        &types::api::CurrencyUnit,
        types::storage::enums::Currency,
        i64,
        T,
    )> for BluesnapRouterData<T>
{
    type Error = error_stack::Report<errors::ConnectorError>;
    fn try_from(
        (currency_unit, currency, amount, item): (
            &types::api::CurrencyUnit,
            types::storage::enums::Currency,
            i64,
            T,
        ),
    ) -> Result<Self, Self::Error> {
        let amount = utils::get_amount_as_string(currency_unit, amount, currency)?;
        Ok(Self {
            amount,
            router_data: item,
        })
    }
}

#[derive(Debug, Serialize)]
#[serde(rename_all = "camelCase")]
pub struct BluesnapPaymentsRequest {
    amount: String,
    #[serde(flatten)]
    payment_method: PaymentMethodDetails,
    currency: enums::Currency,
    card_transaction_type: BluesnapTxnType,
    transaction_fraud_info: Option<TransactionFraudInfo>,
    card_holder_info: Option<BluesnapCardHolderInfo>,
    merchant_transaction_id: Option<String>,
    transaction_meta_data: Option<BluesnapMetadata>,
}

#[derive(Debug, Serialize)]
#[serde(rename_all = "camelCase")]
pub struct BluesnapMetadata {
    meta_data: Vec<RequestMetadata>,
}

#[derive(Debug, Serialize, Deserialize)]
#[serde(rename_all = "camelCase")]
pub struct RequestMetadata {
    meta_key: Option<String>,
    meta_value: Option<String>,
    is_visible: Option<String>,
}

#[derive(Debug, Serialize)]
#[serde(rename_all = "camelCase")]
pub struct BluesnapCardHolderInfo {
    first_name: Secret<String>,
    last_name: Secret<String>,
    email: Email,
}

#[derive(Debug, Serialize)]
#[serde(rename_all = "camelCase")]
pub struct TransactionFraudInfo {
    fraud_session_id: String,
}

#[derive(Debug, Serialize)]
#[serde(rename_all = "camelCase")]
pub struct BluesnapCreateWalletToken {
    wallet_type: String,
    validation_url: Secret<String>,
    domain_name: String,
    display_name: Option<String>,
}

#[derive(Debug, Serialize)]
#[serde(rename_all = "camelCase")]
pub struct BluesnapThreeDSecureInfo {
    three_d_secure_reference_id: String,
}

#[derive(Debug, Serialize)]
#[serde(rename_all = "camelCase")]
pub enum PaymentMethodDetails {
    CreditCard(Card),
    Wallet(BluesnapWallet),
}

#[derive(Default, Debug, Serialize)]
#[serde(rename_all = "camelCase")]
pub struct Card {
    card_number: cards::CardNumber,
    expiration_month: Secret<String>,
    expiration_year: Secret<String>,
    security_code: Secret<String>,
}

#[derive(Debug, Serialize)]
#[serde(rename_all = "camelCase")]
pub struct BluesnapWallet {
    wallet_type: BluesnapWalletTypes,
    encoded_payment_token: Secret<String>,
}

#[derive(Debug, Serialize)]
#[serde(rename_all = "camelCase")]
pub struct BluesnapGooglePayObject {
    payment_method_data: utils::GooglePayWalletData,
}

#[derive(Debug, Serialize)]
#[serde(rename_all = "camelCase")]
pub struct BluesnapApplePayObject {
    token: api_models::payments::ApplePayWalletData,
}

#[derive(Debug, Serialize)]
#[serde(rename_all = "SCREAMING_SNAKE_CASE")]
pub enum BluesnapWalletTypes {
    GooglePay,
    ApplePay,
}

#[derive(Debug, Serialize)]
#[serde(rename_all = "camelCase")]
pub struct EncodedPaymentToken {
    billing_contact: BillingDetails,
    token: ApplepayPaymentData,
}

#[derive(Debug, Serialize)]
#[serde(rename_all = "camelCase")]
pub struct BillingDetails {
    country_code: Option<api_enums::CountryAlpha2>,
    address_lines: Option<Vec<Secret<String>>>,
    family_name: Option<Secret<String>>,
    given_name: Option<Secret<String>>,
    postal_code: Option<Secret<String>>,
}

#[derive(Debug, Serialize, Deserialize, Clone)]
#[serde(rename_all = "camelCase")]
pub struct ApplepayPaymentData {
    payment_data: ApplePayEncodedPaymentData,
    payment_method: ApplepayPaymentMethod,
    transaction_identifier: String,
}

#[derive(Debug, Serialize, Deserialize, Clone)]
#[serde(rename_all = "camelCase")]
pub struct ApplepayPaymentMethod {
    display_name: String,
    network: String,
    #[serde(rename = "type")]
    pm_type: String,
}

#[derive(Debug, Serialize, Deserialize, Clone)]
pub struct ApplePayEncodedPaymentData {
    data: String,
    header: Option<ApplepayHeader>,
    signature: String,
    version: String,
}

#[derive(Debug, Serialize, Deserialize, Clone)]
#[serde(rename_all = "camelCase")]
pub struct ApplepayHeader {
    ephemeral_public_key: Secret<String>,
    public_key_hash: Secret<String>,
    transaction_id: Secret<String>,
}

#[derive(Debug, Serialize, Deserialize, Clone)]
pub struct BluesnapConnectorMetaData {
    pub merchant_id: String,
}

#[derive(Debug, Serialize)]
#[serde(rename_all = "camelCase")]
pub struct BluesnapPaymentsTokenRequest {
    cc_number: cards::CardNumber,
    exp_date: Secret<String>,
}

impl TryFrom<&BluesnapRouterData<&types::PaymentsAuthorizeRouterData>>
    for BluesnapPaymentsTokenRequest
{
    type Error = error_stack::Report<errors::ConnectorError>;
    fn try_from(
        item: &BluesnapRouterData<&types::PaymentsAuthorizeRouterData>,
    ) -> Result<Self, Self::Error> {
        match item.router_data.request.payment_method_data {
            domain::PaymentMethodData::Card(ref ccard) => Ok(Self {
                cc_number: ccard.card_number.clone(),
                exp_date: ccard.get_expiry_date_as_mmyyyy("/"),
            }),
            domain::PaymentMethodData::Wallet(_)
            | domain::PaymentMethodData::PayLater(_)
            | domain::PaymentMethodData::BankRedirect(_)
            | domain::PaymentMethodData::BankDebit(_)
            | domain::PaymentMethodData::BankTransfer(_)
            | domain::PaymentMethodData::Crypto(_)
            | domain::PaymentMethodData::MandatePayment
            | domain::PaymentMethodData::Reward
            | domain::PaymentMethodData::Upi(_)
            | domain::PaymentMethodData::CardRedirect(_)
            | domain::PaymentMethodData::Voucher(_)
            | domain::PaymentMethodData::GiftCard(_)
            | domain::PaymentMethodData::CardToken(_) => {
                Err(errors::ConnectorError::NotImplemented(
                    "Selected payment method via Token flow through bluesnap".to_string(),
                )
                .into())
            }
        }
    }
}

impl TryFrom<&BluesnapRouterData<&types::PaymentsAuthorizeRouterData>> for BluesnapPaymentsRequest {
    type Error = error_stack::Report<errors::ConnectorError>;
    fn try_from(
        item: &BluesnapRouterData<&types::PaymentsAuthorizeRouterData>,
    ) -> Result<Self, Self::Error> {
        let auth_mode = match item.router_data.request.capture_method {
            Some(enums::CaptureMethod::Manual) => BluesnapTxnType::AuthOnly,
            _ => BluesnapTxnType::AuthCapture,
        };
        let transaction_meta_data =
            item.router_data
                .request
                .metadata
                .as_ref()
                .map(|metadata| BluesnapMetadata {
                    meta_data: Vec::<RequestMetadata>::foreign_from(metadata.peek().to_owned()),
                });

        let (payment_method, card_holder_info) = match item
            .router_data
            .request
            .payment_method_data
            .clone()
        {
            domain::PaymentMethodData::Card(ref ccard) => Ok((
                PaymentMethodDetails::CreditCard(Card {
                    card_number: ccard.card_number.clone(),
                    expiration_month: ccard.card_exp_month.clone(),
                    expiration_year: ccard.get_expiry_year_4_digit(),
                    security_code: ccard.card_cvc.clone(),
                }),
                get_card_holder_info(
                    item.router_data.get_billing_address()?,
                    item.router_data.request.get_email()?,
                )?,
            )),
            domain::PaymentMethodData::Wallet(wallet_data) => match wallet_data {
<<<<<<< HEAD
                api_models::payments::WalletData::GooglePay(payment_method_data) => {
=======
                domain::WalletData::GooglePay(payment_method_data) => {
>>>>>>> bc25f3fa
                    let gpay_object = BluesnapGooglePayObject {
                        payment_method_data: utils::GooglePayWalletData::from(payment_method_data),
                    }
                    .encode_to_string_of_json()
                    .change_context(errors::ConnectorError::RequestEncodingFailed)?;
                    Ok((
                        PaymentMethodDetails::Wallet(BluesnapWallet {
                            wallet_type: BluesnapWalletTypes::GooglePay,
                            encoded_payment_token: Secret::new(
                                consts::BASE64_ENGINE.encode(gpay_object),
                            ),
                        }),
                        None,
                    ))
                }
                domain::WalletData::ApplePay(payment_method_data) => {
                    let apple_pay_payment_data =
                        payment_method_data.get_applepay_decoded_payment_data()?;
                    let apple_pay_payment_data: ApplePayEncodedPaymentData = apple_pay_payment_data
                        .expose()[..]
                        .as_bytes()
                        .parse_struct("ApplePayEncodedPaymentData")
                        .change_context(errors::ConnectorError::InvalidWalletToken {
                            wallet_name: "Apple Pay".to_string(),
                        })?;

                    let billing = item.router_data.get_billing()?.to_owned();

                    let billing_address = billing
                        .address
                        .get_required_value("billing_address")
                        .change_context(errors::ConnectorError::MissingRequiredField {
                            field_name: "billing",
                        })?;

                    let mut address = Vec::new();
                    if let Some(add) = billing_address.line1.to_owned() {
                        address.push(add)
                    }
                    if let Some(add) = billing_address.line2.to_owned() {
                        address.push(add)
                    }
                    if let Some(add) = billing_address.line3.to_owned() {
                        address.push(add)
                    }

                    let apple_pay_object = EncodedPaymentToken {
                        token: ApplepayPaymentData {
                            payment_data: apple_pay_payment_data,
                            payment_method: payment_method_data.payment_method.to_owned().into(),
                            transaction_identifier: payment_method_data.transaction_identifier,
                        },
                        billing_contact: BillingDetails {
                            country_code: billing_address.country,
                            address_lines: Some(address),
                            family_name: billing_address.last_name.to_owned(),
                            given_name: billing_address.first_name.to_owned(),
                            postal_code: billing_address.zip,
                        },
                    }
                    .encode_to_string_of_json()
                    .change_context(errors::ConnectorError::RequestEncodingFailed)?;

                    Ok((
                        PaymentMethodDetails::Wallet(BluesnapWallet {
                            wallet_type: BluesnapWalletTypes::ApplePay,
                            encoded_payment_token: Secret::new(
                                consts::BASE64_ENGINE.encode(apple_pay_object),
                            ),
                        }),
                        get_card_holder_info(
                            item.router_data.get_billing_address()?,
                            item.router_data.request.get_email()?,
                        )?,
                    ))
                }
                domain::WalletData::AliPayQr(_)
                | domain::WalletData::AliPayRedirect(_)
                | domain::WalletData::AliPayHkRedirect(_)
                | domain::WalletData::MomoRedirect(_)
                | domain::WalletData::KakaoPayRedirect(_)
                | domain::WalletData::GoPayRedirect(_)
                | domain::WalletData::GcashRedirect(_)
                | domain::WalletData::ApplePayRedirect(_)
                | domain::WalletData::ApplePayThirdPartySdk(_)
                | domain::WalletData::DanaRedirect {}
                | domain::WalletData::GooglePayRedirect(_)
                | domain::WalletData::GooglePayThirdPartySdk(_)
                | domain::WalletData::MbWayRedirect(_)
                | domain::WalletData::MobilePayRedirect(_)
                | domain::WalletData::PaypalRedirect(_)
                | domain::WalletData::PaypalSdk(_)
                | domain::WalletData::SamsungPay(_)
                | domain::WalletData::TwintRedirect {}
                | domain::WalletData::VippsRedirect {}
                | domain::WalletData::TouchNGoRedirect(_)
                | domain::WalletData::WeChatPayRedirect(_)
                | domain::WalletData::CashappQr(_)
                | domain::WalletData::SwishQr(_)
                | domain::WalletData::WeChatPayQr(_) => {
                    Err(errors::ConnectorError::NotImplemented(
                        utils::get_unimplemented_payment_method_error_message("bluesnap"),
                    ))
                }
            },
            domain::PaymentMethodData::PayLater(_)
            | domain::PaymentMethodData::BankRedirect(_)
            | domain::PaymentMethodData::BankDebit(_)
            | domain::PaymentMethodData::BankTransfer(_)
            | domain::PaymentMethodData::Crypto(_)
            | domain::PaymentMethodData::MandatePayment
            | domain::PaymentMethodData::Reward
            | domain::PaymentMethodData::Upi(_)
            | domain::PaymentMethodData::CardRedirect(_)
            | domain::PaymentMethodData::Voucher(_)
            | domain::PaymentMethodData::GiftCard(_)
            | domain::PaymentMethodData::CardToken(_) => {
                Err(errors::ConnectorError::NotImplemented(
                    utils::get_unimplemented_payment_method_error_message("bluesnap"),
                ))
            }
        }?;
        Ok(Self {
            amount: item.amount.to_owned(),
            payment_method,
            currency: item.router_data.request.currency,
            card_transaction_type: auth_mode,
            transaction_fraud_info: Some(TransactionFraudInfo {
                fraud_session_id: item.router_data.payment_id.clone(),
            }),
            card_holder_info,
            merchant_transaction_id: Some(item.router_data.connector_request_reference_id.clone()),
            transaction_meta_data,
        })
    }
}

impl From<domain::ApplepayPaymentMethod> for ApplepayPaymentMethod {
    fn from(item: domain::ApplepayPaymentMethod) -> Self {
        Self {
            display_name: item.display_name,
            network: item.network,
            pm_type: item.pm_type,
        }
    }
}

impl TryFrom<&types::PaymentsSessionRouterData> for BluesnapCreateWalletToken {
    type Error = error_stack::Report<errors::ConnectorError>;
    fn try_from(item: &types::PaymentsSessionRouterData) -> Result<Self, Self::Error> {
        let apple_pay_metadata = item.get_connector_meta()?.expose();
        let applepay_metadata = apple_pay_metadata
            .clone()
            .parse_value::<api_models::payments::ApplepayCombinedSessionTokenData>(
                "ApplepayCombinedSessionTokenData",
            )
            .map(|combined_metadata| {
                api_models::payments::ApplepaySessionTokenMetadata::ApplePayCombined(
                    combined_metadata.apple_pay_combined,
                )
            })
            .or_else(|_| {
                apple_pay_metadata
                    .parse_value::<api_models::payments::ApplepaySessionTokenData>(
                        "ApplepaySessionTokenData",
                    )
                    .map(|old_metadata| {
                        api_models::payments::ApplepaySessionTokenMetadata::ApplePay(
                            old_metadata.apple_pay,
                        )
                    })
            })
            .change_context(errors::ConnectorError::ParsingFailed)?;
        let session_token_data = match applepay_metadata {
            payments::ApplepaySessionTokenMetadata::ApplePay(apple_pay_data) => {
                Ok(apple_pay_data.session_token_data)
            }
            payments::ApplepaySessionTokenMetadata::ApplePayCombined(_apple_pay_combined_data) => {
                Err(errors::ConnectorError::FlowNotSupported {
                    flow: "apple pay combined".to_string(),
                    connector: "bluesnap".to_string(),
                })
            }
        }?;
        Ok(Self {
            wallet_type: "APPLE_PAY".to_string(),
            validation_url: consts::APPLEPAY_VALIDATION_URL.to_string().into(),
            domain_name: session_token_data.initiative_context,
            display_name: Some(session_token_data.display_name),
        })
    }
}

impl TryFrom<types::PaymentsSessionResponseRouterData<BluesnapWalletTokenResponse>>
    for types::PaymentsSessionRouterData
{
    type Error = error_stack::Report<errors::ConnectorError>;
    fn try_from(
        item: types::PaymentsSessionResponseRouterData<BluesnapWalletTokenResponse>,
    ) -> Result<Self, Self::Error> {
        let response = &item.response;

        let wallet_token = consts::BASE64_ENGINE
            .decode(response.wallet_token.clone().expose())
            .change_context(errors::ConnectorError::ResponseHandlingFailed)?;

        let session_response: api_models::payments::NoThirdPartySdkSessionResponse =
            wallet_token[..]
                .parse_struct("NoThirdPartySdkSessionResponse")
                .change_context(errors::ConnectorError::ParsingFailed)?;

        let metadata = item.data.get_connector_meta()?.expose();
        let applepay_metadata = metadata
            .clone()
            .parse_value::<api_models::payments::ApplepayCombinedSessionTokenData>(
                "ApplepayCombinedSessionTokenData",
            )
            .map(|combined_metadata| {
                api_models::payments::ApplepaySessionTokenMetadata::ApplePayCombined(
                    combined_metadata.apple_pay_combined,
                )
            })
            .or_else(|_| {
                metadata
                    .parse_value::<api_models::payments::ApplepaySessionTokenData>(
                        "ApplepaySessionTokenData",
                    )
                    .map(|old_metadata| {
                        api_models::payments::ApplepaySessionTokenMetadata::ApplePay(
                            old_metadata.apple_pay,
                        )
                    })
            })
            .change_context(errors::ConnectorError::ParsingFailed)?;

        let (payment_request_data, session_token_data) = match applepay_metadata {
            payments::ApplepaySessionTokenMetadata::ApplePayCombined(_apple_pay_combined) => {
                Err(errors::ConnectorError::FlowNotSupported {
                    flow: "apple pay combined".to_string(),
                    connector: "bluesnap".to_string(),
                })
            }
            payments::ApplepaySessionTokenMetadata::ApplePay(apple_pay) => {
                Ok((apple_pay.payment_request_data, apple_pay.session_token_data))
            }
        }?;

        Ok(Self {
            response: Ok(types::PaymentsResponseData::SessionResponse {
                session_token: types::api::SessionToken::ApplePay(Box::new(
                    api_models::payments::ApplepaySessionTokenResponse {
                        session_token_data:
                            api_models::payments::ApplePaySessionResponse::NoThirdPartySdk(
                                session_response,
                            ),
                        payment_request_data: Some(api_models::payments::ApplePayPaymentRequest {
                            country_code: item.data.request.country,
                            currency_code: item.data.request.currency,
                            total: api_models::payments::AmountInfo {
                                label: payment_request_data.label,
                                total_type: Some("final".to_string()),
                                amount: item.data.request.amount.to_string(),
                            },
                            merchant_capabilities: Some(payment_request_data.merchant_capabilities),
                            supported_networks: Some(payment_request_data.supported_networks),
                            merchant_identifier: Some(session_token_data.merchant_identifier),
                        }),
                        connector: "bluesnap".to_string(),
                        delayed_session_token: false,
                        sdk_next_action: {
                            payments::SdkNextAction {
                                next_action: payments::NextActionCall::Confirm,
                            }
                        },
                        connector_reference_id: None,
                        connector_sdk_public_key: None,
                        connector_merchant_id: None,
                    },
                )),
            }),
            ..item.data
        })
    }
}

#[derive(Debug, Serialize)]
#[serde(rename_all = "camelCase")]
pub struct BluesnapCompletePaymentsRequest {
    amount: String,
    currency: enums::Currency,
    card_transaction_type: BluesnapTxnType,
    pf_token: Secret<String>,
    three_d_secure: Option<BluesnapThreeDSecureInfo>,
    transaction_fraud_info: Option<TransactionFraudInfo>,
    card_holder_info: Option<BluesnapCardHolderInfo>,
    merchant_transaction_id: Option<String>,
    transaction_meta_data: Option<BluesnapMetadata>,
}

impl TryFrom<&BluesnapRouterData<&types::PaymentsCompleteAuthorizeRouterData>>
    for BluesnapCompletePaymentsRequest
{
    type Error = error_stack::Report<errors::ConnectorError>;
    fn try_from(
        item: &BluesnapRouterData<&types::PaymentsCompleteAuthorizeRouterData>,
    ) -> Result<Self, Self::Error> {
        let redirection_response: BluesnapRedirectionResponse = item
            .router_data
            .request
            .redirect_response
            .as_ref()
            .and_then(|res| res.payload.to_owned())
            .ok_or(errors::ConnectorError::MissingConnectorRedirectionPayload {
                field_name: "request.redirect_response.payload",
            })?
            .parse_value("BluesnapRedirectionResponse")
            .change_context(errors::ConnectorError::ResponseDeserializationFailed)?;

        let transaction_meta_data =
            item.router_data
                .request
                .metadata
                .as_ref()
                .map(|metadata| BluesnapMetadata {
                    meta_data: Vec::<RequestMetadata>::foreign_from(metadata.peek().to_owned()),
                });

        let token = item
            .router_data
            .request
            .redirect_response
            .clone()
            .and_then(|res| res.params.to_owned())
            .ok_or(errors::ConnectorError::MissingConnectorRedirectionPayload {
                field_name: "request.redirect_response.params",
            })?
            .peek()
            .split_once('=')
            .ok_or(errors::ConnectorError::MissingConnectorRedirectionPayload {
                field_name: "request.redirect_response.params.paymentToken",
            })?
            .1
            .to_string();

        let redirection_result: BluesnapThreeDsResult = redirection_response
            .authentication_response
            .parse_struct("BluesnapThreeDsResult")
            .change_context(errors::ConnectorError::ResponseDeserializationFailed)?;

        let auth_mode = match item.router_data.request.capture_method {
            Some(enums::CaptureMethod::Manual) => BluesnapTxnType::AuthOnly,
            _ => BluesnapTxnType::AuthCapture,
        };
        Ok(Self {
            amount: item.amount.to_owned(),
            currency: item.router_data.request.currency,
            card_transaction_type: auth_mode,
            three_d_secure: Some(BluesnapThreeDSecureInfo {
                three_d_secure_reference_id: redirection_result
                    .three_d_secure
                    .ok_or(errors::ConnectorError::MissingConnectorRedirectionPayload {
                        field_name: "three_d_secure_reference_id",
                    })?
                    .three_d_secure_reference_id,
            }),
            transaction_fraud_info: Some(TransactionFraudInfo {
                fraud_session_id: item.router_data.payment_id.clone(),
            }),
            card_holder_info: get_card_holder_info(
                item.router_data.get_billing_address()?,
                item.router_data.request.get_email()?,
            )?,
            merchant_transaction_id: Some(item.router_data.connector_request_reference_id.clone()),
            pf_token: Secret::new(token),
            transaction_meta_data,
        })
    }
}

#[derive(Debug, Deserialize)]
pub struct BluesnapRedirectionResponse {
    pub authentication_response: String,
}

#[derive(Debug, Deserialize)]
#[serde(rename_all = "camelCase")]
pub struct BluesnapThreeDsResult {
    three_d_secure: Option<BluesnapThreeDsReference>,
    pub status: String,
    pub code: Option<String>,
    pub info: Option<RedirectErrorMessage>,
}

#[derive(Debug, Deserialize)]
#[serde(rename_all = "camelCase")]
pub struct RedirectErrorMessage {
    pub errors: Option<Vec<String>>,
}

#[derive(Debug, Deserialize)]
#[serde(rename_all = "camelCase")]
pub struct BluesnapThreeDsReference {
    three_d_secure_reference_id: String,
}

#[derive(Debug, Serialize)]
#[serde(rename_all = "camelCase")]
pub struct BluesnapVoidRequest {
    card_transaction_type: BluesnapTxnType,
    transaction_id: String,
}

impl TryFrom<&types::PaymentsCancelRouterData> for BluesnapVoidRequest {
    type Error = error_stack::Report<errors::ConnectorError>;
    fn try_from(item: &types::PaymentsCancelRouterData) -> Result<Self, Self::Error> {
        let card_transaction_type = BluesnapTxnType::AuthReversal;
        let transaction_id = item.request.connector_transaction_id.to_string();
        Ok(Self {
            card_transaction_type,
            transaction_id,
        })
    }
}

#[derive(Debug, Serialize)]
#[serde(rename_all = "camelCase")]
pub struct BluesnapCaptureRequest {
    card_transaction_type: BluesnapTxnType,
    transaction_id: String,
    amount: Option<String>,
}

impl TryFrom<&BluesnapRouterData<&types::PaymentsCaptureRouterData>> for BluesnapCaptureRequest {
    type Error = error_stack::Report<errors::ConnectorError>;
    fn try_from(
        item: &BluesnapRouterData<&types::PaymentsCaptureRouterData>,
    ) -> Result<Self, Self::Error> {
        let card_transaction_type = BluesnapTxnType::Capture;
        let transaction_id = item
            .router_data
            .request
            .connector_transaction_id
            .to_string();
        Ok(Self {
            card_transaction_type,
            transaction_id,
            amount: Some(item.amount.to_owned()),
        })
    }
}

// Auth Struct
pub struct BluesnapAuthType {
    pub(super) api_key: Secret<String>,
    pub(super) key1: Secret<String>,
}

impl TryFrom<&types::ConnectorAuthType> for BluesnapAuthType {
    type Error = error_stack::Report<errors::ConnectorError>;
    fn try_from(auth_type: &types::ConnectorAuthType) -> Result<Self, Self::Error> {
        if let types::ConnectorAuthType::BodyKey { api_key, key1 } = auth_type {
            Ok(Self {
                api_key: api_key.to_owned(),
                key1: key1.to_owned(),
            })
        } else {
            Err(errors::ConnectorError::FailedToObtainAuthType.into())
        }
    }
}

// PaymentsResponse
#[derive(Debug, Clone, Serialize, Deserialize)]
#[serde(rename_all = "SCREAMING_SNAKE_CASE")]
pub enum BluesnapTxnType {
    AuthOnly,
    AuthCapture,
    AuthReversal,
    Capture,
    Refund,
}

#[derive(Debug, Clone, Default, Serialize, Deserialize)]
#[serde(rename_all = "UPPERCASE")]
pub enum BluesnapProcessingStatus {
    #[serde(alias = "success")]
    Success,
    #[default]
    #[serde(alias = "pending")]
    Pending,
    #[serde(alias = "fail")]
    Fail,
    #[serde(alias = "pending_merchant_review")]
    PendingMerchantReview,
}

impl ForeignTryFrom<(BluesnapTxnType, BluesnapProcessingStatus)> for enums::AttemptStatus {
    type Error = error_stack::Report<errors::ConnectorError>;
    fn foreign_try_from(
        item: (BluesnapTxnType, BluesnapProcessingStatus),
    ) -> Result<Self, Self::Error> {
        let (item_txn_status, item_processing_status) = item;
        Ok(match item_processing_status {
            BluesnapProcessingStatus::Success => match item_txn_status {
                BluesnapTxnType::AuthOnly => Self::Authorized,
                BluesnapTxnType::AuthReversal => Self::Voided,
                BluesnapTxnType::AuthCapture | BluesnapTxnType::Capture => Self::Charged,
                BluesnapTxnType::Refund => Self::Charged,
            },
            BluesnapProcessingStatus::Pending | BluesnapProcessingStatus::PendingMerchantReview => {
                Self::Pending
            }
            BluesnapProcessingStatus::Fail => Self::Failure,
        })
    }
}

impl From<BluesnapProcessingStatus> for enums::RefundStatus {
    fn from(item: BluesnapProcessingStatus) -> Self {
        match item {
            BluesnapProcessingStatus::Success => Self::Success,
            BluesnapProcessingStatus::Pending => Self::Pending,
            BluesnapProcessingStatus::PendingMerchantReview => Self::ManualReview,
            BluesnapProcessingStatus::Fail => Self::Failure,
        }
    }
}

impl From<BluesnapRefundStatus> for enums::RefundStatus {
    fn from(item: BluesnapRefundStatus) -> Self {
        match item {
            BluesnapRefundStatus::Success => Self::Success,
            BluesnapRefundStatus::Pending => Self::Pending,
        }
    }
}

#[derive(Debug, Clone, Serialize, Deserialize)]
#[serde(rename_all = "camelCase")]
pub struct BluesnapPaymentsResponse {
    pub processing_info: ProcessingInfoResponse,
    pub transaction_id: String,
    pub card_transaction_type: BluesnapTxnType,
}

#[derive(Debug, Clone, Serialize, Deserialize)]
#[serde(rename_all = "camelCase")]
pub struct BluesnapWalletTokenResponse {
    wallet_type: String,
    wallet_token: Secret<String>,
}

#[derive(Default, Debug, Clone, Serialize, Deserialize)]
#[serde(rename_all = "camelCase")]
pub struct Refund {
    refund_transaction_id: String,
    amount: String,
}

#[derive(Default, Debug, Clone, Serialize, Deserialize)]
#[serde(rename_all = "camelCase")]
pub struct ProcessingInfoResponse {
    pub processing_status: BluesnapProcessingStatus,
    pub authorization_code: Option<String>,
    pub network_transaction_id: Option<Secret<String>>,
}

impl<F, T>
    TryFrom<types::ResponseRouterData<F, BluesnapPaymentsResponse, T, types::PaymentsResponseData>>
    for types::RouterData<F, T, types::PaymentsResponseData>
{
    type Error = error_stack::Report<errors::ConnectorError>;
    fn try_from(
        item: types::ResponseRouterData<
            F,
            BluesnapPaymentsResponse,
            T,
            types::PaymentsResponseData,
        >,
    ) -> Result<Self, Self::Error> {
        Ok(Self {
            status: enums::AttemptStatus::foreign_try_from((
                item.response.card_transaction_type,
                item.response.processing_info.processing_status,
            ))?,
            response: Ok(types::PaymentsResponseData::TransactionResponse {
                resource_id: types::ResponseId::ConnectorTransactionId(
                    item.response.transaction_id.clone(),
                ),
                redirection_data: None,
                mandate_reference: None,
                connector_metadata: None,
                network_txn_id: None,
                connector_response_reference_id: Some(item.response.transaction_id),
                incremental_authorization_allowed: None,
            }),
            ..item.data
        })
    }
}

#[derive(Default, Debug, Serialize)]
pub struct BluesnapRefundRequest {
    amount: Option<String>,
    reason: Option<String>,
}

impl<F> TryFrom<&BluesnapRouterData<&types::RefundsRouterData<F>>> for BluesnapRefundRequest {
    type Error = error_stack::Report<errors::ConnectorError>;
    fn try_from(
        item: &BluesnapRouterData<&types::RefundsRouterData<F>>,
    ) -> Result<Self, Self::Error> {
        Ok(Self {
            reason: item.router_data.request.reason.clone(),
            amount: Some(item.amount.to_owned()),
        })
    }
}

#[derive(Debug, Clone, Default, Deserialize, Serialize)]
#[serde(rename_all = "UPPERCASE")]
pub enum BluesnapRefundStatus {
    Success,
    #[default]
    Pending,
}
#[derive(Default, Debug, Clone, Deserialize, Serialize)]
#[serde(rename_all = "camelCase")]
pub struct RefundResponse {
    refund_transaction_id: i32,
    refund_status: BluesnapRefundStatus,
}

impl TryFrom<types::RefundsResponseRouterData<api::RSync, BluesnapPaymentsResponse>>
    for types::RefundsRouterData<api::RSync>
{
    type Error = error_stack::Report<errors::ConnectorError>;
    fn try_from(
        item: types::RefundsResponseRouterData<api::RSync, BluesnapPaymentsResponse>,
    ) -> Result<Self, Self::Error> {
        Ok(Self {
            response: Ok(types::RefundsResponseData {
                connector_refund_id: item.response.transaction_id.clone(),
                refund_status: enums::RefundStatus::from(
                    item.response.processing_info.processing_status,
                ),
            }),
            ..item.data
        })
    }
}

impl TryFrom<types::RefundsResponseRouterData<api::Execute, RefundResponse>>
    for types::RefundsRouterData<api::Execute>
{
    type Error = error_stack::Report<errors::ConnectorError>;
    fn try_from(
        item: types::RefundsResponseRouterData<api::Execute, RefundResponse>,
    ) -> Result<Self, Self::Error> {
        Ok(Self {
            response: Ok(types::RefundsResponseData {
                connector_refund_id: item.response.refund_transaction_id.to_string(),
                refund_status: enums::RefundStatus::from(item.response.refund_status),
            }),
            ..item.data
        })
    }
}
#[derive(Debug, Clone, Deserialize)]
#[serde(rename_all = "camelCase")]
pub struct BluesnapWebhookBody {
    pub merchant_transaction_id: String,
    pub reference_number: String,
    pub transaction_type: BluesnapWebhookEvents,
    pub reversal_ref_num: Option<String>,
}

#[derive(Debug, Deserialize)]
#[serde(rename_all = "camelCase")]
pub struct BluesnapWebhookObjectEventType {
    transaction_type: BluesnapWebhookEvents,
    cb_status: Option<BluesnapChargebackStatus>,
}

#[derive(Debug, Deserialize)]
#[serde(rename_all = "SCREAMING_SNAKE_CASE")]
pub enum BluesnapChargebackStatus {
    #[serde(alias = "New")]
    New,
    #[serde(alias = "Working")]
    Working,
    #[serde(alias = "Closed")]
    Closed,
    #[serde(alias = "Completed_Lost")]
    CompletedLost,
    #[serde(alias = "Completed_Pending")]
    CompletedPending,
    #[serde(alias = "Completed_Won")]
    CompletedWon,
}

#[derive(Debug, Clone, Serialize, Deserialize)]
#[serde(rename_all = "SCREAMING_SNAKE_CASE")]
pub enum BluesnapWebhookEvents {
    Decline,
    CcChargeFailed,
    Charge,
    Refund,
    Chargeback,
    ChargebackStatusChanged,
    #[serde(other)]
    Unknown,
}

impl TryFrom<BluesnapWebhookObjectEventType> for api::IncomingWebhookEvent {
    type Error = error_stack::Report<errors::ConnectorError>;
    fn try_from(details: BluesnapWebhookObjectEventType) -> Result<Self, Self::Error> {
        match details.transaction_type {
            BluesnapWebhookEvents::Decline | BluesnapWebhookEvents::CcChargeFailed => {
                Ok(Self::PaymentIntentFailure)
            }
            BluesnapWebhookEvents::Charge => Ok(Self::PaymentIntentSuccess),
            BluesnapWebhookEvents::Refund => Ok(Self::RefundSuccess),
            BluesnapWebhookEvents::Chargeback | BluesnapWebhookEvents::ChargebackStatusChanged => {
                match details
                    .cb_status
                    .ok_or(errors::ConnectorError::WebhookEventTypeNotFound)?
                {
                    BluesnapChargebackStatus::New | BluesnapChargebackStatus::Working => {
                        Ok(Self::DisputeOpened)
                    }
                    BluesnapChargebackStatus::Closed => Ok(Self::DisputeExpired),
                    BluesnapChargebackStatus::CompletedLost => Ok(Self::DisputeLost),
                    BluesnapChargebackStatus::CompletedPending => Ok(Self::DisputeChallenged),
                    BluesnapChargebackStatus::CompletedWon => Ok(Self::DisputeWon),
                }
            }
            BluesnapWebhookEvents::Unknown => Ok(Self::EventNotSupported),
        }
    }
}

#[derive(Debug, Deserialize)]
#[serde(rename_all = "camelCase")]
pub struct BluesnapDisputeWebhookBody {
    pub invoice_charge_amount: f64,
    pub currency: diesel_models::enums::Currency,
    pub reversal_reason: Option<String>,
    pub reversal_ref_num: String,
    pub cb_status: String,
}
#[derive(Debug, Serialize, Deserialize)]
#[serde(rename_all = "camelCase")]
pub struct BluesnapWebhookObjectResource {
    reference_number: String,
    transaction_type: BluesnapWebhookEvents,
    reversal_ref_num: Option<String>,
}

impl TryFrom<BluesnapWebhookObjectResource> for Value {
    type Error = error_stack::Report<errors::ConnectorError>;
    fn try_from(details: BluesnapWebhookObjectResource) -> Result<Self, Self::Error> {
        let (card_transaction_type, processing_status, transaction_id) = match details
            .transaction_type
        {
            BluesnapWebhookEvents::Decline | BluesnapWebhookEvents::CcChargeFailed => Ok((
                BluesnapTxnType::Capture,
                BluesnapProcessingStatus::Fail,
                details.reference_number,
            )),
            BluesnapWebhookEvents::Charge => Ok((
                BluesnapTxnType::Capture,
                BluesnapProcessingStatus::Success,
                details.reference_number,
            )),
            BluesnapWebhookEvents::Chargeback | BluesnapWebhookEvents::ChargebackStatusChanged => {
                //It won't be consumed in dispute flow, so currently does not hold any significance
                return serde_json::to_value(details)
                    .change_context(errors::ConnectorError::WebhookBodyDecodingFailed);
            }
            BluesnapWebhookEvents::Refund => Ok((
                BluesnapTxnType::Refund,
                BluesnapProcessingStatus::Success,
                details
                    .reversal_ref_num
                    .ok_or(errors::ConnectorError::WebhookResourceObjectNotFound)?,
            )),
            BluesnapWebhookEvents::Unknown => {
                Err(errors::ConnectorError::WebhookResourceObjectNotFound)
            }
        }?;
        let sync_struct = BluesnapPaymentsResponse {
            processing_info: ProcessingInfoResponse {
                processing_status,
                authorization_code: None,
                network_transaction_id: None,
            },
            transaction_id,
            card_transaction_type,
        };
        serde_json::to_value(sync_struct)
            .change_context(errors::ConnectorError::WebhookBodyDecodingFailed)
    }
}

#[derive(Default, Debug, Clone, Serialize, Deserialize)]
#[serde(rename_all = "camelCase")]
pub struct ErrorDetails {
    pub code: String,
    pub description: String,
    pub error_name: Option<String>,
}

#[derive(Default, Debug, Clone, Deserialize, Serialize)]
#[serde(rename_all = "camelCase")]
pub struct BluesnapErrorResponse {
    pub message: Vec<ErrorDetails>,
}

#[derive(Default, Debug, Clone, Deserialize, Serialize)]
#[serde(rename_all = "camelCase")]
pub struct BluesnapAuthErrorResponse {
    pub error_code: String,
    pub error_description: String,
    pub error_name: Option<String>,
}

#[derive(Debug, Clone, Deserialize, Serialize)]
#[serde(untagged)]
pub enum BluesnapErrors {
    Payment(BluesnapErrorResponse),
    Auth(BluesnapAuthErrorResponse),
    General(String),
}

fn get_card_holder_info(
    address: &api::AddressDetails,
    email: Email,
) -> CustomResult<Option<BluesnapCardHolderInfo>, errors::ConnectorError> {
    Ok(Some(BluesnapCardHolderInfo {
        first_name: address.get_first_name()?.clone(),
        last_name: address.get_last_name()?.clone(),
        email,
    }))
}

impl From<ErrorDetails> for utils::ErrorCodeAndMessage {
    fn from(error: ErrorDetails) -> Self {
        Self {
            error_code: error.code.to_string(),
            error_message: error.error_name.unwrap_or(error.code),
        }
    }
}

impl ForeignFrom<Value> for Vec<RequestMetadata> {
    fn foreign_from(metadata: Value) -> Self {
        let hashmap: HashMap<Option<String>, Option<Value>> =
            serde_json::from_str(&metadata.to_string()).unwrap_or(HashMap::new());
        let mut vector: Self = Self::new();
        for (key, value) in hashmap {
            vector.push(RequestMetadata {
                meta_key: key,
                meta_value: value.map(|field_value| field_value.to_string()),
                is_visible: Some(DISPLAY_METADATA.to_string()),
            });
        }
        vector
    }
}<|MERGE_RESOLUTION|>--- conflicted
+++ resolved
@@ -293,11 +293,7 @@
                 )?,
             )),
             domain::PaymentMethodData::Wallet(wallet_data) => match wallet_data {
-<<<<<<< HEAD
-                api_models::payments::WalletData::GooglePay(payment_method_data) => {
-=======
                 domain::WalletData::GooglePay(payment_method_data) => {
->>>>>>> bc25f3fa
                     let gpay_object = BluesnapGooglePayObject {
                         payment_method_data: utils::GooglePayWalletData::from(payment_method_data),
                     }
