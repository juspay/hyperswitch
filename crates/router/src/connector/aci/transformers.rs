--- conflicted
+++ resolved
@@ -409,17 +409,10 @@
             | api::PaymentMethodData::GiftCard(_)
             | api::PaymentMethodData::CardRedirect(_)
             | api::PaymentMethodData::Upi(_)
-<<<<<<< HEAD
-            | api::PaymentMethodData::Voucher(_) => Err(errors::ConnectorError::NotImplemented(
+            | api::PaymentMethodData::Voucher(_)
+            | api::PaymentMethodData::CardToken(_) => Err(errors::ConnectorError::NotImplemented(
                 utils::get_unimplemented_payment_method_error_message("Aci"),
             ))?,
-=======
-            | api::PaymentMethodData::Voucher(_)
-            | api::PaymentMethodData::CardToken(_) => Err(errors::ConnectorError::NotSupported {
-                message: format!("{:?}", item.router_data.payment_method),
-                connector: "Aci",
-            })?,
->>>>>>> bc79d522
         }
     }
 }
