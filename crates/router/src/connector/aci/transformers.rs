use std::str::FromStr;

use error_stack::report;
use masking::Secret;
use serde::{Deserialize, Serialize};

use super::result_codes::{FAILURE_CODES, PENDING_CODES, SUCCESSFUL_CODES};
use crate::{
    core::errors,
    types::{self, api, storage::enums},
};

pub struct AciAuthType {
    pub api_key: String,
    pub entity_id: String,
}

impl TryFrom<&types::ConnectorAuthType> for AciAuthType {
    type Error = error_stack::Report<errors::ConnectorError>;
    fn try_from(item: &types::ConnectorAuthType) -> Result<Self, Self::Error> {
        if let types::ConnectorAuthType::BodyKey { api_key, key1 } = item {
            Ok(Self {
                api_key: api_key.to_string(),
                entity_id: key1.to_string(),
            })
        } else {
            Err(errors::ConnectorError::FailedToObtainAuthType)?
        }
    }
}

#[derive(Debug, Serialize)]
#[serde(rename_all = "camelCase")]
pub struct AciPaymentsRequest {
    pub entity_id: String,
    pub amount: i64,
    pub currency: String,
    pub payment_type: AciPaymentType,
    #[serde(flatten)]
    pub payment_method: PaymentDetails,
}

#[derive(Debug, Serialize)]
#[serde(rename_all = "camelCase")]
pub struct AciCancelRequest {
    pub entity_id: String,
    pub payment_type: AciPaymentType,
}

#[derive(Debug, Clone, Eq, PartialEq, Serialize)]
#[serde(untagged)]
pub enum PaymentDetails {
    #[serde(rename = "card")]
    Card(CardDetails),
    #[serde(rename = "bank")]
    Wallet,
    Klarna,
    #[serde(rename = "bankRedirect")]
    BankRedirect,
}

#[derive(Debug, Clone, Eq, PartialEq, Serialize)]
pub struct CardDetails {
    #[serde(rename = "card.number")]
    pub card_number: Secret<String, common_utils::pii::CardNumber>,
    #[serde(rename = "card.holder")]
    pub card_holder: Secret<String>,
    #[serde(rename = "card.expiryMonth")]
    pub card_expiry_month: Secret<String>,
    #[serde(rename = "card.expiryYear")]
    pub card_expiry_year: Secret<String>,
    #[serde(rename = "card.cvv")]
    pub card_cvv: Secret<String>,
}

#[derive(Debug, Clone, Eq, PartialEq, Serialize)]
pub struct BankDetails {
    #[serde(rename = "bankAccount.holder")]
    pub account_holder: String,
}

#[allow(dead_code)]
#[derive(Debug, Default, Clone, Eq, PartialEq, Serialize)]
pub enum AciPaymentType {
    #[serde(rename = "PA")]
    Preauthorization,
    #[default]
    #[serde(rename = "DB")]
    Debit,
    #[serde(rename = "CD")]
    Credit,
    #[serde(rename = "CP")]
    Capture,
    #[serde(rename = "RV")]
    Reversal,
    #[serde(rename = "RF")]
    Refund,
}

impl TryFrom<&types::PaymentsAuthorizeRouterData> for AciPaymentsRequest {
    type Error = error_stack::Report<errors::ConnectorError>;
    fn try_from(item: &types::PaymentsAuthorizeRouterData) -> Result<Self, Self::Error> {
<<<<<<< HEAD
        let payment_details: PaymentDetails = match item.request.payment_method_data {
            api::PaymentMethodData::Card(ref ccard) => PaymentDetails::Card(CardDetails {
                card_number: ccard.card_number.peek().clone(),
                card_holder: ccard.card_holder_name.peek().clone(),
                card_expiry_month: ccard.card_exp_month.peek().clone(),
                card_expiry_year: ccard.card_exp_year.peek().clone(),
                card_cvv: ccard.card_cvc.peek().clone(),
=======
        let payment_details: PaymentDetails = match item.request.payment_method_data.clone() {
            api::PaymentMethod::Card(ccard) => PaymentDetails::Card(CardDetails {
                card_number: ccard.card_number,
                card_holder: ccard.card_holder_name,
                card_expiry_month: ccard.card_exp_month,
                card_expiry_year: ccard.card_exp_year,
                card_cvv: ccard.card_cvc,
>>>>>>> 7792de55
            }),
            api::PaymentMethodData::PayLater(_) => PaymentDetails::Klarna,
            api::PaymentMethodData::Wallet(_) => PaymentDetails::Wallet,
            api::PaymentMethodData::BankRedirect(_) => PaymentDetails::BankRedirect,
        };

        let auth = AciAuthType::try_from(&item.connector_auth_type)?;
        let aci_payment_request = Self {
            payment_method: payment_details,
            entity_id: auth.entity_id,
            amount: item.request.amount,
            currency: item.request.currency.to_string(),
            payment_type: AciPaymentType::Debit,
        };
        Ok(aci_payment_request)
    }
}

impl TryFrom<&types::PaymentsCancelRouterData> for AciCancelRequest {
    type Error = error_stack::Report<errors::ConnectorError>;
    fn try_from(item: &types::PaymentsCancelRouterData) -> Result<Self, Self::Error> {
        let auth = AciAuthType::try_from(&item.connector_auth_type)?;
        let aci_payment_request = Self {
            entity_id: auth.entity_id,
            payment_type: AciPaymentType::Reversal,
        };
        Ok(aci_payment_request)
    }
}

#[derive(Debug, Default, Clone, Serialize, Deserialize)]
#[serde(rename_all = "lowercase")]
pub enum AciPaymentStatus {
    Succeeded,
    Failed,
    #[default]
    Pending,
}

impl From<AciPaymentStatus> for enums::AttemptStatus {
    fn from(item: AciPaymentStatus) -> Self {
        match item {
            AciPaymentStatus::Succeeded => Self::Charged,
            AciPaymentStatus::Failed => Self::Failure,
            AciPaymentStatus::Pending => Self::Authorizing,
        }
    }
}
impl FromStr for AciPaymentStatus {
    type Err = error_stack::Report<errors::ConnectorError>;
    fn from_str(s: &str) -> Result<Self, Self::Err> {
        if FAILURE_CODES.contains(&s) {
            Ok(Self::Failed)
        } else if PENDING_CODES.contains(&s) {
            Ok(Self::Pending)
        } else if SUCCESSFUL_CODES.contains(&s) {
            Ok(Self::Succeeded)
        } else {
            Err(report!(errors::ConnectorError::UnexpectedResponseError(
                bytes::Bytes::from(s.to_owned())
            )))
        }
    }
}

#[derive(Default, Clone, Deserialize, PartialEq, Eq)]
#[serde(rename_all = "camelCase")]
pub struct AciPaymentsResponse {
    id: String,
    // ndc is an internal unique identifier for the request.
    ndc: String,
    timestamp: String,
    build_number: String,
    pub(super) result: ResultCode,
}

#[derive(Default, Debug, Clone, Deserialize, PartialEq, Eq)]
#[serde(rename_all = "camelCase")]
pub struct ResultCode {
    pub(super) code: String,
    pub(super) description: String,
    pub(super) parameter_errors: Option<Vec<ErrorParameters>>,
}

#[derive(Default, Debug, Clone, Deserialize, PartialEq, Eq)]
pub struct ErrorParameters {
    pub(super) name: String,
    pub(super) value: String,
    pub(super) message: String,
}

impl<F, T>
    TryFrom<types::ResponseRouterData<F, AciPaymentsResponse, T, types::PaymentsResponseData>>
    for types::RouterData<F, T, types::PaymentsResponseData>
{
    type Error = error_stack::Report<errors::ConnectorError>;
    fn try_from(
        item: types::ResponseRouterData<F, AciPaymentsResponse, T, types::PaymentsResponseData>,
    ) -> Result<Self, Self::Error> {
        Ok(Self {
            status: enums::AttemptStatus::from(AciPaymentStatus::from_str(
                &item.response.result.code,
            )?),
            response: Ok(types::PaymentsResponseData::TransactionResponse {
                resource_id: types::ResponseId::ConnectorTransactionId(item.response.id),
                redirection_data: None,
                mandate_reference: None,
                connector_metadata: None,
            }),
            ..item.data
        })
    }
}

#[derive(Default, Debug, Serialize)]
#[serde(rename_all = "camelCase")]
pub struct AciRefundRequest {
    pub amount: i64,
    pub currency: String,
    pub payment_type: AciPaymentType,
    pub entity_id: String,
}

impl<F> TryFrom<&types::RefundsRouterData<F>> for AciRefundRequest {
    type Error = error_stack::Report<errors::ConnectorError>;
    fn try_from(item: &types::RefundsRouterData<F>) -> Result<Self, Self::Error> {
        let amount = item.request.refund_amount;
        let currency = item.request.currency;
        let payment_type = AciPaymentType::Refund;
        let auth = AciAuthType::try_from(&item.connector_auth_type)?;

        Ok(Self {
            amount,
            currency: currency.to_string(),
            payment_type,
            entity_id: auth.entity_id,
        })
    }
}

#[derive(Debug, Default, Deserialize, Clone)]
pub enum AciRefundStatus {
    Succeeded,
    Failed,
    #[default]
    Pending,
}

impl FromStr for AciRefundStatus {
    type Err = error_stack::Report<errors::ConnectorError>;
    fn from_str(s: &str) -> Result<Self, Self::Err> {
        if FAILURE_CODES.contains(&s) {
            Ok(Self::Failed)
        } else if PENDING_CODES.contains(&s) {
            Ok(Self::Pending)
        } else if SUCCESSFUL_CODES.contains(&s) {
            Ok(Self::Succeeded)
        } else {
            Err(report!(errors::ConnectorError::UnexpectedResponseError(
                bytes::Bytes::from(s.to_owned())
            )))
        }
    }
}

impl From<AciRefundStatus> for enums::RefundStatus {
    fn from(item: AciRefundStatus) -> Self {
        match item {
            AciRefundStatus::Succeeded => Self::Success,
            AciRefundStatus::Failed => Self::Failure,
            AciRefundStatus::Pending => Self::Pending,
        }
    }
}

#[allow(dead_code)]
#[derive(Debug, Clone, Deserialize)]
#[serde(rename_all = "camelCase")]
pub struct AciRefundResponse {
    id: String,
    //ndc is an internal unique identifier for the request.
    ndc: String,
    timestamp: String,
    build_number: String,
    pub(super) result: ResultCode,
}

impl<F> TryFrom<types::RefundsResponseRouterData<F, AciRefundResponse>>
    for types::RefundsRouterData<F>
{
    type Error = error_stack::Report<errors::ConnectorError>;
    fn try_from(
        item: types::RefundsResponseRouterData<F, AciRefundResponse>,
    ) -> Result<Self, Self::Error> {
        Ok(Self {
            response: Ok(types::RefundsResponseData {
                connector_refund_id: item.response.id,
                refund_status: enums::RefundStatus::from(AciRefundStatus::from_str(
                    &item.response.result.code,
                )?),
            }),
            ..item.data
        })
    }
}<|MERGE_RESOLUTION|>--- conflicted
+++ resolved
@@ -100,15 +100,6 @@
 impl TryFrom<&types::PaymentsAuthorizeRouterData> for AciPaymentsRequest {
     type Error = error_stack::Report<errors::ConnectorError>;
     fn try_from(item: &types::PaymentsAuthorizeRouterData) -> Result<Self, Self::Error> {
-<<<<<<< HEAD
-        let payment_details: PaymentDetails = match item.request.payment_method_data {
-            api::PaymentMethodData::Card(ref ccard) => PaymentDetails::Card(CardDetails {
-                card_number: ccard.card_number.peek().clone(),
-                card_holder: ccard.card_holder_name.peek().clone(),
-                card_expiry_month: ccard.card_exp_month.peek().clone(),
-                card_expiry_year: ccard.card_exp_year.peek().clone(),
-                card_cvv: ccard.card_cvc.peek().clone(),
-=======
         let payment_details: PaymentDetails = match item.request.payment_method_data.clone() {
             api::PaymentMethod::Card(ccard) => PaymentDetails::Card(CardDetails {
                 card_number: ccard.card_number,
@@ -116,7 +107,6 @@
                 card_expiry_month: ccard.card_exp_month,
                 card_expiry_year: ccard.card_exp_year,
                 card_cvv: ccard.card_cvc,
->>>>>>> 7792de55
             }),
             api::PaymentMethodData::PayLater(_) => PaymentDetails::Klarna,
             api::PaymentMethodData::Wallet(_) => PaymentDetails::Wallet,
