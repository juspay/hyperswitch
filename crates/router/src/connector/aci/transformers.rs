--- conflicted
+++ resolved
@@ -214,11 +214,7 @@
                 &item.response.result.code,
             )?),
             response: Ok(types::PaymentsResponseData {
-<<<<<<< HEAD
-                connector_transaction_id: item.response.id,
-=======
                 resource_id: types::ResponseId::ConnectorTransactionId(item.response.id),
->>>>>>> bad0d7ee
                 //TODO: Add redirection details here
                 redirection_data: None,
                 redirect: false,
