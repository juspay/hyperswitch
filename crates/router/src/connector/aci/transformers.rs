--- conflicted
+++ resolved
@@ -207,20 +207,6 @@
                             shopper_result_url: item.request.router_return_url.clone(),
                         }))
                     }
-<<<<<<< HEAD
-=======
-                    api_models::payments::BankRedirectData::Przelewy24 { email } => {
-                        PaymentDetails::BankRedirect(Box::new(BankRedirectionPMData {
-                            payment_brand: PaymentBrand::Przelewy,
-                            bank_account_country: None,
-                            bank_account_bank_name: None,
-                            bank_account_bic: None,
-                            bank_account_iban: None,
-                            billing_country: None,
-                            merchant_customer_id: None,
-                            merchant_transaction_id: None,
-                            customer_email: Some(email.to_owned()),
->>>>>>> cc121d0f
 
                     api_models::payments::BankRedirectData::Przelewy24 {
                         billing_details, ..
@@ -248,9 +234,7 @@
                             shopper_result_url: item.request.router_return_url.clone(),
                         }))
                     }
-<<<<<<< HEAD
-
-=======
+
                     api_models::payments::BankRedirectData::Trustly { country } => {
                         PaymentDetails::BankRedirect(Box::new(BankRedirectionPMData {
                             payment_brand: PaymentBrand::Trustly,
@@ -271,12 +255,7 @@
                             shopper_result_url: item.request.router_return_url.clone(),
                         }))
                     }
->>>>>>> cc121d0f
-                    _ => Err(errors::ConnectorError::NotImplemented(
-                        "Payment method".to_string(),
-                    ))?,
-                }
-            }
+
             api::PaymentMethodData::Crypto(_)
             | api::PaymentMethodData::BankDebit(_)
             | api::PaymentMethodData::MandatePayment => {
@@ -287,6 +266,10 @@
                         .to_string(),
                 })?
             }
+          
+          _ => Err(errors::ConnectorError::NotImplemented(
+                        "Payment method".to_string(),
+                    ))?
         };
 
         let auth = AciAuthType::try_from(&item.connector_auth_type)?;
