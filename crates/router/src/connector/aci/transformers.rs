--- conflicted
+++ resolved
@@ -187,11 +187,8 @@
             }
             api::PaymentMethodData::Crypto(_)
             | api::PaymentMethodData::BankDebit(_)
-<<<<<<< HEAD
-            | api::PaymentMethodData::BankTransfer(_) => {
-=======
+            | api::PaymentMethodData::BankTransfer(_)
             | api::PaymentMethodData::MandatePayment => {
->>>>>>> aa610c49
                 Err(errors::ConnectorError::NotSupported {
                     message: format!("{:?}", item.payment_method),
                     connector: "Aci",
