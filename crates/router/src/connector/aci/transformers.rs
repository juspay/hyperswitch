use std::str::FromStr;

use common_utils::pii::Email;
use error_stack::report;
use masking::Secret;
use reqwest::Url;
use serde::{Deserialize, Serialize};

use super::result_codes::{FAILURE_CODES, PENDING_CODES, SUCCESSFUL_CODES};
use crate::{
    connector::utils,
    core::errors,
    services,
    types::{self, api, storage::enums},
};

type Error = error_stack::Report<errors::ConnectorError>;

pub struct AciAuthType {
    pub api_key: String,
    pub entity_id: String,
}

impl TryFrom<&types::ConnectorAuthType> for AciAuthType {
    type Error = error_stack::Report<errors::ConnectorError>;
    fn try_from(item: &types::ConnectorAuthType) -> Result<Self, Self::Error> {
        if let types::ConnectorAuthType::BodyKey { api_key, key1 } = item {
            Ok(Self {
                api_key: api_key.to_string(),
                entity_id: key1.to_string(),
            })
        } else {
            Err(errors::ConnectorError::FailedToObtainAuthType)?
        }
    }
}

#[derive(Debug, Serialize)]
#[serde(rename_all = "camelCase")]
pub struct AciPaymentsRequest {
    #[serde(flatten)]
    pub txn_details: TransactionDetails,
    #[serde(flatten)]
    pub payment_method: PaymentDetails,
    #[serde(flatten)]
    pub instruction: Option<Instruction>,
    pub shopper_result_url: Option<String>,
}

#[derive(Debug, Clone, Serialize, Deserialize)]
#[serde(rename_all = "camelCase")]
pub struct TransactionDetails {
    pub entity_id: String,
    pub amount: String,
    pub currency: String,
    pub payment_type: AciPaymentType,
}

#[derive(Debug, Serialize)]
#[serde(rename_all = "camelCase")]
pub struct AciCancelRequest {
    pub entity_id: String,
    pub payment_type: AciPaymentType,
}

#[derive(Debug, Clone, Serialize)]
#[serde(untagged)]
pub enum PaymentDetails {
    #[serde(rename = "card")]
    AciCard(Box<CardDetails>),
    BankRedirect(Box<BankRedirectionPMData>),
    Wallet(Box<WalletPMData>),
    Klarna,
    Mandate,
}

impl TryFrom<&api_models::payments::WalletData> for PaymentDetails {
    type Error = Error;
    fn try_from(wallet_data: &api_models::payments::WalletData) -> Result<Self, Self::Error> {
        let payment_data = match wallet_data {
            api_models::payments::WalletData::MbWay(data) => Self::Wallet(Box::new(WalletPMData {
                payment_brand: PaymentBrand::Mbway,
                account_id: Some(data.telephone_number.clone()),
            })),
            api_models::payments::WalletData::AliPay { .. } => {
                Self::Wallet(Box::new(WalletPMData {
                    payment_brand: PaymentBrand::AliPay,
                    account_id: None,
                }))
            }
            _ => Err(errors::ConnectorError::NotImplemented(
                "Payment method".to_string(),
            ))?,
        };
        Ok(payment_data)
    }
}

impl
    TryFrom<(
        &types::PaymentsAuthorizeRouterData,
        &api_models::payments::BankRedirectData,
    )> for PaymentDetails
{
    type Error = Error;
    fn try_from(
        value: (
            &types::PaymentsAuthorizeRouterData,
            &api_models::payments::BankRedirectData,
        ),
    ) -> Result<Self, Self::Error> {
        let (item, bank_redirect_data) = value;
        let payment_data = match bank_redirect_data {
            api_models::payments::BankRedirectData::Eps { .. } => {
                Self::BankRedirect(Box::new(BankRedirectionPMData {
                    payment_brand: PaymentBrand::Eps,
                    bank_account_country: Some(api_models::enums::CountryAlpha2::AT),
                    bank_account_bank_name: None,
                    bank_account_bic: None,
                    bank_account_iban: None,
                    billing_country: None,
                    merchant_customer_id: None,
                    merchant_transaction_id: None,
                    customer_email: None,
                }))
            }
            api_models::payments::BankRedirectData::Giropay {
                bank_account_bic,
                bank_account_iban,
                ..
            } => Self::BankRedirect(Box::new(BankRedirectionPMData {
                payment_brand: PaymentBrand::Giropay,
                bank_account_country: Some(api_models::enums::CountryAlpha2::DE),
                bank_account_bank_name: None,
                bank_account_bic: bank_account_bic.clone(),
                bank_account_iban: bank_account_iban.clone(),
                billing_country: None,
                merchant_customer_id: None,
                merchant_transaction_id: None,
                customer_email: None,
            })),
            api_models::payments::BankRedirectData::Ideal { bank_name, .. } => {
                Self::BankRedirect(Box::new(BankRedirectionPMData {
                    payment_brand: PaymentBrand::Ideal,
                    bank_account_country: Some(api_models::enums::CountryAlpha2::NL),
                    bank_account_bank_name: Some(bank_name.to_string()),
                    bank_account_bic: None,
                    bank_account_iban: None,
                    billing_country: None,
                    merchant_customer_id: None,
                    merchant_transaction_id: None,
                    customer_email: None,
                }))
            }
            api_models::payments::BankRedirectData::Sofort { country, .. } => {
                Self::BankRedirect(Box::new(BankRedirectionPMData {
                    payment_brand: PaymentBrand::Sofortueberweisung,
                    bank_account_country: Some(*country),
                    bank_account_bank_name: None,
                    bank_account_bic: None,
                    bank_account_iban: None,
                    billing_country: None,
                    merchant_customer_id: None,
                    merchant_transaction_id: None,
                    customer_email: None,
                }))
            }
            api_models::payments::BankRedirectData::Przelewy24 {
                billing_details, ..
            } => Self::BankRedirect(Box::new(BankRedirectionPMData {
                payment_brand: PaymentBrand::Przelewy,
                bank_account_country: None,
                bank_account_bank_name: None,
                bank_account_bic: None,
                bank_account_iban: None,
                billing_country: None,
                merchant_customer_id: None,
                merchant_transaction_id: None,
                customer_email: billing_details.email.to_owned(),
            })),
            api_models::payments::BankRedirectData::Interac { email, country } => {
                Self::BankRedirect(Box::new(BankRedirectionPMData {
                    payment_brand: PaymentBrand::InteracOnline,
                    bank_account_country: Some(*country),
                    bank_account_bank_name: None,
                    bank_account_bic: None,
                    bank_account_iban: None,
                    billing_country: None,
                    merchant_customer_id: None,
                    merchant_transaction_id: None,
                    customer_email: Some(email.to_owned()),
                }))
            }
            api_models::payments::BankRedirectData::Trustly { country } => {
                Self::BankRedirect(Box::new(BankRedirectionPMData {
                    payment_brand: PaymentBrand::Trustly,
                    bank_account_country: None,
                    bank_account_bank_name: None,
                    bank_account_bic: None,
                    bank_account_iban: None,
                    billing_country: Some(*country),
                    merchant_customer_id: Some(Secret::new(item.customer_id.clone().ok_or(
                        errors::ConnectorError::MissingRequiredField {
                            field_name: "customer_id",
                        },
                    )?)),
                    merchant_transaction_id: Some(Secret::new(item.payment_id.clone())),
                    customer_email: None,
                }))
            }
            _ => Err(errors::ConnectorError::NotImplemented(
                "Payment method".to_string(),
            ))?,
        };
        Ok(payment_data)
    }
}

impl TryFrom<api_models::payments::Card> for PaymentDetails {
    type Error = Error;
    fn try_from(card_data: api_models::payments::Card) -> Result<Self, Self::Error> {
        Ok(Self::AciCard(Box::new(CardDetails {
            card_number: card_data.card_number,
            card_holder: card_data.card_holder_name,
            card_expiry_month: card_data.card_exp_month,
            card_expiry_year: card_data.card_exp_year,
            card_cvv: card_data.card_cvc,
        })))
    }
}

#[derive(Debug, Clone, Serialize)]
#[serde(rename_all = "camelCase")]
pub struct BankRedirectionPMData {
    payment_brand: PaymentBrand,
    #[serde(rename = "bankAccount.country")]
    bank_account_country: Option<api_models::enums::CountryAlpha2>,
    #[serde(rename = "bankAccount.bankName")]
    bank_account_bank_name: Option<String>,
    #[serde(rename = "bankAccount.bic")]
    bank_account_bic: Option<Secret<String>>,
    #[serde(rename = "bankAccount.iban")]
    bank_account_iban: Option<Secret<String>>,
    #[serde(rename = "billing.country")]
    billing_country: Option<api_models::enums::CountryAlpha2>,
    #[serde(rename = "customer.email")]
    customer_email: Option<Email>,
    #[serde(rename = "customer.merchantCustomerId")]
    merchant_customer_id: Option<Secret<String>>,
    merchant_transaction_id: Option<Secret<String>>,
}

#[derive(Debug, Clone, Serialize)]
#[serde(rename_all = "camelCase")]
pub struct WalletPMData {
    payment_brand: PaymentBrand,
    #[serde(rename = "virtualAccount.accountId")]
    account_id: Option<Secret<String>>,
}

#[derive(Debug, Clone, Serialize, Deserialize)]
#[serde(rename_all = "SCREAMING_SNAKE_CASE")]
pub enum PaymentBrand {
    Eps,
    Ideal,
    Giropay,
    Sofortueberweisung,
    InteracOnline,
    Przelewy,
    Trustly,
    Mbway,
    #[serde(rename = "ALIPAY")]
    AliPay,
}

#[derive(Debug, Clone, Eq, PartialEq, Serialize)]
pub struct CardDetails {
    #[serde(rename = "card.number")]
    pub card_number: cards::CardNumber,
    #[serde(rename = "card.holder")]
    pub card_holder: Secret<String>,
    #[serde(rename = "card.expiryMonth")]
    pub card_expiry_month: Secret<String>,
    #[serde(rename = "card.expiryYear")]
    pub card_expiry_year: Secret<String>,
    #[serde(rename = "card.cvv")]
    pub card_cvv: Secret<String>,
}

#[derive(Debug, Clone, Serialize, Deserialize)]
#[serde(rename_all = "UPPERCASE")]
pub enum InstructionMode {
    Initial,
    Repeated,
}

#[derive(Debug, Clone, Serialize, Deserialize)]
#[serde(rename_all = "UPPERCASE")]
pub enum InstructionType {
    Recurring,
    Installment,
    Unscheduled,
}

#[derive(Debug, Clone, Serialize, Deserialize)]
#[serde(rename_all = "UPPERCASE")]
pub enum InstructionSource {
    // Cardholder initiated transaction
    Cit,
    // Merchant initiated transaction
    Mit,
}

#[derive(Debug, Clone, Serialize, Deserialize)]
#[serde(rename_all = "camelCase")]
pub struct Instruction {
    #[serde(rename = "standingInstruction.mode")]
    mode: InstructionMode,

    #[serde(rename = "standingInstruction.type")]
    transaction_type: InstructionType,

    #[serde(rename = "standingInstruction.source")]
    source: InstructionSource,

    create_registration: Option<bool>,
}

#[derive(Debug, Clone, Eq, PartialEq, Serialize)]
pub struct BankDetails {
    #[serde(rename = "bankAccount.holder")]
    pub account_holder: String,
}

#[allow(dead_code)]
#[derive(Debug, Default, Clone, Eq, PartialEq, Serialize, Deserialize)]
pub enum AciPaymentType {
    #[serde(rename = "PA")]
    Preauthorization,
    #[default]
    #[serde(rename = "DB")]
    Debit,
    #[serde(rename = "CD")]
    Credit,
    #[serde(rename = "CP")]
    Capture,
    #[serde(rename = "RV")]
    Reversal,
    #[serde(rename = "RF")]
    Refund,
}

impl TryFrom<&types::PaymentsAuthorizeRouterData> for AciPaymentsRequest {
    type Error = error_stack::Report<errors::ConnectorError>;
    fn try_from(item: &types::PaymentsAuthorizeRouterData) -> Result<Self, Self::Error> {
        match item.request.payment_method_data.clone() {
            api::PaymentMethodData::Card(ref card_data) => Self::try_from((item, card_data)),
            api::PaymentMethodData::Wallet(ref wallet_data) => Self::try_from((item, wallet_data)),
            api::PaymentMethodData::PayLater(ref pay_later_data) => {
                Self::try_from((item, pay_later_data))
            }
<<<<<<< HEAD
            api::PaymentMethodData::BankRedirect(ref bank_redirect_data) => {
                Self::try_from((item, bank_redirect_data))
            }
            api::PaymentMethodData::MandatePayment => {
                let mandate_id = item.request.mandate_id.clone().ok_or(
                    errors::ConnectorError::MissingRequiredField {
                        field_name: "mandate_id",
                    },
                )?;
                Self::try_from((item, mandate_id))
            }
            api::PaymentMethodData::Crypto(_) | api::PaymentMethodData::BankDebit(_) => {
=======

            api::PaymentMethodData::Crypto(_)
            | api::PaymentMethodData::BankDebit(_)
            | api::PaymentMethodData::BankTransfer(_)
            | api::PaymentMethodData::MandatePayment => {
>>>>>>> 6ba580ff
                Err(errors::ConnectorError::NotSupported {
                    message: format!("{:?}", item.payment_method),
                    connector: "Aci",
                    payment_experience: api_models::enums::PaymentExperience::RedirectToUrl
                        .to_string(),
                })?
            }
        }
    }
}

impl
    TryFrom<(
        &types::PaymentsAuthorizeRouterData,
        &api_models::payments::WalletData,
    )> for AciPaymentsRequest
{
    type Error = Error;
    fn try_from(
        value: (
            &types::PaymentsAuthorizeRouterData,
            &api_models::payments::WalletData,
        ),
    ) -> Result<Self, Self::Error> {
        let (item, wallet_data) = value;
        let txn_details = get_transaction_details(item)?;
        let payment_method = PaymentDetails::try_from(wallet_data)?;

        Ok(Self {
            txn_details,
            payment_method,
            instruction: None,
            shopper_result_url: item.request.router_return_url.clone(),
        })
    }
}

impl
    TryFrom<(
        &types::PaymentsAuthorizeRouterData,
        &api_models::payments::BankRedirectData,
    )> for AciPaymentsRequest
{
    type Error = Error;
    fn try_from(
        value: (
            &types::PaymentsAuthorizeRouterData,
            &api_models::payments::BankRedirectData,
        ),
    ) -> Result<Self, Self::Error> {
        let (item, bank_redirect_data) = value;
        let txn_details = get_transaction_details(item)?;
        let payment_method = PaymentDetails::try_from((item, bank_redirect_data))?;

        Ok(Self {
            txn_details,
            payment_method,
            instruction: None,
            shopper_result_url: item.request.router_return_url.clone(),
        })
    }
}

impl
    TryFrom<(
        &types::PaymentsAuthorizeRouterData,
        &api_models::payments::PayLaterData,
    )> for AciPaymentsRequest
{
    type Error = Error;
    fn try_from(
        value: (
            &types::PaymentsAuthorizeRouterData,
            &api_models::payments::PayLaterData,
        ),
    ) -> Result<Self, Self::Error> {
        let (item, _pay_later_data) = value;
        let txn_details = get_transaction_details(item)?;
        let payment_method = PaymentDetails::Klarna;

        Ok(Self {
            txn_details,
            payment_method,
            instruction: None,
            shopper_result_url: item.request.router_return_url.clone(),
        })
    }
}

impl TryFrom<(&types::PaymentsAuthorizeRouterData, &api::Card)> for AciPaymentsRequest {
    type Error = Error;
    fn try_from(
        value: (&types::PaymentsAuthorizeRouterData, &api::Card),
    ) -> Result<Self, Self::Error> {
        let (item, card_data) = value;
        let txn_details = get_transaction_details(item)?;
        let payment_method = PaymentDetails::try_from(card_data.clone())?;
        let instruction = get_instruction_details(item);

        Ok(Self {
            txn_details,
            payment_method,
            instruction,
            shopper_result_url: None,
        })
    }
}

impl
    TryFrom<(
        &types::PaymentsAuthorizeRouterData,
        api_models::payments::MandateIds,
    )> for AciPaymentsRequest
{
    type Error = Error;
    fn try_from(
        value: (
            &types::PaymentsAuthorizeRouterData,
            api_models::payments::MandateIds,
        ),
    ) -> Result<Self, Self::Error> {
        let (item, _mandate_data) = value;
        let instruction = get_instruction_details(item);
        let txn_details = get_transaction_details(item)?;

        Ok(Self {
            txn_details,
            payment_method: PaymentDetails::Mandate,
            instruction,
            shopper_result_url: item.request.router_return_url.clone(),
        })
    }
}

fn get_transaction_details(
    item: &types::PaymentsAuthorizeRouterData,
) -> Result<TransactionDetails, error_stack::Report<errors::ConnectorError>> {
    let auth = AciAuthType::try_from(&item.connector_auth_type)?;
    Ok(TransactionDetails {
        entity_id: auth.entity_id,
        amount: utils::to_currency_base_unit(item.request.amount, item.request.currency)?,
        currency: item.request.currency.to_string(),
        payment_type: AciPaymentType::Debit,
    })
}

fn get_instruction_details(item: &types::PaymentsAuthorizeRouterData) -> Option<Instruction> {
    if item.request.setup_mandate_details.is_some() {
        return Some(Instruction {
            mode: InstructionMode::Initial,
            transaction_type: InstructionType::Unscheduled,
            source: InstructionSource::Cit,
            create_registration: Some(true),
        });
    } else if item.request.mandate_id.is_some() {
        return Some(Instruction {
            mode: InstructionMode::Repeated,
            transaction_type: InstructionType::Unscheduled,
            source: InstructionSource::Mit,
            create_registration: None,
        });
    }
    None
}

impl TryFrom<&types::PaymentsCancelRouterData> for AciCancelRequest {
    type Error = error_stack::Report<errors::ConnectorError>;
    fn try_from(item: &types::PaymentsCancelRouterData) -> Result<Self, Self::Error> {
        let auth = AciAuthType::try_from(&item.connector_auth_type)?;
        let aci_payment_request = Self {
            entity_id: auth.entity_id,
            payment_type: AciPaymentType::Reversal,
        };
        Ok(aci_payment_request)
    }
}

#[derive(Debug, Default, Clone, Serialize, Deserialize)]
#[serde(rename_all = "lowercase")]
pub enum AciPaymentStatus {
    Succeeded,
    Failed,
    #[default]
    Pending,
    RedirectShopper,
}

impl From<AciPaymentStatus> for enums::AttemptStatus {
    fn from(item: AciPaymentStatus) -> Self {
        match item {
            AciPaymentStatus::Succeeded => Self::Charged,
            AciPaymentStatus::Failed => Self::Failure,
            AciPaymentStatus::Pending => Self::Authorizing,
            AciPaymentStatus::RedirectShopper => Self::AuthenticationPending,
        }
    }
}
impl FromStr for AciPaymentStatus {
    type Err = error_stack::Report<errors::ConnectorError>;
    fn from_str(s: &str) -> Result<Self, Self::Err> {
        if FAILURE_CODES.contains(&s) {
            Ok(Self::Failed)
        } else if PENDING_CODES.contains(&s) {
            Ok(Self::Pending)
        } else if SUCCESSFUL_CODES.contains(&s) {
            Ok(Self::Succeeded)
        } else {
            Err(report!(errors::ConnectorError::UnexpectedResponseError(
                bytes::Bytes::from(s.to_owned())
            )))
        }
    }
}

#[derive(Debug, Default, Clone, Deserialize, PartialEq, Eq)]
#[serde(rename_all = "camelCase")]
pub struct AciPaymentsResponse {
    id: String,
    registration_id: Option<String>,
    // ndc is an internal unique identifier for the request.
    ndc: String,
    timestamp: String,
    build_number: String,
    pub(super) result: ResultCode,
    pub(super) redirect: Option<AciRedirectionData>,
}

#[derive(Clone, Debug, Deserialize, PartialEq, Eq)]
#[serde(rename_all = "camelCase")]
pub struct AciRedirectionData {
    method: Option<services::Method>,
    parameters: Vec<Parameters>,
    url: Url,
}

#[derive(Clone, Debug, Deserialize, PartialEq, Eq)]
pub struct Parameters {
    name: String,
    value: String,
}

#[derive(Default, Debug, Clone, Deserialize, PartialEq, Eq)]
#[serde(rename_all = "camelCase")]
pub struct ResultCode {
    pub(super) code: String,
    pub(super) description: String,
    pub(super) parameter_errors: Option<Vec<ErrorParameters>>,
}

#[derive(Default, Debug, Clone, Deserialize, PartialEq, Eq)]
pub struct ErrorParameters {
    pub(super) name: String,
    pub(super) value: String,
    pub(super) message: String,
}

impl<F, T>
    TryFrom<types::ResponseRouterData<F, AciPaymentsResponse, T, types::PaymentsResponseData>>
    for types::RouterData<F, T, types::PaymentsResponseData>
{
    type Error = error_stack::Report<errors::ConnectorError>;
    fn try_from(
        item: types::ResponseRouterData<F, AciPaymentsResponse, T, types::PaymentsResponseData>,
    ) -> Result<Self, Self::Error> {
        let redirection_data = item.response.redirect.map(|data| {
            let form_fields = std::collections::HashMap::<_, _>::from_iter(
                data.parameters
                    .iter()
                    .map(|parameter| (parameter.name.clone(), parameter.value.clone())),
            );

            // If method is Get, parameters are appended to URL
            // If method is post, we http Post the method to URL
            services::RedirectForm::Form {
                endpoint: data.url.to_string(),
                // Handles method for Bank redirects currently.
                // 3DS response have method within preconditions. That would require replacing below line with a function.
                method: data.method.unwrap_or(services::Method::Post),
                form_fields,
            }
        });

        let mandate_reference = Some(types::MandateReference {
            connector_mandate_id: item.response.registration_id,
            payment_method_id: None,
        });

        Ok(Self {
            status: {
                if redirection_data.is_some() {
                    enums::AttemptStatus::from(AciPaymentStatus::RedirectShopper)
                } else {
                    enums::AttemptStatus::from(AciPaymentStatus::from_str(
                        &item.response.result.code,
                    )?)
                }
            },
            response: Ok(types::PaymentsResponseData::TransactionResponse {
                resource_id: types::ResponseId::ConnectorTransactionId(item.response.id),
                redirection_data,
                mandate_reference,
                connector_metadata: None,
                network_txn_id: None,
            }),
            ..item.data
        })
    }
}

#[derive(Default, Debug, Serialize)]
#[serde(rename_all = "camelCase")]
pub struct AciRefundRequest {
    pub amount: String,
    pub currency: String,
    pub payment_type: AciPaymentType,
    pub entity_id: String,
}

impl<F> TryFrom<&types::RefundsRouterData<F>> for AciRefundRequest {
    type Error = error_stack::Report<errors::ConnectorError>;
    fn try_from(item: &types::RefundsRouterData<F>) -> Result<Self, Self::Error> {
        let amount =
            utils::to_currency_base_unit(item.request.refund_amount, item.request.currency)?;
        let currency = item.request.currency;
        let payment_type = AciPaymentType::Refund;
        let auth = AciAuthType::try_from(&item.connector_auth_type)?;

        Ok(Self {
            amount,
            currency: currency.to_string(),
            payment_type,
            entity_id: auth.entity_id,
        })
    }
}

#[derive(Debug, Default, Deserialize, Clone)]
pub enum AciRefundStatus {
    Succeeded,
    Failed,
    #[default]
    Pending,
}

impl FromStr for AciRefundStatus {
    type Err = error_stack::Report<errors::ConnectorError>;
    fn from_str(s: &str) -> Result<Self, Self::Err> {
        if FAILURE_CODES.contains(&s) {
            Ok(Self::Failed)
        } else if PENDING_CODES.contains(&s) {
            Ok(Self::Pending)
        } else if SUCCESSFUL_CODES.contains(&s) {
            Ok(Self::Succeeded)
        } else {
            Err(report!(errors::ConnectorError::UnexpectedResponseError(
                bytes::Bytes::from(s.to_owned())
            )))
        }
    }
}

impl From<AciRefundStatus> for enums::RefundStatus {
    fn from(item: AciRefundStatus) -> Self {
        match item {
            AciRefundStatus::Succeeded => Self::Success,
            AciRefundStatus::Failed => Self::Failure,
            AciRefundStatus::Pending => Self::Pending,
        }
    }
}

#[allow(dead_code)]
#[derive(Debug, Clone, Deserialize)]
#[serde(rename_all = "camelCase")]
pub struct AciRefundResponse {
    id: String,
    //ndc is an internal unique identifier for the request.
    ndc: String,
    timestamp: String,
    build_number: String,
    pub(super) result: ResultCode,
}

impl<F> TryFrom<types::RefundsResponseRouterData<F, AciRefundResponse>>
    for types::RefundsRouterData<F>
{
    type Error = error_stack::Report<errors::ConnectorError>;
    fn try_from(
        item: types::RefundsResponseRouterData<F, AciRefundResponse>,
    ) -> Result<Self, Self::Error> {
        Ok(Self {
            response: Ok(types::RefundsResponseData {
                connector_refund_id: item.response.id,
                refund_status: enums::RefundStatus::from(AciRefundStatus::from_str(
                    &item.response.result.code,
                )?),
            }),
            ..item.data
        })
    }
}<|MERGE_RESOLUTION|>--- conflicted
+++ resolved
@@ -359,7 +359,6 @@
             api::PaymentMethodData::PayLater(ref pay_later_data) => {
                 Self::try_from((item, pay_later_data))
             }
-<<<<<<< HEAD
             api::PaymentMethodData::BankRedirect(ref bank_redirect_data) => {
                 Self::try_from((item, bank_redirect_data))
             }
@@ -371,14 +370,9 @@
                 )?;
                 Self::try_from((item, mandate_id))
             }
-            api::PaymentMethodData::Crypto(_) | api::PaymentMethodData::BankDebit(_) => {
-=======
-
-            api::PaymentMethodData::Crypto(_)
-            | api::PaymentMethodData::BankDebit(_)
-            | api::PaymentMethodData::BankTransfer(_)
-            | api::PaymentMethodData::MandatePayment => {
->>>>>>> 6ba580ff
+            api::PaymentMethodData::Crypto(_) 
+            | api::PaymentMethodData::BankDebit(_) 
+            | api::PaymentMethodData::BankTransfer(_) => {
                 Err(errors::ConnectorError::NotSupported {
                     message: format!("{:?}", item.payment_method),
                     connector: "Aci",
