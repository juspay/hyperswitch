--- conflicted
+++ resolved
@@ -22,25 +22,9 @@
     router_data: T,
 }
 
-<<<<<<< HEAD
-impl<T> TryFrom<(&types::api::CurrencyUnit, enums::Currency, i64, T)> for AciRouterData<T> {
-    type Error = error_stack::Report<errors::ConnectorError>;
-
-    fn try_from(
-        (currency_unit, currency, amount, item): (
-            &types::api::CurrencyUnit,
-            enums::Currency,
-            i64,
-            T,
-        ),
-    ) -> Result<Self, Self::Error> {
-        let amount: String = utils::get_amount_as_string(currency_unit, amount, currency)?;
-        Ok(Self {
-=======
 impl<T> From<(StringMajorUnit, T)> for AciRouterData<T> {
     fn from((amount, item): (StringMajorUnit, T)) -> Self {
         Self {
->>>>>>> 21352cf8
             amount,
             router_data: item,
         }
