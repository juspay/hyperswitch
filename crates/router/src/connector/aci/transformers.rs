use std::str::FromStr;

use api_models::enums::BankNames;
use common_utils::pii::Email;
use error_stack::report;
use masking::Secret;
use reqwest::Url;
use serde::{Deserialize, Serialize};

use super::result_codes::{FAILURE_CODES, PENDING_CODES, SUCCESSFUL_CODES};
use crate::{
    connector::utils::{self, RouterData},
    core::errors,
    services,
    types::{self, api, storage::enums},
};

type Error = error_stack::Report<errors::ConnectorError>;

pub struct AciAuthType {
    pub api_key: String,
    pub entity_id: String,
}

impl TryFrom<&types::ConnectorAuthType> for AciAuthType {
    type Error = error_stack::Report<errors::ConnectorError>;
    fn try_from(item: &types::ConnectorAuthType) -> Result<Self, Self::Error> {
        if let types::ConnectorAuthType::BodyKey { api_key, key1 } = item {
            Ok(Self {
                api_key: api_key.to_string(),
                entity_id: key1.to_string(),
            })
        } else {
            Err(errors::ConnectorError::FailedToObtainAuthType)?
        }
    }
}

#[derive(Debug, Serialize)]
#[serde(rename_all = "camelCase")]
pub struct AciPaymentsRequest {
    #[serde(flatten)]
    pub txn_details: TransactionDetails,
    #[serde(flatten)]
    pub payment_method: PaymentDetails,
    #[serde(flatten)]
    pub instruction: Option<Instruction>,
    pub shopper_result_url: Option<String>,
}

#[derive(Debug, Clone, Serialize, Deserialize)]
#[serde(rename_all = "camelCase")]
pub struct TransactionDetails {
    pub entity_id: String,
    pub amount: String,
    pub currency: String,
    pub payment_type: AciPaymentType,
}

#[derive(Debug, Serialize)]
#[serde(rename_all = "camelCase")]
pub struct AciCancelRequest {
    pub entity_id: String,
    pub payment_type: AciPaymentType,
}

#[derive(Debug, Clone, Serialize)]
#[serde(untagged)]
pub enum PaymentDetails {
    #[serde(rename = "card")]
    AciCard(Box<CardDetails>),
    BankRedirect(Box<BankRedirectionPMData>),
    Wallet(Box<WalletPMData>),
    Klarna,
    Mandate,
}

impl TryFrom<&api_models::payments::WalletData> for PaymentDetails {
    type Error = Error;
    fn try_from(wallet_data: &api_models::payments::WalletData) -> Result<Self, Self::Error> {
        let payment_data = match wallet_data {
            api_models::payments::WalletData::MbWayRedirect(data) => {
                Self::Wallet(Box::new(WalletPMData {
                    payment_brand: PaymentBrand::Mbway,
                    account_id: Some(data.telephone_number.clone()),
                }))
            }
            api_models::payments::WalletData::AliPayRedirect { .. } => {
                Self::Wallet(Box::new(WalletPMData {
                    payment_brand: PaymentBrand::AliPay,
                    account_id: None,
                }))
            }
            _ => Err(errors::ConnectorError::NotImplemented(
                "Payment method".to_string(),
            ))?,
        };
        Ok(payment_data)
    }
}

impl
    TryFrom<(
        &types::PaymentsAuthorizeRouterData,
        &api_models::payments::BankRedirectData,
    )> for PaymentDetails
{
    type Error = Error;
    fn try_from(
        value: (
            &types::PaymentsAuthorizeRouterData,
            &api_models::payments::BankRedirectData,
        ),
    ) -> Result<Self, Self::Error> {
        let (item, bank_redirect_data) = value;
        let payment_data = match bank_redirect_data {
            api_models::payments::BankRedirectData::Eps { .. } => {
                Self::BankRedirect(Box::new(BankRedirectionPMData {
                    payment_brand: PaymentBrand::Eps,
                    bank_account_country: Some(api_models::enums::CountryAlpha2::AT),
                    bank_account_bank_name: None,
                    bank_account_bic: None,
                    bank_account_iban: None,
                    billing_country: None,
                    merchant_customer_id: None,
                    merchant_transaction_id: None,
                    customer_email: None,
                }))
            }
            api_models::payments::BankRedirectData::Giropay {
                bank_account_bic,
                bank_account_iban,
                ..
            } => Self::BankRedirect(Box::new(BankRedirectionPMData {
                payment_brand: PaymentBrand::Giropay,
                bank_account_country: Some(api_models::enums::CountryAlpha2::DE),
                bank_account_bank_name: None,
                bank_account_bic: bank_account_bic.clone(),
                bank_account_iban: bank_account_iban.clone(),
                billing_country: None,
                merchant_customer_id: None,
                merchant_transaction_id: None,
                customer_email: None,
            })),
            api_models::payments::BankRedirectData::Ideal { bank_name, .. } => {
                Self::BankRedirect(Box::new(BankRedirectionPMData {
                    payment_brand: PaymentBrand::Ideal,
                    bank_account_country: Some(api_models::enums::CountryAlpha2::NL),
                    bank_account_bank_name: bank_name.to_owned(),
                    bank_account_bic: None,
                    bank_account_iban: None,
                    billing_country: None,
                    merchant_customer_id: None,
                    merchant_transaction_id: None,
                    customer_email: None,
                }))
            }
            api_models::payments::BankRedirectData::Sofort { country, .. } => {
                Self::BankRedirect(Box::new(BankRedirectionPMData {
                    payment_brand: PaymentBrand::Sofortueberweisung,
                    bank_account_country: Some(country.to_owned()),
                    bank_account_bank_name: None,
                    bank_account_bic: None,
                    bank_account_iban: None,
                    billing_country: None,
                    merchant_customer_id: None,
                    merchant_transaction_id: None,
                    customer_email: None,
                }))
            }
            api_models::payments::BankRedirectData::Przelewy24 {
                billing_details, ..
            } => Self::BankRedirect(Box::new(BankRedirectionPMData {
                payment_brand: PaymentBrand::Przelewy,
                bank_account_country: None,
                bank_account_bank_name: None,
                bank_account_bic: None,
                bank_account_iban: None,
                billing_country: None,
                merchant_customer_id: None,
                merchant_transaction_id: None,
                customer_email: billing_details.email.to_owned(),
            })),
            api_models::payments::BankRedirectData::Interac { email, country } => {
                Self::BankRedirect(Box::new(BankRedirectionPMData {
                    payment_brand: PaymentBrand::InteracOnline,
                    bank_account_country: Some(country.to_owned()),
                    bank_account_bank_name: None,
                    bank_account_bic: None,
                    bank_account_iban: None,
                    billing_country: None,
                    merchant_customer_id: None,
                    merchant_transaction_id: None,
                    customer_email: Some(email.to_owned()),
                }))
            }
            api_models::payments::BankRedirectData::Trustly { country } => {
                Self::BankRedirect(Box::new(BankRedirectionPMData {
                    payment_brand: PaymentBrand::Trustly,
                    bank_account_country: None,
                    bank_account_bank_name: None,
                    bank_account_bic: None,
                    bank_account_iban: None,
                    billing_country: Some(country.to_owned()),
                    merchant_customer_id: Some(Secret::new(item.get_customer_id()?)),
                    merchant_transaction_id: Some(Secret::new(item.payment_id.clone())),
                    customer_email: None,
                }))
            }
            _ => Err(errors::ConnectorError::NotImplemented(
                "Payment method".to_string(),
            ))?,
        };
        Ok(payment_data)
    }
}

impl TryFrom<api_models::payments::Card> for PaymentDetails {
    type Error = Error;
    fn try_from(card_data: api_models::payments::Card) -> Result<Self, Self::Error> {
        Ok(Self::AciCard(Box::new(CardDetails {
            card_number: card_data.card_number,
            card_holder: card_data.card_holder_name,
            card_expiry_month: card_data.card_exp_month,
            card_expiry_year: card_data.card_exp_year,
            card_cvv: card_data.card_cvc,
        })))
    }
}

#[derive(Debug, Clone, Serialize)]
#[serde(rename_all = "camelCase")]
pub struct BankRedirectionPMData {
    payment_brand: PaymentBrand,
    #[serde(rename = "bankAccount.country")]
    bank_account_country: Option<api_models::enums::CountryAlpha2>,
    #[serde(rename = "bankAccount.bankName")]
    bank_account_bank_name: Option<BankNames>,
    #[serde(rename = "bankAccount.bic")]
    bank_account_bic: Option<Secret<String>>,
    #[serde(rename = "bankAccount.iban")]
    bank_account_iban: Option<Secret<String>>,
    #[serde(rename = "billing.country")]
    billing_country: Option<api_models::enums::CountryAlpha2>,
    #[serde(rename = "customer.email")]
    customer_email: Option<Email>,
    #[serde(rename = "customer.merchantCustomerId")]
    merchant_customer_id: Option<Secret<String>>,
    merchant_transaction_id: Option<Secret<String>>,
}

#[derive(Debug, Clone, Serialize)]
#[serde(rename_all = "camelCase")]
pub struct WalletPMData {
    payment_brand: PaymentBrand,
    #[serde(rename = "virtualAccount.accountId")]
    account_id: Option<Secret<String>>,
}

#[derive(Debug, Clone, Serialize, Deserialize)]
#[serde(rename_all = "SCREAMING_SNAKE_CASE")]
pub enum PaymentBrand {
    Eps,
    Ideal,
    Giropay,
    Sofortueberweisung,
    InteracOnline,
    Przelewy,
    Trustly,
    Mbway,
    #[serde(rename = "ALIPAY")]
    AliPay,
}

#[derive(Debug, Clone, Eq, PartialEq, Serialize)]
pub struct CardDetails {
    #[serde(rename = "card.number")]
    pub card_number: cards::CardNumber,
    #[serde(rename = "card.holder")]
    pub card_holder: Secret<String>,
    #[serde(rename = "card.expiryMonth")]
    pub card_expiry_month: Secret<String>,
    #[serde(rename = "card.expiryYear")]
    pub card_expiry_year: Secret<String>,
    #[serde(rename = "card.cvv")]
    pub card_cvv: Secret<String>,
}

#[derive(Debug, Clone, Serialize)]
#[serde(rename_all = "UPPERCASE")]
pub enum InstructionMode {
    Initial,
    Repeated,
}

#[derive(Debug, Clone, Serialize)]
#[serde(rename_all = "UPPERCASE")]
pub enum InstructionType {
    Unscheduled,
}

#[derive(Debug, Clone, Serialize)]
#[serde(rename_all = "UPPERCASE")]
pub enum InstructionSource {
    // Cardholder initiated transaction
    Cit,
    // Merchant initiated transaction
    Mit,
}

#[derive(Debug, Clone, Serialize)]
#[serde(rename_all = "camelCase")]
pub struct Instruction {
    #[serde(rename = "standingInstruction.mode")]
    mode: InstructionMode,

    #[serde(rename = "standingInstruction.type")]
    transaction_type: InstructionType,

    #[serde(rename = "standingInstruction.source")]
    source: InstructionSource,

    create_registration: Option<bool>,
}

#[derive(Debug, Clone, Eq, PartialEq, Serialize)]
pub struct BankDetails {
    #[serde(rename = "bankAccount.holder")]
    pub account_holder: String,
}

#[allow(dead_code)]
#[derive(Debug, Default, Clone, Eq, PartialEq, Serialize, Deserialize)]
pub enum AciPaymentType {
    #[serde(rename = "PA")]
    Preauthorization,
    #[default]
    #[serde(rename = "DB")]
    Debit,
    #[serde(rename = "CD")]
    Credit,
    #[serde(rename = "CP")]
    Capture,
    #[serde(rename = "RV")]
    Reversal,
    #[serde(rename = "RF")]
    Refund,
}

impl TryFrom<&types::PaymentsAuthorizeRouterData> for AciPaymentsRequest {
    type Error = error_stack::Report<errors::ConnectorError>;
    fn try_from(item: &types::PaymentsAuthorizeRouterData) -> Result<Self, Self::Error> {
        match item.request.payment_method_data.clone() {
            api::PaymentMethodData::Card(ref card_data) => Self::try_from((item, card_data)),
            api::PaymentMethodData::Wallet(ref wallet_data) => Self::try_from((item, wallet_data)),
            api::PaymentMethodData::PayLater(ref pay_later_data) => {
                Self::try_from((item, pay_later_data))
            }
            api::PaymentMethodData::BankRedirect(ref bank_redirect_data) => {
                Self::try_from((item, bank_redirect_data))
            }
            api::PaymentMethodData::MandatePayment => {
                let mandate_id = item.request.mandate_id.clone().ok_or(
                    errors::ConnectorError::MissingRequiredField {
                        field_name: "mandate_id",
                    },
                )?;
                Self::try_from((item, mandate_id))
            }
            api::PaymentMethodData::Crypto(_)
            | api::PaymentMethodData::BankDebit(_)
            | api::PaymentMethodData::BankTransfer(_)
<<<<<<< HEAD
            | api::PaymentMethodData::MandatePayment
            | api::PaymentMethodData::Upi(_) => Err(errors::ConnectorError::NotSupported {
=======
            | api::PaymentMethodData::Reward(_) => Err(errors::ConnectorError::NotSupported {
>>>>>>> 7bb0aa5c
                message: format!("{:?}", item.payment_method),
                connector: "Aci",
                payment_experience: api_models::enums::PaymentExperience::RedirectToUrl.to_string(),
            })?,
<<<<<<< HEAD
        };
=======
        }
    }
}
>>>>>>> 7bb0aa5c

impl
    TryFrom<(
        &types::PaymentsAuthorizeRouterData,
        &api_models::payments::WalletData,
    )> for AciPaymentsRequest
{
    type Error = Error;
    fn try_from(
        value: (
            &types::PaymentsAuthorizeRouterData,
            &api_models::payments::WalletData,
        ),
    ) -> Result<Self, Self::Error> {
        let (item, wallet_data) = value;
        let txn_details = get_transaction_details(item)?;
        let payment_method = PaymentDetails::try_from(wallet_data)?;

        Ok(Self {
            txn_details,
            payment_method,
            instruction: None,
            shopper_result_url: item.request.router_return_url.clone(),
        })
    }
}

impl
    TryFrom<(
        &types::PaymentsAuthorizeRouterData,
        &api_models::payments::BankRedirectData,
    )> for AciPaymentsRequest
{
    type Error = Error;
    fn try_from(
        value: (
            &types::PaymentsAuthorizeRouterData,
            &api_models::payments::BankRedirectData,
        ),
    ) -> Result<Self, Self::Error> {
        let (item, bank_redirect_data) = value;
        let txn_details = get_transaction_details(item)?;
        let payment_method = PaymentDetails::try_from((item, bank_redirect_data))?;

        Ok(Self {
            txn_details,
            payment_method,
            instruction: None,
            shopper_result_url: item.request.router_return_url.clone(),
        })
    }
}

impl
    TryFrom<(
        &types::PaymentsAuthorizeRouterData,
        &api_models::payments::PayLaterData,
    )> for AciPaymentsRequest
{
    type Error = Error;
    fn try_from(
        value: (
            &types::PaymentsAuthorizeRouterData,
            &api_models::payments::PayLaterData,
        ),
    ) -> Result<Self, Self::Error> {
        let (item, _pay_later_data) = value;
        let txn_details = get_transaction_details(item)?;
        let payment_method = PaymentDetails::Klarna;

        Ok(Self {
            txn_details,
            payment_method,
            instruction: None,
            shopper_result_url: item.request.router_return_url.clone(),
        })
    }
}

impl TryFrom<(&types::PaymentsAuthorizeRouterData, &api::Card)> for AciPaymentsRequest {
    type Error = Error;
    fn try_from(
        value: (&types::PaymentsAuthorizeRouterData, &api::Card),
    ) -> Result<Self, Self::Error> {
        let (item, card_data) = value;
        let txn_details = get_transaction_details(item)?;
        let payment_method = PaymentDetails::try_from(card_data.clone())?;
        let instruction = get_instruction_details(item);

        Ok(Self {
            txn_details,
            payment_method,
            instruction,
            shopper_result_url: None,
        })
    }
}

impl
    TryFrom<(
        &types::PaymentsAuthorizeRouterData,
        api_models::payments::MandateIds,
    )> for AciPaymentsRequest
{
    type Error = Error;
    fn try_from(
        value: (
            &types::PaymentsAuthorizeRouterData,
            api_models::payments::MandateIds,
        ),
    ) -> Result<Self, Self::Error> {
        let (item, _mandate_data) = value;
        let instruction = get_instruction_details(item);
        let txn_details = get_transaction_details(item)?;

        Ok(Self {
            txn_details,
            payment_method: PaymentDetails::Mandate,
            instruction,
            shopper_result_url: item.request.router_return_url.clone(),
        })
    }
}

fn get_transaction_details(
    item: &types::PaymentsAuthorizeRouterData,
) -> Result<TransactionDetails, error_stack::Report<errors::ConnectorError>> {
    let auth = AciAuthType::try_from(&item.connector_auth_type)?;
    Ok(TransactionDetails {
        entity_id: auth.entity_id,
        amount: utils::to_currency_base_unit(item.request.amount, item.request.currency)?,
        currency: item.request.currency.to_string(),
        payment_type: AciPaymentType::Debit,
    })
}

fn get_instruction_details(item: &types::PaymentsAuthorizeRouterData) -> Option<Instruction> {
    if item.request.setup_mandate_details.is_some() {
        return Some(Instruction {
            mode: InstructionMode::Initial,
            transaction_type: InstructionType::Unscheduled,
            source: InstructionSource::Cit,
            create_registration: Some(true),
        });
    } else if item.request.mandate_id.is_some() {
        return Some(Instruction {
            mode: InstructionMode::Repeated,
            transaction_type: InstructionType::Unscheduled,
            source: InstructionSource::Mit,
            create_registration: None,
        });
    }
    None
}

impl TryFrom<&types::PaymentsCancelRouterData> for AciCancelRequest {
    type Error = error_stack::Report<errors::ConnectorError>;
    fn try_from(item: &types::PaymentsCancelRouterData) -> Result<Self, Self::Error> {
        let auth = AciAuthType::try_from(&item.connector_auth_type)?;
        let aci_payment_request = Self {
            entity_id: auth.entity_id,
            payment_type: AciPaymentType::Reversal,
        };
        Ok(aci_payment_request)
    }
}

#[derive(Debug, Default, Clone, Serialize, Deserialize)]
#[serde(rename_all = "lowercase")]
pub enum AciPaymentStatus {
    Succeeded,
    Failed,
    #[default]
    Pending,
    RedirectShopper,
}

impl From<AciPaymentStatus> for enums::AttemptStatus {
    fn from(item: AciPaymentStatus) -> Self {
        match item {
            AciPaymentStatus::Succeeded => Self::Charged,
            AciPaymentStatus::Failed => Self::Failure,
            AciPaymentStatus::Pending => Self::Authorizing,
            AciPaymentStatus::RedirectShopper => Self::AuthenticationPending,
        }
    }
}
impl FromStr for AciPaymentStatus {
    type Err = error_stack::Report<errors::ConnectorError>;
    fn from_str(s: &str) -> Result<Self, Self::Err> {
        if FAILURE_CODES.contains(&s) {
            Ok(Self::Failed)
        } else if PENDING_CODES.contains(&s) {
            Ok(Self::Pending)
        } else if SUCCESSFUL_CODES.contains(&s) {
            Ok(Self::Succeeded)
        } else {
            Err(report!(errors::ConnectorError::UnexpectedResponseError(
                bytes::Bytes::from(s.to_owned())
            )))
        }
    }
}

#[derive(Debug, Default, Clone, Deserialize, PartialEq, Eq)]
#[serde(rename_all = "camelCase")]
pub struct AciPaymentsResponse {
    id: String,
    registration_id: Option<String>,
    // ndc is an internal unique identifier for the request.
    ndc: String,
    timestamp: String,
    build_number: String,
    pub(super) result: ResultCode,
    pub(super) redirect: Option<AciRedirectionData>,
}

#[derive(Clone, Debug, Deserialize, PartialEq, Eq)]
#[serde(rename_all = "camelCase")]
pub struct AciRedirectionData {
    method: Option<services::Method>,
    parameters: Vec<Parameters>,
    url: Url,
}

#[derive(Clone, Debug, Deserialize, PartialEq, Eq)]
pub struct Parameters {
    name: String,
    value: String,
}

#[derive(Default, Debug, Clone, Deserialize, PartialEq, Eq)]
#[serde(rename_all = "camelCase")]
pub struct ResultCode {
    pub(super) code: String,
    pub(super) description: String,
    pub(super) parameter_errors: Option<Vec<ErrorParameters>>,
}

#[derive(Default, Debug, Clone, Deserialize, PartialEq, Eq)]
pub struct ErrorParameters {
    pub(super) name: String,
    pub(super) value: Option<String>,
    pub(super) message: String,
}

impl<F, T>
    TryFrom<types::ResponseRouterData<F, AciPaymentsResponse, T, types::PaymentsResponseData>>
    for types::RouterData<F, T, types::PaymentsResponseData>
{
    type Error = error_stack::Report<errors::ConnectorError>;
    fn try_from(
        item: types::ResponseRouterData<F, AciPaymentsResponse, T, types::PaymentsResponseData>,
    ) -> Result<Self, Self::Error> {
        let redirection_data = item.response.redirect.map(|data| {
            let form_fields = std::collections::HashMap::<_, _>::from_iter(
                data.parameters
                    .iter()
                    .map(|parameter| (parameter.name.clone(), parameter.value.clone())),
            );

            // If method is Get, parameters are appended to URL
            // If method is post, we http Post the method to URL
            services::RedirectForm::Form {
                endpoint: data.url.to_string(),
                // Handles method for Bank redirects currently.
                // 3DS response have method within preconditions. That would require replacing below line with a function.
                method: data.method.unwrap_or(services::Method::Post),
                form_fields,
            }
        });

        let mandate_reference = item
            .response
            .registration_id
            .map(|id| types::MandateReference {
                connector_mandate_id: Some(id),
                payment_method_id: None,
            });

        Ok(Self {
            status: {
                if redirection_data.is_some() {
                    enums::AttemptStatus::from(AciPaymentStatus::RedirectShopper)
                } else {
                    enums::AttemptStatus::from(AciPaymentStatus::from_str(
                        &item.response.result.code,
                    )?)
                }
            },
            response: Ok(types::PaymentsResponseData::TransactionResponse {
                resource_id: types::ResponseId::ConnectorTransactionId(item.response.id),
                redirection_data,
                mandate_reference,
                connector_metadata: None,
                network_txn_id: None,
            }),
            ..item.data
        })
    }
}

#[derive(Default, Debug, Serialize)]
#[serde(rename_all = "camelCase")]
pub struct AciRefundRequest {
    pub amount: String,
    pub currency: String,
    pub payment_type: AciPaymentType,
    pub entity_id: String,
}

impl<F> TryFrom<&types::RefundsRouterData<F>> for AciRefundRequest {
    type Error = error_stack::Report<errors::ConnectorError>;
    fn try_from(item: &types::RefundsRouterData<F>) -> Result<Self, Self::Error> {
        let amount =
            utils::to_currency_base_unit(item.request.refund_amount, item.request.currency)?;
        let currency = item.request.currency;
        let payment_type = AciPaymentType::Refund;
        let auth = AciAuthType::try_from(&item.connector_auth_type)?;

        Ok(Self {
            amount,
            currency: currency.to_string(),
            payment_type,
            entity_id: auth.entity_id,
        })
    }
}

#[derive(Debug, Default, Deserialize, Clone)]
pub enum AciRefundStatus {
    Succeeded,
    Failed,
    #[default]
    Pending,
}

impl FromStr for AciRefundStatus {
    type Err = error_stack::Report<errors::ConnectorError>;
    fn from_str(s: &str) -> Result<Self, Self::Err> {
        if FAILURE_CODES.contains(&s) {
            Ok(Self::Failed)
        } else if PENDING_CODES.contains(&s) {
            Ok(Self::Pending)
        } else if SUCCESSFUL_CODES.contains(&s) {
            Ok(Self::Succeeded)
        } else {
            Err(report!(errors::ConnectorError::UnexpectedResponseError(
                bytes::Bytes::from(s.to_owned())
            )))
        }
    }
}

impl From<AciRefundStatus> for enums::RefundStatus {
    fn from(item: AciRefundStatus) -> Self {
        match item {
            AciRefundStatus::Succeeded => Self::Success,
            AciRefundStatus::Failed => Self::Failure,
            AciRefundStatus::Pending => Self::Pending,
        }
    }
}

#[allow(dead_code)]
#[derive(Debug, Clone, Deserialize)]
#[serde(rename_all = "camelCase")]
pub struct AciRefundResponse {
    id: String,
    //ndc is an internal unique identifier for the request.
    ndc: String,
    timestamp: String,
    build_number: String,
    pub(super) result: ResultCode,
}

impl<F> TryFrom<types::RefundsResponseRouterData<F, AciRefundResponse>>
    for types::RefundsRouterData<F>
{
    type Error = error_stack::Report<errors::ConnectorError>;
    fn try_from(
        item: types::RefundsResponseRouterData<F, AciRefundResponse>,
    ) -> Result<Self, Self::Error> {
        Ok(Self {
            response: Ok(types::RefundsResponseData {
                connector_refund_id: item.response.id,
                refund_status: enums::RefundStatus::from(AciRefundStatus::from_str(
                    &item.response.result.code,
                )?),
            }),
            ..item.data
        })
    }
}<|MERGE_RESOLUTION|>--- conflicted
+++ resolved
@@ -370,23 +370,15 @@
             api::PaymentMethodData::Crypto(_)
             | api::PaymentMethodData::BankDebit(_)
             | api::PaymentMethodData::BankTransfer(_)
-<<<<<<< HEAD
-            | api::PaymentMethodData::MandatePayment
+            | api::PaymentMethodData::Reward(_)
             | api::PaymentMethodData::Upi(_) => Err(errors::ConnectorError::NotSupported {
-=======
-            | api::PaymentMethodData::Reward(_) => Err(errors::ConnectorError::NotSupported {
->>>>>>> 7bb0aa5c
                 message: format!("{:?}", item.payment_method),
                 connector: "Aci",
                 payment_experience: api_models::enums::PaymentExperience::RedirectToUrl.to_string(),
             })?,
-<<<<<<< HEAD
-        };
-=======
         }
     }
 }
->>>>>>> 7bb0aa5c
 
 impl
     TryFrom<(
