use common_utils::pii::{Email, IpAddress};
use error_stack::ResultExt;
use masking::Secret;
use serde::{Deserialize, Serialize};

use crate::{
    connector::utils::{
        self, AddressDetailsData, BrowserInformationData, CardData, PaymentsAuthorizeRequestData,
        PaymentsCancelRequestData, PaymentsCaptureRequestData, PaymentsSetupMandateRequestData,
        RefundsRequestData, RouterData,
    },
    core::errors,
    types::{self, api, domain, storage::enums},
};

#[derive(Debug, Serialize)]
pub struct HelcimRouterData<T> {
    pub amount: f64,
    pub router_data: T,
}

impl<T>
    TryFrom<(
        &types::api::CurrencyUnit,
        types::storage::enums::Currency,
        i64,
        T,
    )> for HelcimRouterData<T>
{
    type Error = error_stack::Report<errors::ConnectorError>;
    fn try_from(
        (currency_unit, currency, amount, item): (
            &types::api::CurrencyUnit,
            types::storage::enums::Currency,
            i64,
            T,
        ),
    ) -> Result<Self, Self::Error> {
        let amount = utils::get_amount_as_f64(currency_unit, amount, currency)?;
        Ok(Self {
            amount,
            router_data: item,
        })
    }
}

pub fn check_currency(
    currency: types::storage::enums::Currency,
) -> Result<types::storage::enums::Currency, errors::ConnectorError> {
    if currency == types::storage::enums::Currency::USD {
        Ok(currency)
    } else {
        Err(errors::ConnectorError::NotSupported {
            message: format!("currency {currency} is not supported for this merchant account"),
            connector: "Helcim",
        })?
    }
}

#[derive(Debug, Serialize)]
#[serde(rename_all = "camelCase")]
pub struct HelcimVerifyRequest {
    currency: enums::Currency,
    ip_address: Secret<String, IpAddress>,
    card_data: HelcimCard,
    billing_address: HelcimBillingAddress,
    #[serde(skip_serializing_if = "Option::is_none")]
    ecommerce: Option<bool>,
}

#[derive(Debug, Serialize)]
#[serde(rename_all = "camelCase")]
pub struct HelcimPaymentsRequest {
    amount: f64,
    currency: enums::Currency,
    ip_address: Secret<String, IpAddress>,
    card_data: HelcimCard,
    invoice: HelcimInvoice,
    billing_address: HelcimBillingAddress,
    //The ecommerce field is an optional field in Connector Helcim.
    //Setting the ecommerce field to true activates the Helcim Fraud Defender.
    #[serde(skip_serializing_if = "Option::is_none")]
    ecommerce: Option<bool>,
}

#[derive(Debug, Serialize)]
#[serde(rename_all = "camelCase")]
pub struct HelcimBillingAddress {
    name: Secret<String>,
    street1: Secret<String>,
    postal_code: Secret<String>,
    #[serde(skip_serializing_if = "Option::is_none")]
    street2: Option<Secret<String>>,
    #[serde(skip_serializing_if = "Option::is_none")]
    city: Option<String>,
    #[serde(skip_serializing_if = "Option::is_none")]
    email: Option<Email>,
}

#[derive(Debug, Serialize)]
#[serde(rename_all = "camelCase")]
pub struct HelcimInvoice {
    invoice_number: String,
    line_items: Vec<HelcimLineItems>,
}

#[derive(Debug, Serialize)]
#[serde(rename_all = "camelCase")]
pub struct HelcimLineItems {
    description: String,
    quantity: u8,
    price: f64,
    total: f64,
}

#[derive(Debug, Serialize)]
#[serde(rename_all = "camelCase")]
pub struct HelcimCard {
    card_number: cards::CardNumber,
    card_expiry: Secret<String>,
    card_c_v_v: Secret<String>,
}

impl TryFrom<(&types::SetupMandateRouterData, &domain::Card)> for HelcimVerifyRequest {
    type Error = error_stack::Report<errors::ConnectorError>;
    fn try_from(
        value: (&types::SetupMandateRouterData, &domain::Card),
    ) -> Result<Self, Self::Error> {
        let (item, req_card) = value;
        let card_data = HelcimCard {
            card_expiry: req_card
                .get_card_expiry_month_year_2_digit_with_delimiter("".to_string())?,
            card_number: req_card.card_number.clone(),
            card_c_v_v: req_card.card_cvc.clone(),
        };
        let req_address = item.get_billing_address()?.to_owned();

        let billing_address = HelcimBillingAddress {
            name: req_address.get_full_name()?,
            street1: req_address.get_line1()?.to_owned(),
            postal_code: req_address.get_zip()?.to_owned(),
            street2: req_address.line2,
            city: req_address.city,
            email: item.request.email.clone(),
        };
        let ip_address = item.request.get_browser_info()?.get_ip_address()?;
        let currency = check_currency(item.request.currency)?;
        Ok(Self {
            currency,
            ip_address,
            card_data,
            billing_address,
            ecommerce: None,
        })
    }
}

impl TryFrom<&types::SetupMandateRouterData> for HelcimVerifyRequest {
    type Error = error_stack::Report<errors::ConnectorError>;
    fn try_from(item: &types::SetupMandateRouterData) -> Result<Self, Self::Error> {
        match item.request.payment_method_data.clone() {
<<<<<<< HEAD
            domain::PaymentMethodData::Card(req_card) => Self::try_from((item, &req_card)),
            domain::PaymentMethodData::BankTransfer(_) => Err(
                errors::ConnectorError::NotImplemented("Payment Method".to_string()),
            )
            .into_report(),
            domain::PaymentMethodData::CardRedirect(_)
            | domain::PaymentMethodData::Wallet(_)
            | domain::PaymentMethodData::PayLater(_)
            | domain::PaymentMethodData::BankRedirect(_)
            | domain::PaymentMethodData::BankDebit(_)
            | domain::PaymentMethodData::Crypto(_)
            | domain::PaymentMethodData::MandatePayment
            | domain::PaymentMethodData::Reward
            | domain::PaymentMethodData::Upi(_)
            | domain::PaymentMethodData::Voucher(_)
            | domain::PaymentMethodData::GiftCard(_)
            | domain::PaymentMethodData::CardToken(_) => {
=======
            api::PaymentMethodData::Card(req_card) => Self::try_from((item, &req_card)),
            api_models::payments::PaymentMethodData::BankTransfer(_) => {
                Err(errors::ConnectorError::NotImplemented("Payment Method".to_string()).into())
            }
            api_models::payments::PaymentMethodData::CardRedirect(_)
            | api_models::payments::PaymentMethodData::Wallet(_)
            | api_models::payments::PaymentMethodData::PayLater(_)
            | api_models::payments::PaymentMethodData::BankRedirect(_)
            | api_models::payments::PaymentMethodData::BankDebit(_)
            | api_models::payments::PaymentMethodData::Crypto(_)
            | api_models::payments::PaymentMethodData::MandatePayment
            | api_models::payments::PaymentMethodData::Reward
            | api_models::payments::PaymentMethodData::Upi(_)
            | api_models::payments::PaymentMethodData::Voucher(_)
            | api_models::payments::PaymentMethodData::GiftCard(_)
            | api_models::payments::PaymentMethodData::CardToken(_) => {
>>>>>>> a8437131
                Err(errors::ConnectorError::NotImplemented(
                    utils::get_unimplemented_payment_method_error_message("Helcim"),
                ))?
            }
        }
    }
}

impl
    TryFrom<(
        &HelcimRouterData<&types::PaymentsAuthorizeRouterData>,
        &domain::Card,
    )> for HelcimPaymentsRequest
{
    type Error = error_stack::Report<errors::ConnectorError>;
    fn try_from(
        value: (
            &HelcimRouterData<&types::PaymentsAuthorizeRouterData>,
            &domain::Card,
        ),
    ) -> Result<Self, Self::Error> {
        let (item, req_card) = value;
        let card_data = HelcimCard {
            card_expiry: req_card
                .get_card_expiry_month_year_2_digit_with_delimiter("".to_string())?,
            card_number: req_card.card_number.clone(),
            card_c_v_v: req_card.card_cvc.clone(),
        };
        let req_address = item
            .router_data
            .get_billing()?
            .to_owned()
            .address
            .ok_or_else(utils::missing_field_err("billing.address"))?;

        let billing_address = HelcimBillingAddress {
            name: req_address.get_full_name()?,
            street1: req_address.get_line1()?.to_owned(),
            postal_code: req_address.get_zip()?.to_owned(),
            street2: req_address.line2,
            city: req_address.city,
            email: item.router_data.request.email.clone(),
        };

        let ip_address = item
            .router_data
            .request
            .get_browser_info()?
            .get_ip_address()?;
        let line_items = vec![
            (HelcimLineItems {
                description: item
                    .router_data
                    .description
                    .clone()
                    .unwrap_or("No Description".to_string()),
                // By default quantity is set to 1 and price and total is set to amount because these three fields are required to generate an invoice.
                quantity: 1,
                price: item.amount,
                total: item.amount,
            }),
        ];
        let invoice = HelcimInvoice {
            invoice_number: item.router_data.connector_request_reference_id.clone(),
            line_items,
        };
        let currency = check_currency(item.router_data.request.currency)?;
        Ok(Self {
            amount: item.amount,
            currency,
            ip_address,
            card_data,
            invoice,
            billing_address,
            ecommerce: None,
        })
    }
}

impl TryFrom<&HelcimRouterData<&types::PaymentsAuthorizeRouterData>> for HelcimPaymentsRequest {
    type Error = error_stack::Report<errors::ConnectorError>;
    fn try_from(
        item: &HelcimRouterData<&types::PaymentsAuthorizeRouterData>,
    ) -> Result<Self, Self::Error> {
        match item.router_data.request.payment_method_data.clone() {
<<<<<<< HEAD
            domain::PaymentMethodData::Card(req_card) => Self::try_from((item, &req_card)),
            domain::PaymentMethodData::BankTransfer(_) => Err(
                errors::ConnectorError::NotImplemented("Payment Method".to_string()),
            )
            .into_report(),
            domain::PaymentMethodData::CardRedirect(_)
            | domain::PaymentMethodData::Wallet(_)
            | domain::PaymentMethodData::PayLater(_)
            | domain::PaymentMethodData::BankRedirect(_)
            | domain::PaymentMethodData::BankDebit(_)
            | domain::PaymentMethodData::Crypto(_)
            | domain::PaymentMethodData::MandatePayment
            | domain::PaymentMethodData::Reward
            | domain::PaymentMethodData::Upi(_)
            | domain::PaymentMethodData::Voucher(_)
            | domain::PaymentMethodData::GiftCard(_)
            | domain::PaymentMethodData::CardToken(_) => {
                Err(errors::ConnectorError::NotImplemented(
                    utils::get_unimplemented_payment_method_error_message("Helcim"),
                ))?
            }
=======
            api::PaymentMethodData::Card(req_card) => Self::try_from((item, &req_card)),
            api_models::payments::PaymentMethodData::BankTransfer(_) => {
                Err(errors::ConnectorError::NotImplemented("Payment Method".to_string()).into())
            }
            api_models::payments::PaymentMethodData::CardRedirect(_)
            | api_models::payments::PaymentMethodData::Wallet(_)
            | api_models::payments::PaymentMethodData::PayLater(_)
            | api_models::payments::PaymentMethodData::BankRedirect(_)
            | api_models::payments::PaymentMethodData::BankDebit(_)
            | api_models::payments::PaymentMethodData::Crypto(_)
            | api_models::payments::PaymentMethodData::MandatePayment
            | api_models::payments::PaymentMethodData::Reward
            | api_models::payments::PaymentMethodData::Upi(_)
            | api_models::payments::PaymentMethodData::Voucher(_)
            | api_models::payments::PaymentMethodData::GiftCard(_)
            | api::PaymentMethodData::CardToken(_) => Err(errors::ConnectorError::NotImplemented(
                utils::get_unimplemented_payment_method_error_message("Helcim"),
            ))?,
>>>>>>> a8437131
        }
    }
}

// Auth Struct
pub struct HelcimAuthType {
    pub(super) api_key: Secret<String>,
}

impl TryFrom<&types::ConnectorAuthType> for HelcimAuthType {
    type Error = error_stack::Report<errors::ConnectorError>;
    fn try_from(auth_type: &types::ConnectorAuthType) -> Result<Self, Self::Error> {
        match auth_type {
            types::ConnectorAuthType::HeaderKey { api_key } => Ok(Self {
                api_key: api_key.to_owned(),
            }),
            _ => Err(errors::ConnectorError::FailedToObtainAuthType.into()),
        }
    }
}
// PaymentsResponse
#[derive(Debug, Deserialize, Serialize)]
#[serde(rename_all = "UPPERCASE")]
pub enum HelcimPaymentStatus {
    Approved,
    Declined,
}

#[derive(Debug, Deserialize, Serialize)]
#[serde(rename_all = "lowercase")]
pub enum HelcimTransactionType {
    Purchase,
    PreAuth,
    Capture,
    Verify,
    Reverse,
}

impl From<HelcimPaymentsResponse> for enums::AttemptStatus {
    fn from(item: HelcimPaymentsResponse) -> Self {
        match item.transaction_type {
            HelcimTransactionType::Purchase | HelcimTransactionType::Verify => match item.status {
                HelcimPaymentStatus::Approved => Self::Charged,
                HelcimPaymentStatus::Declined => Self::Failure,
            },
            HelcimTransactionType::PreAuth => match item.status {
                HelcimPaymentStatus::Approved => Self::Authorized,
                HelcimPaymentStatus::Declined => Self::AuthorizationFailed,
            },
            HelcimTransactionType::Capture => match item.status {
                HelcimPaymentStatus::Approved => Self::Charged,
                HelcimPaymentStatus::Declined => Self::CaptureFailed,
            },
            HelcimTransactionType::Reverse => match item.status {
                HelcimPaymentStatus::Approved => Self::Voided,
                HelcimPaymentStatus::Declined => Self::VoidFailed,
            },
        }
    }
}

#[derive(Debug, Deserialize, Serialize)]
#[serde(rename_all = "camelCase")]
pub struct HelcimPaymentsResponse {
    status: HelcimPaymentStatus,
    transaction_id: u64,
    invoice_number: Option<String>,
    #[serde(rename = "type")]
    transaction_type: HelcimTransactionType,
}

impl<F>
    TryFrom<
        types::ResponseRouterData<
            F,
            HelcimPaymentsResponse,
            types::SetupMandateRequestData,
            types::PaymentsResponseData,
        >,
    > for types::RouterData<F, types::SetupMandateRequestData, types::PaymentsResponseData>
{
    type Error = error_stack::Report<errors::ConnectorError>;
    fn try_from(
        item: types::ResponseRouterData<
            F,
            HelcimPaymentsResponse,
            types::SetupMandateRequestData,
            types::PaymentsResponseData,
        >,
    ) -> Result<Self, Self::Error> {
        Ok(Self {
            response: Ok(types::PaymentsResponseData::TransactionResponse {
                resource_id: types::ResponseId::ConnectorTransactionId(
                    item.response.transaction_id.to_string(),
                ),
                redirection_data: None,
                mandate_reference: None,
                connector_metadata: None,
                network_txn_id: None,
                connector_response_reference_id: item.response.invoice_number.clone(),
                incremental_authorization_allowed: None,
            }),
            status: enums::AttemptStatus::from(item.response),
            ..item.data
        })
    }
}

#[derive(Debug, Deserialize, Serialize)]
pub struct HelcimMetaData {
    pub preauth_transaction_id: u64,
}

impl<F>
    TryFrom<
        types::ResponseRouterData<
            F,
            HelcimPaymentsResponse,
            types::PaymentsAuthorizeData,
            types::PaymentsResponseData,
        >,
    > for types::RouterData<F, types::PaymentsAuthorizeData, types::PaymentsResponseData>
{
    type Error = error_stack::Report<errors::ConnectorError>;
    fn try_from(
        item: types::ResponseRouterData<
            F,
            HelcimPaymentsResponse,
            types::PaymentsAuthorizeData,
            types::PaymentsResponseData,
        >,
    ) -> Result<Self, Self::Error> {
        //PreAuth Transaction ID is stored in connector metadata
        //Initially resource_id is stored as NoResponseID for manual capture
        //After Capture Transaction is completed it is updated to store the Capture ID
        let resource_id = if item.data.request.is_auto_capture()? {
            types::ResponseId::ConnectorTransactionId(item.response.transaction_id.to_string())
        } else {
            types::ResponseId::NoResponseId
        };
        let connector_metadata = if !item.data.request.is_auto_capture()? {
            Some(serde_json::json!(HelcimMetaData {
                preauth_transaction_id: item.response.transaction_id,
            }))
        } else {
            None
        };
        Ok(Self {
            response: Ok(types::PaymentsResponseData::TransactionResponse {
                resource_id,
                redirection_data: None,
                mandate_reference: None,
                connector_metadata,
                network_txn_id: None,
                connector_response_reference_id: item.response.invoice_number.clone(),
                incremental_authorization_allowed: None,
            }),
            status: enums::AttemptStatus::from(item.response),
            ..item.data
        })
    }
}

// impl utils::MultipleCaptureSyncResponse for HelcimPaymentsResponse {
//     fn get_connector_capture_id(&self) -> String {
//         self.transaction_id.to_string()
//     }

//     fn get_capture_attempt_status(&self) -> diesel_models::enums::AttemptStatus {
//         enums::AttemptStatus::from(self.to_owned())
//     }

//     fn is_capture_response(&self) -> bool {
//         true
//     }

//     fn get_amount_captured(&self) -> Option<i64> {
//         Some(self.amount)
//     }
//     fn get_connector_reference_id(&self) -> Option<String> {
//         None
//     }
// }

impl<F>
    TryFrom<
        types::ResponseRouterData<
            F,
            HelcimPaymentsResponse,
            types::PaymentsSyncData,
            types::PaymentsResponseData,
        >,
    > for types::RouterData<F, types::PaymentsSyncData, types::PaymentsResponseData>
{
    type Error = error_stack::Report<errors::ConnectorError>;
    fn try_from(
        item: types::ResponseRouterData<
            F,
            HelcimPaymentsResponse,
            types::PaymentsSyncData,
            types::PaymentsResponseData,
        >,
    ) -> Result<Self, Self::Error> {
        match item.data.request.sync_type {
            types::SyncRequestType::SinglePaymentSync => Ok(Self {
                response: Ok(types::PaymentsResponseData::TransactionResponse {
                    resource_id: types::ResponseId::ConnectorTransactionId(
                        item.response.transaction_id.to_string(),
                    ),
                    redirection_data: None,
                    mandate_reference: None,
                    connector_metadata: None,
                    network_txn_id: None,
                    connector_response_reference_id: item.response.invoice_number.clone(),
                    incremental_authorization_allowed: None,
                }),
                status: enums::AttemptStatus::from(item.response),
                ..item.data
            }),
            types::SyncRequestType::MultipleCaptureSync(_) => {
                Err(errors::ConnectorError::NotImplemented(
                    "manual multiple capture sync".to_string(),
                )
                .into())
                // let capture_sync_response_list =
                //     utils::construct_captures_response_hashmap(vec![item.response]);
                // Ok(Self {
                //     response: Ok(types::PaymentsResponseData::MultipleCaptureResponse {
                //         capture_sync_response_list,
                //     }),
                //     ..item.data
                // })
            }
        }
    }
}

#[derive(Debug, Serialize)]
#[serde(rename_all = "camelCase")]
pub struct HelcimCaptureRequest {
    pre_auth_transaction_id: u64,
    amount: f64,
    ip_address: Secret<String, IpAddress>,
    #[serde(skip_serializing_if = "Option::is_none")]
    ecommerce: Option<bool>,
}

impl TryFrom<&HelcimRouterData<&types::PaymentsCaptureRouterData>> for HelcimCaptureRequest {
    type Error = error_stack::Report<errors::ConnectorError>;
    fn try_from(
        item: &HelcimRouterData<&types::PaymentsCaptureRouterData>,
    ) -> Result<Self, Self::Error> {
        let ip_address = item
            .router_data
            .request
            .get_browser_info()?
            .get_ip_address()?;
        Ok(Self {
            pre_auth_transaction_id: item
                .router_data
                .request
                .connector_transaction_id
                .parse::<u64>()
                .change_context(errors::ConnectorError::RequestEncodingFailed)?,
            amount: item.amount,
            ip_address,
            ecommerce: None,
        })
    }
}

impl<F>
    TryFrom<
        types::ResponseRouterData<
            F,
            HelcimPaymentsResponse,
            types::PaymentsCaptureData,
            types::PaymentsResponseData,
        >,
    > for types::RouterData<F, types::PaymentsCaptureData, types::PaymentsResponseData>
{
    type Error = error_stack::Report<errors::ConnectorError>;
    fn try_from(
        item: types::ResponseRouterData<
            F,
            HelcimPaymentsResponse,
            types::PaymentsCaptureData,
            types::PaymentsResponseData,
        >,
    ) -> Result<Self, Self::Error> {
        Ok(Self {
            response: Ok(types::PaymentsResponseData::TransactionResponse {
                resource_id: types::ResponseId::ConnectorTransactionId(
                    item.response.transaction_id.to_string(),
                ),
                redirection_data: None,
                mandate_reference: None,
                connector_metadata: None,
                network_txn_id: None,
                connector_response_reference_id: item.response.invoice_number.clone(),
                incremental_authorization_allowed: None,
            }),
            status: enums::AttemptStatus::from(item.response),
            ..item.data
        })
    }
}

#[derive(Debug, Serialize)]
#[serde(rename_all = "camelCase")]
pub struct HelcimVoidRequest {
    card_transaction_id: u64,
    ip_address: Secret<String, IpAddress>,
    #[serde(skip_serializing_if = "Option::is_none")]
    ecommerce: Option<bool>,
}

impl TryFrom<&types::PaymentsCancelRouterData> for HelcimVoidRequest {
    type Error = error_stack::Report<errors::ConnectorError>;
    fn try_from(item: &types::PaymentsCancelRouterData) -> Result<Self, Self::Error> {
        let ip_address = item.request.get_browser_info()?.get_ip_address()?;
        Ok(Self {
            card_transaction_id: item
                .request
                .connector_transaction_id
                .parse::<u64>()
                .change_context(errors::ConnectorError::RequestEncodingFailed)?,
            ip_address,
            ecommerce: None,
        })
    }
}

impl<F>
    TryFrom<
        types::ResponseRouterData<
            F,
            HelcimPaymentsResponse,
            types::PaymentsCancelData,
            types::PaymentsResponseData,
        >,
    > for types::RouterData<F, types::PaymentsCancelData, types::PaymentsResponseData>
{
    type Error = error_stack::Report<errors::ConnectorError>;
    fn try_from(
        item: types::ResponseRouterData<
            F,
            HelcimPaymentsResponse,
            types::PaymentsCancelData,
            types::PaymentsResponseData,
        >,
    ) -> Result<Self, Self::Error> {
        Ok(Self {
            response: Ok(types::PaymentsResponseData::TransactionResponse {
                resource_id: types::ResponseId::ConnectorTransactionId(
                    item.response.transaction_id.to_string(),
                ),
                redirection_data: None,
                mandate_reference: None,
                connector_metadata: None,
                network_txn_id: None,
                connector_response_reference_id: item.response.invoice_number.clone(),
                incremental_authorization_allowed: None,
            }),
            status: enums::AttemptStatus::from(item.response),
            ..item.data
        })
    }
}

// REFUND :
// Type definition for RefundRequest
#[derive(Debug, Serialize)]
#[serde(rename_all = "camelCase")]
pub struct HelcimRefundRequest {
    amount: f64,
    original_transaction_id: u64,
    ip_address: Secret<String, IpAddress>,
    #[serde(skip_serializing_if = "Option::is_none")]
    ecommerce: Option<bool>,
}

impl<F> TryFrom<&HelcimRouterData<&types::RefundsRouterData<F>>> for HelcimRefundRequest {
    type Error = error_stack::Report<errors::ConnectorError>;
    fn try_from(
        item: &HelcimRouterData<&types::RefundsRouterData<F>>,
    ) -> Result<Self, Self::Error> {
        let original_transaction_id = item
            .router_data
            .request
            .connector_transaction_id
            .parse::<u64>()
            .change_context(errors::ConnectorError::RequestEncodingFailed)?;

        let ip_address = item
            .router_data
            .request
            .get_browser_info()?
            .get_ip_address()?;
        Ok(Self {
            amount: item.amount,
            original_transaction_id,
            ip_address,
            ecommerce: None,
        })
    }
}

#[derive(Debug, Deserialize, Serialize)]
#[serde(rename_all = "lowercase")]
pub enum HelcimRefundTransactionType {
    Refund,
}
#[derive(Debug, Deserialize, Serialize)]
#[serde(rename_all = "camelCase")]
pub struct RefundResponse {
    status: HelcimPaymentStatus,
    transaction_id: u64,
    #[serde(rename = "type")]
    transaction_type: HelcimRefundTransactionType,
}

impl From<RefundResponse> for enums::RefundStatus {
    fn from(item: RefundResponse) -> Self {
        match item.transaction_type {
            HelcimRefundTransactionType::Refund => match item.status {
                HelcimPaymentStatus::Approved => Self::Success,
                HelcimPaymentStatus::Declined => Self::Failure,
            },
        }
    }
}

impl TryFrom<types::RefundsResponseRouterData<api::Execute, RefundResponse>>
    for types::RefundsRouterData<api::Execute>
{
    type Error = error_stack::Report<errors::ConnectorError>;
    fn try_from(
        item: types::RefundsResponseRouterData<api::Execute, RefundResponse>,
    ) -> Result<Self, Self::Error> {
        Ok(Self {
            response: Ok(types::RefundsResponseData {
                connector_refund_id: item.response.transaction_id.to_string(),
                refund_status: enums::RefundStatus::from(item.response),
            }),
            ..item.data
        })
    }
}

impl TryFrom<types::RefundsResponseRouterData<api::RSync, RefundResponse>>
    for types::RefundsRouterData<api::RSync>
{
    type Error = error_stack::Report<errors::ConnectorError>;
    fn try_from(
        item: types::RefundsResponseRouterData<api::RSync, RefundResponse>,
    ) -> Result<Self, Self::Error> {
        Ok(Self {
            response: Ok(types::RefundsResponseData {
                connector_refund_id: item.response.transaction_id.to_string(),
                refund_status: enums::RefundStatus::from(item.response),
            }),
            ..item.data
        })
    }
}

#[derive(Debug, strum::Display, Deserialize, Serialize)]
#[serde(untagged)]
pub enum HelcimErrorTypes {
    StringType(String),
    JsonType(serde_json::Value),
}

#[derive(Debug, Deserialize, Serialize)]
pub struct HelcimPaymentsErrorResponse {
    pub errors: HelcimErrorTypes,
}

#[derive(Debug, Deserialize, Serialize)]
#[serde(untagged)]
pub enum HelcimErrorResponse {
    Payment(HelcimPaymentsErrorResponse),
    General(String),
}<|MERGE_RESOLUTION|>--- conflicted
+++ resolved
@@ -159,12 +159,10 @@
     type Error = error_stack::Report<errors::ConnectorError>;
     fn try_from(item: &types::SetupMandateRouterData) -> Result<Self, Self::Error> {
         match item.request.payment_method_data.clone() {
-<<<<<<< HEAD
             domain::PaymentMethodData::Card(req_card) => Self::try_from((item, &req_card)),
-            domain::PaymentMethodData::BankTransfer(_) => Err(
-                errors::ConnectorError::NotImplemented("Payment Method".to_string()),
-            )
-            .into_report(),
+            domain::PaymentMethodData::BankTransfer(_) => {
+                Err(errors::ConnectorError::NotImplemented("Payment Method".to_string()).into())
+            }
             domain::PaymentMethodData::CardRedirect(_)
             | domain::PaymentMethodData::Wallet(_)
             | domain::PaymentMethodData::PayLater(_)
@@ -177,24 +175,6 @@
             | domain::PaymentMethodData::Voucher(_)
             | domain::PaymentMethodData::GiftCard(_)
             | domain::PaymentMethodData::CardToken(_) => {
-=======
-            api::PaymentMethodData::Card(req_card) => Self::try_from((item, &req_card)),
-            api_models::payments::PaymentMethodData::BankTransfer(_) => {
-                Err(errors::ConnectorError::NotImplemented("Payment Method".to_string()).into())
-            }
-            api_models::payments::PaymentMethodData::CardRedirect(_)
-            | api_models::payments::PaymentMethodData::Wallet(_)
-            | api_models::payments::PaymentMethodData::PayLater(_)
-            | api_models::payments::PaymentMethodData::BankRedirect(_)
-            | api_models::payments::PaymentMethodData::BankDebit(_)
-            | api_models::payments::PaymentMethodData::Crypto(_)
-            | api_models::payments::PaymentMethodData::MandatePayment
-            | api_models::payments::PaymentMethodData::Reward
-            | api_models::payments::PaymentMethodData::Upi(_)
-            | api_models::payments::PaymentMethodData::Voucher(_)
-            | api_models::payments::PaymentMethodData::GiftCard(_)
-            | api_models::payments::PaymentMethodData::CardToken(_) => {
->>>>>>> a8437131
                 Err(errors::ConnectorError::NotImplemented(
                     utils::get_unimplemented_payment_method_error_message("Helcim"),
                 ))?
@@ -280,12 +260,10 @@
         item: &HelcimRouterData<&types::PaymentsAuthorizeRouterData>,
     ) -> Result<Self, Self::Error> {
         match item.router_data.request.payment_method_data.clone() {
-<<<<<<< HEAD
             domain::PaymentMethodData::Card(req_card) => Self::try_from((item, &req_card)),
-            domain::PaymentMethodData::BankTransfer(_) => Err(
-                errors::ConnectorError::NotImplemented("Payment Method".to_string()),
-            )
-            .into_report(),
+            domain::PaymentMethodData::BankTransfer(_) => {
+                Err(errors::ConnectorError::NotImplemented("Payment Method".to_string()).into())
+            }
             domain::PaymentMethodData::CardRedirect(_)
             | domain::PaymentMethodData::Wallet(_)
             | domain::PaymentMethodData::PayLater(_)
@@ -302,26 +280,6 @@
                     utils::get_unimplemented_payment_method_error_message("Helcim"),
                 ))?
             }
-=======
-            api::PaymentMethodData::Card(req_card) => Self::try_from((item, &req_card)),
-            api_models::payments::PaymentMethodData::BankTransfer(_) => {
-                Err(errors::ConnectorError::NotImplemented("Payment Method".to_string()).into())
-            }
-            api_models::payments::PaymentMethodData::CardRedirect(_)
-            | api_models::payments::PaymentMethodData::Wallet(_)
-            | api_models::payments::PaymentMethodData::PayLater(_)
-            | api_models::payments::PaymentMethodData::BankRedirect(_)
-            | api_models::payments::PaymentMethodData::BankDebit(_)
-            | api_models::payments::PaymentMethodData::Crypto(_)
-            | api_models::payments::PaymentMethodData::MandatePayment
-            | api_models::payments::PaymentMethodData::Reward
-            | api_models::payments::PaymentMethodData::Upi(_)
-            | api_models::payments::PaymentMethodData::Voucher(_)
-            | api_models::payments::PaymentMethodData::GiftCard(_)
-            | api::PaymentMethodData::CardToken(_) => Err(errors::ConnectorError::NotImplemented(
-                utils::get_unimplemented_payment_method_error_message("Helcim"),
-            ))?,
->>>>>>> a8437131
         }
     }
 }
