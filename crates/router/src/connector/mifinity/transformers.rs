use common_utils::pii::{self, Email};
use error_stack::ResultExt;
use masking::Secret;
use serde::{Deserialize, Serialize};
use time::Date;

use crate::{
    connector::utils::{self, PhoneDetailsData, RouterData},
    core::errors::{self, CustomResult},
    services,
    types::{self, api, domain, storage::enums},
};

//TODO: Fill the struct with respective fields
pub struct MifinityRouterData<T> {
    pub amount: String,
    pub router_data: T,
}

impl<T> TryFrom<(&api::CurrencyUnit, enums::Currency, i64, T)> for MifinityRouterData<T> {
    type Error = error_stack::Report<errors::ConnectorError>;
    fn try_from(
        (currency_unit, currency, amount, item): (&api::CurrencyUnit, enums::Currency, i64, T),
    ) -> Result<Self, Self::Error> {
        let amount = utils::get_amount_as_string(currency_unit, amount, currency)?;
        Ok(Self {
            amount,
            router_data: item,
        })
    }
}

pub mod auth_headers {
    pub const API_VERSION: &str = "api-version";
}

#[derive(Debug, Default, Serialize, Deserialize)]
pub struct MifinityConnectorMetadataObject {
    pub brand_id: Option<String>,
}

impl TryFrom<&Option<pii::SecretSerdeValue>> for MifinityConnectorMetadataObject {
    type Error = error_stack::Report<errors::ConnectorError>;
    fn try_from(meta_data: &Option<pii::SecretSerdeValue>) -> Result<Self, Self::Error> {
        let metadata: Self = utils::to_connector_meta_from_secret::<Self>(meta_data.clone())
            .change_context(errors::ConnectorError::InvalidConnectorConfig {
                config: "metadata",
            })?;
        Ok(metadata)
    }
}

fn get_brand_id_for_mifinity(
    connector_metadata: &Option<common_utils::pii::SecretSerdeValue>,
) -> CustomResult<String, errors::ConnectorError> {
    let mifinity_metadata = MifinityConnectorMetadataObject::try_from(connector_metadata)?;
    let brand_id =
        mifinity_metadata
            .brand_id
            .ok_or(errors::ConnectorError::MissingRequiredField {
                field_name: "brand_id",
            })?;
    Ok(brand_id)
}

//TODO: Fill the struct with respective fields
#[derive(Debug, Serialize, Eq, PartialEq)]
#[serde(rename_all = "camelCase")]
pub struct MifinityPaymentsRequest {
    money: Money,
    client: MifinityClient,
    address: MifinityAddress,
    validation_key: String,
    client_reference: String,
    trace_id: Secret<String>,
    description: String,
    destination_account_number: Secret<String>,
    brand_id: Secret<String>,
    return_url: String,
}

#[derive(Debug, Serialize, Eq, PartialEq)]
pub struct Money {
    amount: String,
    currency: String,
}

#[derive(Debug, Clone, Serialize, Eq, PartialEq)]
#[serde(rename_all = "camelCase")]
pub struct MifinityClient {
    first_name: Secret<String>,
    last_name: Secret<String>,
    phone: Secret<String>,
    dialing_code: String,
    nationality: api_models::enums::CountryAlpha2,
    email_address: Email,
    dob: Secret<Date>,
}

#[derive(Default, Debug, Serialize, Eq, PartialEq)]
#[serde(rename_all = "camelCase")]
pub struct MifinityAddress {
    address_line1: Secret<String>,
    country_code: api_models::enums::CountryAlpha2,
    city: String,
}

impl TryFrom<&MifinityRouterData<&types::PaymentsAuthorizeRouterData>> for MifinityPaymentsRequest {
    type Error = error_stack::Report<errors::ConnectorError>;
    fn try_from(
        item: &MifinityRouterData<&types::PaymentsAuthorizeRouterData>,
    ) -> Result<Self, Self::Error> {
        match item.router_data.request.payment_method_data.clone() {
            domain::PaymentMethodData::Wallet(wallet_data) => match wallet_data {
                domain::WalletData::Mifinity(data) => {
                    let money = Money {
                        amount: item.amount.clone(),
                        currency: item.router_data.request.currency.to_string(),
                    };
                    let phone_details = item.router_data.get_billing_phone()?;
                    let client = MifinityClient {
                        first_name: item.router_data.get_billing_first_name()?,
                        last_name: item.router_data.get_billing_last_name()?,
                        phone: phone_details.get_number()?,
                        dialing_code: phone_details.get_country_code()?,
                        nationality: item.router_data.get_billing_country()?,
                        email_address: item.router_data.get_billing_email()?,
                        dob: data.dob.clone(),
                    };
                    let address = MifinityAddress {
                        address_line1: item.router_data.get_billing_line1()?,
                        country_code: item.router_data.get_billing_country()?,
                        city: item.router_data.get_billing_city()?,
                    };
                    let validation_key = format!(
                        "payment_validation_key_{}_{}",
                        item.router_data.merchant_id,
                        item.router_data.connector_request_reference_id.clone()
                    );
                    let client_reference = item.router_data.customer_id.clone().ok_or(
                        errors::ConnectorError::MissingRequiredField {
                            field_name: "client_reference",
                        },
                    )?;
                    let destination_account_number = data.destination_account_number;
                    let trace_id = item.router_data.connector_request_reference_id.clone();
                    let brand_id = Secret::new(get_brand_id_for_mifinity(
                        &item.router_data.connector_meta_data,
                    )?);
                    Ok(Self {
                        money,
                        client,
                        address,
                        validation_key,
                        client_reference,
                        trace_id: Secret::new(trace_id.clone()),
                        description: trace_id.clone(),
                        destination_account_number,
                        brand_id,
                        return_url: item.router_data.return_url.clone().ok_or(
                            errors::ConnectorError::MissingRequiredField {
                                field_name: "return_url",
                            },
                        )?,
                    })
                }
                domain::WalletData::AliPayQr(_)
                | domain::WalletData::AliPayRedirect(_)
                | domain::WalletData::AliPayHkRedirect(_)
                | domain::WalletData::MomoRedirect(_)
                | domain::WalletData::KakaoPayRedirect(_)
                | domain::WalletData::GoPayRedirect(_)
                | domain::WalletData::GcashRedirect(_)
                | domain::WalletData::ApplePay(_)
                | domain::WalletData::ApplePayRedirect(_)
                | domain::WalletData::ApplePayThirdPartySdk(_)
                | domain::WalletData::DanaRedirect {}
                | domain::WalletData::GooglePay(_)
                | domain::WalletData::GooglePayRedirect(_)
                | domain::WalletData::GooglePayThirdPartySdk(_)
                | domain::WalletData::MbWayRedirect(_)
                | domain::WalletData::MobilePayRedirect(_)
                | domain::WalletData::PaypalRedirect(_)
                | domain::WalletData::PaypalSdk(_)
                | domain::WalletData::SamsungPay(_)
                | domain::WalletData::TwintRedirect {}
                | domain::WalletData::VippsRedirect {}
                | domain::WalletData::TouchNGoRedirect(_)
                | domain::WalletData::WeChatPayRedirect(_)
                | domain::WalletData::WeChatPayQr(_)
                | domain::WalletData::CashappQr(_)
                | domain::WalletData::SwishQr(_) => Err(errors::ConnectorError::NotImplemented(
                    utils::get_unimplemented_payment_method_error_message("Mifinity"),
                )
                .into()),
            },
            domain::PaymentMethodData::Card(_)
            | domain::PaymentMethodData::CardRedirect(_)
            | domain::PaymentMethodData::BankRedirect(_)
            | domain::PaymentMethodData::PayLater(_)
            | domain::PaymentMethodData::BankDebit(_)
            | domain::PaymentMethodData::BankTransfer(_)
            | domain::PaymentMethodData::Crypto(_)
            | domain::PaymentMethodData::MandatePayment
            | domain::PaymentMethodData::Reward
            | domain::PaymentMethodData::Upi(_)
            | domain::PaymentMethodData::Voucher(_)
            | domain::PaymentMethodData::GiftCard(_)
            | domain::PaymentMethodData::CardToken(_) => {
                Err(errors::ConnectorError::NotImplemented(
                    utils::get_unimplemented_payment_method_error_message("Mifinity"),
                )
                .into())
            }
        }
    }
}

//TODO: Fill the struct with respective fields
// Auth Struct
pub struct MifinityAuthType {
    pub(super) key: Secret<String>,
}

impl TryFrom<&types::ConnectorAuthType> for MifinityAuthType {
    type Error = error_stack::Report<errors::ConnectorError>;
    fn try_from(auth_type: &types::ConnectorAuthType) -> Result<Self, Self::Error> {
        match auth_type {
            types::ConnectorAuthType::HeaderKey { api_key } => Ok(Self {
                key: api_key.to_owned(),
            }),
            _ => Err(errors::ConnectorError::FailedToObtainAuthType.into()),
        }
    }
}

//TODO: Fill the struct with respective fields
#[derive(Debug, Clone, Serialize, Deserialize)]
pub struct MifinityPaymentsResponse {
    payload: Vec<MifinityPayload>,
}

#[derive(Debug, Clone, Serialize, Deserialize)]
#[serde(rename_all = "camelCase")]
pub struct MifinityPayload {
    trace_id: String,
    initialization_token: String,
    client: MifinityClientResponse,
    address: MifinityAddressResponse,
}

#[derive(Debug, Clone, Serialize, Deserialize)]
#[serde(rename_all = "camelCase")]
pub struct MifinityClientResponse {
    first_name: Secret<String>,
    last_name: Secret<String>,
    phone: Secret<String>,
    dialing_code: String,
    nationality: String,
    email_address: String,
    dob: Secret<Date>,
}

#[derive(Debug, Clone, Serialize, Deserialize)]
#[serde(rename_all = "camelCase")]
pub struct MifinityAddressResponse {
    address_line1: String,
    country_code: String,
    city: String,
}

impl<F, T>
    TryFrom<types::ResponseRouterData<F, MifinityPaymentsResponse, T, types::PaymentsResponseData>>
    for types::RouterData<F, T, types::PaymentsResponseData>
{
    type Error = error_stack::Report<errors::ConnectorError>;
    fn try_from(
        item: types::ResponseRouterData<
            F,
            MifinityPaymentsResponse,
            T,
            types::PaymentsResponseData,
        >,
    ) -> Result<Self, Self::Error> {
        let trace_id: String = item
            .response
            .payload
            .iter()
            .map(|payload| payload.trace_id.clone())
            .collect();
        let initialization_token = item
            .response
            .payload
            .iter()
            .map(|payload| payload.initialization_token.clone())
            .collect();
        Ok(Self {
            status: enums::AttemptStatus::AuthenticationPending,
            response: Ok(types::PaymentsResponseData::TransactionResponse {
                resource_id: types::ResponseId::ConnectorTransactionId(trace_id.clone()),
                redirection_data: Some(services::RedirectForm::Mifinity {
                    initialization_token,
                }),
                mandate_reference: None,
                connector_metadata: None,
                network_txn_id: None,
                connector_response_reference_id: Some(trace_id),
                incremental_authorization_allowed: None,
            }),
            ..item.data
        })
    }
}

#[derive(Debug, Clone, Serialize, Deserialize)]
#[serde(rename_all = "camelCase")]
pub struct MifinityPsyncResponse {
    payload: Vec<MifinityPsyncPayload>,
}

#[derive(Debug, Clone, Serialize, Deserialize)]
#[serde(rename_all = "camelCase")]
pub struct MifinityPsyncPayload {
    status: MifinityPaymentStatus,
    payment_response: PaymentResponse,
}

#[derive(Debug, Clone, Serialize, Deserialize)]
#[serde(rename_all = "camelCase")]
pub struct PaymentResponse {
    trace_id: Option<String>,
    client_reference: Option<String>,
    validation_key: Option<String>,
    transaction_reference: String,
}

#[derive(Default, Clone, Debug, Serialize, Deserialize)]
#[serde(rename_all = "SCREAMING_SNAKE_CASE")]
pub enum MifinityPaymentStatus {
    Successful,
    #[default]
    Pending,
    Failed,
    NotCompleted,
}

impl<F, T>
    TryFrom<types::ResponseRouterData<F, MifinityPsyncResponse, T, types::PaymentsResponseData>>
    for types::RouterData<F, T, types::PaymentsResponseData>
{
    type Error = error_stack::Report<errors::ConnectorError>;
    fn try_from(
        item: types::ResponseRouterData<F, MifinityPsyncResponse, T, types::PaymentsResponseData>,
    ) -> Result<Self, Self::Error> {
        let transaction_reference = item
            .response
            .payload
            .iter()
            .map(|payload| payload.payment_response.transaction_reference.clone())
            .collect();
        let status = item
            .response
            .payload
            .first()
            .map(|payload| payload.to_owned().status.clone())
            .ok_or(errors::ConnectorError::MissingRequiredField {
                field_name: "status",
            })?;

        Ok(Self {
            status: enums::AttemptStatus::from(status),
            response: Ok(types::PaymentsResponseData::TransactionResponse {
                resource_id: types::ResponseId::ConnectorTransactionId(transaction_reference),
                redirection_data: None,
                mandate_reference: None,
                connector_metadata: None,
                network_txn_id: None,
                connector_response_reference_id: None,
                incremental_authorization_allowed: None,
            }),
            ..item.data
        })
    }
}

<<<<<<< HEAD
=======
impl From<MifinityPaymentStatus> for enums::AttemptStatus {
    fn from(item: MifinityPaymentStatus) -> Self {
        match item {
            MifinityPaymentStatus::Successful => Self::Charged,
            MifinityPaymentStatus::Failed => Self::Failure,
            MifinityPaymentStatus::Pending | MifinityPaymentStatus::NotCompleted => Self::Pending,
        }
    }
}

>>>>>>> e3eab668
//TODO: Fill the struct with respective fields
#[derive(Default, Debug, Serialize, Deserialize, PartialEq)]
pub struct MifinityErrorResponse {
    pub errors: Vec<MifinityErrorList>,
}

#[derive(Default, Debug, Serialize, Deserialize, PartialEq)]
#[serde(rename_all = "camelCase")]
pub struct MifinityErrorList {
    #[serde(rename = "type")]
    pub error_type: String,
    pub error_code: String,
    pub message: String,
    pub field: Option<String>,
}<|MERGE_RESOLUTION|>--- conflicted
+++ resolved
@@ -383,8 +383,6 @@
     }
 }
 
-<<<<<<< HEAD
-=======
 impl From<MifinityPaymentStatus> for enums::AttemptStatus {
     fn from(item: MifinityPaymentStatus) -> Self {
         match item {
@@ -395,7 +393,6 @@
     }
 }
 
->>>>>>> e3eab668
 //TODO: Fill the struct with respective fields
 #[derive(Default, Debug, Serialize, Deserialize, PartialEq)]
 pub struct MifinityErrorResponse {
