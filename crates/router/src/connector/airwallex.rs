--- conflicted
+++ resolved
@@ -339,39 +339,6 @@
 impl ConnectorIntegration<api::Authorize, types::PaymentsAuthorizeData, types::PaymentsResponseData>
     for Airwallex
 {
-<<<<<<< HEAD
-    async fn execute_pretasks(
-        &self,
-        router_data: &mut types::PaymentsAuthorizeRouterData,
-        app_state: &routes::SessionState,
-    ) -> CustomResult<(), errors::ConnectorError> {
-        let integ: Box<
-            &(dyn ConnectorIntegration<
-                api::InitPayment,
-                types::PaymentsAuthorizeData,
-                types::PaymentsResponseData,
-            > + Send
-                  + Sync
-                  + 'static),
-        > = Box::new(&Self);
-        let authorize_data = &types::PaymentsInitRouterData::foreign_from((
-            &router_data.to_owned(),
-            router_data.request.clone(),
-        ));
-        let resp = services::execute_connector_processing_step(
-            app_state,
-            integ,
-            authorize_data,
-            payments::CallConnectorAction::Trigger,
-            None,
-        )
-        .await?;
-        router_data.reference_id = resp.reference_id;
-        Ok(())
-    }
-
-=======
->>>>>>> e5da133f
     fn get_headers(
         &self,
         req: &types::PaymentsAuthorizeRouterData,
