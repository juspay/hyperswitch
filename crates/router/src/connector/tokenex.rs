--- conflicted
+++ resolved
@@ -123,12 +123,14 @@
             .response
             .parse_struct("TokenexAuthenticationResponse")
             .change_context(errors::ConnectorError::ResponseDeserializationFailed)?;
-        let error_response =
-            tokenex::get_router_response_from_tokenex_authn_response(&response, res.status_code);
-        match error_response {
-            Ok(_) => Err(errors::ConnectorError::ParsingFailed.into()),
-            Err(error_response) => Ok(error_response),
-        }
+        // let error_response =
+        //     tokenex::get_router_response_from_tokenex_authn_response(&response, res.status_code);
+        // match error_response {
+        //     Ok(_) => Err(errors::ConnectorError::ParsingFailed.into()),
+        //     Err(error_response) => Ok(error_response),
+        // }
+        //TODO
+        Err(errors::ConnectorError::ParsingFailed.into())
     }
 }
 
@@ -756,18 +758,17 @@
             .parse_struct("tokenex TokenexAuthenticationResponse");
         let tokenex_response =
             response.change_context(errors::ConnectorError::ResponseDeserializationFailed)?;
-        let response = tokenex::get_router_response_from_tokenex_authn_response(
-            &tokenex_response,
-            res.status_code,
-        );
+        // let response = tokenex::get_router_response_from_tokenex_authn_response(
+        //     &tokenex_response,
+        //     res.status_code,
+        // );
         Ok(types::ConnectorAuthenticationRouterData {
-<<<<<<< HEAD
             // TODO
             response: Ok(
                 types::authentication::AuthenticationResponseData::AuthNResponse {
                     authn_flow_type: types::authentication::AuthNFlowType::Frictionless,
                     cavv: None,
-                    trans_status: "Y".to_string(),
+                    trans_status: api_models::payments::TransStatus::C,
                 },
             ),
             // response: Ok(types::ConnectorAuthenticationResponse {
@@ -793,9 +794,6 @@
             //     ),
             //     acs_signed_content: None,
             // }),
-=======
-            response,
->>>>>>> 7d5e3f9c
             ..data.clone()
         })
     }
