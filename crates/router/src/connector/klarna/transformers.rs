--- conflicted
+++ resolved
@@ -7,11 +7,7 @@
 use crate::{
     connector::utils::{self, PaymentsAuthorizeRequestData, RouterData},
     core::errors,
-<<<<<<< HEAD
-    types::{self, api, storage::enums},
-=======
-    types::{self, storage::enums, transformers::ForeignFrom},
->>>>>>> cd9c9b60
+    types::{self, api, storage::enums, transformers::ForeignFrom},
 };
 
 #[derive(Debug, Serialize)]
@@ -71,15 +67,6 @@
     }
 }
 
-<<<<<<< HEAD
-#[derive(Default, Debug, Serialize)]
-pub struct KlarnaMerchantUrls {
-    notification: Option<String>,
-    push: Option<String>,
-}
-
-=======
->>>>>>> cd9c9b60
 #[derive(Default, Debug, Serialize)]
 pub struct KlarnaPaymentsRequest {
     auto_capture: bool,
@@ -88,10 +75,6 @@
     purchase_country: enums::CountryAlpha2,
     purchase_currency: enums::Currency,
     merchant_reference1: Option<String>,
-<<<<<<< HEAD
-    merchant_urls: KlarnaMerchantUrls,
-=======
->>>>>>> cd9c9b60
 }
 
 #[derive(Debug, Deserialize, Serialize)]
@@ -193,13 +176,6 @@
                     .collect(),
                 merchant_reference1: Some(item.router_data.connector_request_reference_id.clone()),
                 auto_capture: request.is_auto_capture()?,
-<<<<<<< HEAD
-                merchant_urls: KlarnaMerchantUrls {
-                    notification: Some("https://542a-219-65-110-2.ngrok-free.app".to_string()),
-                    push: Some("https://542a-219-65-110-2.ngrok-free.app".to_string()),
-                },
-=======
->>>>>>> cd9c9b60
             }),
             None => Err(report!(errors::ConnectorError::MissingRequiredField {
                 field_name: "order_details"
@@ -228,14 +204,10 @@
                 incremental_authorization_allowed: None,
                 charge_id: None,
             }),
-<<<<<<< HEAD
-            status: enums::AttemptStatus::from(item.response.fraud_status),
-=======
             status: enums::AttemptStatus::foreign_from((
                 item.response.fraud_status,
                 item.data.request.is_auto_capture()?,
             )),
->>>>>>> cd9c9b60
             ..item.data
         })
     }
@@ -285,12 +257,6 @@
     Rejected,
 }
 
-<<<<<<< HEAD
-impl From<KlarnaFraudStatus> for enums::AttemptStatus {
-    fn from(item: KlarnaFraudStatus) -> Self {
-        match item {
-            KlarnaFraudStatus::Accepted => Self::Authorized,
-=======
 impl ForeignFrom<(KlarnaFraudStatus, bool)> for enums::AttemptStatus {
     fn foreign_from((klarna_status, is_auto_capture): (KlarnaFraudStatus, bool)) -> Self {
         match klarna_status {
@@ -301,7 +267,6 @@
                     Self::Authorized
                 }
             }
->>>>>>> cd9c9b60
             KlarnaFraudStatus::Pending => Self::Authorizing,
             KlarnaFraudStatus::Rejected => Self::Failure,
         }
