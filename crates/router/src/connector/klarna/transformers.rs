use api_models::payments;
use error_stack::report;
use serde::{Deserialize, Serialize};

use crate::{
    core::errors,
    types::{self, storage::enums},
};

#[derive(Default, Debug, Serialize)]
pub struct KlarnaPaymentsRequest {
    order_lines: Vec<OrderLines>,
    order_amount: i64,
    purchase_country: String,
    purchase_currency: enums::Currency,
}

#[derive(Default, Debug, Deserialize)]
pub struct KlarnaPaymentsResponse {
    order_id: String,
    fraud_status: KlarnaFraudStatus,
}

#[derive(Debug, Serialize)]
pub struct KlarnaSessionRequest {
    intent: KlarnaSessionIntent,
    purchase_country: String,
    purchase_currency: enums::Currency,
    locale: String,
    order_amount: i64,
    order_lines: Vec<OrderLines>,
}

#[derive(Deserialize)]
pub struct KlarnaSessionResponse {
    pub client_token: String,
    pub session_id: String,
}

impl TryFrom<&types::PaymentsSessionRouterData> for KlarnaSessionRequest {
    type Error = error_stack::Report<errors::ConnectorError>;
    fn try_from(item: &types::PaymentsSessionRouterData) -> Result<Self, Self::Error> {
        let request = &item.request;
        match request.order_details.clone() {
            Some(order_details) => Ok(Self {
                intent: KlarnaSessionIntent::Buy,
                purchase_country: "US".to_string(),
                purchase_currency: request.currency,
                order_amount: request.amount,
                locale: "en-US".to_string(),
<<<<<<< HEAD
                order_lines: vec![OrderLines {
                    name: order_details
                        .iter()
                        .map(|v| v.product_name.clone())
                        .collect(),
                    quantity: order_details.iter().map(|v| v.quantity).collect(),
                    unit_price: order_details.iter().map(|v| v.amount).collect(),
                    total_amount: request.amount,
                }],
=======
                order_lines: order_details
                    .iter()
                    .map(|data| OrderLines {
                        name: data.product_name.clone(),
                        quantity: data.quantity,
                        unit_price: data.amount,
                        total_amount: i64::from(data.quantity) * (data.amount),
                    })
                    .collect(),
>>>>>>> e3fcfdd3
            }),
            None => Err(report!(errors::ConnectorError::MissingRequiredField {
                field_name: "product_name",
            })),
        }
    }
}

impl TryFrom<types::PaymentsSessionResponseRouterData<KlarnaSessionResponse>>
    for types::PaymentsSessionRouterData
{
    type Error = error_stack::Report<errors::ConnectorError>;
    fn try_from(
        item: types::PaymentsSessionResponseRouterData<KlarnaSessionResponse>,
    ) -> Result<Self, Self::Error> {
        let response = &item.response;
        Ok(Self {
            response: Ok(types::PaymentsResponseData::SessionResponse {
                session_token: types::api::SessionToken::Klarna(Box::new(
                    payments::KlarnaSessionTokenResponse {
                        session_token: response.client_token.clone(),
                        session_id: response.session_id.clone(),
                    },
                )),
            }),
            ..item.data
        })
    }
}

impl TryFrom<&types::PaymentsAuthorizeRouterData> for KlarnaPaymentsRequest {
    type Error = error_stack::Report<errors::ConnectorError>;
    fn try_from(item: &types::PaymentsAuthorizeRouterData) -> Result<Self, Self::Error> {
        let request = &item.request;
        match request.order_details.clone() {
            Some(order_details) => Ok(Self {
                purchase_country: "US".to_string(),
                purchase_currency: request.currency,
                order_amount: request.amount,
<<<<<<< HEAD
                order_lines: vec![OrderLines {
                    name: order_details
                        .iter()
                        .map(|v| v.product_name.clone())
                        .collect(),
                    quantity: order_details.iter().map(|v| v.quantity).collect(),
                    unit_price: order_details.iter().map(|v| v.amount).collect(),
                    total_amount: request.amount,
                }],
=======
                order_lines: order_details
                    .iter()
                    .map(|data| OrderLines {
                        name: data.product_name.clone(),
                        quantity: data.quantity,
                        unit_price: data.amount,
                        total_amount: i64::from(data.quantity) * (data.amount),
                    })
                    .collect(),
>>>>>>> e3fcfdd3
            }),
            None => Err(report!(errors::ConnectorError::MissingRequiredField {
                field_name: "product_name"
            })),
        }
    }
}

impl TryFrom<types::PaymentsResponseRouterData<KlarnaPaymentsResponse>>
    for types::PaymentsAuthorizeRouterData
{
    type Error = error_stack::Report<errors::ConnectorError>;
    fn try_from(
        item: types::PaymentsResponseRouterData<KlarnaPaymentsResponse>,
    ) -> Result<Self, Self::Error> {
        Ok(Self {
            response: Ok(types::PaymentsResponseData::TransactionResponse {
                resource_id: types::ResponseId::ConnectorTransactionId(item.response.order_id),
                redirection_data: None,
                mandate_reference: None,
                connector_metadata: None,
                network_txn_id: None,
            }),
            status: item.response.fraud_status.into(),
            ..item.data
        })
    }
}
#[derive(Debug, Serialize)]
pub struct OrderLines {
    name: Vec<String>,
    quantity: Vec<u16>,
    unit_price: Vec<i64>,
    total_amount: i64,
}

#[derive(Debug, Serialize)]
#[serde(rename_all = "snake_case")]
#[allow(dead_code)]
pub enum KlarnaSessionIntent {
    Buy,
    Tokenize,
    BuyAndTokenize,
}

pub struct KlarnaAuthType {
    pub basic_token: String,
}

impl TryFrom<&types::ConnectorAuthType> for KlarnaAuthType {
    type Error = error_stack::Report<errors::ConnectorError>;
    fn try_from(auth_type: &types::ConnectorAuthType) -> Result<Self, Self::Error> {
        if let types::ConnectorAuthType::HeaderKey { api_key } = auth_type {
            Ok(Self {
                basic_token: api_key.to_string(),
            })
        } else {
            Err(errors::ConnectorError::FailedToObtainAuthType.into())
        }
    }
}

#[derive(Debug, Clone, Default, Serialize, Deserialize)]
#[serde(rename_all = "UPPERCASE")]
pub enum KlarnaFraudStatus {
    Accepted,
    #[default]
    Pending,
}

impl From<KlarnaFraudStatus> for enums::AttemptStatus {
    fn from(item: KlarnaFraudStatus) -> Self {
        match item {
            KlarnaFraudStatus::Accepted => Self::Charged,
            KlarnaFraudStatus::Pending => Self::Authorizing,
        }
    }
}

#[derive(Deserialize)]
pub struct KlarnaErrorResponse {
    pub error_code: String,
    pub error_messages: Vec<String>,
}<|MERGE_RESOLUTION|>--- conflicted
+++ resolved
@@ -48,17 +48,6 @@
                 purchase_currency: request.currency,
                 order_amount: request.amount,
                 locale: "en-US".to_string(),
-<<<<<<< HEAD
-                order_lines: vec![OrderLines {
-                    name: order_details
-                        .iter()
-                        .map(|v| v.product_name.clone())
-                        .collect(),
-                    quantity: order_details.iter().map(|v| v.quantity).collect(),
-                    unit_price: order_details.iter().map(|v| v.amount).collect(),
-                    total_amount: request.amount,
-                }],
-=======
                 order_lines: order_details
                     .iter()
                     .map(|data| OrderLines {
@@ -68,7 +57,6 @@
                         total_amount: i64::from(data.quantity) * (data.amount),
                     })
                     .collect(),
->>>>>>> e3fcfdd3
             }),
             None => Err(report!(errors::ConnectorError::MissingRequiredField {
                 field_name: "product_name",
@@ -108,17 +96,6 @@
                 purchase_country: "US".to_string(),
                 purchase_currency: request.currency,
                 order_amount: request.amount,
-<<<<<<< HEAD
-                order_lines: vec![OrderLines {
-                    name: order_details
-                        .iter()
-                        .map(|v| v.product_name.clone())
-                        .collect(),
-                    quantity: order_details.iter().map(|v| v.quantity).collect(),
-                    unit_price: order_details.iter().map(|v| v.amount).collect(),
-                    total_amount: request.amount,
-                }],
-=======
                 order_lines: order_details
                     .iter()
                     .map(|data| OrderLines {
@@ -128,7 +105,6 @@
                         total_amount: i64::from(data.quantity) * (data.amount),
                     })
                     .collect(),
->>>>>>> e3fcfdd3
             }),
             None => Err(report!(errors::ConnectorError::MissingRequiredField {
                 field_name: "product_name"
@@ -159,9 +135,9 @@
 }
 #[derive(Debug, Serialize)]
 pub struct OrderLines {
-    name: Vec<String>,
-    quantity: Vec<u16>,
-    unit_price: Vec<i64>,
+    name: String,
+    quantity: u16,
+    unit_price: i64,
     total_amount: i64,
 }
 
