use common_utils::crypto::{self, GenerateDigest};
use error_stack::ResultExt;
use rand::distributions::DistString;
use serde::{Deserialize, Serialize};

use super::{
    requests::{self, GlobalpayPaymentsRequest, GlobalpayRefreshTokenRequest},
    response::{GlobalpayPaymentStatus, GlobalpayPaymentsResponse, GlobalpayRefreshTokenResponse},
};
use crate::{
    connector::utils::{CardData, PaymentsRequestData, RouterData},
    consts,
    core::errors,
    services::{self},
    types::{self, api, storage::enums, ErrorResponse},
};

#[derive(Debug, Serialize, Deserialize)]
pub struct GlobalPayMeta {
    account_name: String,
}

impl TryFrom<&types::PaymentsAuthorizeRouterData> for GlobalpayPaymentsRequest {
    type Error = error_stack::Report<errors::ConnectorError>;
    fn try_from(item: &types::PaymentsAuthorizeRouterData) -> Result<Self, Self::Error> {
<<<<<<< HEAD
        let metadata = item
            .connector_meta_data
            .to_owned()
            .ok_or_else(utils::missing_field_err("connector_meta"))?;
        let account_name = metadata
            .as_object()
            .and_then(|acc_name| acc_name.get("account_name"))
            .map(|acc_name| acc_name.to_string())
            .ok_or_else(utils::missing_field_err("connector_meta.account_name"))?;

        match item.request.payment_method_data.clone() {
            api::PaymentMethod::Card(ccard) => Ok(Self {
                account_name,
                amount: Some(item.request.amount.to_string()),
                currency: item.request.currency.to_string(),
                reference: item.attempt_id.to_string(),
                country: item.get_billing_country()?,
                capture_mode: item
                    .request
                    .capture_method
                    .map(|cap_method| match cap_method {
                        enums::CaptureMethod::Manual => requests::CaptureMode::Later,
                        _ => requests::CaptureMode::Auto,
                    }),
                payment_method: requests::PaymentMethod {
                    card: Some(requests::Card {
                        number: ccard.get_card_number(),
                        expiry_month: ccard.get_card_expiry_month(),
                        expiry_year: ccard.get_card_expiry_year_2_digit(),
                        cvv: ccard.get_card_cvc(),
                        account_type: None,
                        authcode: None,
                        avs_address: None,
                        avs_postal_code: None,
                        brand_reference: None,
                        chip_condition: None,
                        cvv_indicator: Default::default(),
                        funding: None,
                        pin_block: None,
                        tag: None,
                        track: None,
                    }),
                    apm: None,
                    authentication: None,
                    bank_transfer: None,
                    digital_wallet: None,
                    encryption: None,
                    entry_mode: Default::default(),
                    fingerprint_mode: None,
                    first_name: None,
                    id: None,
                    last_name: None,
                    name: None,
                    narrative: None,
                    storage_mode: None,
                },
                authorization_mode: None,
                cashback_amount: None,
                channel: Default::default(),
                convenience_amount: None,
                currency_conversion: None,
                description: None,
                device: None,
                gratuity_amount: None,
                initiator: None,
                ip_address: None,
                language: None,
                lodging: None,
                notifications: None,
                order: None,
                payer_reference: None,
                site_reference: None,
                stored_credential: None,
                surcharge_amount: None,
                total_capture_count: None,
                globalpay_payments_request_type: None,
                user_reference: None,
            }),
            api::PaymentMethod::Wallet(wallet_data) => match wallet_data.issuer_name {
                api_models::enums::WalletIssuer::Paypal => Ok(Self {
                    account_name,
                    amount: Some(item.request.amount.to_string()),
                    currency: item.request.currency.to_string(),
                    reference: item.attempt_id.to_string(),
                    country: item.get_billing_country()?,
                    capture_mode: item.request.capture_method.map(|cap_mode| match cap_mode {
                        enums::CaptureMethod::Manual => requests::CaptureMode::Later,
                        _ => requests::CaptureMode::Auto,
                    }),
                    payment_method: requests::PaymentMethod {
                        apm: Some(requests::Apm {
                            provider: Some(requests::ApmProvider::Paypal),
                        }),
                        authentication: None,
                        bank_transfer: None,
                        card: None,
                        digital_wallet: None,
                        encryption: None,
                        entry_mode: Default::default(),
                        fingerprint_mode: None,
                        first_name: None,
                        id: None,
                        last_name: None,
                        name: None,
                        narrative: None,
                        storage_mode: None,
                    },
                    notifications: Some(requests::Notifications {
                        return_url: item.router_return_url.clone(),
                        challenge_return_url: None,
                        decoupled_challenge_return_url: None,
                        status_url: None,
                        three_ds_method_return_url: None,
                    }),
                    authorization_mode: None,
                    cashback_amount: None,
                    channel: Default::default(),
                    convenience_amount: None,
                    currency_conversion: None,
                    description: None,
                    device: None,
                    gratuity_amount: None,
                    initiator: None,
                    ip_address: None,
                    language: None,
                    lodging: None,
                    order: None,
                    payer_reference: None,
                    site_reference: None,
                    stored_credential: None,
                    surcharge_amount: None,
                    total_capture_count: None,
                    globalpay_payments_request_type: None,
                    user_reference: None,
=======
        let metadata: GlobalPayMeta = item.to_connector_meta()?;
        let card = item.get_card()?;
        let expiry_year = card.get_card_expiry_year_2_digit();
        Ok(Self {
            account_name: metadata.account_name,
            amount: Some(item.request.amount.to_string()),
            currency: item.request.currency.to_string(),
            reference: item.attempt_id.to_string(),
            country: item.get_billing_country()?,
            capture_mode: item.request.capture_method.map(|f| match f {
                enums::CaptureMethod::Manual => requests::CaptureMode::Later,
                _ => requests::CaptureMode::Auto,
            }),
            payment_method: requests::PaymentMethod {
                card: Some(requests::Card {
                    number: card.card_number,
                    expiry_month: card.card_exp_month,
                    expiry_year,
                    cvv: card.card_cvc,
                    ..Default::default()
>>>>>>> a8da583b
                }),
                api_models::enums::WalletIssuer::GooglePay => {
                    let wallet_data_token =
                        wallet_data
                            .token
                            .ok_or(errors::ConnectorError::MissingRequiredField {
                                field_name: "item.payment_method_data.wallet.token",
                            })?;
                    let token: Result<serde_json::Value, serde_json::Error> =
                        serde_json::from_slice(wallet_data_token.as_bytes());
                    Ok(Self {
                        account_name,
                        amount: Some(item.request.amount.to_string()),
                        currency: item.request.currency.to_string(),
                        reference: item.attempt_id.to_string(),
                        country: item.get_billing_country()?,
                        capture_mode: item.request.capture_method.map(|cap_mode| match cap_mode {
                            enums::CaptureMethod::Manual => requests::CaptureMode::Later,
                            _ => requests::CaptureMode::Auto,
                        }),
                        payment_method: requests::PaymentMethod {
                            digital_wallet: Some(requests::DigitalWallet {
                                provider: Some(requests::DigitalWalletProvider::PayByGoogle),
                                payment_token: Some(token.ok().ok_or(
                                    errors::ConnectorError::MissingRequiredField {
                                        field_name: "item.payment_method_data.wallet.token",
                                    },
                                )?),
                            }),
                            authentication: None,
                            bank_transfer: None,
                            card: None,
                            apm: None,
                            encryption: None,
                            entry_mode: Default::default(),
                            fingerprint_mode: None,
                            first_name: None,
                            id: None,
                            last_name: None,
                            name: None,
                            narrative: None,
                            storage_mode: None,
                        },
                        notifications: Some(requests::Notifications {
                            return_url: item.router_return_url.clone(),
                            challenge_return_url: None,
                            decoupled_challenge_return_url: None,
                            status_url: None,
                            three_ds_method_return_url: None,
                        }),
                        authorization_mode: None,
                        cashback_amount: None,
                        channel: Default::default(),
                        convenience_amount: None,
                        currency_conversion: None,
                        description: None,
                        device: None,
                        gratuity_amount: None,
                        initiator: None,
                        ip_address: None,
                        language: None,
                        lodging: None,
                        order: None,
                        payer_reference: None,
                        site_reference: None,
                        stored_credential: None,
                        surcharge_amount: None,
                        total_capture_count: None,
                        globalpay_payments_request_type: None,
                        user_reference: None,
                    })
                }
                _ => Err(
                    errors::ConnectorError::NotImplemented("Payment methods".to_string()).into(),
                ),
            },
            _ => Err(errors::ConnectorError::NotImplemented("Payment methods".to_string()).into()),
        }
    }
}

impl TryFrom<&types::PaymentsCaptureRouterData> for GlobalpayPaymentsRequest {
    type Error = error_stack::Report<errors::ConnectorError>;
    fn try_from(value: &types::PaymentsCaptureRouterData) -> Result<Self, Self::Error> {
        Ok(Self {
            amount: value
                .request
                .amount_to_capture
                .map(|amount| amount.to_string()),
            ..Default::default()
        })
    }
}

impl TryFrom<&types::PaymentsCancelRouterData> for GlobalpayPaymentsRequest {
    type Error = error_stack::Report<errors::ConnectorError>;
    fn try_from(_value: &types::PaymentsCancelRouterData) -> Result<Self, Self::Error> {
        Ok(Self::default())
    }
}

pub struct GlobalpayAuthType {
    pub app_id: String,
    pub key: String,
}

impl TryFrom<&types::ConnectorAuthType> for GlobalpayAuthType {
    type Error = error_stack::Report<errors::ConnectorError>;
    fn try_from(auth_type: &types::ConnectorAuthType) -> Result<Self, Self::Error> {
        match auth_type {
            types::ConnectorAuthType::BodyKey { api_key, key1 } => Ok(Self {
                app_id: key1.to_string(),
                key: api_key.to_string(),
            }),
            _ => Err(errors::ConnectorError::FailedToObtainAuthType.into()),
        }
    }
}

impl TryFrom<GlobalpayRefreshTokenResponse> for types::AccessToken {
    type Error = error_stack::Report<errors::ParsingError>;

    fn try_from(item: GlobalpayRefreshTokenResponse) -> Result<Self, Self::Error> {
        Ok(Self {
            token: item.token,
            expires: item.seconds_to_expire,
        })
    }
}

impl TryFrom<&types::RefreshTokenRouterData> for GlobalpayRefreshTokenRequest {
    type Error = error_stack::Report<errors::ConnectorError>;

    fn try_from(item: &types::RefreshTokenRouterData) -> Result<Self, Self::Error> {
        let globalpay_auth = GlobalpayAuthType::try_from(&item.connector_auth_type)
            .change_context(errors::ConnectorError::FailedToObtainAuthType)
            .attach_printable("Could not convert connector_auth to globalpay_auth")?;

        let nonce = rand::distributions::Alphanumeric.sample_string(&mut rand::thread_rng(), 12);
        let nonce_with_api_key = format!("{}{}", nonce, globalpay_auth.key);
        let secret_vec = crypto::Sha512
            .generate_digest(nonce_with_api_key.as_bytes())
            .change_context(errors::ConnectorError::RequestEncodingFailed)
            .attach_printable("error creating request nonce")?;

        let secret = hex::encode(secret_vec);

        Ok(Self {
            app_id: globalpay_auth.app_id,
            nonce,
            secret,
            grant_type: "client_credentials".to_string(),
        })
    }
}

impl From<GlobalpayPaymentStatus> for enums::AttemptStatus {
    fn from(item: GlobalpayPaymentStatus) -> Self {
        match item {
            GlobalpayPaymentStatus::Captured | GlobalpayPaymentStatus::Funded => Self::Charged,
            GlobalpayPaymentStatus::Declined | GlobalpayPaymentStatus::Rejected => Self::Failure,
            GlobalpayPaymentStatus::Preauthorized => Self::Authorized,
            GlobalpayPaymentStatus::Reversed => Self::Voided,
            GlobalpayPaymentStatus::Initiated => Self::AuthenticationPending,
            GlobalpayPaymentStatus::Pending => Self::Pending,
        }
    }
}

impl From<GlobalpayPaymentStatus> for enums::RefundStatus {
    fn from(item: GlobalpayPaymentStatus) -> Self {
        match item {
            GlobalpayPaymentStatus::Captured | GlobalpayPaymentStatus::Funded => Self::Success,
            GlobalpayPaymentStatus::Declined | GlobalpayPaymentStatus::Rejected => Self::Failure,
            GlobalpayPaymentStatus::Initiated | GlobalpayPaymentStatus::Pending => Self::Pending,
            _ => Self::Pending,
        }
    }
}

fn get_payment_response(
    status: enums::AttemptStatus,
    response: GlobalpayPaymentsResponse,
) -> Result<types::PaymentsResponseData, ErrorResponse> {
    let redirection_data = response.payment_method.as_ref().and_then(|payment_method| {
        payment_method.redirect_url.as_ref().map(|redirect_url| {
            services::RedirectForm::from((redirect_url.to_owned(), services::Method::Get))
        })
    });
    match status {
        enums::AttemptStatus::Failure => Err(ErrorResponse {
            message: response
                .payment_method
                .and_then(|pm| pm.message)
                .unwrap_or_else(|| consts::NO_ERROR_MESSAGE.to_string()),
            ..Default::default()
        }),
        _ => Ok(types::PaymentsResponseData::TransactionResponse {
            resource_id: types::ResponseId::ConnectorTransactionId(response.id),
            redirection_data,
            mandate_reference: None,
            connector_metadata: None,
        }),
    }
}

impl<F, T>
    TryFrom<types::ResponseRouterData<F, GlobalpayPaymentsResponse, T, types::PaymentsResponseData>>
    for types::RouterData<F, T, types::PaymentsResponseData>
{
    type Error = error_stack::Report<errors::ConnectorError>;
    fn try_from(
        item: types::ResponseRouterData<
            F,
            GlobalpayPaymentsResponse,
            T,
            types::PaymentsResponseData,
        >,
    ) -> Result<Self, Self::Error> {
        let status = enums::AttemptStatus::from(item.response.status);
        Ok(Self {
            status,
            response: get_payment_response(status, item.response),
            ..item.data
        })
    }
}

impl<F, T>
    TryFrom<types::ResponseRouterData<F, GlobalpayRefreshTokenResponse, T, types::AccessToken>>
    for types::RouterData<F, T, types::AccessToken>
{
    type Error = error_stack::Report<errors::ParsingError>;
    fn try_from(
        item: types::ResponseRouterData<F, GlobalpayRefreshTokenResponse, T, types::AccessToken>,
    ) -> Result<Self, Self::Error> {
        Ok(Self {
            response: Ok(types::AccessToken {
                token: item.response.token,
                expires: item.response.seconds_to_expire,
            }),
            ..item.data
        })
    }
}

impl<F> TryFrom<&types::RefundsRouterData<F>> for requests::GlobalpayRefundRequest {
    type Error = error_stack::Report<errors::ConnectorError>;
    fn try_from(item: &types::RefundsRouterData<F>) -> Result<Self, Self::Error> {
        Ok(Self {
            amount: item.request.refund_amount.to_string(),
        })
    }
}

impl TryFrom<types::RefundsResponseRouterData<api::Execute, GlobalpayPaymentsResponse>>
    for types::RefundExecuteRouterData
{
    type Error = error_stack::Report<errors::ConnectorError>;
    fn try_from(
        item: types::RefundsResponseRouterData<api::Execute, GlobalpayPaymentsResponse>,
    ) -> Result<Self, Self::Error> {
        Ok(Self {
            response: Ok(types::RefundsResponseData {
                connector_refund_id: item.response.id,
                refund_status: enums::RefundStatus::from(item.response.status),
            }),
            ..item.data
        })
    }
}

impl TryFrom<types::RefundsResponseRouterData<api::RSync, GlobalpayPaymentsResponse>>
    for types::RefundsRouterData<api::RSync>
{
    type Error = error_stack::Report<errors::ConnectorError>;
    fn try_from(
        item: types::RefundsResponseRouterData<api::RSync, GlobalpayPaymentsResponse>,
    ) -> Result<Self, Self::Error> {
        Ok(Self {
            response: Ok(types::RefundsResponseData {
                connector_refund_id: item.response.id,
                refund_status: enums::RefundStatus::from(item.response.status),
            }),
            ..item.data
        })
    }
}

#[derive(Debug, Default, Eq, PartialEq, Deserialize, Serialize)]
pub struct GlobalpayErrorResponse {
    pub error_code: String,
    pub detailed_error_code: String,
    pub detailed_error_description: String,
}<|MERGE_RESOLUTION|>--- conflicted
+++ resolved
@@ -1,5 +1,5 @@
 use common_utils::crypto::{self, GenerateDigest};
-use error_stack::ResultExt;
+use error_stack::{IntoReport, ResultExt};
 use rand::distributions::DistString;
 use serde::{Deserialize, Serialize};
 
@@ -8,7 +8,7 @@
     response::{GlobalpayPaymentStatus, GlobalpayPaymentsResponse, GlobalpayRefreshTokenResponse},
 };
 use crate::{
-    connector::utils::{CardData, PaymentsRequestData, RouterData},
+    connector::utils::{self, RouterData},
     consts,
     core::errors,
     services::{self},
@@ -23,7 +23,6 @@
 impl TryFrom<&types::PaymentsAuthorizeRouterData> for GlobalpayPaymentsRequest {
     type Error = error_stack::Report<errors::ConnectorError>;
     fn try_from(item: &types::PaymentsAuthorizeRouterData) -> Result<Self, Self::Error> {
-<<<<<<< HEAD
         let metadata = item
             .connector_meta_data
             .to_owned()
@@ -35,7 +34,7 @@
             .ok_or_else(utils::missing_field_err("connector_meta.account_name"))?;
 
         match item.request.payment_method_data.clone() {
-            api::PaymentMethod::Card(ccard) => Ok(Self {
+            api::PaymentMethodData::Card(ccard) => Ok(Self {
                 account_name,
                 amount: Some(item.request.amount.to_string()),
                 currency: item.request.currency.to_string(),
@@ -50,10 +49,10 @@
                     }),
                 payment_method: requests::PaymentMethod {
                     card: Some(requests::Card {
-                        number: ccard.get_card_number(),
-                        expiry_month: ccard.get_card_expiry_month(),
-                        expiry_year: ccard.get_card_expiry_year_2_digit(),
-                        cvv: ccard.get_card_cvc(),
+                        number: ccard.card_number,
+                        expiry_month: ccard.card_exp_month,
+                        expiry_year: ccard.card_exp_year,
+                        cvv: ccard.card_cvc,
                         account_type: None,
                         authcode: None,
                         avs_address: None,
@@ -102,8 +101,8 @@
                 globalpay_payments_request_type: None,
                 user_reference: None,
             }),
-            api::PaymentMethod::Wallet(wallet_data) => match wallet_data.issuer_name {
-                api_models::enums::WalletIssuer::Paypal => Ok(Self {
+            api::PaymentMethodData::Wallet(wallet_data) => match wallet_data {
+                api_models::payments::WalletData::PaypalRedirect(_) => Ok(Self {
                     account_name,
                     amount: Some(item.request.amount.to_string()),
                     currency: item.request.currency.to_string(),
@@ -158,38 +157,14 @@
                     total_capture_count: None,
                     globalpay_payments_request_type: None,
                     user_reference: None,
-=======
-        let metadata: GlobalPayMeta = item.to_connector_meta()?;
-        let card = item.get_card()?;
-        let expiry_year = card.get_card_expiry_year_2_digit();
-        Ok(Self {
-            account_name: metadata.account_name,
-            amount: Some(item.request.amount.to_string()),
-            currency: item.request.currency.to_string(),
-            reference: item.attempt_id.to_string(),
-            country: item.get_billing_country()?,
-            capture_mode: item.request.capture_method.map(|f| match f {
-                enums::CaptureMethod::Manual => requests::CaptureMode::Later,
-                _ => requests::CaptureMode::Auto,
-            }),
-            payment_method: requests::PaymentMethod {
-                card: Some(requests::Card {
-                    number: card.card_number,
-                    expiry_month: card.card_exp_month,
-                    expiry_year,
-                    cvv: card.card_cvc,
-                    ..Default::default()
->>>>>>> a8da583b
                 }),
-                api_models::enums::WalletIssuer::GooglePay => {
-                    let wallet_data_token =
-                        wallet_data
-                            .token
-                            .ok_or(errors::ConnectorError::MissingRequiredField {
-                                field_name: "item.payment_method_data.wallet.token",
-                            })?;
-                    let token: Result<serde_json::Value, serde_json::Error> =
-                        serde_json::from_slice(wallet_data_token.as_bytes());
+                api_models::payments::WalletData::GooglePay(data) => {
+                    let wallet_data_token = data.tokenization_data.token.as_str();
+                    let token = serde_json::from_str(wallet_data_token)
+                        .map_err(|_| errors::ParsingError)
+                        .into_report()
+                        .change_context(errors::ParsingError)
+                        .unwrap_or(serde_json::Value::Null);
                     Ok(Self {
                         account_name,
                         amount: Some(item.request.amount.to_string()),
@@ -203,11 +178,7 @@
                         payment_method: requests::PaymentMethod {
                             digital_wallet: Some(requests::DigitalWallet {
                                 provider: Some(requests::DigitalWalletProvider::PayByGoogle),
-                                payment_token: Some(token.ok().ok_or(
-                                    errors::ConnectorError::MissingRequiredField {
-                                        field_name: "item.payment_method_data.wallet.token",
-                                    },
-                                )?),
+                                payment_token: Some(token),
                             }),
                             authentication: None,
                             bank_transfer: None,
