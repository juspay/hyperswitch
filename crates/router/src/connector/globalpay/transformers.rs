<<<<<<< HEAD
use common_utils::{
    crypto::{self, GenerateDigest},
    date_time,
};
use error_stack::ResultExt;
=======
>>>>>>> dafae8e3
use serde::{Deserialize, Serialize};

use super::{
    requests::{self, GlobalpayPaymentsRequest, GlobalpayRefreshTokenRequest},
    response::{
        GlobalpayPaymentStatus, GlobalpayPaymentsResponse, GlobalpayRefreshTokenErrorResponse,
        GlobalpayRefreshTokenResponse,
    },
};
use crate::{
    connector::utils::{self, CardData, PaymentsRequestData},
    core::errors,
    types::{self, api, storage::enums},
};

impl TryFrom<&types::PaymentsAuthorizeRouterData> for GlobalpayPaymentsRequest {
    type Error = error_stack::Report<errors::ConnectorError>;
    fn try_from(item: &types::PaymentsAuthorizeRouterData) -> Result<Self, Self::Error> {
        let metadata = item
            .connector_meta_data
            .to_owned()
            .ok_or_else(utils::missing_field_err("connector_meta"))?;
        let account_name = metadata
            .as_object()
            .and_then(|o| o.get("account_name"))
            .map(|o| o.to_string())
            .ok_or_else(utils::missing_field_err("connector_meta.account_name"))?;
        let card = item.get_card()?;
        Ok(Self {
            account_name,
            amount: Some(item.request.amount.to_string()),
            currency: item.request.currency.to_string(),
            reference: item.get_attempt_id()?,
            country: item.get_billing_country()?,
            capture_mode: item.request.capture_method.map(|f| match f {
                enums::CaptureMethod::Manual => requests::CaptureMode::Later,
                _ => requests::CaptureMode::Auto,
            }),
            payment_method: requests::PaymentMethod {
                card: Some(requests::Card {
                    number: card.get_card_number(),
                    expiry_month: card.get_card_expiry_month(),
                    expiry_year: card.get_card_expiry_year_2_digit(),
                    cvv: card.get_card_cvc(),
                    ..Default::default()
                }),
                ..Default::default()
            },
            ..Default::default()
        })
    }
}

impl TryFrom<&types::PaymentsCaptureRouterData> for GlobalpayPaymentsRequest {
    type Error = error_stack::Report<errors::ConnectorError>;
    fn try_from(value: &types::PaymentsCaptureRouterData) -> Result<Self, Self::Error> {
        Ok(Self {
            amount: value
                .request
                .amount_to_capture
                .map(|amount| amount.to_string()),
            ..Default::default()
        })
    }
}

impl TryFrom<&types::PaymentsCancelRouterData> for GlobalpayPaymentsRequest {
    type Error = error_stack::Report<errors::ConnectorError>;
    fn try_from(_value: &types::PaymentsCancelRouterData) -> Result<Self, Self::Error> {
        Ok(Self::default())
    }
}

pub struct GlobalpayAuthType {
    pub app_id: String,
    pub key: String,
}

impl TryFrom<&types::ConnectorAuthType> for GlobalpayAuthType {
    type Error = error_stack::Report<errors::ConnectorError>;
    fn try_from(auth_type: &types::ConnectorAuthType) -> Result<Self, Self::Error> {
        match auth_type {
            types::ConnectorAuthType::BodyKey { api_key, key1 } => Ok(Self {
                app_id: api_key.to_string(),
                key: key1.to_string(),
            }),
            _ => Err(errors::ConnectorError::FailedToObtainAuthType.into()),
        }
    }
}

impl From<GlobalpayRefreshTokenErrorResponse> for types::ErrorResponse {
    fn from(item: GlobalpayRefreshTokenErrorResponse) -> Self {
        Self {
            code: item.error_code,
            message: item.detailed_error_description,
            reason: None,
        }
    }
}

impl TryFrom<GlobalpayRefreshTokenResponse> for types::AccessToken {
    type Error = error_stack::Report<errors::ParsingError>;

    fn try_from(item: GlobalpayRefreshTokenResponse) -> Result<Self, Self::Error> {
        Ok(Self {
            token: item.token,
            expires: item.seconds_to_expire,
        })
    }
}

impl TryFrom<&types::RefreshTokenRouterData> for GlobalpayRefreshTokenRequest {
    type Error = error_stack::Report<errors::ConnectorError>;

    fn try_from(item: &types::RefreshTokenRouterData) -> Result<Self, Self::Error> {
        let globalpay_auth = GlobalpayAuthType::try_from(&item.connector_auth_type)
            .change_context(errors::ConnectorError::FailedToObtainAuthType)
            .attach_printable("Could not convert connector_auth to globalpay_auth")?;

        let current_time = date_time::now().to_string();
        let nonce_with_api_key = format!("{}{}", current_time, globalpay_auth.key);
        let secret_vec = crypto::Sha512
            .generate_digest(nonce_with_api_key.as_bytes())
            .change_context(errors::ConnectorError::RequestEncodingFailed)
            .attach_printable("error creating request nonce")?;

        let secret = hex::encode(secret_vec);

        Ok(Self {
            app_id: globalpay_auth.app_id,
            nonce: current_time,
            secret,
            grant_type: "client_credentials".to_string(),
        })
    }
}

impl From<GlobalpayPaymentStatus> for enums::AttemptStatus {
    fn from(item: GlobalpayPaymentStatus) -> Self {
        match item {
            GlobalpayPaymentStatus::Captured | GlobalpayPaymentStatus::Funded => Self::Charged,
            GlobalpayPaymentStatus::Declined | GlobalpayPaymentStatus::Rejected => Self::Failure,
            GlobalpayPaymentStatus::Preauthorized => Self::Authorized,
            GlobalpayPaymentStatus::Reversed => Self::Voided,
            GlobalpayPaymentStatus::Initiated | GlobalpayPaymentStatus::Pending => Self::Pending,
        }
    }
}

impl From<GlobalpayPaymentStatus> for enums::RefundStatus {
    fn from(item: GlobalpayPaymentStatus) -> Self {
        match item {
            GlobalpayPaymentStatus::Captured | GlobalpayPaymentStatus::Funded => Self::Success,
            GlobalpayPaymentStatus::Declined | GlobalpayPaymentStatus::Rejected => Self::Failure,
            GlobalpayPaymentStatus::Initiated | GlobalpayPaymentStatus::Pending => Self::Pending,
            _ => Self::Pending,
        }
    }
}

impl<F, T>
    TryFrom<types::ResponseRouterData<F, GlobalpayPaymentsResponse, T, types::PaymentsResponseData>>
    for types::RouterData<F, T, types::PaymentsResponseData>
{
    type Error = error_stack::Report<errors::ParsingError>;
    fn try_from(
        item: types::ResponseRouterData<
            F,
            GlobalpayPaymentsResponse,
            T,
            types::PaymentsResponseData,
        >,
    ) -> Result<Self, Self::Error> {
        Ok(Self {
            status: enums::AttemptStatus::from(item.response.status),
            response: Ok(types::PaymentsResponseData::TransactionResponse {
                resource_id: types::ResponseId::ConnectorTransactionId(item.response.id),
                redirection_data: None,
                redirect: false,
                mandate_reference: None,
                connector_metadata: None,
            }),
            ..item.data
        })
    }
}

impl<F, T>
    TryFrom<types::ResponseRouterData<F, GlobalpayRefreshTokenResponse, T, types::AccessToken>>
    for types::RouterData<F, T, types::AccessToken>
{
    type Error = error_stack::Report<errors::ParsingError>;
    fn try_from(
        item: types::ResponseRouterData<F, GlobalpayRefreshTokenResponse, T, types::AccessToken>,
    ) -> Result<Self, Self::Error> {
        Ok(Self {
            response: Ok(types::AccessToken {
                token: item.response.token,
                expires: item.response.seconds_to_expire,
            }),
            ..item.data
        })
    }
}

impl<F> TryFrom<&types::RefundsRouterData<F>> for requests::GlobalpayRefundRequest {
    type Error = error_stack::Report<errors::ParsingError>;
    fn try_from(item: &types::RefundsRouterData<F>) -> Result<Self, Self::Error> {
        Ok(Self {
            amount: item.request.refund_amount.to_string(),
        })
    }
}

impl TryFrom<types::RefundsResponseRouterData<api::Execute, GlobalpayPaymentsResponse>>
    for types::RefundExecuteRouterData
{
    type Error = error_stack::Report<errors::ParsingError>;
    fn try_from(
        item: types::RefundsResponseRouterData<api::Execute, GlobalpayPaymentsResponse>,
    ) -> Result<Self, Self::Error> {
        Ok(Self {
            response: Ok(types::RefundsResponseData {
                connector_refund_id: item.response.id,
                refund_status: enums::RefundStatus::from(item.response.status),
            }),
            ..item.data
        })
    }
}

impl TryFrom<types::RefundsResponseRouterData<api::RSync, GlobalpayPaymentsResponse>>
    for types::RefundsRouterData<api::RSync>
{
    type Error = error_stack::Report<errors::ParsingError>;
    fn try_from(
        item: types::RefundsResponseRouterData<api::RSync, GlobalpayPaymentsResponse>,
    ) -> Result<Self, Self::Error> {
        Ok(Self {
            response: Ok(types::RefundsResponseData {
                connector_refund_id: item.response.id,
                refund_status: enums::RefundStatus::from(item.response.status),
            }),
            ..item.data
        })
    }
}

#[derive(Debug, Default, Eq, PartialEq, Deserialize, Serialize)]
pub struct GlobalpayErrorResponse {
    pub error_code: String,
    pub detailed_error_code: String,
    pub detailed_error_description: String,
}<|MERGE_RESOLUTION|>--- conflicted
+++ resolved
@@ -1,11 +1,8 @@
-<<<<<<< HEAD
 use common_utils::{
     crypto::{self, GenerateDigest},
     date_time,
 };
 use error_stack::ResultExt;
-=======
->>>>>>> dafae8e3
 use serde::{Deserialize, Serialize};
 
 use super::{
