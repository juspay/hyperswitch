use common_utils::crypto::{self, GenerateDigest};
use error_stack::{IntoReport, ResultExt};
use masking::{PeekInterface, Secret};
use rand::distributions::DistString;
use serde::{Deserialize, Serialize};
use url::Url;

use super::{
    requests::{
        self, ApmProvider, GlobalpayPaymentsRequest, GlobalpayRefreshTokenRequest, Initiator,
        PaymentMethodData, Sequence, StoredCredential,
    },
    response::{GlobalpayPaymentStatus, GlobalpayPaymentsResponse, GlobalpayRefreshTokenResponse},
};
use crate::{
    connector::utils::{self, CardData, PaymentsAuthorizeRequestData, RouterData, WalletData},
    consts,
    core::errors,
    services::{self, RedirectForm},
    types::{self, api, storage::enums, ErrorResponse},
};

type Error = error_stack::Report<errors::ConnectorError>;

#[derive(Debug, Serialize, Deserialize)]
pub struct GlobalPayMeta {
    account_name: Secret<String>,
}

impl TryFrom<&types::PaymentsAuthorizeRouterData> for GlobalpayPaymentsRequest {
    type Error = Error;
    fn try_from(item: &types::PaymentsAuthorizeRouterData) -> Result<Self, Self::Error> {
        let metadata: GlobalPayMeta =
            utils::to_connector_meta_from_secret(item.connector_meta_data.clone())?;
        let account_name = metadata.account_name;
        let (initiator, stored_credential, brand_reference) = get_mandate_details(item)?;
        let payment_method_data = get_payment_method_data(item, brand_reference)?;
        Ok(Self {
            account_name,
            amount: Some(item.request.amount.to_string()),
            currency: item.request.currency.to_string(),
            reference: item.attempt_id.to_string(),
            country: item.get_billing_country()?,
            capture_mode: Some(requests::CaptureMode::from(item.request.capture_method)),
            payment_method: requests::PaymentMethod {
                payment_method_data,
                authentication: None,
                encryption: None,
                entry_mode: Default::default(),
                fingerprint_mode: None,
                first_name: None,
                id: None,
                last_name: None,
                name: None,
                narrative: None,
                storage_mode: None,
            },
            notifications: Some(requests::Notifications {
                return_url: get_return_url(item),
                challenge_return_url: None,
                decoupled_challenge_return_url: None,
                status_url: item.request.webhook_url.clone(),
                three_ds_method_return_url: None,
            }),
            authorization_mode: None,
            cashback_amount: None,
            channel: Default::default(),
            convenience_amount: None,
            currency_conversion: None,
            description: None,
            device: None,
            gratuity_amount: None,
            initiator,
            ip_address: None,
            language: None,
            lodging: None,
            order: None,
            payer_reference: None,
            site_reference: None,
            stored_credential,
            surcharge_amount: None,
            total_capture_count: None,
            globalpay_payments_request_type: None,
            user_reference: None,
        })
    }
}

impl TryFrom<&types::PaymentsCaptureRouterData> for requests::GlobalpayCaptureRequest {
    type Error = Error;
    fn try_from(value: &types::PaymentsCaptureRouterData) -> Result<Self, Self::Error> {
        Ok(Self {
            amount: Some(value.request.amount_to_capture.to_string()),
            capture_sequence: value.request.multiple_capture_data.clone().map(|mcd| {
                if mcd.capture_sequence == 1 {
                    Sequence::First
                } else {
                    Sequence::Subsequent
                }
            }),
            reference: value
                .request
                .multiple_capture_data
                .as_ref()
                .map(|mcd| mcd.capture_reference.clone()),
        })
    }
}

impl TryFrom<&types::PaymentsCancelRouterData> for requests::GlobalpayCancelRequest {
    type Error = Error;
    fn try_from(value: &types::PaymentsCancelRouterData) -> Result<Self, Self::Error> {
        Ok(Self {
            amount: value.request.amount.map(|amount| amount.to_string()),
        })
    }
}

pub struct GlobalpayAuthType {
    pub app_id: Secret<String>,
    pub key: Secret<String>,
}

impl TryFrom<&types::ConnectorAuthType> for GlobalpayAuthType {
    type Error = Error;
    fn try_from(auth_type: &types::ConnectorAuthType) -> Result<Self, Self::Error> {
        match auth_type {
            types::ConnectorAuthType::BodyKey { api_key, key1 } => Ok(Self {
                app_id: key1.to_owned(),
                key: api_key.to_owned(),
            }),
            _ => Err(errors::ConnectorError::FailedToObtainAuthType.into()),
        }
    }
}

impl TryFrom<GlobalpayRefreshTokenResponse> for types::AccessToken {
    type Error = error_stack::Report<errors::ParsingError>;

    fn try_from(item: GlobalpayRefreshTokenResponse) -> Result<Self, Self::Error> {
        Ok(Self {
            token: item.token,
            expires: item.seconds_to_expire,
        })
    }
}

impl TryFrom<&types::RefreshTokenRouterData> for GlobalpayRefreshTokenRequest {
    type Error = Error;

    fn try_from(item: &types::RefreshTokenRouterData) -> Result<Self, Self::Error> {
        let globalpay_auth = GlobalpayAuthType::try_from(&item.connector_auth_type)
            .change_context(errors::ConnectorError::FailedToObtainAuthType)
            .attach_printable("Could not convert connector_auth to globalpay_auth")?;

        let nonce = rand::distributions::Alphanumeric.sample_string(&mut rand::thread_rng(), 12);
        let nonce_with_api_key = format!("{}{}", nonce, globalpay_auth.key.peek());
        let secret_vec = crypto::Sha512
            .generate_digest(nonce_with_api_key.as_bytes())
            .change_context(errors::ConnectorError::RequestEncodingFailed)
            .attach_printable("error creating request nonce")?;

        let secret = hex::encode(secret_vec);

        Ok(Self {
            app_id: globalpay_auth.app_id,
            nonce,
            secret,
            grant_type: "client_credentials".to_string(),
        })
    }
}

impl From<GlobalpayPaymentStatus> for enums::AttemptStatus {
    fn from(item: GlobalpayPaymentStatus) -> Self {
        match item {
            GlobalpayPaymentStatus::Captured | GlobalpayPaymentStatus::Funded => Self::Charged,
            GlobalpayPaymentStatus::Declined | GlobalpayPaymentStatus::Rejected => Self::Failure,
            GlobalpayPaymentStatus::Preauthorized => Self::Authorized,
            GlobalpayPaymentStatus::Reversed => Self::Voided,
            GlobalpayPaymentStatus::Initiated => Self::AuthenticationPending,
            GlobalpayPaymentStatus::Pending => Self::Pending,
        }
    }
}

impl From<GlobalpayPaymentStatus> for enums::RefundStatus {
    fn from(item: GlobalpayPaymentStatus) -> Self {
        match item {
            GlobalpayPaymentStatus::Captured | GlobalpayPaymentStatus::Funded => Self::Success,
            GlobalpayPaymentStatus::Declined | GlobalpayPaymentStatus::Rejected => Self::Failure,
            GlobalpayPaymentStatus::Initiated | GlobalpayPaymentStatus::Pending => Self::Pending,
            _ => Self::Pending,
        }
    }
}

impl From<Option<enums::CaptureMethod>> for requests::CaptureMode {
    fn from(capture_method: Option<enums::CaptureMethod>) -> Self {
        match capture_method {
            Some(enums::CaptureMethod::Manual) => Self::Later,
            Some(enums::CaptureMethod::ManualMultiple) => Self::Multiple,
            _ => Self::Auto,
        }
    }
}

fn get_payment_response(
    status: enums::AttemptStatus,
    response: GlobalpayPaymentsResponse,
    redirection_data: Option<RedirectForm>,
) -> Result<types::PaymentsResponseData, ErrorResponse> {
    let mandate_reference = response.payment_method.as_ref().and_then(|pm| {
        pm.card
            .as_ref()
            .and_then(|card| card.brand_reference.to_owned())
            .map(|id| types::MandateReference {
                connector_mandate_id: Some(id),
                payment_method_id: None,
            })
    });
    match status {
        enums::AttemptStatus::Failure => Err(ErrorResponse {
            message: response
                .payment_method
                .and_then(|pm| pm.message)
                .unwrap_or_else(|| consts::NO_ERROR_MESSAGE.to_string()),
            ..Default::default()
        }),
        _ => Ok(types::PaymentsResponseData::TransactionResponse {
            resource_id: types::ResponseId::ConnectorTransactionId(response.id),
            redirection_data,
            mandate_reference,
            connector_metadata: None,
            network_txn_id: None,
            connector_response_reference_id: response.reference,
        }),
    }
}

impl<F, T>
    TryFrom<types::ResponseRouterData<F, GlobalpayPaymentsResponse, T, types::PaymentsResponseData>>
    for types::RouterData<F, T, types::PaymentsResponseData>
{
    type Error = Error;
    fn try_from(
        item: types::ResponseRouterData<
            F,
            GlobalpayPaymentsResponse,
            T,
            types::PaymentsResponseData,
        >,
    ) -> Result<Self, Self::Error> {
        let status = enums::AttemptStatus::from(item.response.status);
        let redirect_url = item
            .response
            .payment_method
            .as_ref()
            .and_then(|payment_method| {
                payment_method
                    .apm
                    .as_ref()
                    .and_then(|apm| apm.redirect_url.as_ref())
            })
            .filter(|redirect_str| !redirect_str.is_empty())
            .map(|url| {
                Url::parse(url)
                    .into_report()
                    .change_context(errors::ConnectorError::FailedToObtainIntegrationUrl)
            })
            .transpose()?;
        let redirection_data =
            redirect_url.map(|url| services::RedirectForm::from((url, services::Method::Get)));
        Ok(Self {
            status,
            response: get_payment_response(status, item.response, redirection_data),
            ..item.data
        })
    }
}

impl
    TryFrom<(
        types::PaymentsSyncResponseRouterData<GlobalpayPaymentsResponse>,
        bool,
    )> for types::PaymentsSyncRouterData
{
    type Error = Error;

    fn try_from(
        (value, is_multiple_capture_sync): (
            types::PaymentsSyncResponseRouterData<GlobalpayPaymentsResponse>,
            bool,
        ),
    ) -> Result<Self, Self::Error> {
        if is_multiple_capture_sync {
            let capture_sync_response_list =
                utils::construct_captures_response_hashmap(vec![value.response]);
            Ok(Self {
                response: Ok(types::PaymentsResponseData::MultipleCaptureResponse {
                    capture_sync_response_list,
                }),
                ..value.data
            })
        } else {
            Self::try_from(value)
        }
    }
}

impl<F, T>
    TryFrom<types::ResponseRouterData<F, GlobalpayRefreshTokenResponse, T, types::AccessToken>>
    for types::RouterData<F, T, types::AccessToken>
{
    type Error = error_stack::Report<errors::ParsingError>;
    fn try_from(
        item: types::ResponseRouterData<F, GlobalpayRefreshTokenResponse, T, types::AccessToken>,
    ) -> Result<Self, Self::Error> {
        Ok(Self {
            response: Ok(types::AccessToken {
                token: item.response.token,
                expires: item.response.seconds_to_expire,
            }),
            ..item.data
        })
    }
}

impl<F> TryFrom<&types::RefundsRouterData<F>> for requests::GlobalpayRefundRequest {
    type Error = Error;
    fn try_from(item: &types::RefundsRouterData<F>) -> Result<Self, Self::Error> {
        Ok(Self {
            amount: item.request.refund_amount.to_string(),
        })
    }
}

impl TryFrom<types::RefundsResponseRouterData<api::Execute, GlobalpayPaymentsResponse>>
    for types::RefundExecuteRouterData
{
    type Error = Error;
    fn try_from(
        item: types::RefundsResponseRouterData<api::Execute, GlobalpayPaymentsResponse>,
    ) -> Result<Self, Self::Error> {
        Ok(Self {
            response: Ok(types::RefundsResponseData {
                connector_refund_id: item.response.id,
                refund_status: enums::RefundStatus::from(item.response.status),
            }),
            ..item.data
        })
    }
}

impl TryFrom<types::RefundsResponseRouterData<api::RSync, GlobalpayPaymentsResponse>>
    for types::RefundsRouterData<api::RSync>
{
    type Error = Error;
    fn try_from(
        item: types::RefundsResponseRouterData<api::RSync, GlobalpayPaymentsResponse>,
    ) -> Result<Self, Self::Error> {
        Ok(Self {
            response: Ok(types::RefundsResponseData {
                connector_refund_id: item.response.id,
                refund_status: enums::RefundStatus::from(item.response.status),
            }),
            ..item.data
        })
    }
}

#[derive(Debug, Default, Eq, PartialEq, Deserialize, Serialize)]
pub struct GlobalpayErrorResponse {
    pub error_code: String,
    pub detailed_error_code: String,
    pub detailed_error_description: String,
}

fn get_payment_method_data(
    item: &types::PaymentsAuthorizeRouterData,
    brand_reference: Option<String>,
) -> Result<PaymentMethodData, Error> {
    match &item.request.payment_method_data {
        api::PaymentMethodData::Card(ccard) => Ok(PaymentMethodData::Card(requests::Card {
            number: ccard.card_number.clone(),
            expiry_month: ccard.card_exp_month.clone(),
            expiry_year: ccard.get_card_expiry_year_2_digit(),
            cvv: ccard.card_cvc.clone(),
            account_type: None,
            authcode: None,
            avs_address: None,
            avs_postal_code: None,
            brand_reference,
            chip_condition: None,
            funding: None,
            pin_block: None,
            tag: None,
            track: None,
        })),
        api::PaymentMethodData::Wallet(wallet_data) => get_wallet_data(wallet_data),
        api::PaymentMethodData::BankRedirect(bank_redirect) => {
            PaymentMethodData::try_from(bank_redirect)
        }
        _ => Err(errors::ConnectorError::NotImplemented(
            "Payment methods".to_string(),
        ))?,
    }
}

fn get_return_url(item: &types::PaymentsAuthorizeRouterData) -> Option<String> {
    match item.request.payment_method_data.clone() {
        api::PaymentMethodData::Wallet(api_models::payments::WalletData::PaypalRedirect(_)) => {
            item.request.complete_authorize_url.clone()
        }
        _ => item.request.router_return_url.clone(),
    }
}

type MandateDetails = (Option<Initiator>, Option<StoredCredential>, Option<String>);
fn get_mandate_details(item: &types::PaymentsAuthorizeRouterData) -> Result<MandateDetails, Error> {
    Ok(if item.request.is_mandate_payment() {
        let connector_mandate_id = item.request.mandate_id.as_ref().and_then(|mandate_ids| {
            match mandate_ids.mandate_reference_id.clone() {
                Some(api_models::payments::MandateReferenceId::ConnectorMandateId(
                    connector_mandate_ids,
                )) => connector_mandate_ids.connector_mandate_id,
                _ => None,
            }
        });
        (
            Some(match item.request.off_session {
                Some(true) => Initiator::Merchant,
                _ => Initiator::Payer,
            }),
            Some(StoredCredential {
                model: Some(requests::Model::Recurring),
                sequence: Some(match connector_mandate_id.is_some() {
                    true => requests::Sequence::Subsequent,
                    false => requests::Sequence::First,
                }),
            }),
            connector_mandate_id,
        )
    } else {
        (None, None, None)
    })
}

fn get_wallet_data(
    wallet_data: &api_models::payments::WalletData,
) -> Result<PaymentMethodData, Error> {
    match wallet_data {
        api_models::payments::WalletData::PaypalRedirect(_) => {
            Ok(PaymentMethodData::Apm(requests::Apm {
                provider: Some(ApmProvider::Paypal),
            }))
        }
        api_models::payments::WalletData::GooglePay(_) => {
            Ok(PaymentMethodData::DigitalWallet(requests::DigitalWallet {
                provider: Some(requests::DigitalWalletProvider::PayByGoogle),
                payment_token: wallet_data.get_wallet_token_as_json()?,
            }))
        }
        _ => Err(errors::ConnectorError::NotImplemented(
            "Payment method".to_string(),
        ))?,
    }
}

impl TryFrom<&api_models::payments::BankRedirectData> for PaymentMethodData {
    type Error = Error;
    fn try_from(value: &api_models::payments::BankRedirectData) -> Result<Self, Self::Error> {
        match value {
            api_models::payments::BankRedirectData::Eps { .. } => Ok(Self::Apm(requests::Apm {
                provider: Some(ApmProvider::Eps),
            })),
            api_models::payments::BankRedirectData::Giropay { .. } => {
                Ok(Self::Apm(requests::Apm {
                    provider: Some(ApmProvider::Giropay),
                }))
            }
            api_models::payments::BankRedirectData::Ideal { .. } => Ok(Self::Apm(requests::Apm {
                provider: Some(ApmProvider::Ideal),
            })),
            api_models::payments::BankRedirectData::Sofort { .. } => Ok(Self::Apm(requests::Apm {
                provider: Some(ApmProvider::Sofort),
            })),
            _ => Err(errors::ConnectorError::NotImplemented(
                "Payment method".to_string(),
            ))
            .into_report(),
        }
    }
}

impl utils::MultipleCaptureSyncResponse for GlobalpayPaymentsResponse {
    fn get_connector_capture_id(&self) -> String {
        self.id.clone()
    }

    fn get_capture_attempt_status(&self) -> diesel_models::enums::AttemptStatus {
        enums::AttemptStatus::from(self.status)
    }

    fn is_capture_response(&self) -> bool {
        true
    }

<<<<<<< HEAD
    fn get_amount_captured(&self) -> Option<i64> {
        match self.amount.clone() {
            Some(amount) => amount.parse().ok(),
            None => None,
        }
=======
    fn get_connector_reference_id(&self) -> Option<String> {
        self.reference.clone()
>>>>>>> 0bc99ad3
    }
}<|MERGE_RESOLUTION|>--- conflicted
+++ resolved
@@ -506,15 +506,13 @@
         true
     }
 
-<<<<<<< HEAD
     fn get_amount_captured(&self) -> Option<i64> {
         match self.amount.clone() {
             Some(amount) => amount.parse().ok(),
             None => None,
         }
-=======
+    }
     fn get_connector_reference_id(&self) -> Option<String> {
         self.reference.clone()
->>>>>>> 0bc99ad3
     }
 }