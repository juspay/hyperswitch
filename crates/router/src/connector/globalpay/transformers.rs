use common_utils::crypto::{self, GenerateDigest};
use error_stack::ResultExt;
use rand::distributions::DistString;
use serde::{Deserialize, Serialize};

use super::{
    requests::{self, GlobalpayPaymentsRequest, GlobalpayRefreshTokenRequest},
    response::{GlobalpayPaymentStatus, GlobalpayPaymentsResponse, GlobalpayRefreshTokenResponse},
};
use crate::{
<<<<<<< HEAD
    connector::utils::{PaymentsAuthorizeRequestData, RouterData},
=======
    connector::utils::{self, CardData, PaymentsAuthorizeRequestData, RouterData},
>>>>>>> b5b3d57c
    consts,
    core::errors,
    services::{self},
    types::{self, api, storage::enums, ErrorResponse},
};

#[derive(Debug, Serialize, Deserialize)]
pub struct GlobalPayMeta {
    account_name: String,
}

impl TryFrom<&types::PaymentsAuthorizeRouterData> for GlobalpayPaymentsRequest {
    type Error = error_stack::Report<errors::ConnectorError>;
    fn try_from(item: &types::PaymentsAuthorizeRouterData) -> Result<Self, Self::Error> {
<<<<<<< HEAD
        let metadata: GlobalPayMeta = item.to_connector_meta()?;
        let account_name = metadata.account_name;

        match item.request.payment_method_data.clone() {
            api::PaymentMethodData::Card(ccard) => Ok(Self {
                account_name,
                amount: Some(item.request.amount.to_string()),
                currency: item.request.currency.to_string(),
                reference: item.attempt_id.to_string(),
                country: item.get_billing_country()?,
                capture_mode: Some(requests::CaptureMode::from(item.request.capture_method)),
                payment_method: requests::PaymentMethod {
                    card: Some(requests::Card {
                        number: ccard.card_number,
                        expiry_month: ccard.card_exp_month,
                        expiry_year: ccard.card_exp_year,
                        cvv: ccard.card_cvc,
                        account_type: None,
                        authcode: None,
                        avs_address: None,
                        avs_postal_code: None,
                        brand_reference: None,
                        chip_condition: None,
                        cvv_indicator: Default::default(),
                        funding: None,
                        pin_block: None,
                        tag: None,
                        track: None,
                    }),
                    apm: None,
                    authentication: None,
                    bank_transfer: None,
                    digital_wallet: None,
                    encryption: None,
                    entry_mode: Default::default(),
                    fingerprint_mode: None,
                    first_name: None,
                    id: None,
                    last_name: None,
                    name: None,
                    narrative: None,
                    storage_mode: None,
                },
                authorization_mode: None,
                cashback_amount: None,
                channel: Default::default(),
                convenience_amount: None,
                currency_conversion: None,
                description: None,
                device: None,
                gratuity_amount: None,
                initiator: None,
                ip_address: None,
                language: None,
                lodging: None,
                notifications: None,
                order: None,
                payer_reference: None,
                site_reference: None,
                stored_credential: None,
                surcharge_amount: None,
                total_capture_count: None,
                globalpay_payments_request_type: None,
                user_reference: None,
=======
        let metadata: GlobalPayMeta =
            utils::to_connector_meta_from_secret(item.connector_meta_data.clone())?;
        let card = item.request.get_card()?;
        let expiry_year = card.get_card_expiry_year_2_digit();
        Ok(Self {
            account_name: metadata.account_name,
            amount: Some(item.request.amount.to_string()),
            currency: item.request.currency.to_string(),
            reference: item.attempt_id.to_string(),
            country: item.get_billing_country()?,
            capture_mode: item.request.capture_method.map(|f| match f {
                enums::CaptureMethod::Manual => requests::CaptureMode::Later,
                _ => requests::CaptureMode::Auto,
>>>>>>> b5b3d57c
            }),
            api::PaymentMethodData::Wallet(wallet_data) => match wallet_data {
                api_models::payments::WalletData::PaypalRedirect(_) => Ok(Self {
                    account_name,
                    amount: Some(item.request.amount.to_string()),
                    currency: item.request.currency.to_string(),
                    reference: item.attempt_id.to_string(),
                    country: item.get_billing_country()?,
                    capture_mode: Some(requests::CaptureMode::from(item.request.capture_method)),
                    payment_method: requests::PaymentMethod {
                        apm: Some(requests::Apm {
                            provider: Some(requests::ApmProvider::Paypal),
                        }),
                        authentication: None,
                        bank_transfer: None,
                        card: None,
                        digital_wallet: None,
                        encryption: None,
                        entry_mode: Default::default(),
                        fingerprint_mode: None,
                        first_name: None,
                        id: None,
                        last_name: None,
                        name: None,
                        narrative: None,
                        storage_mode: None,
                    },
                    notifications: Some(requests::Notifications {
                        return_url: item.router_return_url.clone(),
                        challenge_return_url: None,
                        decoupled_challenge_return_url: None,
                        status_url: None,
                        three_ds_method_return_url: None,
                    }),
                    authorization_mode: None,
                    cashback_amount: None,
                    channel: Default::default(),
                    convenience_amount: None,
                    currency_conversion: None,
                    description: None,
                    device: None,
                    gratuity_amount: None,
                    initiator: None,
                    ip_address: None,
                    language: None,
                    lodging: None,
                    order: None,
                    payer_reference: None,
                    site_reference: None,
                    stored_credential: None,
                    surcharge_amount: None,
                    total_capture_count: None,
                    globalpay_payments_request_type: None,
                    user_reference: None,
                }),
                api_models::payments::WalletData::GooglePay(_) => Ok(Self {
                    account_name,
                    amount: Some(item.request.amount.to_string()),
                    currency: item.request.currency.to_string(),
                    reference: item.attempt_id.to_string(),
                    country: item.get_billing_country()?,
                    capture_mode: Some(requests::CaptureMode::from(item.request.capture_method)),
                    payment_method: requests::PaymentMethod {
                        digital_wallet: Some(requests::DigitalWallet {
                            provider: Some(requests::DigitalWalletProvider::PayByGoogle),
                            payment_token: item.request.get_wallet_token_as_json()?,
                        }),
                        authentication: None,
                        bank_transfer: None,
                        card: None,
                        apm: None,
                        encryption: None,
                        entry_mode: Default::default(),
                        fingerprint_mode: None,
                        first_name: None,
                        id: None,
                        last_name: None,
                        name: None,
                        narrative: None,
                        storage_mode: None,
                    },
                    notifications: Some(requests::Notifications {
                        return_url: item.router_return_url.clone(),
                        challenge_return_url: None,
                        decoupled_challenge_return_url: None,
                        status_url: None,
                        three_ds_method_return_url: None,
                    }),
                    authorization_mode: None,
                    cashback_amount: None,
                    channel: Default::default(),
                    convenience_amount: None,
                    currency_conversion: None,
                    description: None,
                    device: None,
                    gratuity_amount: None,
                    initiator: None,
                    ip_address: None,
                    language: None,
                    lodging: None,
                    order: None,
                    payer_reference: None,
                    site_reference: None,
                    stored_credential: None,
                    surcharge_amount: None,
                    total_capture_count: None,
                    globalpay_payments_request_type: None,
                    user_reference: None,
                }),
                _ => Err(
                    errors::ConnectorError::NotImplemented("Payment methods".to_string()).into(),
                ),
            },
            _ => Err(errors::ConnectorError::NotImplemented("Payment methods".to_string()).into()),
        }
    }
}

impl TryFrom<&types::PaymentsCaptureRouterData> for GlobalpayPaymentsRequest {
    type Error = error_stack::Report<errors::ConnectorError>;
    fn try_from(value: &types::PaymentsCaptureRouterData) -> Result<Self, Self::Error> {
        Ok(Self {
            amount: value
                .request
                .amount_to_capture
                .map(|amount| amount.to_string()),
            ..Default::default()
        })
    }
}

impl TryFrom<&types::PaymentsCancelRouterData> for GlobalpayPaymentsRequest {
    type Error = error_stack::Report<errors::ConnectorError>;
    fn try_from(_value: &types::PaymentsCancelRouterData) -> Result<Self, Self::Error> {
        Ok(Self::default())
    }
}

pub struct GlobalpayAuthType {
    pub app_id: String,
    pub key: String,
}

impl TryFrom<&types::ConnectorAuthType> for GlobalpayAuthType {
    type Error = error_stack::Report<errors::ConnectorError>;
    fn try_from(auth_type: &types::ConnectorAuthType) -> Result<Self, Self::Error> {
        match auth_type {
            types::ConnectorAuthType::BodyKey { api_key, key1 } => Ok(Self {
                app_id: key1.to_string(),
                key: api_key.to_string(),
            }),
            _ => Err(errors::ConnectorError::FailedToObtainAuthType.into()),
        }
    }
}

impl TryFrom<GlobalpayRefreshTokenResponse> for types::AccessToken {
    type Error = error_stack::Report<errors::ParsingError>;

    fn try_from(item: GlobalpayRefreshTokenResponse) -> Result<Self, Self::Error> {
        Ok(Self {
            token: item.token,
            expires: item.seconds_to_expire,
        })
    }
}

impl TryFrom<&types::RefreshTokenRouterData> for GlobalpayRefreshTokenRequest {
    type Error = error_stack::Report<errors::ConnectorError>;

    fn try_from(item: &types::RefreshTokenRouterData) -> Result<Self, Self::Error> {
        let globalpay_auth = GlobalpayAuthType::try_from(&item.connector_auth_type)
            .change_context(errors::ConnectorError::FailedToObtainAuthType)
            .attach_printable("Could not convert connector_auth to globalpay_auth")?;

        let nonce = rand::distributions::Alphanumeric.sample_string(&mut rand::thread_rng(), 12);
        let nonce_with_api_key = format!("{}{}", nonce, globalpay_auth.key);
        let secret_vec = crypto::Sha512
            .generate_digest(nonce_with_api_key.as_bytes())
            .change_context(errors::ConnectorError::RequestEncodingFailed)
            .attach_printable("error creating request nonce")?;

        let secret = hex::encode(secret_vec);

        Ok(Self {
            app_id: globalpay_auth.app_id,
            nonce,
            secret,
            grant_type: "client_credentials".to_string(),
        })
    }
}

impl From<GlobalpayPaymentStatus> for enums::AttemptStatus {
    fn from(item: GlobalpayPaymentStatus) -> Self {
        match item {
            GlobalpayPaymentStatus::Captured | GlobalpayPaymentStatus::Funded => Self::Charged,
            GlobalpayPaymentStatus::Declined | GlobalpayPaymentStatus::Rejected => Self::Failure,
            GlobalpayPaymentStatus::Preauthorized => Self::Authorized,
            GlobalpayPaymentStatus::Reversed => Self::Voided,
            GlobalpayPaymentStatus::Initiated => Self::AuthenticationPending,
            GlobalpayPaymentStatus::Pending => Self::Pending,
        }
    }
}

impl From<GlobalpayPaymentStatus> for enums::RefundStatus {
    fn from(item: GlobalpayPaymentStatus) -> Self {
        match item {
            GlobalpayPaymentStatus::Captured | GlobalpayPaymentStatus::Funded => Self::Success,
            GlobalpayPaymentStatus::Declined | GlobalpayPaymentStatus::Rejected => Self::Failure,
            GlobalpayPaymentStatus::Initiated | GlobalpayPaymentStatus::Pending => Self::Pending,
            _ => Self::Pending,
        }
    }
}

impl From<Option<enums::CaptureMethod>> for requests::CaptureMode {
    fn from(capture_method: Option<enums::CaptureMethod>) -> Self {
        match capture_method {
            Some(enums::CaptureMethod::Manual) => Self::Later,
            _ => Self::Auto,
        }
    }
}

fn get_payment_response(
    status: enums::AttemptStatus,
    response: GlobalpayPaymentsResponse,
) -> Result<types::PaymentsResponseData, ErrorResponse> {
    let redirection_data = response.payment_method.as_ref().and_then(|payment_method| {
        payment_method.redirect_url.as_ref().map(|redirect_url| {
            services::RedirectForm::from((redirect_url.to_owned(), services::Method::Get))
        })
    });
    match status {
        enums::AttemptStatus::Failure => Err(ErrorResponse {
            message: response
                .payment_method
                .and_then(|pm| pm.message)
                .unwrap_or_else(|| consts::NO_ERROR_MESSAGE.to_string()),
            ..Default::default()
        }),
        _ => Ok(types::PaymentsResponseData::TransactionResponse {
            resource_id: types::ResponseId::ConnectorTransactionId(response.id),
            redirection_data,
            mandate_reference: None,
            connector_metadata: None,
        }),
    }
}

impl<F, T>
    TryFrom<types::ResponseRouterData<F, GlobalpayPaymentsResponse, T, types::PaymentsResponseData>>
    for types::RouterData<F, T, types::PaymentsResponseData>
{
    type Error = error_stack::Report<errors::ConnectorError>;
    fn try_from(
        item: types::ResponseRouterData<
            F,
            GlobalpayPaymentsResponse,
            T,
            types::PaymentsResponseData,
        >,
    ) -> Result<Self, Self::Error> {
        let status = enums::AttemptStatus::from(item.response.status);
        Ok(Self {
            status,
            response: get_payment_response(status, item.response),
            ..item.data
        })
    }
}

impl<F, T>
    TryFrom<types::ResponseRouterData<F, GlobalpayRefreshTokenResponse, T, types::AccessToken>>
    for types::RouterData<F, T, types::AccessToken>
{
    type Error = error_stack::Report<errors::ParsingError>;
    fn try_from(
        item: types::ResponseRouterData<F, GlobalpayRefreshTokenResponse, T, types::AccessToken>,
    ) -> Result<Self, Self::Error> {
        Ok(Self {
            response: Ok(types::AccessToken {
                token: item.response.token,
                expires: item.response.seconds_to_expire,
            }),
            ..item.data
        })
    }
}

impl<F> TryFrom<&types::RefundsRouterData<F>> for requests::GlobalpayRefundRequest {
    type Error = error_stack::Report<errors::ConnectorError>;
    fn try_from(item: &types::RefundsRouterData<F>) -> Result<Self, Self::Error> {
        Ok(Self {
            amount: item.request.refund_amount.to_string(),
        })
    }
}

impl TryFrom<types::RefundsResponseRouterData<api::Execute, GlobalpayPaymentsResponse>>
    for types::RefundExecuteRouterData
{
    type Error = error_stack::Report<errors::ConnectorError>;
    fn try_from(
        item: types::RefundsResponseRouterData<api::Execute, GlobalpayPaymentsResponse>,
    ) -> Result<Self, Self::Error> {
        Ok(Self {
            response: Ok(types::RefundsResponseData {
                connector_refund_id: item.response.id,
                refund_status: enums::RefundStatus::from(item.response.status),
            }),
            ..item.data
        })
    }
}

impl TryFrom<types::RefundsResponseRouterData<api::RSync, GlobalpayPaymentsResponse>>
    for types::RefundsRouterData<api::RSync>
{
    type Error = error_stack::Report<errors::ConnectorError>;
    fn try_from(
        item: types::RefundsResponseRouterData<api::RSync, GlobalpayPaymentsResponse>,
    ) -> Result<Self, Self::Error> {
        Ok(Self {
            response: Ok(types::RefundsResponseData {
                connector_refund_id: item.response.id,
                refund_status: enums::RefundStatus::from(item.response.status),
            }),
            ..item.data
        })
    }
}

#[derive(Debug, Default, Eq, PartialEq, Deserialize, Serialize)]
pub struct GlobalpayErrorResponse {
    pub error_code: String,
    pub detailed_error_code: String,
    pub detailed_error_description: String,
}<|MERGE_RESOLUTION|>--- conflicted
+++ resolved
@@ -8,11 +8,7 @@
     response::{GlobalpayPaymentStatus, GlobalpayPaymentsResponse, GlobalpayRefreshTokenResponse},
 };
 use crate::{
-<<<<<<< HEAD
-    connector::utils::{PaymentsAuthorizeRequestData, RouterData},
-=======
-    connector::utils::{self, CardData, PaymentsAuthorizeRequestData, RouterData},
->>>>>>> b5b3d57c
+    connector::utils::{self,PaymentsAuthorizeRequestData, RouterData},
     consts,
     core::errors,
     services::{self},
@@ -27,8 +23,8 @@
 impl TryFrom<&types::PaymentsAuthorizeRouterData> for GlobalpayPaymentsRequest {
     type Error = error_stack::Report<errors::ConnectorError>;
     fn try_from(item: &types::PaymentsAuthorizeRouterData) -> Result<Self, Self::Error> {
-<<<<<<< HEAD
-        let metadata: GlobalPayMeta = item.to_connector_meta()?;
+        let metadata: GlobalPayMeta =
+            utils::to_connector_meta_from_secret(item.connector_meta_data.clone())?;
         let account_name = metadata.account_name;
 
         match item.request.payment_method_data.clone() {
@@ -92,21 +88,6 @@
                 total_capture_count: None,
                 globalpay_payments_request_type: None,
                 user_reference: None,
-=======
-        let metadata: GlobalPayMeta =
-            utils::to_connector_meta_from_secret(item.connector_meta_data.clone())?;
-        let card = item.request.get_card()?;
-        let expiry_year = card.get_card_expiry_year_2_digit();
-        Ok(Self {
-            account_name: metadata.account_name,
-            amount: Some(item.request.amount.to_string()),
-            currency: item.request.currency.to_string(),
-            reference: item.attempt_id.to_string(),
-            country: item.get_billing_country()?,
-            capture_mode: item.request.capture_method.map(|f| match f {
-                enums::CaptureMethod::Manual => requests::CaptureMode::Later,
-                _ => requests::CaptureMode::Auto,
->>>>>>> b5b3d57c
             }),
             api::PaymentMethodData::Wallet(wallet_data) => match wallet_data {
                 api_models::payments::WalletData::PaypalRedirect(_) => Ok(Self {
