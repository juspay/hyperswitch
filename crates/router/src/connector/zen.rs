--- conflicted
+++ resolved
@@ -48,8 +48,8 @@
 impl api::RefundSync for Zen {}
 
 impl Zen {
-    fn get_default_header() -> (String, String) {
-        ("request-id".to_string(), Uuid::new_v4().to_string())
+    fn get_default_header() -> (String, request::Maskable<String>) {
+        ("request-id".to_string(), Uuid::new_v4().to_string().into())
     }
 }
 
@@ -61,22 +61,11 @@
         &self,
         req: &types::RouterData<Flow, Request, Response>,
         _connectors: &settings::Connectors,
-<<<<<<< HEAD
-    ) -> CustomResult<Vec<(String, String)>, errors::ConnectorError> {
+    ) -> CustomResult<Vec<(String, request::Maskable<String>)>, errors::ConnectorError> {
         let mut headers = vec![(
             headers::CONTENT_TYPE.to_string(),
-            self.get_content_type().to_string(),
+            self.get_content_type().to_string().into(),
         )];
-=======
-    ) -> CustomResult<Vec<(String, request::Maskable<String>)>, errors::ConnectorError> {
-        let mut headers = vec![
-            (
-                headers::CONTENT_TYPE.to_string(),
-                self.get_content_type().to_string().into(),
-            ),
-            ("request-id".to_string(), Uuid::new_v4().to_string().into()),
-        ];
->>>>>>> bce01ced
 
         let mut auth_header = self.get_auth_header(&req.connector_auth_type)?;
         headers.append(&mut auth_header);
@@ -160,8 +149,7 @@
         &self,
         req: &types::PaymentsAuthorizeRouterData,
         connectors: &settings::Connectors,
-<<<<<<< HEAD
-    ) -> CustomResult<Vec<(String, String)>, errors::ConnectorError> {
+    ) -> CustomResult<Vec<(String, request::Maskable<String>)>, errors::ConnectorError> {
         let mut headers = self.build_headers(req, connectors)?;
         let api_headers = match req.request.payment_method_data {
             api_models::payments::PaymentMethodData::Wallet(
@@ -173,10 +161,6 @@
             headers.push(api_header)
         }
         Ok(headers)
-=======
-    ) -> CustomResult<Vec<(String, request::Maskable<String>)>, errors::ConnectorError> {
-        self.build_headers(req, connectors)
->>>>>>> bce01ced
     }
 
     fn get_content_type(&self) -> &'static str {
@@ -258,15 +242,10 @@
         &self,
         req: &types::PaymentsSyncRouterData,
         connectors: &settings::Connectors,
-<<<<<<< HEAD
-    ) -> CustomResult<Vec<(String, String)>, errors::ConnectorError> {
+    ) -> CustomResult<Vec<(String, request::Maskable<String>)>, errors::ConnectorError> {
         let mut headers = self.build_headers(req, connectors)?;
         headers.push(Self::get_default_header());
         Ok(headers)
-=======
-    ) -> CustomResult<Vec<(String, request::Maskable<String>)>, errors::ConnectorError> {
-        self.build_headers(req, connectors)
->>>>>>> bce01ced
     }
 
     fn get_content_type(&self) -> &'static str {
@@ -370,15 +349,10 @@
         &self,
         req: &types::RefundsRouterData<api::Execute>,
         connectors: &settings::Connectors,
-<<<<<<< HEAD
-    ) -> CustomResult<Vec<(String, String)>, errors::ConnectorError> {
+    ) -> CustomResult<Vec<(String, request::Maskable<String>)>, errors::ConnectorError> {
         let mut headers = self.build_headers(req, connectors)?;
         headers.push(Self::get_default_header());
         Ok(headers)
-=======
-    ) -> CustomResult<Vec<(String, request::Maskable<String>)>, errors::ConnectorError> {
-        self.build_headers(req, connectors)
->>>>>>> bce01ced
     }
 
     fn get_content_type(&self) -> &'static str {
@@ -452,15 +426,10 @@
         &self,
         req: &types::RefundSyncRouterData,
         connectors: &settings::Connectors,
-<<<<<<< HEAD
-    ) -> CustomResult<Vec<(String, String)>, errors::ConnectorError> {
+    ) -> CustomResult<Vec<(String, request::Maskable<String>)>, errors::ConnectorError> {
         let mut headers = self.build_headers(req, connectors)?;
         headers.push(Self::get_default_header());
         Ok(headers)
-=======
-    ) -> CustomResult<Vec<(String, request::Maskable<String>)>, errors::ConnectorError> {
-        self.build_headers(req, connectors)
->>>>>>> bce01ced
     }
 
     fn get_content_type(&self) -> &'static str {
