--- conflicted
+++ resolved
@@ -572,13 +572,7 @@
         object_reference_id: api_models::webhooks::ObjectReferenceId,
     ) -> CustomResult<bool, errors::ConnectorError> {
         let algorithm = self.get_webhook_source_verification_algorithm(request)?;
-<<<<<<< HEAD
         let merchant_webhook_secret = self
-=======
-
-        let signature = self.get_webhook_source_verification_signature(request)?;
-        let mut connector_webhook_secrets = self
->>>>>>> 29fd2eaa
             .get_webhook_source_verification_merchant_secret(
                 db,
                 merchant_account,
@@ -593,16 +587,10 @@
         let mut message = self.get_webhook_source_verification_message(
             request,
             &merchant_account.merchant_id,
-<<<<<<< HEAD
             &merchant_webhook_secret,
         )?;
         let mut secret = merchant_webhook_secret.merchant_secret;
         message.append(&mut secret);
-=======
-            &connector_webhook_secrets.secret,
-        )?;
-        message.append(&mut connector_webhook_secrets.secret);
->>>>>>> 29fd2eaa
         algorithm
             .verify_signature(&connector_webhook_secrets.secret, &signature, &message)
             .change_context(errors::ConnectorError::WebhookSourceVerificationFailed)
