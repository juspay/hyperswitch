mod transformers;

use std::fmt::Debug;

use common_utils::{crypto, ext_traits::ByteSliceExt};
use error_stack::{IntoReport, ResultExt};
use transformers as zen;
use uuid::Uuid;

use self::transformers::{ZenPaymentStatus, ZenWebhookTxnType};
use super::utils::RefundsRequestData;
use crate::{
    configs::settings,
<<<<<<< HEAD
=======
    connector::utils as conn_utils,
    consts,
>>>>>>> 6dd61b62
    core::{
        errors::{self, CustomResult},
        payments,
    },
    db::StorageInterface,
    headers,
    services::{
        self,
        request::{self, Mask},
        ConnectorIntegration,
    },
    types::{
        self,
        api::{self, ConnectorCommon, ConnectorCommonExt},
        ErrorResponse, Response,
    },
    utils::{self, BytesExt},
};

#[derive(Debug, Clone)]
pub struct Zen;

impl api::Payment for Zen {}
impl api::PaymentSession for Zen {}
impl api::ConnectorAccessToken for Zen {}
impl api::PreVerify for Zen {}
impl api::PaymentAuthorize for Zen {}
impl api::PaymentSync for Zen {}
impl api::PaymentCapture for Zen {}
impl api::PaymentVoid for Zen {}
impl api::PaymentToken for Zen {}
impl api::Refund for Zen {}
impl api::RefundExecute for Zen {}
impl api::RefundSync for Zen {}

impl Zen {
    fn get_default_header() -> (String, request::Maskable<String>) {
        ("request-id".to_string(), Uuid::new_v4().to_string().into())
    }
}

impl<Flow, Request, Response> ConnectorCommonExt<Flow, Request, Response> for Zen
where
    Self: ConnectorIntegration<Flow, Request, Response>,
{
    fn build_headers(
        &self,
        req: &types::RouterData<Flow, Request, Response>,
        _connectors: &settings::Connectors,
    ) -> CustomResult<Vec<(String, request::Maskable<String>)>, errors::ConnectorError> {
        let mut headers = vec![(
            headers::CONTENT_TYPE.to_string(),
            self.get_content_type().to_string().into(),
        )];

        let mut auth_header = self.get_auth_header(&req.connector_auth_type)?;
        headers.append(&mut auth_header);

        Ok(headers)
    }
}

impl ConnectorCommon for Zen {
    fn id(&self) -> &'static str {
        "zen"
    }

    fn common_get_content_type(&self) -> &'static str {
        mime::APPLICATION_JSON.essence_str()
    }

    fn base_url<'a>(&self, connectors: &'a settings::Connectors) -> &'a str {
        connectors.zen.base_url.as_ref()
    }

    fn get_auth_header(
        &self,
        auth_type: &types::ConnectorAuthType,
    ) -> CustomResult<Vec<(String, request::Maskable<String>)>, errors::ConnectorError> {
        let auth = zen::ZenAuthType::try_from(auth_type)?;
        Ok(vec![(
            headers::AUTHORIZATION.to_string(),
            format!("Bearer {}", auth.api_key).into_masked(),
        )])
    }

    fn build_error_response(
        &self,
        res: Response,
    ) -> CustomResult<ErrorResponse, errors::ConnectorError> {
        let response: zen::ZenErrorResponse = res
            .response
            .parse_struct("Zen ErrorResponse")
            .change_context(errors::ConnectorError::ResponseDeserializationFailed)?;
        router_env::logger::info!(error_response=?response);

        Ok(ErrorResponse {
            status_code: res.status_code,
            code: response
                .error
                .clone()
                .map_or(consts::NO_ERROR_CODE.to_string(), |error| error.code),
            message: response.error.map_or_else(
                || {
                    response
                        .message
                        .unwrap_or(consts::NO_ERROR_MESSAGE.to_string())
                },
                |error| error.message,
            ),
            reason: None,
        })
    }
}

impl ConnectorIntegration<api::Session, types::PaymentsSessionData, types::PaymentsResponseData>
    for Zen
{
    //TODO: implement sessions flow
}

impl
    ConnectorIntegration<
        api::PaymentMethodToken,
        types::PaymentMethodTokenizationData,
        types::PaymentsResponseData,
    > for Zen
{
    // Not Implemented (R)
}

impl ConnectorIntegration<api::AccessTokenAuth, types::AccessTokenRequestData, types::AccessToken>
    for Zen
{
}

impl ConnectorIntegration<api::Verify, types::VerifyRequestData, types::PaymentsResponseData>
    for Zen
{
}

impl ConnectorIntegration<api::Authorize, types::PaymentsAuthorizeData, types::PaymentsResponseData>
    for Zen
{
    fn get_headers(
        &self,
        req: &types::PaymentsAuthorizeRouterData,
        connectors: &settings::Connectors,
    ) -> CustomResult<Vec<(String, request::Maskable<String>)>, errors::ConnectorError> {
        let mut headers = self.build_headers(req, connectors)?;
        let api_headers = match req.request.payment_method_data {
            api_models::payments::PaymentMethodData::Wallet(_) => None,
            _ => Some(Self::get_default_header()),
        };
        if let Some(api_header) = api_headers {
            headers.push(api_header)
        }
        Ok(headers)
    }

    fn get_content_type(&self) -> &'static str {
        self.common_get_content_type()
    }

    fn get_url(
        &self,
        req: &types::PaymentsAuthorizeRouterData,
        connectors: &settings::Connectors,
    ) -> CustomResult<String, errors::ConnectorError> {
        let endpoint = match &req.request.payment_method_data {
            api_models::payments::PaymentMethodData::Wallet(_) => {
                let base_url = connectors
                    .zen
                    .secondary_base_url
                    .as_ref()
                    .ok_or(errors::ConnectorError::FailedToObtainIntegrationUrl)?;
                format!("{base_url}api/checkouts")
            }
            _ => format!("{}v1/transactions", self.base_url(connectors)),
        };
        Ok(endpoint)
    }

    fn get_request_body(
        &self,
        req: &types::PaymentsAuthorizeRouterData,
    ) -> CustomResult<Option<types::RequestBody>, errors::ConnectorError> {
        let req_obj = zen::ZenPaymentsRequest::try_from(req)?;
        let zen_req = types::RequestBody::log_and_get_request_body(
            &req_obj,
            utils::Encode::<zen::ZenPaymentsRequest>::encode_to_string_of_json,
        )
        .change_context(errors::ConnectorError::RequestEncodingFailed)?;
        Ok(Some(zen_req))
    }

    fn build_request(
        &self,
        req: &types::PaymentsAuthorizeRouterData,
        connectors: &settings::Connectors,
    ) -> CustomResult<Option<services::Request>, errors::ConnectorError> {
        Ok(Some(
            services::RequestBuilder::new()
                .method(services::Method::Post)
                .url(&types::PaymentsAuthorizeType::get_url(
                    self, req, connectors,
                )?)
                .attach_default_headers()
                .headers(types::PaymentsAuthorizeType::get_headers(
                    self, req, connectors,
                )?)
                .body(types::PaymentsAuthorizeType::get_request_body(self, req)?)
                .build(),
        ))
    }

    fn handle_response(
        &self,
        data: &types::PaymentsAuthorizeRouterData,
        res: Response,
    ) -> CustomResult<types::PaymentsAuthorizeRouterData, errors::ConnectorError> {
        let response: zen::ZenPaymentsResponse = res
            .response
            .parse_struct("Zen PaymentsAuthorizeResponse")
            .change_context(errors::ConnectorError::ResponseDeserializationFailed)?;
        router_env::logger::info!(connector_response=?response);
        types::RouterData::try_from(types::ResponseRouterData {
            response,
            data: data.clone(),
            http_code: res.status_code,
        })
    }

    fn get_error_response(
        &self,
        res: Response,
    ) -> CustomResult<ErrorResponse, errors::ConnectorError> {
        self.build_error_response(res)
    }
}

impl ConnectorIntegration<api::PSync, types::PaymentsSyncData, types::PaymentsResponseData>
    for Zen
{
    fn get_headers(
        &self,
        req: &types::PaymentsSyncRouterData,
        connectors: &settings::Connectors,
    ) -> CustomResult<Vec<(String, request::Maskable<String>)>, errors::ConnectorError> {
        let mut headers = self.build_headers(req, connectors)?;
        headers.push(Self::get_default_header());
        Ok(headers)
    }

    fn get_content_type(&self) -> &'static str {
        self.common_get_content_type()
    }

    fn get_url(
        &self,
        req: &types::PaymentsSyncRouterData,
        connectors: &settings::Connectors,
    ) -> CustomResult<String, errors::ConnectorError> {
        let payment_id = req
            .request
            .connector_transaction_id
            .get_connector_transaction_id()
            .change_context(errors::ConnectorError::MissingConnectorTransactionID)?;

        Ok(format!(
            "{}v1/transactions/{payment_id}",
            self.base_url(connectors),
        ))
    }

    fn build_request(
        &self,
        req: &types::PaymentsSyncRouterData,
        connectors: &settings::Connectors,
    ) -> CustomResult<Option<services::Request>, errors::ConnectorError> {
        Ok(Some(
            services::RequestBuilder::new()
                .method(services::Method::Get)
                .url(&types::PaymentsSyncType::get_url(self, req, connectors)?)
                .attach_default_headers()
                .headers(types::PaymentsSyncType::get_headers(self, req, connectors)?)
                .build(),
        ))
    }

    fn handle_response(
        &self,
        data: &types::PaymentsSyncRouterData,
        res: Response,
    ) -> CustomResult<types::PaymentsSyncRouterData, errors::ConnectorError> {
        let response: zen::ZenPaymentsResponse = res
            .response
            .parse_struct("zen PaymentsSyncResponse")
            .change_context(errors::ConnectorError::ResponseDeserializationFailed)?;
        router_env::logger::info!(connector_response=?response);
        types::RouterData::try_from(types::ResponseRouterData {
            response,
            data: data.clone(),
            http_code: res.status_code,
        })
    }

    fn get_error_response(
        &self,
        res: Response,
    ) -> CustomResult<ErrorResponse, errors::ConnectorError> {
        self.build_error_response(res)
    }
}

impl ConnectorIntegration<api::Capture, types::PaymentsCaptureData, types::PaymentsResponseData>
    for Zen
{
    fn build_request(
        &self,
        _req: &types::RouterData<
            api::Capture,
            types::PaymentsCaptureData,
            types::PaymentsResponseData,
        >,
        _connectors: &settings::Connectors,
    ) -> CustomResult<Option<services::Request>, errors::ConnectorError> {
        Err(errors::ConnectorError::FlowNotSupported {
            flow: "Capture".to_owned(),
            connector: "Zen".to_owned(),
        }
        .into())
    }
}

impl ConnectorIntegration<api::Void, types::PaymentsCancelData, types::PaymentsResponseData>
    for Zen
{
    fn build_request(
        &self,
        _req: &types::RouterData<api::Void, types::PaymentsCancelData, types::PaymentsResponseData>,
        _connectors: &settings::Connectors,
    ) -> CustomResult<Option<services::Request>, errors::ConnectorError> {
        Err(errors::ConnectorError::FlowNotSupported {
            flow: "Void".to_owned(),
            connector: "Zen".to_owned(),
        }
        .into())
    }
}

impl ConnectorIntegration<api::Execute, types::RefundsData, types::RefundsResponseData> for Zen {
    fn get_headers(
        &self,
        req: &types::RefundsRouterData<api::Execute>,
        connectors: &settings::Connectors,
    ) -> CustomResult<Vec<(String, request::Maskable<String>)>, errors::ConnectorError> {
        let mut headers = self.build_headers(req, connectors)?;
        headers.push(Self::get_default_header());
        Ok(headers)
    }

    fn get_content_type(&self) -> &'static str {
        self.common_get_content_type()
    }

    fn get_url(
        &self,
        _req: &types::RefundsRouterData<api::Execute>,
        connectors: &settings::Connectors,
    ) -> CustomResult<String, errors::ConnectorError> {
        Ok(format!(
            "{}v1/transactions/refund",
            self.base_url(connectors),
        ))
    }

    fn get_request_body(
        &self,
        req: &types::RefundsRouterData<api::Execute>,
    ) -> CustomResult<Option<types::RequestBody>, errors::ConnectorError> {
        let req_obj = zen::ZenRefundRequest::try_from(req)?;
        let zen_req = types::RequestBody::log_and_get_request_body(
            &req_obj,
            utils::Encode::<zen::ZenRefundRequest>::encode_to_string_of_json,
        )
        .change_context(errors::ConnectorError::RequestEncodingFailed)?;
        Ok(Some(zen_req))
    }

    fn build_request(
        &self,
        req: &types::RefundsRouterData<api::Execute>,
        connectors: &settings::Connectors,
    ) -> CustomResult<Option<services::Request>, errors::ConnectorError> {
        let request = services::RequestBuilder::new()
            .method(services::Method::Post)
            .url(&types::RefundExecuteType::get_url(self, req, connectors)?)
            .attach_default_headers()
            .headers(types::RefundExecuteType::get_headers(
                self, req, connectors,
            )?)
            .body(types::RefundExecuteType::get_request_body(self, req)?)
            .build();
        Ok(Some(request))
    }

    fn handle_response(
        &self,
        data: &types::RefundsRouterData<api::Execute>,
        res: Response,
    ) -> CustomResult<types::RefundsRouterData<api::Execute>, errors::ConnectorError> {
        let response: zen::RefundResponse = res
            .response
            .parse_struct("zen RefundResponse")
            .change_context(errors::ConnectorError::RequestEncodingFailed)?;
        router_env::logger::info!(connector_response=?response);
        types::RouterData::try_from(types::ResponseRouterData {
            response,
            data: data.clone(),
            http_code: res.status_code,
        })
    }

    fn get_error_response(
        &self,
        res: Response,
    ) -> CustomResult<ErrorResponse, errors::ConnectorError> {
        self.build_error_response(res)
    }
}

impl ConnectorIntegration<api::RSync, types::RefundsData, types::RefundsResponseData> for Zen {
    fn get_headers(
        &self,
        req: &types::RefundSyncRouterData,
        connectors: &settings::Connectors,
    ) -> CustomResult<Vec<(String, request::Maskable<String>)>, errors::ConnectorError> {
        let mut headers = self.build_headers(req, connectors)?;
        headers.push(Self::get_default_header());
        Ok(headers)
    }

    fn get_content_type(&self) -> &'static str {
        self.common_get_content_type()
    }

    fn get_url(
        &self,
        req: &types::RefundSyncRouterData,
        connectors: &settings::Connectors,
    ) -> CustomResult<String, errors::ConnectorError> {
        Ok(format!(
            "{}v1/transactions/{}",
            self.base_url(connectors),
            req.request.get_connector_refund_id()?
        ))
    }

    fn build_request(
        &self,
        req: &types::RefundSyncRouterData,
        connectors: &settings::Connectors,
    ) -> CustomResult<Option<services::Request>, errors::ConnectorError> {
        Ok(Some(
            services::RequestBuilder::new()
                .method(services::Method::Get)
                .url(&types::RefundSyncType::get_url(self, req, connectors)?)
                .attach_default_headers()
                .headers(types::RefundSyncType::get_headers(self, req, connectors)?)
                .body(types::RefundSyncType::get_request_body(self, req)?)
                .build(),
        ))
    }

    fn handle_response(
        &self,
        data: &types::RefundSyncRouterData,
        res: Response,
    ) -> CustomResult<types::RefundSyncRouterData, errors::ConnectorError> {
        let response: zen::RefundResponse = res
            .response
            .parse_struct("zen RefundSyncResponse")
            .change_context(errors::ConnectorError::ResponseDeserializationFailed)?;
        router_env::logger::info!(connector_response=?response);
        types::RouterData::try_from(types::ResponseRouterData {
            response,
            data: data.clone(),
            http_code: res.status_code,
        })
    }

    fn get_error_response(
        &self,
        res: Response,
    ) -> CustomResult<ErrorResponse, errors::ConnectorError> {
        self.build_error_response(res)
    }
}

#[async_trait::async_trait]
impl api::IncomingWebhook for Zen {
    fn get_webhook_source_verification_algorithm(
        &self,
        _request: &api::IncomingWebhookRequestDetails<'_>,
    ) -> CustomResult<Box<dyn crypto::VerifySignature + Send>, errors::ConnectorError> {
        Ok(Box::new(crypto::Sha256))
    }

    fn get_webhook_source_verification_signature(
        &self,
        request: &api::IncomingWebhookRequestDetails<'_>,
    ) -> CustomResult<Vec<u8>, errors::ConnectorError> {
        let webhook_body: zen::ZenWebhookSignature = request
            .body
            .parse_struct("ZenWebhookSignature")
            .change_context(errors::ConnectorError::WebhookSignatureNotFound)?;
        let signature = webhook_body.hash;
        hex::decode(signature)
            .into_report()
            .change_context(errors::ConnectorError::WebhookSignatureNotFound)
    }

    fn get_webhook_source_verification_message(
        &self,
        request: &api::IncomingWebhookRequestDetails<'_>,
        _merchant_id: &str,
        _secret: &[u8],
    ) -> CustomResult<Vec<u8>, errors::ConnectorError> {
        let webhook_body: zen::ZenWebhookBody = request
            .body
            .parse_struct("ZenWebhookBody")
            .change_context(errors::ConnectorError::WebhookSignatureNotFound)?;
        let msg = webhook_body.merchant_transaction_id
            + &webhook_body.currency
            + &webhook_body.amount
            + &webhook_body.status.to_string().to_uppercase();
        Ok(msg.into_bytes())
    }

    async fn verify_webhook_source(
        &self,
        db: &dyn StorageInterface,
        request: &api::IncomingWebhookRequestDetails<'_>,
        merchant_id: &str,
        connector_label: &str,
    ) -> CustomResult<bool, errors::ConnectorError> {
        let algorithm = self.get_webhook_source_verification_algorithm(request)?;

        let signature = self.get_webhook_source_verification_signature(request)?;
        let mut secret = self
            .get_webhook_source_verification_merchant_secret(db, merchant_id, connector_label)
            .await?;
        let mut message =
            self.get_webhook_source_verification_message(request, merchant_id, &secret)?;
        message.append(&mut secret);
        algorithm
            .verify_signature(&secret, &signature, &message)
            .change_context(errors::ConnectorError::WebhookSourceVerificationFailed)
    }

    fn get_webhook_object_reference_id(
        &self,
        request: &api::IncomingWebhookRequestDetails<'_>,
    ) -> CustomResult<api_models::webhooks::ObjectReferenceId, errors::ConnectorError> {
        let webhook_body: zen::ZenWebhookObjectReference = request
            .body
            .parse_struct("ZenWebhookObjectReference")
            .change_context(errors::ConnectorError::WebhookSignatureNotFound)?;
        Ok(match &webhook_body.transaction_type {
            ZenWebhookTxnType::TrtPurchase => api_models::webhooks::ObjectReferenceId::PaymentId(
                api_models::payments::PaymentIdType::PaymentAttemptId(
                    webhook_body.merchant_transaction_id,
                ),
            ),
            ZenWebhookTxnType::TrtRefund => api_models::webhooks::ObjectReferenceId::RefundId(
                api_models::webhooks::RefundIdType::ConnectorRefundId(webhook_body.transaction_id),
            ),

            ZenWebhookTxnType::Unknown => Err(errors::ConnectorError::WebhookReferenceIdNotFound)?,
        })
    }

    fn get_webhook_event_type(
        &self,
        request: &api::IncomingWebhookRequestDetails<'_>,
    ) -> CustomResult<api::IncomingWebhookEvent, errors::ConnectorError> {
        let details: zen::ZenWebhookEventType = request
            .body
            .parse_struct("ZenWebhookEventType")
            .change_context(errors::ConnectorError::WebhookEventTypeNotFound)?;

        Ok(match &details.transaction_type {
            ZenWebhookTxnType::TrtPurchase => match &details.status {
                ZenPaymentStatus::Rejected => api::IncomingWebhookEvent::PaymentIntentFailure,
                ZenPaymentStatus::Accepted => api::IncomingWebhookEvent::PaymentIntentSuccess,
                _ => Err(errors::ConnectorError::WebhookEventTypeNotFound)?,
            },
            ZenWebhookTxnType::TrtRefund => match &details.status {
                ZenPaymentStatus::Rejected => api::IncomingWebhookEvent::RefundFailure,
                ZenPaymentStatus::Accepted => api::IncomingWebhookEvent::RefundSuccess,
                _ => Err(errors::ConnectorError::WebhookEventTypeNotFound)?,
            },
            ZenWebhookTxnType::Unknown => api::IncomingWebhookEvent::EventNotSupported,
        })
    }

    fn get_webhook_resource_object(
        &self,
        request: &api::IncomingWebhookRequestDetails<'_>,
    ) -> CustomResult<serde_json::Value, errors::ConnectorError> {
        let reference_object: serde_json::Value = serde_json::from_slice(request.body)
            .into_report()
            .change_context(errors::ConnectorError::WebhookResourceObjectNotFound)?;
        Ok(reference_object)
    }
    fn get_webhook_api_response(
        &self,
        _request: &api::IncomingWebhookRequestDetails<'_>,
    ) -> CustomResult<services::api::ApplicationResponse<serde_json::Value>, errors::ConnectorError>
    {
        Ok(services::api::ApplicationResponse::Json(
            serde_json::json!({
                "status": "ok"
            }),
        ))
    }
}

impl services::ConnectorRedirectResponse for Zen {
    fn get_flow_type(
        &self,
        _query_params: &str,
        _json_payload: Option<serde_json::Value>,
        _action: services::PaymentAction,
    ) -> CustomResult<payments::CallConnectorAction, errors::ConnectorError> {
        Ok(payments::CallConnectorAction::Trigger)
    }
}<|MERGE_RESOLUTION|>--- conflicted
+++ resolved
@@ -11,11 +11,7 @@
 use super::utils::RefundsRequestData;
 use crate::{
     configs::settings,
-<<<<<<< HEAD
-=======
-    connector::utils as conn_utils,
     consts,
->>>>>>> 6dd61b62
     core::{
         errors::{self, CustomResult},
         payments,
