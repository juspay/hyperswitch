#[cfg(feature = "payouts")]
use api_models::payouts::PayoutMethodData;
#[cfg(feature = "payouts")]
use common_utils::pii::Email;
use masking::Secret;
use serde::{Deserialize, Serialize};

type Error = error_stack::Report<errors::ConnectorError>;

#[cfg(feature = "payouts")]
use crate::{
    connector::utils::{self, RouterData},
    types::{
        api::payouts,
        storage::enums::{self as storage_enums, PayoutEntityType},
    },
};
use crate::{core::errors, types};

pub struct WiseAuthType {
    pub(super) api_key: Secret<String>,
    #[allow(dead_code)]
    pub(super) profile_id: Secret<String>,
}

impl TryFrom<&types::ConnectorAuthType> for WiseAuthType {
    type Error = Error;
    fn try_from(auth_type: &types::ConnectorAuthType) -> Result<Self, Self::Error> {
        match auth_type {
            types::ConnectorAuthType::BodyKey { api_key, key1 } => Ok(Self {
                api_key: api_key.to_owned(),
                profile_id: key1.to_owned(),
            }),
            _ => Err(errors::ConnectorError::FailedToObtainAuthType)?,
        }
    }
}

// Wise error response
#[derive(Debug, Deserialize, Serialize)]
pub struct ErrorResponse {
    pub timestamp: Option<String>,
    pub errors: Option<Vec<SubError>>,
    pub status: Option<i32>,
    pub error: Option<String>,
    pub error_description: Option<String>,
    pub message: Option<String>,
    pub path: Option<String>,
}

#[derive(Debug, Deserialize, Serialize)]
pub struct SubError {
    pub code: String,
    pub message: String,
    pub path: Option<String>,
    pub field: Option<String>,
}

// Payouts
#[cfg(feature = "payouts")]
#[derive(Debug, Serialize)]
#[serde(rename_all = "camelCase")]
pub struct WiseRecipientCreateRequest {
    currency: String,
    #[serde(rename = "type")]
    recipient_type: RecipientType,
    profile: Secret<String>,
    account_holder_name: Secret<String>,
    details: WiseBankDetails,
}

#[cfg(feature = "payouts")]
#[derive(Debug, Serialize)]
#[serde(rename_all = "snake_case")]
#[allow(dead_code)]
pub enum RecipientType {
    Aba,
    Iban,
    SortCode,
    SwiftCode,
}
#[cfg(feature = "payouts")]
#[derive(Debug, Serialize, Deserialize)]
#[serde(rename_all = "UPPERCASE")]
pub enum AccountType {
    Checking,
}

#[cfg(feature = "payouts")]
#[derive(Debug, Default, Serialize, Deserialize)]
#[serde(rename_all = "camelCase")]
pub struct WiseBankDetails {
    legal_type: LegalType,
    account_type: Option<AccountType>,
    address: Option<WiseAddressDetails>,
    post_code: Option<String>,
    nationality: Option<String>,
    account_holder_name: Option<Secret<String>>,
    email: Option<Email>,
    account_number: Option<Secret<String>>,
    city: Option<String>,
    sort_code: Option<Secret<String>>,
    iban: Option<Secret<String>>,
    bic: Option<Secret<String>>,
    transit_number: Option<Secret<String>>,
    routing_number: Option<Secret<String>>,
    abartn: Option<Secret<String>>,
    swift_code: Option<Secret<String>>,
    payin_reference: Option<String>,
    psp_reference: Option<String>,
    tax_id: Option<String>,
    order_id: Option<String>,
    job: Option<String>,
}

#[cfg(feature = "payouts")]
#[derive(Debug, Default, Serialize, Deserialize)]
#[serde(rename_all = "UPPERCASE")]
pub enum LegalType {
    Business,
    #[default]
    Private,
}

#[cfg(feature = "payouts")]
#[derive(Debug, Default, Serialize, Deserialize)]
#[serde(rename_all = "camelCase")]
pub struct WiseAddressDetails {
    country: Option<storage_enums::CountryAlpha2>,
    country_code: Option<storage_enums::CountryAlpha2>,
    first_line: Option<Secret<String>>,
    post_code: Option<Secret<String>>,
    city: Option<String>,
    state: Option<Secret<String>>,
}

#[allow(dead_code)]
#[cfg(feature = "payouts")]
#[derive(Debug, Deserialize, Serialize)]
#[serde(rename_all = "camelCase")]
pub struct WiseRecipientCreateResponse {
    id: i64,
    business: Option<i64>,
    profile: Option<i64>,
    account_holder_name: Secret<String>,
    currency: String,
    country: String,
    #[serde(rename = "type")]
    request_type: String,
    details: Option<WiseBankDetails>,
}

#[cfg(feature = "payouts")]
#[derive(Debug, Serialize)]
#[serde(rename_all = "camelCase")]
pub struct WisePayoutQuoteRequest {
    source_currency: String,
    target_currency: String,
    source_amount: Option<i64>,
    target_amount: Option<i64>,
    pay_out: WisePayOutOption,
}

#[cfg(feature = "payouts")]
#[derive(Debug, Default, Serialize, Deserialize)]
#[serde(rename_all = "SCREAMING_SNAKE_CASE")]
pub enum WisePayOutOption {
    Balance,
    #[default]
    BankTransfer,
    Swift,
    SwiftOur,
    Interac,
}

#[allow(dead_code)]
#[cfg(feature = "payouts")]
#[derive(Debug, Default, Deserialize, Serialize)]
#[serde(rename_all = "camelCase")]
pub struct WisePayoutQuoteResponse {
    source_amount: f64,
    client_id: String,
    id: String,
    status: WiseStatus,
    profile: i64,
    rate: Option<i8>,
    source_currency: Option<String>,
    target_currency: Option<String>,
    user: Option<i64>,
    rate_type: Option<WiseRateType>,
    pay_out: Option<WisePayOutOption>,
}

#[cfg(feature = "payouts")]
#[derive(Debug, Default, Deserialize, Serialize)]
#[serde(rename_all = "SCREAMING_SNAKE_CASE")]
pub enum WiseRateType {
    #[default]
    Fixed,
    Floating,
}

#[cfg(feature = "payouts")]
#[derive(Debug, Serialize)]
#[serde(rename_all = "camelCase")]
pub struct WisePayoutCreateRequest {
    target_account: i64,
    quote_uuid: String,
    customer_transaction_id: String,
    details: WiseTransferDetails,
}

#[cfg(feature = "payouts")]
#[derive(Debug, Serialize, Deserialize)]
#[serde(rename_all = "camelCase")]
pub struct WiseTransferDetails {
    transfer_purpose: Option<String>,
    source_of_funds: Option<String>,
    transfer_purpose_sub_transfer_purpose: Option<String>,
}

#[allow(dead_code)]
#[cfg(feature = "payouts")]
#[derive(Debug, Deserialize, Serialize)]
#[serde(rename_all = "camelCase")]
pub struct WisePayoutResponse {
    id: i64,
    user: i64,
    target_account: i64,
    source_account: Option<i64>,
    quote_uuid: String,
    status: WiseStatus,
    reference: Option<String>,
    rate: Option<f32>,
    business: Option<i64>,
    details: Option<WiseTransferDetails>,
    has_active_issues: Option<bool>,
    source_currency: Option<String>,
    source_value: Option<f64>,
    target_currency: Option<String>,
    target_value: Option<f64>,
    customer_transaction_id: Option<String>,
}

#[cfg(feature = "payouts")]
#[derive(Debug, Serialize)]
#[serde(rename_all = "camelCase")]
pub struct WisePayoutFulfillRequest {
    #[serde(rename = "type")]
    fund_type: FundType,
}

// NOTE - Only balance is allowed as time of incorporating this field - https://api-docs.transferwise.com/api-reference/transfer#fund
#[cfg(feature = "payouts")]
#[derive(Debug, Default, Serialize)]
#[serde(rename_all = "UPPERCASE")]
pub enum FundType {
    #[default]
    Balance,
}

#[allow(dead_code)]
#[cfg(feature = "payouts")]
#[derive(Debug, Deserialize, Serialize)]
#[serde(rename_all = "camelCase")]
pub struct WiseFulfillResponse {
    status: WiseStatus,
    error_code: Option<String>,
    error_message: Option<String>,
    balance_transaction_id: Option<i64>,
}

#[cfg(feature = "payouts")]
#[derive(Debug, Default, Clone, Serialize, Deserialize)]
#[serde(rename_all = "UPPERCASE")]
pub enum WiseStatus {
    Completed,
    Pending,
    Rejected,

    #[serde(rename = "cancelled")]
    Cancelled,

    #[serde(rename = "processing")]
    #[default]
    Processing,

    #[serde(rename = "incoming_payment_waiting")]
    IncomingPaymentWaiting,
}

#[cfg(feature = "payouts")]
fn get_payout_address_details(
    address: Option<&api_models::payments::Address>,
) -> Option<WiseAddressDetails> {
    address.and_then(|add| {
        add.address.as_ref().map(|a| WiseAddressDetails {
            country: a.country,
            country_code: a.country,
            first_line: a.line1.clone(),
            post_code: a.zip.clone(),
            city: a.city.clone(),
            state: a.state.clone(),
        })
    })
}

#[cfg(feature = "payouts")]
fn get_payout_bank_details(
    payout_method_data: PayoutMethodData,
    address: Option<&api_models::payments::Address>,
    entity_type: PayoutEntityType,
) -> Result<WiseBankDetails, errors::ConnectorError> {
    let wise_address_details = match get_payout_address_details(address) {
        Some(a) => Ok(a),
        None => Err(errors::ConnectorError::MissingRequiredField {
            field_name: "address",
        }),
    }?;
    match payout_method_data {
        PayoutMethodData::Bank(payouts::BankPayout::Ach(b)) => Ok(WiseBankDetails {
            legal_type: LegalType::from(entity_type),
            address: Some(wise_address_details),
            account_number: Some(b.bank_account_number.to_owned()),
            abartn: Some(b.bank_routing_number),
            account_type: Some(AccountType::Checking),
            ..WiseBankDetails::default()
        }),
        PayoutMethodData::Bank(payouts::BankPayout::Bacs(b)) => Ok(WiseBankDetails {
            legal_type: LegalType::from(entity_type),
            address: Some(wise_address_details),
            account_number: Some(b.bank_account_number.to_owned()),
            sort_code: Some(b.bank_sort_code),
            ..WiseBankDetails::default()
        }),
        PayoutMethodData::Bank(payouts::BankPayout::Sepa(b)) => Ok(WiseBankDetails {
            legal_type: LegalType::from(entity_type),
            address: Some(wise_address_details),
            iban: Some(b.iban.to_owned()),
            bic: b.bic,
            ..WiseBankDetails::default()
        }),
        _ => Err(errors::ConnectorError::NotImplemented(
            utils::get_unimplemented_payment_method_error_message("Wise"),
        ))?,
    }
}

// Payouts recipient create request transform
#[cfg(feature = "payouts")]
impl<F> TryFrom<&types::PayoutsRouterData<F>> for WiseRecipientCreateRequest {
    type Error = Error;
    fn try_from(item: &types::PayoutsRouterData<F>) -> Result<Self, Self::Error> {
        let request = item.request.to_owned();
        let customer_details = request.customer_details;
        let payout_method_data = item.get_payout_method_data()?;
        let bank_details = get_payout_bank_details(
            payout_method_data.to_owned(),
            item.get_optional_billing(),
            item.request.entity_type,
        )?;
        let source_id = match item.connector_auth_type.to_owned() {
            types::ConnectorAuthType::BodyKey { api_key: _, key1 } => Ok(key1),
            _ => Err(errors::ConnectorError::MissingRequiredField {
                field_name: "source_id for PayoutRecipient creation",
            }),
        }?;
        match request.payout_type.to_owned() {
            storage_enums::PayoutType::Card | storage_enums::PayoutType::Wallet => {
                Err(errors::ConnectorError::NotImplemented(
                    utils::get_unimplemented_payment_method_error_message("Wise"),
                ))?
            }
            storage_enums::PayoutType::Bank => {
                let account_holder_name = customer_details
                    .ok_or(errors::ConnectorError::MissingRequiredField {
                        field_name: "customer_details for PayoutRecipient creation",
                    })?
                    .name
                    .ok_or(errors::ConnectorError::MissingRequiredField {
                        field_name: "customer_details.name for PayoutRecipient creation",
                    })?;
                Ok(Self {
                    profile: source_id,
                    currency: request.destination_currency.to_string(),
                    recipient_type: RecipientType::try_from(payout_method_data)?,
                    account_holder_name,
                    details: bank_details,
                })
            }
        }
    }
}

// Payouts recipient fulfill response transform
#[cfg(feature = "payouts")]
impl<F> TryFrom<types::PayoutsResponseRouterData<F, WiseRecipientCreateResponse>>
    for types::PayoutsRouterData<F>
{
    type Error = Error;
    fn try_from(
        item: types::PayoutsResponseRouterData<F, WiseRecipientCreateResponse>,
    ) -> Result<Self, Self::Error> {
        let response: WiseRecipientCreateResponse = item.response;

        Ok(Self {
            response: Ok(types::PayoutsResponseData {
                status: Some(storage_enums::PayoutStatus::RequiresCreation),
                connector_payout_id: Some(response.id.to_string()),
                payout_eligible: None,
                should_add_next_step_to_process_tracker: false,
            }),
            ..item.data
        })
    }
}

// Payouts quote request transform
#[cfg(feature = "payouts")]
impl<F> TryFrom<&types::PayoutsRouterData<F>> for WisePayoutQuoteRequest {
    type Error = Error;
    fn try_from(item: &types::PayoutsRouterData<F>) -> Result<Self, Self::Error> {
        let request = item.request.to_owned();
        match request.payout_type.to_owned() {
            storage_enums::PayoutType::Bank => Ok(Self {
                source_amount: Some(request.amount),
                source_currency: request.source_currency.to_string(),
                target_amount: None,
                target_currency: request.destination_currency.to_string(),
                pay_out: WisePayOutOption::default(),
            }),
            storage_enums::PayoutType::Card | storage_enums::PayoutType::Wallet => {
                Err(errors::ConnectorError::NotImplemented(
                    utils::get_unimplemented_payment_method_error_message("Wise"),
                ))?
            }
        }
    }
}

// Payouts quote response transform
#[cfg(feature = "payouts")]
impl<F> TryFrom<types::PayoutsResponseRouterData<F, WisePayoutQuoteResponse>>
    for types::PayoutsRouterData<F>
{
    type Error = Error;
    fn try_from(
        item: types::PayoutsResponseRouterData<F, WisePayoutQuoteResponse>,
    ) -> Result<Self, Self::Error> {
        let response: WisePayoutQuoteResponse = item.response;

        Ok(Self {
            response: Ok(types::PayoutsResponseData {
                status: Some(storage_enums::PayoutStatus::RequiresCreation),
                connector_payout_id: Some(response.id),
                payout_eligible: None,
                should_add_next_step_to_process_tracker: false,
            }),
            ..item.data
        })
    }
}

// Payouts transfer creation request
#[cfg(feature = "payouts")]
impl<F> TryFrom<&types::PayoutsRouterData<F>> for WisePayoutCreateRequest {
    type Error = Error;
    fn try_from(item: &types::PayoutsRouterData<F>) -> Result<Self, Self::Error> {
        let request = item.request.to_owned();
        match request.payout_type.to_owned() {
            storage_enums::PayoutType::Bank => {
                let connector_customer_id = item.get_connector_customer_id()?;
                let quote_uuid = item.get_quote_id()?;
                let wise_transfer_details = WiseTransferDetails {
                    transfer_purpose: None,
                    source_of_funds: None,
                    transfer_purpose_sub_transfer_purpose: None,
                };
                let target_account: i64 = connector_customer_id.trim().parse().map_err(|_| {
                    errors::ConnectorError::MissingRequiredField {
                        field_name: "profile",
                    }
                })?;
                Ok(Self {
                    target_account,
                    quote_uuid,
                    customer_transaction_id: request.payout_id,
                    details: wise_transfer_details,
                })
            }
            storage_enums::PayoutType::Card | storage_enums::PayoutType::Wallet => {
                Err(errors::ConnectorError::NotImplemented(
                    utils::get_unimplemented_payment_method_error_message("Wise"),
                ))?
            }
        }
    }
}

// Payouts transfer creation response
#[cfg(feature = "payouts")]
impl<F> TryFrom<types::PayoutsResponseRouterData<F, WisePayoutResponse>>
    for types::PayoutsRouterData<F>
{
    type Error = Error;
    fn try_from(
        item: types::PayoutsResponseRouterData<F, WisePayoutResponse>,
    ) -> Result<Self, Self::Error> {
        let response: WisePayoutResponse = item.response;
        let status = match storage_enums::PayoutStatus::from(response.status) {
            storage_enums::PayoutStatus::Cancelled => storage_enums::PayoutStatus::Cancelled,
            _ => storage_enums::PayoutStatus::RequiresFulfillment,
        };

        Ok(Self {
            response: Ok(types::PayoutsResponseData {
                status: Some(status),
                connector_payout_id: Some(response.id.to_string()),
                payout_eligible: None,
                should_add_next_step_to_process_tracker: false,
            }),
            ..item.data
        })
    }
}

// Payouts fulfill request transform
#[cfg(feature = "payouts")]
impl<F> TryFrom<&types::PayoutsRouterData<F>> for WisePayoutFulfillRequest {
    type Error = Error;
    fn try_from(item: &types::PayoutsRouterData<F>) -> Result<Self, Self::Error> {
        let request = item.request.to_owned();
        match request.payout_type.to_owned() {
            storage_enums::PayoutType::Bank => Ok(Self {
                fund_type: FundType::default(),
            }),
            storage_enums::PayoutType::Card | storage_enums::PayoutType::Wallet => {
                Err(errors::ConnectorError::NotImplemented(
                    utils::get_unimplemented_payment_method_error_message("Wise"),
                ))?
            }
        }
    }
}

// Payouts fulfill response transform
#[cfg(feature = "payouts")]
impl<F> TryFrom<types::PayoutsResponseRouterData<F, WiseFulfillResponse>>
    for types::PayoutsRouterData<F>
{
    type Error = Error;
    fn try_from(
        item: types::PayoutsResponseRouterData<F, WiseFulfillResponse>,
    ) -> Result<Self, Self::Error> {
        let response: WiseFulfillResponse = item.response;

        Ok(Self {
            response: Ok(types::PayoutsResponseData {
                status: Some(storage_enums::PayoutStatus::from(response.status)),
<<<<<<< HEAD
                connector_payout_id: item
                    .data
                    .request
                    .connector_payout_id
                    .clone()
                    .ok_or(errors::ConnectorError::MissingConnectorTransactionID)?,
=======
                connector_payout_id: None,
>>>>>>> a3183a0c
                payout_eligible: None,
                should_add_next_step_to_process_tracker: false,
            }),
            ..item.data
        })
    }
}

#[cfg(feature = "payouts")]
impl From<WiseStatus> for storage_enums::PayoutStatus {
    fn from(wise_status: WiseStatus) -> Self {
        match wise_status {
            WiseStatus::Completed => Self::Success,
            WiseStatus::Rejected => Self::Failed,
            WiseStatus::Cancelled => Self::Cancelled,
            WiseStatus::Pending | WiseStatus::Processing | WiseStatus::IncomingPaymentWaiting => {
                Self::Pending
            }
        }
    }
}

#[cfg(feature = "payouts")]
impl From<PayoutEntityType> for LegalType {
    fn from(entity_type: PayoutEntityType) -> Self {
        match entity_type {
            PayoutEntityType::Individual
            | PayoutEntityType::Personal
            | PayoutEntityType::NonProfit
            | PayoutEntityType::NaturalPerson => Self::Private,
            PayoutEntityType::Company
            | PayoutEntityType::PublicSector
            | PayoutEntityType::Business => Self::Business,
        }
    }
}

#[cfg(feature = "payouts")]
impl TryFrom<PayoutMethodData> for RecipientType {
    type Error = error_stack::Report<errors::ConnectorError>;
    fn try_from(payout_method_type: PayoutMethodData) -> Result<Self, Self::Error> {
        match payout_method_type {
            PayoutMethodData::Bank(api_models::payouts::Bank::Ach(_)) => Ok(Self::Aba),
            PayoutMethodData::Bank(api_models::payouts::Bank::Bacs(_)) => Ok(Self::SortCode),
            PayoutMethodData::Bank(api_models::payouts::Bank::Sepa(_)) => Ok(Self::Iban),
            _ => Err(errors::ConnectorError::NotImplemented(
                utils::get_unimplemented_payment_method_error_message("Wise"),
            )
            .into()),
        }
    }
}<|MERGE_RESOLUTION|>--- conflicted
+++ resolved
@@ -557,16 +557,12 @@
         Ok(Self {
             response: Ok(types::PayoutsResponseData {
                 status: Some(storage_enums::PayoutStatus::from(response.status)),
-<<<<<<< HEAD
-                connector_payout_id: item
+                connector_payout_id: Some(item
                     .data
                     .request
                     .connector_payout_id
                     .clone()
-                    .ok_or(errors::ConnectorError::MissingConnectorTransactionID)?,
-=======
-                connector_payout_id: None,
->>>>>>> a3183a0c
+                    .ok_or(errors::ConnectorError::MissingConnectorTransactionID)?),
                 payout_eligible: None,
                 should_add_next_step_to_process_tracker: false,
             }),
