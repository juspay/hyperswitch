pub mod transformers;
use std::fmt::Write;

use base64::Engine;
use common_utils::{
    ext_traits::ByteSliceExt,
    request::RequestContent,
    types::{AmountConvertor, StringMajorUnit, StringMajorUnitForConnector},
};
use diesel_models::enums;
use error_stack::ResultExt;
use masking::{ExposeInterface, PeekInterface, Secret};
#[cfg(feature = "payouts")]
use router_env::{instrument, tracing};
use transformers as paypal;

use self::transformers::{auth_headers, PaypalAuthResponse, PaypalMeta, PaypalWebhookEventType};
use super::utils::{ConnectorErrorType, PaymentsCompleteAuthorizeRequestData};
use crate::{
    configs::settings,
    connector::{
        utils as connector_utils,
        utils::{to_connector_meta, ConnectorErrorTypeMapping, RefundsRequestData},
    },
    consts,
    core::{
        errors::{self, CustomResult},
        payments,
    },
    events::connector_api_logs::ConnectorEvent,
    headers,
    services::{
        self,
        request::{self, Mask},
        ConnectorIntegration, ConnectorValidation, PaymentAction,
    },
    types::{
        self,
        api::{self, CompleteAuthorize, ConnectorCommon, ConnectorCommonExt, VerifyWebhookSource},
        storage::enums as storage_enums,
        transformers::{ForeignFrom, ForeignTryFrom},
        ConnectorAuthType, ErrorResponse, Response,
    },
    utils::BytesExt,
};

#[derive(Clone)]
pub struct Paypal {
    amount_converter: &'static (dyn AmountConvertor<Output = StringMajorUnit> + Sync),
}

impl Paypal {
    pub fn new() -> &'static Self {
        &Self {
            amount_converter: &StringMajorUnitForConnector,
        }
    }
}

impl api::Payment for Paypal {}
impl api::PaymentSession for Paypal {}
impl api::PaymentToken for Paypal {}
impl api::ConnectorAccessToken for Paypal {}
impl api::MandateSetup for Paypal {}
impl api::PaymentAuthorize for Paypal {}
impl api::PaymentsCompleteAuthorize for Paypal {}
impl api::PaymentSync for Paypal {}
impl api::PaymentCapture for Paypal {}
impl api::PaymentVoid for Paypal {}
impl api::Refund for Paypal {}
impl api::RefundExecute for Paypal {}
impl api::RefundSync for Paypal {}
impl api::ConnectorVerifyWebhookSource for Paypal {}

impl api::Payouts for Paypal {}
#[cfg(feature = "payouts")]
impl api::PayoutCreate for Paypal {}
#[cfg(feature = "payouts")]
impl api::PayoutFulfill for Paypal {}

impl Paypal {
    pub fn get_order_error_response(
        &self,
        res: Response,
        event_builder: Option<&mut ConnectorEvent>,
    ) -> CustomResult<ErrorResponse, errors::ConnectorError> {
        //Handled error response separately for Orders as the end point is different for Orders - (Authorize) and Payments - (Capture, void, refund, rsync).
        //Error response have different fields for Orders and Payments.
        let response: paypal::PaypalOrderErrorResponse = res
            .response
            .parse_struct("Paypal ErrorResponse")
            .change_context(errors::ConnectorError::ResponseDeserializationFailed)?;

        event_builder.map(|i| i.set_error_response_body(&response));
        router_env::logger::info!(connector_response=?response);

        let error_reason = response.details.clone().map(|order_errors| {
            order_errors
                .iter()
                .map(|error| {
                    let mut reason = format!("description - {}", error.description);
                    if let Some(value) = &error.value {
                        reason.push_str(&format!(", value - {value}"));
                    }
                    if let Some(field) = error
                        .field
                        .as_ref()
                        .and_then(|field| field.split('/').last())
                    {
                        reason.push_str(&format!(", field - {field}"));
                    }
                    reason.push(';');
                    reason
                })
                .collect::<String>()
        });
        let errors_list = response.details.unwrap_or_default();
        let option_error_code_message =
            connector_utils::get_error_code_error_message_based_on_priority(
                self.clone(),
                errors_list
                    .into_iter()
                    .map(|errors| errors.into())
                    .collect(),
            );
        Ok(ErrorResponse {
            status_code: res.status_code,
            code: option_error_code_message
                .clone()
                .map(|error_code_message| error_code_message.error_code)
                .unwrap_or(consts::NO_ERROR_CODE.to_string()),
            message: option_error_code_message
                .map(|error_code_message| error_code_message.error_message)
                .unwrap_or(consts::NO_ERROR_MESSAGE.to_string()),
            reason: error_reason.or(Some(response.message)),
            attempt_status: None,
            connector_transaction_id: response.debug_id,
        })
    }
}

impl<Flow, Request, Response> ConnectorCommonExt<Flow, Request, Response> for Paypal
where
    Self: ConnectorIntegration<Flow, Request, Response>,
{
    fn build_headers(
        &self,
        req: &types::RouterData<Flow, Request, Response>,
        _connectors: &settings::Connectors,
    ) -> CustomResult<Vec<(String, request::Maskable<String>)>, errors::ConnectorError> {
        let access_token = req
            .access_token
            .clone()
            .ok_or(errors::ConnectorError::FailedToObtainAuthType)?;
        let key = &req.attempt_id;
        let auth = paypal::PaypalAuthType::try_from(&req.connector_auth_type)?;
        let mut headers = vec![
            (
                headers::CONTENT_TYPE.to_string(),
                self.get_content_type().to_string().into(),
            ),
            (
                headers::AUTHORIZATION.to_string(),
                format!("Bearer {}", access_token.token.peek()).into_masked(),
            ),
            (
                auth_headers::PREFER.to_string(),
                "return=representation".to_string().into(),
            ),
            (
                auth_headers::PAYPAL_REQUEST_ID.to_string(),
                key.to_string().into_masked(),
            ),
        ];
        if let Ok(paypal::PaypalConnectorCredentials::PartnerIntegration(credentials)) =
            auth.get_credentials()
        {
            let auth_assertion_header =
                construct_auth_assertion_header(&credentials.payer_id, &credentials.client_id);
            headers.extend(vec![
                (
                    auth_headers::PAYPAL_AUTH_ASSERTION.to_string(),
                    auth_assertion_header.to_string().into_masked(),
                ),
                (
                    auth_headers::PAYPAL_PARTNER_ATTRIBUTION_ID.to_string(),
                    "HyperSwitchPPCP_SP".to_string().into(),
                ),
            ])
        } else {
            headers.extend(vec![(
                auth_headers::PAYPAL_PARTNER_ATTRIBUTION_ID.to_string(),
                "HyperSwitchlegacy_Ecom".to_string().into(),
            )])
        }
        Ok(headers)
    }
}

fn construct_auth_assertion_header(
    payer_id: &Secret<String>,
    client_id: &Secret<String>,
) -> String {
    let algorithm = consts::BASE64_ENGINE
        .encode("{\"alg\":\"none\"}")
        .to_string();
    let merchant_credentials = format!(
        "{{\"iss\":\"{}\",\"payer_id\":\"{}\"}}",
        client_id.clone().expose(),
        payer_id.clone().expose()
    );
    let encoded_credentials = consts::BASE64_ENGINE
        .encode(merchant_credentials)
        .to_string();
    format!("{algorithm}.{encoded_credentials}.")
}

impl ConnectorCommon for Paypal {
    fn id(&self) -> &'static str {
        "paypal"
    }

    fn get_currency_unit(&self) -> api::CurrencyUnit {
        api::CurrencyUnit::Base
    }

    fn common_get_content_type(&self) -> &'static str {
        "application/json"
    }

    fn base_url<'a>(&self, connectors: &'a settings::Connectors) -> &'a str {
        connectors.paypal.base_url.as_ref()
    }

    fn get_auth_header(
        &self,
        auth_type: &ConnectorAuthType,
    ) -> CustomResult<Vec<(String, request::Maskable<String>)>, errors::ConnectorError> {
        let auth = paypal::PaypalAuthType::try_from(auth_type)?;
        let credentials = auth.get_credentials()?;

        Ok(vec![(
            headers::AUTHORIZATION.to_string(),
            credentials.get_client_secret().into_masked(),
        )])
    }

    fn build_error_response(
        &self,
        res: Response,
        event_builder: Option<&mut ConnectorEvent>,
    ) -> CustomResult<ErrorResponse, errors::ConnectorError> {
        let response: paypal::PaypalPaymentErrorResponse = res
            .response
            .parse_struct("Paypal ErrorResponse")
            .change_context(errors::ConnectorError::ResponseDeserializationFailed)?;

        event_builder.map(|i| i.set_error_response_body(&response));
        router_env::logger::info!(connector_response=?response);

        let error_reason = response
            .details
            .clone()
            .map(|error_details| {
                error_details
                    .iter()
                    .try_fold(String::new(), |mut acc, error| {
                        if let Some(description) = &error.description {
                            write!(acc, "description - {} ;", description)
                                .change_context(
                                    errors::ConnectorError::ResponseDeserializationFailed,
                                )
                                .attach_printable("Failed to concatenate error details")
                                .map(|_| acc)
                        } else {
                            Ok(acc)
                        }
                    })
            })
            .transpose()?;
        let reason = match error_reason {
            Some(err_reason) => err_reason
                .is_empty()
                .then(|| response.message.to_owned())
                .or(Some(err_reason)),
            None => Some(response.message.to_owned()),
        };
        let errors_list = response.details.unwrap_or_default();
        let option_error_code_message =
            connector_utils::get_error_code_error_message_based_on_priority(
                self.clone(),
                errors_list
                    .into_iter()
                    .map(|errors| errors.into())
                    .collect(),
            );

        Ok(ErrorResponse {
            status_code: res.status_code,
            code: option_error_code_message
                .clone()
                .map(|error_code_message| error_code_message.error_code)
                .unwrap_or(consts::NO_ERROR_CODE.to_string()),
            message: option_error_code_message
                .map(|error_code_message| error_code_message.error_message)
                .unwrap_or(consts::NO_ERROR_MESSAGE.to_string()),
            reason,
            attempt_status: None,
            connector_transaction_id: response.debug_id,
        })
    }
}

impl ConnectorValidation for Paypal {
    fn validate_capture_method(
        &self,
        capture_method: Option<enums::CaptureMethod>,
        _pmt: Option<enums::PaymentMethodType>,
    ) -> CustomResult<(), errors::ConnectorError> {
        let capture_method = capture_method.unwrap_or_default();
        match capture_method {
            enums::CaptureMethod::Automatic | enums::CaptureMethod::Manual => Ok(()),
            enums::CaptureMethod::ManualMultiple | enums::CaptureMethod::Scheduled => Err(
                connector_utils::construct_not_implemented_error_report(capture_method, self.id()),
            ),
        }
    }
}

impl
    ConnectorIntegration<
        api::PaymentMethodToken,
        types::PaymentMethodTokenizationData,
        types::PaymentsResponseData,
    > for Paypal
{
}

impl ConnectorIntegration<api::Session, types::PaymentsSessionData, types::PaymentsResponseData>
    for Paypal
{
}

impl ConnectorIntegration<api::AccessTokenAuth, types::AccessTokenRequestData, types::AccessToken>
    for Paypal
{
    fn get_url(
        &self,
        _req: &types::RefreshTokenRouterData,
        connectors: &settings::Connectors,
    ) -> CustomResult<String, errors::ConnectorError> {
        Ok(format!("{}v1/oauth2/token", self.base_url(connectors)))
    }
    fn get_content_type(&self) -> &'static str {
        "application/x-www-form-urlencoded"
    }
    fn get_headers(
        &self,
        req: &types::RefreshTokenRouterData,
        _connectors: &settings::Connectors,
    ) -> CustomResult<Vec<(String, request::Maskable<String>)>, errors::ConnectorError> {
        let auth = paypal::PaypalAuthType::try_from(&req.connector_auth_type)?;
        let credentials = auth.get_credentials()?;
        let auth_val = credentials.generate_authorization_value();

        Ok(vec![
            (
                headers::CONTENT_TYPE.to_string(),
                types::RefreshTokenType::get_content_type(self)
                    .to_string()
                    .into(),
            ),
            (headers::AUTHORIZATION.to_string(), auth_val.into_masked()),
        ])
    }
    fn get_request_body(
        &self,
        req: &types::RefreshTokenRouterData,
        _connectors: &settings::Connectors,
    ) -> CustomResult<RequestContent, errors::ConnectorError> {
        let connector_req = paypal::PaypalAuthUpdateRequest::try_from(req)?;

        Ok(RequestContent::FormUrlEncoded(Box::new(connector_req)))
    }

    fn build_request(
        &self,
        req: &types::RefreshTokenRouterData,
        connectors: &settings::Connectors,
    ) -> CustomResult<Option<services::Request>, errors::ConnectorError> {
        let req = Some(
            services::RequestBuilder::new()
                .method(services::Method::Post)
                .headers(types::RefreshTokenType::get_headers(self, req, connectors)?)
                .url(&types::RefreshTokenType::get_url(self, req, connectors)?)
                .set_body(types::RefreshTokenType::get_request_body(
                    self, req, connectors,
                )?)
                .build(),
        );

        Ok(req)
    }

    fn handle_response(
        &self,
        data: &types::RefreshTokenRouterData,
        event_builder: Option<&mut ConnectorEvent>,
        res: Response,
    ) -> CustomResult<types::RefreshTokenRouterData, errors::ConnectorError> {
        let response: paypal::PaypalAuthUpdateResponse = res
            .response
            .parse_struct("Paypal PaypalAuthUpdateResponse")
            .change_context(errors::ConnectorError::ResponseDeserializationFailed)?;

        event_builder.map(|i| i.set_response_body(&response));
        router_env::logger::info!(connector_response=?response);

        types::RouterData::try_from(types::ResponseRouterData {
            response,
            data: data.clone(),
            http_code: res.status_code,
        })
    }

    fn get_error_response(
        &self,
        res: Response,
        event_builder: Option<&mut ConnectorEvent>,
    ) -> CustomResult<ErrorResponse, errors::ConnectorError> {
        let response: paypal::PaypalAccessTokenErrorResponse = res
            .response
            .parse_struct("Paypal AccessTokenErrorResponse")
            .change_context(errors::ConnectorError::ResponseDeserializationFailed)?;

        event_builder.map(|i| i.set_error_response_body(&response));
        router_env::logger::info!(connector_response=?response);

        Ok(ErrorResponse {
            status_code: res.status_code,
            code: response.error.clone(),
            message: response.error.clone(),
            reason: Some(response.error_description),
            attempt_status: None,
            connector_transaction_id: None,
        })
    }
}

#[cfg(feature = "payouts")]
impl ConnectorIntegration<api::PoFulfill, types::PayoutsData, types::PayoutsResponseData>
    for Paypal
{
    fn get_url(
        &self,
        _req: &types::PayoutsRouterData<api::PoFulfill>,
        connectors: &settings::Connectors,
    ) -> CustomResult<String, errors::ConnectorError> {
        Ok(format!("{}v1/payments/payouts", self.base_url(connectors)))
    }

    fn get_headers(
        &self,
        req: &types::PayoutsRouterData<api::PoFulfill>,
        connectors: &settings::Connectors,
    ) -> CustomResult<Vec<(String, request::Maskable<String>)>, errors::ConnectorError> {
        self.build_headers(req, connectors)
    }

    fn get_request_body(
        &self,
        req: &types::PayoutsRouterData<api::PoFulfill>,
        _connectors: &settings::Connectors,
    ) -> CustomResult<RequestContent, errors::ConnectorError> {
        let amount = connector_utils::convert_amount(
            self.amount_converter,
            req.request.minor_amount,
            req.request.destination_currency,
        )?;
        let connector_router_data = paypal::PaypalRouterData::try_from((amount, req))?;
        let connector_req = paypal::PaypalFulfillRequest::try_from(&connector_router_data)?;
        Ok(RequestContent::Json(Box::new(connector_req)))
    }

    fn build_request(
        &self,
        req: &types::PayoutsRouterData<api::PoFulfill>,
        connectors: &settings::Connectors,
    ) -> CustomResult<Option<services::Request>, errors::ConnectorError> {
        let request = services::RequestBuilder::new()
            .method(services::Method::Post)
            .url(&types::PayoutFulfillType::get_url(self, req, connectors)?)
            .attach_default_headers()
            .headers(types::PayoutFulfillType::get_headers(
                self, req, connectors,
            )?)
            .set_body(types::PayoutFulfillType::get_request_body(
                self, req, connectors,
            )?)
            .build();

        Ok(Some(request))
    }

    #[instrument(skip_all)]
    fn handle_response(
        &self,
        data: &types::PayoutsRouterData<api::PoFulfill>,
        event_builder: Option<&mut ConnectorEvent>,
        res: Response,
    ) -> CustomResult<types::PayoutsRouterData<api::PoFulfill>, errors::ConnectorError> {
        let response: paypal::PaypalFulfillResponse = res
            .response
            .parse_struct("PaypalFulfillResponse")
            .change_context(errors::ConnectorError::ResponseDeserializationFailed)?;

        event_builder.map(|i| i.set_response_body(&response));
        router_env::logger::info!(connector_response=?response);

        types::RouterData::try_from(types::ResponseRouterData {
            response,
            data: data.clone(),
            http_code: res.status_code,
        })
    }

    fn get_error_response(
        &self,
        res: Response,
        event_builder: Option<&mut ConnectorEvent>,
    ) -> CustomResult<ErrorResponse, errors::ConnectorError> {
        self.build_error_response(res, event_builder)
    }
}

#[async_trait::async_trait]
#[cfg(feature = "payouts")]
impl ConnectorIntegration<api::PoCreate, types::PayoutsData, types::PayoutsResponseData>
    for Paypal
{
    fn build_request(
        &self,
        _req: &types::PayoutsRouterData<api::PoCreate>,
        _connectors: &settings::Connectors,
    ) -> CustomResult<Option<services::Request>, errors::ConnectorError> {
        // Eligibility check for wallet is not implemented
        Err(
            errors::ConnectorError::NotImplemented("Payout Eligibility for Paypal".to_string())
                .into(),
        )
    }
}

impl
    ConnectorIntegration<
        api::SetupMandate,
        types::SetupMandateRequestData,
        types::PaymentsResponseData,
    > for Paypal
{
    fn build_request(
        &self,
        _req: &types::RouterData<
            api::SetupMandate,
            types::SetupMandateRequestData,
            types::PaymentsResponseData,
        >,
        _connectors: &settings::Connectors,
    ) -> CustomResult<Option<services::Request>, errors::ConnectorError> {
        Err(
            errors::ConnectorError::NotImplemented("Setup Mandate flow for Paypal".to_string())
                .into(),
        )
    }
}

impl ConnectorIntegration<api::Authorize, types::PaymentsAuthorizeData, types::PaymentsResponseData>
    for Paypal
{
    fn get_headers(
        &self,
        req: &types::PaymentsAuthorizeRouterData,
        connectors: &settings::Connectors,
    ) -> CustomResult<Vec<(String, request::Maskable<String>)>, errors::ConnectorError> {
        self.build_headers(req, connectors)
    }

    fn get_content_type(&self) -> &'static str {
        self.common_get_content_type()
    }

    fn get_url(
        &self,
        _req: &types::PaymentsAuthorizeRouterData,
        connectors: &settings::Connectors,
    ) -> CustomResult<String, errors::ConnectorError> {
        Ok(format!("{}v2/checkout/orders", self.base_url(connectors)))
    }

    fn get_request_body(
        &self,
        req: &types::PaymentsAuthorizeRouterData,
        _connectors: &settings::Connectors,
    ) -> CustomResult<RequestContent, errors::ConnectorError> {
        let amount = connector_utils::convert_amount(
            self.amount_converter,
            req.request.minor_amount,
            req.request.currency,
        )?;
        let connector_router_data = paypal::PaypalRouterData::try_from((amount, req))?;
        let connector_req = paypal::PaypalPaymentsRequest::try_from(&connector_router_data)?;
        Ok(RequestContent::Json(Box::new(connector_req)))
    }

    fn build_request(
        &self,
        req: &types::PaymentsAuthorizeRouterData,
        connectors: &settings::Connectors,
    ) -> CustomResult<Option<services::Request>, errors::ConnectorError> {
        Ok(Some(
            services::RequestBuilder::new()
                .method(services::Method::Post)
                .url(&types::PaymentsAuthorizeType::get_url(
                    self, req, connectors,
                )?)
                .headers(types::PaymentsAuthorizeType::get_headers(
                    self, req, connectors,
                )?)
                .set_body(types::PaymentsAuthorizeType::get_request_body(
                    self, req, connectors,
                )?)
                .build(),
        ))
    }

    fn handle_response(
        &self,
        data: &types::PaymentsAuthorizeRouterData,
        event_builder: Option<&mut ConnectorEvent>,
        res: Response,
    ) -> CustomResult<types::PaymentsAuthorizeRouterData, errors::ConnectorError> {
        let response: PaypalAuthResponse =
            res.response
                .parse_struct("paypal PaypalAuthResponse")
                .change_context(errors::ConnectorError::ResponseDeserializationFailed)?;
        let payment_method_data = data.request.payment_method_data.clone();
        match response {
            PaypalAuthResponse::PaypalOrdersResponse(response) => {
                event_builder.map(|i| i.set_response_body(&response));
                router_env::logger::info!(connector_response=?response);

                types::RouterData::try_from(types::ResponseRouterData {
                    response,
                    data: data.clone(),
                    http_code: res.status_code,
                })
            }
            PaypalAuthResponse::PaypalRedirectResponse(response) => {
                event_builder.map(|i| i.set_response_body(&response));
                router_env::logger::info!(connector_response=?response);
                types::RouterData::foreign_try_from((
                    types::ResponseRouterData {
                        response,
                        data: data.clone(),
                        http_code: res.status_code,
                    },
                    payment_method_data,
                ))
            }
            PaypalAuthResponse::PaypalThreeDsResponse(response) => {
                event_builder.map(|i| i.set_response_body(&response));
                router_env::logger::info!(connector_response=?response);
                types::RouterData::try_from(types::ResponseRouterData {
                    response,
                    data: data.clone(),
                    http_code: res.status_code,
                })
            }
        }
    }

    fn get_error_response(
        &self,
        res: Response,
        event_builder: Option<&mut ConnectorEvent>,
    ) -> CustomResult<ErrorResponse, errors::ConnectorError> {
        self.get_order_error_response(res, event_builder)
    }
}

impl api::PaymentsPreProcessing for Paypal {}

impl
    ConnectorIntegration<
        api::PreProcessing,
        types::PaymentsPreProcessingData,
        types::PaymentsResponseData,
    > for Paypal
{
    fn get_headers(
        &self,
        req: &types::PaymentsPreProcessingRouterData,
        connectors: &settings::Connectors,
    ) -> CustomResult<Vec<(String, request::Maskable<String>)>, errors::ConnectorError> {
        self.build_headers(req, connectors)
    }

    fn get_url(
        &self,
        req: &types::PaymentsPreProcessingRouterData,
        connectors: &settings::Connectors,
    ) -> CustomResult<String, errors::ConnectorError> {
        let order_id = req
            .request
            .connector_transaction_id
            .to_owned()
            .ok_or(errors::ConnectorError::MissingConnectorTransactionID)?;
        Ok(format!(
            "{}v2/checkout/orders/{}?fields=payment_source",
            self.base_url(connectors),
            order_id,
        ))
    }

    fn build_request(
        &self,
        req: &types::PaymentsPreProcessingRouterData,
        connectors: &settings::Connectors,
    ) -> CustomResult<Option<services::Request>, errors::ConnectorError> {
        Ok(Some(
            services::RequestBuilder::new()
                .method(services::Method::Get)
                .url(&types::PaymentsPreProcessingType::get_url(
                    self, req, connectors,
                )?)
                .attach_default_headers()
                .headers(types::PaymentsPreProcessingType::get_headers(
                    self, req, connectors,
                )?)
                .build(),
        ))
    }

    fn handle_response(
        &self,
        data: &types::PaymentsPreProcessingRouterData,
        event_builder: Option<&mut ConnectorEvent>,
        res: Response,
    ) -> CustomResult<types::PaymentsPreProcessingRouterData, errors::ConnectorError> {
        let response: paypal::PaypalPreProcessingResponse = res
            .response
            .parse_struct("paypal PaypalPreProcessingResponse")
            .change_context(errors::ConnectorError::ResponseDeserializationFailed)?;

        event_builder.map(|i| i.set_response_body(&response));
        router_env::logger::info!(connector_response=?response);

        match response {
            // if card supports 3DS check for liability
            paypal::PaypalPreProcessingResponse::PaypalLiabilityResponse(liability_response) => {
                // permutation for status to continue payment
                match (
                    liability_response
                        .payment_source
                        .card
                        .authentication_result
                        .three_d_secure
                        .enrollment_status
                        .as_ref(),
                    liability_response
                        .payment_source
                        .card
                        .authentication_result
                        .three_d_secure
                        .authentication_status
                        .as_ref(),
                    liability_response
                        .payment_source
                        .card
                        .authentication_result
                        .liability_shift
                        .clone(),
                ) {
                    (
                        Some(paypal::EnrollmentStatus::Ready),
                        Some(paypal::AuthenticationStatus::Success),
                        paypal::LiabilityShift::Possible,
                    )
                    | (
                        Some(paypal::EnrollmentStatus::Ready),
                        Some(paypal::AuthenticationStatus::Attempted),
                        paypal::LiabilityShift::Possible,
                    )
                    | (Some(paypal::EnrollmentStatus::NotReady), None, paypal::LiabilityShift::No)
                    | (Some(paypal::EnrollmentStatus::Unavailable), None, paypal::LiabilityShift::No)
                    | (Some(paypal::EnrollmentStatus::Bypassed), None, paypal::LiabilityShift::No) => {
                        Ok(types::PaymentsPreProcessingRouterData {
                            status: storage_enums::AttemptStatus::AuthenticationSuccessful,
                            response: Ok(types::PaymentsResponseData::TransactionResponse {
                                resource_id: types::ResponseId::NoResponseId,
                                redirection_data: None,
                                mandate_reference: None,
                                connector_metadata: None,
                                network_txn_id: None,
                                connector_response_reference_id: None,
                                incremental_authorization_allowed: None,
                charge_id: None,
            }),
                            ..data.clone()
                        })
                    }
                    _ => Ok(types::PaymentsPreProcessingRouterData {
                        response: Err(ErrorResponse {
                            attempt_status: Some(enums::AttemptStatus::Failure),
                            code: consts::NO_ERROR_CODE.to_string(),
                            message: consts::NO_ERROR_MESSAGE.to_string(),
                            connector_transaction_id: None,
                            reason: Some(format!("{} Connector Responsded with LiabilityShift: {:?}, EnrollmentStatus: {:?}, and AuthenticationStatus: {:?}",
                            consts::CANNOT_CONTINUE_AUTH,
                            liability_response
                                .payment_source
                                .card
                                .authentication_result
                                .liability_shift,
                            liability_response
                                .payment_source
                                .card
                                .authentication_result
                                .three_d_secure
                                .enrollment_status
                                .unwrap_or(paypal::EnrollmentStatus::Null),
                            liability_response
                                .payment_source
                                .card
                                .authentication_result
                                .three_d_secure
                                .authentication_status
                                .unwrap_or(paypal::AuthenticationStatus::Null),
                            )),
                            status_code: res.status_code,
                        }),
                        ..data.clone()
                    }),
                }
            }
            // if card does not supports 3DS check for liability
            paypal::PaypalPreProcessingResponse::PaypalNonLiabilityResponse(_) => {
                Ok(types::PaymentsPreProcessingRouterData {
                    status: storage_enums::AttemptStatus::AuthenticationSuccessful,
                    response: Ok(types::PaymentsResponseData::TransactionResponse {
                        resource_id: types::ResponseId::NoResponseId,
                        redirection_data: None,
                        mandate_reference: None,
                        connector_metadata: None,
                        network_txn_id: None,
                        connector_response_reference_id: None,
                        incremental_authorization_allowed: None,
                        charge_id: None,
                    }),
                    ..data.clone()
                })
            }
        }
    }

    fn get_error_response(
        &self,
        res: Response,
        event_builder: Option<&mut ConnectorEvent>,
    ) -> CustomResult<ErrorResponse, errors::ConnectorError> {
        self.build_error_response(res, event_builder)
    }
}

impl
    ConnectorIntegration<
        CompleteAuthorize,
        types::CompleteAuthorizeData,
        types::PaymentsResponseData,
    > for Paypal
{
    fn get_headers(
        &self,
        req: &types::PaymentsCompleteAuthorizeRouterData,
        connectors: &settings::Connectors,
    ) -> CustomResult<Vec<(String, request::Maskable<String>)>, errors::ConnectorError> {
        self.build_headers(req, connectors)
    }

    fn get_content_type(&self) -> &'static str {
        self.common_get_content_type()
    }

    fn get_url(
        &self,
        req: &types::PaymentsCompleteAuthorizeRouterData,
        connectors: &settings::Connectors,
    ) -> CustomResult<String, errors::ConnectorError> {
        let complete_authorize_url = if req.request.is_auto_capture()? {
            "capture".to_string()
        } else {
            "authorize".to_string()
        };
        Ok(format!(
            "{}v2/checkout/orders/{}/{complete_authorize_url}",
            self.base_url(connectors),
            req.request
                .connector_transaction_id
                .clone()
                .ok_or(errors::ConnectorError::MissingConnectorTransactionID)?
        ))
    }

    fn build_request(
        &self,
        req: &types::PaymentsCompleteAuthorizeRouterData,
        connectors: &settings::Connectors,
    ) -> CustomResult<Option<services::Request>, errors::ConnectorError> {
        Ok(Some(
            services::RequestBuilder::new()
                .method(services::Method::Post)
                .url(&types::PaymentsCompleteAuthorizeType::get_url(
                    self, req, connectors,
                )?)
                .headers(types::PaymentsCompleteAuthorizeType::get_headers(
                    self, req, connectors,
                )?)
                .build(),
        ))
    }

    fn handle_response(
        &self,
        data: &types::PaymentsCompleteAuthorizeRouterData,
        event_builder: Option<&mut ConnectorEvent>,
        res: Response,
    ) -> CustomResult<types::PaymentsCompleteAuthorizeRouterData, errors::ConnectorError> {
        let response: paypal::PaypalOrdersResponse = res
            .response
            .parse_struct("paypal PaypalOrdersResponse")
            .change_context(errors::ConnectorError::ResponseDeserializationFailed)?;
        event_builder.map(|i| i.set_response_body(&response));
        router_env::logger::info!(connector_response=?response);
        types::RouterData::try_from(types::ResponseRouterData {
            response,
            data: data.clone(),
            http_code: res.status_code,
        })
    }

    fn get_error_response(
        &self,
        res: Response,
        event_builder: Option<&mut ConnectorEvent>,
    ) -> CustomResult<ErrorResponse, errors::ConnectorError> {
        self.build_error_response(res, event_builder)
    }
}

impl ConnectorIntegration<api::PSync, types::PaymentsSyncData, types::PaymentsResponseData>
    for Paypal
{
    fn get_headers(
        &self,
        req: &types::PaymentsSyncRouterData,
        connectors: &settings::Connectors,
    ) -> CustomResult<Vec<(String, request::Maskable<String>)>, errors::ConnectorError> {
        self.build_headers(req, connectors)
    }

    fn get_content_type(&self) -> &'static str {
        self.common_get_content_type()
    }

    fn get_url(
        &self,
        req: &types::PaymentsSyncRouterData,
        connectors: &settings::Connectors,
    ) -> CustomResult<String, errors::ConnectorError> {
        let paypal_meta: PaypalMeta = to_connector_meta(req.request.connector_meta.clone())?;
        match req.payment_method {
            enums::PaymentMethod::Wallet | enums::PaymentMethod::BankRedirect => Ok(format!(
                "{}v2/checkout/orders/{}",
                self.base_url(connectors),
                req.request
                    .connector_transaction_id
                    .get_connector_transaction_id()
                    .change_context(errors::ConnectorError::MissingConnectorTransactionID)?
            )),
            _ => {
                let psync_url = match paypal_meta.psync_flow {
                    transformers::PaypalPaymentIntent::Authorize => {
                        let authorize_id = paypal_meta.authorize_id.ok_or(
                            errors::ConnectorError::RequestEncodingFailedWithReason(
                                "Missing Authorize id".to_string(),
                            ),
                        )?;
                        format!("v2/payments/authorizations/{authorize_id}",)
                    }
                    transformers::PaypalPaymentIntent::Capture => {
                        let capture_id = paypal_meta.capture_id.ok_or(
                            errors::ConnectorError::RequestEncodingFailedWithReason(
                                "Missing Capture id".to_string(),
                            ),
                        )?;
                        format!("v2/payments/captures/{capture_id}")
                    }
                    // only set when payment is done through card 3DS
                    //because no authorize or capture id is generated during payment authorize call for card 3DS
                    transformers::PaypalPaymentIntent::Authenticate => {
                        format!(
                            "v2/checkout/orders/{}",
                            req.request
                                .connector_transaction_id
                                .get_connector_transaction_id()
                                .change_context(
                                    errors::ConnectorError::MissingConnectorTransactionID
                                )?
                        )
                    }
                };
                Ok(format!("{}{psync_url}", self.base_url(connectors)))
            }
        }
    }

    fn build_request(
        &self,
        req: &types::PaymentsSyncRouterData,
        connectors: &settings::Connectors,
    ) -> CustomResult<Option<services::Request>, errors::ConnectorError> {
        Ok(Some(
            services::RequestBuilder::new()
                .method(services::Method::Get)
                .url(&types::PaymentsSyncType::get_url(self, req, connectors)?)
                .headers(types::PaymentsSyncType::get_headers(self, req, connectors)?)
                .build(),
        ))
    }

    fn handle_response(
        &self,
        data: &types::PaymentsSyncRouterData,
        event_builder: Option<&mut ConnectorEvent>,
        res: Response,
    ) -> CustomResult<types::PaymentsSyncRouterData, errors::ConnectorError> {
        let response: paypal::PaypalSyncResponse = res
            .response
            .parse_struct("paypal SyncResponse")
            .change_context(errors::ConnectorError::ResponseDeserializationFailed)?;
        event_builder.map(|i| i.set_response_body(&response));
        router_env::logger::info!(connector_response=?response);
        types::RouterData::foreign_try_from((
            types::ResponseRouterData {
                response,
                data: data.clone(),
                http_code: res.status_code,
            },
            data.request.payment_experience,
        ))
    }

    fn get_error_response(
        &self,
        res: Response,
        event_builder: Option<&mut ConnectorEvent>,
    ) -> CustomResult<ErrorResponse, errors::ConnectorError> {
        self.build_error_response(res, event_builder)
    }
}

impl ConnectorIntegration<api::Capture, types::PaymentsCaptureData, types::PaymentsResponseData>
    for Paypal
{
    fn get_headers(
        &self,
        req: &types::PaymentsCaptureRouterData,
        connectors: &settings::Connectors,
    ) -> CustomResult<Vec<(String, request::Maskable<String>)>, errors::ConnectorError> {
        self.build_headers(req, connectors)
    }

    fn get_content_type(&self) -> &'static str {
        self.common_get_content_type()
    }

    fn get_url(
        &self,
        req: &types::PaymentsCaptureRouterData,
        connectors: &settings::Connectors,
    ) -> CustomResult<String, errors::ConnectorError> {
        let paypal_meta: PaypalMeta = to_connector_meta(req.request.connector_meta.clone())?;
        let authorize_id = paypal_meta.authorize_id.ok_or(
            errors::ConnectorError::RequestEncodingFailedWithReason(
                "Missing Authorize id".to_string(),
            ),
        )?;
        Ok(format!(
            "{}v2/payments/authorizations/{}/capture",
            self.base_url(connectors),
            authorize_id
        ))
    }

    fn get_request_body(
        &self,
        req: &types::PaymentsCaptureRouterData,
        _connectors: &settings::Connectors,
    ) -> CustomResult<RequestContent, errors::ConnectorError> {
        let amount_to_capture = connector_utils::convert_amount(
            self.amount_converter,
            req.request.minor_amount_to_capture,
            req.request.currency,
        )?;
        let connector_router_data = paypal::PaypalRouterData::try_from((amount_to_capture, req))?;
        let connector_req = paypal::PaypalPaymentsCaptureRequest::try_from(&connector_router_data)?;
        Ok(RequestContent::Json(Box::new(connector_req)))
    }

    fn build_request(
        &self,
        req: &types::PaymentsCaptureRouterData,
        connectors: &settings::Connectors,
    ) -> CustomResult<Option<services::Request>, errors::ConnectorError> {
        Ok(Some(
            services::RequestBuilder::new()
                .method(services::Method::Post)
                .url(&types::PaymentsCaptureType::get_url(self, req, connectors)?)
                .headers(types::PaymentsCaptureType::get_headers(
                    self, req, connectors,
                )?)
                .set_body(types::PaymentsCaptureType::get_request_body(
                    self, req, connectors,
                )?)
                .build(),
        ))
    }

    fn handle_response(
        &self,
        data: &types::PaymentsCaptureRouterData,
        event_builder: Option<&mut ConnectorEvent>,
        res: Response,
    ) -> CustomResult<types::PaymentsCaptureRouterData, errors::ConnectorError> {
        let response: paypal::PaypalCaptureResponse = res
            .response
            .parse_struct("Paypal PaymentsCaptureResponse")
            .change_context(errors::ConnectorError::ResponseDeserializationFailed)?;
        event_builder.map(|i| i.set_response_body(&response));
        router_env::logger::info!(connector_response=?response);
        types::RouterData::try_from(types::ResponseRouterData {
            response,
            data: data.clone(),
            http_code: res.status_code,
        })
    }

    fn get_error_response(
        &self,
        res: Response,
        event_builder: Option<&mut ConnectorEvent>,
    ) -> CustomResult<ErrorResponse, errors::ConnectorError> {
        self.build_error_response(res, event_builder)
    }
}

impl ConnectorIntegration<api::Void, types::PaymentsCancelData, types::PaymentsResponseData>
    for Paypal
{
    fn get_headers(
        &self,
        req: &types::PaymentsCancelRouterData,
        connectors: &settings::Connectors,
    ) -> CustomResult<Vec<(String, request::Maskable<String>)>, errors::ConnectorError> {
        self.build_headers(req, connectors)
    }

    fn get_content_type(&self) -> &'static str {
        self.common_get_content_type()
    }

    fn get_url(
        &self,
        req: &types::PaymentsCancelRouterData,
        connectors: &settings::Connectors,
    ) -> CustomResult<String, errors::ConnectorError> {
        let paypal_meta: PaypalMeta = to_connector_meta(req.request.connector_meta.clone())?;
        let authorize_id = paypal_meta.authorize_id.ok_or(
            errors::ConnectorError::RequestEncodingFailedWithReason(
                "Missing Authorize id".to_string(),
            ),
        )?;
        Ok(format!(
            "{}v2/payments/authorizations/{}/void",
            self.base_url(connectors),
            authorize_id,
        ))
    }

    fn build_request(
        &self,
        req: &types::PaymentsCancelRouterData,
        connectors: &settings::Connectors,
    ) -> CustomResult<Option<services::Request>, errors::ConnectorError> {
        let request = services::RequestBuilder::new()
            .method(services::Method::Post)
            .url(&types::PaymentsVoidType::get_url(self, req, connectors)?)
            .headers(types::PaymentsVoidType::get_headers(self, req, connectors)?)
            .build();

        Ok(Some(request))
    }

    fn handle_response(
        &self,
        data: &types::PaymentsCancelRouterData,
        event_builder: Option<&mut ConnectorEvent>,
        res: Response,
    ) -> CustomResult<types::PaymentsCancelRouterData, errors::ConnectorError> {
        let response: paypal::PaypalPaymentsCancelResponse = res
            .response
            .parse_struct("PaymentCancelResponse")
            .change_context(errors::ConnectorError::ResponseDeserializationFailed)?;
        event_builder.map(|i| i.set_response_body(&response));
        router_env::logger::info!(connector_response=?response);
        types::RouterData::try_from(types::ResponseRouterData {
            response,
            data: data.clone(),
            http_code: res.status_code,
        })
    }
    fn get_error_response(
        &self,
        res: Response,
        event_builder: Option<&mut ConnectorEvent>,
    ) -> CustomResult<ErrorResponse, errors::ConnectorError> {
        self.build_error_response(res, event_builder)
    }
}

impl ConnectorIntegration<api::Execute, types::RefundsData, types::RefundsResponseData> for Paypal {
    fn get_headers(
        &self,
        req: &types::RefundsRouterData<api::Execute>,
        connectors: &settings::Connectors,
    ) -> CustomResult<Vec<(String, request::Maskable<String>)>, errors::ConnectorError> {
        self.build_headers(req, connectors)
    }

    fn get_content_type(&self) -> &'static str {
        self.common_get_content_type()
    }

    fn get_url(
        &self,
        req: &types::RefundsRouterData<api::Execute>,
        connectors: &settings::Connectors,
    ) -> CustomResult<String, errors::ConnectorError> {
        let paypal_meta: PaypalMeta = to_connector_meta(req.request.connector_metadata.clone())?;
        let capture_id = paypal_meta.capture_id.ok_or(
            errors::ConnectorError::RequestEncodingFailedWithReason(
                "Missing Capture id".to_string(),
            ),
        )?;
        Ok(format!(
            "{}v2/payments/captures/{}/refund",
            self.base_url(connectors),
            capture_id,
        ))
    }

    fn get_request_body(
        &self,
        req: &types::RefundsRouterData<api::Execute>,
        _connectors: &settings::Connectors,
    ) -> CustomResult<RequestContent, errors::ConnectorError> {
        let amount = connector_utils::convert_amount(
            self.amount_converter,
            req.request.minor_refund_amount,
            req.request.currency,
        )?;
        let connector_router_data = paypal::PaypalRouterData::try_from((amount, req))?;
        let connector_req = paypal::PaypalRefundRequest::try_from(&connector_router_data)?;
        Ok(RequestContent::Json(Box::new(connector_req)))
    }

    fn build_request(
        &self,
        req: &types::RefundsRouterData<api::Execute>,
        connectors: &settings::Connectors,
    ) -> CustomResult<Option<services::Request>, errors::ConnectorError> {
        let request = services::RequestBuilder::new()
            .method(services::Method::Post)
            .url(&types::RefundExecuteType::get_url(self, req, connectors)?)
            .headers(types::RefundExecuteType::get_headers(
                self, req, connectors,
            )?)
            .set_body(types::RefundExecuteType::get_request_body(
                self, req, connectors,
            )?)
            .build();

        Ok(Some(request))
    }

    fn handle_response(
        &self,
        data: &types::RefundsRouterData<api::Execute>,
        event_builder: Option<&mut ConnectorEvent>,
        res: Response,
    ) -> CustomResult<types::RefundsRouterData<api::Execute>, errors::ConnectorError> {
        let response: paypal::RefundResponse =
            res.response
                .parse_struct("paypal RefundResponse")
                .change_context(errors::ConnectorError::ResponseDeserializationFailed)?;
        event_builder.map(|i| i.set_response_body(&response));
        router_env::logger::info!(connector_response=?response);
        types::RouterData::try_from(types::ResponseRouterData {
            response,
            data: data.clone(),
            http_code: res.status_code,
        })
    }

    fn get_error_response(
        &self,
        res: Response,
        event_builder: Option<&mut ConnectorEvent>,
    ) -> CustomResult<ErrorResponse, errors::ConnectorError> {
        self.build_error_response(res, event_builder)
    }
}

impl ConnectorIntegration<api::RSync, types::RefundsData, types::RefundsResponseData> for Paypal {
    fn get_headers(
        &self,
        req: &types::RefundSyncRouterData,
        connectors: &settings::Connectors,
    ) -> CustomResult<Vec<(String, request::Maskable<String>)>, errors::ConnectorError> {
        self.build_headers(req, connectors)
    }

    fn get_content_type(&self) -> &'static str {
        self.common_get_content_type()
    }

    fn get_url(
        &self,
        req: &types::RefundSyncRouterData,
        connectors: &settings::Connectors,
    ) -> CustomResult<String, errors::ConnectorError> {
        Ok(format!(
            "{}v2/payments/refunds/{}",
            self.base_url(connectors),
            req.request.get_connector_refund_id()?
        ))
    }

    fn build_request(
        &self,
        req: &types::RefundSyncRouterData,
        connectors: &settings::Connectors,
    ) -> CustomResult<Option<services::Request>, errors::ConnectorError> {
        Ok(Some(
            services::RequestBuilder::new()
                .method(services::Method::Get)
                .url(&types::RefundSyncType::get_url(self, req, connectors)?)
                .headers(types::RefundSyncType::get_headers(self, req, connectors)?)
                .build(),
        ))
    }

    fn handle_response(
        &self,
        data: &types::RefundSyncRouterData,
        event_builder: Option<&mut ConnectorEvent>,
        res: Response,
    ) -> CustomResult<types::RefundSyncRouterData, errors::ConnectorError> {
        let response: paypal::RefundSyncResponse = res
            .response
            .parse_struct("paypal RefundSyncResponse")
            .change_context(errors::ConnectorError::ResponseDeserializationFailed)?;
        event_builder.map(|i| i.set_response_body(&response));
        router_env::logger::info!(connector_response=?response);
        types::RouterData::try_from(types::ResponseRouterData {
            response,
            data: data.clone(),
            http_code: res.status_code,
        })
    }

    fn get_error_response(
        &self,
        res: Response,
        event_builder: Option<&mut ConnectorEvent>,
    ) -> CustomResult<ErrorResponse, errors::ConnectorError> {
        self.build_error_response(res, event_builder)
    }
}

impl
    ConnectorIntegration<
        VerifyWebhookSource,
        types::VerifyWebhookSourceRequestData,
        types::VerifyWebhookSourceResponseData,
    > for Paypal
{
    fn get_headers(
        &self,
        req: &types::RouterData<
            VerifyWebhookSource,
            types::VerifyWebhookSourceRequestData,
            types::VerifyWebhookSourceResponseData,
        >,
        _connectors: &settings::Connectors,
    ) -> CustomResult<Vec<(String, request::Maskable<String>)>, errors::ConnectorError> {
        let auth = paypal::PaypalAuthType::try_from(&req.connector_auth_type)?;
        let credentials = auth.get_credentials()?;
        let auth_val = credentials.generate_authorization_value();

        Ok(vec![
            (
                headers::CONTENT_TYPE.to_string(),
                types::VerifyWebhookSourceType::get_content_type(self)
                    .to_string()
                    .into(),
            ),
            (headers::AUTHORIZATION.to_string(), auth_val.into_masked()),
        ])
    }

    fn get_content_type(&self) -> &'static str {
        self.common_get_content_type()
    }

    fn get_url(
        &self,
        _req: &types::RouterData<
            VerifyWebhookSource,
            types::VerifyWebhookSourceRequestData,
            types::VerifyWebhookSourceResponseData,
        >,
        connectors: &settings::Connectors,
    ) -> CustomResult<String, errors::ConnectorError> {
        Ok(format!(
            "{}v1/notifications/verify-webhook-signature",
            self.base_url(connectors)
        ))
    }

    fn build_request(
        &self,
        req: &types::VerifyWebhookSourceRouterData,
        connectors: &settings::Connectors,
    ) -> CustomResult<Option<services::Request>, errors::ConnectorError> {
        let request = services::RequestBuilder::new()
            .method(services::Method::Post)
            .url(&types::VerifyWebhookSourceType::get_url(
                self, req, connectors,
            )?)
            .headers(types::VerifyWebhookSourceType::get_headers(
                self, req, connectors,
            )?)
            .set_body(types::VerifyWebhookSourceType::get_request_body(
                self, req, connectors,
            )?)
            .build();
        Ok(Some(request))
    }

    fn get_request_body(
        &self,
        req: &types::RouterData<
            VerifyWebhookSource,
            types::VerifyWebhookSourceRequestData,
            types::VerifyWebhookSourceResponseData,
        >,
        _connectors: &settings::Connectors,
    ) -> CustomResult<RequestContent, errors::ConnectorError> {
        let connector_req = paypal::PaypalSourceVerificationRequest::try_from(&req.request)?;
        Ok(RequestContent::Json(Box::new(connector_req)))
    }

    fn handle_response(
        &self,
        data: &types::VerifyWebhookSourceRouterData,
        event_builder: Option<&mut ConnectorEvent>,
        res: Response,
    ) -> CustomResult<types::VerifyWebhookSourceRouterData, errors::ConnectorError> {
        let response: paypal::PaypalSourceVerificationResponse = res
            .response
            .parse_struct("paypal PaypalSourceVerificationResponse")
            .change_context(errors::ConnectorError::ResponseDeserializationFailed)?;
        event_builder.map(|i| i.set_response_body(&response));
        router_env::logger::info!(connector_response=?response);
        types::RouterData::try_from(types::ResponseRouterData {
            response,
            data: data.clone(),
            http_code: res.status_code,
        })
    }
    fn get_error_response(
        &self,
        res: Response,
        event_builder: Option<&mut ConnectorEvent>,
    ) -> CustomResult<ErrorResponse, errors::ConnectorError> {
        self.build_error_response(res, event_builder)
    }
}

#[async_trait::async_trait]
impl api::IncomingWebhook for Paypal {
    fn get_webhook_object_reference_id(
        &self,
        request: &api::IncomingWebhookRequestDetails<'_>,
    ) -> CustomResult<api_models::webhooks::ObjectReferenceId, errors::ConnectorError> {
        let payload: paypal::PaypalWebhooksBody =
            request
                .body
                .parse_struct("PaypalWebhooksBody")
                .change_context(errors::ConnectorError::WebhookReferenceIdNotFound)?;
        match payload.resource {
            paypal::PaypalResource::PaypalCardWebhooks(resource) => {
                Ok(api_models::webhooks::ObjectReferenceId::PaymentId(
                    api_models::payments::PaymentIdType::ConnectorTransactionId(
                        resource.supplementary_data.related_ids.order_id,
                    ),
                ))
            }
            paypal::PaypalResource::PaypalRedirectsWebhooks(resource) => {
                Ok(api_models::webhooks::ObjectReferenceId::PaymentId(
                    api_models::payments::PaymentIdType::PaymentAttemptId(
                        resource
                            .purchase_units
                            .first()
                            .and_then(|unit| unit.invoice_id.clone().or(unit.reference_id.clone()))
                            .ok_or(errors::ConnectorError::WebhookReferenceIdNotFound)?,
                    ),
                ))
            }
            paypal::PaypalResource::PaypalRefundWebhooks(resource) => {
                Ok(api_models::webhooks::ObjectReferenceId::RefundId(
                    api_models::webhooks::RefundIdType::ConnectorRefundId(resource.id),
                ))
            }
            paypal::PaypalResource::PaypalDisputeWebhooks(resource) => {
                Ok(api_models::webhooks::ObjectReferenceId::PaymentId(
                    api_models::payments::PaymentIdType::ConnectorTransactionId(
                        resource
                            .disputed_transactions
                            .first()
                            .map(|transaction| transaction.seller_transaction_id.clone())
                            .ok_or(errors::ConnectorError::WebhookReferenceIdNotFound)?,
                    ),
                ))
            }
        }
    }

    fn get_webhook_event_type(
        &self,
        request: &api::IncomingWebhookRequestDetails<'_>,
    ) -> CustomResult<api::IncomingWebhookEvent, errors::ConnectorError> {
        let payload: paypal::PaypalWebooksEventType = request
            .body
            .parse_struct("PaypalWebooksEventType")
            .change_context(errors::ConnectorError::WebhookEventTypeNotFound)?;
        let outcome = match payload.event_type {
            PaypalWebhookEventType::CustomerDisputeResolved => Some(
                request
                    .body
                    .parse_struct::<paypal::DisputeOutcome>("PaypalWebooksEventType")
                    .change_context(errors::ConnectorError::WebhookEventTypeNotFound)?
                    .outcome_code,
            ),
            PaypalWebhookEventType::CustomerDisputeCreated
            | PaypalWebhookEventType::RiskDisputeCreated
            | PaypalWebhookEventType::CustomerDisputedUpdated
            | PaypalWebhookEventType::PaymentAuthorizationCreated
            | PaypalWebhookEventType::PaymentAuthorizationVoided
            | PaypalWebhookEventType::PaymentCaptureDeclined
            | PaypalWebhookEventType::PaymentCaptureCompleted
            | PaypalWebhookEventType::PaymentCapturePending
            | PaypalWebhookEventType::PaymentCaptureRefunded
            | PaypalWebhookEventType::CheckoutOrderApproved
            | PaypalWebhookEventType::CheckoutOrderCompleted
            | PaypalWebhookEventType::CheckoutOrderProcessed
            | PaypalWebhookEventType::Unknown => None,
        };

        Ok(api::IncomingWebhookEvent::foreign_from((
            payload.event_type,
            outcome,
        )))
    }

    fn get_webhook_resource_object(
        &self,
        request: &api::IncomingWebhookRequestDetails<'_>,
    ) -> CustomResult<Box<dyn masking::ErasedMaskSerialize>, errors::ConnectorError> {
        let details: paypal::PaypalWebhooksBody =
            request
                .body
                .parse_struct("PaypalWebhooksBody")
                .change_context(errors::ConnectorError::WebhookResourceObjectNotFound)?;
        Ok(match details.resource {
            paypal::PaypalResource::PaypalCardWebhooks(resource) => Box::new(
                paypal::PaypalPaymentsSyncResponse::try_from((*resource, details.event_type))?,
            ),
            paypal::PaypalResource::PaypalRedirectsWebhooks(resource) => Box::new(
                paypal::PaypalOrdersResponse::try_from((*resource, details.event_type))?,
            ),
            paypal::PaypalResource::PaypalRefundWebhooks(resource) => Box::new(
                paypal::RefundSyncResponse::try_from((*resource, details.event_type))?,
            ),
            paypal::PaypalResource::PaypalDisputeWebhooks(_) => Box::new(details),
        })
    }

    fn get_dispute_details(
        &self,
        request: &api::IncomingWebhookRequestDetails<'_>,
    ) -> CustomResult<api::disputes::DisputePayload, errors::ConnectorError> {
        let webhook_payload: paypal::PaypalWebhooksBody = request
            .body
            .parse_struct("PaypalWebhooksBody")
            .change_context(errors::ConnectorError::WebhookBodyDecodingFailed)?;
<<<<<<< HEAD
        Ok(api::disputes::DisputePayload {
            amount: connector_utils::to_currency_lower_unit(
                payload.dispute_amount.value.get_amount_as_string(),
                payload.dispute_amount.currency_code,
            )?,
            currency: payload.dispute_amount.currency_code.to_string(),
            dispute_stage: api_models::enums::DisputeStage::from(
                payload.dispute_life_cycle_stage.clone(),
            ),
            connector_status: payload.status.to_string(),
            connector_dispute_id: payload.dispute_id,
            connector_reason: payload.reason,
            connector_reason_code: payload.external_reason_code,
            challenge_required_by: payload.seller_response_due_date,
            created_at: payload.create_time,
            updated_at: payload.update_time,
        })
=======
        match webhook_payload.resource {
            transformers::PaypalResource::PaypalCardWebhooks(_)
            | transformers::PaypalResource::PaypalRedirectsWebhooks(_)
            | transformers::PaypalResource::PaypalRefundWebhooks(_) => {
                Err(errors::ConnectorError::ResponseDeserializationFailed)
                    .attach_printable("Expected Dispute webhooks,but found other webhooks")?
            }
            transformers::PaypalResource::PaypalDisputeWebhooks(payload) => {
                Ok(api::disputes::DisputePayload {
                    amount: connector_utils::to_currency_lower_unit(
                        payload.dispute_amount.value.get_amount_as_string(),
                        payload.dispute_amount.currency_code,
                    )?,
                    currency: payload.dispute_amount.currency_code.to_string(),
                    dispute_stage: api_models::enums::DisputeStage::from(
                        payload.dispute_life_cycle_stage.clone(),
                    ),
                    connector_status: payload.status.to_string(),
                    connector_dispute_id: payload.dispute_id,
                    connector_reason: payload.reason.clone(),
                    connector_reason_code: payload.reason,
                    challenge_required_by: None,
                    created_at: payload.create_time,
                    updated_at: payload.update_time,
                })
            }
        }
>>>>>>> 0796bb3b
    }
}

impl services::ConnectorRedirectResponse for Paypal {
    fn get_flow_type(
        &self,
        _query_params: &str,
        _json_payload: Option<serde_json::Value>,
        action: PaymentAction,
    ) -> CustomResult<payments::CallConnectorAction, errors::ConnectorError> {
        match action {
            PaymentAction::PSync
            | PaymentAction::CompleteAuthorize
            | PaymentAction::PaymentAuthenticateCompleteAuthorize => {
                Ok(payments::CallConnectorAction::Trigger)
            }
        }
    }
}

impl ConnectorErrorTypeMapping for Paypal {
    fn get_connector_error_type(
        &self,
        error_code: String,
        _error_message: String,
    ) -> ConnectorErrorType {
        match error_code.as_str() {
            "CANNOT_BE_NEGATIVE" => ConnectorErrorType::UserError,
            "CANNOT_BE_ZERO_OR_NEGATIVE" => ConnectorErrorType::UserError,
            "CARD_EXPIRED" => ConnectorErrorType::UserError,
            "DECIMAL_PRECISION" => ConnectorErrorType::UserError,
            "DUPLICATE_INVOICE_ID" => ConnectorErrorType::UserError,
            "INSTRUMENT_DECLINED" => ConnectorErrorType::BusinessError,
            "INTERNAL_SERVER_ERROR" => ConnectorErrorType::TechnicalError,
            "INVALID_ACCOUNT_STATUS" => ConnectorErrorType::BusinessError,
            "INVALID_CURRENCY_CODE" => ConnectorErrorType::UserError,
            "INVALID_PARAMETER_SYNTAX" => ConnectorErrorType::UserError,
            "INVALID_PARAMETER_VALUE" => ConnectorErrorType::UserError,
            "INVALID_RESOURCE_ID" => ConnectorErrorType::UserError,
            "INVALID_STRING_LENGTH" => ConnectorErrorType::UserError,
            "MISSING_REQUIRED_PARAMETER" => ConnectorErrorType::UserError,
            "PAYER_ACCOUNT_LOCKED_OR_CLOSED" => ConnectorErrorType::BusinessError,
            "PAYER_ACCOUNT_RESTRICTED" => ConnectorErrorType::BusinessError,
            "PAYER_CANNOT_PAY" => ConnectorErrorType::BusinessError,
            "PERMISSION_DENIED" => ConnectorErrorType::BusinessError,
            "INVALID_ARRAY_MAX_ITEMS" => ConnectorErrorType::UserError,
            "INVALID_ARRAY_MIN_ITEMS" => ConnectorErrorType::UserError,
            "INVALID_COUNTRY_CODE" => ConnectorErrorType::UserError,
            "NOT_SUPPORTED" => ConnectorErrorType::BusinessError,
            "PAYPAL_REQUEST_ID_REQUIRED" => ConnectorErrorType::UserError,
            "MALFORMED_REQUEST_JSON" => ConnectorErrorType::UserError,
            "PERMISSION_DENIED_FOR_DONATION_ITEMS" => ConnectorErrorType::BusinessError,
            "MALFORMED_REQUEST" => ConnectorErrorType::TechnicalError,
            "AMOUNT_MISMATCH" => ConnectorErrorType::UserError,
            "BILLING_ADDRESS_INVALID" => ConnectorErrorType::UserError,
            "CITY_REQUIRED" => ConnectorErrorType::UserError,
            "DONATION_ITEMS_NOT_SUPPORTED" => ConnectorErrorType::BusinessError,
            "DUPLICATE_REFERENCE_ID" => ConnectorErrorType::UserError,
            "INVALID_PAYER_ID" => ConnectorErrorType::UserError,
            "ITEM_TOTAL_REQUIRED" => ConnectorErrorType::UserError,
            "MAX_VALUE_EXCEEDED" => ConnectorErrorType::UserError,
            "MISSING_PICKUP_ADDRESS" => ConnectorErrorType::UserError,
            "MULTI_CURRENCY_ORDER" => ConnectorErrorType::BusinessError,
            "MULTIPLE_ITEM_CATEGORIES" => ConnectorErrorType::UserError,
            "MULTIPLE_SHIPPING_ADDRESS_NOT_SUPPORTED" => ConnectorErrorType::UserError,
            "MULTIPLE_SHIPPING_TYPE_NOT_SUPPORTED" => ConnectorErrorType::BusinessError,
            "PAYEE_ACCOUNT_INVALID" => ConnectorErrorType::UserError,
            "PAYEE_ACCOUNT_LOCKED_OR_CLOSED" => ConnectorErrorType::UserError,
            "REFERENCE_ID_REQUIRED" => ConnectorErrorType::UserError,
            "PAYMENT_SOURCE_CANNOT_BE_USED" => ConnectorErrorType::BusinessError,
            "PAYMENT_SOURCE_DECLINED_BY_PROCESSOR" => ConnectorErrorType::BusinessError,
            "PAYMENT_SOURCE_INFO_CANNOT_BE_VERIFIED" => ConnectorErrorType::BusinessError,
            "POSTAL_CODE_REQUIRED" => ConnectorErrorType::UserError,
            "SHIPPING_ADDRESS_INVALID" => ConnectorErrorType::UserError,
            "TAX_TOTAL_MISMATCH" => ConnectorErrorType::UserError,
            "TAX_TOTAL_REQUIRED" => ConnectorErrorType::UserError,
            "UNSUPPORTED_INTENT" => ConnectorErrorType::BusinessError,
            "UNSUPPORTED_PAYMENT_INSTRUCTION" => ConnectorErrorType::UserError,
            "SHIPPING_TYPE_NOT_SUPPORTED_FOR_CLIENT" => ConnectorErrorType::BusinessError,
            "UNSUPPORTED_SHIPPING_TYPE" => ConnectorErrorType::BusinessError,
            "PREFERRED_SHIPPING_OPTION_AMOUNT_MISMATCH" => ConnectorErrorType::UserError,
            "CARD_CLOSED" => ConnectorErrorType::BusinessError,
            "ORDER_CANNOT_BE_SAVED" => ConnectorErrorType::BusinessError,
            "SAVE_ORDER_NOT_SUPPORTED" => ConnectorErrorType::BusinessError,
            "FIELD_NOT_PATCHABLE" => ConnectorErrorType::UserError,
            "AMOUNT_NOT_PATCHABLE" => ConnectorErrorType::UserError,
            "INVALID_PATCH_OPERATION" => ConnectorErrorType::UserError,
            "PAYEE_ACCOUNT_NOT_SUPPORTED" => ConnectorErrorType::UserError,
            "PAYEE_ACCOUNT_NOT_VERIFIED" => ConnectorErrorType::UserError,
            "PAYEE_NOT_CONSENTED" => ConnectorErrorType::UserError,
            "INVALID_JSON_POINTER_FORMAT" => ConnectorErrorType::BusinessError,
            "INVALID_PARAMETER" => ConnectorErrorType::UserError,
            "NOT_PATCHABLE" => ConnectorErrorType::BusinessError,
            "PATCH_VALUE_REQUIRED" => ConnectorErrorType::UserError,
            "PATCH_PATH_REQUIRED" => ConnectorErrorType::UserError,
            "REFERENCE_ID_NOT_FOUND" => ConnectorErrorType::UserError,
            "SHIPPING_OPTION_NOT_SELECTED" => ConnectorErrorType::UserError,
            "SHIPPING_OPTIONS_NOT_SUPPORTED" => ConnectorErrorType::BusinessError,
            "MULTIPLE_SHIPPING_OPTION_SELECTED" => ConnectorErrorType::UserError,
            "ORDER_ALREADY_COMPLETED" => ConnectorErrorType::BusinessError,
            "ACTION_DOES_NOT_MATCH_INTENT" => ConnectorErrorType::BusinessError,
            "AGREEMENT_ALREADY_CANCELLED" => ConnectorErrorType::BusinessError,
            "BILLING_AGREEMENT_NOT_FOUND" => ConnectorErrorType::BusinessError,
            "DOMESTIC_TRANSACTION_REQUIRED" => ConnectorErrorType::BusinessError,
            "ORDER_NOT_APPROVED" => ConnectorErrorType::UserError,
            "MAX_NUMBER_OF_PAYMENT_ATTEMPTS_EXCEEDED" => ConnectorErrorType::TechnicalError,
            "PAYEE_BLOCKED_TRANSACTION" => ConnectorErrorType::BusinessError,
            "TRANSACTION_LIMIT_EXCEEDED" => ConnectorErrorType::UserError,
            "TRANSACTION_RECEIVING_LIMIT_EXCEEDED" => ConnectorErrorType::BusinessError,
            "TRANSACTION_REFUSED" => ConnectorErrorType::TechnicalError,
            "ORDER_ALREADY_AUTHORIZED" => ConnectorErrorType::BusinessError,
            "AUTH_CAPTURE_NOT_ENABLED" => ConnectorErrorType::BusinessError,
            "AMOUNT_CANNOT_BE_SPECIFIED" => ConnectorErrorType::BusinessError,
            "AUTHORIZATION_AMOUNT_EXCEEDED" => ConnectorErrorType::UserError,
            "AUTHORIZATION_CURRENCY_MISMATCH" => ConnectorErrorType::UserError,
            "MAX_AUTHORIZATION_COUNT_EXCEEDED" => ConnectorErrorType::BusinessError,
            "ORDER_COMPLETED_OR_VOIDED" => ConnectorErrorType::BusinessError,
            "ORDER_EXPIRED" => ConnectorErrorType::BusinessError,
            "INVALID_PICKUP_ADDRESS" => ConnectorErrorType::UserError,
            "CONSENT_NEEDED" => ConnectorErrorType::UserError,
            "COMPLIANCE_VIOLATION" => ConnectorErrorType::BusinessError,
            "REDIRECT_PAYER_FOR_ALTERNATE_FUNDING" => ConnectorErrorType::TechnicalError,
            "ORDER_ALREADY_CAPTURED" => ConnectorErrorType::UserError,
            "TRANSACTION_BLOCKED_BY_PAYEE" => ConnectorErrorType::BusinessError,
            "NOT_ENABLED_FOR_CARD_PROCESSING" => ConnectorErrorType::BusinessError,
            "PAYEE_NOT_ENABLED_FOR_CARD_PROCESSING" => ConnectorErrorType::BusinessError,
            _ => ConnectorErrorType::UnknownError,
        }
    }
}<|MERGE_RESOLUTION|>--- conflicted
+++ resolved
@@ -1625,25 +1625,6 @@
             .body
             .parse_struct("PaypalWebhooksBody")
             .change_context(errors::ConnectorError::WebhookBodyDecodingFailed)?;
-<<<<<<< HEAD
-        Ok(api::disputes::DisputePayload {
-            amount: connector_utils::to_currency_lower_unit(
-                payload.dispute_amount.value.get_amount_as_string(),
-                payload.dispute_amount.currency_code,
-            )?,
-            currency: payload.dispute_amount.currency_code.to_string(),
-            dispute_stage: api_models::enums::DisputeStage::from(
-                payload.dispute_life_cycle_stage.clone(),
-            ),
-            connector_status: payload.status.to_string(),
-            connector_dispute_id: payload.dispute_id,
-            connector_reason: payload.reason,
-            connector_reason_code: payload.external_reason_code,
-            challenge_required_by: payload.seller_response_due_date,
-            created_at: payload.create_time,
-            updated_at: payload.update_time,
-        })
-=======
         match webhook_payload.resource {
             transformers::PaypalResource::PaypalCardWebhooks(_)
             | transformers::PaypalResource::PaypalRedirectsWebhooks(_)
@@ -1671,7 +1652,6 @@
                 })
             }
         }
->>>>>>> 0796bb3b
     }
 }
 
