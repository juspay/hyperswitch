--- conflicted
+++ resolved
@@ -17,20 +17,13 @@
 
 use self::transformers::{auth_headers, PaypalAuthResponse, PaypalMeta, PaypalWebhookEventType};
 use super::utils::{
-    ConnectorErrorType, PaymentsAuthorizeRequestData, PaymentsCompleteAuthorizeRequestData,
+    ConnectorErrorType, PaymentMethodDataType, PaymentsAuthorizeRequestData,
+    PaymentsCompleteAuthorizeRequestData,
 };
 use crate::{
     configs::settings,
-<<<<<<< HEAD
-    connector::{
-        utils as connector_utils,
-        utils::{
-            to_connector_meta, ConnectorErrorTypeMapping, PaymentMethodDataType, RefundsRequestData,
-        },
-=======
     connector::utils::{
         self as connector_utils, to_connector_meta, ConnectorErrorTypeMapping, RefundsRequestData,
->>>>>>> 04c96986
     },
     consts,
     core::{
@@ -343,7 +336,7 @@
     fn validate_mandate_payment(
         &self,
         pm_type: Option<types::storage::enums::PaymentMethodType>,
-        pm_data: types::domain::payments::PaymentMethodData,
+        pm_data: domain::PaymentMethodData,
     ) -> CustomResult<(), errors::ConnectorError> {
         let mandate_supported_pmd = std::collections::HashSet::from([
             PaymentMethodDataType::Card,
