use cards::CardNumber;
use masking::Secret;
use serde::{Deserialize, Serialize};

use crate::{
<<<<<<< HEAD
    connector::utils::PaymentsAuthorizeRequestData,
    core::{errors, payments::operations::Flow},
    types::{self, api, storage::enums},
=======
    connector::utils::{
        self, AddressDetailsData, CardData, PaymentsAuthorizeRequestData, RouterData,
    },
    core::errors,
    types::{self, api, storage::enums, transformers::ForeignFrom},
>>>>>>> e3fcfdd3
};

#[derive(Debug, Serialize)]
pub struct FortePaymentsRequest {
    action: ForteAction,
    authorization_amount: f64,
    billing_address: BillingAddress,
    card: Card,
}
#[derive(Debug, Serialize, Deserialize)]
pub struct BillingAddress {
    first_name: Secret<String>,
    last_name: Secret<String>,
}

#[derive(Debug, Serialize)]
pub struct Card {
    card_type: ForteCardType,
    name_on_card: Secret<String>,
    account_number: CardNumber,
    expire_month: Secret<String>,
    expire_year: Secret<String>,
    card_verification_value: Secret<String>,
}

#[derive(Debug, Serialize, Deserialize)]
#[serde(rename_all = "snake_case")]
pub enum ForteCardType {
    Visa,
    MasterCard,
    Amex,
    Discover,
    DinersClub,
    Jcb,
}

impl TryFrom<utils::CardIssuer> for ForteCardType {
    type Error = error_stack::Report<errors::ConnectorError>;
    fn try_from(issuer: utils::CardIssuer) -> Result<Self, Self::Error> {
        match issuer {
            utils::CardIssuer::AmericanExpress => Ok(Self::Amex),
            utils::CardIssuer::Master => Ok(Self::MasterCard),
            utils::CardIssuer::Discover => Ok(Self::Discover),
            utils::CardIssuer::Visa => Ok(Self::Visa),
            utils::CardIssuer::DinersClub => Ok(Self::DinersClub),
            utils::CardIssuer::JCB => Ok(Self::Jcb),
            _ => Err(errors::ConnectorError::NotSupported {
                message: issuer.to_string(),
                connector: "Forte",
                payment_experience: api::enums::PaymentExperience::RedirectToUrl.to_string(),
            }
            .into()),
        }
    }
}

impl TryFrom<&types::PaymentsAuthorizeRouterData> for FortePaymentsRequest {
    type Error = error_stack::Report<errors::ConnectorError>;
    fn try_from(item: &types::PaymentsAuthorizeRouterData) -> Result<Self, Self::Error> {
        if item.request.currency != enums::Currency::USD {
            Err(errors::ConnectorError::NotSupported {
                message: item.request.currency.to_string(),
                connector: "Forte",
                payment_experience: api::enums::PaymentExperience::RedirectToUrl.to_string(),
            })?
        }
        match item.request.payment_method_data {
            api_models::payments::PaymentMethodData::Card(ref ccard) => {
                let action = match item.request.is_auto_capture()? {
                    true => ForteAction::Sale,
                    false => ForteAction::Authorize,
                };
                let card_type = ForteCardType::try_from(ccard.get_card_issuer()?)?;
                let address = item.get_billing_address()?;
                let card = Card {
                    card_type,
                    name_on_card: ccard.card_holder_name.clone(),
                    account_number: ccard.card_number.clone(),
                    expire_month: ccard.card_exp_month.clone(),
                    expire_year: ccard.card_exp_year.clone(),
                    card_verification_value: ccard.card_cvc.clone(),
                };
                let billing_address = BillingAddress {
                    first_name: address.get_first_name()?.to_owned(),
                    last_name: address.get_last_name()?.to_owned(),
                };
                let authorization_amount =
                    utils::to_currency_base_unit_asf64(item.request.amount, item.request.currency)?;
                Ok(Self {
                    action,
                    authorization_amount,
                    billing_address,
                    card,
                })
            }
            _ => Err(errors::ConnectorError::NotImplemented(
                "Payment Method".to_string(),
            ))?,
        }
    }
}

// Auth Struct
pub struct ForteAuthType {
    pub(super) api_access_id: String,
    pub(super) organization_id: String,
    pub(super) location_id: String,
    pub(super) api_secret_key: String,
}

impl TryFrom<&types::ConnectorAuthType> for ForteAuthType {
    type Error = error_stack::Report<errors::ConnectorError>;
    fn try_from(auth_type: &types::ConnectorAuthType) -> Result<Self, Self::Error> {
        match auth_type {
            types::ConnectorAuthType::MultiAuthKey {
                api_key,
                key1,
                api_secret,
                key2,
            } => Ok(Self {
                api_access_id: api_key.to_string(),
                organization_id: format!("org_{}", key1),
                location_id: format!("loc_{}", key2),
                api_secret_key: api_secret.to_string(),
            }),
            _ => Err(errors::ConnectorError::FailedToObtainAuthType)?,
        }
    }
}
// PaymentsResponse
#[derive(Debug, Deserialize)]
#[serde(rename_all = "lowercase")]
pub enum FortePaymentStatus {
    Complete,
    Failed,
    Authorized,
    Ready,
    Voided,
    Settled,
}

impl From<FortePaymentStatus> for enums::AttemptStatus {
    fn from(item: FortePaymentStatus) -> Self {
        match item {
            FortePaymentStatus::Complete | FortePaymentStatus::Settled => Self::Charged,
            FortePaymentStatus::Failed => Self::Failure,
            FortePaymentStatus::Ready => Self::Pending,
            FortePaymentStatus::Authorized => Self::Authorized,
            FortePaymentStatus::Voided => Self::Voided,
        }
    }
}

impl ForeignFrom<(ForteResponseCode, ForteAction)> for enums::AttemptStatus {
    fn foreign_from((response_code, action): (ForteResponseCode, ForteAction)) -> Self {
        match response_code {
            ForteResponseCode::A01 => match action {
                ForteAction::Authorize => Self::Authorized,
                ForteAction::Sale => Self::Pending,
            },
            ForteResponseCode::A05 | ForteResponseCode::A06 => Self::Authorizing,
            _ => Self::Failure,
        }
    }
}

#[derive(Debug, Deserialize)]
pub struct CardResponse {
    pub name_on_card: Secret<String>,
    pub last_4_account_number: String,
    pub masked_account_number: String,
    pub card_type: String,
}

#[derive(Debug, Deserialize)]
pub enum ForteResponseCode {
    A01,
    A05,
    A06,
    U13,
    U14,
    U18,
    U20,
}

impl From<ForteResponseCode> for enums::AttemptStatus {
    fn from(item: ForteResponseCode) -> Self {
        match item {
            ForteResponseCode::A01 | ForteResponseCode::A05 | ForteResponseCode::A06 => {
                Self::Pending
            }
            _ => Self::Failure,
        }
    }
}

#[derive(Debug, Deserialize)]
pub struct ResponseStatus {
    pub environment: String,
    pub response_type: String,
    pub response_code: ForteResponseCode,
    pub response_desc: String,
    pub authorization_code: String,
    pub avs_result: Option<String>,
    pub cvv_result: Option<String>,
}

#[derive(Debug, Serialize, Deserialize)]
#[serde(rename_all = "lowercase")]
pub enum ForteAction {
    Sale,
    Authorize,
}

#[derive(Debug, Deserialize)]
pub struct FortePaymentsResponse {
    pub transaction_id: String,
    pub location_id: String,
    pub action: ForteAction,
    pub authorization_amount: Option<f64>,
    pub authorization_code: String,
    pub entered_by: String,
    pub billing_address: Option<BillingAddress>,
    pub card: Option<CardResponse>,
    pub response: ResponseStatus,
}

#[derive(Debug, Serialize, Deserialize)]
pub struct ForteMeta {
    pub auth_id: String,
}

impl<F: Flow, T>
    TryFrom<types::ResponseRouterData<F, FortePaymentsResponse, T, types::PaymentsResponseData>>
    for types::RouterData<F, T, types::PaymentsResponseData>
{
    type Error = error_stack::Report<errors::ConnectorError>;
    fn try_from(
        item: types::ResponseRouterData<F, FortePaymentsResponse, T, types::PaymentsResponseData>,
    ) -> Result<Self, Self::Error> {
        let response_code = item.response.response.response_code;
        let action = item.response.action;
        let transaction_id = &item.response.transaction_id;
        Ok(Self {
            status: enums::AttemptStatus::foreign_from((response_code, action)),
            response: Ok(types::PaymentsResponseData::TransactionResponse {
                resource_id: types::ResponseId::ConnectorTransactionId(transaction_id.to_string()),
                redirection_data: None,
                mandate_reference: None,
                connector_metadata: Some(serde_json::json!(ForteMeta {
                    auth_id: item.response.authorization_code,
                })),
                network_txn_id: None,
            }),
            ..item.data
        })
    }
}

//PsyncResponse

#[derive(Debug, Deserialize)]
pub struct FortePaymentsSyncResponse {
    pub transaction_id: String,
    pub location_id: String,
    pub status: FortePaymentStatus,
    pub action: ForteAction,
    pub authorization_amount: Option<f64>,
    pub authorization_code: String,
    pub entered_by: String,
    pub billing_address: Option<BillingAddress>,
    pub card: Option<CardResponse>,
    pub response: ResponseStatus,
}

impl<F, T>
    TryFrom<types::ResponseRouterData<F, FortePaymentsSyncResponse, T, types::PaymentsResponseData>>
    for types::RouterData<F, T, types::PaymentsResponseData>
{
    type Error = error_stack::Report<errors::ConnectorError>;
    fn try_from(
        item: types::ResponseRouterData<
            F,
            FortePaymentsSyncResponse,
            T,
            types::PaymentsResponseData,
        >,
    ) -> Result<Self, Self::Error> {
        let transaction_id = &item.response.transaction_id;
        Ok(Self {
            status: enums::AttemptStatus::from(item.response.status),
            response: Ok(types::PaymentsResponseData::TransactionResponse {
                resource_id: types::ResponseId::ConnectorTransactionId(transaction_id.to_string()),
                redirection_data: None,
                mandate_reference: None,
                connector_metadata: Some(serde_json::json!(ForteMeta {
                    auth_id: item.response.authorization_code,
                })),
                network_txn_id: None,
            }),
            ..item.data
        })
    }
}

// Capture

#[derive(Debug, Serialize)]
pub struct ForteCaptureRequest {
    action: String,
    transaction_id: String,
    authorization_code: String,
}

impl TryFrom<&types::PaymentsCaptureRouterData> for ForteCaptureRequest {
    type Error = error_stack::Report<errors::ConnectorError>;
    fn try_from(item: &types::PaymentsCaptureRouterData) -> Result<Self, Self::Error> {
        let trn_id = item.request.connector_transaction_id.clone();
        let connector_auth_id: ForteMeta =
            utils::to_connector_meta(item.request.connector_meta.clone())?;
        let auth_code = connector_auth_id.auth_id;
        Ok(Self {
            action: "capture".to_string(),
            transaction_id: trn_id,
            authorization_code: auth_code,
        })
    }
}

#[derive(Debug, Deserialize)]
pub struct CaptureResponseStatus {
    pub environment: String,
    pub response_type: String,
    pub response_code: ForteResponseCode,
    pub response_desc: String,
    pub authorization_code: String,
}
// Capture Response
#[derive(Debug, Deserialize)]
pub struct ForteCaptureResponse {
    pub transaction_id: String,
    pub original_transaction_id: String,
    pub entered_by: String,
    pub authorization_code: String,
    pub response: CaptureResponseStatus,
}

impl TryFrom<types::PaymentsCaptureResponseRouterData<ForteCaptureResponse>>
    for types::PaymentsCaptureRouterData
{
    type Error = error_stack::Report<errors::ConnectorError>;
    fn try_from(
        item: types::PaymentsCaptureResponseRouterData<ForteCaptureResponse>,
    ) -> Result<Self, Self::Error> {
        Ok(Self {
            status: enums::AttemptStatus::from(item.response.response.response_code),
            response: Ok(types::PaymentsResponseData::TransactionResponse {
                resource_id: types::ResponseId::ConnectorTransactionId(
                    item.response.transaction_id,
                ),
                redirection_data: None,
                mandate_reference: None,
                connector_metadata: Some(serde_json::json!(ForteMeta {
                    auth_id: item.response.authorization_code,
                })),
                network_txn_id: None,
            }),
            amount_captured: None,
            ..item.data
        })
    }
}

//Cancel

#[derive(Debug, Serialize)]
pub struct ForteCancelRequest {
    action: String,
    authorization_code: String,
}

impl TryFrom<&types::PaymentsCancelRouterData> for ForteCancelRequest {
    type Error = error_stack::Report<errors::ConnectorError>;
    fn try_from(item: &types::PaymentsCancelRouterData) -> Result<Self, Self::Error> {
        let action = "void".to_string();
        let connector_auth_id: ForteMeta =
            utils::to_connector_meta(item.request.connector_meta.clone())?;
        let authorization_code = connector_auth_id.auth_id;
        Ok(Self {
            action,
            authorization_code,
        })
    }
}

#[derive(Debug, Deserialize)]
pub struct CancelResponseStatus {
    pub response_type: String,
    pub response_code: ForteResponseCode,
    pub response_desc: String,
    pub authorization_code: String,
}

#[derive(Debug, Deserialize)]
pub struct ForteCancelResponse {
    pub transaction_id: String,
    pub location_id: String,
    pub action: String,
    pub authorization_code: String,
    pub entered_by: String,
    pub response: CancelResponseStatus,
}

impl<F, T>
    TryFrom<types::ResponseRouterData<F, ForteCancelResponse, T, types::PaymentsResponseData>>
    for types::RouterData<F, T, types::PaymentsResponseData>
{
    type Error = error_stack::Report<errors::ConnectorError>;
    fn try_from(
        item: types::ResponseRouterData<F, ForteCancelResponse, T, types::PaymentsResponseData>,
    ) -> Result<Self, Self::Error> {
        let transaction_id = &item.response.transaction_id;
        Ok(Self {
            status: enums::AttemptStatus::from(item.response.response.response_code),
            response: Ok(types::PaymentsResponseData::TransactionResponse {
                resource_id: types::ResponseId::ConnectorTransactionId(transaction_id.to_string()),
                redirection_data: None,
                mandate_reference: None,
                connector_metadata: Some(serde_json::json!(ForteMeta {
                    auth_id: item.response.authorization_code,
                })),
                network_txn_id: None,
            }),
            ..item.data
        })
    }
}

// REFUND :
#[derive(Default, Debug, Serialize)]
pub struct ForteRefundRequest {
    action: String,
    authorization_amount: f64,
    original_transaction_id: String,
    authorization_code: String,
}

impl<F: Flow> TryFrom<&types::RefundsRouterData<F>> for ForteRefundRequest {
    type Error = error_stack::Report<errors::ConnectorError>;
    fn try_from(item: &types::RefundsRouterData<F>) -> Result<Self, Self::Error> {
        let trn_id = item.request.connector_transaction_id.clone();
        let connector_auth_id: ForteMeta =
            utils::to_connector_meta(item.request.connector_metadata.clone())?;
        let auth_code = connector_auth_id.auth_id;
        let authorization_amount =
            utils::to_currency_base_unit_asf64(item.request.amount, item.request.currency)?;
        Ok(Self {
            action: "reverse".to_string(),
            authorization_amount,
            original_transaction_id: trn_id,
            authorization_code: auth_code,
        })
    }
}

#[derive(Debug, Deserialize)]
#[serde(rename_all = "lowercase")]
pub enum RefundStatus {
    Complete,
    Ready,
    Failed,
}

impl From<RefundStatus> for enums::RefundStatus {
    fn from(item: RefundStatus) -> Self {
        match item {
            RefundStatus::Complete => Self::Success,
            RefundStatus::Ready => Self::Pending,
            RefundStatus::Failed => Self::Failure,
        }
    }
}
impl From<ForteResponseCode> for enums::RefundStatus {
    fn from(item: ForteResponseCode) -> Self {
        match item {
            ForteResponseCode::A01 | ForteResponseCode::A05 | ForteResponseCode::A06 => {
                Self::Pending
            }
            _ => Self::Failure,
        }
    }
}

#[derive(Debug, Deserialize)]
pub struct RefundResponse {
    pub transaction_id: String,
    pub original_transaction_id: String,
    pub action: String,
    pub authorization_amount: Option<f64>,
    pub authorization_code: String,
    pub response: ResponseStatus,
}

impl TryFrom<types::RefundsResponseRouterData<api::Execute, RefundResponse>>
    for types::RefundsRouterData<api::Execute>
{
    type Error = error_stack::Report<errors::ConnectorError>;
    fn try_from(
        item: types::RefundsResponseRouterData<api::Execute, RefundResponse>,
    ) -> Result<Self, Self::Error> {
        Ok(Self {
            response: Ok(types::RefundsResponseData {
                connector_refund_id: item.response.transaction_id,
                refund_status: enums::RefundStatus::from(item.response.response.response_code),
            }),
            ..item.data
        })
    }
}

#[derive(Debug, Deserialize)]
pub struct RefundSyncResponse {
    status: RefundStatus,
    transaction_id: String,
}

impl TryFrom<types::RefundsResponseRouterData<api::RSync, RefundSyncResponse>>
    for types::RefundsRouterData<api::RSync>
{
    type Error = error_stack::Report<errors::ConnectorError>;
    fn try_from(
        item: types::RefundsResponseRouterData<api::RSync, RefundSyncResponse>,
    ) -> Result<Self, Self::Error> {
        Ok(Self {
            response: Ok(types::RefundsResponseData {
                connector_refund_id: item.response.transaction_id,
                refund_status: enums::RefundStatus::from(item.response.status),
            }),
            ..item.data
        })
    }
}

#[derive(Debug, Deserialize)]
pub struct ErrorResponseStatus {
    pub environment: String,
    pub response_type: Option<String>,
    pub response_code: Option<String>,
    pub response_desc: String,
}

#[derive(Debug, Deserialize)]
pub struct ForteErrorResponse {
    pub response: ErrorResponseStatus,
}<|MERGE_RESOLUTION|>--- conflicted
+++ resolved
@@ -3,17 +3,9 @@
 use serde::{Deserialize, Serialize};
 
 use crate::{
-<<<<<<< HEAD
-    connector::utils::PaymentsAuthorizeRequestData,
+    connector::utils::{self, AddressDetailsData, CardData, PaymentsAuthorizeRequestData},
     core::{errors, payments::operations::Flow},
-    types::{self, api, storage::enums},
-=======
-    connector::utils::{
-        self, AddressDetailsData, CardData, PaymentsAuthorizeRequestData, RouterData,
-    },
-    core::errors,
     types::{self, api, storage::enums, transformers::ForeignFrom},
->>>>>>> e3fcfdd3
 };
 
 #[derive(Debug, Serialize)]
