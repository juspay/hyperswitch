--- conflicted
+++ resolved
@@ -148,7 +148,6 @@
                     card,
                 })
             }
-<<<<<<< HEAD
             _ => {
                 return Err(
                     errors::ConnectorError::NotImplemented("Payment methods".to_string()).into(),
@@ -156,7 +155,6 @@
             }
         };
         payment_data
-=======
             api_models::payments::PaymentMethodData::CardRedirect(_)
             | api_models::payments::PaymentMethodData::Wallet(_)
             | api_models::payments::PaymentMethodData::PayLater(_)
@@ -175,7 +173,6 @@
                 })?
             }
         }
->>>>>>> 58085a39
     }
 }
 
