--- conflicted
+++ resolved
@@ -187,11 +187,8 @@
                             types::authentication::AuthNFlowType::Frictionless
                         },
                         authentication_value: response.authentication_value,
-<<<<<<< HEAD
                         connector_metadata: None,
-=======
                         ds_trans_id: Some(response.ds_trans_id),
->>>>>>> 97f2ff0e
                     },
                 )
             }
