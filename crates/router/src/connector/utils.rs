--- conflicted
+++ resolved
@@ -2533,12 +2533,9 @@
     NetworkToken,
     DirectCarrierBilling,
     InstantBankTransfer,
-<<<<<<< HEAD
     InstantBankTransferFinland,
     InstantBankTransferPoland,
-=======
     RevolutPay,
->>>>>>> 4c73d748
 }
 
 impl From<domain::payments::PaymentMethodData> for PaymentMethodDataType {
