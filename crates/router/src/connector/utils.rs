use std::collections::HashMap;

use base64::Engine;
use common_utils::{
    errors::ReportSwitchExt,
    pii::{self, Email},
};
use error_stack::{report, IntoReport, ResultExt};
use masking::Secret;
use once_cell::sync::Lazy;
use regex::Regex;
use serde::Serializer;

use crate::{
    consts,
    core::errors::{self, CustomResult},
    pii::PeekInterface,
    types::{self, api, PaymentsCancelData, ResponseId},
    utils::{OptionExt, ValueExt},
};

pub fn missing_field_err(
    message: &'static str,
) -> Box<dyn Fn() -> error_stack::Report<errors::ConnectorError> + '_> {
    Box::new(move || {
        errors::ConnectorError::MissingRequiredField {
            field_name: message,
        }
        .into()
    })
}

type Error = error_stack::Report<errors::ConnectorError>;

pub trait AccessTokenRequestInfo {
    fn get_request_id(&self) -> Result<String, Error>;
}

impl AccessTokenRequestInfo for types::RefreshTokenRouterData {
    fn get_request_id(&self) -> Result<String, Error> {
        self.request
            .id
            .clone()
            .ok_or_else(missing_field_err("request.id"))
    }
}

pub trait RouterData {
    fn get_billing(&self) -> Result<&api::Address, Error>;
    fn get_billing_country(&self) -> Result<api_models::enums::Country, Error>;
    fn get_billing_phone(&self) -> Result<&api::PhoneDetails, Error>;
    fn get_description(&self) -> Result<String, Error>;
    fn get_billing_address(&self) -> Result<&api::AddressDetails, Error>;
    fn get_shipping_address(&self) -> Result<&api::AddressDetails, Error>;
    fn get_connector_meta(&self) -> Result<pii::SecretSerdeValue, Error>;
    fn get_session_token(&self) -> Result<String, Error>;
    fn to_connector_meta<T>(&self) -> Result<T, Error>
    where
        T: serde::de::DeserializeOwned;
    fn get_return_url(&self) -> Result<String, Error>;
    fn is_three_ds(&self) -> bool;
}

impl<Flow, Request, Response> RouterData for types::RouterData<Flow, Request, Response> {
    fn get_billing(&self) -> Result<&api::Address, Error> {
        self.address
            .billing
            .as_ref()
            .ok_or_else(missing_field_err("billing"))
    }

    fn get_billing_country(&self) -> Result<api_models::enums::Country, Error> {
        self.address
            .billing
            .as_ref()
            .and_then(|a| a.address.as_ref())
            .and_then(|ad| ad.country.clone())
            .ok_or_else(missing_field_err("billing.address.country"))
    }

    fn get_billing_phone(&self) -> Result<&api::PhoneDetails, Error> {
        self.address
            .billing
            .as_ref()
            .and_then(|a| a.phone.as_ref())
            .ok_or_else(missing_field_err("billing.phone"))
    }
    fn get_description(&self) -> Result<String, Error> {
        self.description
            .clone()
            .ok_or_else(missing_field_err("description"))
    }
    fn get_billing_address(&self) -> Result<&api::AddressDetails, Error> {
        self.address
            .billing
            .as_ref()
            .and_then(|a| a.address.as_ref())
            .ok_or_else(missing_field_err("billing.address"))
    }
    fn get_connector_meta(&self) -> Result<pii::SecretSerdeValue, Error> {
        self.connector_meta_data
            .clone()
            .ok_or_else(missing_field_err("connector_meta_data"))
    }

    fn get_session_token(&self) -> Result<String, Error> {
        self.session_token
            .clone()
            .ok_or_else(missing_field_err("session_token"))
    }

    fn to_connector_meta<T>(&self) -> Result<T, Error>
    where
        T: serde::de::DeserializeOwned,
    {
        self.get_connector_meta()?
            .parse_value(std::any::type_name::<T>())
            .change_context(errors::ConnectorError::NoConnectorMetaData)
    }

    fn get_return_url(&self) -> Result<String, Error> {
        self.router_return_url
            .clone()
            .ok_or_else(missing_field_err("return_url"))
    }

    fn is_three_ds(&self) -> bool {
        matches!(
            self.auth_type,
            storage_models::enums::AuthenticationType::ThreeDs
        )
    }

    fn get_shipping_address(&self) -> Result<&api::AddressDetails, Error> {
        self.address
            .shipping
            .as_ref()
            .and_then(|a| a.address.as_ref())
            .ok_or_else(missing_field_err("shipping.address"))
    }
}

pub trait PaymentsAuthorizeRequestData {
    fn is_auto_capture(&self) -> bool;
    fn get_email(&self) -> Result<Secret<String, Email>, Error>;
    fn get_browser_info(&self) -> Result<types::BrowserInformation, Error>;
    fn get_card(&self) -> Result<api::Card, Error>;
}

impl PaymentsAuthorizeRequestData for types::PaymentsAuthorizeData {
    fn is_auto_capture(&self) -> bool {
        self.capture_method == Some(storage_models::enums::CaptureMethod::Automatic)
    }
    fn get_email(&self) -> Result<Secret<String, Email>, Error> {
        self.email.clone().ok_or_else(missing_field_err("email"))
    }
    fn get_browser_info(&self) -> Result<types::BrowserInformation, Error> {
        self.browser_info
            .clone()
            .ok_or_else(missing_field_err("browser_info"))
    }
    fn get_card(&self) -> Result<api::Card, Error> {
        match self.payment_method_data.clone() {
            api::PaymentMethodData::Card(card) => Ok(card),
            _ => Err(missing_field_err("card")()),
        }
    }
}

pub trait PaymentsSyncRequestData {
    fn is_auto_capture(&self) -> bool;
    fn get_connector_transaction_id(&self) -> CustomResult<String, errors::ValidationError>;
}

impl PaymentsSyncRequestData for types::PaymentsSyncData {
    fn is_auto_capture(&self) -> bool {
        self.capture_method == Some(storage_models::enums::CaptureMethod::Automatic)
    }
    fn get_connector_transaction_id(&self) -> CustomResult<String, errors::ValidationError> {
        match self.connector_transaction_id.clone() {
            ResponseId::ConnectorTransactionId(txn_id) => Ok(txn_id),
            _ => Err(errors::ValidationError::IncorrectValueProvided {
                field_name: "connector_transaction_id",
            })
            .into_report()
            .attach_printable("Expected connector transaction ID not found"),
        }
    }
}

pub trait PaymentsCancelRequestData {
    fn get_amount(&self) -> Result<i64, Error>;
    fn get_currency(&self) -> Result<storage_models::enums::Currency, Error>;
    fn get_cancellation_reason(&self) -> Result<String, Error>;
}

impl PaymentsCancelRequestData for PaymentsCancelData {
    fn get_amount(&self) -> Result<i64, Error> {
        self.amount.ok_or_else(missing_field_err("amount"))
    }
    fn get_currency(&self) -> Result<storage_models::enums::Currency, Error> {
        self.currency.ok_or_else(missing_field_err("currency"))
    }
    fn get_cancellation_reason(&self) -> Result<String, Error> {
        self.cancellation_reason
            .clone()
            .ok_or_else(missing_field_err("cancellation_reason"))
    }
}

pub trait RefundsRequestData {
    fn get_connector_refund_id(&self) -> Result<String, Error>;
}

impl RefundsRequestData for types::RefundsData {
    fn get_connector_refund_id(&self) -> Result<String, Error> {
        self.connector_refund_id
            .clone()
            .get_required_value("connector_refund_id")
            .change_context(errors::ConnectorError::MissingConnectorTransactionID)
    }
}

static CARD_REGEX: Lazy<HashMap<CardIssuer, Result<Regex, regex::Error>>> = Lazy::new(|| {
    let mut map = HashMap::new();
    // Reference: https://gist.github.com/michaelkeevildown/9096cd3aac9029c4e6e05588448a8841
    // [#379]: Determine card issuer from card BIN number
    map.insert(CardIssuer::Master, Regex::new(r"^5[1-5][0-9]{14}$"));
    map.insert(CardIssuer::AmericanExpress, Regex::new(r"^3[47][0-9]{13}$"));
    map.insert(CardIssuer::Visa, Regex::new(r"^4[0-9]{12}(?:[0-9]{3})?$"));
    map.insert(CardIssuer::Discover, Regex::new(r"^65[4-9][0-9]{13}|64[4-9][0-9]{13}|6011[0-9]{12}|(622(?:12[6-9]|1[3-9][0-9]|[2-8][0-9][0-9]|9[01][0-9]|92[0-5])[0-9]{10})$"));
    map.insert(
        CardIssuer::Maestro,
        Regex::new(r"^(5018|5020|5038|5893|6304|6759|6761|6762|6763)[0-9]{8,15}$"),
    );
    map
});

#[derive(Debug, Copy, Clone, strum::Display, Eq, Hash, PartialEq)]
pub enum CardIssuer {
    AmericanExpress,
    Master,
    Maestro,
    Visa,
    Discover,
}

pub trait CardData {
    fn get_card_expiry_year_2_digit(&self) -> Secret<String>;
    fn get_card_issuer(&self) -> Result<CardIssuer, Error>;
    fn get_card_expiry_month_year_2_digit_with_delimiter(&self, delimiter: String) -> String;
}

impl CardData for api::Card {
    fn get_card_expiry_year_2_digit(&self) -> Secret<String> {
        let binding = self.card_exp_year.clone();
        let year = binding.peek();
        Secret::new(year[year.len() - 2..].to_string())
    }
    fn get_card_issuer(&self) -> Result<CardIssuer, Error> {
        let card: Secret<String, pii::CardNumber> = self
            .card_number
            .clone()
            .map(|card| card.split_whitespace().collect());
        get_card_issuer(card.peek().clone().as_str())
    }
    fn get_card_expiry_month_year_2_digit_with_delimiter(&self, delimiter: String) -> String {
        let year = self.get_card_expiry_year_2_digit();
        format!(
            "{}{}{}",
            self.card_exp_month.peek().clone(),
            delimiter,
            year.peek()
        )
    }
}

fn get_card_issuer(card_number: &str) -> Result<CardIssuer, Error> {
    for (k, v) in CARD_REGEX.iter() {
        let regex: Regex = v
            .clone()
            .into_report()
            .change_context(errors::ConnectorError::RequestEncodingFailed)?;
        if regex.is_match(card_number) {
            return Ok(*k);
        }
    }
    Err(error_stack::Report::new(
        errors::ConnectorError::NotImplemented("Card Type".into()),
    ))
}
pub trait PhoneDetailsData {
    fn get_number(&self) -> Result<Secret<String>, Error>;
    fn get_country_code(&self) -> Result<String, Error>;
}

impl PhoneDetailsData for api::PhoneDetails {
    fn get_country_code(&self) -> Result<String, Error> {
        self.country_code
            .clone()
            .ok_or_else(missing_field_err("billing.phone.country_code"))
    }
    fn get_number(&self) -> Result<Secret<String>, Error> {
        self.number
            .clone()
            .ok_or_else(missing_field_err("billing.phone.number"))
    }
}

pub trait AddressDetailsData {
    fn get_first_name(&self) -> Result<&Secret<String>, Error>;
    fn get_last_name(&self) -> Result<&Secret<String>, Error>;
    fn get_line1(&self) -> Result<&Secret<String>, Error>;
    fn get_city(&self) -> Result<&String, Error>;
    fn get_line2(&self) -> Result<&Secret<String>, Error>;
    fn get_zip(&self) -> Result<&Secret<String>, Error>;
<<<<<<< HEAD
    fn get_country(&self) -> Result<&api_models::enums::Country, Error>;
=======
    fn get_country(&self) -> Result<&String, Error>;
    fn get_combined_address_line(&self) -> Result<Secret<String>, Error>;
>>>>>>> 5b5557b7
}

impl AddressDetailsData for api::AddressDetails {
    fn get_first_name(&self) -> Result<&Secret<String>, Error> {
        self.first_name
            .as_ref()
            .ok_or_else(missing_field_err("address.first_name"))
    }

    fn get_last_name(&self) -> Result<&Secret<String>, Error> {
        self.last_name
            .as_ref()
            .ok_or_else(missing_field_err("address.last_name"))
    }

    fn get_line1(&self) -> Result<&Secret<String>, Error> {
        self.line1
            .as_ref()
            .ok_or_else(missing_field_err("address.line1"))
    }

    fn get_city(&self) -> Result<&String, Error> {
        self.city
            .as_ref()
            .ok_or_else(missing_field_err("address.city"))
    }

    fn get_line2(&self) -> Result<&Secret<String>, Error> {
        self.line2
            .as_ref()
            .ok_or_else(missing_field_err("address.line2"))
    }

    fn get_zip(&self) -> Result<&Secret<String>, Error> {
        self.zip
            .as_ref()
            .ok_or_else(missing_field_err("address.zip"))
    }

    fn get_country(&self) -> Result<&api_models::enums::Country, Error> {
        self.country
            .as_ref()
            .ok_or_else(missing_field_err("address.country"))
    }

    fn get_combined_address_line(&self) -> Result<Secret<String>, Error> {
        Ok(Secret::new(format!(
            "{},{}",
            self.get_line1()?.peek(),
            self.get_line2()?.peek()
        )))
    }
}

pub fn get_header_key_value<'a>(
    key: &str,
    headers: &'a actix_web::http::header::HeaderMap,
) -> CustomResult<&'a str, errors::ConnectorError> {
    headers
        .get(key)
        .map(|header_value| {
            header_value
                .to_str()
                .into_report()
                .change_context(errors::ConnectorError::WebhookSignatureNotFound)
        })
        .ok_or(report!(
            errors::ConnectorError::WebhookSourceVerificationFailed
        ))?
}

pub fn to_boolean(string: String) -> bool {
    let str = string.as_str();
    match str {
        "true" => true,
        "false" => false,
        "yes" => true,
        "no" => false,
        _ => false,
    }
}

pub fn get_connector_meta(
    connector_meta: Option<serde_json::Value>,
) -> Result<serde_json::Value, Error> {
    connector_meta.ok_or_else(missing_field_err("connector_meta_data"))
}

pub fn to_connector_meta<T>(connector_meta: Option<serde_json::Value>) -> Result<T, Error>
where
    T: serde::de::DeserializeOwned,
{
    let json = connector_meta.ok_or_else(missing_field_err("connector_meta_data"))?;
    json.parse_value(std::any::type_name::<T>()).switch()
}

pub fn to_connector_meta_from_secret<T>(
    connector_meta: Option<Secret<serde_json::Value>>,
) -> Result<T, Error>
where
    T: serde::de::DeserializeOwned,
{
    let connector_meta_secret =
        connector_meta.ok_or_else(missing_field_err("connector_meta_data"))?;
    let json = connector_meta_secret.peek().clone();
    json.parse_value(std::any::type_name::<T>()).switch()
}

impl common_utils::errors::ErrorSwitch<errors::ConnectorError> for errors::ParsingError {
    fn switch(&self) -> errors::ConnectorError {
        errors::ConnectorError::ParsingFailed
    }
}

pub fn to_string<T>(data: &T) -> Result<String, Error>
where
    T: serde::Serialize,
{
    serde_json::to_string(data)
        .into_report()
        .change_context(errors::ConnectorError::ResponseHandlingFailed)
}

pub fn base64_decode(data: String) -> Result<Vec<u8>, Error> {
    consts::BASE64_ENGINE
        .decode(data)
        .into_report()
        .change_context(errors::ConnectorError::ResponseDeserializationFailed)
}

pub fn to_currency_base_unit_from_optional_amount(
    amount: Option<i64>,
    currency: storage_models::enums::Currency,
) -> Result<String, error_stack::Report<errors::ConnectorError>> {
    match amount {
        Some(a) => to_currency_base_unit(a, currency),
        _ => Err(errors::ConnectorError::MissingRequiredField {
            field_name: "amount",
        }
        .into()),
    }
}

pub fn to_currency_base_unit(
    amount: i64,
    currency: storage_models::enums::Currency,
) -> Result<String, error_stack::Report<errors::ConnectorError>> {
    let amount_u32 = u32::try_from(amount)
        .into_report()
        .change_context(errors::ConnectorError::RequestEncodingFailed)?;
    let amount_f64 = f64::from(amount_u32);
    let amount = match currency {
        storage_models::enums::Currency::JPY | storage_models::enums::Currency::KRW => amount_f64,
        storage_models::enums::Currency::BHD
        | storage_models::enums::Currency::JOD
        | storage_models::enums::Currency::KWD
        | storage_models::enums::Currency::OMR => amount_f64 / 1000.00,
        _ => amount_f64 / 100.00,
    };
    Ok(format!("{:.2}", amount))
}

pub fn str_to_f32<S>(value: &str, serializer: S) -> Result<S::Ok, S::Error>
where
    S: Serializer,
{
    let float_value = value.parse::<f64>().map_err(|_| {
        serde::ser::Error::custom("Invalid string, cannot be converted to float value")
    })?;
    serializer.serialize_f64(float_value)
}

pub fn collect_values_by_removing_signature(
    value: &serde_json::Value,
    signature: &String,
) -> Vec<String> {
    match value {
        serde_json::Value::Null => vec!["null".to_owned()],
        serde_json::Value::Bool(b) => vec![b.to_string()],
        serde_json::Value::Number(n) => match n.as_f64() {
            Some(f) => vec![format!("{:.2}", f)],
            None => vec![n.to_string()],
        },
        serde_json::Value::String(s) => {
            if signature == s {
                vec![]
            } else {
                vec![s.clone()]
            }
        }
        serde_json::Value::Array(arr) => arr
            .iter()
            .flat_map(|v| collect_values_by_removing_signature(v, signature))
            .collect(),
        serde_json::Value::Object(obj) => obj
            .values()
            .flat_map(|v| collect_values_by_removing_signature(v, signature))
            .collect(),
    }
}

pub fn collect_and_sort_values_by_removing_signature(
    value: &serde_json::Value,
    signature: &String,
) -> Vec<String> {
    let mut values = collect_values_by_removing_signature(value, signature);
    values.sort();
    values
}<|MERGE_RESOLUTION|>--- conflicted
+++ resolved
@@ -314,12 +314,8 @@
     fn get_city(&self) -> Result<&String, Error>;
     fn get_line2(&self) -> Result<&Secret<String>, Error>;
     fn get_zip(&self) -> Result<&Secret<String>, Error>;
-<<<<<<< HEAD
     fn get_country(&self) -> Result<&api_models::enums::Country, Error>;
-=======
-    fn get_country(&self) -> Result<&String, Error>;
     fn get_combined_address_line(&self) -> Result<Secret<String>, Error>;
->>>>>>> 5b5557b7
 }
 
 impl AddressDetailsData for api::AddressDetails {
