--- conflicted
+++ resolved
@@ -272,10 +272,7 @@
         &self,
         delimiter: String,
     ) -> Secret<String>;
-<<<<<<< HEAD
-=======
     fn get_expiry_date_as_yyyymm(&self, delimiter: &str) -> Secret<String>;
->>>>>>> acab7671
 }
 
 impl CardData for api::Card {
@@ -302,8 +299,6 @@
             delimiter,
             year.peek()
         ))
-<<<<<<< HEAD
-=======
     }
     fn get_expiry_date_as_yyyymm(&self, delimiter: &str) -> Secret<String> {
         let mut x = self.card_exp_year.peek().clone();
@@ -316,7 +311,6 @@
             delimiter,
             self.card_exp_month.peek().clone()
         ))
->>>>>>> acab7671
     }
 }
 
