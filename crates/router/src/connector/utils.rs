--- conflicted
+++ resolved
@@ -489,31 +489,6 @@
     serializer.serialize_f64(float_value)
 }
 
-<<<<<<< HEAD
-pub fn convert_query_params_to_struct<T>(
-    query_params: Option<String>,
-) -> Result<T, error_stack::Report<errors::ConnectorError>>
-where
-    T: serde::de::DeserializeOwned,
-{
-    query_params
-        .map(|query_str| {
-            let qp: HashMap<String, String> = url::form_urlencoded::parse(query_str.as_bytes())
-                .into_owned()
-                .collect();
-            let json = Encode::<HashMap<String, String>>::encode_to_string_of_json(&qp).switch()?;
-            json.as_bytes()
-                .parse_struct(std::any::type_name::<T>())
-                .switch()
-        })
-        .transpose()?
-        .ok_or_else(|| {
-            errors::ConnectorError::MissingRequiredField {
-                field_name: "query_params",
-            }
-            .into()
-        })
-=======
 pub fn collect_values_by_removing_signature(
     value: &serde_json::Value,
     signature: &String,
@@ -550,5 +525,29 @@
     let mut values = collect_values_by_removing_signature(value, signature);
     values.sort();
     values
->>>>>>> 699ca4f6
+}
+
+pub fn convert_query_params_to_struct<T>(
+    query_params: Option<String>,
+) -> Result<T, error_stack::Report<errors::ConnectorError>>
+where
+    T: serde::de::DeserializeOwned,
+{
+    query_params
+        .map(|query_str| {
+            let qp: HashMap<String, String> = url::form_urlencoded::parse(query_str.as_bytes())
+                .into_owned()
+                .collect();
+            let json = Encode::<HashMap<String, String>>::encode_to_string_of_json(&qp).switch()?;
+            json.as_bytes()
+                .parse_struct(std::any::type_name::<T>())
+                .switch()
+        })
+        .transpose()?
+        .ok_or_else(|| {
+            errors::ConnectorError::MissingRequiredField {
+                field_name: "query_params",
+            }
+            .into()
+        })
 }