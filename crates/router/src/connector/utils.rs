--- conflicted
+++ resolved
@@ -1723,8 +1723,6 @@
     }
 }
 
-<<<<<<< HEAD
-=======
 #[cfg(test)]
 mod error_code_error_message_tests {
     #![allow(clippy::unwrap_used)]
@@ -1805,7 +1803,6 @@
     }
 }
 
->>>>>>> 171d94f6
 pub fn is_payment_failure(status: enums::AttemptStatus) -> bool {
     match status {
         common_enums::AttemptStatus::AuthenticationFailed
