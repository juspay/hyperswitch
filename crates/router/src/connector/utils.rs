--- conflicted
+++ resolved
@@ -1774,10 +1774,7 @@
         | common_enums::RefundStatus::Success => false,
     }
 }
-<<<<<<< HEAD
-
-=======
->>>>>>> 25790a16
+
 #[cfg(test)]
 mod error_code_error_message_tests {
     #![allow(clippy::unwrap_used)]
