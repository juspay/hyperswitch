use std::collections::HashMap;

#[cfg(feature = "payouts")]
use api_models::payouts::PayoutVendorAccountDetails;
use api_models::{
    enums::{CanadaStatesAbbreviation, UsStatesAbbreviation},
    payments::{self, OrderDetailsWithAmount},
    payouts,
};
use base64::Engine;
use common_utils::{
    date_time,
    errors::ReportSwitchExt,
    pii::{self, Email, IpAddress},
};
use data_models::payments::payment_attempt::PaymentAttempt;
use diesel_models::enums;
use error_stack::{report, ResultExt};
use masking::{ExposeInterface, Secret};
use once_cell::sync::Lazy;
use regex::Regex;
use serde::Serializer;
use time::PrimitiveDateTime;

#[cfg(feature = "frm")]
use crate::types::{fraud_check, storage::enums as storage_enums};
use crate::{
    consts,
    core::{
        errors::{self, ApiErrorResponse, CustomResult},
        payments::{types::AuthenticationData, PaymentData, RecurringMandatePaymentData},
    },
    pii::PeekInterface,
    types::{
        self, api, domain, transformers::ForeignTryFrom, ApplePayPredecryptData,
        BrowserInformation, PaymentsCancelData, ResponseId,
    },
    utils::{OptionExt, ValueExt},
};

pub fn missing_field_err(
    message: &'static str,
) -> Box<dyn Fn() -> error_stack::Report<errors::ConnectorError> + '_> {
    Box::new(move || {
        errors::ConnectorError::MissingRequiredField {
            field_name: message,
        }
        .into()
    })
}

type Error = error_stack::Report<errors::ConnectorError>;

pub trait AccessTokenRequestInfo {
    fn get_request_id(&self) -> Result<Secret<String>, Error>;
}

impl AccessTokenRequestInfo for types::RefreshTokenRouterData {
    fn get_request_id(&self) -> Result<Secret<String>, Error> {
        self.request
            .id
            .clone()
            .ok_or_else(missing_field_err("request.id"))
    }
}

pub trait RouterData {
    fn get_billing(&self) -> Result<&api::Address, Error>;
    fn get_billing_country(&self) -> Result<api_models::enums::CountryAlpha2, Error>;
    fn get_billing_phone(&self) -> Result<&api::PhoneDetails, Error>;
    fn get_description(&self) -> Result<String, Error>;
    fn get_return_url(&self) -> Result<String, Error>;
    fn get_billing_address(&self) -> Result<&api::AddressDetails, Error>;
    fn get_shipping_address(&self) -> Result<&api::AddressDetails, Error>;
    fn get_shipping_address_with_phone_number(&self) -> Result<&api::Address, Error>;
    fn get_connector_meta(&self) -> Result<pii::SecretSerdeValue, Error>;
    fn get_session_token(&self) -> Result<String, Error>;
    fn get_billing_first_name(&self) -> Result<Secret<String>, Error>;
    fn get_billing_email(&self) -> Result<Email, Error>;
    fn get_billing_phone_number(&self) -> Result<Secret<String>, Error>;
    fn to_connector_meta<T>(&self) -> Result<T, Error>
    where
        T: serde::de::DeserializeOwned;
    fn is_three_ds(&self) -> bool;
    fn get_payment_method_token(&self) -> Result<types::PaymentMethodToken, Error>;
    fn get_customer_id(&self) -> Result<String, Error>;
    fn get_connector_customer_id(&self) -> Result<String, Error>;
    fn get_preprocessing_id(&self) -> Result<String, Error>;
    fn get_recurring_mandate_payment_data(&self) -> Result<RecurringMandatePaymentData, Error>;
    #[cfg(feature = "payouts")]
    fn get_payout_method_data(&self) -> Result<api::PayoutMethodData, Error>;
    #[cfg(feature = "payouts")]
    fn get_quote_id(&self) -> Result<String, Error>;

    fn get_optional_billing(&self) -> Option<&api::Address>;
    fn get_optional_shipping(&self) -> Option<&api::Address>;

    fn get_optional_billing_full_name(&self) -> Option<Secret<String>>;
    fn get_optional_billing_line1(&self) -> Option<Secret<String>>;
    fn get_optional_billing_line2(&self) -> Option<Secret<String>>;
    fn get_optional_billing_city(&self) -> Option<String>;
    fn get_optional_billing_country(&self) -> Option<enums::CountryAlpha2>;
    fn get_optional_billing_zip(&self) -> Option<Secret<String>>;
    fn get_optional_billing_state(&self) -> Option<Secret<String>>;
    fn get_optional_billing_first_name(&self) -> Option<Secret<String>>;
    fn get_optional_billing_last_name(&self) -> Option<Secret<String>>;
    fn get_optional_billing_phone_number(&self) -> Option<Secret<String>>;
    fn get_optional_billing_email(&self) -> Option<Email>;
}

pub trait PaymentResponseRouterData {
    fn get_attempt_status_for_db_update<F>(
        &self,
        payment_data: &PaymentData<F>,
    ) -> enums::AttemptStatus
    where
        F: Clone;
}

impl<Flow, Request, Response> PaymentResponseRouterData
    for types::RouterData<Flow, Request, Response>
where
    Request: types::Capturable,
{
    fn get_attempt_status_for_db_update<F>(
        &self,
        payment_data: &PaymentData<F>,
    ) -> enums::AttemptStatus
    where
        F: Clone,
    {
        match self.status {
            enums::AttemptStatus::Voided => {
                if payment_data.payment_intent.amount_captured > Some(0) {
                    enums::AttemptStatus::PartialCharged
                } else {
                    self.status
                }
            }
            enums::AttemptStatus::Charged => {
                let captured_amount =
                    types::Capturable::get_captured_amount(&self.request, payment_data);
                let total_capturable_amount = payment_data.payment_attempt.get_total_amount();
                if Some(total_capturable_amount) == captured_amount {
                    enums::AttemptStatus::Charged
                } else if captured_amount.is_some() {
                    enums::AttemptStatus::PartialCharged
                } else {
                    self.status
                }
            }
            _ => self.status,
        }
    }
}

pub const SELECTED_PAYMENT_METHOD: &str = "Selected payment method";

pub fn get_unimplemented_payment_method_error_message(connector: &str) -> String {
    format!("{} through {}", SELECTED_PAYMENT_METHOD, connector)
}

impl<Flow, Request, Response> RouterData for types::RouterData<Flow, Request, Response> {
    fn get_billing(&self) -> Result<&api::Address, Error> {
        self.address
            .get_payment_method_billing()
            .ok_or_else(missing_field_err("billing"))
    }

    fn get_billing_country(&self) -> Result<api_models::enums::CountryAlpha2, Error> {
        self.address
            .get_payment_method_billing()
            .and_then(|a| a.address.as_ref())
            .and_then(|ad| ad.country)
            .ok_or_else(missing_field_err("billing.address.country"))
    }

    fn get_billing_phone(&self) -> Result<&api::PhoneDetails, Error> {
        self.address
            .get_payment_method_billing()
            .and_then(|a| a.phone.as_ref())
            .ok_or_else(missing_field_err("billing.phone"))
    }

    fn get_optional_billing(&self) -> Option<&api::Address> {
        self.address.get_payment_method_billing()
    }

    fn get_optional_shipping(&self) -> Option<&api::Address> {
        self.address.get_shipping()
    }

    fn get_description(&self) -> Result<String, Error> {
        self.description
            .clone()
            .ok_or_else(missing_field_err("description"))
    }
    fn get_return_url(&self) -> Result<String, Error> {
        self.return_url
            .clone()
            .ok_or_else(missing_field_err("return_url"))
    }
    fn get_billing_address(&self) -> Result<&api::AddressDetails, Error> {
        self.address
            .get_payment_method_billing()
            .as_ref()
            .and_then(|a| a.address.as_ref())
            .ok_or_else(missing_field_err("billing.address"))
    }

    fn get_connector_meta(&self) -> Result<pii::SecretSerdeValue, Error> {
        self.connector_meta_data
            .clone()
            .ok_or_else(missing_field_err("connector_meta_data"))
    }

    fn get_session_token(&self) -> Result<String, Error> {
        self.session_token
            .clone()
            .ok_or_else(missing_field_err("session_token"))
    }

    fn get_billing_first_name(&self) -> Result<Secret<String>, Error> {
        self.address
            .get_payment_method_billing()
            .and_then(|billing_address| {
                billing_address
                    .clone()
                    .address
                    .and_then(|billing_address_details| billing_address_details.first_name.clone())
            })
            .ok_or_else(missing_field_err(
                "payment_method_data.billing.address.first_name",
            ))
    }

    fn get_billing_email(&self) -> Result<Email, Error> {
        self.address
            .get_payment_method_billing()
            .and_then(|billing_address| billing_address.email.clone())
            .ok_or_else(missing_field_err("payment_method_data.billing.email"))
    }

    fn get_billing_phone_number(&self) -> Result<Secret<String>, Error> {
        self.address
            .get_payment_method_billing()
            .and_then(|billing_address| billing_address.clone().phone)
            .map(|phone_details| phone_details.get_number_with_country_code())
            .transpose()?
            .ok_or_else(missing_field_err("payment_method_data.billing.phone"))
    }

    fn get_optional_billing_line1(&self) -> Option<Secret<String>> {
        self.address
            .get_payment_method_billing()
            .and_then(|billing_address| {
                billing_address
                    .clone()
                    .address
                    .and_then(|billing_address_details| billing_address_details.line1)
            })
    }

    fn get_optional_billing_line2(&self) -> Option<Secret<String>> {
        self.address
            .get_payment_method_billing()
            .and_then(|billing_address| {
                billing_address
                    .clone()
                    .address
                    .and_then(|billing_address_details| billing_address_details.line2)
            })
    }

    fn get_optional_billing_city(&self) -> Option<String> {
        self.address
            .get_payment_method_billing()
            .and_then(|billing_address| {
                billing_address
                    .clone()
                    .address
                    .and_then(|billing_address_details| billing_address_details.city)
            })
    }

    fn get_optional_billing_country(&self) -> Option<enums::CountryAlpha2> {
        self.address
            .get_payment_method_billing()
            .and_then(|billing_address| {
                billing_address
                    .clone()
                    .address
                    .and_then(|billing_address_details| billing_address_details.country)
            })
    }

    fn get_optional_billing_zip(&self) -> Option<Secret<String>> {
        self.address
            .get_payment_method_billing()
            .and_then(|billing_address| {
                billing_address
                    .clone()
                    .address
                    .and_then(|billing_address_details| billing_address_details.zip)
            })
    }

    fn get_optional_billing_state(&self) -> Option<Secret<String>> {
        self.address
            .get_payment_method_billing()
            .and_then(|billing_address| {
                billing_address
                    .clone()
                    .address
                    .and_then(|billing_address_details| billing_address_details.state)
            })
    }

    fn get_optional_billing_first_name(&self) -> Option<Secret<String>> {
        self.address
            .get_payment_method_billing()
            .and_then(|billing_address| {
                billing_address
                    .clone()
                    .address
                    .and_then(|billing_address_details| billing_address_details.first_name)
            })
    }

    fn get_optional_billing_last_name(&self) -> Option<Secret<String>> {
        self.address
            .get_payment_method_billing()
            .and_then(|billing_address| {
                billing_address
                    .clone()
                    .address
                    .and_then(|billing_address_details| billing_address_details.last_name)
            })
    }

    fn get_optional_billing_phone_number(&self) -> Option<Secret<String>> {
        self.address
            .get_payment_method_billing()
            .and_then(|billing_address| {
                billing_address
                    .clone()
                    .phone
                    .and_then(|phone_data| phone_data.number)
            })
    }

    fn get_optional_billing_email(&self) -> Option<Email> {
        self.address
            .get_payment_method_billing()
            .and_then(|billing_address| billing_address.clone().email)
    }
    fn to_connector_meta<T>(&self) -> Result<T, Error>
    where
        T: serde::de::DeserializeOwned,
    {
        self.get_connector_meta()?
            .parse_value(std::any::type_name::<T>())
            .change_context(errors::ConnectorError::NoConnectorMetaData)
    }

    fn is_three_ds(&self) -> bool {
        matches!(
            self.auth_type,
            diesel_models::enums::AuthenticationType::ThreeDs
        )
    }

    fn get_shipping_address(&self) -> Result<&api::AddressDetails, Error> {
        self.address
            .get_shipping()
            .and_then(|a| a.address.as_ref())
            .ok_or_else(missing_field_err("shipping.address"))
    }

    fn get_shipping_address_with_phone_number(&self) -> Result<&api::Address, Error> {
        self.address
            .get_shipping()
            .ok_or_else(missing_field_err("shipping"))
    }

    fn get_payment_method_token(&self) -> Result<types::PaymentMethodToken, Error> {
        self.payment_method_token
            .clone()
            .ok_or_else(missing_field_err("payment_method_token"))
    }
    fn get_customer_id(&self) -> Result<String, Error> {
        self.customer_id
            .to_owned()
            .ok_or_else(missing_field_err("customer_id"))
    }
    fn get_connector_customer_id(&self) -> Result<String, Error> {
        self.connector_customer
            .to_owned()
            .ok_or_else(missing_field_err("connector_customer_id"))
    }
    fn get_preprocessing_id(&self) -> Result<String, Error> {
        self.preprocessing_id
            .to_owned()
            .ok_or_else(missing_field_err("preprocessing_id"))
    }
    fn get_recurring_mandate_payment_data(&self) -> Result<RecurringMandatePaymentData, Error> {
        self.recurring_mandate_payment_data
            .to_owned()
            .ok_or_else(missing_field_err("recurring_mandate_payment_data"))
    }

    fn get_optional_billing_full_name(&self) -> Option<Secret<String>> {
        self.get_optional_billing()
            .and_then(|billing_details| billing_details.address.as_ref())
            .and_then(|billing_address| billing_address.get_optional_full_name())
    }

    #[cfg(feature = "payouts")]
    fn get_payout_method_data(&self) -> Result<api::PayoutMethodData, Error> {
        self.payout_method_data
            .to_owned()
            .ok_or_else(missing_field_err("payout_method_data"))
    }
    #[cfg(feature = "payouts")]
    fn get_quote_id(&self) -> Result<String, Error> {
        self.quote_id
            .to_owned()
            .ok_or_else(missing_field_err("quote_id"))
    }
}

pub trait PaymentsPreProcessingData {
    fn get_email(&self) -> Result<Email, Error>;
    fn get_payment_method_type(&self) -> Result<diesel_models::enums::PaymentMethodType, Error>;
    fn get_currency(&self) -> Result<diesel_models::enums::Currency, Error>;
    fn get_amount(&self) -> Result<i64, Error>;
    fn is_auto_capture(&self) -> Result<bool, Error>;
    fn get_order_details(&self) -> Result<Vec<OrderDetailsWithAmount>, Error>;
    fn get_webhook_url(&self) -> Result<String, Error>;
    fn get_return_url(&self) -> Result<String, Error>;
    fn get_browser_info(&self) -> Result<BrowserInformation, Error>;
    fn get_complete_authorize_url(&self) -> Result<String, Error>;
}

impl PaymentsPreProcessingData for types::PaymentsPreProcessingData {
    fn get_email(&self) -> Result<Email, Error> {
        self.email.clone().ok_or_else(missing_field_err("email"))
    }
    fn get_payment_method_type(&self) -> Result<diesel_models::enums::PaymentMethodType, Error> {
        self.payment_method_type
            .to_owned()
            .ok_or_else(missing_field_err("payment_method_type"))
    }
    fn get_currency(&self) -> Result<diesel_models::enums::Currency, Error> {
        self.currency.ok_or_else(missing_field_err("currency"))
    }
    fn get_amount(&self) -> Result<i64, Error> {
        self.amount.ok_or_else(missing_field_err("amount"))
    }
    fn is_auto_capture(&self) -> Result<bool, Error> {
        match self.capture_method {
            Some(diesel_models::enums::CaptureMethod::Automatic) | None => Ok(true),
            Some(diesel_models::enums::CaptureMethod::Manual) => Ok(false),
            Some(_) => Err(errors::ConnectorError::CaptureMethodNotSupported.into()),
        }
    }
    fn get_order_details(&self) -> Result<Vec<OrderDetailsWithAmount>, Error> {
        self.order_details
            .clone()
            .ok_or_else(missing_field_err("order_details"))
    }
    fn get_webhook_url(&self) -> Result<String, Error> {
        self.webhook_url
            .clone()
            .ok_or_else(missing_field_err("webhook_url"))
    }
    fn get_return_url(&self) -> Result<String, Error> {
        self.router_return_url
            .clone()
            .ok_or_else(missing_field_err("return_url"))
    }
    fn get_browser_info(&self) -> Result<BrowserInformation, Error> {
        self.browser_info
            .clone()
            .ok_or_else(missing_field_err("browser_info"))
    }
    fn get_complete_authorize_url(&self) -> Result<String, Error> {
        self.complete_authorize_url
            .clone()
            .ok_or_else(missing_field_err("complete_authorize_url"))
    }
}

pub trait PaymentsCaptureRequestData {
    fn is_multiple_capture(&self) -> bool;
    fn get_browser_info(&self) -> Result<BrowserInformation, Error>;
}

impl PaymentsCaptureRequestData for types::PaymentsCaptureData {
    fn is_multiple_capture(&self) -> bool {
        self.multiple_capture_data.is_some()
    }
    fn get_browser_info(&self) -> Result<BrowserInformation, Error> {
        self.browser_info
            .clone()
            .ok_or_else(missing_field_err("browser_info"))
    }
}

pub trait RevokeMandateRequestData {
    fn get_connector_mandate_id(&self) -> Result<String, Error>;
}

impl RevokeMandateRequestData for types::MandateRevokeRequestData {
    fn get_connector_mandate_id(&self) -> Result<String, Error> {
        self.connector_mandate_id
            .clone()
            .ok_or_else(missing_field_err("connector_mandate_id"))
    }
}

pub trait PaymentsSetupMandateRequestData {
    fn get_browser_info(&self) -> Result<BrowserInformation, Error>;
    fn get_email(&self) -> Result<Email, Error>;
    fn is_card(&self) -> bool;
}

impl PaymentsSetupMandateRequestData for types::SetupMandateRequestData {
    fn get_browser_info(&self) -> Result<BrowserInformation, Error> {
        self.browser_info
            .clone()
            .ok_or_else(missing_field_err("browser_info"))
    }
    fn get_email(&self) -> Result<Email, Error> {
        self.email.clone().ok_or_else(missing_field_err("email"))
    }
    fn is_card(&self) -> bool {
        matches!(self.payment_method_data, domain::PaymentMethodData::Card(_))
    }
}
pub trait PaymentsAuthorizeRequestData {
    fn is_auto_capture(&self) -> Result<bool, Error>;
    fn get_email(&self) -> Result<Email, Error>;
    fn get_browser_info(&self) -> Result<BrowserInformation, Error>;
    fn get_order_details(&self) -> Result<Vec<OrderDetailsWithAmount>, Error>;
    fn get_card(&self) -> Result<domain::Card, Error>;
    fn get_return_url(&self) -> Result<String, Error>;
    fn connector_mandate_id(&self) -> Option<String>;
    fn is_mandate_payment(&self) -> bool;
    fn is_customer_initiated_mandate_payment(&self) -> bool;
    fn get_webhook_url(&self) -> Result<String, Error>;
    fn get_router_return_url(&self) -> Result<String, Error>;
    fn is_wallet(&self) -> bool;
    fn is_card(&self) -> bool;
    fn get_payment_method_type(&self) -> Result<diesel_models::enums::PaymentMethodType, Error>;
    fn get_connector_mandate_id(&self) -> Result<String, Error>;
    fn get_complete_authorize_url(&self) -> Result<String, Error>;
    fn get_ip_address_as_optional(&self) -> Option<Secret<String, IpAddress>>;
    fn get_original_amount(&self) -> i64;
    fn get_surcharge_amount(&self) -> Option<i64>;
    fn get_tax_on_surcharge_amount(&self) -> Option<i64>;
    fn get_total_surcharge_amount(&self) -> Option<i64>;
    fn get_metadata_as_object(&self) -> Option<pii::SecretSerdeValue>;
    fn get_authentication_data(&self) -> Result<AuthenticationData, Error>;
}

pub trait PaymentMethodTokenizationRequestData {
    fn get_browser_info(&self) -> Result<BrowserInformation, Error>;
}

impl PaymentMethodTokenizationRequestData for types::PaymentMethodTokenizationData {
    fn get_browser_info(&self) -> Result<BrowserInformation, Error> {
        self.browser_info
            .clone()
            .ok_or_else(missing_field_err("browser_info"))
    }
}

impl PaymentsAuthorizeRequestData for types::PaymentsAuthorizeData {
    fn is_auto_capture(&self) -> Result<bool, Error> {
        match self.capture_method {
            Some(diesel_models::enums::CaptureMethod::Automatic) | None => Ok(true),
            Some(diesel_models::enums::CaptureMethod::Manual) => Ok(false),
            Some(_) => Err(errors::ConnectorError::CaptureMethodNotSupported.into()),
        }
    }
    fn get_email(&self) -> Result<Email, Error> {
        self.email.clone().ok_or_else(missing_field_err("email"))
    }
    fn get_browser_info(&self) -> Result<BrowserInformation, Error> {
        self.browser_info
            .clone()
            .ok_or_else(missing_field_err("browser_info"))
    }
    fn get_order_details(&self) -> Result<Vec<OrderDetailsWithAmount>, Error> {
        self.order_details
            .clone()
            .ok_or_else(missing_field_err("order_details"))
    }

    fn get_card(&self) -> Result<domain::Card, Error> {
        match self.payment_method_data.clone() {
            domain::PaymentMethodData::Card(card) => Ok(card),
            _ => Err(missing_field_err("card")()),
        }
    }
    fn get_return_url(&self) -> Result<String, Error> {
        self.router_return_url
            .clone()
            .ok_or_else(missing_field_err("return_url"))
    }

    fn get_complete_authorize_url(&self) -> Result<String, Error> {
        self.complete_authorize_url
            .clone()
            .ok_or_else(missing_field_err("complete_authorize_url"))
    }

    fn connector_mandate_id(&self) -> Option<String> {
        self.mandate_id
            .as_ref()
            .and_then(|mandate_ids| match &mandate_ids.mandate_reference_id {
                Some(api_models::payments::MandateReferenceId::ConnectorMandateId(
                    connector_mandate_ids,
                )) => connector_mandate_ids.connector_mandate_id.clone(),
                _ => None,
            })
    }
    fn is_mandate_payment(&self) -> bool {
        self.setup_mandate_details.is_some()
            || self
                .mandate_id
                .as_ref()
                .and_then(|mandate_ids| mandate_ids.mandate_reference_id.as_ref())
                .is_some()
    }
    fn get_webhook_url(&self) -> Result<String, Error> {
        self.webhook_url
            .clone()
            .ok_or_else(missing_field_err("webhook_url"))
    }
    fn get_router_return_url(&self) -> Result<String, Error> {
        self.router_return_url
            .clone()
            .ok_or_else(missing_field_err("return_url"))
    }
    fn is_wallet(&self) -> bool {
        matches!(
            self.payment_method_data,
            domain::PaymentMethodData::Wallet(_)
        )
    }
    fn is_card(&self) -> bool {
        matches!(self.payment_method_data, domain::PaymentMethodData::Card(_))
    }

    fn get_payment_method_type(&self) -> Result<diesel_models::enums::PaymentMethodType, Error> {
        self.payment_method_type
            .to_owned()
            .ok_or_else(missing_field_err("payment_method_type"))
    }

    fn get_connector_mandate_id(&self) -> Result<String, Error> {
        self.connector_mandate_id()
            .ok_or_else(missing_field_err("connector_mandate_id"))
    }
    fn get_ip_address_as_optional(&self) -> Option<Secret<String, IpAddress>> {
        self.browser_info.clone().and_then(|browser_info| {
            browser_info
                .ip_address
                .map(|ip| Secret::new(ip.to_string()))
        })
    }
    fn get_original_amount(&self) -> i64 {
        self.surcharge_details
            .as_ref()
            .map(|surcharge_details| surcharge_details.original_amount)
            .unwrap_or(self.amount)
    }
    fn get_surcharge_amount(&self) -> Option<i64> {
        self.surcharge_details
            .as_ref()
            .map(|surcharge_details| surcharge_details.surcharge_amount)
    }
    fn get_tax_on_surcharge_amount(&self) -> Option<i64> {
        self.surcharge_details
            .as_ref()
            .map(|surcharge_details| surcharge_details.tax_on_surcharge_amount)
    }
    fn get_total_surcharge_amount(&self) -> Option<i64> {
        self.surcharge_details
            .as_ref()
            .map(|surcharge_details| surcharge_details.get_total_surcharge_amount())
    }

    fn is_customer_initiated_mandate_payment(&self) -> bool {
        self.setup_mandate_details.is_some()
    }

    fn get_metadata_as_object(&self) -> Option<pii::SecretSerdeValue> {
        self.metadata
            .clone()
            .and_then(|meta_data| match meta_data.peek() {
                serde_json::Value::Null
                | serde_json::Value::Bool(_)
                | serde_json::Value::Number(_)
                | serde_json::Value::String(_)
                | serde_json::Value::Array(_) => None,
                serde_json::Value::Object(_) => Some(meta_data),
            })
    }

    fn get_authentication_data(&self) -> Result<AuthenticationData, Error> {
        self.authentication_data
            .clone()
            .ok_or_else(missing_field_err("authentication_data"))
    }
}

pub trait ConnectorCustomerData {
    fn get_email(&self) -> Result<Email, Error>;
}

impl ConnectorCustomerData for types::ConnectorCustomerData {
    fn get_email(&self) -> Result<Email, Error> {
        self.email.clone().ok_or_else(missing_field_err("email"))
    }
}

pub trait BrowserInformationData {
    fn get_accept_header(&self) -> Result<String, Error>;
    fn get_language(&self) -> Result<String, Error>;
    fn get_screen_height(&self) -> Result<u32, Error>;
    fn get_screen_width(&self) -> Result<u32, Error>;
    fn get_color_depth(&self) -> Result<u8, Error>;
    fn get_user_agent(&self) -> Result<String, Error>;
    fn get_time_zone(&self) -> Result<i32, Error>;
    fn get_java_enabled(&self) -> Result<bool, Error>;
    fn get_java_script_enabled(&self) -> Result<bool, Error>;
    fn get_ip_address(&self) -> Result<Secret<String, IpAddress>, Error>;
}

impl BrowserInformationData for BrowserInformation {
    fn get_ip_address(&self) -> Result<Secret<String, IpAddress>, Error> {
        let ip_address = self
            .ip_address
            .ok_or_else(missing_field_err("browser_info.ip_address"))?;
        Ok(Secret::new(ip_address.to_string()))
    }
    fn get_accept_header(&self) -> Result<String, Error> {
        self.accept_header
            .clone()
            .ok_or_else(missing_field_err("browser_info.accept_header"))
    }
    fn get_language(&self) -> Result<String, Error> {
        self.language
            .clone()
            .ok_or_else(missing_field_err("browser_info.language"))
    }
    fn get_screen_height(&self) -> Result<u32, Error> {
        self.screen_height
            .ok_or_else(missing_field_err("browser_info.screen_height"))
    }
    fn get_screen_width(&self) -> Result<u32, Error> {
        self.screen_width
            .ok_or_else(missing_field_err("browser_info.screen_width"))
    }
    fn get_color_depth(&self) -> Result<u8, Error> {
        self.color_depth
            .ok_or_else(missing_field_err("browser_info.color_depth"))
    }
    fn get_user_agent(&self) -> Result<String, Error> {
        self.user_agent
            .clone()
            .ok_or_else(missing_field_err("browser_info.user_agent"))
    }
    fn get_time_zone(&self) -> Result<i32, Error> {
        self.time_zone
            .ok_or_else(missing_field_err("browser_info.time_zone"))
    }
    fn get_java_enabled(&self) -> Result<bool, Error> {
        self.java_enabled
            .ok_or_else(missing_field_err("browser_info.java_enabled"))
    }
    fn get_java_script_enabled(&self) -> Result<bool, Error> {
        self.java_script_enabled
            .ok_or_else(missing_field_err("browser_info.java_script_enabled"))
    }
}

pub trait PaymentsCompleteAuthorizeRequestData {
    fn is_auto_capture(&self) -> Result<bool, Error>;
    fn get_email(&self) -> Result<Email, Error>;
    fn get_redirect_response_payload(&self) -> Result<pii::SecretSerdeValue, Error>;
    fn get_complete_authorize_url(&self) -> Result<String, Error>;
}

impl PaymentsCompleteAuthorizeRequestData for types::CompleteAuthorizeData {
    fn is_auto_capture(&self) -> Result<bool, Error> {
        match self.capture_method {
            Some(diesel_models::enums::CaptureMethod::Automatic) | None => Ok(true),
            Some(diesel_models::enums::CaptureMethod::Manual) => Ok(false),
            Some(_) => Err(errors::ConnectorError::CaptureMethodNotSupported.into()),
        }
    }
    fn get_email(&self) -> Result<Email, Error> {
        self.email.clone().ok_or_else(missing_field_err("email"))
    }
    fn get_redirect_response_payload(&self) -> Result<pii::SecretSerdeValue, Error> {
        self.redirect_response
            .as_ref()
            .and_then(|res| res.payload.to_owned())
            .ok_or(
                errors::ConnectorError::MissingConnectorRedirectionPayload {
                    field_name: "request.redirect_response.payload",
                }
                .into(),
            )
    }
    fn get_complete_authorize_url(&self) -> Result<String, Error> {
        self.complete_authorize_url
            .clone()
            .ok_or_else(missing_field_err("complete_authorize_url"))
    }
}

pub trait PaymentsSyncRequestData {
    fn is_auto_capture(&self) -> Result<bool, Error>;
    fn get_connector_transaction_id(&self) -> CustomResult<String, errors::ConnectorError>;
}

impl PaymentsSyncRequestData for types::PaymentsSyncData {
    fn is_auto_capture(&self) -> Result<bool, Error> {
        match self.capture_method {
            Some(diesel_models::enums::CaptureMethod::Automatic) | None => Ok(true),
            Some(diesel_models::enums::CaptureMethod::Manual) => Ok(false),
            Some(_) => Err(errors::ConnectorError::CaptureMethodNotSupported.into()),
        }
    }
    fn get_connector_transaction_id(&self) -> CustomResult<String, errors::ConnectorError> {
        match self.connector_transaction_id.clone() {
            ResponseId::ConnectorTransactionId(txn_id) => Ok(txn_id),
            _ => Err(errors::ValidationError::IncorrectValueProvided {
                field_name: "connector_transaction_id",
            })
            .attach_printable("Expected connector transaction ID not found")
            .change_context(errors::ConnectorError::MissingConnectorTransactionID)?,
        }
    }
}

#[cfg(feature = "payouts")]
<<<<<<< HEAD
pub trait PayoutsData {
    fn get_customer_details(&self) -> Result<types::CustomerDetails, errors::ConnectorError>;
    fn get_connector_payout_id(&self) -> Result<String, errors::ConnectorError>;
}

#[cfg(feature = "payouts")]
impl PayoutsData for types::PayoutsData {
    fn get_customer_details(&self) -> Result<types::CustomerDetails, errors::ConnectorError> {
        self.customer_details
            .clone()
            .ok_or(errors::ConnectorError::MissingRequiredField {
                field_name: "Customer Details",
            })
    }

    fn get_connector_payout_id(&self) -> Result<String, errors::ConnectorError> {
        self.connector_payout_id
            .clone()
            .ok_or(errors::ConnectorError::MissingConnectorTransactionID)
    }
}

#[cfg(feature = "payouts")]
=======
>>>>>>> 954498e6
pub trait CustomerDetails {
    fn get_customer_id(&self) -> Result<String, errors::ConnectorError>;
    fn get_customer_name(
        &self,
    ) -> Result<Secret<String, masking::WithType>, errors::ConnectorError>;
    fn get_customer_email(&self) -> Result<Email, errors::ConnectorError>;
    fn get_customer_phone(
        &self,
    ) -> Result<Secret<String, masking::WithType>, errors::ConnectorError>;
    fn get_customer_phone_country_code(&self) -> Result<String, errors::ConnectorError>;
}

#[cfg(feature = "payouts")]
impl CustomerDetails for types::CustomerDetails {
    fn get_customer_id(&self) -> Result<String, errors::ConnectorError> {
        self.customer_id
            .clone()
            .ok_or(errors::ConnectorError::MissingRequiredField {
                field_name: "customer_id",
            })
    }

    fn get_customer_name(
        &self,
    ) -> Result<Secret<String, masking::WithType>, errors::ConnectorError> {
        self.name
            .clone()
            .ok_or(errors::ConnectorError::MissingRequiredField {
                field_name: "customer_name",
            })
    }

    fn get_customer_email(&self) -> Result<Email, errors::ConnectorError> {
        self.email
            .clone()
            .ok_or(errors::ConnectorError::MissingRequiredField {
                field_name: "customer_email",
            })
    }

    fn get_customer_phone(
        &self,
    ) -> Result<Secret<String, masking::WithType>, errors::ConnectorError> {
        self.phone
            .clone()
            .ok_or(errors::ConnectorError::MissingRequiredField {
                field_name: "customer_phone",
            })
    }

    fn get_customer_phone_country_code(&self) -> Result<String, errors::ConnectorError> {
        self.phone_country_code
            .clone()
            .ok_or(errors::ConnectorError::MissingRequiredField {
                field_name: "customer_phone_country_code",
            })
    }
}

pub trait PaymentsCancelRequestData {
    fn get_amount(&self) -> Result<i64, Error>;
    fn get_currency(&self) -> Result<diesel_models::enums::Currency, Error>;
    fn get_cancellation_reason(&self) -> Result<String, Error>;
    fn get_browser_info(&self) -> Result<BrowserInformation, Error>;
}

impl PaymentsCancelRequestData for PaymentsCancelData {
    fn get_amount(&self) -> Result<i64, Error> {
        self.amount.ok_or_else(missing_field_err("amount"))
    }
    fn get_currency(&self) -> Result<diesel_models::enums::Currency, Error> {
        self.currency.ok_or_else(missing_field_err("currency"))
    }
    fn get_cancellation_reason(&self) -> Result<String, Error> {
        self.cancellation_reason
            .clone()
            .ok_or_else(missing_field_err("cancellation_reason"))
    }
    fn get_browser_info(&self) -> Result<BrowserInformation, Error> {
        self.browser_info
            .clone()
            .ok_or_else(missing_field_err("browser_info"))
    }
}

pub trait RefundsRequestData {
    fn get_connector_refund_id(&self) -> Result<String, Error>;
    fn get_webhook_url(&self) -> Result<String, Error>;
    fn get_browser_info(&self) -> Result<BrowserInformation, Error>;
}

impl RefundsRequestData for types::RefundsData {
    #[track_caller]
    fn get_connector_refund_id(&self) -> Result<String, Error> {
        self.connector_refund_id
            .clone()
            .get_required_value("connector_refund_id")
            .change_context(errors::ConnectorError::MissingConnectorTransactionID)
    }
    fn get_webhook_url(&self) -> Result<String, Error> {
        self.webhook_url
            .clone()
            .ok_or_else(missing_field_err("webhook_url"))
    }
    fn get_browser_info(&self) -> Result<BrowserInformation, Error> {
        self.browser_info
            .clone()
            .ok_or_else(missing_field_err("browser_info"))
    }
}

#[cfg(feature = "payouts")]
pub trait PayoutsData {
    fn get_transfer_id(&self) -> Result<String, Error>;
    fn get_customer_details(&self) -> Result<types::CustomerDetails, Error>;
    fn get_vendor_details(&self) -> Result<PayoutVendorAccountDetails, Error>;
}

#[cfg(feature = "payouts")]
impl PayoutsData for types::PayoutsData {
    fn get_transfer_id(&self) -> Result<String, Error> {
        self.connector_payout_id
            .clone()
            .ok_or_else(missing_field_err("transfer_id"))
    }
    fn get_customer_details(&self) -> Result<types::CustomerDetails, Error> {
        self.customer_details
            .clone()
            .ok_or_else(missing_field_err("customer_details"))
    }
    fn get_vendor_details(&self) -> Result<PayoutVendorAccountDetails, Error> {
        self.vendor_details
            .clone()
            .ok_or_else(missing_field_err("vendor_details"))
    }
}

#[derive(Clone, Debug, serde::Serialize)]
#[serde(rename_all = "camelCase")]
pub struct GooglePayWalletData {
    #[serde(rename = "type")]
    pub pm_type: String,
    pub description: String,
    pub info: GooglePayPaymentMethodInfo,
    pub tokenization_data: GpayTokenizationData,
}

#[derive(Clone, Debug, serde::Serialize)]
#[serde(rename_all = "camelCase")]
pub struct GooglePayPaymentMethodInfo {
    pub card_network: String,
    pub card_details: String,
}

#[derive(Clone, Debug, serde::Serialize)]
pub struct GpayTokenizationData {
    #[serde(rename = "type")]
    pub token_type: String,
    pub token: Secret<String>,
}

impl From<domain::GooglePayWalletData> for GooglePayWalletData {
    fn from(data: domain::GooglePayWalletData) -> Self {
        Self {
            pm_type: data.pm_type,
            description: data.description,
            info: GooglePayPaymentMethodInfo {
                card_network: data.info.card_network,
                card_details: data.info.card_details,
            },
            tokenization_data: GpayTokenizationData {
                token_type: data.tokenization_data.token_type,
                token: Secret::new(data.tokenization_data.token),
            },
        }
    }
}

static CARD_REGEX: Lazy<HashMap<CardIssuer, Result<Regex, regex::Error>>> = Lazy::new(|| {
    let mut map = HashMap::new();
    // Reference: https://gist.github.com/michaelkeevildown/9096cd3aac9029c4e6e05588448a8841
    // [#379]: Determine card issuer from card BIN number
    map.insert(CardIssuer::Master, Regex::new(r"^5[1-5][0-9]{14}$"));
    map.insert(CardIssuer::AmericanExpress, Regex::new(r"^3[47][0-9]{13}$"));
    map.insert(CardIssuer::Visa, Regex::new(r"^4[0-9]{12}(?:[0-9]{3})?$"));
    map.insert(CardIssuer::Discover, Regex::new(r"^65[4-9][0-9]{13}|64[4-9][0-9]{13}|6011[0-9]{12}|(622(?:12[6-9]|1[3-9][0-9]|[2-8][0-9][0-9]|9[01][0-9]|92[0-5])[0-9]{10})$"));
    map.insert(
        CardIssuer::Maestro,
        Regex::new(r"^(5018|5020|5038|5893|6304|6759|6761|6762|6763)[0-9]{8,15}$"),
    );
    map.insert(
        CardIssuer::DinersClub,
        Regex::new(r"^3(?:0[0-5]|[68][0-9])[0-9]{11}$"),
    );
    map.insert(
        CardIssuer::JCB,
        Regex::new(r"^(3(?:088|096|112|158|337|5(?:2[89]|[3-8][0-9]))\d{12})$"),
    );
    map.insert(CardIssuer::CarteBlanche, Regex::new(r"^389[0-9]{11}$"));
    map
});

#[derive(Debug, Copy, Clone, strum::Display, Eq, Hash, PartialEq)]
pub enum CardIssuer {
    AmericanExpress,
    Master,
    Maestro,
    Visa,
    Discover,
    DinersClub,
    JCB,
    CarteBlanche,
}

pub trait CardData {
    fn get_card_expiry_year_2_digit(&self) -> Result<Secret<String>, errors::ConnectorError>;
    fn get_card_issuer(&self) -> Result<CardIssuer, Error>;
    fn get_card_expiry_month_year_2_digit_with_delimiter(
        &self,
        delimiter: String,
    ) -> Result<Secret<String>, errors::ConnectorError>;
    fn get_expiry_date_as_yyyymm(&self, delimiter: &str) -> Secret<String>;
    fn get_expiry_date_as_mmyyyy(&self, delimiter: &str) -> Secret<String>;
    fn get_expiry_year_4_digit(&self) -> Secret<String>;
    fn get_expiry_date_as_yymm(&self) -> Result<Secret<String>, errors::ConnectorError>;
    fn get_expiry_month_as_i8(&self) -> Result<Secret<i8>, Error>;
    fn get_expiry_year_as_i32(&self) -> Result<Secret<i32>, Error>;
}

impl CardData for payouts::Card {
    fn get_card_expiry_year_2_digit(&self) -> Result<Secret<String>, errors::ConnectorError> {
        let binding = self.expiry_year.clone();
        let year = binding.peek();
        Ok(Secret::new(
            year.get(year.len() - 2..)
                .ok_or(errors::ConnectorError::RequestEncodingFailed)?
                .to_string(),
        ))
    }
    fn get_card_issuer(&self) -> Result<CardIssuer, Error> {
        get_card_issuer(self.card_number.peek())
    }
    fn get_card_expiry_month_year_2_digit_with_delimiter(
        &self,
        delimiter: String,
    ) -> Result<Secret<String>, errors::ConnectorError> {
        let year = self.get_card_expiry_year_2_digit()?;
        Ok(Secret::new(format!(
            "{}{}{}",
            self.expiry_month.peek(),
            delimiter,
            year.peek()
        )))
    }
    fn get_expiry_date_as_yyyymm(&self, delimiter: &str) -> Secret<String> {
        let year = self.get_expiry_year_4_digit();
        Secret::new(format!(
            "{}{}{}",
            year.peek(),
            delimiter,
            self.expiry_month.peek()
        ))
    }
    fn get_expiry_date_as_mmyyyy(&self, delimiter: &str) -> Secret<String> {
        let year = self.get_expiry_year_4_digit();
        Secret::new(format!(
            "{}{}{}",
            self.expiry_month.peek(),
            delimiter,
            year.peek()
        ))
    }
    fn get_expiry_year_4_digit(&self) -> Secret<String> {
        let mut year = self.expiry_year.peek().clone();
        if year.len() == 2 {
            year = format!("20{}", year);
        }
        Secret::new(year)
    }
    fn get_expiry_date_as_yymm(&self) -> Result<Secret<String>, errors::ConnectorError> {
        let year = self.get_card_expiry_year_2_digit()?.expose();
        let month = self.expiry_month.clone().expose();
        Ok(Secret::new(format!("{year}{month}")))
    }
    fn get_expiry_month_as_i8(&self) -> Result<Secret<i8>, Error> {
        self.expiry_month
            .peek()
            .clone()
            .parse::<i8>()
            .change_context(errors::ConnectorError::ResponseDeserializationFailed)
            .map(Secret::new)
    }
    fn get_expiry_year_as_i32(&self) -> Result<Secret<i32>, Error> {
        self.expiry_year
            .peek()
            .clone()
            .parse::<i32>()
            .change_context(errors::ConnectorError::ResponseDeserializationFailed)
            .map(Secret::new)
    }
}

impl CardData for domain::Card {
    fn get_card_expiry_year_2_digit(&self) -> Result<Secret<String>, errors::ConnectorError> {
        let binding = self.card_exp_year.clone();
        let year = binding.peek();
        Ok(Secret::new(
            year.get(year.len() - 2..)
                .ok_or(errors::ConnectorError::RequestEncodingFailed)?
                .to_string(),
        ))
    }
    fn get_card_issuer(&self) -> Result<CardIssuer, Error> {
        get_card_issuer(self.card_number.peek())
    }
    fn get_card_expiry_month_year_2_digit_with_delimiter(
        &self,
        delimiter: String,
    ) -> Result<Secret<String>, errors::ConnectorError> {
        let year = self.get_card_expiry_year_2_digit()?;
        Ok(Secret::new(format!(
            "{}{}{}",
            self.card_exp_month.peek(),
            delimiter,
            year.peek()
        )))
    }
    fn get_expiry_date_as_yyyymm(&self, delimiter: &str) -> Secret<String> {
        let year = self.get_expiry_year_4_digit();
        Secret::new(format!(
            "{}{}{}",
            year.peek(),
            delimiter,
            self.card_exp_month.peek()
        ))
    }
    fn get_expiry_date_as_mmyyyy(&self, delimiter: &str) -> Secret<String> {
        let year = self.get_expiry_year_4_digit();
        Secret::new(format!(
            "{}{}{}",
            self.card_exp_month.peek(),
            delimiter,
            year.peek()
        ))
    }
    fn get_expiry_year_4_digit(&self) -> Secret<String> {
        let mut year = self.card_exp_year.peek().clone();
        if year.len() == 2 {
            year = format!("20{}", year);
        }
        Secret::new(year)
    }
    fn get_expiry_date_as_yymm(&self) -> Result<Secret<String>, errors::ConnectorError> {
        let year = self.get_card_expiry_year_2_digit()?.expose();
        let month = self.card_exp_month.clone().expose();
        Ok(Secret::new(format!("{year}{month}")))
    }
    fn get_expiry_month_as_i8(&self) -> Result<Secret<i8>, Error> {
        self.card_exp_month
            .peek()
            .clone()
            .parse::<i8>()
            .change_context(errors::ConnectorError::ResponseDeserializationFailed)
            .map(Secret::new)
    }
    fn get_expiry_year_as_i32(&self) -> Result<Secret<i32>, Error> {
        self.card_exp_year
            .peek()
            .clone()
            .parse::<i32>()
            .change_context(errors::ConnectorError::ResponseDeserializationFailed)
            .map(Secret::new)
    }
}

#[track_caller]
fn get_card_issuer(card_number: &str) -> Result<CardIssuer, Error> {
    for (k, v) in CARD_REGEX.iter() {
        let regex: Regex = v
            .clone()
            .change_context(errors::ConnectorError::RequestEncodingFailed)?;
        if regex.is_match(card_number) {
            return Ok(*k);
        }
    }
    Err(error_stack::Report::new(
        errors::ConnectorError::NotImplemented("Card Type".into()),
    ))
}
pub trait WalletData {
    fn get_wallet_token(&self) -> Result<Secret<String>, Error>;
    fn get_wallet_token_as_json<T>(&self, wallet_name: String) -> Result<T, Error>
    where
        T: serde::de::DeserializeOwned;
    fn get_encoded_wallet_token(&self) -> Result<String, Error>;
}

impl WalletData for domain::WalletData {
    fn get_wallet_token(&self) -> Result<Secret<String>, Error> {
        match self {
            Self::GooglePay(data) => Ok(Secret::new(data.tokenization_data.token.clone())),
            Self::ApplePay(data) => Ok(data.get_applepay_decoded_payment_data()?),
            Self::PaypalSdk(data) => Ok(Secret::new(data.token.clone())),
            _ => Err(errors::ConnectorError::InvalidWallet.into()),
        }
    }
    fn get_wallet_token_as_json<T>(&self, wallet_name: String) -> Result<T, Error>
    where
        T: serde::de::DeserializeOwned,
    {
        serde_json::from_str::<T>(self.get_wallet_token()?.peek())
            .change_context(errors::ConnectorError::InvalidWalletToken { wallet_name })
    }

    fn get_encoded_wallet_token(&self) -> Result<String, Error> {
        match self {
            Self::GooglePay(_) => {
                let json_token: serde_json::Value =
                    self.get_wallet_token_as_json("Google Pay".to_owned())?;
                let token_as_vec = serde_json::to_vec(&json_token).change_context(
                    errors::ConnectorError::InvalidWalletToken {
                        wallet_name: "Google Pay".to_string(),
                    },
                )?;
                let encoded_token = consts::BASE64_ENGINE.encode(token_as_vec);
                Ok(encoded_token)
            }
            _ => Err(
                errors::ConnectorError::NotImplemented("SELECTED PAYMENT METHOD".to_owned()).into(),
            ),
        }
    }
}

pub trait ApplePay {
    fn get_applepay_decoded_payment_data(&self) -> Result<Secret<String>, Error>;
}

impl ApplePay for domain::ApplePayWalletData {
    fn get_applepay_decoded_payment_data(&self) -> Result<Secret<String>, Error> {
        let token = Secret::new(
            String::from_utf8(
                consts::BASE64_ENGINE
                    .decode(&self.payment_data)
                    .change_context(errors::ConnectorError::InvalidWalletToken {
                        wallet_name: "Apple Pay".to_string(),
                    })?,
            )
            .change_context(errors::ConnectorError::InvalidWalletToken {
                wallet_name: "Apple Pay".to_string(),
            })?,
        );
        Ok(token)
    }
}

pub trait ApplePayDecrypt {
    fn get_expiry_month(&self) -> Result<Secret<String>, Error>;
    fn get_four_digit_expiry_year(&self) -> Result<Secret<String>, Error>;
}

impl ApplePayDecrypt for Box<ApplePayPredecryptData> {
    fn get_four_digit_expiry_year(&self) -> Result<Secret<String>, Error> {
        Ok(Secret::new(format!(
            "20{}",
            self.application_expiration_date
                .get(0..2)
                .ok_or(errors::ConnectorError::RequestEncodingFailed)?
        )))
    }

    fn get_expiry_month(&self) -> Result<Secret<String>, Error> {
        Ok(Secret::new(
            self.application_expiration_date
                .get(2..4)
                .ok_or(errors::ConnectorError::RequestEncodingFailed)?
                .to_owned(),
        ))
    }
}

pub trait CryptoData {
    fn get_pay_currency(&self) -> Result<String, Error>;
}

impl CryptoData for domain::CryptoData {
    fn get_pay_currency(&self) -> Result<String, Error> {
        self.pay_currency
            .clone()
            .ok_or_else(missing_field_err("crypto_data.pay_currency"))
    }
}

pub trait PhoneDetailsData {
    fn get_number(&self) -> Result<Secret<String>, Error>;
    fn get_country_code(&self) -> Result<String, Error>;
    fn get_number_with_country_code(&self) -> Result<Secret<String>, Error>;
    fn get_number_with_hash_country_code(&self) -> Result<Secret<String>, Error>;
    fn extract_country_code(&self) -> Result<String, Error>;
}

impl PhoneDetailsData for api::PhoneDetails {
    fn get_country_code(&self) -> Result<String, Error> {
        self.country_code
            .clone()
            .ok_or_else(missing_field_err("billing.phone.country_code"))
    }
    fn extract_country_code(&self) -> Result<String, Error> {
        self.get_country_code()
            .map(|cc| cc.trim_start_matches('+').to_string())
    }
    fn get_number(&self) -> Result<Secret<String>, Error> {
        self.number
            .clone()
            .ok_or_else(missing_field_err("billing.phone.number"))
    }
    fn get_number_with_country_code(&self) -> Result<Secret<String>, Error> {
        let number = self.get_number()?;
        let country_code = self.get_country_code()?;
        Ok(Secret::new(format!("{}{}", country_code, number.peek())))
    }
    fn get_number_with_hash_country_code(&self) -> Result<Secret<String>, Error> {
        let number = self.get_number()?;
        let country_code = self.get_country_code()?;
        let number_without_plus = country_code.trim_start_matches('+');
        Ok(Secret::new(format!(
            "{}#{}",
            number_without_plus,
            number.peek()
        )))
    }
}

pub trait AddressDetailsData {
    fn get_first_name(&self) -> Result<&Secret<String>, Error>;
    fn get_last_name(&self) -> Result<&Secret<String>, Error>;
    fn get_full_name(&self) -> Result<Secret<String>, Error>;
    fn get_line1(&self) -> Result<&Secret<String>, Error>;
    fn get_city(&self) -> Result<&String, Error>;
    fn get_line2(&self) -> Result<&Secret<String>, Error>;
    fn get_state(&self) -> Result<&Secret<String>, Error>;
    fn get_zip(&self) -> Result<&Secret<String>, Error>;
    fn get_country(&self) -> Result<&api_models::enums::CountryAlpha2, Error>;
    fn get_combined_address_line(&self) -> Result<Secret<String>, Error>;
    fn to_state_code(&self) -> Result<Secret<String>, Error>;
    fn to_state_code_as_optional(&self) -> Result<Option<Secret<String>>, Error>;
}

impl AddressDetailsData for api::AddressDetails {
    fn get_first_name(&self) -> Result<&Secret<String>, Error> {
        self.first_name
            .as_ref()
            .ok_or_else(missing_field_err("address.first_name"))
    }

    fn get_last_name(&self) -> Result<&Secret<String>, Error> {
        self.last_name
            .as_ref()
            .ok_or_else(missing_field_err("address.last_name"))
    }

    fn get_full_name(&self) -> Result<Secret<String>, Error> {
        let first_name = self.get_first_name()?.peek().to_owned();
        let last_name = self
            .get_last_name()
            .ok()
            .cloned()
            .unwrap_or(Secret::new("".to_string()));
        let last_name = last_name.peek();
        let full_name = format!("{} {}", first_name, last_name).trim().to_string();
        Ok(Secret::new(full_name))
    }

    fn get_line1(&self) -> Result<&Secret<String>, Error> {
        self.line1
            .as_ref()
            .ok_or_else(missing_field_err("address.line1"))
    }

    fn get_city(&self) -> Result<&String, Error> {
        self.city
            .as_ref()
            .ok_or_else(missing_field_err("address.city"))
    }

    fn get_state(&self) -> Result<&Secret<String>, Error> {
        self.state
            .as_ref()
            .ok_or_else(missing_field_err("address.state"))
    }

    fn get_line2(&self) -> Result<&Secret<String>, Error> {
        self.line2
            .as_ref()
            .ok_or_else(missing_field_err("address.line2"))
    }

    fn get_zip(&self) -> Result<&Secret<String>, Error> {
        self.zip
            .as_ref()
            .ok_or_else(missing_field_err("address.zip"))
    }

    fn get_country(&self) -> Result<&api_models::enums::CountryAlpha2, Error> {
        self.country
            .as_ref()
            .ok_or_else(missing_field_err("address.country"))
    }

    fn get_combined_address_line(&self) -> Result<Secret<String>, Error> {
        Ok(Secret::new(format!(
            "{},{}",
            self.get_line1()?.peek(),
            self.get_line2()?.peek()
        )))
    }
    fn to_state_code(&self) -> Result<Secret<String>, Error> {
        let country = self.get_country()?;
        let state = self.get_state()?;
        match country {
            api_models::enums::CountryAlpha2::US => Ok(Secret::new(
                UsStatesAbbreviation::foreign_try_from(state.peek().to_string())?.to_string(),
            )),
            api_models::enums::CountryAlpha2::CA => Ok(Secret::new(
                CanadaStatesAbbreviation::foreign_try_from(state.peek().to_string())?.to_string(),
            )),
            _ => Ok(state.clone()),
        }
    }
    fn to_state_code_as_optional(&self) -> Result<Option<Secret<String>>, Error> {
        self.state
            .as_ref()
            .map(|state| {
                if state.peek().len() == 2 {
                    Ok(state.to_owned())
                } else {
                    self.to_state_code()
                }
            })
            .transpose()
    }
}

pub trait BankRedirectBillingData {
    fn get_billing_name(&self) -> Result<Secret<String>, Error>;
}

impl BankRedirectBillingData for domain::BankRedirectBilling {
    fn get_billing_name(&self) -> Result<Secret<String>, Error> {
        self.billing_name
            .clone()
            .ok_or_else(missing_field_err("billing_details.billing_name"))
    }
}

pub trait BankDirectDebitBillingData {
    fn get_billing_country(&self) -> Result<api_models::enums::CountryAlpha2, Error>;
}

impl BankDirectDebitBillingData for domain::BankDebitBilling {
    fn get_billing_country(&self) -> Result<api_models::enums::CountryAlpha2, Error> {
        self.address
            .as_ref()
            .and_then(|address| address.country)
            .ok_or_else(missing_field_err("billing_details.country"))
    }
}

pub trait MandateData {
    fn get_end_date(&self, format: date_time::DateFormat) -> Result<String, Error>;
    fn get_metadata(&self) -> Result<pii::SecretSerdeValue, Error>;
}

impl MandateData for payments::MandateAmountData {
    fn get_end_date(&self, format: date_time::DateFormat) -> Result<String, Error> {
        let date = self.end_date.ok_or_else(missing_field_err(
            "mandate_data.mandate_type.{multi_use|single_use}.end_date",
        ))?;
        date_time::format_date(date, format)
            .change_context(errors::ConnectorError::DateFormattingFailed)
    }
    fn get_metadata(&self) -> Result<pii::SecretSerdeValue, Error> {
        self.metadata.clone().ok_or_else(missing_field_err(
            "mandate_data.mandate_type.{multi_use|single_use}.metadata",
        ))
    }
}

pub trait RecurringMandateData {
    fn get_original_payment_amount(&self) -> Result<i64, Error>;
    fn get_original_payment_currency(&self) -> Result<diesel_models::enums::Currency, Error>;
}

impl RecurringMandateData for RecurringMandatePaymentData {
    fn get_original_payment_amount(&self) -> Result<i64, Error> {
        self.original_payment_authorized_amount
            .ok_or_else(missing_field_err("original_payment_authorized_amount"))
    }
    fn get_original_payment_currency(&self) -> Result<diesel_models::enums::Currency, Error> {
        self.original_payment_authorized_currency
            .ok_or_else(missing_field_err("original_payment_authorized_currency"))
    }
}

pub trait MandateReferenceData {
    fn get_connector_mandate_id(&self) -> Result<String, Error>;
}

impl MandateReferenceData for api_models::payments::ConnectorMandateReferenceId {
    fn get_connector_mandate_id(&self) -> Result<String, Error> {
        self.connector_mandate_id
            .clone()
            .ok_or_else(missing_field_err("mandate_id"))
    }
}

pub fn get_header_key_value<'a>(
    key: &str,
    headers: &'a actix_web::http::header::HeaderMap,
) -> CustomResult<&'a str, errors::ConnectorError> {
    get_header_field(headers.get(key))
}

pub fn get_http_header<'a>(
    key: &str,
    headers: &'a http::HeaderMap,
) -> CustomResult<&'a str, errors::ConnectorError> {
    get_header_field(headers.get(key))
}

fn get_header_field(
    field: Option<&http::HeaderValue>,
) -> CustomResult<&str, errors::ConnectorError> {
    field
        .map(|header_value| {
            header_value
                .to_str()
                .change_context(errors::ConnectorError::WebhookSignatureNotFound)
        })
        .ok_or(report!(
            errors::ConnectorError::WebhookSourceVerificationFailed
        ))?
}

pub fn to_boolean(string: String) -> bool {
    let str = string.as_str();
    match str {
        "true" => true,
        "false" => false,
        "yes" => true,
        "no" => false,
        _ => false,
    }
}

pub fn get_connector_meta(
    connector_meta: Option<serde_json::Value>,
) -> Result<serde_json::Value, Error> {
    connector_meta.ok_or_else(missing_field_err("connector_meta_data"))
}

pub fn to_connector_meta<T>(connector_meta: Option<serde_json::Value>) -> Result<T, Error>
where
    T: serde::de::DeserializeOwned,
{
    let json = connector_meta.ok_or_else(missing_field_err("connector_meta_data"))?;
    json.parse_value(std::any::type_name::<T>()).switch()
}

pub fn to_connector_meta_from_secret<T>(
    connector_meta: Option<Secret<serde_json::Value>>,
) -> Result<T, Error>
where
    T: serde::de::DeserializeOwned,
{
    let connector_meta_secret =
        connector_meta.ok_or_else(missing_field_err("connector_meta_data"))?;
    let json = connector_meta_secret.expose();
    json.parse_value(std::any::type_name::<T>()).switch()
}

impl common_utils::errors::ErrorSwitch<errors::ConnectorError> for errors::ParsingError {
    fn switch(&self) -> errors::ConnectorError {
        errors::ConnectorError::ParsingFailed
    }
}

pub fn base64_decode(data: String) -> Result<Vec<u8>, Error> {
    consts::BASE64_ENGINE
        .decode(data)
        .change_context(errors::ConnectorError::ResponseDeserializationFailed)
}

pub fn to_currency_base_unit_from_optional_amount(
    amount: Option<i64>,
    currency: diesel_models::enums::Currency,
) -> Result<String, error_stack::Report<errors::ConnectorError>> {
    match amount {
        Some(a) => to_currency_base_unit(a, currency),
        _ => Err(errors::ConnectorError::MissingRequiredField {
            field_name: "amount",
        }
        .into()),
    }
}

pub fn get_amount_as_string(
    currency_unit: &types::api::CurrencyUnit,
    amount: i64,
    currency: diesel_models::enums::Currency,
) -> Result<String, error_stack::Report<errors::ConnectorError>> {
    let amount = match currency_unit {
        types::api::CurrencyUnit::Minor => amount.to_string(),
        types::api::CurrencyUnit::Base => to_currency_base_unit(amount, currency)?,
    };
    Ok(amount)
}

pub fn get_amount_as_f64(
    currency_unit: &types::api::CurrencyUnit,
    amount: i64,
    currency: diesel_models::enums::Currency,
) -> Result<f64, error_stack::Report<errors::ConnectorError>> {
    let amount = match currency_unit {
        types::api::CurrencyUnit::Base => to_currency_base_unit_asf64(amount, currency)?,
        types::api::CurrencyUnit::Minor => u32::try_from(amount)
            .change_context(errors::ConnectorError::ParsingFailed)?
            .into(),
    };
    Ok(amount)
}

pub fn to_currency_base_unit(
    amount: i64,
    currency: diesel_models::enums::Currency,
) -> Result<String, error_stack::Report<errors::ConnectorError>> {
    currency
        .to_currency_base_unit(amount)
        .change_context(errors::ConnectorError::ParsingFailed)
}

pub fn to_currency_lower_unit(
    amount: String,
    currency: diesel_models::enums::Currency,
) -> Result<String, error_stack::Report<errors::ConnectorError>> {
    currency
        .to_currency_lower_unit(amount)
        .change_context(errors::ConnectorError::ResponseHandlingFailed)
}

pub fn construct_not_implemented_error_report(
    capture_method: enums::CaptureMethod,
    connector_name: &str,
) -> error_stack::Report<errors::ConnectorError> {
    errors::ConnectorError::NotImplemented(format!("{} for {}", capture_method, connector_name))
        .into()
}

pub fn construct_not_supported_error_report(
    capture_method: enums::CaptureMethod,
    connector_name: &'static str,
) -> error_stack::Report<errors::ConnectorError> {
    errors::ConnectorError::NotSupported {
        message: capture_method.to_string(),
        connector: connector_name,
    }
    .into()
}

pub fn to_currency_base_unit_with_zero_decimal_check(
    amount: i64,
    currency: diesel_models::enums::Currency,
) -> Result<String, error_stack::Report<errors::ConnectorError>> {
    currency
        .to_currency_base_unit_with_zero_decimal_check(amount)
        .change_context(errors::ConnectorError::RequestEncodingFailed)
}

pub fn to_currency_base_unit_asf64(
    amount: i64,
    currency: diesel_models::enums::Currency,
) -> Result<f64, error_stack::Report<errors::ConnectorError>> {
    currency
        .to_currency_base_unit_asf64(amount)
        .change_context(errors::ConnectorError::ParsingFailed)
}

pub fn str_to_f32<S>(value: &str, serializer: S) -> Result<S::Ok, S::Error>
where
    S: Serializer,
{
    let float_value = value.parse::<f64>().map_err(|_| {
        serde::ser::Error::custom("Invalid string, cannot be converted to float value")
    })?;
    serializer.serialize_f64(float_value)
}

pub fn collect_values_by_removing_signature(
    value: &serde_json::Value,
    signature: &String,
) -> Vec<String> {
    match value {
        serde_json::Value::Null => vec!["null".to_owned()],
        serde_json::Value::Bool(b) => vec![b.to_string()],
        serde_json::Value::Number(n) => match n.as_f64() {
            Some(f) => vec![format!("{f:.2}")],
            None => vec![n.to_string()],
        },
        serde_json::Value::String(s) => {
            if signature == s {
                vec![]
            } else {
                vec![s.clone()]
            }
        }
        serde_json::Value::Array(arr) => arr
            .iter()
            .flat_map(|v| collect_values_by_removing_signature(v, signature))
            .collect(),
        serde_json::Value::Object(obj) => obj
            .values()
            .flat_map(|v| collect_values_by_removing_signature(v, signature))
            .collect(),
    }
}

pub fn collect_and_sort_values_by_removing_signature(
    value: &serde_json::Value,
    signature: &String,
) -> Vec<String> {
    let mut values = collect_values_by_removing_signature(value, signature);
    values.sort();
    values
}

#[inline]
pub fn get_webhook_merchant_secret_key(connector_label: &str, merchant_id: &str) -> String {
    format!("whsec_verification_{connector_label}_{merchant_id}")
}

impl ForeignTryFrom<String> for UsStatesAbbreviation {
    type Error = error_stack::Report<errors::ConnectorError>;
    fn foreign_try_from(value: String) -> Result<Self, Self::Error> {
        let binding = value.as_str().to_lowercase();
        let state = binding.as_str();
        match state {
            "alabama" => Ok(Self::AL),
            "alaska" => Ok(Self::AK),
            "american samoa" => Ok(Self::AS),
            "arizona" => Ok(Self::AZ),
            "arkansas" => Ok(Self::AR),
            "california" => Ok(Self::CA),
            "colorado" => Ok(Self::CO),
            "connecticut" => Ok(Self::CT),
            "delaware" => Ok(Self::DE),
            "district of columbia" | "columbia" => Ok(Self::DC),
            "federated states of micronesia" | "micronesia" => Ok(Self::FM),
            "florida" => Ok(Self::FL),
            "georgia" => Ok(Self::GA),
            "guam" => Ok(Self::GU),
            "hawaii" => Ok(Self::HI),
            "idaho" => Ok(Self::ID),
            "illinois" => Ok(Self::IL),
            "indiana" => Ok(Self::IN),
            "iowa" => Ok(Self::IA),
            "kansas" => Ok(Self::KS),
            "kentucky" => Ok(Self::KY),
            "louisiana" => Ok(Self::LA),
            "maine" => Ok(Self::ME),
            "marshall islands" => Ok(Self::MH),
            "maryland" => Ok(Self::MD),
            "massachusetts" => Ok(Self::MA),
            "michigan" => Ok(Self::MI),
            "minnesota" => Ok(Self::MN),
            "mississippi" => Ok(Self::MS),
            "missouri" => Ok(Self::MO),
            "montana" => Ok(Self::MT),
            "nebraska" => Ok(Self::NE),
            "nevada" => Ok(Self::NV),
            "new hampshire" => Ok(Self::NH),
            "new jersey" => Ok(Self::NJ),
            "new mexico" => Ok(Self::NM),
            "new york" => Ok(Self::NY),
            "north carolina" => Ok(Self::NC),
            "north dakota" => Ok(Self::ND),
            "northern mariana islands" => Ok(Self::MP),
            "ohio" => Ok(Self::OH),
            "oklahoma" => Ok(Self::OK),
            "oregon" => Ok(Self::OR),
            "palau" => Ok(Self::PW),
            "pennsylvania" => Ok(Self::PA),
            "puerto rico" => Ok(Self::PR),
            "rhode island" => Ok(Self::RI),
            "south carolina" => Ok(Self::SC),
            "south dakota" => Ok(Self::SD),
            "tennessee" => Ok(Self::TN),
            "texas" => Ok(Self::TX),
            "utah" => Ok(Self::UT),
            "vermont" => Ok(Self::VT),
            "virgin islands" => Ok(Self::VI),
            "virginia" => Ok(Self::VA),
            "washington" => Ok(Self::WA),
            "west virginia" => Ok(Self::WV),
            "wisconsin" => Ok(Self::WI),
            "wyoming" => Ok(Self::WY),
            _ => Err(errors::ConnectorError::InvalidDataFormat {
                field_name: "address.state",
            }
            .into()),
        }
    }
}

impl ForeignTryFrom<String> for CanadaStatesAbbreviation {
    type Error = error_stack::Report<errors::ConnectorError>;
    fn foreign_try_from(value: String) -> Result<Self, Self::Error> {
        let binding = value.as_str().to_lowercase();
        let state = binding.as_str();
        match state {
            "alberta" => Ok(Self::AB),
            "british columbia" => Ok(Self::BC),
            "manitoba" => Ok(Self::MB),
            "new brunswick" => Ok(Self::NB),
            "newfoundland and labrador" | "newfoundland & labrador" => Ok(Self::NL),
            "northwest territories" => Ok(Self::NT),
            "nova scotia" => Ok(Self::NS),
            "nunavut" => Ok(Self::NU),
            "ontario" => Ok(Self::ON),
            "prince edward island" => Ok(Self::PE),
            "quebec" => Ok(Self::QC),
            "saskatchewan" => Ok(Self::SK),
            "yukon" => Ok(Self::YT),
            _ => Err(errors::ConnectorError::InvalidDataFormat {
                field_name: "address.state",
            }
            .into()),
        }
    }
}

pub trait ConnectorErrorTypeMapping {
    fn get_connector_error_type(
        &self,
        _error_code: String,
        _error_message: String,
    ) -> ConnectorErrorType {
        ConnectorErrorType::UnknownError
    }
}

#[derive(Clone, Debug, PartialEq, Eq)]
pub struct ErrorCodeAndMessage {
    pub error_code: String,
    pub error_message: String,
}

#[derive(PartialEq, Eq, PartialOrd, Ord, Clone, Debug)]
//Priority of connector_error_type
pub enum ConnectorErrorType {
    UserError = 2,
    BusinessError = 3,
    TechnicalError = 4,
    UnknownError = 1,
}

//Gets the list of error_code_and_message, sorts based on the priority of error_type and gives most prior error
// This could be used in connectors where we get list of error_messages and have to choose one error_message
pub fn get_error_code_error_message_based_on_priority(
    connector: impl ConnectorErrorTypeMapping,
    error_list: Vec<ErrorCodeAndMessage>,
) -> Option<ErrorCodeAndMessage> {
    let error_type_list = error_list
        .iter()
        .map(|error| {
            connector
                .get_connector_error_type(error.error_code.clone(), error.error_message.clone())
        })
        .collect::<Vec<ConnectorErrorType>>();
    let mut error_zip_list = error_list
        .iter()
        .zip(error_type_list.iter())
        .collect::<Vec<(&ErrorCodeAndMessage, &ConnectorErrorType)>>();
    error_zip_list.sort_by_key(|&(_, error_type)| error_type);
    error_zip_list
        .first()
        .map(|&(error_code_message, _)| error_code_message)
        .cloned()
}

pub trait MultipleCaptureSyncResponse {
    fn get_connector_capture_id(&self) -> String;
    fn get_capture_attempt_status(&self) -> enums::AttemptStatus;
    fn is_capture_response(&self) -> bool;
    fn get_connector_reference_id(&self) -> Option<String> {
        None
    }
    fn get_amount_captured(&self) -> Option<i64>;
}

pub fn construct_captures_response_hashmap<T>(
    capture_sync_response_list: Vec<T>,
) -> HashMap<String, types::CaptureSyncResponse>
where
    T: MultipleCaptureSyncResponse,
{
    let mut hashmap = HashMap::new();
    capture_sync_response_list
        .into_iter()
        .for_each(|capture_sync_response| {
            let connector_capture_id = capture_sync_response.get_connector_capture_id();
            if capture_sync_response.is_capture_response() {
                hashmap.insert(
                    connector_capture_id.clone(),
                    types::CaptureSyncResponse::Success {
                        resource_id: ResponseId::ConnectorTransactionId(connector_capture_id),
                        status: capture_sync_response.get_capture_attempt_status(),
                        connector_response_reference_id: capture_sync_response
                            .get_connector_reference_id(),
                        amount: capture_sync_response.get_amount_captured(),
                    },
                );
            }
        });
    hashmap
}

pub fn is_manual_capture(capture_method: Option<enums::CaptureMethod>) -> bool {
    capture_method == Some(enums::CaptureMethod::Manual)
        || capture_method == Some(enums::CaptureMethod::ManualMultiple)
}

pub fn generate_random_bytes(length: usize) -> Vec<u8> {
    // returns random bytes of length n
    let mut rng = rand::thread_rng();
    (0..length).map(|_| rand::Rng::gen(&mut rng)).collect()
}

pub fn validate_currency(
    request_currency: types::storage::enums::Currency,
    merchant_config_currency: Option<types::storage::enums::Currency>,
) -> Result<(), errors::ConnectorError> {
    let merchant_config_currency =
        merchant_config_currency.ok_or(errors::ConnectorError::NoConnectorMetaData)?;
    if request_currency != merchant_config_currency {
        Err(errors::ConnectorError::NotSupported {
            message: format!(
                "currency {} is not supported for this merchant account",
                request_currency
            ),
            connector: "Braintree",
        })?
    }
    Ok(())
}

pub fn get_timestamp_in_milliseconds(datetime: &PrimitiveDateTime) -> i64 {
    let utc_datetime = datetime.assume_utc();
    utc_datetime.unix_timestamp() * 1000
}

#[cfg(feature = "frm")]
pub trait FraudCheckSaleRequest {
    fn get_order_details(&self) -> Result<Vec<OrderDetailsWithAmount>, Error>;
}
#[cfg(feature = "frm")]
impl FraudCheckSaleRequest for fraud_check::FraudCheckSaleData {
    fn get_order_details(&self) -> Result<Vec<OrderDetailsWithAmount>, Error> {
        self.order_details
            .clone()
            .ok_or_else(missing_field_err("order_details"))
    }
}

#[cfg(feature = "frm")]
pub trait FraudCheckCheckoutRequest {
    fn get_order_details(&self) -> Result<Vec<OrderDetailsWithAmount>, Error>;
}
#[cfg(feature = "frm")]
impl FraudCheckCheckoutRequest for fraud_check::FraudCheckCheckoutData {
    fn get_order_details(&self) -> Result<Vec<OrderDetailsWithAmount>, Error> {
        self.order_details
            .clone()
            .ok_or_else(missing_field_err("order_details"))
    }
}

#[cfg(feature = "frm")]
pub trait FraudCheckTransactionRequest {
    fn get_currency(&self) -> Result<storage_enums::Currency, Error>;
}
#[cfg(feature = "frm")]
impl FraudCheckTransactionRequest for fraud_check::FraudCheckTransactionData {
    fn get_currency(&self) -> Result<storage_enums::Currency, Error> {
        self.currency.ok_or_else(missing_field_err("currency"))
    }
}

#[cfg(feature = "frm")]
pub trait FraudCheckRecordReturnRequest {
    fn get_currency(&self) -> Result<storage_enums::Currency, Error>;
}
#[cfg(feature = "frm")]
impl FraudCheckRecordReturnRequest for fraud_check::FraudCheckRecordReturnData {
    fn get_currency(&self) -> Result<storage_enums::Currency, Error> {
        self.currency.ok_or_else(missing_field_err("currency"))
    }
}

pub trait AccessPaymentAttemptInfo {
    fn get_browser_info(
        &self,
    ) -> Result<Option<BrowserInformation>, error_stack::Report<ApiErrorResponse>>;
}

impl AccessPaymentAttemptInfo for PaymentAttempt {
    fn get_browser_info(
        &self,
    ) -> Result<Option<BrowserInformation>, error_stack::Report<ApiErrorResponse>> {
        self.browser_info
            .clone()
            .map(|b| b.parse_value("BrowserInformation"))
            .transpose()
            .change_context(ApiErrorResponse::InvalidDataValue {
                field_name: "browser_info",
            })
    }
}

pub trait PaymentsAttemptData {
    fn get_browser_info(&self)
        -> Result<BrowserInformation, error_stack::Report<ApiErrorResponse>>;
}

impl PaymentsAttemptData for PaymentAttempt {
    fn get_browser_info(
        &self,
    ) -> Result<BrowserInformation, error_stack::Report<ApiErrorResponse>> {
        self.browser_info
            .clone()
            .ok_or(ApiErrorResponse::InvalidDataValue {
                field_name: "browser_info",
            })?
            .parse_value::<BrowserInformation>("BrowserInformation")
            .change_context(ApiErrorResponse::InvalidDataValue {
                field_name: "browser_info",
            })
    }
}

#[cfg(feature = "frm")]
pub trait FrmTransactionRouterDataRequest {
    fn is_payment_successful(&self) -> Option<bool>;
}

#[cfg(feature = "frm")]
impl FrmTransactionRouterDataRequest for fraud_check::FrmTransactionRouterData {
    fn is_payment_successful(&self) -> Option<bool> {
        match self.status {
            storage_enums::AttemptStatus::AuthenticationFailed
            | storage_enums::AttemptStatus::RouterDeclined
            | storage_enums::AttemptStatus::AuthorizationFailed
            | storage_enums::AttemptStatus::Voided
            | storage_enums::AttemptStatus::CaptureFailed
            | storage_enums::AttemptStatus::Failure
            | storage_enums::AttemptStatus::AutoRefunded => Some(false),

            storage_enums::AttemptStatus::AuthenticationSuccessful
            | storage_enums::AttemptStatus::PartialChargedAndChargeable
            | storage_enums::AttemptStatus::Authorized
            | storage_enums::AttemptStatus::Charged => Some(true),

            storage_enums::AttemptStatus::Started
            | storage_enums::AttemptStatus::AuthenticationPending
            | storage_enums::AttemptStatus::Authorizing
            | storage_enums::AttemptStatus::CodInitiated
            | storage_enums::AttemptStatus::VoidInitiated
            | storage_enums::AttemptStatus::CaptureInitiated
            | storage_enums::AttemptStatus::VoidFailed
            | storage_enums::AttemptStatus::PartialCharged
            | storage_enums::AttemptStatus::Unresolved
            | storage_enums::AttemptStatus::Pending
            | storage_enums::AttemptStatus::PaymentMethodAwaited
            | storage_enums::AttemptStatus::ConfirmationAwaited
            | storage_enums::AttemptStatus::DeviceDataCollectionPending => None,
        }
    }
}

pub fn is_payment_failure(status: enums::AttemptStatus) -> bool {
    match status {
        common_enums::AttemptStatus::AuthenticationFailed
        | common_enums::AttemptStatus::AuthorizationFailed
        | common_enums::AttemptStatus::CaptureFailed
        | common_enums::AttemptStatus::VoidFailed
        | common_enums::AttemptStatus::Failure => true,
        common_enums::AttemptStatus::Started
        | common_enums::AttemptStatus::RouterDeclined
        | common_enums::AttemptStatus::AuthenticationPending
        | common_enums::AttemptStatus::AuthenticationSuccessful
        | common_enums::AttemptStatus::Authorized
        | common_enums::AttemptStatus::Charged
        | common_enums::AttemptStatus::Authorizing
        | common_enums::AttemptStatus::CodInitiated
        | common_enums::AttemptStatus::Voided
        | common_enums::AttemptStatus::VoidInitiated
        | common_enums::AttemptStatus::CaptureInitiated
        | common_enums::AttemptStatus::AutoRefunded
        | common_enums::AttemptStatus::PartialCharged
        | common_enums::AttemptStatus::PartialChargedAndChargeable
        | common_enums::AttemptStatus::Unresolved
        | common_enums::AttemptStatus::Pending
        | common_enums::AttemptStatus::PaymentMethodAwaited
        | common_enums::AttemptStatus::ConfirmationAwaited
        | common_enums::AttemptStatus::DeviceDataCollectionPending => false,
    }
}

pub fn is_refund_failure(status: enums::RefundStatus) -> bool {
    match status {
        common_enums::RefundStatus::Failure | common_enums::RefundStatus::TransactionFailure => {
            true
        }
        common_enums::RefundStatus::ManualReview
        | common_enums::RefundStatus::Pending
        | common_enums::RefundStatus::Success => false,
    }
}

impl
    From<(
        Option<String>,
        Option<String>,
        Option<String>,
        u16,
        Option<enums::AttemptStatus>,
        Option<String>,
    )> for types::ErrorResponse
{
    fn from(
        (code, message, reason, http_code, attempt_status, connector_transaction_id): (
            Option<String>,
            Option<String>,
            Option<String>,
            u16,
            Option<enums::AttemptStatus>,
            Option<String>,
        ),
    ) -> Self {
        Self {
            code: code.unwrap_or(consts::NO_ERROR_CODE.to_string()),
            message: message
                .clone()
                .unwrap_or(consts::NO_ERROR_MESSAGE.to_string()),
            reason,
            status_code: http_code,
            attempt_status,
            connector_transaction_id,
        }
    }
}

pub fn get_card_details(
    payment_method_data: domain::PaymentMethodData,
    connector_name: &'static str,
) -> Result<domain::payments::Card, errors::ConnectorError> {
    match payment_method_data {
        domain::PaymentMethodData::Card(details) => Ok(details),
        _ => Err(errors::ConnectorError::NotSupported {
            message: SELECTED_PAYMENT_METHOD.to_string(),
            connector: connector_name,
        })?,
    }
}

#[cfg(test)]
mod error_code_error_message_tests {
    #![allow(clippy::unwrap_used)]
    use super::*;

    struct TestConnector;

    impl ConnectorErrorTypeMapping for TestConnector {
        fn get_connector_error_type(
            &self,
            error_code: String,
            error_message: String,
        ) -> ConnectorErrorType {
            match (error_code.as_str(), error_message.as_str()) {
                ("01", "INVALID_MERCHANT") => ConnectorErrorType::BusinessError,
                ("03", "INVALID_CVV") => ConnectorErrorType::UserError,
                ("04", "04") => ConnectorErrorType::TechnicalError,
                _ => ConnectorErrorType::UnknownError,
            }
        }
    }

    #[test]
    fn test_get_error_code_error_message_based_on_priority() {
        let error_code_message_list_unknown = vec![
            ErrorCodeAndMessage {
                error_code: "01".to_string(),
                error_message: "INVALID_MERCHANT".to_string(),
            },
            ErrorCodeAndMessage {
                error_code: "05".to_string(),
                error_message: "05".to_string(),
            },
            ErrorCodeAndMessage {
                error_code: "03".to_string(),
                error_message: "INVALID_CVV".to_string(),
            },
            ErrorCodeAndMessage {
                error_code: "04".to_string(),
                error_message: "04".to_string(),
            },
        ];
        let error_code_message_list_user = vec![
            ErrorCodeAndMessage {
                error_code: "01".to_string(),
                error_message: "INVALID_MERCHANT".to_string(),
            },
            ErrorCodeAndMessage {
                error_code: "03".to_string(),
                error_message: "INVALID_CVV".to_string(),
            },
        ];
        let error_code_error_message_unknown = get_error_code_error_message_based_on_priority(
            TestConnector,
            error_code_message_list_unknown,
        );
        let error_code_error_message_user = get_error_code_error_message_based_on_priority(
            TestConnector,
            error_code_message_list_user,
        );
        let error_code_error_message_none =
            get_error_code_error_message_based_on_priority(TestConnector, vec![]);
        assert_eq!(
            error_code_error_message_unknown,
            Some(ErrorCodeAndMessage {
                error_code: "05".to_string(),
                error_message: "05".to_string(),
            })
        );
        assert_eq!(
            error_code_error_message_user,
            Some(ErrorCodeAndMessage {
                error_code: "03".to_string(),
                error_message: "INVALID_CVV".to_string(),
            })
        );
        assert_eq!(error_code_error_message_none, None);
    }
}<|MERGE_RESOLUTION|>--- conflicted
+++ resolved
@@ -850,32 +850,6 @@
 }
 
 #[cfg(feature = "payouts")]
-<<<<<<< HEAD
-pub trait PayoutsData {
-    fn get_customer_details(&self) -> Result<types::CustomerDetails, errors::ConnectorError>;
-    fn get_connector_payout_id(&self) -> Result<String, errors::ConnectorError>;
-}
-
-#[cfg(feature = "payouts")]
-impl PayoutsData for types::PayoutsData {
-    fn get_customer_details(&self) -> Result<types::CustomerDetails, errors::ConnectorError> {
-        self.customer_details
-            .clone()
-            .ok_or(errors::ConnectorError::MissingRequiredField {
-                field_name: "Customer Details",
-            })
-    }
-
-    fn get_connector_payout_id(&self) -> Result<String, errors::ConnectorError> {
-        self.connector_payout_id
-            .clone()
-            .ok_or(errors::ConnectorError::MissingConnectorTransactionID)
-    }
-}
-
-#[cfg(feature = "payouts")]
-=======
->>>>>>> 954498e6
 pub trait CustomerDetails {
     fn get_customer_id(&self) -> Result<String, errors::ConnectorError>;
     fn get_customer_name(
