--- conflicted
+++ resolved
@@ -53,7 +53,83 @@
     fn get_return_url(&self) -> Result<String, Error>;
 }
 
-<<<<<<< HEAD
+impl<Flow, Request, Response> RouterData for types::RouterData<Flow, Request, Response> {
+    fn get_billing(&self) -> Result<&api::Address, Error> {
+        self.address
+            .billing
+            .as_ref()
+            .ok_or_else(missing_field_err("billing"))
+    }
+
+    fn get_billing_country(&self) -> Result<String, Error> {
+        self.address
+            .billing
+            .as_ref()
+            .and_then(|a| a.address.as_ref())
+            .and_then(|ad| ad.country.clone())
+            .ok_or_else(missing_field_err("billing.address.country"))
+    }
+
+    fn get_billing_phone(&self) -> Result<&api::PhoneDetails, Error> {
+        self.address
+            .billing
+            .as_ref()
+            .and_then(|a| a.phone.as_ref())
+            .ok_or_else(missing_field_err("billing.phone"))
+    }
+    fn get_description(&self) -> Result<String, Error> {
+        self.description
+            .clone()
+            .ok_or_else(missing_field_err("description"))
+    }
+    fn get_billing_address(&self) -> Result<&api::AddressDetails, Error> {
+        self.address
+            .billing
+            .as_ref()
+            .and_then(|a| a.address.as_ref())
+            .ok_or_else(missing_field_err("billing.address"))
+    }
+    fn get_connector_meta(&self) -> Result<serde_json::Value, Error> {
+        self.connector_meta_data
+            .clone()
+            .ok_or_else(missing_field_err("connector_meta_data"))
+    }
+
+    fn get_session_token(&self) -> Result<String, Error> {
+        self.session_token
+            .clone()
+            .ok_or_else(missing_field_err("session_token"))
+    }
+
+    fn to_connector_meta<T>(&self) -> Result<T, Error>
+    where
+        T: serde::de::DeserializeOwned,
+    {
+        serde_json::from_value::<T>(self.get_connector_meta()?)
+            .into_report()
+            .change_context(errors::ConnectorError::NoConnectorMetaData)
+    }
+
+    fn get_return_url(&self) -> Result<String, Error> {
+        self.router_return_url
+            .clone()
+            .ok_or_else(missing_field_err("return_url"))
+    }
+}
+
+pub trait PaymentsRequestData {
+    fn get_card(&self) -> Result<api::Card, Error>;
+}
+
+impl PaymentsRequestData for types::PaymentsAuthorizeRouterData {
+    fn get_card(&self) -> Result<api::Card, Error> {
+        match self.request.payment_method_data.clone() {
+            api::PaymentMethodData::Card(card) => Ok(card),
+            _ => Err(missing_field_err("card")()),
+        }
+    }
+}
+
 pub trait PaymentsAuthorizeRequestData {
     fn is_auto_capture(&self) -> bool;
 }
@@ -102,129 +178,6 @@
         self.cancellation_reason
             .clone()
             .ok_or_else(missing_field_err("cancellation_reason"))
-    }
-}
-
-pub trait RefundsRequestData {
-    fn get_connector_refund_id(&self) -> Result<String, Error>;
-}
-
-impl RefundsRequestData for types::RefundsData {
-    fn get_connector_refund_id(&self) -> Result<String, Error> {
-        self.connector_refund_id
-            .clone()
-            .get_required_value("connector_refund_id")
-            .change_context(errors::ConnectorError::MissingConnectorTransactionID)
-=======
-impl<Flow, Request, Response> RouterData for types::RouterData<Flow, Request, Response> {
-    fn get_billing(&self) -> Result<&api::Address, Error> {
-        self.address
-            .billing
-            .as_ref()
-            .ok_or_else(missing_field_err("billing"))
->>>>>>> 45484752
-    }
-
-    fn get_billing_country(&self) -> Result<String, Error> {
-        self.address
-            .billing
-            .as_ref()
-            .and_then(|a| a.address.as_ref())
-            .and_then(|ad| ad.country.clone())
-            .ok_or_else(missing_field_err("billing.address.country"))
-    }
-
-    fn get_billing_phone(&self) -> Result<&api::PhoneDetails, Error> {
-        self.address
-            .billing
-            .as_ref()
-            .and_then(|a| a.phone.as_ref())
-            .ok_or_else(missing_field_err("billing.phone"))
-    }
-    fn get_description(&self) -> Result<String, Error> {
-        self.description
-            .clone()
-            .ok_or_else(missing_field_err("description"))
-    }
-    fn get_billing_address(&self) -> Result<&api::AddressDetails, Error> {
-        self.address
-            .billing
-            .as_ref()
-            .and_then(|a| a.address.as_ref())
-            .ok_or_else(missing_field_err("billing.address"))
-    }
-    fn get_connector_meta(&self) -> Result<serde_json::Value, Error> {
-        self.connector_meta_data
-            .clone()
-            .ok_or_else(missing_field_err("connector_meta_data"))
-    }
-
-    fn get_session_token(&self) -> Result<String, Error> {
-        self.session_token
-            .clone()
-            .ok_or_else(missing_field_err("session_token"))
-    }
-
-    fn to_connector_meta<T>(&self) -> Result<T, Error>
-    where
-        T: serde::de::DeserializeOwned,
-    {
-        serde_json::from_value::<T>(self.get_connector_meta()?)
-            .into_report()
-            .change_context(errors::ConnectorError::NoConnectorMetaData)
-    }
-
-    fn get_return_url(&self) -> Result<String, Error> {
-        self.router_return_url
-            .clone()
-            .ok_or_else(missing_field_err("return_url"))
-    }
-}
-
-pub trait PaymentsRequestData {
-    fn get_card(&self) -> Result<api::Card, Error>;
-}
-
-impl PaymentsRequestData for types::PaymentsAuthorizeRouterData {
-    fn get_card(&self) -> Result<api::Card, Error> {
-        match self.request.payment_method_data.clone() {
-            api::PaymentMethodData::Card(card) => Ok(card),
-            _ => Err(missing_field_err("card")()),
-        }
-    }
-}
-
-pub trait PaymentsAuthorizeRequestData {
-    fn is_auto_capture(&self) -> bool;
-}
-
-impl PaymentsAuthorizeRequestData for types::PaymentsAuthorizeData {
-    fn is_auto_capture(&self) -> bool {
-        self.capture_method == Some(storage_models::enums::CaptureMethod::Automatic)
-    }
-}
-
-pub trait PaymentsSyncRequestData {
-    fn is_auto_capture(&self) -> bool;
-}
-
-impl PaymentsSyncRequestData for types::PaymentsSyncData {
-    fn is_auto_capture(&self) -> bool {
-        self.capture_method == Some(storage_models::enums::CaptureMethod::Automatic)
-    }
-}
-
-pub trait PaymentsCancelRequestData {
-    fn get_amount(&self) -> Result<i64, Error>;
-    fn get_currency(&self) -> Result<storage_models::enums::Currency, Error>;
-}
-
-impl PaymentsCancelRequestData for PaymentsCancelData {
-    fn get_amount(&self) -> Result<i64, Error> {
-        self.amount.ok_or_else(missing_field_err("amount"))
-    }
-    fn get_currency(&self) -> Result<storage_models::enums::Currency, Error> {
-        self.currency.ok_or_else(missing_field_err("currency"))
     }
 }
 
