use std::collections::HashMap;

use api_models::payments;
use base64::Engine;
use common_utils::{
    date_time,
    errors::ReportSwitchExt,
    pii::{self, Email},
};
use error_stack::{report, IntoReport, ResultExt};
use masking::Secret;
use once_cell::sync::Lazy;
use regex::Regex;
use serde::Serializer;

use crate::{
    consts,
    core::errors::{self, CustomResult},
    pii::PeekInterface,
    types::{self, api, PaymentsCancelData, ResponseId},
    utils::{OptionExt, ValueExt},
};

pub fn missing_field_err(
    message: &'static str,
) -> Box<dyn Fn() -> error_stack::Report<errors::ConnectorError> + '_> {
    Box::new(move || {
        errors::ConnectorError::MissingRequiredField {
            field_name: message,
        }
        .into()
    })
}

type Error = error_stack::Report<errors::ConnectorError>;

pub trait AccessTokenRequestInfo {
    fn get_request_id(&self) -> Result<String, Error>;
}

impl AccessTokenRequestInfo for types::RefreshTokenRouterData {
    fn get_request_id(&self) -> Result<String, Error> {
        self.request
            .id
            .clone()
            .ok_or_else(missing_field_err("request.id"))
    }
}

pub trait RouterData {
    fn get_billing(&self) -> Result<&api::Address, Error>;
    fn get_billing_country(&self) -> Result<api_models::enums::CountryCode, Error>;
    fn get_billing_phone(&self) -> Result<&api::PhoneDetails, Error>;
    fn get_description(&self) -> Result<String, Error>;
    fn get_return_url(&self) -> Result<String, Error>;
    fn get_billing_address(&self) -> Result<&api::AddressDetails, Error>;
    fn get_shipping_address(&self) -> Result<&api::AddressDetails, Error>;
    fn get_connector_meta(&self) -> Result<pii::SecretSerdeValue, Error>;
    fn get_session_token(&self) -> Result<String, Error>;
    fn to_connector_meta<T>(&self) -> Result<T, Error>
    where
        T: serde::de::DeserializeOwned;
    fn is_three_ds(&self) -> bool;
}

impl<Flow, Request, Response> RouterData for types::RouterData<Flow, Request, Response> {
    fn get_billing(&self) -> Result<&api::Address, Error> {
        self.address
            .billing
            .as_ref()
            .ok_or_else(missing_field_err("billing"))
    }

    fn get_billing_country(&self) -> Result<api_models::enums::CountryCode, Error> {
        self.address
            .billing
            .as_ref()
            .and_then(|a| a.address.as_ref())
            .and_then(|ad| ad.country)
            .ok_or_else(missing_field_err("billing.address.country"))
    }

    fn get_billing_phone(&self) -> Result<&api::PhoneDetails, Error> {
        self.address
            .billing
            .as_ref()
            .and_then(|a| a.phone.as_ref())
            .ok_or_else(missing_field_err("billing.phone"))
    }
    fn get_description(&self) -> Result<String, Error> {
        self.description
            .clone()
            .ok_or_else(missing_field_err("description"))
    }
    fn get_return_url(&self) -> Result<String, Error> {
        self.return_url
            .clone()
            .ok_or_else(missing_field_err("return_url"))
    }
    fn get_billing_address(&self) -> Result<&api::AddressDetails, Error> {
        self.address
            .billing
            .as_ref()
            .and_then(|a| a.address.as_ref())
            .ok_or_else(missing_field_err("billing.address"))
    }
    fn get_connector_meta(&self) -> Result<pii::SecretSerdeValue, Error> {
        self.connector_meta_data
            .clone()
            .ok_or_else(missing_field_err("connector_meta_data"))
    }

    fn get_session_token(&self) -> Result<String, Error> {
        self.session_token
            .clone()
            .ok_or_else(missing_field_err("session_token"))
    }

    fn to_connector_meta<T>(&self) -> Result<T, Error>
    where
        T: serde::de::DeserializeOwned,
    {
        self.get_connector_meta()?
            .parse_value(std::any::type_name::<T>())
            .change_context(errors::ConnectorError::NoConnectorMetaData)
    }

    fn is_three_ds(&self) -> bool {
        matches!(
            self.auth_type,
            storage_models::enums::AuthenticationType::ThreeDs
        )
    }

    fn get_shipping_address(&self) -> Result<&api::AddressDetails, Error> {
        self.address
            .shipping
            .as_ref()
            .and_then(|a| a.address.as_ref())
            .ok_or_else(missing_field_err("shipping.address"))
    }
}

pub trait PaymentsAuthorizeRequestData {
    fn is_auto_capture(&self) -> bool;
    fn get_email(&self) -> Result<Secret<String, Email>, Error>;
    fn get_browser_info(&self) -> Result<types::BrowserInformation, Error>;
    fn get_card(&self) -> Result<api::Card, Error>;
    fn get_return_url(&self) -> Result<String, Error>;
    fn connector_mandate_id(&self) -> Option<String>;
    fn is_mandate_payment(&self) -> bool;
    fn get_webhook_url(&self) -> Result<String, Error>;
}

impl PaymentsAuthorizeRequestData for types::PaymentsAuthorizeData {
    fn is_auto_capture(&self) -> bool {
        self.capture_method == Some(storage_models::enums::CaptureMethod::Automatic)
    }
    fn get_email(&self) -> Result<Secret<String, Email>, Error> {
        self.email.clone().ok_or_else(missing_field_err("email"))
    }
    fn get_browser_info(&self) -> Result<types::BrowserInformation, Error> {
        self.browser_info
            .clone()
            .ok_or_else(missing_field_err("browser_info"))
    }
    fn get_card(&self) -> Result<api::Card, Error> {
        match self.payment_method_data.clone() {
            api::PaymentMethodData::Card(card) => Ok(card),
            _ => Err(missing_field_err("card")()),
        }
    }
    fn get_return_url(&self) -> Result<String, Error> {
        self.router_return_url
            .clone()
            .ok_or_else(missing_field_err("return_url"))
    }
    fn connector_mandate_id(&self) -> Option<String> {
        self.mandate_id
            .as_ref()
            .and_then(|mandate_ids| mandate_ids.connector_mandate_id.clone())
    }
    fn is_mandate_payment(&self) -> bool {
        self.setup_mandate_details.is_some()
            || self
                .mandate_id
                .as_ref()
                .and_then(|mandate_ids| mandate_ids.connector_mandate_id.as_ref())
                .is_some()
    }
    fn get_webhook_url(&self) -> Result<String, Error> {
        self.router_return_url
            .clone()
            .ok_or_else(missing_field_err("webhook_url"))
    }
}

pub trait PaymentsSyncRequestData {
    fn is_auto_capture(&self) -> bool;
    fn get_connector_transaction_id(&self) -> CustomResult<String, errors::ValidationError>;
}

impl PaymentsSyncRequestData for types::PaymentsSyncData {
    fn is_auto_capture(&self) -> bool {
        self.capture_method == Some(storage_models::enums::CaptureMethod::Automatic)
    }
    fn get_connector_transaction_id(&self) -> CustomResult<String, errors::ValidationError> {
        match self.connector_transaction_id.clone() {
            ResponseId::ConnectorTransactionId(txn_id) => Ok(txn_id),
            _ => Err(errors::ValidationError::IncorrectValueProvided {
                field_name: "connector_transaction_id",
            })
            .into_report()
            .attach_printable("Expected connector transaction ID not found"),
        }
    }
}

pub trait PaymentsCancelRequestData {
    fn get_amount(&self) -> Result<i64, Error>;
    fn get_currency(&self) -> Result<storage_models::enums::Currency, Error>;
    fn get_cancellation_reason(&self) -> Result<String, Error>;
}

impl PaymentsCancelRequestData for PaymentsCancelData {
    fn get_amount(&self) -> Result<i64, Error> {
        self.amount.ok_or_else(missing_field_err("amount"))
    }
    fn get_currency(&self) -> Result<storage_models::enums::Currency, Error> {
        self.currency.ok_or_else(missing_field_err("currency"))
    }
    fn get_cancellation_reason(&self) -> Result<String, Error> {
        self.cancellation_reason
            .clone()
            .ok_or_else(missing_field_err("cancellation_reason"))
    }
}

pub trait RefundsRequestData {
    fn get_connector_refund_id(&self) -> Result<String, Error>;
}

impl RefundsRequestData for types::RefundsData {
    fn get_connector_refund_id(&self) -> Result<String, Error> {
        self.connector_refund_id
            .clone()
            .get_required_value("connector_refund_id")
            .change_context(errors::ConnectorError::MissingConnectorTransactionID)
    }
}

static CARD_REGEX: Lazy<HashMap<CardIssuer, Result<Regex, regex::Error>>> = Lazy::new(|| {
    let mut map = HashMap::new();
    // Reference: https://gist.github.com/michaelkeevildown/9096cd3aac9029c4e6e05588448a8841
    // [#379]: Determine card issuer from card BIN number
    map.insert(CardIssuer::Master, Regex::new(r"^5[1-5][0-9]{14}$"));
    map.insert(CardIssuer::AmericanExpress, Regex::new(r"^3[47][0-9]{13}$"));
    map.insert(CardIssuer::Visa, Regex::new(r"^4[0-9]{12}(?:[0-9]{3})?$"));
    map.insert(CardIssuer::Discover, Regex::new(r"^65[4-9][0-9]{13}|64[4-9][0-9]{13}|6011[0-9]{12}|(622(?:12[6-9]|1[3-9][0-9]|[2-8][0-9][0-9]|9[01][0-9]|92[0-5])[0-9]{10})$"));
    map.insert(
        CardIssuer::Maestro,
        Regex::new(r"^(5018|5020|5038|5893|6304|6759|6761|6762|6763)[0-9]{8,15}$"),
    );
    map
});

#[derive(Debug, Copy, Clone, strum::Display, Eq, Hash, PartialEq)]
pub enum CardIssuer {
    AmericanExpress,
    Master,
    Maestro,
    Visa,
    Discover,
}

pub trait CardData {
    fn get_card_expiry_year_2_digit(&self) -> Secret<String>;
    fn get_card_issuer(&self) -> Result<CardIssuer, Error>;
    fn get_card_expiry_month_year_2_digit_with_delimiter(
        &self,
        delimiter: String,
    ) -> Secret<String>;
    fn get_expiry_date_as_yyyymm(&self, delimiter: &str) -> Secret<String>;
}

impl CardData for api::Card {
    fn get_card_expiry_year_2_digit(&self) -> Secret<String> {
        let binding = self.card_exp_year.clone();
        let year = binding.peek();
        Secret::new(year[year.len() - 2..].to_string())
    }
    fn get_card_issuer(&self) -> Result<CardIssuer, Error> {
        let card: Secret<String, pii::CardNumber> = self
            .card_number
            .clone()
            .map(|card| card.split_whitespace().collect());
        get_card_issuer(card.peek().clone().as_str())
    }
    fn get_card_expiry_month_year_2_digit_with_delimiter(
        &self,
        delimiter: String,
    ) -> Secret<String> {
        let year = self.get_card_expiry_year_2_digit();
        Secret::new(format!(
            "{}{}{}",
            self.card_exp_month.peek().clone(),
            delimiter,
            year.peek()
        ))
    }
    fn get_expiry_date_as_yyyymm(&self, delimiter: &str) -> Secret<String> {
        let mut x = self.card_exp_year.peek().clone();
        if x.len() == 2 {
            x = format!("20{}", x);
        }
        Secret::new(format!(
            "{}{}{}",
            x,
            delimiter,
            self.card_exp_month.peek().clone()
        ))
    }
}

fn get_card_issuer(card_number: &str) -> Result<CardIssuer, Error> {
    for (k, v) in CARD_REGEX.iter() {
        let regex: Regex = v
            .clone()
            .into_report()
            .change_context(errors::ConnectorError::RequestEncodingFailed)?;
        if regex.is_match(card_number) {
            return Ok(*k);
        }
    }
    Err(error_stack::Report::new(
        errors::ConnectorError::NotImplemented("Card Type".into()),
    ))
}
pub trait WalletData {
    fn get_wallet_token(&self) -> Result<String, Error>;
    fn get_wallet_token_as_json<T>(&self) -> Result<T, Error>
    where
        T: serde::de::DeserializeOwned;
}

impl WalletData for api::WalletData {
    fn get_wallet_token(&self) -> Result<String, Error> {
        match self {
            Self::GooglePay(data) => Ok(data.tokenization_data.token.clone()),
            Self::ApplePay(data) => Ok(data.payment_data.clone()),
            Self::PaypalSdk(data) => Ok(data.token.clone()),
            _ => Err(errors::ConnectorError::InvalidWallet.into()),
        }
    }
    fn get_wallet_token_as_json<T>(&self) -> Result<T, Error>
    where
        T: serde::de::DeserializeOwned,
    {
        serde_json::from_str::<T>(&self.get_wallet_token()?)
            .into_report()
            .change_context(errors::ConnectorError::InvalidWalletToken)
    }
}

pub trait PhoneDetailsData {
    fn get_number(&self) -> Result<Secret<String>, Error>;
    fn get_country_code(&self) -> Result<String, Error>;
}

impl PhoneDetailsData for api::PhoneDetails {
    fn get_country_code(&self) -> Result<String, Error> {
        self.country_code
            .clone()
            .ok_or_else(missing_field_err("billing.phone.country_code"))
    }
    fn get_number(&self) -> Result<Secret<String>, Error> {
        self.number
            .clone()
            .ok_or_else(missing_field_err("billing.phone.number"))
    }
}

pub trait AddressDetailsData {
    fn get_first_name(&self) -> Result<&Secret<String>, Error>;
    fn get_last_name(&self) -> Result<&Secret<String>, Error>;
    fn get_line1(&self) -> Result<&Secret<String>, Error>;
    fn get_city(&self) -> Result<&String, Error>;
    fn get_line2(&self) -> Result<&Secret<String>, Error>;
    fn get_zip(&self) -> Result<&Secret<String>, Error>;
    fn get_country(&self) -> Result<&api_models::enums::CountryCode, Error>;
    fn get_combined_address_line(&self) -> Result<Secret<String>, Error>;
}

impl AddressDetailsData for api::AddressDetails {
    fn get_first_name(&self) -> Result<&Secret<String>, Error> {
        self.first_name
            .as_ref()
            .ok_or_else(missing_field_err("address.first_name"))
    }

    fn get_last_name(&self) -> Result<&Secret<String>, Error> {
        self.last_name
            .as_ref()
            .ok_or_else(missing_field_err("address.last_name"))
    }

    fn get_line1(&self) -> Result<&Secret<String>, Error> {
        self.line1
            .as_ref()
            .ok_or_else(missing_field_err("address.line1"))
    }

    fn get_city(&self) -> Result<&String, Error> {
        self.city
            .as_ref()
            .ok_or_else(missing_field_err("address.city"))
    }

    fn get_line2(&self) -> Result<&Secret<String>, Error> {
        self.line2
            .as_ref()
            .ok_or_else(missing_field_err("address.line2"))
    }

    fn get_zip(&self) -> Result<&Secret<String>, Error> {
        self.zip
            .as_ref()
            .ok_or_else(missing_field_err("address.zip"))
    }

    fn get_country(&self) -> Result<&api_models::enums::CountryCode, Error> {
        self.country
            .as_ref()
            .ok_or_else(missing_field_err("address.country"))
    }

    fn get_combined_address_line(&self) -> Result<Secret<String>, Error> {
        Ok(Secret::new(format!(
            "{},{}",
            self.get_line1()?.peek(),
            self.get_line2()?.peek()
        )))
    }
}

pub trait MandateData {
    fn get_end_date(&self, format: date_time::DateFormat) -> Result<String, Error>;
    fn get_metadata(&self) -> Result<pii::SecretSerdeValue, Error>;
}

impl MandateData for payments::MandateAmountData {
    fn get_end_date(&self, format: date_time::DateFormat) -> Result<String, Error> {
        let date = self.end_date.ok_or_else(missing_field_err(
            "mandate_data.mandate_type.{multi_use|single_use}.end_date",
        ))?;
        date_time::format_date(date, format)
            .into_report()
            .change_context(errors::ConnectorError::DateFormattingFailed)
    }
    fn get_metadata(&self) -> Result<pii::SecretSerdeValue, Error> {
        self.metadata.clone().ok_or_else(missing_field_err(
<<<<<<< HEAD
            "mandate_data.mandate_type.{multi_use|single_use}.meta_data",
=======
            "mandate_data.mandate_type.{multi_use|single_use}.metadata",
>>>>>>> ffaa8da0
        ))
    }
}

pub fn get_header_key_value<'a>(
    key: &str,
    headers: &'a actix_web::http::header::HeaderMap,
) -> CustomResult<&'a str, errors::ConnectorError> {
    headers
        .get(key)
        .map(|header_value| {
            header_value
                .to_str()
                .into_report()
                .change_context(errors::ConnectorError::WebhookSignatureNotFound)
        })
        .ok_or(report!(
            errors::ConnectorError::WebhookSourceVerificationFailed
        ))?
}

pub fn to_boolean(string: String) -> bool {
    let str = string.as_str();
    match str {
        "true" => true,
        "false" => false,
        "yes" => true,
        "no" => false,
        _ => false,
    }
}

pub fn get_connector_meta(
    connector_meta: Option<serde_json::Value>,
) -> Result<serde_json::Value, Error> {
    connector_meta.ok_or_else(missing_field_err("connector_meta_data"))
}

pub fn to_connector_meta<T>(connector_meta: Option<serde_json::Value>) -> Result<T, Error>
where
    T: serde::de::DeserializeOwned,
{
    let json = connector_meta.ok_or_else(missing_field_err("connector_meta_data"))?;
    json.parse_value(std::any::type_name::<T>()).switch()
}

pub fn to_connector_meta_from_secret<T>(
    connector_meta: Option<Secret<serde_json::Value>>,
) -> Result<T, Error>
where
    T: serde::de::DeserializeOwned,
{
    let connector_meta_secret =
        connector_meta.ok_or_else(missing_field_err("connector_meta_data"))?;
    let json = connector_meta_secret.peek().clone();
    json.parse_value(std::any::type_name::<T>()).switch()
}

impl common_utils::errors::ErrorSwitch<errors::ConnectorError> for errors::ParsingError {
    fn switch(&self) -> errors::ConnectorError {
        errors::ConnectorError::ParsingFailed
    }
}

pub fn base64_decode(data: String) -> Result<Vec<u8>, Error> {
    consts::BASE64_ENGINE
        .decode(data)
        .into_report()
        .change_context(errors::ConnectorError::ResponseDeserializationFailed)
}

pub fn to_currency_base_unit_from_optional_amount(
    amount: Option<i64>,
    currency: storage_models::enums::Currency,
) -> Result<String, error_stack::Report<errors::ConnectorError>> {
    match amount {
        Some(a) => to_currency_base_unit(a, currency),
        _ => Err(errors::ConnectorError::MissingRequiredField {
            field_name: "amount",
        }
        .into()),
    }
}

pub fn to_currency_base_unit(
    amount: i64,
    currency: storage_models::enums::Currency,
) -> Result<String, error_stack::Report<errors::ConnectorError>> {
    let amount_u32 = u32::try_from(amount)
        .into_report()
        .change_context(errors::ConnectorError::RequestEncodingFailed)?;
    let amount_f64 = f64::from(amount_u32);
    let amount = match currency {
        storage_models::enums::Currency::JPY | storage_models::enums::Currency::KRW => amount_f64,
        storage_models::enums::Currency::BHD
        | storage_models::enums::Currency::JOD
        | storage_models::enums::Currency::KWD
        | storage_models::enums::Currency::OMR => amount_f64 / 1000.00,
        _ => amount_f64 / 100.00,
    };
    Ok(format!("{amount:.2}"))
}

pub fn str_to_f32<S>(value: &str, serializer: S) -> Result<S::Ok, S::Error>
where
    S: Serializer,
{
    let float_value = value.parse::<f64>().map_err(|_| {
        serde::ser::Error::custom("Invalid string, cannot be converted to float value")
    })?;
    serializer.serialize_f64(float_value)
}

pub fn collect_values_by_removing_signature(
    value: &serde_json::Value,
    signature: &String,
) -> Vec<String> {
    match value {
        serde_json::Value::Null => vec!["null".to_owned()],
        serde_json::Value::Bool(b) => vec![b.to_string()],
        serde_json::Value::Number(n) => match n.as_f64() {
            Some(f) => vec![format!("{f:.2}")],
            None => vec![n.to_string()],
        },
        serde_json::Value::String(s) => {
            if signature == s {
                vec![]
            } else {
                vec![s.clone()]
            }
        }
        serde_json::Value::Array(arr) => arr
            .iter()
            .flat_map(|v| collect_values_by_removing_signature(v, signature))
            .collect(),
        serde_json::Value::Object(obj) => obj
            .values()
            .flat_map(|v| collect_values_by_removing_signature(v, signature))
            .collect(),
    }
}

pub fn collect_and_sort_values_by_removing_signature(
    value: &serde_json::Value,
    signature: &String,
) -> Vec<String> {
    let mut values = collect_values_by_removing_signature(value, signature);
    values.sort();
    values
}<|MERGE_RESOLUTION|>--- conflicted
+++ resolved
@@ -459,11 +459,7 @@
     }
     fn get_metadata(&self) -> Result<pii::SecretSerdeValue, Error> {
         self.metadata.clone().ok_or_else(missing_field_err(
-<<<<<<< HEAD
-            "mandate_data.mandate_type.{multi_use|single_use}.meta_data",
-=======
             "mandate_data.mandate_type.{multi_use|single_use}.metadata",
->>>>>>> ffaa8da0
         ))
     }
 }
