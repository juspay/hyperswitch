use std::collections::HashMap;

use error_stack::{report, IntoReport, ResultExt};
use masking::Secret;
use once_cell::sync::Lazy;
use regex::Regex;

use crate::{
    core::errors::{self, CustomResult},
    pii::PeekInterface,
    types::{self, api, PaymentsCancelData},
    utils::OptionExt,
};

pub fn missing_field_err(
    message: &'static str,
) -> Box<dyn Fn() -> error_stack::Report<errors::ConnectorError> + '_> {
    Box::new(move || {
        errors::ConnectorError::MissingRequiredField {
            field_name: message,
        }
        .into()
    })
}

type Error = error_stack::Report<errors::ConnectorError>;

pub trait AccessTokenRequestInfo {
    fn get_request_id(&self) -> Result<String, Error>;
}

impl AccessTokenRequestInfo for types::RefreshTokenRouterData {
    fn get_request_id(&self) -> Result<String, Error> {
        self.request
            .id
            .clone()
            .ok_or_else(missing_field_err("request.id"))
    }
}

pub trait RouterData {
    fn get_billing(&self) -> Result<&api::Address, Error>;
    fn get_billing_country(&self) -> Result<String, Error>;
    fn get_billing_phone(&self) -> Result<&api::PhoneDetails, Error>;
<<<<<<< HEAD
    fn get_description(&self) -> Result<String, Error>;
    fn get_billing_address(&self) -> Result<&api::AddressDetails, Error>;
    fn get_return_url(&self) -> Result<String, Error>;
}

impl<Flow, Request, Response> RouterData for types::RouterData<Flow, Request, Response> {
    fn get_billing(&self) -> Result<&api::Address, Error> {
        self.address
            .billing
            .as_ref()
            .ok_or_else(missing_field_err("billing"))
=======
    fn get_connector_meta(&self) -> Result<serde_json::Value, Error>;
    fn get_session_token(&self) -> Result<String, Error>;
    fn get_billing_address(&self) -> Result<&api::AddressDetails, Error>;
    fn to_connector_meta<T>(&self) -> Result<T, Error>
    where
        T: serde::de::DeserializeOwned;
}

pub trait PaymentsRequestData {
    fn get_card(&self) -> Result<api::Card, Error>;
    fn get_return_url(&self) -> Result<String, Error>;
}

pub trait PaymentsCancelRequestData {
    fn get_amount(&self) -> Result<i64, Error>;
    fn get_currency(&self) -> Result<storage_models::enums::Currency, Error>;
}

impl PaymentsCancelRequestData for PaymentsCancelData {
    fn get_amount(&self) -> Result<i64, Error> {
        self.amount.ok_or_else(missing_field_err("amount"))
    }
    fn get_currency(&self) -> Result<storage_models::enums::Currency, Error> {
        self.currency.ok_or_else(missing_field_err("currency"))
    }
}

pub trait RefundsRequestData {
    fn get_connector_refund_id(&self) -> Result<String, Error>;
}

impl RefundsRequestData for types::RefundsData {
    fn get_connector_refund_id(&self) -> Result<String, Error> {
        self.connector_refund_id
            .clone()
            .get_required_value("connector_refund_id")
            .change_context(errors::ConnectorError::MissingConnectorTransactionID)
>>>>>>> 301736fc
    }

<<<<<<< HEAD
=======
impl<Flow, Request, Response> RouterData for types::RouterData<Flow, Request, Response> {
>>>>>>> 301736fc
    fn get_billing_country(&self) -> Result<String, Error> {
        self.address
            .billing
            .as_ref()
            .and_then(|a| a.address.as_ref())
            .and_then(|ad| ad.country.clone())
            .ok_or_else(missing_field_err("billing.address.country"))
    }

    fn get_billing_phone(&self) -> Result<&api::PhoneDetails, Error> {
        self.address
            .billing
            .as_ref()
            .and_then(|a| a.phone.as_ref())
            .ok_or_else(missing_field_err("billing.phone"))
    }
    fn get_description(&self) -> Result<String, Error> {
        self.description
            .clone()
            .ok_or_else(missing_field_err("description"))
    }
    fn get_billing_address(&self) -> Result<&api::AddressDetails, Error> {
        self.address
            .billing
            .as_ref()
            .and_then(|a| a.address.as_ref())
            .ok_or_else(missing_field_err("billing.address"))
    }
    fn get_return_url(&self) -> Result<String, Error> {
        self.return_url
            .clone()
            .ok_or_else(missing_field_err("return_url"))
    }
}

<<<<<<< HEAD
pub trait PaymentsRequestData {
    fn get_card(&self) -> Result<api::Card, Error>;
}

impl PaymentsRequestData for types::PaymentsAuthorizeRouterData {
    fn get_card(&self) -> Result<api::Card, Error> {
        match self.request.payment_method_data.clone() {
            api::PaymentMethod::Card(card) => Ok(card),
            _ => Err(missing_field_err("card")()),
        }
    }
}

pub trait RefundsRequestData {
    fn get_connector_refund_id(&self) -> Result<String, Error>;
}

impl RefundsRequestData for types::RefundsData {
    fn get_connector_refund_id(&self) -> Result<String, Error> {
        self.connector_refund_id
=======
    fn get_connector_meta(&self) -> Result<serde_json::Value, Error> {
        self.connector_meta_data
            .clone()
            .ok_or_else(missing_field_err("connector_meta_data"))
    }

    fn get_session_token(&self) -> Result<String, Error> {
        self.session_token
            .clone()
            .ok_or_else(missing_field_err("session_token"))
    }

    fn to_connector_meta<T>(&self) -> Result<T, Error>
    where
        T: serde::de::DeserializeOwned,
    {
        serde_json::from_value::<T>(self.get_connector_meta()?)
            .into_report()
            .change_context(errors::ConnectorError::NoConnectorMetaData)
    }
}

impl PaymentsRequestData for types::PaymentsAuthorizeRouterData {
    fn get_return_url(&self) -> Result<String, Error> {
        self.router_return_url
>>>>>>> 301736fc
            .clone()
            .get_required_value("connector_refund_id")
            .change_context(errors::ConnectorError::MissingConnectorTransactionID)
    }
    fn get_card(&self) -> Result<api::Card, Error> {
        match self.request.payment_method_data.clone() {
            api::PaymentMethod::Card(card) => Ok(card),
            _ => Err(missing_field_err("card")()),
        }
    }
}

static CARD_REGEX: Lazy<HashMap<CardIssuer, Result<Regex, regex::Error>>> = Lazy::new(|| {
    let mut map = HashMap::new();
    // Reference: https://gist.github.com/michaelkeevildown/9096cd3aac9029c4e6e05588448a8841
    // [#379]: Determine card issuer from card BIN number
    map.insert(CardIssuer::Master, Regex::new(r"^5[1-5][0-9]{14}$"));
    map.insert(CardIssuer::AmericanExpress, Regex::new(r"^3[47][0-9]{13}$"));
    map.insert(CardIssuer::Visa, Regex::new(r"^4[0-9]{12}(?:[0-9]{3})?$"));
    map.insert(CardIssuer::Discover, Regex::new(r"^65[4-9][0-9]{13}|64[4-9][0-9]{13}|6011[0-9]{12}|(622(?:12[6-9]|1[3-9][0-9]|[2-8][0-9][0-9]|9[01][0-9]|92[0-5])[0-9]{10})$"));
    map.insert(
        CardIssuer::Maestro,
        Regex::new(r"^(5018|5020|5038|5893|6304|6759|6761|6762|6763)[0-9]{8,15}$"),
    );
    map
});

#[derive(Debug, Copy, Clone, strum::Display, Eq, Hash, PartialEq)]
pub enum CardIssuer {
    AmericanExpress,
    Master,
    Maestro,
    Visa,
    Discover,
}

pub trait CardData {
    fn get_card_expiry_year_2_digit(&self) -> Secret<String>;
    fn get_card_issuer(&self) -> Result<CardIssuer, Error>;
}

impl CardData for api::Card {
    fn get_card_expiry_year_2_digit(&self) -> Secret<String> {
        let binding = self.card_exp_year.clone();
        let year = binding.peek();
        Secret::new(year[year.len() - 2..].to_string())
    }
    fn get_card_issuer(&self) -> Result<CardIssuer, Error> {
        get_card_issuer(self.card_number.peek().clone().as_str())
    }
}

fn get_card_issuer(card_number: &str) -> Result<CardIssuer, Error> {
    for (k, v) in CARD_REGEX.iter() {
        let regex: Regex = v
            .clone()
            .into_report()
            .change_context(errors::ConnectorError::RequestEncodingFailed)?;
        if regex.is_match(card_number) {
            return Ok(*k);
        }
    }
    Err(error_stack::Report::new(
        errors::ConnectorError::NotImplemented("Card Type".into()),
    ))
}
pub trait PhoneDetailsData {
    fn get_number(&self) -> Result<Secret<String>, Error>;
    fn get_country_code(&self) -> Result<String, Error>;
}

impl PhoneDetailsData for api::PhoneDetails {
    fn get_country_code(&self) -> Result<String, Error> {
        self.country_code
            .clone()
            .ok_or_else(missing_field_err("billing.phone.country_code"))
    }
    fn get_number(&self) -> Result<Secret<String>, Error> {
        self.number
            .clone()
            .ok_or_else(missing_field_err("billing.phone.number"))
    }
}

pub trait AddressDetailsData {
    fn get_first_name(&self) -> Result<&Secret<String>, Error>;
    fn get_last_name(&self) -> Result<&Secret<String>, Error>;
    fn get_line1(&self) -> Result<&Secret<String>, Error>;
    fn get_city(&self) -> Result<&String, Error>;
    fn get_line2(&self) -> Result<&Secret<String>, Error>;
    fn get_zip(&self) -> Result<&Secret<String>, Error>;
    fn get_country(&self) -> Result<&String, Error>;
}

impl AddressDetailsData for api::AddressDetails {
    fn get_first_name(&self) -> Result<&Secret<String>, Error> {
        self.first_name
            .as_ref()
            .ok_or_else(missing_field_err("address.first_name"))
    }

    fn get_last_name(&self) -> Result<&Secret<String>, Error> {
        self.last_name
            .as_ref()
            .ok_or_else(missing_field_err("address.last_name"))
    }

    fn get_line1(&self) -> Result<&Secret<String>, Error> {
        self.line1
            .as_ref()
            .ok_or_else(missing_field_err("address.line1"))
    }

    fn get_city(&self) -> Result<&String, Error> {
        self.city
            .as_ref()
            .ok_or_else(missing_field_err("address.city"))
    }

    fn get_line2(&self) -> Result<&Secret<String>, Error> {
        self.line2
            .as_ref()
            .ok_or_else(missing_field_err("address.line2"))
    }

    fn get_zip(&self) -> Result<&Secret<String>, Error> {
        self.zip
            .as_ref()
            .ok_or_else(missing_field_err("address.zip"))
    }

    fn get_country(&self) -> Result<&String, Error> {
        self.country
            .as_ref()
            .ok_or_else(missing_field_err("address.country"))
    }
}

pub fn get_header_key_value<'a>(
    key: &str,
    headers: &'a actix_web::http::header::HeaderMap,
) -> CustomResult<&'a str, errors::ConnectorError> {
    headers
        .get(key)
        .map(|header_value| {
            header_value
                .to_str()
                .into_report()
                .change_context(errors::ConnectorError::WebhookSignatureNotFound)
        })
        .ok_or(report!(
            errors::ConnectorError::WebhookSourceVerificationFailed
        ))?
}<|MERGE_RESOLUTION|>--- conflicted
+++ resolved
@@ -42,9 +42,13 @@
     fn get_billing(&self) -> Result<&api::Address, Error>;
     fn get_billing_country(&self) -> Result<String, Error>;
     fn get_billing_phone(&self) -> Result<&api::PhoneDetails, Error>;
-<<<<<<< HEAD
     fn get_description(&self) -> Result<String, Error>;
     fn get_billing_address(&self) -> Result<&api::AddressDetails, Error>;
+    fn get_connector_meta(&self) -> Result<serde_json::Value, Error>;
+    fn get_session_token(&self) -> Result<String, Error>;
+    fn to_connector_meta<T>(&self) -> Result<T, Error>
+    where
+        T: serde::de::DeserializeOwned;
     fn get_return_url(&self) -> Result<String, Error>;
 }
 
@@ -54,51 +58,8 @@
             .billing
             .as_ref()
             .ok_or_else(missing_field_err("billing"))
-=======
-    fn get_connector_meta(&self) -> Result<serde_json::Value, Error>;
-    fn get_session_token(&self) -> Result<String, Error>;
-    fn get_billing_address(&self) -> Result<&api::AddressDetails, Error>;
-    fn to_connector_meta<T>(&self) -> Result<T, Error>
-    where
-        T: serde::de::DeserializeOwned;
-}
-
-pub trait PaymentsRequestData {
-    fn get_card(&self) -> Result<api::Card, Error>;
-    fn get_return_url(&self) -> Result<String, Error>;
-}
-
-pub trait PaymentsCancelRequestData {
-    fn get_amount(&self) -> Result<i64, Error>;
-    fn get_currency(&self) -> Result<storage_models::enums::Currency, Error>;
-}
-
-impl PaymentsCancelRequestData for PaymentsCancelData {
-    fn get_amount(&self) -> Result<i64, Error> {
-        self.amount.ok_or_else(missing_field_err("amount"))
-    }
-    fn get_currency(&self) -> Result<storage_models::enums::Currency, Error> {
-        self.currency.ok_or_else(missing_field_err("currency"))
-    }
-}
-
-pub trait RefundsRequestData {
-    fn get_connector_refund_id(&self) -> Result<String, Error>;
-}
-
-impl RefundsRequestData for types::RefundsData {
-    fn get_connector_refund_id(&self) -> Result<String, Error> {
-        self.connector_refund_id
-            .clone()
-            .get_required_value("connector_refund_id")
-            .change_context(errors::ConnectorError::MissingConnectorTransactionID)
->>>>>>> 301736fc
-    }
-
-<<<<<<< HEAD
-=======
-impl<Flow, Request, Response> RouterData for types::RouterData<Flow, Request, Response> {
->>>>>>> 301736fc
+    }
+
     fn get_billing_country(&self) -> Result<String, Error> {
         self.address
             .billing
@@ -127,35 +88,6 @@
             .and_then(|a| a.address.as_ref())
             .ok_or_else(missing_field_err("billing.address"))
     }
-    fn get_return_url(&self) -> Result<String, Error> {
-        self.return_url
-            .clone()
-            .ok_or_else(missing_field_err("return_url"))
-    }
-}
-
-<<<<<<< HEAD
-pub trait PaymentsRequestData {
-    fn get_card(&self) -> Result<api::Card, Error>;
-}
-
-impl PaymentsRequestData for types::PaymentsAuthorizeRouterData {
-    fn get_card(&self) -> Result<api::Card, Error> {
-        match self.request.payment_method_data.clone() {
-            api::PaymentMethod::Card(card) => Ok(card),
-            _ => Err(missing_field_err("card")()),
-        }
-    }
-}
-
-pub trait RefundsRequestData {
-    fn get_connector_refund_id(&self) -> Result<String, Error>;
-}
-
-impl RefundsRequestData for types::RefundsData {
-    fn get_connector_refund_id(&self) -> Result<String, Error> {
-        self.connector_refund_id
-=======
     fn get_connector_meta(&self) -> Result<serde_json::Value, Error> {
         self.connector_meta_data
             .clone()
@@ -176,21 +108,51 @@
             .into_report()
             .change_context(errors::ConnectorError::NoConnectorMetaData)
     }
-}
-
-impl PaymentsRequestData for types::PaymentsAuthorizeRouterData {
+
     fn get_return_url(&self) -> Result<String, Error> {
         self.router_return_url
->>>>>>> 301736fc
-            .clone()
-            .get_required_value("connector_refund_id")
-            .change_context(errors::ConnectorError::MissingConnectorTransactionID)
-    }
+            .clone()
+            .ok_or_else(missing_field_err("return_url"))
+    }
+}
+
+pub trait PaymentsRequestData {
+    fn get_card(&self) -> Result<api::Card, Error>;
+}
+
+impl PaymentsRequestData for types::PaymentsAuthorizeRouterData {
     fn get_card(&self) -> Result<api::Card, Error> {
         match self.request.payment_method_data.clone() {
             api::PaymentMethod::Card(card) => Ok(card),
             _ => Err(missing_field_err("card")()),
         }
+    }
+}
+
+pub trait PaymentsCancelRequestData {
+    fn get_amount(&self) -> Result<i64, Error>;
+    fn get_currency(&self) -> Result<storage_models::enums::Currency, Error>;
+}
+
+impl PaymentsCancelRequestData for PaymentsCancelData {
+    fn get_amount(&self) -> Result<i64, Error> {
+        self.amount.ok_or_else(missing_field_err("amount"))
+    }
+    fn get_currency(&self) -> Result<storage_models::enums::Currency, Error> {
+        self.currency.ok_or_else(missing_field_err("currency"))
+    }
+}
+
+pub trait RefundsRequestData {
+    fn get_connector_refund_id(&self) -> Result<String, Error>;
+}
+
+impl RefundsRequestData for types::RefundsData {
+    fn get_connector_refund_id(&self) -> Result<String, Error> {
+        self.connector_refund_id
+            .clone()
+            .get_required_value("connector_refund_id")
+            .change_context(errors::ConnectorError::MissingConnectorTransactionID)
     }
 }
 
