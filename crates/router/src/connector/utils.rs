use std::collections::HashMap;

use error_stack::{report, IntoReport, ResultExt};
use masking::Secret;
use once_cell::sync::Lazy;
use regex::Regex;

use crate::{
    core::errors::{self, CustomResult},
    pii::PeekInterface,
    types::{self, api},
    utils::OptionExt,
};

pub fn missing_field_err(
    message: &'static str,
) -> Box<dyn Fn() -> error_stack::Report<errors::ConnectorError> + '_> {
    Box::new(move || {
        errors::ConnectorError::MissingRequiredField {
            field_name: message,
        }
        .into()
    })
}

type Error = error_stack::Report<errors::ConnectorError>;

pub trait AccessTokenRequestInfo {
    fn get_request_id(&self) -> Result<String, Error>;
}

impl AccessTokenRequestInfo for types::RefreshTokenRouterData {
    fn get_request_id(&self) -> Result<String, Error> {
        self.request
            .id
            .clone()
            .ok_or_else(missing_field_err("request.id"))
    }
}

pub trait RouterData {
    fn get_billing(&self) -> Result<&api::Address, Error>;
    fn get_billing_country(&self) -> Result<String, Error>;
    fn get_billing_phone(&self) -> Result<&api::PhoneDetails, Error>;
<<<<<<< HEAD
    fn get_description(&self) -> Result<String, Error>;
=======
    fn get_billing_address(&self) -> Result<&api::AddressDetails, Error>;
    fn get_card(&self) -> Result<api::Card, Error>;
>>>>>>> 7792de55
    fn get_return_url(&self) -> Result<String, Error>;
}

impl<Flow, Request, Response> RouterData for types::RouterData<Flow, Request, Response> {
    fn get_billing(&self) -> Result<&api::Address, Error> {
        self.address
            .billing
            .as_ref()
            .ok_or_else(missing_field_err("billing"))
    }

    fn get_billing_country(&self) -> Result<String, Error> {
        self.address
            .billing
            .as_ref()
            .and_then(|a| a.address.as_ref())
            .and_then(|ad| ad.country.clone())
            .ok_or_else(missing_field_err("billing.address.country"))
    }

    fn get_billing_phone(&self) -> Result<&api::PhoneDetails, Error> {
        self.address
            .billing
            .as_ref()
            .and_then(|a| a.phone.as_ref())
            .ok_or_else(missing_field_err("billing.phone"))
    }
<<<<<<< HEAD
    fn get_description(&self) -> Result<String, Error> {
        self.description
            .clone()
            .ok_or_else(missing_field_err("description"))
=======
    fn get_billing_address(&self) -> Result<&api::AddressDetails, Error> {
        self.address
            .billing
            .as_ref()
            .and_then(|a| a.address.as_ref())
            .ok_or_else(missing_field_err("billing.address"))
    }
    fn get_billing(&self) -> Result<&api::Address, Error> {
        self.address
            .billing
            .as_ref()
            .ok_or_else(missing_field_err("billing"))
>>>>>>> 7792de55
    }
    fn get_return_url(&self) -> Result<String, Error> {
        self.return_url
            .clone()
            .ok_or_else(missing_field_err("return_url"))
    }
}

pub trait PaymentsRequestData {
    fn get_card(&self) -> Result<api::Card, Error>;
}

impl PaymentsRequestData for types::PaymentsAuthorizeRouterData {
    fn get_card(&self) -> Result<api::Card, Error> {
        match self.request.payment_method_data.clone() {
            api::PaymentMethod::Card(card) => Ok(card),
            _ => Err(missing_field_err("card")()),
        }
    }
}

pub trait RefundsRequestData {
    fn get_connector_refund_id(&self) -> Result<String, Error>;
}

impl RefundsRequestData for types::RefundsData {
    fn get_connector_refund_id(&self) -> Result<String, Error> {
        self.connector_refund_id
            .clone()
            .get_required_value("connector_refund_id")
            .change_context(errors::ConnectorError::MissingConnectorTransactionID)
    }
}

static CARD_REGEX: Lazy<HashMap<CardIssuer, Result<Regex, regex::Error>>> = Lazy::new(|| {
    let mut map = HashMap::new();
    // Reference: https://gist.github.com/michaelkeevildown/9096cd3aac9029c4e6e05588448a8841
    // [#379]: Determine card issuer from card BIN number
    map.insert(CardIssuer::Master, Regex::new(r"^5[1-5][0-9]{14}$"));
    map.insert(CardIssuer::AmericanExpress, Regex::new(r"^3[47][0-9]{13}$"));
    map.insert(CardIssuer::Visa, Regex::new(r"^4[0-9]{12}(?:[0-9]{3})?$"));
    map.insert(CardIssuer::Discover, Regex::new(r"^65[4-9][0-9]{13}|64[4-9][0-9]{13}|6011[0-9]{12}|(622(?:12[6-9]|1[3-9][0-9]|[2-8][0-9][0-9]|9[01][0-9]|92[0-5])[0-9]{10})$"));
    map.insert(
        CardIssuer::Maestro,
        Regex::new(r"^(5018|5020|5038|5893|6304|6759|6761|6762|6763)[0-9]{8,15}$"),
    );
    map
});

#[derive(Debug, Copy, Clone, Eq, Hash, PartialEq)]
pub enum CardIssuer {
    AmericanExpress,
    Master,
    Maestro,
    Visa,
    Discover,
}

pub trait CardData {
<<<<<<< HEAD
    fn get_card_number(&self) -> String;
    fn get_card_expiry_month(&self) -> String;
    fn get_card_expiry_year(&self) -> String;
    fn get_card_expiry_year_2_digit(&self) -> String;
    fn get_card_cvc(&self) -> String;
    fn get_card_issuer(&self) -> Result<CardIssuer, Error>;
=======
    fn get_card_expiry_year_2_digit(&self) -> Secret<String>;
>>>>>>> 7792de55
}

impl CardData for api::Card {
    fn get_card_expiry_year_2_digit(&self) -> Secret<String> {
        let binding = self.card_exp_year.clone();
        let year = binding.peek();
        Secret::new(year[year.len() - 2..].to_string())
    }
    fn get_card_issuer(&self) -> Result<CardIssuer, Error> {
        get_card_issuer(self.card_number.peek().clone().as_str())
    }
}

fn get_card_issuer(card_number: &str) -> Result<CardIssuer, Error> {
    for (k, v) in CARD_REGEX.iter() {
        let regex: Regex = v
            .clone()
            .into_report()
            .change_context(errors::ConnectorError::RequestEncodingFailed)?;
        if regex.is_match(card_number) {
            return Ok(*k);
        }
    }
    Err(error_stack::Report::new(
        errors::ConnectorError::NotImplemented("Card Type".into()),
    ))
}
pub trait PhoneDetailsData {
    fn get_number(&self) -> Result<Secret<String>, Error>;
    fn get_country_code(&self) -> Result<String, Error>;
}

impl PhoneDetailsData for api::PhoneDetails {
    fn get_country_code(&self) -> Result<String, Error> {
        self.country_code
            .clone()
            .ok_or_else(missing_field_err("billing.phone.country_code"))
    }
    fn get_number(&self) -> Result<Secret<String>, Error> {
        self.number
            .clone()
            .ok_or_else(missing_field_err("billing.phone.number"))
    }
}

pub trait AddressDetailsData {
    fn get_first_name(&self) -> Result<&Secret<String>, Error>;
    fn get_last_name(&self) -> Result<&Secret<String>, Error>;
    fn get_line1(&self) -> Result<&Secret<String>, Error>;
    fn get_city(&self) -> Result<&String, Error>;
    fn get_line2(&self) -> Result<&Secret<String>, Error>;
    fn get_zip(&self) -> Result<&Secret<String>, Error>;
    fn get_country(&self) -> Result<&String, Error>;
}

impl AddressDetailsData for api::AddressDetails {
    fn get_first_name(&self) -> Result<&Secret<String>, Error> {
        self.first_name
            .as_ref()
            .ok_or_else(missing_field_err("address.first_name"))
    }

    fn get_last_name(&self) -> Result<&Secret<String>, Error> {
        self.last_name
            .as_ref()
            .ok_or_else(missing_field_err("address.last_name"))
    }

    fn get_line1(&self) -> Result<&Secret<String>, Error> {
        self.line1
            .as_ref()
            .ok_or_else(missing_field_err("address.line1"))
    }

    fn get_city(&self) -> Result<&String, Error> {
        self.city
            .as_ref()
            .ok_or_else(missing_field_err("address.city"))
    }

    fn get_line2(&self) -> Result<&Secret<String>, Error> {
        self.line2
            .as_ref()
            .ok_or_else(missing_field_err("address.line2"))
    }

    fn get_zip(&self) -> Result<&Secret<String>, Error> {
        self.zip
            .as_ref()
            .ok_or_else(missing_field_err("address.zip"))
    }

    fn get_country(&self) -> Result<&String, Error> {
        self.country
            .as_ref()
            .ok_or_else(missing_field_err("address.country"))
    }
}

pub fn get_header_key_value<'a>(
    key: &str,
    headers: &'a actix_web::http::header::HeaderMap,
) -> CustomResult<&'a str, errors::ConnectorError> {
    headers
        .get(key)
        .map(|header_value| {
            header_value
                .to_str()
                .into_report()
                .change_context(errors::ConnectorError::WebhookSignatureNotFound)
        })
        .ok_or(report!(
            errors::ConnectorError::WebhookSourceVerificationFailed
        ))?
}<|MERGE_RESOLUTION|>--- conflicted
+++ resolved
@@ -42,12 +42,8 @@
     fn get_billing(&self) -> Result<&api::Address, Error>;
     fn get_billing_country(&self) -> Result<String, Error>;
     fn get_billing_phone(&self) -> Result<&api::PhoneDetails, Error>;
-<<<<<<< HEAD
     fn get_description(&self) -> Result<String, Error>;
-=======
     fn get_billing_address(&self) -> Result<&api::AddressDetails, Error>;
-    fn get_card(&self) -> Result<api::Card, Error>;
->>>>>>> 7792de55
     fn get_return_url(&self) -> Result<String, Error>;
 }
 
@@ -75,25 +71,17 @@
             .and_then(|a| a.phone.as_ref())
             .ok_or_else(missing_field_err("billing.phone"))
     }
-<<<<<<< HEAD
     fn get_description(&self) -> Result<String, Error> {
         self.description
             .clone()
             .ok_or_else(missing_field_err("description"))
-=======
+    }
     fn get_billing_address(&self) -> Result<&api::AddressDetails, Error> {
         self.address
             .billing
             .as_ref()
             .and_then(|a| a.address.as_ref())
             .ok_or_else(missing_field_err("billing.address"))
-    }
-    fn get_billing(&self) -> Result<&api::Address, Error> {
-        self.address
-            .billing
-            .as_ref()
-            .ok_or_else(missing_field_err("billing"))
->>>>>>> 7792de55
     }
     fn get_return_url(&self) -> Result<String, Error> {
         self.return_url
@@ -153,16 +141,8 @@
 }
 
 pub trait CardData {
-<<<<<<< HEAD
-    fn get_card_number(&self) -> String;
-    fn get_card_expiry_month(&self) -> String;
-    fn get_card_expiry_year(&self) -> String;
-    fn get_card_expiry_year_2_digit(&self) -> String;
-    fn get_card_cvc(&self) -> String;
+    fn get_card_expiry_year_2_digit(&self) -> Secret<String>;
     fn get_card_issuer(&self) -> Result<CardIssuer, Error>;
-=======
-    fn get_card_expiry_year_2_digit(&self) -> Secret<String>;
->>>>>>> 7792de55
 }
 
 impl CardData for api::Card {
