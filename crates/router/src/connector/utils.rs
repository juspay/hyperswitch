use std::collections::HashMap;

use error_stack::{report, IntoReport, ResultExt};
use masking::Secret;
use once_cell::sync::Lazy;
use regex::Regex;

use crate::{
    core::errors::{self, CustomResult},
    pii::PeekInterface,
    types::{self, api, PaymentsCancelData},
    utils::OptionExt,
};

pub fn missing_field_err(
    message: &'static str,
) -> Box<dyn Fn() -> error_stack::Report<errors::ConnectorError> + '_> {
    Box::new(move || {
        errors::ConnectorError::MissingRequiredField {
            field_name: message,
        }
        .into()
    })
}

type Error = error_stack::Report<errors::ConnectorError>;

pub trait AccessTokenRequestInfo {
    fn get_request_id(&self) -> Result<String, Error>;
}

impl AccessTokenRequestInfo for types::RefreshTokenRouterData {
    fn get_request_id(&self) -> Result<String, Error> {
        self.request
            .id
            .clone()
            .ok_or_else(missing_field_err("request.id"))
    }
}

pub trait RouterData {
    fn get_billing(&self) -> Result<&api::Address, Error>;
    fn get_billing_country(&self) -> Result<String, Error>;
    fn get_billing_phone(&self) -> Result<&api::PhoneDetails, Error>;
    fn get_description(&self) -> Result<String, Error>;
    fn get_billing_address(&self) -> Result<&api::AddressDetails, Error>;
    fn get_connector_meta(&self) -> Result<serde_json::Value, Error>;
    fn get_session_token(&self) -> Result<String, Error>;
    fn to_connector_meta<T>(&self) -> Result<T, Error>
    where
        T: serde::de::DeserializeOwned;
    fn get_return_url(&self) -> Result<String, Error>;
}

<<<<<<< HEAD
impl<Flow, Request, Response> RouterData for types::RouterData<Flow, Request, Response> {
    fn get_billing(&self) -> Result<&api::Address, Error> {
        self.address
            .billing
            .as_ref()
            .ok_or_else(missing_field_err("billing"))
=======
pub trait PaymentsAuthorizeRequestData {
    fn is_auto_capture(&self) -> bool;
}

impl PaymentsAuthorizeRequestData for types::PaymentsAuthorizeData {
    fn is_auto_capture(&self) -> bool {
        self.capture_method == Some(storage_models::enums::CaptureMethod::Automatic)
    }
}

pub trait PaymentsSyncRequestData {
    fn is_auto_capture(&self) -> bool;
}

impl PaymentsSyncRequestData for types::PaymentsSyncData {
    fn is_auto_capture(&self) -> bool {
        self.capture_method == Some(storage_models::enums::CaptureMethod::Automatic)
    }
}

pub trait PaymentsCancelRequestData {
    fn get_amount(&self) -> Result<i64, Error>;
    fn get_currency(&self) -> Result<storage_models::enums::Currency, Error>;
}

impl PaymentsCancelRequestData for PaymentsCancelData {
    fn get_amount(&self) -> Result<i64, Error> {
        self.amount.ok_or_else(missing_field_err("amount"))
    }
    fn get_currency(&self) -> Result<storage_models::enums::Currency, Error> {
        self.currency.ok_or_else(missing_field_err("currency"))
    }
}

pub trait RefundsRequestData {
    fn get_connector_refund_id(&self) -> Result<String, Error>;
}

impl RefundsRequestData for types::RefundsData {
    fn get_connector_refund_id(&self) -> Result<String, Error> {
        self.connector_refund_id
            .clone()
            .get_required_value("connector_refund_id")
            .change_context(errors::ConnectorError::MissingConnectorTransactionID)
>>>>>>> 0de5d441
    }

    fn get_billing_country(&self) -> Result<String, Error> {
        self.address
            .billing
            .as_ref()
            .and_then(|a| a.address.as_ref())
            .and_then(|ad| ad.country.clone())
            .ok_or_else(missing_field_err("billing.address.country"))
    }

    fn get_billing_phone(&self) -> Result<&api::PhoneDetails, Error> {
        self.address
            .billing
            .as_ref()
            .and_then(|a| a.phone.as_ref())
            .ok_or_else(missing_field_err("billing.phone"))
    }
    fn get_description(&self) -> Result<String, Error> {
        self.description
            .clone()
            .ok_or_else(missing_field_err("description"))
    }
    fn get_billing_address(&self) -> Result<&api::AddressDetails, Error> {
        self.address
            .billing
            .as_ref()
            .and_then(|a| a.address.as_ref())
            .ok_or_else(missing_field_err("billing.address"))
    }
    fn get_connector_meta(&self) -> Result<serde_json::Value, Error> {
        self.connector_meta_data
            .clone()
            .ok_or_else(missing_field_err("connector_meta_data"))
    }

    fn get_session_token(&self) -> Result<String, Error> {
        self.session_token
            .clone()
            .ok_or_else(missing_field_err("session_token"))
    }

    fn to_connector_meta<T>(&self) -> Result<T, Error>
    where
        T: serde::de::DeserializeOwned,
    {
        serde_json::from_value::<T>(self.get_connector_meta()?)
            .into_report()
            .change_context(errors::ConnectorError::NoConnectorMetaData)
    }

    fn get_return_url(&self) -> Result<String, Error> {
        self.router_return_url
            .clone()
            .ok_or_else(missing_field_err("return_url"))
    }
}

pub trait PaymentsRequestData {
    fn get_card(&self) -> Result<api::Card, Error>;
}

impl PaymentsRequestData for types::PaymentsAuthorizeRouterData {
    fn get_card(&self) -> Result<api::Card, Error> {
        match self.request.payment_method_data.clone() {
            api::PaymentMethodData::Card(card) => Ok(card),
            _ => Err(missing_field_err("card")()),
        }
    }
}

pub trait PaymentsCancelRequestData {
    fn get_amount(&self) -> Result<i64, Error>;
    fn get_currency(&self) -> Result<storage_models::enums::Currency, Error>;
}

impl PaymentsCancelRequestData for PaymentsCancelData {
    fn get_amount(&self) -> Result<i64, Error> {
        self.amount.ok_or_else(missing_field_err("amount"))
    }
    fn get_currency(&self) -> Result<storage_models::enums::Currency, Error> {
        self.currency.ok_or_else(missing_field_err("currency"))
    }
}

pub trait RefundsRequestData {
    fn get_connector_refund_id(&self) -> Result<String, Error>;
}

impl RefundsRequestData for types::RefundsData {
    fn get_connector_refund_id(&self) -> Result<String, Error> {
        self.connector_refund_id
            .clone()
            .get_required_value("connector_refund_id")
            .change_context(errors::ConnectorError::MissingConnectorTransactionID)
    }
}

static CARD_REGEX: Lazy<HashMap<CardIssuer, Result<Regex, regex::Error>>> = Lazy::new(|| {
    let mut map = HashMap::new();
    // Reference: https://gist.github.com/michaelkeevildown/9096cd3aac9029c4e6e05588448a8841
    // [#379]: Determine card issuer from card BIN number
    map.insert(CardIssuer::Master, Regex::new(r"^5[1-5][0-9]{14}$"));
    map.insert(CardIssuer::AmericanExpress, Regex::new(r"^3[47][0-9]{13}$"));
    map.insert(CardIssuer::Visa, Regex::new(r"^4[0-9]{12}(?:[0-9]{3})?$"));
    map.insert(CardIssuer::Discover, Regex::new(r"^65[4-9][0-9]{13}|64[4-9][0-9]{13}|6011[0-9]{12}|(622(?:12[6-9]|1[3-9][0-9]|[2-8][0-9][0-9]|9[01][0-9]|92[0-5])[0-9]{10})$"));
    map.insert(
        CardIssuer::Maestro,
        Regex::new(r"^(5018|5020|5038|5893|6304|6759|6761|6762|6763)[0-9]{8,15}$"),
    );
    map
});

#[derive(Debug, Copy, Clone, strum::Display, Eq, Hash, PartialEq)]
pub enum CardIssuer {
    AmericanExpress,
    Master,
    Maestro,
    Visa,
    Discover,
}

pub trait CardData {
    fn get_card_expiry_year_2_digit(&self) -> Secret<String>;
    fn get_card_issuer(&self) -> Result<CardIssuer, Error>;
}

impl CardData for api::Card {
    fn get_card_expiry_year_2_digit(&self) -> Secret<String> {
        let binding = self.card_exp_year.clone();
        let year = binding.peek();
        Secret::new(year[year.len() - 2..].to_string())
    }
    fn get_card_issuer(&self) -> Result<CardIssuer, Error> {
        get_card_issuer(self.card_number.peek().clone().as_str())
    }
}

fn get_card_issuer(card_number: &str) -> Result<CardIssuer, Error> {
    for (k, v) in CARD_REGEX.iter() {
        let regex: Regex = v
            .clone()
            .into_report()
            .change_context(errors::ConnectorError::RequestEncodingFailed)?;
        if regex.is_match(card_number) {
            return Ok(*k);
        }
    }
    Err(error_stack::Report::new(
        errors::ConnectorError::NotImplemented("Card Type".into()),
    ))
}
pub trait PhoneDetailsData {
    fn get_number(&self) -> Result<Secret<String>, Error>;
    fn get_country_code(&self) -> Result<String, Error>;
}

impl PhoneDetailsData for api::PhoneDetails {
    fn get_country_code(&self) -> Result<String, Error> {
        self.country_code
            .clone()
            .ok_or_else(missing_field_err("billing.phone.country_code"))
    }
    fn get_number(&self) -> Result<Secret<String>, Error> {
        self.number
            .clone()
            .ok_or_else(missing_field_err("billing.phone.number"))
    }
}

pub trait AddressDetailsData {
    fn get_first_name(&self) -> Result<&Secret<String>, Error>;
    fn get_last_name(&self) -> Result<&Secret<String>, Error>;
    fn get_line1(&self) -> Result<&Secret<String>, Error>;
    fn get_city(&self) -> Result<&String, Error>;
    fn get_line2(&self) -> Result<&Secret<String>, Error>;
    fn get_zip(&self) -> Result<&Secret<String>, Error>;
    fn get_country(&self) -> Result<&String, Error>;
}

impl AddressDetailsData for api::AddressDetails {
    fn get_first_name(&self) -> Result<&Secret<String>, Error> {
        self.first_name
            .as_ref()
            .ok_or_else(missing_field_err("address.first_name"))
    }

    fn get_last_name(&self) -> Result<&Secret<String>, Error> {
        self.last_name
            .as_ref()
            .ok_or_else(missing_field_err("address.last_name"))
    }

    fn get_line1(&self) -> Result<&Secret<String>, Error> {
        self.line1
            .as_ref()
            .ok_or_else(missing_field_err("address.line1"))
    }

    fn get_city(&self) -> Result<&String, Error> {
        self.city
            .as_ref()
            .ok_or_else(missing_field_err("address.city"))
    }

    fn get_line2(&self) -> Result<&Secret<String>, Error> {
        self.line2
            .as_ref()
            .ok_or_else(missing_field_err("address.line2"))
    }

    fn get_zip(&self) -> Result<&Secret<String>, Error> {
        self.zip
            .as_ref()
            .ok_or_else(missing_field_err("address.zip"))
    }

    fn get_country(&self) -> Result<&String, Error> {
        self.country
            .as_ref()
            .ok_or_else(missing_field_err("address.country"))
    }
}

pub fn get_header_key_value<'a>(
    key: &str,
    headers: &'a actix_web::http::header::HeaderMap,
) -> CustomResult<&'a str, errors::ConnectorError> {
    headers
        .get(key)
        .map(|header_value| {
            header_value
                .to_str()
                .into_report()
                .change_context(errors::ConnectorError::WebhookSignatureNotFound)
        })
        .ok_or(report!(
            errors::ConnectorError::WebhookSourceVerificationFailed
        ))?
}<|MERGE_RESOLUTION|>--- conflicted
+++ resolved
@@ -52,59 +52,12 @@
     fn get_return_url(&self) -> Result<String, Error>;
 }
 
-<<<<<<< HEAD
 impl<Flow, Request, Response> RouterData for types::RouterData<Flow, Request, Response> {
     fn get_billing(&self) -> Result<&api::Address, Error> {
         self.address
             .billing
             .as_ref()
             .ok_or_else(missing_field_err("billing"))
-=======
-pub trait PaymentsAuthorizeRequestData {
-    fn is_auto_capture(&self) -> bool;
-}
-
-impl PaymentsAuthorizeRequestData for types::PaymentsAuthorizeData {
-    fn is_auto_capture(&self) -> bool {
-        self.capture_method == Some(storage_models::enums::CaptureMethod::Automatic)
-    }
-}
-
-pub trait PaymentsSyncRequestData {
-    fn is_auto_capture(&self) -> bool;
-}
-
-impl PaymentsSyncRequestData for types::PaymentsSyncData {
-    fn is_auto_capture(&self) -> bool {
-        self.capture_method == Some(storage_models::enums::CaptureMethod::Automatic)
-    }
-}
-
-pub trait PaymentsCancelRequestData {
-    fn get_amount(&self) -> Result<i64, Error>;
-    fn get_currency(&self) -> Result<storage_models::enums::Currency, Error>;
-}
-
-impl PaymentsCancelRequestData for PaymentsCancelData {
-    fn get_amount(&self) -> Result<i64, Error> {
-        self.amount.ok_or_else(missing_field_err("amount"))
-    }
-    fn get_currency(&self) -> Result<storage_models::enums::Currency, Error> {
-        self.currency.ok_or_else(missing_field_err("currency"))
-    }
-}
-
-pub trait RefundsRequestData {
-    fn get_connector_refund_id(&self) -> Result<String, Error>;
-}
-
-impl RefundsRequestData for types::RefundsData {
-    fn get_connector_refund_id(&self) -> Result<String, Error> {
-        self.connector_refund_id
-            .clone()
-            .get_required_value("connector_refund_id")
-            .change_context(errors::ConnectorError::MissingConnectorTransactionID)
->>>>>>> 0de5d441
     }
 
     fn get_billing_country(&self) -> Result<String, Error> {
@@ -173,6 +126,26 @@
             api::PaymentMethodData::Card(card) => Ok(card),
             _ => Err(missing_field_err("card")()),
         }
+    }
+}
+
+pub trait PaymentsAuthorizeRequestData {
+    fn is_auto_capture(&self) -> bool;
+}
+
+impl PaymentsAuthorizeRequestData for types::PaymentsAuthorizeData {
+    fn is_auto_capture(&self) -> bool {
+        self.capture_method == Some(storage_models::enums::CaptureMethod::Automatic)
+    }
+}
+
+pub trait PaymentsSyncRequestData {
+    fn is_auto_capture(&self) -> bool;
+}
+
+impl PaymentsSyncRequestData for types::PaymentsSyncData {
+    fn is_auto_capture(&self) -> bool {
+        self.capture_method == Some(storage_models::enums::CaptureMethod::Automatic)
     }
 }
 
