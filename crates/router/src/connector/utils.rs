--- conflicted
+++ resolved
@@ -1924,18 +1924,6 @@
     }
 }
 
-<<<<<<< HEAD
-pub fn get_card_details(
-    payment_method_data: domain::PaymentMethodData,
-    connector_name: &'static str,
-) -> Result<domain::payments::Card, errors::ConnectorError> {
-    match payment_method_data {
-        domain::PaymentMethodData::Card(details) => Ok(details),
-        _ => Err(errors::ConnectorError::NotSupported {
-            message: SELECTED_PAYMENT_METHOD.to_string(),
-            connector: connector_name,
-        })?,
-=======
 impl
     From<(
         Option<String>,
@@ -1966,7 +1954,19 @@
             attempt_status,
             connector_transaction_id,
         }
->>>>>>> 13ba3cbd
+    }
+}
+
+pub fn get_card_details(
+    payment_method_data: domain::PaymentMethodData,
+    connector_name: &'static str,
+) -> Result<domain::payments::Card, errors::ConnectorError> {
+    match payment_method_data {
+        domain::PaymentMethodData::Card(details) => Ok(details),
+        _ => Err(errors::ConnectorError::NotSupported {
+            message: SELECTED_PAYMENT_METHOD.to_string(),
+            connector: connector_name,
+        })?,
     }
 }
 
