--- conflicted
+++ resolved
@@ -98,12 +98,9 @@
     fn get_optional_billing_state(&self) -> Option<Secret<String>>;
     fn get_optional_billing_first_name(&self) -> Option<Secret<String>>;
     fn get_optional_billing_last_name(&self) -> Option<Secret<String>>;
-<<<<<<< HEAD
-    fn get_email(&self) -> Result<Email, Error>;
-=======
     fn get_optional_billing_phone_number(&self) -> Option<Secret<String>>;
     fn get_optional_billing_email(&self) -> Option<Email>;
->>>>>>> df309554
+    fn get_email(&self) -> Result<Email, Error>;
 }
 
 pub trait PaymentResponseRouterData {
@@ -311,7 +308,7 @@
             .and_then(|bill| bill.email.clone())
             .ok_or_else(missing_field_err("email"))
     }
-
+    
     fn get_optional_billing_phone_number(&self) -> Option<Secret<String>> {
         self.address
             .get_payment_method_billing()
