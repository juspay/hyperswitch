--- conflicted
+++ resolved
@@ -88,16 +88,6 @@
             .ok_or_else(missing_field_err("billing.address.country"))
     }
 
-<<<<<<< HEAD
-    fn get_card(&self) -> Result<api::Card, Error> {
-        match self.request.payment_method_data.clone() {
-            api::PaymentMethodData::Card(card) => Ok(card),
-            _ => Err(missing_field_err("card")()),
-        }
-    }
-
-=======
->>>>>>> c9355b27
     fn get_billing_phone(&self) -> Result<&api::PhoneDetails, Error> {
         self.address
             .billing
