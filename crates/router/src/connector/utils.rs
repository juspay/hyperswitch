use std::collections::HashMap;

use api_models::{
    enums::{CanadaStatesAbbreviation, UsStatesAbbreviation},
    payments::{self, OrderDetailsWithAmount},
};
use base64::Engine;
use common_utils::{
    date_time,
    errors::ReportSwitchExt,
    pii::{self, Email, IpAddress},
};
use error_stack::{report, IntoReport, ResultExt};
use masking::Secret;
use once_cell::sync::Lazy;
use regex::Regex;
use serde::Serializer;

use crate::{
    consts,
    core::errors::{self, CustomResult},
    pii::PeekInterface,
    types::{self, api, transformers::ForeignTryFrom, PaymentsCancelData, ResponseId},
    utils::{self, OptionExt, ValueExt},
};

pub fn missing_field_err(
    message: &'static str,
) -> Box<dyn Fn() -> error_stack::Report<errors::ConnectorError> + '_> {
    Box::new(move || {
        errors::ConnectorError::MissingRequiredField {
            field_name: message,
        }
        .into()
    })
}

type Error = error_stack::Report<errors::ConnectorError>;

pub trait AccessTokenRequestInfo {
    fn get_request_id(&self) -> Result<String, Error>;
}

impl AccessTokenRequestInfo for types::RefreshTokenRouterData {
    fn get_request_id(&self) -> Result<String, Error> {
        self.request
            .id
            .clone()
            .ok_or_else(missing_field_err("request.id"))
    }
}

pub trait RouterData {
    fn get_billing(&self) -> Result<&api::Address, Error>;
    fn get_billing_country(&self) -> Result<api_models::enums::CountryAlpha2, Error>;
    fn get_billing_phone(&self) -> Result<&api::PhoneDetails, Error>;
    fn get_description(&self) -> Result<String, Error>;
    fn get_return_url(&self) -> Result<String, Error>;
    fn get_billing_address(&self) -> Result<&api::AddressDetails, Error>;
    fn get_shipping_address(&self) -> Result<&api::AddressDetails, Error>;
    fn get_connector_meta(&self) -> Result<pii::SecretSerdeValue, Error>;
    fn get_session_token(&self) -> Result<String, Error>;
    fn to_connector_meta<T>(&self) -> Result<T, Error>
    where
        T: serde::de::DeserializeOwned;
    fn is_three_ds(&self) -> bool;
    fn get_payment_method_token(&self) -> Result<String, Error>;
    fn get_customer_id(&self) -> Result<String, Error>;
    fn get_connector_customer_id(&self) -> Result<String, Error>;
    fn get_preprocessing_id(&self) -> Result<String, Error>;
}

impl<Flow, Request, Response> RouterData for types::RouterData<Flow, Request, Response> {
    fn get_billing(&self) -> Result<&api::Address, Error> {
        self.address
            .billing
            .as_ref()
            .ok_or_else(missing_field_err("billing"))
    }

    fn get_billing_country(&self) -> Result<api_models::enums::CountryAlpha2, Error> {
        self.address
            .billing
            .as_ref()
            .and_then(|a| a.address.as_ref())
            .and_then(|ad| ad.country)
            .ok_or_else(missing_field_err("billing.address.country"))
    }

    fn get_billing_phone(&self) -> Result<&api::PhoneDetails, Error> {
        self.address
            .billing
            .as_ref()
            .and_then(|a| a.phone.as_ref())
            .ok_or_else(missing_field_err("billing.phone"))
    }
    fn get_description(&self) -> Result<String, Error> {
        self.description
            .clone()
            .ok_or_else(missing_field_err("description"))
    }
    fn get_return_url(&self) -> Result<String, Error> {
        self.return_url
            .clone()
            .ok_or_else(missing_field_err("return_url"))
    }
    fn get_billing_address(&self) -> Result<&api::AddressDetails, Error> {
        self.address
            .billing
            .as_ref()
            .and_then(|a| a.address.as_ref())
            .ok_or_else(missing_field_err("billing.address"))
    }
    fn get_connector_meta(&self) -> Result<pii::SecretSerdeValue, Error> {
        self.connector_meta_data
            .clone()
            .ok_or_else(missing_field_err("connector_meta_data"))
    }

    fn get_session_token(&self) -> Result<String, Error> {
        self.session_token
            .clone()
            .ok_or_else(missing_field_err("session_token"))
    }

    fn to_connector_meta<T>(&self) -> Result<T, Error>
    where
        T: serde::de::DeserializeOwned,
    {
        self.get_connector_meta()?
            .parse_value(std::any::type_name::<T>())
            .change_context(errors::ConnectorError::NoConnectorMetaData)
    }

    fn is_three_ds(&self) -> bool {
        matches!(
            self.auth_type,
            storage_models::enums::AuthenticationType::ThreeDs
        )
    }

    fn get_shipping_address(&self) -> Result<&api::AddressDetails, Error> {
        self.address
            .shipping
            .as_ref()
            .and_then(|a| a.address.as_ref())
            .ok_or_else(missing_field_err("shipping.address"))
    }
    fn get_payment_method_token(&self) -> Result<String, Error> {
        self.payment_method_token
            .clone()
            .ok_or_else(missing_field_err("payment_method_token"))
    }
    fn get_customer_id(&self) -> Result<String, Error> {
        self.customer_id
            .to_owned()
            .ok_or_else(missing_field_err("customer_id"))
    }
    fn get_connector_customer_id(&self) -> Result<String, Error> {
        self.connector_customer
            .to_owned()
            .ok_or_else(missing_field_err("connector_customer_id"))
    }
    fn get_preprocessing_id(&self) -> Result<String, Error> {
        self.preprocessing_id
            .to_owned()
            .ok_or_else(missing_field_err("preprocessing_id"))
    }
}

pub trait PaymentsPreProcessingData {
    fn get_email(&self) -> Result<Email, Error>;
    fn get_payment_method_type(&self) -> Result<storage_models::enums::PaymentMethodType, Error>;
}

impl PaymentsPreProcessingData for types::PaymentsPreProcessingData {
    fn get_email(&self) -> Result<Email, Error> {
        self.email.clone().ok_or_else(missing_field_err("email"))
    }
    fn get_payment_method_type(&self) -> Result<storage_models::enums::PaymentMethodType, Error> {
        self.payment_method_type
            .to_owned()
            .ok_or_else(missing_field_err("payment_method_type"))
    }
}

pub trait PaymentsAuthorizeRequestData {
    fn is_auto_capture(&self) -> Result<bool, Error>;
    fn get_email(&self) -> Result<Email, Error>;
    fn get_browser_info(&self) -> Result<types::BrowserInformation, Error>;
    fn get_order_details(&self) -> Result<Vec<OrderDetailsWithAmount>, Error>;
    fn get_card(&self) -> Result<api::Card, Error>;
    fn get_return_url(&self) -> Result<String, Error>;
    fn connector_mandate_id(&self) -> Option<String>;
    fn is_mandate_payment(&self) -> bool;
    fn get_webhook_url(&self) -> Result<String, Error>;
    fn get_router_return_url(&self) -> Result<String, Error>;
    fn is_wallet(&self) -> bool;
    fn get_payment_method_type(&self) -> Result<storage_models::enums::PaymentMethodType, Error>;
}

impl PaymentsAuthorizeRequestData for types::PaymentsAuthorizeData {
    fn is_auto_capture(&self) -> Result<bool, Error> {
        match self.capture_method {
            Some(storage_models::enums::CaptureMethod::Automatic) | None => Ok(true),
            Some(storage_models::enums::CaptureMethod::Manual) => Ok(false),
            Some(_) => Err(errors::ConnectorError::CaptureMethodNotSupported.into()),
        }
    }
    fn get_email(&self) -> Result<Email, Error> {
        self.email.clone().ok_or_else(missing_field_err("email"))
    }
    fn get_browser_info(&self) -> Result<types::BrowserInformation, Error> {
        self.browser_info
            .clone()
            .ok_or_else(missing_field_err("browser_info"))
    }
    fn get_order_details(&self) -> Result<Vec<OrderDetailsWithAmount>, Error> {
        self.order_details
            .clone()
            .ok_or_else(missing_field_err("order_details"))
    }

    fn get_card(&self) -> Result<api::Card, Error> {
        match self.payment_method_data.clone() {
            api::PaymentMethodData::Card(card) => Ok(card),
            _ => Err(missing_field_err("card")()),
        }
    }
    fn get_return_url(&self) -> Result<String, Error> {
        self.router_return_url
            .clone()
            .ok_or_else(missing_field_err("return_url"))
    }
    fn connector_mandate_id(&self) -> Option<String> {
        self.mandate_id
            .as_ref()
            .and_then(|mandate_ids| match &mandate_ids.mandate_reference_id {
                Some(api_models::payments::MandateReferenceId::ConnectorMandateId(
                    connector_mandate_ids,
                )) => connector_mandate_ids.connector_mandate_id.clone(),
                _ => None,
            })
    }
    fn is_mandate_payment(&self) -> bool {
        self.setup_mandate_details.is_some()
            || self
                .mandate_id
                .as_ref()
                .and_then(|mandate_ids| mandate_ids.mandate_reference_id.as_ref())
                .is_some()
    }
    fn get_webhook_url(&self) -> Result<String, Error> {
        self.webhook_url
            .clone()
            .ok_or_else(missing_field_err("webhook_url"))
    }
    fn get_router_return_url(&self) -> Result<String, Error> {
        self.router_return_url
            .clone()
            .ok_or_else(missing_field_err("return_url"))
    }
    fn is_wallet(&self) -> bool {
        matches!(self.payment_method_data, api::PaymentMethodData::Wallet(_))
    }

    fn get_payment_method_type(&self) -> Result<storage_models::enums::PaymentMethodType, Error> {
        self.payment_method_type
            .to_owned()
            .ok_or_else(missing_field_err("payment_method_type"))
    }
}

pub trait BrowserInformationData {
    fn get_accept_header(&self) -> Result<String, Error>;
    fn get_language(&self) -> Result<String, Error>;
    fn get_screen_height(&self) -> Result<u32, Error>;
    fn get_screen_width(&self) -> Result<u32, Error>;
    fn get_color_depth(&self) -> Result<u8, Error>;
    fn get_user_agent(&self) -> Result<String, Error>;
    fn get_time_zone(&self) -> Result<i32, Error>;
    fn get_java_enabled(&self) -> Result<bool, Error>;
    fn get_java_script_enabled(&self) -> Result<bool, Error>;
    fn get_ip_address(&self) -> Result<Secret<String, IpAddress>, Error>;
}

impl BrowserInformationData for types::BrowserInformation {
    fn get_ip_address(&self) -> Result<Secret<String, IpAddress>, Error> {
        let ip_address = self
            .ip_address
            .ok_or_else(missing_field_err("browser_info.ip_address"))?;
        Ok(Secret::new(ip_address.to_string()))
    }
    fn get_accept_header(&self) -> Result<String, Error> {
        self.accept_header
            .clone()
            .ok_or_else(missing_field_err("browser_info.accept_header"))
    }
    fn get_language(&self) -> Result<String, Error> {
        self.language
            .clone()
            .ok_or_else(missing_field_err("browser_info.language"))
    }
    fn get_screen_height(&self) -> Result<u32, Error> {
        self.screen_height
            .ok_or_else(missing_field_err("browser_info.screen_height"))
    }
    fn get_screen_width(&self) -> Result<u32, Error> {
        self.screen_width
            .ok_or_else(missing_field_err("browser_info.screen_width"))
    }
    fn get_color_depth(&self) -> Result<u8, Error> {
        self.color_depth
            .ok_or_else(missing_field_err("browser_info.color_depth"))
    }
    fn get_user_agent(&self) -> Result<String, Error> {
        self.user_agent
            .clone()
            .ok_or_else(missing_field_err("browser_info.user_agent"))
    }
    fn get_time_zone(&self) -> Result<i32, Error> {
        self.time_zone
            .ok_or_else(missing_field_err("browser_info.time_zone"))
    }
    fn get_java_enabled(&self) -> Result<bool, Error> {
        self.java_enabled
            .ok_or_else(missing_field_err("browser_info.java_enabled"))
    }
    fn get_java_script_enabled(&self) -> Result<bool, Error> {
        self.java_script_enabled
            .ok_or_else(missing_field_err("browser_info.java_script_enabled"))
    }
}

pub trait PaymentsCompleteAuthorizeRequestData {
    fn is_auto_capture(&self) -> Result<bool, Error>;
    fn get_email(&self) -> Result<Email, Error>;
}

impl PaymentsCompleteAuthorizeRequestData for types::CompleteAuthorizeData {
    fn is_auto_capture(&self) -> Result<bool, Error> {
        match self.capture_method {
            Some(storage_models::enums::CaptureMethod::Automatic) | None => Ok(true),
            Some(storage_models::enums::CaptureMethod::Manual) => Ok(false),
            Some(_) => Err(errors::ConnectorError::CaptureMethodNotSupported.into()),
        }
    }
    fn get_email(&self) -> Result<Email, Error> {
        self.email.clone().ok_or_else(missing_field_err("email"))
    }
}

pub trait PaymentsSyncRequestData {
    fn is_auto_capture(&self) -> Result<bool, Error>;
    fn get_connector_transaction_id(&self) -> CustomResult<String, errors::ConnectorError>;
}

impl PaymentsSyncRequestData for types::PaymentsSyncData {
    fn is_auto_capture(&self) -> Result<bool, Error> {
        match self.capture_method {
            Some(storage_models::enums::CaptureMethod::Automatic) | None => Ok(true),
            Some(storage_models::enums::CaptureMethod::Manual) => Ok(false),
            Some(_) => Err(errors::ConnectorError::CaptureMethodNotSupported.into()),
        }
    }
    fn get_connector_transaction_id(&self) -> CustomResult<String, errors::ConnectorError> {
        match self.connector_transaction_id.clone() {
            ResponseId::ConnectorTransactionId(txn_id) => Ok(txn_id),
            _ => Err(errors::ValidationError::IncorrectValueProvided {
                field_name: "connector_transaction_id",
            })
            .into_report()
            .attach_printable("Expected connector transaction ID not found")
            .change_context(errors::ConnectorError::MissingConnectorTransactionID)?,
        }
    }
}

pub trait PaymentsCancelRequestData {
    fn get_amount(&self) -> Result<i64, Error>;
    fn get_currency(&self) -> Result<storage_models::enums::Currency, Error>;
    fn get_cancellation_reason(&self) -> Result<String, Error>;
}

impl PaymentsCancelRequestData for PaymentsCancelData {
    fn get_amount(&self) -> Result<i64, Error> {
        self.amount.ok_or_else(missing_field_err("amount"))
    }
    fn get_currency(&self) -> Result<storage_models::enums::Currency, Error> {
        self.currency.ok_or_else(missing_field_err("currency"))
    }
    fn get_cancellation_reason(&self) -> Result<String, Error> {
        self.cancellation_reason
            .clone()
            .ok_or_else(missing_field_err("cancellation_reason"))
    }
}

pub trait RefundsRequestData {
    fn get_connector_refund_id(&self) -> Result<String, Error>;
    fn get_webhook_url(&self) -> Result<String, Error>;
}

impl RefundsRequestData for types::RefundsData {
    #[track_caller]
    fn get_connector_refund_id(&self) -> Result<String, Error> {
        self.connector_refund_id
            .clone()
            .get_required_value("connector_refund_id")
            .change_context(errors::ConnectorError::MissingConnectorTransactionID)
    }
    fn get_webhook_url(&self) -> Result<String, Error> {
        self.webhook_url
            .clone()
            .ok_or_else(missing_field_err("webhook_url"))
    }
}

#[derive(Clone, Debug, serde::Serialize)]
#[serde(rename_all = "camelCase")]
pub struct GooglePayWalletData {
    #[serde(rename = "type")]
    pub pm_type: String,
    pub description: String,
    pub info: GooglePayPaymentMethodInfo,
    pub tokenization_data: GpayTokenizationData,
}

#[derive(Clone, Debug, serde::Serialize)]
#[serde(rename_all = "camelCase")]
pub struct GooglePayPaymentMethodInfo {
    pub card_network: String,
    pub card_details: String,
}

#[derive(Clone, Debug, serde::Serialize)]
pub struct GpayTokenizationData {
    #[serde(rename = "type")]
    pub token_type: String,
    pub token: Secret<String>,
}

impl From<api_models::payments::GooglePayWalletData> for GooglePayWalletData {
    fn from(data: api_models::payments::GooglePayWalletData) -> Self {
        Self {
            pm_type: data.pm_type,
            description: data.description,
            info: GooglePayPaymentMethodInfo {
                card_network: data.info.card_network,
                card_details: data.info.card_details,
            },
            tokenization_data: GpayTokenizationData {
                token_type: data.tokenization_data.token_type,
                token: Secret::new(data.tokenization_data.token),
            },
        }
    }
}

static CARD_REGEX: Lazy<HashMap<CardIssuer, Result<Regex, regex::Error>>> = Lazy::new(|| {
    let mut map = HashMap::new();
    // Reference: https://gist.github.com/michaelkeevildown/9096cd3aac9029c4e6e05588448a8841
    // [#379]: Determine card issuer from card BIN number
    map.insert(CardIssuer::Master, Regex::new(r"^5[1-5][0-9]{14}$"));
    map.insert(CardIssuer::AmericanExpress, Regex::new(r"^3[47][0-9]{13}$"));
    map.insert(CardIssuer::Visa, Regex::new(r"^4[0-9]{12}(?:[0-9]{3})?$"));
    map.insert(CardIssuer::Discover, Regex::new(r"^65[4-9][0-9]{13}|64[4-9][0-9]{13}|6011[0-9]{12}|(622(?:12[6-9]|1[3-9][0-9]|[2-8][0-9][0-9]|9[01][0-9]|92[0-5])[0-9]{10})$"));
    map.insert(
        CardIssuer::Maestro,
        Regex::new(r"^(5018|5020|5038|5893|6304|6759|6761|6762|6763)[0-9]{8,15}$"),
    );
    map.insert(
        CardIssuer::DinersClub,
        Regex::new(r"^3(?:0[0-5]|[68][0-9])[0-9]{11}$"),
    );
    map.insert(
        CardIssuer::JCB,
        Regex::new(r"^(3(?:088|096|112|158|337|5(?:2[89]|[3-8][0-9]))\d{12})$"),
    );
    map
});

#[derive(Debug, Copy, Clone, strum::Display, Eq, Hash, PartialEq)]
pub enum CardIssuer {
    AmericanExpress,
    Master,
    Maestro,
    Visa,
    Discover,
    DinersClub,
    JCB,
}

pub trait CardData {
    fn get_card_expiry_year_2_digit(&self) -> Secret<String>;
    fn get_card_issuer(&self) -> Result<CardIssuer, Error>;
    fn get_card_expiry_month_year_2_digit_with_delimiter(
        &self,
        delimiter: String,
    ) -> Secret<String>;
    fn get_expiry_date_as_yyyymm(&self, delimiter: &str) -> Secret<String>;
    fn get_expiry_year_4_digit(&self) -> Secret<String>;
}

impl CardData for api::Card {
    fn get_card_expiry_year_2_digit(&self) -> Secret<String> {
        let binding = self.card_exp_year.clone();
        let year = binding.peek();
        Secret::new(year[year.len() - 2..].to_string())
    }
    fn get_card_issuer(&self) -> Result<CardIssuer, Error> {
        get_card_issuer(self.card_number.peek())
    }
    fn get_card_expiry_month_year_2_digit_with_delimiter(
        &self,
        delimiter: String,
    ) -> Secret<String> {
        let year = self.get_card_expiry_year_2_digit();
        Secret::new(format!(
            "{}{}{}",
            self.card_exp_month.peek().clone(),
            delimiter,
            year.peek()
        ))
    }
    fn get_expiry_date_as_yyyymm(&self, delimiter: &str) -> Secret<String> {
        let year = self.get_expiry_year_4_digit();
        Secret::new(format!(
            "{}{}{}",
            year.peek(),
            delimiter,
            self.card_exp_month.peek().clone()
        ))
    }
    fn get_expiry_year_4_digit(&self) -> Secret<String> {
        let mut year = self.card_exp_year.peek().clone();
        if year.len() == 2 {
            year = format!("20{}", year);
        }
        Secret::new(year)
    }
}

#[track_caller]
fn get_card_issuer(card_number: &str) -> Result<CardIssuer, Error> {
    for (k, v) in CARD_REGEX.iter() {
        let regex: Regex = v
            .clone()
            .into_report()
            .change_context(errors::ConnectorError::RequestEncodingFailed)?;
        if regex.is_match(card_number) {
            return Ok(*k);
        }
    }
    Err(error_stack::Report::new(
        errors::ConnectorError::NotImplemented("Card Type".into()),
    ))
}
pub trait WalletData {
    fn get_wallet_token(&self) -> Result<Secret<String>, Error>;
    fn get_wallet_token_as_json<T>(&self) -> Result<T, Error>
    where
        T: serde::de::DeserializeOwned;
}

impl WalletData for api::WalletData {
    fn get_wallet_token(&self) -> Result<Secret<String>, Error> {
        match self {
            Self::GooglePay(data) => Ok(Secret::new(data.tokenization_data.token.clone())),
            Self::ApplePay(data) => Ok(data.get_applepay_decoded_payment_data()?),
            Self::PaypalSdk(data) => Ok(Secret::new(data.token.clone())),
            _ => Err(errors::ConnectorError::InvalidWallet.into()),
        }
    }
    fn get_wallet_token_as_json<T>(&self) -> Result<T, Error>
    where
        T: serde::de::DeserializeOwned,
    {
        serde_json::from_str::<T>(self.get_wallet_token()?.peek())
            .into_report()
            .change_context(errors::ConnectorError::InvalidWalletToken)
    }
}

pub trait ApplePay {
    fn get_applepay_decoded_payment_data(&self) -> Result<Secret<String>, Error>;
}

impl ApplePay for payments::ApplePayWalletData {
    fn get_applepay_decoded_payment_data(&self) -> Result<Secret<String>, Error> {
        let token = Secret::new(
            String::from_utf8(
                consts::BASE64_ENGINE
                    .decode(&self.payment_data)
                    .into_report()
                    .change_context(errors::ConnectorError::InvalidWalletToken)?,
            )
            .into_report()
            .change_context(errors::ConnectorError::InvalidWalletToken)?,
        );
        Ok(token)
    }
}

pub trait CryptoData {
    fn get_pay_currency(&self) -> Result<String, Error>;
}

impl CryptoData for api::CryptoData {
    fn get_pay_currency(&self) -> Result<String, Error> {
        self.pay_currency
            .clone()
            .ok_or_else(missing_field_err("crypto_data.pay_currency"))
    }
}

pub trait PhoneDetailsData {
    fn get_number(&self) -> Result<Secret<String>, Error>;
    fn get_country_code(&self) -> Result<String, Error>;
}

impl PhoneDetailsData for api::PhoneDetails {
    fn get_country_code(&self) -> Result<String, Error> {
        self.country_code
            .clone()
            .ok_or_else(missing_field_err("billing.phone.country_code"))
    }
    fn get_number(&self) -> Result<Secret<String>, Error> {
        self.number
            .clone()
            .ok_or_else(missing_field_err("billing.phone.number"))
    }
}

pub trait AddressDetailsData {
    fn get_first_name(&self) -> Result<&Secret<String>, Error>;
    fn get_last_name(&self) -> Result<&Secret<String>, Error>;
    fn get_line1(&self) -> Result<&Secret<String>, Error>;
    fn get_city(&self) -> Result<&String, Error>;
    fn get_line2(&self) -> Result<&Secret<String>, Error>;
    fn get_state(&self) -> Result<&Secret<String>, Error>;
    fn get_zip(&self) -> Result<&Secret<String>, Error>;
    fn get_country(&self) -> Result<&api_models::enums::CountryAlpha2, Error>;
    fn get_combined_address_line(&self) -> Result<Secret<String>, Error>;
    fn to_state_code(&self) -> Result<Secret<String>, Error>;
}

impl AddressDetailsData for api::AddressDetails {
    fn get_first_name(&self) -> Result<&Secret<String>, Error> {
        self.first_name
            .as_ref()
            .ok_or_else(missing_field_err("address.first_name"))
    }

    fn get_last_name(&self) -> Result<&Secret<String>, Error> {
        self.last_name
            .as_ref()
            .ok_or_else(missing_field_err("address.last_name"))
    }

    fn get_line1(&self) -> Result<&Secret<String>, Error> {
        self.line1
            .as_ref()
            .ok_or_else(missing_field_err("address.line1"))
    }

    fn get_city(&self) -> Result<&String, Error> {
        self.city
            .as_ref()
            .ok_or_else(missing_field_err("address.city"))
    }

    fn get_line2(&self) -> Result<&Secret<String>, Error> {
        self.line2
            .as_ref()
            .ok_or_else(missing_field_err("address.line2"))
    }

    fn get_state(&self) -> Result<&Secret<String>, Error> {
        self.state
            .as_ref()
            .ok_or_else(missing_field_err("address.state"))
    }

    fn get_zip(&self) -> Result<&Secret<String>, Error> {
        self.zip
            .as_ref()
            .ok_or_else(missing_field_err("address.zip"))
    }

    fn get_country(&self) -> Result<&api_models::enums::CountryAlpha2, Error> {
        self.country
            .as_ref()
            .ok_or_else(missing_field_err("address.country"))
    }

    fn get_combined_address_line(&self) -> Result<Secret<String>, Error> {
        Ok(Secret::new(format!(
            "{},{}",
            self.get_line1()?.peek(),
            self.get_line2()?.peek()
        )))
    }
    fn to_state_code(&self) -> Result<Secret<String>, Error> {
        let country = self.get_country()?;
        let state = self.get_state()?;
        match country {
            api_models::enums::CountryAlpha2::US => Ok(Secret::new(
                UsStatesAbbreviation::foreign_try_from(state.peek().to_string())?.to_string(),
            )),
            api_models::enums::CountryAlpha2::CA => Ok(Secret::new(
                CanadaStatesAbbreviation::foreign_try_from(state.peek().to_string())?.to_string(),
            )),
            _ => Ok(state.clone()),
        }
    }
}

pub trait MandateData {
    fn get_end_date(&self, format: date_time::DateFormat) -> Result<String, Error>;
    fn get_metadata(&self) -> Result<pii::SecretSerdeValue, Error>;
}

impl MandateData for payments::MandateAmountData {
    fn get_end_date(&self, format: date_time::DateFormat) -> Result<String, Error> {
        let date = self.end_date.ok_or_else(missing_field_err(
            "mandate_data.mandate_type.{multi_use|single_use}.end_date",
        ))?;
        date_time::format_date(date, format)
            .into_report()
            .change_context(errors::ConnectorError::DateFormattingFailed)
    }
    fn get_metadata(&self) -> Result<pii::SecretSerdeValue, Error> {
        self.metadata.clone().ok_or_else(missing_field_err(
            "mandate_data.mandate_type.{multi_use|single_use}.metadata",
        ))
    }
}

pub trait MandateReferenceData {
    fn get_connector_mandate_id(&self) -> Result<String, Error>;
}

impl MandateReferenceData for api_models::payments::ConnectorMandateReferenceId {
    fn get_connector_mandate_id(&self) -> Result<String, Error> {
        self.connector_mandate_id
            .clone()
            .ok_or_else(missing_field_err("mandate_id"))
    }
}

pub fn get_header_key_value<'a>(
    key: &str,
    headers: &'a actix_web::http::header::HeaderMap,
) -> CustomResult<&'a str, errors::ConnectorError> {
    get_header_field(headers.get(key))
}

pub fn get_http_header<'a>(
    key: &str,
    headers: &'a http::HeaderMap,
) -> CustomResult<&'a str, errors::ConnectorError> {
    get_header_field(headers.get(key))
}

fn get_header_field(
    field: Option<&http::HeaderValue>,
) -> CustomResult<&str, errors::ConnectorError> {
    field
        .map(|header_value| {
            header_value
                .to_str()
                .into_report()
                .change_context(errors::ConnectorError::WebhookSignatureNotFound)
        })
        .ok_or(report!(
            errors::ConnectorError::WebhookSourceVerificationFailed
        ))?
}

pub fn to_boolean(string: String) -> bool {
    let str = string.as_str();
    match str {
        "true" => true,
        "false" => false,
        "yes" => true,
        "no" => false,
        _ => false,
    }
}

pub fn get_connector_meta(
    connector_meta: Option<serde_json::Value>,
) -> Result<serde_json::Value, Error> {
    connector_meta.ok_or_else(missing_field_err("connector_meta_data"))
}

pub fn to_connector_meta<T>(connector_meta: Option<serde_json::Value>) -> Result<T, Error>
where
    T: serde::de::DeserializeOwned,
{
    let json = connector_meta.ok_or_else(missing_field_err("connector_meta_data"))?;
    json.parse_value(std::any::type_name::<T>()).switch()
}

pub fn to_connector_meta_from_secret<T>(
    connector_meta: Option<Secret<serde_json::Value>>,
) -> Result<T, Error>
where
    T: serde::de::DeserializeOwned,
{
    let connector_meta_secret =
        connector_meta.ok_or_else(missing_field_err("connector_meta_data"))?;
    let json = connector_meta_secret.peek().clone();
    json.parse_value(std::any::type_name::<T>()).switch()
}

impl common_utils::errors::ErrorSwitch<errors::ConnectorError> for errors::ParsingError {
    fn switch(&self) -> errors::ConnectorError {
        errors::ConnectorError::ParsingFailed
    }
}

pub fn base64_decode(data: String) -> Result<Vec<u8>, Error> {
    consts::BASE64_ENGINE
        .decode(data)
        .into_report()
        .change_context(errors::ConnectorError::ResponseDeserializationFailed)
}

pub fn to_currency_base_unit_from_optional_amount(
    amount: Option<i64>,
    currency: storage_models::enums::Currency,
) -> Result<String, error_stack::Report<errors::ConnectorError>> {
    match amount {
        Some(a) => to_currency_base_unit(a, currency),
        _ => Err(errors::ConnectorError::MissingRequiredField {
            field_name: "amount",
        }
        .into()),
    }
}

pub fn to_currency_base_unit(
    amount: i64,
    currency: storage_models::enums::Currency,
) -> Result<String, error_stack::Report<errors::ConnectorError>> {
    utils::to_currency_base_unit(amount, currency)
        .change_context(errors::ConnectorError::RequestEncodingFailed)
}

pub fn to_currency_base_unit_asf64(
    amount: i64,
    currency: storage_models::enums::Currency,
) -> Result<f64, error_stack::Report<errors::ConnectorError>> {
    utils::to_currency_base_unit_asf64(amount, currency)
        .change_context(errors::ConnectorError::RequestEncodingFailed)
}

pub fn str_to_f32<S>(value: &str, serializer: S) -> Result<S::Ok, S::Error>
where
    S: Serializer,
{
    let float_value = value.parse::<f64>().map_err(|_| {
        serde::ser::Error::custom("Invalid string, cannot be converted to float value")
    })?;
    serializer.serialize_f64(float_value)
}

pub fn collect_values_by_removing_signature(
    value: &serde_json::Value,
    signature: &String,
) -> Vec<String> {
    match value {
        serde_json::Value::Null => vec!["null".to_owned()],
        serde_json::Value::Bool(b) => vec![b.to_string()],
        serde_json::Value::Number(n) => match n.as_f64() {
            Some(f) => vec![format!("{f:.2}")],
            None => vec![n.to_string()],
        },
        serde_json::Value::String(s) => {
            if signature == s {
                vec![]
            } else {
                vec![s.clone()]
            }
        }
        serde_json::Value::Array(arr) => arr
            .iter()
            .flat_map(|v| collect_values_by_removing_signature(v, signature))
            .collect(),
        serde_json::Value::Object(obj) => obj
            .values()
            .flat_map(|v| collect_values_by_removing_signature(v, signature))
            .collect(),
    }
}

pub fn collect_and_sort_values_by_removing_signature(
    value: &serde_json::Value,
    signature: &String,
) -> Vec<String> {
    let mut values = collect_values_by_removing_signature(value, signature);
    values.sort();
    values
}

#[inline]
<<<<<<< HEAD
pub fn get_webhook_merchant_secret_key(connector_label: &str, merchant_id: &str) -> String {
    format!("whsec_verification_{connector_label}_{merchant_id}")
=======
pub fn get_webhook_merchant_secret_key(connector: &str, merchant_id: &str) -> String {
    format!("whsec_verification_{connector}_{merchant_id}")
}

impl ForeignTryFrom<String> for UsStatesAbbreviation {
    type Error = error_stack::Report<errors::ConnectorError>;
    fn foreign_try_from(value: String) -> Result<Self, Self::Error> {
        let binding = value.as_str().to_lowercase();
        let state = binding.as_str();
        match state {
            "alabama" => Ok(Self::AL),
            "alaska" => Ok(Self::AK),
            "american samoa" => Ok(Self::AS),
            "arizona" => Ok(Self::AZ),
            "arkansas" => Ok(Self::AR),
            "california" => Ok(Self::CA),
            "colorado" => Ok(Self::CO),
            "connecticut" => Ok(Self::CT),
            "delaware" => Ok(Self::DE),
            "district of columbia" | "columbia" => Ok(Self::DC),
            "federated states of micronesia" | "micronesia" => Ok(Self::FM),
            "florida" => Ok(Self::FL),
            "georgia" => Ok(Self::GA),
            "guam" => Ok(Self::GU),
            "hawaii" => Ok(Self::HI),
            "idaho" => Ok(Self::ID),
            "illinois" => Ok(Self::IL),
            "indiana" => Ok(Self::IN),
            "iowa" => Ok(Self::IA),
            "kansas" => Ok(Self::KS),
            "kentucky" => Ok(Self::KY),
            "louisiana" => Ok(Self::LA),
            "maine" => Ok(Self::ME),
            "marshall islands" => Ok(Self::MH),
            "maryland" => Ok(Self::MD),
            "massachusetts" => Ok(Self::MA),
            "michigan" => Ok(Self::MI),
            "minnesota" => Ok(Self::MN),
            "mississippi" => Ok(Self::MS),
            "missouri" => Ok(Self::MO),
            "montana" => Ok(Self::MT),
            "nebraska" => Ok(Self::NE),
            "nevada" => Ok(Self::NV),
            "new hampshire" => Ok(Self::NH),
            "new jersey" => Ok(Self::NJ),
            "new mexico" => Ok(Self::NM),
            "new york" => Ok(Self::NY),
            "north carolina" => Ok(Self::NC),
            "north dakota" => Ok(Self::ND),
            "northern mariana islands" => Ok(Self::MP),
            "ohio" => Ok(Self::OH),
            "oklahoma" => Ok(Self::OK),
            "oregon" => Ok(Self::OR),
            "palau" => Ok(Self::PW),
            "pennsylvania" => Ok(Self::PA),
            "puerto rico" => Ok(Self::PR),
            "rhode island" => Ok(Self::RI),
            "south carolina" => Ok(Self::SC),
            "south dakota" => Ok(Self::SD),
            "tennessee" => Ok(Self::TN),
            "texas" => Ok(Self::TX),
            "utah" => Ok(Self::UT),
            "vermont" => Ok(Self::VT),
            "virgin islands" => Ok(Self::VI),
            "virginia" => Ok(Self::VA),
            "washington" => Ok(Self::WA),
            "west virginia" => Ok(Self::WV),
            "wisconsin" => Ok(Self::WI),
            "wyoming" => Ok(Self::WY),
            _ => Err(errors::ConnectorError::InvalidDataFormat {
                field_name: "address.state",
            }
            .into()),
        }
    }
}

impl ForeignTryFrom<String> for CanadaStatesAbbreviation {
    type Error = error_stack::Report<errors::ConnectorError>;
    fn foreign_try_from(value: String) -> Result<Self, Self::Error> {
        let binding = value.as_str().to_lowercase();
        let state = binding.as_str();
        match state {
            "alberta" => Ok(Self::AB),
            "british columbia" => Ok(Self::BC),
            "manitoba" => Ok(Self::MB),
            "new brunswick" => Ok(Self::NB),
            "newfoundland and labrador" | "newfoundland & labrador" => Ok(Self::NL),
            "northwest territories" => Ok(Self::NT),
            "nova scotia" => Ok(Self::NS),
            "nunavut" => Ok(Self::NU),
            "ontario" => Ok(Self::ON),
            "prince edward island" => Ok(Self::PE),
            "quebec" => Ok(Self::QC),
            "saskatchewan" => Ok(Self::SK),
            "yukon" => Ok(Self::YT),
            _ => Err(errors::ConnectorError::InvalidDataFormat {
                field_name: "address.state",
            }
            .into()),
        }
    }
>>>>>>> 6dd61b62
}<|MERGE_RESOLUTION|>--- conflicted
+++ resolved
@@ -906,12 +906,8 @@
 }
 
 #[inline]
-<<<<<<< HEAD
 pub fn get_webhook_merchant_secret_key(connector_label: &str, merchant_id: &str) -> String {
     format!("whsec_verification_{connector_label}_{merchant_id}")
-=======
-pub fn get_webhook_merchant_secret_key(connector: &str, merchant_id: &str) -> String {
-    format!("whsec_verification_{connector}_{merchant_id}")
 }
 
 impl ForeignTryFrom<String> for UsStatesAbbreviation {
@@ -1012,5 +1008,4 @@
             .into()),
         }
     }
->>>>>>> 6dd61b62
 }