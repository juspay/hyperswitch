--- conflicted
+++ resolved
@@ -2460,11 +2460,8 @@
     WalleyRedirect,
     AlmaRedirect,
     AtomeRedirect,
-<<<<<<< HEAD
+    BreadpayRedirect,
     FlexitiRedirect,
-=======
-    BreadpayRedirect,
->>>>>>> 1e6a088c
     BancontactCard,
     Bizum,
     Blik,
