use std::collections::{HashMap, HashSet};

#[cfg(feature = "payouts")]
use api_models::payouts::{self, PayoutVendorAccountDetails};
use api_models::{
    enums::{CanadaStatesAbbreviation, UsStatesAbbreviation},
    payments::{self, OrderDetailsWithAmount},
};
use base64::Engine;
use common_utils::{
    date_time,
    errors::ReportSwitchExt,
    ext_traits::StringExt,
    pii::{self, Email, IpAddress},
};
use diesel_models::enums;
use error_stack::{report, ResultExt};
use hyperswitch_domain_models::payments::payment_attempt::PaymentAttempt;
use masking::{ExposeInterface, Secret};
use once_cell::sync::Lazy;
use regex::Regex;
use serde::Serializer;
use time::PrimitiveDateTime;

#[cfg(feature = "frm")]
use crate::types::fraud_check;
use crate::{
    consts,
    core::{
        errors::{self, ApiErrorResponse, CustomResult},
        payments::{types::AuthenticationData, PaymentData},
    },
    pii::PeekInterface,
    types::{
        self, api, domain,
        storage::enums as storage_enums,
        transformers::{ForeignFrom, ForeignTryFrom},
        ApplePayPredecryptData, BrowserInformation, PaymentsCancelData, ResponseId,
    },
    utils::{OptionExt, ValueExt},
};

pub fn missing_field_err(
    message: &'static str,
) -> Box<dyn Fn() -> error_stack::Report<errors::ConnectorError> + '_> {
    Box::new(move || {
        errors::ConnectorError::MissingRequiredField {
            field_name: message,
        }
        .into()
    })
}

type Error = error_stack::Report<errors::ConnectorError>;

pub trait AccessTokenRequestInfo {
    fn get_request_id(&self) -> Result<Secret<String>, Error>;
}

impl AccessTokenRequestInfo for types::RefreshTokenRouterData {
    fn get_request_id(&self) -> Result<Secret<String>, Error> {
        self.request
            .id
            .clone()
            .ok_or_else(missing_field_err("request.id"))
    }
}

pub trait RouterData {
    fn get_billing(&self) -> Result<&api::Address, Error>;
    fn get_billing_country(&self) -> Result<api_models::enums::CountryAlpha2, Error>;
    fn get_billing_phone(&self) -> Result<&api::PhoneDetails, Error>;
    fn get_description(&self) -> Result<String, Error>;
    fn get_return_url(&self) -> Result<String, Error>;
    fn get_billing_address(&self) -> Result<&api::AddressDetails, Error>;
    fn get_shipping_address(&self) -> Result<&api::AddressDetails, Error>;
    fn get_shipping_address_with_phone_number(&self) -> Result<&api::Address, Error>;
    fn get_connector_meta(&self) -> Result<pii::SecretSerdeValue, Error>;
    fn get_session_token(&self) -> Result<String, Error>;
    fn get_billing_first_name(&self) -> Result<Secret<String>, Error>;
    fn get_billing_full_name(&self) -> Result<Secret<String>, Error>;
    fn get_billing_last_name(&self) -> Result<Secret<String>, Error>;
    fn get_billing_line1(&self) -> Result<Secret<String>, Error>;
    fn get_billing_city(&self) -> Result<String, Error>;
    fn get_billing_email(&self) -> Result<Email, Error>;
    fn get_billing_phone_number(&self) -> Result<Secret<String>, Error>;
    fn to_connector_meta<T>(&self) -> Result<T, Error>
    where
        T: serde::de::DeserializeOwned;
    fn is_three_ds(&self) -> bool;
    fn get_payment_method_token(&self) -> Result<types::PaymentMethodToken, Error>;
    fn get_customer_id(&self) -> Result<String, Error>;
    fn get_connector_customer_id(&self) -> Result<String, Error>;
    fn get_preprocessing_id(&self) -> Result<String, Error>;
    fn get_recurring_mandate_payment_data(
        &self,
    ) -> Result<types::RecurringMandatePaymentData, Error>;
    #[cfg(feature = "payouts")]
    fn get_payout_method_data(&self) -> Result<api::PayoutMethodData, Error>;
    #[cfg(feature = "payouts")]
    fn get_quote_id(&self) -> Result<String, Error>;

    fn get_optional_billing(&self) -> Option<&api::Address>;
    fn get_optional_shipping(&self) -> Option<&api::Address>;

    fn get_optional_billing_full_name(&self) -> Option<Secret<String>>;
    fn get_optional_billing_line1(&self) -> Option<Secret<String>>;
    fn get_optional_billing_line2(&self) -> Option<Secret<String>>;
    fn get_optional_billing_city(&self) -> Option<String>;
    fn get_optional_billing_country(&self) -> Option<enums::CountryAlpha2>;
    fn get_optional_billing_zip(&self) -> Option<Secret<String>>;
    fn get_optional_billing_state(&self) -> Option<Secret<String>>;
    fn get_optional_billing_first_name(&self) -> Option<Secret<String>>;
    fn get_optional_billing_last_name(&self) -> Option<Secret<String>>;
    fn get_optional_billing_phone_number(&self) -> Option<Secret<String>>;
    fn get_optional_billing_email(&self) -> Option<Email>;
}

pub trait PaymentResponseRouterData {
    fn get_attempt_status_for_db_update<F>(
        &self,
        payment_data: &PaymentData<F>,
    ) -> enums::AttemptStatus
    where
        F: Clone;
}

impl<Flow, Request, Response> PaymentResponseRouterData
    for types::RouterData<Flow, Request, Response>
where
    Request: types::Capturable,
{
    fn get_attempt_status_for_db_update<F>(
        &self,
        payment_data: &PaymentData<F>,
    ) -> enums::AttemptStatus
    where
        F: Clone,
    {
        match self.status {
            enums::AttemptStatus::Voided => {
                if payment_data.payment_intent.amount_captured > Some(0) {
                    enums::AttemptStatus::PartialCharged
                } else {
                    self.status
                }
            }
            enums::AttemptStatus::Charged => {
                let captured_amount =
                    types::Capturable::get_captured_amount(&self.request, payment_data);
                let total_capturable_amount = payment_data.payment_attempt.get_total_amount();
                if Some(total_capturable_amount) == captured_amount {
                    enums::AttemptStatus::Charged
                } else if captured_amount.is_some() {
                    enums::AttemptStatus::PartialCharged
                } else {
                    self.status
                }
            }
            _ => self.status,
        }
    }
}

pub const SELECTED_PAYMENT_METHOD: &str = "Selected payment method";

pub fn get_unimplemented_payment_method_error_message(connector: &str) -> String {
    format!("{} through {}", SELECTED_PAYMENT_METHOD, connector)
}

impl<Flow, Request, Response> RouterData for types::RouterData<Flow, Request, Response> {
    fn get_billing(&self) -> Result<&api::Address, Error> {
        self.address
            .get_payment_method_billing()
            .ok_or_else(missing_field_err("billing"))
    }

    fn get_billing_country(&self) -> Result<api_models::enums::CountryAlpha2, Error> {
        self.address
            .get_payment_method_billing()
            .and_then(|a| a.address.as_ref())
            .and_then(|ad| ad.country)
            .ok_or_else(missing_field_err(
                "payment_method_data.billing.address.country",
            ))
    }

    fn get_billing_phone(&self) -> Result<&api::PhoneDetails, Error> {
        self.address
            .get_payment_method_billing()
            .and_then(|a| a.phone.as_ref())
            .ok_or_else(missing_field_err("billing.phone"))
    }

    fn get_optional_billing(&self) -> Option<&api::Address> {
        self.address.get_payment_method_billing()
    }

    fn get_optional_shipping(&self) -> Option<&api::Address> {
        self.address.get_shipping()
    }

    fn get_description(&self) -> Result<String, Error> {
        self.description
            .clone()
            .ok_or_else(missing_field_err("description"))
    }
    fn get_return_url(&self) -> Result<String, Error> {
        self.return_url
            .clone()
            .ok_or_else(missing_field_err("return_url"))
    }
    fn get_billing_address(&self) -> Result<&api::AddressDetails, Error> {
        self.address
            .get_payment_method_billing()
            .as_ref()
            .and_then(|a| a.address.as_ref())
            .ok_or_else(missing_field_err("billing.address"))
    }

    fn get_connector_meta(&self) -> Result<pii::SecretSerdeValue, Error> {
        self.connector_meta_data
            .clone()
            .ok_or_else(missing_field_err("connector_meta_data"))
    }

    fn get_session_token(&self) -> Result<String, Error> {
        self.session_token
            .clone()
            .ok_or_else(missing_field_err("session_token"))
    }

    fn get_billing_first_name(&self) -> Result<Secret<String>, Error> {
        self.address
            .get_payment_method_billing()
            .and_then(|billing_address| {
                billing_address
                    .clone()
                    .address
                    .and_then(|billing_address_details| billing_address_details.first_name.clone())
            })
            .ok_or_else(missing_field_err(
                "payment_method_data.billing.address.first_name",
            ))
    }

    fn get_billing_full_name(&self) -> Result<Secret<String>, Error> {
        self.get_optional_billing()
            .and_then(|billing_details| billing_details.address.as_ref())
            .and_then(|billing_address| billing_address.get_optional_full_name())
            .ok_or_else(missing_field_err(
                "payment_method_data.billing.address.first_name",
            ))
    }

    fn get_billing_last_name(&self) -> Result<Secret<String>, Error> {
        self.address
            .get_payment_method_billing()
            .and_then(|billing_address| {
                billing_address
                    .clone()
                    .address
                    .and_then(|billing_address_details| billing_address_details.last_name.clone())
            })
            .ok_or_else(missing_field_err(
                "payment_method_data.billing.address.last_name",
            ))
    }

    fn get_billing_line1(&self) -> Result<Secret<String>, Error> {
        self.address
            .get_payment_method_billing()
            .and_then(|billing_address| {
                billing_address
                    .clone()
                    .address
                    .and_then(|billing_address_details| billing_address_details.line1.clone())
            })
            .ok_or_else(missing_field_err(
                "payment_method_data.billing.address.line1",
            ))
    }
    fn get_billing_city(&self) -> Result<String, Error> {
        self.address
            .get_payment_method_billing()
            .and_then(|billing_address| {
                billing_address
                    .clone()
                    .address
                    .and_then(|billing_address_details| billing_address_details.city)
            })
            .ok_or_else(missing_field_err(
                "payment_method_data.billing.address.city",
            ))
    }

    fn get_billing_email(&self) -> Result<Email, Error> {
        self.address
            .get_payment_method_billing()
            .and_then(|billing_address| billing_address.email.clone())
            .ok_or_else(missing_field_err("payment_method_data.billing.email"))
    }

    fn get_billing_phone_number(&self) -> Result<Secret<String>, Error> {
        self.address
            .get_payment_method_billing()
            .and_then(|billing_address| billing_address.clone().phone)
            .map(|phone_details| phone_details.get_number_with_country_code())
            .transpose()?
            .ok_or_else(missing_field_err("payment_method_data.billing.phone"))
    }

    fn get_optional_billing_line1(&self) -> Option<Secret<String>> {
        self.address
            .get_payment_method_billing()
            .and_then(|billing_address| {
                billing_address
                    .clone()
                    .address
                    .and_then(|billing_address_details| billing_address_details.line1)
            })
    }

    fn get_optional_billing_line2(&self) -> Option<Secret<String>> {
        self.address
            .get_payment_method_billing()
            .and_then(|billing_address| {
                billing_address
                    .clone()
                    .address
                    .and_then(|billing_address_details| billing_address_details.line2)
            })
    }

    fn get_optional_billing_city(&self) -> Option<String> {
        self.address
            .get_payment_method_billing()
            .and_then(|billing_address| {
                billing_address
                    .clone()
                    .address
                    .and_then(|billing_address_details| billing_address_details.city)
            })
    }

    fn get_optional_billing_country(&self) -> Option<enums::CountryAlpha2> {
        self.address
            .get_payment_method_billing()
            .and_then(|billing_address| {
                billing_address
                    .clone()
                    .address
                    .and_then(|billing_address_details| billing_address_details.country)
            })
    }

    fn get_optional_billing_zip(&self) -> Option<Secret<String>> {
        self.address
            .get_payment_method_billing()
            .and_then(|billing_address| {
                billing_address
                    .clone()
                    .address
                    .and_then(|billing_address_details| billing_address_details.zip)
            })
    }

    fn get_optional_billing_state(&self) -> Option<Secret<String>> {
        self.address
            .get_payment_method_billing()
            .and_then(|billing_address| {
                billing_address
                    .clone()
                    .address
                    .and_then(|billing_address_details| billing_address_details.state)
            })
    }

    fn get_optional_billing_first_name(&self) -> Option<Secret<String>> {
        self.address
            .get_payment_method_billing()
            .and_then(|billing_address| {
                billing_address
                    .clone()
                    .address
                    .and_then(|billing_address_details| billing_address_details.first_name)
            })
    }

    fn get_optional_billing_last_name(&self) -> Option<Secret<String>> {
        self.address
            .get_payment_method_billing()
            .and_then(|billing_address| {
                billing_address
                    .clone()
                    .address
                    .and_then(|billing_address_details| billing_address_details.last_name)
            })
    }

    fn get_optional_billing_phone_number(&self) -> Option<Secret<String>> {
        self.address
            .get_payment_method_billing()
            .and_then(|billing_address| {
                billing_address
                    .clone()
                    .phone
                    .and_then(|phone_data| phone_data.number)
            })
    }

    fn get_optional_billing_email(&self) -> Option<Email> {
        self.address
            .get_payment_method_billing()
            .and_then(|billing_address| billing_address.clone().email)
    }
    fn to_connector_meta<T>(&self) -> Result<T, Error>
    where
        T: serde::de::DeserializeOwned,
    {
        self.get_connector_meta()?
            .parse_value(std::any::type_name::<T>())
            .change_context(errors::ConnectorError::NoConnectorMetaData)
    }

    fn is_three_ds(&self) -> bool {
        matches!(self.auth_type, enums::AuthenticationType::ThreeDs)
    }

    fn get_shipping_address(&self) -> Result<&api::AddressDetails, Error> {
        self.address
            .get_shipping()
            .and_then(|a| a.address.as_ref())
            .ok_or_else(missing_field_err("shipping.address"))
    }

    fn get_shipping_address_with_phone_number(&self) -> Result<&api::Address, Error> {
        self.address
            .get_shipping()
            .ok_or_else(missing_field_err("shipping"))
    }

    fn get_payment_method_token(&self) -> Result<types::PaymentMethodToken, Error> {
        self.payment_method_token
            .clone()
            .ok_or_else(missing_field_err("payment_method_token"))
    }
    fn get_customer_id(&self) -> Result<String, Error> {
        self.customer_id
            .to_owned()
            .ok_or_else(missing_field_err("customer_id"))
    }
    fn get_connector_customer_id(&self) -> Result<String, Error> {
        self.connector_customer
            .to_owned()
            .ok_or_else(missing_field_err("connector_customer_id"))
    }
    fn get_preprocessing_id(&self) -> Result<String, Error> {
        self.preprocessing_id
            .to_owned()
            .ok_or_else(missing_field_err("preprocessing_id"))
    }
    fn get_recurring_mandate_payment_data(
        &self,
    ) -> Result<types::RecurringMandatePaymentData, Error> {
        self.recurring_mandate_payment_data
            .to_owned()
            .ok_or_else(missing_field_err("recurring_mandate_payment_data"))
    }

    fn get_optional_billing_full_name(&self) -> Option<Secret<String>> {
        self.get_optional_billing()
            .and_then(|billing_details| billing_details.address.as_ref())
            .and_then(|billing_address| billing_address.get_optional_full_name())
    }

    #[cfg(feature = "payouts")]
    fn get_payout_method_data(&self) -> Result<api::PayoutMethodData, Error> {
        self.payout_method_data
            .to_owned()
            .ok_or_else(missing_field_err("payout_method_data"))
    }
    #[cfg(feature = "payouts")]
    fn get_quote_id(&self) -> Result<String, Error> {
        self.quote_id
            .to_owned()
            .ok_or_else(missing_field_err("quote_id"))
    }
}

pub trait PaymentsPreProcessingData {
    fn get_email(&self) -> Result<Email, Error>;
    fn get_payment_method_type(&self) -> Result<enums::PaymentMethodType, Error>;
    fn get_currency(&self) -> Result<enums::Currency, Error>;
    fn get_amount(&self) -> Result<i64, Error>;
    fn is_auto_capture(&self) -> Result<bool, Error>;
    fn get_order_details(&self) -> Result<Vec<OrderDetailsWithAmount>, Error>;
    fn get_webhook_url(&self) -> Result<String, Error>;
    fn get_return_url(&self) -> Result<String, Error>;
    fn get_browser_info(&self) -> Result<BrowserInformation, Error>;
    fn get_complete_authorize_url(&self) -> Result<String, Error>;
}

impl PaymentsPreProcessingData for types::PaymentsPreProcessingData {
    fn get_email(&self) -> Result<Email, Error> {
        self.email.clone().ok_or_else(missing_field_err("email"))
    }
    fn get_payment_method_type(&self) -> Result<enums::PaymentMethodType, Error> {
        self.payment_method_type
            .to_owned()
            .ok_or_else(missing_field_err("payment_method_type"))
    }
    fn get_currency(&self) -> Result<enums::Currency, Error> {
        self.currency.ok_or_else(missing_field_err("currency"))
    }
    fn get_amount(&self) -> Result<i64, Error> {
        self.amount.ok_or_else(missing_field_err("amount"))
    }
    fn is_auto_capture(&self) -> Result<bool, Error> {
        match self.capture_method {
            Some(enums::CaptureMethod::Automatic) | None => Ok(true),
            Some(enums::CaptureMethod::Manual) => Ok(false),
            Some(_) => Err(errors::ConnectorError::CaptureMethodNotSupported.into()),
        }
    }
    fn get_order_details(&self) -> Result<Vec<OrderDetailsWithAmount>, Error> {
        self.order_details
            .clone()
            .ok_or_else(missing_field_err("order_details"))
    }
    fn get_webhook_url(&self) -> Result<String, Error> {
        self.webhook_url
            .clone()
            .ok_or_else(missing_field_err("webhook_url"))
    }
    fn get_return_url(&self) -> Result<String, Error> {
        self.router_return_url
            .clone()
            .ok_or_else(missing_field_err("return_url"))
    }
    fn get_browser_info(&self) -> Result<BrowserInformation, Error> {
        self.browser_info
            .clone()
            .ok_or_else(missing_field_err("browser_info"))
    }
    fn get_complete_authorize_url(&self) -> Result<String, Error> {
        self.complete_authorize_url
            .clone()
            .ok_or_else(missing_field_err("complete_authorize_url"))
    }
}

pub trait PaymentsCaptureRequestData {
    fn is_multiple_capture(&self) -> bool;
    fn get_browser_info(&self) -> Result<BrowserInformation, Error>;
}

impl PaymentsCaptureRequestData for types::PaymentsCaptureData {
    fn is_multiple_capture(&self) -> bool {
        self.multiple_capture_data.is_some()
    }
    fn get_browser_info(&self) -> Result<BrowserInformation, Error> {
        self.browser_info
            .clone()
            .ok_or_else(missing_field_err("browser_info"))
    }
}

pub trait RevokeMandateRequestData {
    fn get_connector_mandate_id(&self) -> Result<String, Error>;
}

impl RevokeMandateRequestData for types::MandateRevokeRequestData {
    fn get_connector_mandate_id(&self) -> Result<String, Error> {
        self.connector_mandate_id
            .clone()
            .ok_or_else(missing_field_err("connector_mandate_id"))
    }
}

pub trait PaymentsSetupMandateRequestData {
    fn get_browser_info(&self) -> Result<BrowserInformation, Error>;
    fn get_email(&self) -> Result<Email, Error>;
    fn is_card(&self) -> bool;
}

impl PaymentsSetupMandateRequestData for types::SetupMandateRequestData {
    fn get_browser_info(&self) -> Result<BrowserInformation, Error> {
        self.browser_info
            .clone()
            .ok_or_else(missing_field_err("browser_info"))
    }
    fn get_email(&self) -> Result<Email, Error> {
        self.email.clone().ok_or_else(missing_field_err("email"))
    }
    fn is_card(&self) -> bool {
        matches!(self.payment_method_data, domain::PaymentMethodData::Card(_))
    }
}
pub trait PaymentsAuthorizeRequestData {
    fn is_auto_capture(&self) -> Result<bool, Error>;
    fn get_email(&self) -> Result<Email, Error>;
    fn get_browser_info(&self) -> Result<BrowserInformation, Error>;
    fn get_order_details(&self) -> Result<Vec<OrderDetailsWithAmount>, Error>;
    fn get_card(&self) -> Result<domain::Card, Error>;
    fn get_return_url(&self) -> Result<String, Error>;
    fn connector_mandate_id(&self) -> Option<String>;
    fn is_mandate_payment(&self) -> bool;
    fn is_customer_initiated_mandate_payment(&self) -> bool;
    fn get_webhook_url(&self) -> Result<String, Error>;
    fn get_router_return_url(&self) -> Result<String, Error>;
    fn is_wallet(&self) -> bool;
    fn is_card(&self) -> bool;
    fn get_payment_method_type(&self) -> Result<enums::PaymentMethodType, Error>;
    fn get_connector_mandate_id(&self) -> Result<String, Error>;
    fn get_complete_authorize_url(&self) -> Result<String, Error>;
    fn get_ip_address_as_optional(&self) -> Option<Secret<String, IpAddress>>;
    fn get_original_amount(&self) -> i64;
    fn get_surcharge_amount(&self) -> Option<i64>;
    fn get_tax_on_surcharge_amount(&self) -> Option<i64>;
    fn get_total_surcharge_amount(&self) -> Option<i64>;
    fn get_metadata_as_object(&self) -> Option<pii::SecretSerdeValue>;
    fn get_authentication_data(&self) -> Result<AuthenticationData, Error>;
}

pub trait PaymentMethodTokenizationRequestData {
    fn get_browser_info(&self) -> Result<BrowserInformation, Error>;
}

impl PaymentMethodTokenizationRequestData for types::PaymentMethodTokenizationData {
    fn get_browser_info(&self) -> Result<BrowserInformation, Error> {
        self.browser_info
            .clone()
            .ok_or_else(missing_field_err("browser_info"))
    }
}

impl PaymentsAuthorizeRequestData for types::PaymentsAuthorizeData {
    fn is_auto_capture(&self) -> Result<bool, Error> {
        match self.capture_method {
            Some(enums::CaptureMethod::Automatic) | None => Ok(true),
            Some(enums::CaptureMethod::Manual) => Ok(false),
            Some(_) => Err(errors::ConnectorError::CaptureMethodNotSupported.into()),
        }
    }
    fn get_email(&self) -> Result<Email, Error> {
        self.email.clone().ok_or_else(missing_field_err("email"))
    }
    fn get_browser_info(&self) -> Result<BrowserInformation, Error> {
        self.browser_info
            .clone()
            .ok_or_else(missing_field_err("browser_info"))
    }
    fn get_order_details(&self) -> Result<Vec<OrderDetailsWithAmount>, Error> {
        self.order_details
            .clone()
            .ok_or_else(missing_field_err("order_details"))
    }

    fn get_card(&self) -> Result<domain::Card, Error> {
        match self.payment_method_data.clone() {
            domain::PaymentMethodData::Card(card) => Ok(card),
            _ => Err(missing_field_err("card")()),
        }
    }
    fn get_return_url(&self) -> Result<String, Error> {
        self.router_return_url
            .clone()
            .ok_or_else(missing_field_err("return_url"))
    }

    fn get_complete_authorize_url(&self) -> Result<String, Error> {
        self.complete_authorize_url
            .clone()
            .ok_or_else(missing_field_err("complete_authorize_url"))
    }

    fn connector_mandate_id(&self) -> Option<String> {
        self.mandate_id
            .as_ref()
            .and_then(|mandate_ids| match &mandate_ids.mandate_reference_id {
                Some(payments::MandateReferenceId::ConnectorMandateId(connector_mandate_ids)) => {
                    connector_mandate_ids.connector_mandate_id.clone()
                }
                _ => None,
            })
    }
    fn is_mandate_payment(&self) -> bool {
        ((self.customer_acceptance.is_some() || self.setup_mandate_details.is_some())
            && self.setup_future_usage.map_or(false, |setup_future_usage| {
                setup_future_usage == storage_enums::FutureUsage::OffSession
            }))
            || self
                .mandate_id
                .as_ref()
                .and_then(|mandate_ids| mandate_ids.mandate_reference_id.as_ref())
                .is_some()
    }
    fn get_webhook_url(&self) -> Result<String, Error> {
        self.webhook_url
            .clone()
            .ok_or_else(missing_field_err("webhook_url"))
    }
    fn get_router_return_url(&self) -> Result<String, Error> {
        self.router_return_url
            .clone()
            .ok_or_else(missing_field_err("return_url"))
    }
    fn is_wallet(&self) -> bool {
        matches!(
            self.payment_method_data,
            domain::PaymentMethodData::Wallet(_)
        )
    }
    fn is_card(&self) -> bool {
        matches!(self.payment_method_data, domain::PaymentMethodData::Card(_))
    }

    fn get_payment_method_type(&self) -> Result<enums::PaymentMethodType, Error> {
        self.payment_method_type
            .to_owned()
            .ok_or_else(missing_field_err("payment_method_type"))
    }

    fn get_connector_mandate_id(&self) -> Result<String, Error> {
        self.connector_mandate_id()
            .ok_or_else(missing_field_err("connector_mandate_id"))
    }
    fn get_ip_address_as_optional(&self) -> Option<Secret<String, IpAddress>> {
        self.browser_info.clone().and_then(|browser_info| {
            browser_info
                .ip_address
                .map(|ip| Secret::new(ip.to_string()))
        })
    }
    fn get_original_amount(&self) -> i64 {
        self.surcharge_details
            .as_ref()
            .map(|surcharge_details| surcharge_details.original_amount)
            .unwrap_or(self.amount)
    }
    fn get_surcharge_amount(&self) -> Option<i64> {
        self.surcharge_details
            .as_ref()
            .map(|surcharge_details| surcharge_details.surcharge_amount)
    }
    fn get_tax_on_surcharge_amount(&self) -> Option<i64> {
        self.surcharge_details
            .as_ref()
            .map(|surcharge_details| surcharge_details.tax_on_surcharge_amount)
    }
    fn get_total_surcharge_amount(&self) -> Option<i64> {
        self.surcharge_details
            .as_ref()
            .map(|surcharge_details| surcharge_details.get_total_surcharge_amount())
    }

    fn is_customer_initiated_mandate_payment(&self) -> bool {
        (self.customer_acceptance.is_some() || self.setup_mandate_details.is_some())
            && self.setup_future_usage.map_or(false, |setup_future_usage| {
                setup_future_usage == storage_enums::FutureUsage::OffSession
            })
    }

    fn get_metadata_as_object(&self) -> Option<pii::SecretSerdeValue> {
        self.metadata
            .clone()
            .and_then(|meta_data| match meta_data.peek() {
                serde_json::Value::Null
                | serde_json::Value::Bool(_)
                | serde_json::Value::Number(_)
                | serde_json::Value::String(_)
                | serde_json::Value::Array(_) => None,
                serde_json::Value::Object(_) => Some(meta_data),
            })
    }

    fn get_authentication_data(&self) -> Result<AuthenticationData, Error> {
        self.authentication_data
            .clone()
            .ok_or_else(missing_field_err("authentication_data"))
    }
}

pub trait ConnectorCustomerData {
    fn get_email(&self) -> Result<Email, Error>;
}

impl ConnectorCustomerData for types::ConnectorCustomerData {
    fn get_email(&self) -> Result<Email, Error> {
        self.email.clone().ok_or_else(missing_field_err("email"))
    }
}

pub trait BrowserInformationData {
    fn get_accept_header(&self) -> Result<String, Error>;
    fn get_language(&self) -> Result<String, Error>;
    fn get_screen_height(&self) -> Result<u32, Error>;
    fn get_screen_width(&self) -> Result<u32, Error>;
    fn get_color_depth(&self) -> Result<u8, Error>;
    fn get_user_agent(&self) -> Result<String, Error>;
    fn get_time_zone(&self) -> Result<i32, Error>;
    fn get_java_enabled(&self) -> Result<bool, Error>;
    fn get_java_script_enabled(&self) -> Result<bool, Error>;
    fn get_ip_address(&self) -> Result<Secret<String, IpAddress>, Error>;
}

impl BrowserInformationData for BrowserInformation {
    fn get_ip_address(&self) -> Result<Secret<String, IpAddress>, Error> {
        let ip_address = self
            .ip_address
            .ok_or_else(missing_field_err("browser_info.ip_address"))?;
        Ok(Secret::new(ip_address.to_string()))
    }
    fn get_accept_header(&self) -> Result<String, Error> {
        self.accept_header
            .clone()
            .ok_or_else(missing_field_err("browser_info.accept_header"))
    }
    fn get_language(&self) -> Result<String, Error> {
        self.language
            .clone()
            .ok_or_else(missing_field_err("browser_info.language"))
    }
    fn get_screen_height(&self) -> Result<u32, Error> {
        self.screen_height
            .ok_or_else(missing_field_err("browser_info.screen_height"))
    }
    fn get_screen_width(&self) -> Result<u32, Error> {
        self.screen_width
            .ok_or_else(missing_field_err("browser_info.screen_width"))
    }
    fn get_color_depth(&self) -> Result<u8, Error> {
        self.color_depth
            .ok_or_else(missing_field_err("browser_info.color_depth"))
    }
    fn get_user_agent(&self) -> Result<String, Error> {
        self.user_agent
            .clone()
            .ok_or_else(missing_field_err("browser_info.user_agent"))
    }
    fn get_time_zone(&self) -> Result<i32, Error> {
        self.time_zone
            .ok_or_else(missing_field_err("browser_info.time_zone"))
    }
    fn get_java_enabled(&self) -> Result<bool, Error> {
        self.java_enabled
            .ok_or_else(missing_field_err("browser_info.java_enabled"))
    }
    fn get_java_script_enabled(&self) -> Result<bool, Error> {
        self.java_script_enabled
            .ok_or_else(missing_field_err("browser_info.java_script_enabled"))
    }
}

pub trait PaymentsCompleteAuthorizeRequestData {
    fn is_auto_capture(&self) -> Result<bool, Error>;
    fn get_email(&self) -> Result<Email, Error>;
    fn get_redirect_response_payload(&self) -> Result<pii::SecretSerdeValue, Error>;
    fn get_complete_authorize_url(&self) -> Result<String, Error>;
}

impl PaymentsCompleteAuthorizeRequestData for types::CompleteAuthorizeData {
    fn is_auto_capture(&self) -> Result<bool, Error> {
        match self.capture_method {
            Some(enums::CaptureMethod::Automatic) | None => Ok(true),
            Some(enums::CaptureMethod::Manual) => Ok(false),
            Some(_) => Err(errors::ConnectorError::CaptureMethodNotSupported.into()),
        }
    }
    fn get_email(&self) -> Result<Email, Error> {
        self.email.clone().ok_or_else(missing_field_err("email"))
    }
    fn get_redirect_response_payload(&self) -> Result<pii::SecretSerdeValue, Error> {
        self.redirect_response
            .as_ref()
            .and_then(|res| res.payload.to_owned())
            .ok_or(
                errors::ConnectorError::MissingConnectorRedirectionPayload {
                    field_name: "request.redirect_response.payload",
                }
                .into(),
            )
    }
    fn get_complete_authorize_url(&self) -> Result<String, Error> {
        self.complete_authorize_url
            .clone()
            .ok_or_else(missing_field_err("complete_authorize_url"))
    }
}

pub trait PaymentsSyncRequestData {
    fn is_auto_capture(&self) -> Result<bool, Error>;
    fn get_connector_transaction_id(&self) -> CustomResult<String, errors::ConnectorError>;
}

impl PaymentsSyncRequestData for types::PaymentsSyncData {
    fn is_auto_capture(&self) -> Result<bool, Error> {
        match self.capture_method {
            Some(enums::CaptureMethod::Automatic) | None => Ok(true),
            Some(enums::CaptureMethod::Manual) => Ok(false),
            Some(_) => Err(errors::ConnectorError::CaptureMethodNotSupported.into()),
        }
    }
    fn get_connector_transaction_id(&self) -> CustomResult<String, errors::ConnectorError> {
        match self.connector_transaction_id.clone() {
            ResponseId::ConnectorTransactionId(txn_id) => Ok(txn_id),
            _ => Err(errors::ValidationError::IncorrectValueProvided {
                field_name: "connector_transaction_id",
            })
            .attach_printable("Expected connector transaction ID not found")
            .change_context(errors::ConnectorError::MissingConnectorTransactionID)?,
        }
    }
}

#[cfg(feature = "payouts")]
pub trait CustomerDetails {
    fn get_customer_id(&self) -> Result<String, errors::ConnectorError>;
    fn get_customer_name(
        &self,
    ) -> Result<Secret<String, masking::WithType>, errors::ConnectorError>;
    fn get_customer_email(&self) -> Result<Email, errors::ConnectorError>;
    fn get_customer_phone(
        &self,
    ) -> Result<Secret<String, masking::WithType>, errors::ConnectorError>;
    fn get_customer_phone_country_code(&self) -> Result<String, errors::ConnectorError>;
}

#[cfg(feature = "payouts")]
impl CustomerDetails for types::CustomerDetails {
    fn get_customer_id(&self) -> Result<String, errors::ConnectorError> {
        self.customer_id
            .clone()
            .ok_or(errors::ConnectorError::MissingRequiredField {
                field_name: "customer_id",
            })
    }

    fn get_customer_name(
        &self,
    ) -> Result<Secret<String, masking::WithType>, errors::ConnectorError> {
        self.name
            .clone()
            .ok_or(errors::ConnectorError::MissingRequiredField {
                field_name: "customer_name",
            })
    }

    fn get_customer_email(&self) -> Result<Email, errors::ConnectorError> {
        self.email
            .clone()
            .ok_or(errors::ConnectorError::MissingRequiredField {
                field_name: "customer_email",
            })
    }

    fn get_customer_phone(
        &self,
    ) -> Result<Secret<String, masking::WithType>, errors::ConnectorError> {
        self.phone
            .clone()
            .ok_or(errors::ConnectorError::MissingRequiredField {
                field_name: "customer_phone",
            })
    }

    fn get_customer_phone_country_code(&self) -> Result<String, errors::ConnectorError> {
        self.phone_country_code
            .clone()
            .ok_or(errors::ConnectorError::MissingRequiredField {
                field_name: "customer_phone_country_code",
            })
    }
}

pub trait PaymentsCancelRequestData {
    fn get_amount(&self) -> Result<i64, Error>;
    fn get_currency(&self) -> Result<enums::Currency, Error>;
    fn get_cancellation_reason(&self) -> Result<String, Error>;
    fn get_browser_info(&self) -> Result<BrowserInformation, Error>;
}

impl PaymentsCancelRequestData for PaymentsCancelData {
    fn get_amount(&self) -> Result<i64, Error> {
        self.amount.ok_or_else(missing_field_err("amount"))
    }
    fn get_currency(&self) -> Result<enums::Currency, Error> {
        self.currency.ok_or_else(missing_field_err("currency"))
    }
    fn get_cancellation_reason(&self) -> Result<String, Error> {
        self.cancellation_reason
            .clone()
            .ok_or_else(missing_field_err("cancellation_reason"))
    }
    fn get_browser_info(&self) -> Result<BrowserInformation, Error> {
        self.browser_info
            .clone()
            .ok_or_else(missing_field_err("browser_info"))
    }
}

pub trait RefundsRequestData {
    fn get_connector_refund_id(&self) -> Result<String, Error>;
    fn get_webhook_url(&self) -> Result<String, Error>;
    fn get_browser_info(&self) -> Result<BrowserInformation, Error>;
}

impl RefundsRequestData for types::RefundsData {
    #[track_caller]
    fn get_connector_refund_id(&self) -> Result<String, Error> {
        self.connector_refund_id
            .clone()
            .get_required_value("connector_refund_id")
            .change_context(errors::ConnectorError::MissingConnectorTransactionID)
    }
    fn get_webhook_url(&self) -> Result<String, Error> {
        self.webhook_url
            .clone()
            .ok_or_else(missing_field_err("webhook_url"))
    }
    fn get_browser_info(&self) -> Result<BrowserInformation, Error> {
        self.browser_info
            .clone()
            .ok_or_else(missing_field_err("browser_info"))
    }
}

#[cfg(feature = "payouts")]
pub trait PayoutsData {
    fn get_transfer_id(&self) -> Result<String, Error>;
    fn get_customer_details(&self) -> Result<types::CustomerDetails, Error>;
    fn get_vendor_details(&self) -> Result<PayoutVendorAccountDetails, Error>;
}

#[cfg(feature = "payouts")]
impl PayoutsData for types::PayoutsData {
    fn get_transfer_id(&self) -> Result<String, Error> {
        self.connector_payout_id
            .clone()
            .ok_or_else(missing_field_err("transfer_id"))
    }
    fn get_customer_details(&self) -> Result<types::CustomerDetails, Error> {
        self.customer_details
            .clone()
            .ok_or_else(missing_field_err("customer_details"))
    }
    fn get_vendor_details(&self) -> Result<PayoutVendorAccountDetails, Error> {
        self.vendor_details
            .clone()
            .ok_or_else(missing_field_err("vendor_details"))
    }
}

#[derive(Clone, Debug, serde::Serialize)]
#[serde(rename_all = "camelCase")]
pub struct GooglePayWalletData {
    #[serde(rename = "type")]
    pub pm_type: String,
    pub description: String,
    pub info: GooglePayPaymentMethodInfo,
    pub tokenization_data: GpayTokenizationData,
}

#[derive(Clone, Debug, serde::Serialize)]
#[serde(rename_all = "camelCase")]
pub struct GooglePayPaymentMethodInfo {
    pub card_network: String,
    pub card_details: String,
}

#[derive(Clone, Debug, serde::Serialize)]
pub struct GpayTokenizationData {
    #[serde(rename = "type")]
    pub token_type: String,
    pub token: Secret<String>,
}

impl From<domain::GooglePayWalletData> for GooglePayWalletData {
    fn from(data: domain::GooglePayWalletData) -> Self {
        Self {
            pm_type: data.pm_type,
            description: data.description,
            info: GooglePayPaymentMethodInfo {
                card_network: data.info.card_network,
                card_details: data.info.card_details,
            },
            tokenization_data: GpayTokenizationData {
                token_type: data.tokenization_data.token_type,
                token: Secret::new(data.tokenization_data.token),
            },
        }
    }
}

static CARD_REGEX: Lazy<HashMap<CardIssuer, Result<Regex, regex::Error>>> = Lazy::new(|| {
    let mut map = HashMap::new();
    // Reference: https://gist.github.com/michaelkeevildown/9096cd3aac9029c4e6e05588448a8841
    // [#379]: Determine card issuer from card BIN number
    map.insert(CardIssuer::Master, Regex::new(r"^5[1-5][0-9]{14}$"));
    map.insert(CardIssuer::AmericanExpress, Regex::new(r"^3[47][0-9]{13}$"));
    map.insert(CardIssuer::Visa, Regex::new(r"^4[0-9]{12}(?:[0-9]{3})?$"));
    map.insert(CardIssuer::Discover, Regex::new(r"^65[4-9][0-9]{13}|64[4-9][0-9]{13}|6011[0-9]{12}|(622(?:12[6-9]|1[3-9][0-9]|[2-8][0-9][0-9]|9[01][0-9]|92[0-5])[0-9]{10})$"));
    map.insert(
        CardIssuer::Maestro,
        Regex::new(r"^(5018|5020|5038|5893|6304|6759|6761|6762|6763)[0-9]{8,15}$"),
    );
    map.insert(
        CardIssuer::DinersClub,
        Regex::new(r"^3(?:0[0-5]|[68][0-9])[0-9]{11}$"),
    );
    map.insert(
        CardIssuer::JCB,
        Regex::new(r"^(3(?:088|096|112|158|337|5(?:2[89]|[3-8][0-9]))\d{12})$"),
    );
    map.insert(CardIssuer::CarteBlanche, Regex::new(r"^389[0-9]{11}$"));
    map
});

#[derive(Debug, Copy, Clone, strum::Display, Eq, Hash, PartialEq)]
pub enum CardIssuer {
    AmericanExpress,
    Master,
    Maestro,
    Visa,
    Discover,
    DinersClub,
    JCB,
    CarteBlanche,
}

pub trait CardData {
    fn get_card_expiry_year_2_digit(&self) -> Result<Secret<String>, errors::ConnectorError>;
    fn get_card_issuer(&self) -> Result<CardIssuer, Error>;
    fn get_card_expiry_month_year_2_digit_with_delimiter(
        &self,
        delimiter: String,
    ) -> Result<Secret<String>, errors::ConnectorError>;
    fn get_expiry_date_as_yyyymm(&self, delimiter: &str) -> Secret<String>;
    fn get_expiry_date_as_mmyyyy(&self, delimiter: &str) -> Secret<String>;
    fn get_expiry_year_4_digit(&self) -> Secret<String>;
    fn get_expiry_date_as_yymm(&self) -> Result<Secret<String>, errors::ConnectorError>;
    fn get_expiry_month_as_i8(&self) -> Result<Secret<i8>, Error>;
    fn get_expiry_year_as_i32(&self) -> Result<Secret<i32>, Error>;
}

#[cfg(feature = "payouts")]
impl CardData for payouts::Card {
    fn get_card_expiry_year_2_digit(&self) -> Result<Secret<String>, errors::ConnectorError> {
        let binding = self.expiry_year.clone();
        let year = binding.peek();
        Ok(Secret::new(
            year.get(year.len() - 2..)
                .ok_or(errors::ConnectorError::RequestEncodingFailed)?
                .to_string(),
        ))
    }
    fn get_card_issuer(&self) -> Result<CardIssuer, Error> {
        get_card_issuer(self.card_number.peek())
    }
    fn get_card_expiry_month_year_2_digit_with_delimiter(
        &self,
        delimiter: String,
    ) -> Result<Secret<String>, errors::ConnectorError> {
        let year = self.get_card_expiry_year_2_digit()?;
        Ok(Secret::new(format!(
            "{}{}{}",
            self.expiry_month.peek(),
            delimiter,
            year.peek()
        )))
    }
    fn get_expiry_date_as_yyyymm(&self, delimiter: &str) -> Secret<String> {
        let year = self.get_expiry_year_4_digit();
        Secret::new(format!(
            "{}{}{}",
            year.peek(),
            delimiter,
            self.expiry_month.peek()
        ))
    }
    fn get_expiry_date_as_mmyyyy(&self, delimiter: &str) -> Secret<String> {
        let year = self.get_expiry_year_4_digit();
        Secret::new(format!(
            "{}{}{}",
            self.expiry_month.peek(),
            delimiter,
            year.peek()
        ))
    }
    fn get_expiry_year_4_digit(&self) -> Secret<String> {
        let mut year = self.expiry_year.peek().clone();
        if year.len() == 2 {
            year = format!("20{}", year);
        }
        Secret::new(year)
    }
    fn get_expiry_date_as_yymm(&self) -> Result<Secret<String>, errors::ConnectorError> {
        let year = self.get_card_expiry_year_2_digit()?.expose();
        let month = self.expiry_month.clone().expose();
        Ok(Secret::new(format!("{year}{month}")))
    }
    fn get_expiry_month_as_i8(&self) -> Result<Secret<i8>, Error> {
        self.expiry_month
            .peek()
            .clone()
            .parse::<i8>()
            .change_context(errors::ConnectorError::ResponseDeserializationFailed)
            .map(Secret::new)
    }
    fn get_expiry_year_as_i32(&self) -> Result<Secret<i32>, Error> {
        self.expiry_year
            .peek()
            .clone()
            .parse::<i32>()
            .change_context(errors::ConnectorError::ResponseDeserializationFailed)
            .map(Secret::new)
    }
}

impl CardData for domain::Card {
    fn get_card_expiry_year_2_digit(&self) -> Result<Secret<String>, errors::ConnectorError> {
        let binding = self.card_exp_year.clone();
        let year = binding.peek();
        Ok(Secret::new(
            year.get(year.len() - 2..)
                .ok_or(errors::ConnectorError::RequestEncodingFailed)?
                .to_string(),
        ))
    }
    fn get_card_issuer(&self) -> Result<CardIssuer, Error> {
        get_card_issuer(self.card_number.peek())
    }
    fn get_card_expiry_month_year_2_digit_with_delimiter(
        &self,
        delimiter: String,
    ) -> Result<Secret<String>, errors::ConnectorError> {
        let year = self.get_card_expiry_year_2_digit()?;
        Ok(Secret::new(format!(
            "{}{}{}",
            self.card_exp_month.peek(),
            delimiter,
            year.peek()
        )))
    }
    fn get_expiry_date_as_yyyymm(&self, delimiter: &str) -> Secret<String> {
        let year = self.get_expiry_year_4_digit();
        Secret::new(format!(
            "{}{}{}",
            year.peek(),
            delimiter,
            self.card_exp_month.peek()
        ))
    }
    fn get_expiry_date_as_mmyyyy(&self, delimiter: &str) -> Secret<String> {
        let year = self.get_expiry_year_4_digit();
        Secret::new(format!(
            "{}{}{}",
            self.card_exp_month.peek(),
            delimiter,
            year.peek()
        ))
    }
    fn get_expiry_year_4_digit(&self) -> Secret<String> {
        let mut year = self.card_exp_year.peek().clone();
        if year.len() == 2 {
            year = format!("20{}", year);
        }
        Secret::new(year)
    }
    fn get_expiry_date_as_yymm(&self) -> Result<Secret<String>, errors::ConnectorError> {
        let year = self.get_card_expiry_year_2_digit()?.expose();
        let month = self.card_exp_month.clone().expose();
        Ok(Secret::new(format!("{year}{month}")))
    }
    fn get_expiry_month_as_i8(&self) -> Result<Secret<i8>, Error> {
        self.card_exp_month
            .peek()
            .clone()
            .parse::<i8>()
            .change_context(errors::ConnectorError::ResponseDeserializationFailed)
            .map(Secret::new)
    }
    fn get_expiry_year_as_i32(&self) -> Result<Secret<i32>, Error> {
        self.card_exp_year
            .peek()
            .clone()
            .parse::<i32>()
            .change_context(errors::ConnectorError::ResponseDeserializationFailed)
            .map(Secret::new)
    }
}

#[track_caller]
fn get_card_issuer(card_number: &str) -> Result<CardIssuer, Error> {
    for (k, v) in CARD_REGEX.iter() {
        let regex: Regex = v
            .clone()
            .change_context(errors::ConnectorError::RequestEncodingFailed)?;
        if regex.is_match(card_number) {
            return Ok(*k);
        }
    }
    Err(error_stack::Report::new(
        errors::ConnectorError::NotImplemented("Card Type".into()),
    ))
}
pub trait WalletData {
    fn get_wallet_token(&self) -> Result<Secret<String>, Error>;
    fn get_wallet_token_as_json<T>(&self, wallet_name: String) -> Result<T, Error>
    where
        T: serde::de::DeserializeOwned;
    fn get_encoded_wallet_token(&self) -> Result<String, Error>;
}

impl WalletData for domain::WalletData {
    fn get_wallet_token(&self) -> Result<Secret<String>, Error> {
        match self {
            Self::GooglePay(data) => Ok(Secret::new(data.tokenization_data.token.clone())),
            Self::ApplePay(data) => Ok(data.get_applepay_decoded_payment_data()?),
            Self::PaypalSdk(data) => Ok(Secret::new(data.token.clone())),
            _ => Err(errors::ConnectorError::InvalidWallet.into()),
        }
    }
    fn get_wallet_token_as_json<T>(&self, wallet_name: String) -> Result<T, Error>
    where
        T: serde::de::DeserializeOwned,
    {
        serde_json::from_str::<T>(self.get_wallet_token()?.peek())
            .change_context(errors::ConnectorError::InvalidWalletToken { wallet_name })
    }

    fn get_encoded_wallet_token(&self) -> Result<String, Error> {
        match self {
            Self::GooglePay(_) => {
                let json_token: serde_json::Value =
                    self.get_wallet_token_as_json("Google Pay".to_owned())?;
                let token_as_vec = serde_json::to_vec(&json_token).change_context(
                    errors::ConnectorError::InvalidWalletToken {
                        wallet_name: "Google Pay".to_string(),
                    },
                )?;
                let encoded_token = consts::BASE64_ENGINE.encode(token_as_vec);
                Ok(encoded_token)
            }
            _ => Err(
                errors::ConnectorError::NotImplemented("SELECTED PAYMENT METHOD".to_owned()).into(),
            ),
        }
    }
}

pub trait ApplePay {
    fn get_applepay_decoded_payment_data(&self) -> Result<Secret<String>, Error>;
}

impl ApplePay for domain::ApplePayWalletData {
    fn get_applepay_decoded_payment_data(&self) -> Result<Secret<String>, Error> {
        let token = Secret::new(
            String::from_utf8(
                consts::BASE64_ENGINE
                    .decode(&self.payment_data)
                    .change_context(errors::ConnectorError::InvalidWalletToken {
                        wallet_name: "Apple Pay".to_string(),
                    })?,
            )
            .change_context(errors::ConnectorError::InvalidWalletToken {
                wallet_name: "Apple Pay".to_string(),
            })?,
        );
        Ok(token)
    }
}

pub trait ApplePayDecrypt {
    fn get_expiry_month(&self) -> Result<Secret<String>, Error>;
    fn get_four_digit_expiry_year(&self) -> Result<Secret<String>, Error>;
}

impl ApplePayDecrypt for Box<ApplePayPredecryptData> {
    fn get_four_digit_expiry_year(&self) -> Result<Secret<String>, Error> {
        Ok(Secret::new(format!(
            "20{}",
            self.application_expiration_date
                .get(0..2)
                .ok_or(errors::ConnectorError::RequestEncodingFailed)?
        )))
    }

    fn get_expiry_month(&self) -> Result<Secret<String>, Error> {
        Ok(Secret::new(
            self.application_expiration_date
                .get(2..4)
                .ok_or(errors::ConnectorError::RequestEncodingFailed)?
                .to_owned(),
        ))
    }
}

pub trait CryptoData {
    fn get_pay_currency(&self) -> Result<String, Error>;
}

impl CryptoData for domain::CryptoData {
    fn get_pay_currency(&self) -> Result<String, Error> {
        self.pay_currency
            .clone()
            .ok_or_else(missing_field_err("crypto_data.pay_currency"))
    }
}

pub trait PhoneDetailsData {
    fn get_number(&self) -> Result<Secret<String>, Error>;
    fn get_country_code(&self) -> Result<String, Error>;
    fn get_number_with_country_code(&self) -> Result<Secret<String>, Error>;
    fn get_number_with_hash_country_code(&self) -> Result<Secret<String>, Error>;
    fn extract_country_code(&self) -> Result<String, Error>;
}

impl PhoneDetailsData for api::PhoneDetails {
    fn get_country_code(&self) -> Result<String, Error> {
        self.country_code
            .clone()
            .ok_or_else(missing_field_err("billing.phone.country_code"))
    }
    fn extract_country_code(&self) -> Result<String, Error> {
        self.get_country_code()
            .map(|cc| cc.trim_start_matches('+').to_string())
    }
    fn get_number(&self) -> Result<Secret<String>, Error> {
        self.number
            .clone()
            .ok_or_else(missing_field_err("billing.phone.number"))
    }
    fn get_number_with_country_code(&self) -> Result<Secret<String>, Error> {
        let number = self.get_number()?;
        let country_code = self.get_country_code()?;
        Ok(Secret::new(format!("{}{}", country_code, number.peek())))
    }
    fn get_number_with_hash_country_code(&self) -> Result<Secret<String>, Error> {
        let number = self.get_number()?;
        let country_code = self.get_country_code()?;
        let number_without_plus = country_code.trim_start_matches('+');
        Ok(Secret::new(format!(
            "{}#{}",
            number_without_plus,
            number.peek()
        )))
    }
}

pub trait AddressDetailsData {
    fn get_first_name(&self) -> Result<&Secret<String>, Error>;
    fn get_last_name(&self) -> Result<&Secret<String>, Error>;
    fn get_full_name(&self) -> Result<Secret<String>, Error>;
    fn get_line1(&self) -> Result<&Secret<String>, Error>;
    fn get_city(&self) -> Result<&String, Error>;
    fn get_line2(&self) -> Result<&Secret<String>, Error>;
    fn get_state(&self) -> Result<&Secret<String>, Error>;
    fn get_zip(&self) -> Result<&Secret<String>, Error>;
    fn get_country(&self) -> Result<&api_models::enums::CountryAlpha2, Error>;
    fn get_combined_address_line(&self) -> Result<Secret<String>, Error>;
    fn to_state_code(&self) -> Result<Secret<String>, Error>;
    fn to_state_code_as_optional(&self) -> Result<Option<Secret<String>>, Error>;
}

impl AddressDetailsData for api::AddressDetails {
    fn get_first_name(&self) -> Result<&Secret<String>, Error> {
        self.first_name
            .as_ref()
            .ok_or_else(missing_field_err("address.first_name"))
    }

    fn get_last_name(&self) -> Result<&Secret<String>, Error> {
        self.last_name
            .as_ref()
            .ok_or_else(missing_field_err("address.last_name"))
    }

    fn get_full_name(&self) -> Result<Secret<String>, Error> {
        let first_name = self.get_first_name()?.peek().to_owned();
        let last_name = self
            .get_last_name()
            .ok()
            .cloned()
            .unwrap_or(Secret::new("".to_string()));
        let last_name = last_name.peek();
        let full_name = format!("{} {}", first_name, last_name).trim().to_string();
        Ok(Secret::new(full_name))
    }

    fn get_line1(&self) -> Result<&Secret<String>, Error> {
        self.line1
            .as_ref()
            .ok_or_else(missing_field_err("address.line1"))
    }

    fn get_city(&self) -> Result<&String, Error> {
        self.city
            .as_ref()
            .ok_or_else(missing_field_err("address.city"))
    }

    fn get_state(&self) -> Result<&Secret<String>, Error> {
        self.state
            .as_ref()
            .ok_or_else(missing_field_err("address.state"))
    }

    fn get_line2(&self) -> Result<&Secret<String>, Error> {
        self.line2
            .as_ref()
            .ok_or_else(missing_field_err("address.line2"))
    }

    fn get_zip(&self) -> Result<&Secret<String>, Error> {
        self.zip
            .as_ref()
            .ok_or_else(missing_field_err("address.zip"))
    }

    fn get_country(&self) -> Result<&api_models::enums::CountryAlpha2, Error> {
        self.country
            .as_ref()
            .ok_or_else(missing_field_err("address.country"))
    }

    fn get_combined_address_line(&self) -> Result<Secret<String>, Error> {
        Ok(Secret::new(format!(
            "{},{}",
            self.get_line1()?.peek(),
            self.get_line2()?.peek()
        )))
    }
    fn to_state_code(&self) -> Result<Secret<String>, Error> {
        let country = self.get_country()?;
        let state = self.get_state()?;
        match country {
            api_models::enums::CountryAlpha2::US => Ok(Secret::new(
                UsStatesAbbreviation::foreign_try_from(state.peek().to_string())?.to_string(),
            )),
            api_models::enums::CountryAlpha2::CA => Ok(Secret::new(
                CanadaStatesAbbreviation::foreign_try_from(state.peek().to_string())?.to_string(),
            )),
            _ => Ok(state.clone()),
        }
    }
    fn to_state_code_as_optional(&self) -> Result<Option<Secret<String>>, Error> {
        self.state
            .as_ref()
            .map(|state| {
                if state.peek().len() == 2 {
                    Ok(state.to_owned())
                } else {
                    self.to_state_code()
                }
            })
            .transpose()
    }
}

pub trait MandateData {
    fn get_end_date(&self, format: date_time::DateFormat) -> Result<String, Error>;
    fn get_metadata(&self) -> Result<pii::SecretSerdeValue, Error>;
}

impl MandateData for payments::MandateAmountData {
    fn get_end_date(&self, format: date_time::DateFormat) -> Result<String, Error> {
        let date = self.end_date.ok_or_else(missing_field_err(
            "mandate_data.mandate_type.{multi_use|single_use}.end_date",
        ))?;
        date_time::format_date(date, format)
            .change_context(errors::ConnectorError::DateFormattingFailed)
    }
    fn get_metadata(&self) -> Result<pii::SecretSerdeValue, Error> {
        self.metadata.clone().ok_or_else(missing_field_err(
            "mandate_data.mandate_type.{multi_use|single_use}.metadata",
        ))
    }
}

pub trait RecurringMandateData {
    fn get_original_payment_amount(&self) -> Result<i64, Error>;
    fn get_original_payment_currency(&self) -> Result<enums::Currency, Error>;
}

impl RecurringMandateData for types::RecurringMandatePaymentData {
    fn get_original_payment_amount(&self) -> Result<i64, Error> {
        self.original_payment_authorized_amount
            .ok_or_else(missing_field_err("original_payment_authorized_amount"))
    }
    fn get_original_payment_currency(&self) -> Result<enums::Currency, Error> {
        self.original_payment_authorized_currency
            .ok_or_else(missing_field_err("original_payment_authorized_currency"))
    }
}

pub trait MandateReferenceData {
    fn get_connector_mandate_id(&self) -> Result<String, Error>;
}

impl MandateReferenceData for payments::ConnectorMandateReferenceId {
    fn get_connector_mandate_id(&self) -> Result<String, Error> {
        self.connector_mandate_id
            .clone()
            .ok_or_else(missing_field_err("mandate_id"))
    }
}

pub fn get_header_key_value<'a>(
    key: &str,
    headers: &'a actix_web::http::header::HeaderMap,
) -> CustomResult<&'a str, errors::ConnectorError> {
    get_header_field(headers.get(key))
}

pub fn get_http_header<'a>(
    key: &str,
    headers: &'a http::HeaderMap,
) -> CustomResult<&'a str, errors::ConnectorError> {
    get_header_field(headers.get(key))
}

fn get_header_field(
    field: Option<&http::HeaderValue>,
) -> CustomResult<&str, errors::ConnectorError> {
    field
        .map(|header_value| {
            header_value
                .to_str()
                .change_context(errors::ConnectorError::WebhookSignatureNotFound)
        })
        .ok_or(report!(
            errors::ConnectorError::WebhookSourceVerificationFailed
        ))?
}

pub fn to_boolean(string: String) -> bool {
    let str = string.as_str();
    match str {
        "true" => true,
        "false" => false,
        "yes" => true,
        "no" => false,
        _ => false,
    }
}

pub fn get_connector_meta(
    connector_meta: Option<serde_json::Value>,
) -> Result<serde_json::Value, Error> {
    connector_meta.ok_or_else(missing_field_err("connector_meta_data"))
}

pub fn to_connector_meta<T>(connector_meta: Option<serde_json::Value>) -> Result<T, Error>
where
    T: serde::de::DeserializeOwned,
{
    let json = connector_meta.ok_or_else(missing_field_err("connector_meta_data"))?;
    json.parse_value(std::any::type_name::<T>()).switch()
}

pub fn to_connector_meta_from_secret<T>(
    connector_meta: Option<Secret<serde_json::Value>>,
) -> Result<T, Error>
where
    T: serde::de::DeserializeOwned,
{
    let connector_meta_secret =
        connector_meta.ok_or_else(missing_field_err("connector_meta_data"))?;
    let json = connector_meta_secret.expose();
    json.parse_value(std::any::type_name::<T>()).switch()
}

impl common_utils::errors::ErrorSwitch<errors::ConnectorError> for errors::ParsingError {
    fn switch(&self) -> errors::ConnectorError {
        errors::ConnectorError::ParsingFailed
    }
}

pub fn base64_decode(data: String) -> Result<Vec<u8>, Error> {
    consts::BASE64_ENGINE
        .decode(data)
        .change_context(errors::ConnectorError::ResponseDeserializationFailed)
}

pub fn to_currency_base_unit_from_optional_amount(
    amount: Option<i64>,
    currency: enums::Currency,
) -> Result<String, error_stack::Report<errors::ConnectorError>> {
    match amount {
        Some(a) => to_currency_base_unit(a, currency),
        _ => Err(errors::ConnectorError::MissingRequiredField {
            field_name: "amount",
        }
        .into()),
    }
}

pub fn get_amount_as_string(
    currency_unit: &api::CurrencyUnit,
    amount: i64,
    currency: enums::Currency,
) -> Result<String, error_stack::Report<errors::ConnectorError>> {
    let amount = match currency_unit {
        api::CurrencyUnit::Minor => amount.to_string(),
        api::CurrencyUnit::Base => to_currency_base_unit(amount, currency)?,
    };
    Ok(amount)
}

pub fn get_amount_as_f64(
    currency_unit: &api::CurrencyUnit,
    amount: i64,
    currency: enums::Currency,
) -> Result<f64, error_stack::Report<errors::ConnectorError>> {
    let amount = match currency_unit {
        api::CurrencyUnit::Base => to_currency_base_unit_asf64(amount, currency)?,
        api::CurrencyUnit::Minor => u32::try_from(amount)
            .change_context(errors::ConnectorError::ParsingFailed)?
            .into(),
    };
    Ok(amount)
}

pub fn to_currency_base_unit(
    amount: i64,
    currency: enums::Currency,
) -> Result<String, error_stack::Report<errors::ConnectorError>> {
    currency
        .to_currency_base_unit(amount)
        .change_context(errors::ConnectorError::ParsingFailed)
}

pub fn to_currency_lower_unit(
    amount: String,
    currency: enums::Currency,
) -> Result<String, error_stack::Report<errors::ConnectorError>> {
    currency
        .to_currency_lower_unit(amount)
        .change_context(errors::ConnectorError::ResponseHandlingFailed)
}

pub fn construct_not_implemented_error_report(
    capture_method: enums::CaptureMethod,
    connector_name: &str,
) -> error_stack::Report<errors::ConnectorError> {
    errors::ConnectorError::NotImplemented(format!("{} for {}", capture_method, connector_name))
        .into()
}

pub fn construct_not_supported_error_report(
    capture_method: enums::CaptureMethod,
    connector_name: &'static str,
) -> error_stack::Report<errors::ConnectorError> {
    errors::ConnectorError::NotSupported {
        message: capture_method.to_string(),
        connector: connector_name,
    }
    .into()
}

pub fn to_currency_base_unit_with_zero_decimal_check(
    amount: i64,
    currency: enums::Currency,
) -> Result<String, error_stack::Report<errors::ConnectorError>> {
    currency
        .to_currency_base_unit_with_zero_decimal_check(amount)
        .change_context(errors::ConnectorError::RequestEncodingFailed)
}

pub fn to_currency_base_unit_asf64(
    amount: i64,
    currency: enums::Currency,
) -> Result<f64, error_stack::Report<errors::ConnectorError>> {
    currency
        .to_currency_base_unit_asf64(amount)
        .change_context(errors::ConnectorError::ParsingFailed)
}

pub fn str_to_f32<S>(value: &str, serializer: S) -> Result<S::Ok, S::Error>
where
    S: Serializer,
{
    let float_value = value.parse::<f64>().map_err(|_| {
        serde::ser::Error::custom("Invalid string, cannot be converted to float value")
    })?;
    serializer.serialize_f64(float_value)
}

pub fn collect_values_by_removing_signature(
    value: &serde_json::Value,
    signature: &String,
) -> Vec<String> {
    match value {
        serde_json::Value::Null => vec!["null".to_owned()],
        serde_json::Value::Bool(b) => vec![b.to_string()],
        serde_json::Value::Number(n) => match n.as_f64() {
            Some(f) => vec![format!("{f:.2}")],
            None => vec![n.to_string()],
        },
        serde_json::Value::String(s) => {
            if signature == s {
                vec![]
            } else {
                vec![s.clone()]
            }
        }
        serde_json::Value::Array(arr) => arr
            .iter()
            .flat_map(|v| collect_values_by_removing_signature(v, signature))
            .collect(),
        serde_json::Value::Object(obj) => obj
            .values()
            .flat_map(|v| collect_values_by_removing_signature(v, signature))
            .collect(),
    }
}

pub fn collect_and_sort_values_by_removing_signature(
    value: &serde_json::Value,
    signature: &String,
) -> Vec<String> {
    let mut values = collect_values_by_removing_signature(value, signature);
    values.sort();
    values
}

#[inline]
pub fn get_webhook_merchant_secret_key(connector_label: &str, merchant_id: &str) -> String {
    format!("whsec_verification_{connector_label}_{merchant_id}")
}

impl ForeignTryFrom<String> for UsStatesAbbreviation {
    type Error = error_stack::Report<errors::ConnectorError>;
    fn foreign_try_from(value: String) -> Result<Self, Self::Error> {
        let state_abbreviation_check =
            StringExt::<Self>::parse_enum(value.to_uppercase().clone(), "UsStatesAbbreviation");

        match state_abbreviation_check {
            Ok(state_abbreviation) => Ok(state_abbreviation),
            Err(_) => {
                let binding = value.as_str().to_lowercase();
                let state = binding.as_str();
                match state {
                    "alabama" => Ok(Self::AL),
                    "alaska" => Ok(Self::AK),
                    "american samoa" => Ok(Self::AS),
                    "arizona" => Ok(Self::AZ),
                    "arkansas" => Ok(Self::AR),
                    "california" => Ok(Self::CA),
                    "colorado" => Ok(Self::CO),
                    "connecticut" => Ok(Self::CT),
                    "delaware" => Ok(Self::DE),
                    "district of columbia" | "columbia" => Ok(Self::DC),
                    "federated states of micronesia" | "micronesia" => Ok(Self::FM),
                    "florida" => Ok(Self::FL),
                    "georgia" => Ok(Self::GA),
                    "guam" => Ok(Self::GU),
                    "hawaii" => Ok(Self::HI),
                    "idaho" => Ok(Self::ID),
                    "illinois" => Ok(Self::IL),
                    "indiana" => Ok(Self::IN),
                    "iowa" => Ok(Self::IA),
                    "kansas" => Ok(Self::KS),
                    "kentucky" => Ok(Self::KY),
                    "louisiana" => Ok(Self::LA),
                    "maine" => Ok(Self::ME),
                    "marshall islands" => Ok(Self::MH),
                    "maryland" => Ok(Self::MD),
                    "massachusetts" => Ok(Self::MA),
                    "michigan" => Ok(Self::MI),
                    "minnesota" => Ok(Self::MN),
                    "mississippi" => Ok(Self::MS),
                    "missouri" => Ok(Self::MO),
                    "montana" => Ok(Self::MT),
                    "nebraska" => Ok(Self::NE),
                    "nevada" => Ok(Self::NV),
                    "new hampshire" => Ok(Self::NH),
                    "new jersey" => Ok(Self::NJ),
                    "new mexico" => Ok(Self::NM),
                    "new york" => Ok(Self::NY),
                    "north carolina" => Ok(Self::NC),
                    "north dakota" => Ok(Self::ND),
                    "northern mariana islands" => Ok(Self::MP),
                    "ohio" => Ok(Self::OH),
                    "oklahoma" => Ok(Self::OK),
                    "oregon" => Ok(Self::OR),
                    "palau" => Ok(Self::PW),
                    "pennsylvania" => Ok(Self::PA),
                    "puerto rico" => Ok(Self::PR),
                    "rhode island" => Ok(Self::RI),
                    "south carolina" => Ok(Self::SC),
                    "south dakota" => Ok(Self::SD),
                    "tennessee" => Ok(Self::TN),
                    "texas" => Ok(Self::TX),
                    "utah" => Ok(Self::UT),
                    "vermont" => Ok(Self::VT),
                    "virgin islands" => Ok(Self::VI),
                    "virginia" => Ok(Self::VA),
                    "washington" => Ok(Self::WA),
                    "west virginia" => Ok(Self::WV),
                    "wisconsin" => Ok(Self::WI),
                    "wyoming" => Ok(Self::WY),
                    _ => Err(errors::ConnectorError::InvalidDataFormat {
                        field_name: "address.state",
                    }
                    .into()),
                }
            }
        }
    }
}

impl ForeignTryFrom<String> for CanadaStatesAbbreviation {
    type Error = error_stack::Report<errors::ConnectorError>;
    fn foreign_try_from(value: String) -> Result<Self, Self::Error> {
        let state_abbreviation_check =
            StringExt::<Self>::parse_enum(value.to_uppercase().clone(), "CanadaStatesAbbreviation");
        match state_abbreviation_check {
            Ok(state_abbreviation) => Ok(state_abbreviation),
            Err(_) => {
                let binding = value.as_str().to_lowercase();
                let state = binding.as_str();
                match state {
                    "alberta" => Ok(Self::AB),
                    "british columbia" => Ok(Self::BC),
                    "manitoba" => Ok(Self::MB),
                    "new brunswick" => Ok(Self::NB),
                    "newfoundland and labrador" | "newfoundland & labrador" => Ok(Self::NL),
                    "northwest territories" => Ok(Self::NT),
                    "nova scotia" => Ok(Self::NS),
                    "nunavut" => Ok(Self::NU),
                    "ontario" => Ok(Self::ON),
                    "prince edward island" => Ok(Self::PE),
                    "quebec" => Ok(Self::QC),
                    "saskatchewan" => Ok(Self::SK),
                    "yukon" => Ok(Self::YT),
                    _ => Err(errors::ConnectorError::InvalidDataFormat {
                        field_name: "address.state",
                    }
                    .into()),
                }
            }
        }
    }
}

pub trait ConnectorErrorTypeMapping {
    fn get_connector_error_type(
        &self,
        _error_code: String,
        _error_message: String,
    ) -> ConnectorErrorType {
        ConnectorErrorType::UnknownError
    }
}

#[derive(Clone, Debug, PartialEq, Eq)]
pub struct ErrorCodeAndMessage {
    pub error_code: String,
    pub error_message: String,
}

#[derive(PartialEq, Eq, PartialOrd, Ord, Clone, Debug)]
//Priority of connector_error_type
pub enum ConnectorErrorType {
    UserError = 2,
    BusinessError = 3,
    TechnicalError = 4,
    UnknownError = 1,
}

//Gets the list of error_code_and_message, sorts based on the priority of error_type and gives most prior error
// This could be used in connectors where we get list of error_messages and have to choose one error_message
pub fn get_error_code_error_message_based_on_priority(
    connector: impl ConnectorErrorTypeMapping,
    error_list: Vec<ErrorCodeAndMessage>,
) -> Option<ErrorCodeAndMessage> {
    let error_type_list = error_list
        .iter()
        .map(|error| {
            connector
                .get_connector_error_type(error.error_code.clone(), error.error_message.clone())
        })
        .collect::<Vec<ConnectorErrorType>>();
    let mut error_zip_list = error_list
        .iter()
        .zip(error_type_list.iter())
        .collect::<Vec<(&ErrorCodeAndMessage, &ConnectorErrorType)>>();
    error_zip_list.sort_by_key(|&(_, error_type)| error_type);
    error_zip_list
        .first()
        .map(|&(error_code_message, _)| error_code_message)
        .cloned()
}

pub trait MultipleCaptureSyncResponse {
    fn get_connector_capture_id(&self) -> String;
    fn get_capture_attempt_status(&self) -> enums::AttemptStatus;
    fn is_capture_response(&self) -> bool;
    fn get_connector_reference_id(&self) -> Option<String> {
        None
    }
    fn get_amount_captured(&self) -> Option<i64>;
}

pub fn construct_captures_response_hashmap<T>(
    capture_sync_response_list: Vec<T>,
) -> HashMap<String, types::CaptureSyncResponse>
where
    T: MultipleCaptureSyncResponse,
{
    let mut hashmap = HashMap::new();
    capture_sync_response_list
        .into_iter()
        .for_each(|capture_sync_response| {
            let connector_capture_id = capture_sync_response.get_connector_capture_id();
            if capture_sync_response.is_capture_response() {
                hashmap.insert(
                    connector_capture_id.clone(),
                    types::CaptureSyncResponse::Success {
                        resource_id: ResponseId::ConnectorTransactionId(connector_capture_id),
                        status: capture_sync_response.get_capture_attempt_status(),
                        connector_response_reference_id: capture_sync_response
                            .get_connector_reference_id(),
                        amount: capture_sync_response.get_amount_captured(),
                    },
                );
            }
        });
    hashmap
}

pub fn is_manual_capture(capture_method: Option<enums::CaptureMethod>) -> bool {
    capture_method == Some(enums::CaptureMethod::Manual)
        || capture_method == Some(enums::CaptureMethod::ManualMultiple)
}

pub fn generate_random_bytes(length: usize) -> Vec<u8> {
    // returns random bytes of length n
    let mut rng = rand::thread_rng();
    (0..length).map(|_| rand::Rng::gen(&mut rng)).collect()
}

pub fn validate_currency(
    request_currency: types::storage::enums::Currency,
    merchant_config_currency: Option<types::storage::enums::Currency>,
) -> Result<(), errors::ConnectorError> {
    let merchant_config_currency =
        merchant_config_currency.ok_or(errors::ConnectorError::NoConnectorMetaData)?;
    if request_currency != merchant_config_currency {
        Err(errors::ConnectorError::NotSupported {
            message: format!(
                "currency {} is not supported for this merchant account",
                request_currency
            ),
            connector: "Braintree",
        })?
    }
    Ok(())
}

pub fn get_timestamp_in_milliseconds(datetime: &PrimitiveDateTime) -> i64 {
    let utc_datetime = datetime.assume_utc();
    utc_datetime.unix_timestamp() * 1000
}

#[cfg(feature = "frm")]
pub trait FraudCheckSaleRequest {
    fn get_order_details(&self) -> Result<Vec<OrderDetailsWithAmount>, Error>;
}
#[cfg(feature = "frm")]
impl FraudCheckSaleRequest for fraud_check::FraudCheckSaleData {
    fn get_order_details(&self) -> Result<Vec<OrderDetailsWithAmount>, Error> {
        self.order_details
            .clone()
            .ok_or_else(missing_field_err("order_details"))
    }
}

#[cfg(feature = "frm")]
pub trait FraudCheckCheckoutRequest {
    fn get_order_details(&self) -> Result<Vec<OrderDetailsWithAmount>, Error>;
}
#[cfg(feature = "frm")]
impl FraudCheckCheckoutRequest for fraud_check::FraudCheckCheckoutData {
    fn get_order_details(&self) -> Result<Vec<OrderDetailsWithAmount>, Error> {
        self.order_details
            .clone()
            .ok_or_else(missing_field_err("order_details"))
    }
}

#[cfg(feature = "frm")]
pub trait FraudCheckTransactionRequest {
    fn get_currency(&self) -> Result<storage_enums::Currency, Error>;
}
#[cfg(feature = "frm")]
impl FraudCheckTransactionRequest for fraud_check::FraudCheckTransactionData {
    fn get_currency(&self) -> Result<storage_enums::Currency, Error> {
        self.currency.ok_or_else(missing_field_err("currency"))
    }
}

#[cfg(feature = "frm")]
pub trait FraudCheckRecordReturnRequest {
    fn get_currency(&self) -> Result<storage_enums::Currency, Error>;
}
#[cfg(feature = "frm")]
impl FraudCheckRecordReturnRequest for fraud_check::FraudCheckRecordReturnData {
    fn get_currency(&self) -> Result<storage_enums::Currency, Error> {
        self.currency.ok_or_else(missing_field_err("currency"))
    }
}

pub trait AccessPaymentAttemptInfo {
    fn get_browser_info(
        &self,
    ) -> Result<Option<BrowserInformation>, error_stack::Report<ApiErrorResponse>>;
}

impl AccessPaymentAttemptInfo for PaymentAttempt {
    fn get_browser_info(
        &self,
    ) -> Result<Option<BrowserInformation>, error_stack::Report<ApiErrorResponse>> {
        self.browser_info
            .clone()
            .map(|b| b.parse_value("BrowserInformation"))
            .transpose()
            .change_context(ApiErrorResponse::InvalidDataValue {
                field_name: "browser_info",
            })
    }
}

pub trait PaymentsAttemptData {
    fn get_browser_info(&self)
        -> Result<BrowserInformation, error_stack::Report<ApiErrorResponse>>;
}

impl PaymentsAttemptData for PaymentAttempt {
    fn get_browser_info(
        &self,
    ) -> Result<BrowserInformation, error_stack::Report<ApiErrorResponse>> {
        self.browser_info
            .clone()
            .ok_or(ApiErrorResponse::InvalidDataValue {
                field_name: "browser_info",
            })?
            .parse_value::<BrowserInformation>("BrowserInformation")
            .change_context(ApiErrorResponse::InvalidDataValue {
                field_name: "browser_info",
            })
    }
}

#[cfg(feature = "frm")]
pub trait FrmTransactionRouterDataRequest {
    fn is_payment_successful(&self) -> Option<bool>;
}

#[cfg(feature = "frm")]
impl FrmTransactionRouterDataRequest for fraud_check::FrmTransactionRouterData {
    fn is_payment_successful(&self) -> Option<bool> {
        match self.status {
            storage_enums::AttemptStatus::AuthenticationFailed
            | storage_enums::AttemptStatus::RouterDeclined
            | storage_enums::AttemptStatus::AuthorizationFailed
            | storage_enums::AttemptStatus::Voided
            | storage_enums::AttemptStatus::CaptureFailed
            | storage_enums::AttemptStatus::Failure
            | storage_enums::AttemptStatus::AutoRefunded => Some(false),

            storage_enums::AttemptStatus::AuthenticationSuccessful
            | storage_enums::AttemptStatus::PartialChargedAndChargeable
            | storage_enums::AttemptStatus::Authorized
            | storage_enums::AttemptStatus::Charged => Some(true),

            storage_enums::AttemptStatus::Started
            | storage_enums::AttemptStatus::AuthenticationPending
            | storage_enums::AttemptStatus::Authorizing
            | storage_enums::AttemptStatus::CodInitiated
            | storage_enums::AttemptStatus::VoidInitiated
            | storage_enums::AttemptStatus::CaptureInitiated
            | storage_enums::AttemptStatus::VoidFailed
            | storage_enums::AttemptStatus::PartialCharged
            | storage_enums::AttemptStatus::Unresolved
            | storage_enums::AttemptStatus::Pending
            | storage_enums::AttemptStatus::PaymentMethodAwaited
            | storage_enums::AttemptStatus::ConfirmationAwaited
            | storage_enums::AttemptStatus::DeviceDataCollectionPending => None,
        }
    }
}

pub fn is_payment_failure(status: enums::AttemptStatus) -> bool {
    match status {
        common_enums::AttemptStatus::AuthenticationFailed
        | common_enums::AttemptStatus::AuthorizationFailed
        | common_enums::AttemptStatus::CaptureFailed
        | common_enums::AttemptStatus::VoidFailed
        | common_enums::AttemptStatus::Failure => true,
        common_enums::AttemptStatus::Started
        | common_enums::AttemptStatus::RouterDeclined
        | common_enums::AttemptStatus::AuthenticationPending
        | common_enums::AttemptStatus::AuthenticationSuccessful
        | common_enums::AttemptStatus::Authorized
        | common_enums::AttemptStatus::Charged
        | common_enums::AttemptStatus::Authorizing
        | common_enums::AttemptStatus::CodInitiated
        | common_enums::AttemptStatus::Voided
        | common_enums::AttemptStatus::VoidInitiated
        | common_enums::AttemptStatus::CaptureInitiated
        | common_enums::AttemptStatus::AutoRefunded
        | common_enums::AttemptStatus::PartialCharged
        | common_enums::AttemptStatus::PartialChargedAndChargeable
        | common_enums::AttemptStatus::Unresolved
        | common_enums::AttemptStatus::Pending
        | common_enums::AttemptStatus::PaymentMethodAwaited
        | common_enums::AttemptStatus::ConfirmationAwaited
        | common_enums::AttemptStatus::DeviceDataCollectionPending => false,
    }
}

pub fn is_refund_failure(status: enums::RefundStatus) -> bool {
    match status {
        common_enums::RefundStatus::Failure | common_enums::RefundStatus::TransactionFailure => {
            true
        }
        common_enums::RefundStatus::ManualReview
        | common_enums::RefundStatus::Pending
        | common_enums::RefundStatus::Success => false,
    }
}

impl
    ForeignFrom<(
        Option<String>,
        Option<String>,
        Option<String>,
        u16,
        Option<enums::AttemptStatus>,
        Option<String>,
    )> for types::ErrorResponse
{
    fn foreign_from(
        (code, message, reason, http_code, attempt_status, connector_transaction_id): (
            Option<String>,
            Option<String>,
            Option<String>,
            u16,
            Option<enums::AttemptStatus>,
            Option<String>,
        ),
    ) -> Self {
        Self {
            code: code.unwrap_or(consts::NO_ERROR_CODE.to_string()),
            message: message
                .clone()
                .unwrap_or(consts::NO_ERROR_MESSAGE.to_string()),
            reason,
            status_code: http_code,
            attempt_status,
            connector_transaction_id,
        }
    }
}

pub fn get_card_details(
    payment_method_data: domain::PaymentMethodData,
    connector_name: &'static str,
) -> Result<domain::payments::Card, errors::ConnectorError> {
    match payment_method_data {
        domain::PaymentMethodData::Card(details) => Ok(details),
        _ => Err(errors::ConnectorError::NotSupported {
            message: SELECTED_PAYMENT_METHOD.to_string(),
            connector: connector_name,
        })?,
    }
}

#[cfg(test)]
mod error_code_error_message_tests {
    #![allow(clippy::unwrap_used)]
    use super::*;

    struct TestConnector;

    impl ConnectorErrorTypeMapping for TestConnector {
        fn get_connector_error_type(
            &self,
            error_code: String,
            error_message: String,
        ) -> ConnectorErrorType {
            match (error_code.as_str(), error_message.as_str()) {
                ("01", "INVALID_MERCHANT") => ConnectorErrorType::BusinessError,
                ("03", "INVALID_CVV") => ConnectorErrorType::UserError,
                ("04", "04") => ConnectorErrorType::TechnicalError,
                _ => ConnectorErrorType::UnknownError,
            }
        }
    }

    #[test]
    fn test_get_error_code_error_message_based_on_priority() {
        let error_code_message_list_unknown = vec![
            ErrorCodeAndMessage {
                error_code: "01".to_string(),
                error_message: "INVALID_MERCHANT".to_string(),
            },
            ErrorCodeAndMessage {
                error_code: "05".to_string(),
                error_message: "05".to_string(),
            },
            ErrorCodeAndMessage {
                error_code: "03".to_string(),
                error_message: "INVALID_CVV".to_string(),
            },
            ErrorCodeAndMessage {
                error_code: "04".to_string(),
                error_message: "04".to_string(),
            },
        ];
        let error_code_message_list_user = vec![
            ErrorCodeAndMessage {
                error_code: "01".to_string(),
                error_message: "INVALID_MERCHANT".to_string(),
            },
            ErrorCodeAndMessage {
                error_code: "03".to_string(),
                error_message: "INVALID_CVV".to_string(),
            },
        ];
        let error_code_error_message_unknown = get_error_code_error_message_based_on_priority(
            TestConnector,
            error_code_message_list_unknown,
        );
        let error_code_error_message_user = get_error_code_error_message_based_on_priority(
            TestConnector,
            error_code_message_list_user,
        );
        let error_code_error_message_none =
            get_error_code_error_message_based_on_priority(TestConnector, vec![]);
        assert_eq!(
            error_code_error_message_unknown,
            Some(ErrorCodeAndMessage {
                error_code: "05".to_string(),
                error_message: "05".to_string(),
            })
        );
        assert_eq!(
            error_code_error_message_user,
            Some(ErrorCodeAndMessage {
                error_code: "03".to_string(),
                error_message: "INVALID_CVV".to_string(),
            })
        );
        assert_eq!(error_code_error_message_none, None);
    }
}

pub fn is_mandate_supported(
    selected_pmd: domain::payments::PaymentMethodData,
    payment_method_type: Option<types::storage::enums::PaymentMethodType>,
    mandate_implemented_pmds: HashSet<PaymentMethodDataType>,
    connector: &'static str,
) -> Result<(), Error> {
    if mandate_implemented_pmds.contains(&PaymentMethodDataType::from(selected_pmd.clone())) {
        Ok(())
    } else {
        match payment_method_type {
            Some(pm_type) => Err(errors::ConnectorError::NotSupported {
                message: format!("{} mandate payment", pm_type),
                connector,
            }
            .into()),
            None => Err(errors::ConnectorError::NotSupported {
                message: " mandate payment".to_string(),
                connector,
            }
            .into()),
        }
    }
}

#[derive(Debug, strum::Display, Eq, PartialEq, Hash)]
pub enum PaymentMethodDataType {
    Card,
    Knet,
    Benefit,
    MomoAtm,
    CardRedirect,
    AliPayQr,
    AliPayRedirect,
    AliPayHkRedirect,
    MomoRedirect,
    KakaoPayRedirect,
    GoPayRedirect,
    GcashRedirect,
    ApplePay,
    ApplePayRedirect,
    ApplePayThirdPartySdk,
    DanaRedirect,
    GooglePay,
    GooglePayRedirect,
    GooglePayThirdPartySdk,
    MbWayRedirect,
    MobilePayRedirect,
    PaypalRedirect,
    PaypalSdk,
    SamsungPay,
    TwintRedirect,
    VippsRedirect,
    TouchNGoRedirect,
    WeChatPayRedirect,
    WeChatPayQr,
    CashappQr,
    SwishQr,
    KlarnaRedirect,
    KlarnaSdk,
    AffirmRedirect,
    AfterpayClearpayRedirect,
    PayBrightRedirect,
    WalleyRedirect,
    AlmaRedirect,
    AtomeRedirect,
    BancontactCard,
    Bizum,
    Blik,
    Eps,
    Giropay,
    Ideal,
    Interac,
    OnlineBankingCzechRepublic,
    OnlineBankingFinland,
    OnlineBankingPoland,
    OnlineBankingSlovakia,
    OpenBankingUk,
    Przelewy24,
    Sofort,
    Trustly,
    OnlineBankingFpx,
    OnlineBankingThailand,
    AchBankDebit,
    SepaBankDebit,
    BecsBankDebit,
    BacsBankDebit,
    AchBankTransfer,
    SepaBankTransfer,
    BacsBankTransfer,
    MultibancoBankTransfer,
    PermataBankTransfer,
    BcaBankTransfer,
    BniVaBankTransfer,
    BriVaBankTransfer,
    CimbVaBankTransfer,
    DanamonVaBankTransfer,
    MandiriVaBankTransfer,
    Pix,
    Pse,
    Crypto,
    MandatePayment,
    Reward,
    Upi,
    Boleto,
    Efecty,
    PagoEfectivo,
    RedCompra,
    RedPagos,
    Alfamart,
    Indomaret,
    Oxxo,
    SevenEleven,
    Lawson,
    MiniStop,
    FamilyMart,
    Seicomart,
    PayEasy,
    Givex,
    PaySafeCar,
    CardToken,
    LocalBankTransfer,
    Mifinity,
}

impl From<domain::payments::PaymentMethodData> for PaymentMethodDataType {
    fn from(pm_data: domain::payments::PaymentMethodData) -> Self {
        match pm_data {
            domain::payments::PaymentMethodData::Card(_) => Self::Card,
            domain::payments::PaymentMethodData::CardRedirect(card_redirect_data) => {
                match card_redirect_data {
                    domain::CardRedirectData::Knet {} => Self::Knet,
                    domain::payments::CardRedirectData::Benefit {} => Self::Benefit,
                    domain::payments::CardRedirectData::MomoAtm {} => Self::MomoAtm,
                    domain::payments::CardRedirectData::CardRedirect {} => Self::CardRedirect,
                }
            }
            domain::payments::PaymentMethodData::Wallet(wallet_data) => match wallet_data {
                domain::payments::WalletData::AliPayQr(_) => Self::AliPayQr,
                domain::payments::WalletData::AliPayRedirect(_) => Self::AliPayRedirect,
                domain::payments::WalletData::AliPayHkRedirect(_) => Self::AliPayHkRedirect,
                domain::payments::WalletData::MomoRedirect(_) => Self::MomoRedirect,
                domain::payments::WalletData::KakaoPayRedirect(_) => Self::KakaoPayRedirect,
                domain::payments::WalletData::GoPayRedirect(_) => Self::GoPayRedirect,
                domain::payments::WalletData::GcashRedirect(_) => Self::GcashRedirect,
                domain::payments::WalletData::ApplePay(_) => Self::ApplePay,
                domain::payments::WalletData::ApplePayRedirect(_) => Self::ApplePayRedirect,
                domain::payments::WalletData::ApplePayThirdPartySdk(_) => {
                    Self::ApplePayThirdPartySdk
                }
                domain::payments::WalletData::DanaRedirect {} => Self::DanaRedirect,
                domain::payments::WalletData::GooglePay(_) => Self::GooglePay,
                domain::payments::WalletData::GooglePayRedirect(_) => Self::GooglePayRedirect,
                domain::payments::WalletData::GooglePayThirdPartySdk(_) => {
                    Self::GooglePayThirdPartySdk
                }
<<<<<<< HEAD
                types::domain::payments::WalletData::MbWayRedirect(_) => Self::MbWayRedirect,
                types::domain::payments::WalletData::MobilePayRedirect(_) => {
                    Self::MobilePayRedirect
                }
                types::domain::payments::WalletData::PaypalRedirect(_) => Self::PaypalRedirect,
                types::domain::payments::WalletData::PaypalSdk(_) => Self::PaypalSdk,
                types::domain::payments::WalletData::SamsungPay(_) => Self::SamsungPay,
                types::domain::payments::WalletData::TwintRedirect {} => Self::TwintRedirect,
                types::domain::payments::WalletData::VippsRedirect {} => Self::VippsRedirect,
                types::domain::payments::WalletData::TouchNGoRedirect(_) => Self::TouchNGoRedirect,
                types::domain::payments::WalletData::WeChatPayRedirect(_) => {
                    Self::WeChatPayRedirect
                }
                types::domain::payments::WalletData::WeChatPayQr(_) => Self::WeChatPayQr,
                types::domain::payments::WalletData::CashappQr(_) => Self::CashappQr,
                types::domain::payments::WalletData::SwishQr(_) => Self::SwishQr,
                types::domain::payments::WalletData::Mifinity(_) => Self::Mifinity,
=======
                domain::payments::WalletData::MbWayRedirect(_) => Self::MbWayRedirect,
                domain::payments::WalletData::MobilePayRedirect(_) => Self::MobilePayRedirect,
                domain::payments::WalletData::PaypalRedirect(_) => Self::PaypalRedirect,
                domain::payments::WalletData::PaypalSdk(_) => Self::PaypalSdk,
                domain::payments::WalletData::SamsungPay(_) => Self::SamsungPay,
                domain::payments::WalletData::TwintRedirect {} => Self::TwintRedirect,
                domain::payments::WalletData::VippsRedirect {} => Self::VippsRedirect,
                domain::payments::WalletData::TouchNGoRedirect(_) => Self::TouchNGoRedirect,
                domain::payments::WalletData::WeChatPayRedirect(_) => Self::WeChatPayRedirect,
                domain::payments::WalletData::WeChatPayQr(_) => Self::WeChatPayQr,
                domain::payments::WalletData::CashappQr(_) => Self::CashappQr,
                domain::payments::WalletData::SwishQr(_) => Self::SwishQr,
>>>>>>> 7e44bbca
            },
            domain::payments::PaymentMethodData::PayLater(pay_later_data) => match pay_later_data {
                domain::payments::PayLaterData::KlarnaRedirect { .. } => Self::KlarnaRedirect,
                domain::payments::PayLaterData::KlarnaSdk { .. } => Self::KlarnaSdk,
                domain::payments::PayLaterData::AffirmRedirect {} => Self::AffirmRedirect,
                domain::payments::PayLaterData::AfterpayClearpayRedirect { .. } => {
                    Self::AfterpayClearpayRedirect
                }
                domain::payments::PayLaterData::PayBrightRedirect {} => Self::PayBrightRedirect,
                domain::payments::PayLaterData::WalleyRedirect {} => Self::WalleyRedirect,
                domain::payments::PayLaterData::AlmaRedirect {} => Self::AlmaRedirect,
                domain::payments::PayLaterData::AtomeRedirect {} => Self::AtomeRedirect,
            },
            domain::payments::PaymentMethodData::BankRedirect(bank_redirect_data) => {
                match bank_redirect_data {
                    domain::payments::BankRedirectData::BancontactCard { .. } => {
                        Self::BancontactCard
                    }
                    domain::payments::BankRedirectData::Bizum {} => Self::Bizum,
                    domain::payments::BankRedirectData::Blik { .. } => Self::Blik,
                    domain::payments::BankRedirectData::Eps { .. } => Self::Eps,
                    domain::payments::BankRedirectData::Giropay { .. } => Self::Giropay,
                    domain::payments::BankRedirectData::Ideal { .. } => Self::Ideal,
                    domain::payments::BankRedirectData::Interac { .. } => Self::Interac,
                    domain::payments::BankRedirectData::OnlineBankingCzechRepublic { .. } => {
                        Self::OnlineBankingCzechRepublic
                    }
                    domain::payments::BankRedirectData::OnlineBankingFinland { .. } => {
                        Self::OnlineBankingFinland
                    }
                    domain::payments::BankRedirectData::OnlineBankingPoland { .. } => {
                        Self::OnlineBankingPoland
                    }
                    domain::payments::BankRedirectData::OnlineBankingSlovakia { .. } => {
                        Self::OnlineBankingSlovakia
                    }
                    domain::payments::BankRedirectData::OpenBankingUk { .. } => Self::OpenBankingUk,
                    domain::payments::BankRedirectData::Przelewy24 { .. } => Self::Przelewy24,
                    domain::payments::BankRedirectData::Sofort { .. } => Self::Sofort,
                    domain::payments::BankRedirectData::Trustly { .. } => Self::Trustly,
                    domain::payments::BankRedirectData::OnlineBankingFpx { .. } => {
                        Self::OnlineBankingFpx
                    }
                    domain::payments::BankRedirectData::OnlineBankingThailand { .. } => {
                        Self::OnlineBankingThailand
                    }
                }
            }
            domain::payments::PaymentMethodData::BankDebit(bank_debit_data) => {
                match bank_debit_data {
                    domain::payments::BankDebitData::AchBankDebit { .. } => Self::AchBankDebit,
                    domain::payments::BankDebitData::SepaBankDebit { .. } => Self::SepaBankDebit,
                    domain::payments::BankDebitData::BecsBankDebit { .. } => Self::BecsBankDebit,
                    domain::payments::BankDebitData::BacsBankDebit { .. } => Self::BacsBankDebit,
                }
            }
            domain::payments::PaymentMethodData::BankTransfer(bank_transfer_data) => {
                match *bank_transfer_data {
                    domain::payments::BankTransferData::AchBankTransfer { .. } => {
                        Self::AchBankTransfer
                    }
                    domain::payments::BankTransferData::SepaBankTransfer { .. } => {
                        Self::SepaBankTransfer
                    }
                    domain::payments::BankTransferData::BacsBankTransfer { .. } => {
                        Self::BacsBankTransfer
                    }
                    domain::payments::BankTransferData::MultibancoBankTransfer { .. } => {
                        Self::MultibancoBankTransfer
                    }
                    domain::payments::BankTransferData::PermataBankTransfer { .. } => {
                        Self::PermataBankTransfer
                    }
                    domain::payments::BankTransferData::BcaBankTransfer { .. } => {
                        Self::BcaBankTransfer
                    }
                    domain::payments::BankTransferData::BniVaBankTransfer { .. } => {
                        Self::BniVaBankTransfer
                    }
                    domain::payments::BankTransferData::BriVaBankTransfer { .. } => {
                        Self::BriVaBankTransfer
                    }
                    domain::payments::BankTransferData::CimbVaBankTransfer { .. } => {
                        Self::CimbVaBankTransfer
                    }
                    domain::payments::BankTransferData::DanamonVaBankTransfer { .. } => {
                        Self::DanamonVaBankTransfer
                    }
                    domain::payments::BankTransferData::MandiriVaBankTransfer { .. } => {
                        Self::MandiriVaBankTransfer
                    }
                    domain::payments::BankTransferData::Pix {} => Self::Pix,
                    domain::payments::BankTransferData::Pse {} => Self::Pse,
                    domain::payments::BankTransferData::LocalBankTransfer { .. } => {
                        Self::LocalBankTransfer
                    }
                }
            }
            domain::payments::PaymentMethodData::Crypto(_) => Self::Crypto,
            domain::payments::PaymentMethodData::MandatePayment => Self::MandatePayment,
            domain::payments::PaymentMethodData::Reward => Self::Reward,
            domain::payments::PaymentMethodData::Upi(_) => Self::Upi,
            domain::payments::PaymentMethodData::Voucher(voucher_data) => match voucher_data {
                domain::payments::VoucherData::Boleto(_) => Self::Boleto,
                domain::payments::VoucherData::Efecty => Self::Efecty,
                domain::payments::VoucherData::PagoEfectivo => Self::PagoEfectivo,
                domain::payments::VoucherData::RedCompra => Self::RedCompra,
                domain::payments::VoucherData::RedPagos => Self::RedPagos,
                domain::payments::VoucherData::Alfamart(_) => Self::Alfamart,
                domain::payments::VoucherData::Indomaret(_) => Self::Indomaret,
                domain::payments::VoucherData::Oxxo => Self::Oxxo,
                domain::payments::VoucherData::SevenEleven(_) => Self::SevenEleven,
                domain::payments::VoucherData::Lawson(_) => Self::Lawson,
                domain::payments::VoucherData::MiniStop(_) => Self::MiniStop,
                domain::payments::VoucherData::FamilyMart(_) => Self::FamilyMart,
                domain::payments::VoucherData::Seicomart(_) => Self::Seicomart,
                domain::payments::VoucherData::PayEasy(_) => Self::PayEasy,
            },
            domain::payments::PaymentMethodData::GiftCard(gift_card_data) => {
                match *gift_card_data {
                    domain::payments::GiftCardData::Givex(_) => Self::Givex,
                    domain::payments::GiftCardData::PaySafeCard {} => Self::PaySafeCar,
                }
            }
            domain::payments::PaymentMethodData::CardToken(_) => Self::CardToken,
        }
    }
}<|MERGE_RESOLUTION|>--- conflicted
+++ resolved
@@ -2515,25 +2515,6 @@
                 domain::payments::WalletData::GooglePayThirdPartySdk(_) => {
                     Self::GooglePayThirdPartySdk
                 }
-<<<<<<< HEAD
-                types::domain::payments::WalletData::MbWayRedirect(_) => Self::MbWayRedirect,
-                types::domain::payments::WalletData::MobilePayRedirect(_) => {
-                    Self::MobilePayRedirect
-                }
-                types::domain::payments::WalletData::PaypalRedirect(_) => Self::PaypalRedirect,
-                types::domain::payments::WalletData::PaypalSdk(_) => Self::PaypalSdk,
-                types::domain::payments::WalletData::SamsungPay(_) => Self::SamsungPay,
-                types::domain::payments::WalletData::TwintRedirect {} => Self::TwintRedirect,
-                types::domain::payments::WalletData::VippsRedirect {} => Self::VippsRedirect,
-                types::domain::payments::WalletData::TouchNGoRedirect(_) => Self::TouchNGoRedirect,
-                types::domain::payments::WalletData::WeChatPayRedirect(_) => {
-                    Self::WeChatPayRedirect
-                }
-                types::domain::payments::WalletData::WeChatPayQr(_) => Self::WeChatPayQr,
-                types::domain::payments::WalletData::CashappQr(_) => Self::CashappQr,
-                types::domain::payments::WalletData::SwishQr(_) => Self::SwishQr,
-                types::domain::payments::WalletData::Mifinity(_) => Self::Mifinity,
-=======
                 domain::payments::WalletData::MbWayRedirect(_) => Self::MbWayRedirect,
                 domain::payments::WalletData::MobilePayRedirect(_) => Self::MobilePayRedirect,
                 domain::payments::WalletData::PaypalRedirect(_) => Self::PaypalRedirect,
@@ -2546,7 +2527,7 @@
                 domain::payments::WalletData::WeChatPayQr(_) => Self::WeChatPayQr,
                 domain::payments::WalletData::CashappQr(_) => Self::CashappQr,
                 domain::payments::WalletData::SwishQr(_) => Self::SwishQr,
->>>>>>> 7e44bbca
+                domain::payments::WalletData::Mifinity(_) => Self::Mifinity,
             },
             domain::payments::PaymentMethodData::PayLater(pay_later_data) => match pay_later_data {
                 domain::payments::PayLaterData::KlarnaRedirect { .. } => Self::KlarnaRedirect,
