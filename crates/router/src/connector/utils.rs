--- conflicted
+++ resolved
@@ -170,30 +170,25 @@
 
 pub trait PaymentsPreProcessingData {
     fn get_email(&self) -> Result<Email, Error>;
-<<<<<<< HEAD
+    fn get_payment_method_type(&self) -> Result<storage_models::enums::PaymentMethodType, Error>;
     fn get_currency(&self) -> Result<storage_models::enums::Currency, Error>;
     fn get_amount(&self) -> Result<i64, Error>;
-=======
-    fn get_payment_method_type(&self) -> Result<storage_models::enums::PaymentMethodType, Error>;
->>>>>>> 2ac1f2e2
 }
 
 impl PaymentsPreProcessingData for types::PaymentsPreProcessingData {
     fn get_email(&self) -> Result<Email, Error> {
         self.email.clone().ok_or_else(missing_field_err("email"))
     }
-<<<<<<< HEAD
-    fn get_currency(&self) -> Result<storage_models::enums::Currency, Error> {
-        self.currency.ok_or_else(missing_field_err("currency"))
-    }
-    fn get_amount(&self) -> Result<i64, Error> {
-        self.amount.ok_or_else(missing_field_err("amount"))
-=======
     fn get_payment_method_type(&self) -> Result<storage_models::enums::PaymentMethodType, Error> {
         self.payment_method_type
             .to_owned()
             .ok_or_else(missing_field_err("payment_method_type"))
->>>>>>> 2ac1f2e2
+    }
+    fn get_currency(&self) -> Result<storage_models::enums::Currency, Error> {
+        self.currency.ok_or_else(missing_field_err("currency"))
+    }
+    fn get_amount(&self) -> Result<i64, Error> {
+        self.amount.ok_or_else(missing_field_err("amount"))
     }
 }
 
