--- conflicted
+++ resolved
@@ -21,16 +21,7 @@
 use diesel_models::{enums, types::OrderDetailsWithAmount};
 use error_stack::{report, ResultExt};
 use hyperswitch_domain_models::{
-<<<<<<< HEAD
-    mandates, network_tokenization::NetworkTokenNumber, payments::payment_attempt::PaymentAttempt,
-=======
-    network_tokenization::NetworkTokenNumber,
-    payments::payment_attempt::PaymentAttempt,
-    router_request_types::{
-        AuthoriseIntegrityObject, CaptureIntegrityObject, RefundIntegrityObject,
-        SyncIntegrityObject,
-    },
->>>>>>> b81906d0
+    network_tokenization::NetworkTokenNumber, payments::payment_attempt::PaymentAttempt,
 };
 use masking::{Deserialize, ExposeInterface, Secret};
 use once_cell::sync::Lazy;
