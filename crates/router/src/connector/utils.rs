--- conflicted
+++ resolved
@@ -52,50 +52,12 @@
     fn get_return_url(&self) -> Result<String, Error>;
 }
 
-<<<<<<< HEAD
-pub trait PaymentsCancelRequestData {
-    fn get_amount(&self) -> Result<i64, Error>;
-    fn get_currency(&self) -> Result<storage_models::enums::Currency, Error>;
-}
-
-impl PaymentsCancelRequestData for PaymentsCancelData {
-    fn get_amount(&self) -> Result<i64, Error> {
-        self.amount.ok_or_else(missing_field_err("amount"))
-    }
-    fn get_currency(&self) -> Result<storage_models::enums::Currency, Error> {
-        self.currency.ok_or_else(missing_field_err("currency"))
-    }
-}
-
-pub trait PaymentsCaptureRequestData {
-    fn get_amount_to_capture(&self) -> Result<i64, Error>;
-}
-
-impl PaymentsCaptureRequestData for PaymentsCaptureData {
-    fn get_amount_to_capture(&self) -> Result<i64, Error> {
-        self.amount_to_capture
-            .ok_or_else(missing_field_err("amount_to_capture"))
-    }
-}
-
-pub trait RefundsRequestData {
-    fn get_connector_refund_id(&self) -> Result<String, Error>;
-}
-
-impl RefundsRequestData for types::RefundsData {
-    fn get_connector_refund_id(&self) -> Result<String, Error> {
-        self.connector_refund_id
-            .clone()
-            .get_required_value("connector_refund_id")
-            .change_context(errors::ConnectorError::MissingConnectorTransactionID)
-=======
 impl<Flow, Request, Response> RouterData for types::RouterData<Flow, Request, Response> {
     fn get_billing(&self) -> Result<&api::Address, Error> {
         self.address
             .billing
             .as_ref()
             .ok_or_else(missing_field_err("billing"))
->>>>>>> e6f627d9
     }
 
     fn get_billing_country(&self) -> Result<String, Error> {
@@ -198,6 +160,17 @@
     }
     fn get_currency(&self) -> Result<storage_models::enums::Currency, Error> {
         self.currency.ok_or_else(missing_field_err("currency"))
+    }
+}
+
+pub trait PaymentsCaptureRequestData {
+    fn get_amount_to_capture(&self) -> Result<i64, Error>;
+}
+
+impl PaymentsCaptureRequestData for PaymentsCaptureData {
+    fn get_amount_to_capture(&self) -> Result<i64, Error> {
+        self.amount_to_capture
+            .ok_or_else(missing_field_err("amount_to_capture"))
     }
 }
 
