--- conflicted
+++ resolved
@@ -123,28 +123,20 @@
             .clone()
             .ok_or_else(missing_field_err("return_url"))
     }
-<<<<<<< HEAD
-
-    fn get_shipping_address(&self) -> Result<&api::AddressDetails, Error> {
-        self.address
-            .shipping
-            .as_ref()
-            .and_then(|a| a.address.as_ref())
-            .ok_or_else(missing_field_err("shipping.address"))
-    }
-}
-
-pub trait PaymentsRequestData {
-    fn get_card(&self) -> Result<api::Card, Error>;
-}
-=======
->>>>>>> b5b3d57c
 
     fn is_three_ds(&self) -> bool {
         matches!(
             self.auth_type,
             storage_models::enums::AuthenticationType::ThreeDs
         )
+    }
+
+    fn get_shipping_address(&self) -> Result<&api::AddressDetails, Error> {
+        self.address
+            .shipping
+            .as_ref()
+            .and_then(|a| a.address.as_ref())
+            .ok_or_else(missing_field_err("shipping.address"))
     }
 }
 
