use std::collections::HashMap;

use common_utils::{ext_traits::ValueExt, pii};
use error_stack::{report, IntoReport, ResultExt};
use masking::Secret;
use once_cell::sync::Lazy;
use regex::Regex;
use serde::Serializer;

use crate::{
    core::errors::{self, CustomResult},
    pii::PeekInterface,
    types::{self, api, PaymentsCancelData, ResponseId},
    utils::OptionExt,
};

pub fn missing_field_err(
    message: &'static str,
) -> Box<dyn Fn() -> error_stack::Report<errors::ConnectorError> + '_> {
    Box::new(move || {
        errors::ConnectorError::MissingRequiredField {
            field_name: message,
        }
        .into()
    })
}

type Error = error_stack::Report<errors::ConnectorError>;

pub trait AccessTokenRequestInfo {
    fn get_request_id(&self) -> Result<String, Error>;
}

impl AccessTokenRequestInfo for types::RefreshTokenRouterData {
    fn get_request_id(&self) -> Result<String, Error> {
        self.request
            .id
            .clone()
            .ok_or_else(missing_field_err("request.id"))
    }
}

pub trait RouterData {
    fn get_billing(&self) -> Result<&api::Address, Error>;
    fn get_billing_country(&self) -> Result<String, Error>;
    fn get_billing_phone(&self) -> Result<&api::PhoneDetails, Error>;
    fn get_description(&self) -> Result<String, Error>;
    fn get_billing_address(&self) -> Result<&api::AddressDetails, Error>;
<<<<<<< HEAD
    fn get_shipping_address(&self) -> Result<&api::AddressDetails, Error>;
    fn get_connector_meta(&self) -> Result<serde_json::Value, Error>;
=======
    fn get_connector_meta(&self) -> Result<pii::SecretSerdeValue, Error>;
>>>>>>> e102cae7
    fn get_session_token(&self) -> Result<String, Error>;
    fn to_connector_meta<T>(&self) -> Result<T, Error>
    where
        T: serde::de::DeserializeOwned;
    fn get_return_url(&self) -> Result<String, Error>;
}

impl<Flow, Request, Response> RouterData for types::RouterData<Flow, Request, Response> {
    fn get_billing(&self) -> Result<&api::Address, Error> {
        self.address
            .billing
            .as_ref()
            .ok_or_else(missing_field_err("billing"))
    }

    fn get_billing_country(&self) -> Result<String, Error> {
        self.address
            .billing
            .as_ref()
            .and_then(|a| a.address.as_ref())
            .and_then(|ad| ad.country.clone())
            .ok_or_else(missing_field_err("billing.address.country"))
    }

    fn get_billing_phone(&self) -> Result<&api::PhoneDetails, Error> {
        self.address
            .billing
            .as_ref()
            .and_then(|a| a.phone.as_ref())
            .ok_or_else(missing_field_err("billing.phone"))
    }
    fn get_description(&self) -> Result<String, Error> {
        self.description
            .clone()
            .ok_or_else(missing_field_err("description"))
    }
    fn get_billing_address(&self) -> Result<&api::AddressDetails, Error> {
        self.address
            .billing
            .as_ref()
            .and_then(|a| a.address.as_ref())
            .ok_or_else(missing_field_err("billing.address"))
    }
    fn get_connector_meta(&self) -> Result<pii::SecretSerdeValue, Error> {
        self.connector_meta_data
            .clone()
            .ok_or_else(missing_field_err("connector_meta_data"))
    }

    fn get_session_token(&self) -> Result<String, Error> {
        self.session_token
            .clone()
            .ok_or_else(missing_field_err("session_token"))
    }

    fn to_connector_meta<T>(&self) -> Result<T, Error>
    where
        T: serde::de::DeserializeOwned,
    {
        self.get_connector_meta()?
            .parse_value(std::any::type_name::<T>())
            .change_context(errors::ConnectorError::NoConnectorMetaData)
    }

    fn get_return_url(&self) -> Result<String, Error> {
        self.router_return_url
            .clone()
            .ok_or_else(missing_field_err("return_url"))
    }

    fn get_shipping_address(&self) -> Result<&api::AddressDetails, Error> {
        self.address
            .shipping
            .as_ref()
            .and_then(|a| a.address.as_ref())
            .ok_or_else(missing_field_err("shipping.address"))
    }
}

pub trait PaymentsRequestData {
    fn get_card(&self) -> Result<api::Card, Error>;
}

impl PaymentsRequestData for types::PaymentsAuthorizeRouterData {
    fn get_card(&self) -> Result<api::Card, Error> {
        match self.request.payment_method_data.clone() {
            api::PaymentMethodData::Card(card) => Ok(card),
            _ => Err(missing_field_err("card")()),
        }
    }
}

pub trait PaymentsAuthorizeRequestData {
    fn is_auto_capture(&self) -> bool;
}

impl PaymentsAuthorizeRequestData for types::PaymentsAuthorizeData {
    fn is_auto_capture(&self) -> bool {
        self.capture_method == Some(storage_models::enums::CaptureMethod::Automatic)
    }
}

pub trait PaymentsSyncRequestData {
    fn is_auto_capture(&self) -> bool;
    fn get_connector_transaction_id(&self) -> CustomResult<String, errors::ValidationError>;
}

impl PaymentsSyncRequestData for types::PaymentsSyncData {
    fn is_auto_capture(&self) -> bool {
        self.capture_method == Some(storage_models::enums::CaptureMethod::Automatic)
    }
    fn get_connector_transaction_id(&self) -> CustomResult<String, errors::ValidationError> {
        match self.connector_transaction_id.clone() {
            ResponseId::ConnectorTransactionId(txn_id) => Ok(txn_id),
            _ => Err(errors::ValidationError::IncorrectValueProvided {
                field_name: "connector_transaction_id",
            })
            .into_report()
            .attach_printable("Expected connector transaction ID not found"),
        }
    }
}

pub trait PaymentsCancelRequestData {
    fn get_amount(&self) -> Result<i64, Error>;
    fn get_currency(&self) -> Result<storage_models::enums::Currency, Error>;
    fn get_cancellation_reason(&self) -> Result<String, Error>;
}

impl PaymentsCancelRequestData for PaymentsCancelData {
    fn get_amount(&self) -> Result<i64, Error> {
        self.amount.ok_or_else(missing_field_err("amount"))
    }
    fn get_currency(&self) -> Result<storage_models::enums::Currency, Error> {
        self.currency.ok_or_else(missing_field_err("currency"))
    }
    fn get_cancellation_reason(&self) -> Result<String, Error> {
        self.cancellation_reason
            .clone()
            .ok_or_else(missing_field_err("cancellation_reason"))
    }
}

pub trait RefundsRequestData {
    fn get_connector_refund_id(&self) -> Result<String, Error>;
}

impl RefundsRequestData for types::RefundsData {
    fn get_connector_refund_id(&self) -> Result<String, Error> {
        self.connector_refund_id
            .clone()
            .get_required_value("connector_refund_id")
            .change_context(errors::ConnectorError::MissingConnectorTransactionID)
    }
}

static CARD_REGEX: Lazy<HashMap<CardIssuer, Result<Regex, regex::Error>>> = Lazy::new(|| {
    let mut map = HashMap::new();
    // Reference: https://gist.github.com/michaelkeevildown/9096cd3aac9029c4e6e05588448a8841
    // [#379]: Determine card issuer from card BIN number
    map.insert(CardIssuer::Master, Regex::new(r"^5[1-5][0-9]{14}$"));
    map.insert(CardIssuer::AmericanExpress, Regex::new(r"^3[47][0-9]{13}$"));
    map.insert(CardIssuer::Visa, Regex::new(r"^4[0-9]{12}(?:[0-9]{3})?$"));
    map.insert(CardIssuer::Discover, Regex::new(r"^65[4-9][0-9]{13}|64[4-9][0-9]{13}|6011[0-9]{12}|(622(?:12[6-9]|1[3-9][0-9]|[2-8][0-9][0-9]|9[01][0-9]|92[0-5])[0-9]{10})$"));
    map.insert(
        CardIssuer::Maestro,
        Regex::new(r"^(5018|5020|5038|5893|6304|6759|6761|6762|6763)[0-9]{8,15}$"),
    );
    map
});

#[derive(Debug, Copy, Clone, strum::Display, Eq, Hash, PartialEq)]
pub enum CardIssuer {
    AmericanExpress,
    Master,
    Maestro,
    Visa,
    Discover,
}

pub trait CardData {
    fn get_card_expiry_year_2_digit(&self) -> Secret<String>;
    fn get_card_issuer(&self) -> Result<CardIssuer, Error>;
    fn get_card_expiry_month_year_2_digit_with_delimiter(&self, delimiter: String) -> String;
}

impl CardData for api::Card {
    fn get_card_expiry_year_2_digit(&self) -> Secret<String> {
        let binding = self.card_exp_year.clone();
        let year = binding.peek();
        Secret::new(year[year.len() - 2..].to_string())
    }
    fn get_card_issuer(&self) -> Result<CardIssuer, Error> {
        let card: Secret<String, pii::CardNumber> = self
            .card_number
            .clone()
            .map(|card| card.split_whitespace().collect());
        get_card_issuer(card.peek().clone().as_str())
    }
    fn get_card_expiry_month_year_2_digit_with_delimiter(&self, delimiter: String) -> String {
        let year = self.get_card_expiry_year_2_digit();
        format!(
            "{}{}{}",
            self.card_exp_month.peek().clone(),
            delimiter,
            year.peek()
        )
    }
}

fn get_card_issuer(card_number: &str) -> Result<CardIssuer, Error> {
    for (k, v) in CARD_REGEX.iter() {
        let regex: Regex = v
            .clone()
            .into_report()
            .change_context(errors::ConnectorError::RequestEncodingFailed)?;
        if regex.is_match(card_number) {
            return Ok(*k);
        }
    }
    Err(error_stack::Report::new(
        errors::ConnectorError::NotImplemented("Card Type".into()),
    ))
}
pub trait PhoneDetailsData {
    fn get_number(&self) -> Result<Secret<String>, Error>;
    fn get_country_code(&self) -> Result<String, Error>;
}

impl PhoneDetailsData for api::PhoneDetails {
    fn get_country_code(&self) -> Result<String, Error> {
        self.country_code
            .clone()
            .ok_or_else(missing_field_err("billing.phone.country_code"))
    }
    fn get_number(&self) -> Result<Secret<String>, Error> {
        self.number
            .clone()
            .ok_or_else(missing_field_err("billing.phone.number"))
    }
}

pub trait AddressDetailsData {
    fn get_first_name(&self) -> Result<&Secret<String>, Error>;
    fn get_last_name(&self) -> Result<&Secret<String>, Error>;
    fn get_line1(&self) -> Result<&Secret<String>, Error>;
    fn get_city(&self) -> Result<&String, Error>;
    fn get_line2(&self) -> Result<&Secret<String>, Error>;
    fn get_zip(&self) -> Result<&Secret<String>, Error>;
    fn get_country(&self) -> Result<&String, Error>;
}

impl AddressDetailsData for api::AddressDetails {
    fn get_first_name(&self) -> Result<&Secret<String>, Error> {
        self.first_name
            .as_ref()
            .ok_or_else(missing_field_err("address.first_name"))
    }

    fn get_last_name(&self) -> Result<&Secret<String>, Error> {
        self.last_name
            .as_ref()
            .ok_or_else(missing_field_err("address.last_name"))
    }

    fn get_line1(&self) -> Result<&Secret<String>, Error> {
        self.line1
            .as_ref()
            .ok_or_else(missing_field_err("address.line1"))
    }

    fn get_city(&self) -> Result<&String, Error> {
        self.city
            .as_ref()
            .ok_or_else(missing_field_err("address.city"))
    }

    fn get_line2(&self) -> Result<&Secret<String>, Error> {
        self.line2
            .as_ref()
            .ok_or_else(missing_field_err("address.line2"))
    }

    fn get_zip(&self) -> Result<&Secret<String>, Error> {
        self.zip
            .as_ref()
            .ok_or_else(missing_field_err("address.zip"))
    }

    fn get_country(&self) -> Result<&String, Error> {
        self.country
            .as_ref()
            .ok_or_else(missing_field_err("address.country"))
    }
}

pub fn get_header_key_value<'a>(
    key: &str,
    headers: &'a actix_web::http::header::HeaderMap,
) -> CustomResult<&'a str, errors::ConnectorError> {
    headers
        .get(key)
        .map(|header_value| {
            header_value
                .to_str()
                .into_report()
                .change_context(errors::ConnectorError::WebhookSignatureNotFound)
        })
        .ok_or(report!(
            errors::ConnectorError::WebhookSourceVerificationFailed
        ))?
}

pub fn to_currency_base_unit_from_optional_amount(
    amount: Option<i64>,
    currency: storage_models::enums::Currency,
) -> Result<String, error_stack::Report<errors::ConnectorError>> {
    match amount {
        Some(a) => to_currency_base_unit(a, currency),
        _ => Err(errors::ConnectorError::MissingRequiredField {
            field_name: "amount",
        }
        .into()),
    }
}

pub fn to_currency_base_unit(
    amount: i64,
    currency: storage_models::enums::Currency,
) -> Result<String, error_stack::Report<errors::ConnectorError>> {
    let amount_u32 = u32::try_from(amount)
        .into_report()
        .change_context(errors::ConnectorError::RequestEncodingFailed)?;
    let amount_f64 = f64::from(amount_u32);
    let amount = match currency {
        storage_models::enums::Currency::JPY | storage_models::enums::Currency::KRW => amount_f64,
        storage_models::enums::Currency::BHD
        | storage_models::enums::Currency::JOD
        | storage_models::enums::Currency::KWD
<<<<<<< HEAD
        | storage_models::enums::Currency::OMR => amount_f64 / 1000.00,
        _ => amount_f64 / 100.00,
    };
    Ok(format!("{:.2}", amount))
=======
        | storage_models::enums::Currency::OMR => Ok((f64::from(amount_u32) / 1000.0).to_string()),
        _ => Ok((f64::from(amount_u32) / 100.0).to_string()),
    }
}

pub fn str_to_f32<S>(value: &str, serializer: S) -> Result<S::Ok, S::Error>
where
    S: Serializer,
{
    let float_value = value.parse::<f64>().map_err(|_| {
        serde::ser::Error::custom("Invalid string, cannot be converted to float value")
    })?;
    serializer.serialize_f64(float_value)
>>>>>>> e102cae7
}<|MERGE_RESOLUTION|>--- conflicted
+++ resolved
@@ -46,12 +46,8 @@
     fn get_billing_phone(&self) -> Result<&api::PhoneDetails, Error>;
     fn get_description(&self) -> Result<String, Error>;
     fn get_billing_address(&self) -> Result<&api::AddressDetails, Error>;
-<<<<<<< HEAD
     fn get_shipping_address(&self) -> Result<&api::AddressDetails, Error>;
-    fn get_connector_meta(&self) -> Result<serde_json::Value, Error>;
-=======
     fn get_connector_meta(&self) -> Result<pii::SecretSerdeValue, Error>;
->>>>>>> e102cae7
     fn get_session_token(&self) -> Result<String, Error>;
     fn to_connector_meta<T>(&self) -> Result<T, Error>
     where
@@ -391,15 +387,10 @@
         storage_models::enums::Currency::BHD
         | storage_models::enums::Currency::JOD
         | storage_models::enums::Currency::KWD
-<<<<<<< HEAD
         | storage_models::enums::Currency::OMR => amount_f64 / 1000.00,
         _ => amount_f64 / 100.00,
     };
     Ok(format!("{:.2}", amount))
-=======
-        | storage_models::enums::Currency::OMR => Ok((f64::from(amount_u32) / 1000.0).to_string()),
-        _ => Ok((f64::from(amount_u32) / 100.0).to_string()),
-    }
 }
 
 pub fn str_to_f32<S>(value: &str, serializer: S) -> Result<S::Ok, S::Error>
@@ -410,5 +401,4 @@
         serde::ser::Error::custom("Invalid string, cannot be converted to float value")
     })?;
     serializer.serialize_f64(float_value)
->>>>>>> e102cae7
 }