use std::collections::HashMap;

use api_models::enums::{AuthenticationType, PaymentMethod};
use common_utils::pii;
use error_stack::ResultExt;
use masking::{ExposeInterface, Secret};
use serde::{Deserialize, Serialize};
use url::Url;

use crate::{
    connector::utils::{
        self, is_payment_failure, is_refund_failure, missing_field_err, AddressDetailsData,
        CardData, PaymentsAuthorizeRequestData, PaymentsCancelRequestData,
        PaymentsCompleteAuthorizeRequestData, PaymentsPreProcessingData, PaymentsSyncRequestData,
        RouterData,
    },
    consts,
    core::errors,
    services,
    types::{self, api, domain, domain::PaymentMethodData, storage::enums, MandateReference},
<<<<<<< HEAD
=======
    unimplemented_payment_method,
>>>>>>> bc25f3fa
};

const LANGUAGE: &str = "en";

#[derive(Debug, Serialize)]
pub struct PaymeRouterData<T> {
    pub amount: i64,
    pub router_data: T,
}

impl<T>
    TryFrom<(
        &types::api::CurrencyUnit,
        types::storage::enums::Currency,
        i64,
        T,
    )> for PaymeRouterData<T>
{
    type Error = error_stack::Report<errors::ConnectorError>;
    fn try_from(
        (_currency_unit, _currency, amount, item): (
            &types::api::CurrencyUnit,
            types::storage::enums::Currency,
            i64,
            T,
        ),
    ) -> Result<Self, Self::Error> {
        Ok(Self {
            amount,
            router_data: item,
        })
    }
}

#[derive(Debug, Serialize)]
pub struct PayRequest {
    buyer_name: Secret<String>,
    buyer_email: pii::Email,
    payme_sale_id: String,
    #[serde(flatten)]
    card: PaymeCard,
    language: String,
}

#[derive(Debug, Serialize)]
pub struct MandateRequest {
    currency: enums::Currency,
    sale_price: i64,
    transaction_id: String,
    product_name: String,
    sale_return_url: String,
    seller_payme_id: Secret<String>,
    sale_callback_url: String,
    buyer_key: Secret<String>,
    language: String,
}

#[derive(Debug, Serialize)]
pub struct Pay3dsRequest {
    buyer_name: Secret<String>,
    buyer_email: pii::Email,
    buyer_key: String,
    payme_sale_id: String,
    meta_data_jwt: Secret<String>,
}

#[derive(Debug, Serialize)]
#[serde(untagged)]
pub enum PaymePaymentRequest {
    MandateRequest(MandateRequest),
    PayRequest(PayRequest),
}

#[derive(Debug, Serialize)]
pub struct PaymeQuerySaleRequest {
    sale_payme_id: String,
    seller_payme_id: Secret<String>,
}

#[derive(Debug, Serialize)]
pub struct PaymeQueryTransactionRequest {
    payme_transaction_id: String,
    seller_payme_id: Secret<String>,
}

#[derive(Debug, Serialize)]
pub struct PaymeCard {
    credit_card_cvv: Secret<String>,
    credit_card_exp: Secret<String>,
    credit_card_number: cards::CardNumber,
}

#[derive(Debug, Serialize)]
pub struct CaptureBuyerRequest {
    seller_payme_id: Secret<String>,
    #[serde(flatten)]
    card: PaymeCard,
}

#[derive(Debug, Deserialize, Serialize)]
pub struct CaptureBuyerResponse {
    buyer_key: Secret<String>,
}

#[derive(Debug, Serialize)]
pub struct GenerateSaleRequest {
    currency: enums::Currency,
    sale_type: SaleType,
    sale_price: i64,
    transaction_id: String,
    product_name: String,
    sale_return_url: String,
    seller_payme_id: Secret<String>,
    sale_callback_url: String,
    sale_payment_method: SalePaymentMethod,
    services: Option<ThreeDs>,
    language: String,
}

#[derive(Debug, Serialize)]
pub struct ThreeDs {
    name: ThreeDsType,
    settings: ThreeDsSettings,
}

#[derive(Debug, Serialize)]
pub enum ThreeDsType {
    #[serde(rename = "3D Secure")]
    ThreeDs,
}

#[derive(Debug, Serialize)]
pub struct ThreeDsSettings {
    active: bool,
}

#[derive(Debug, Deserialize, Serialize)]
pub struct GenerateSaleResponse {
    payme_sale_id: String,
}

impl<F, T>
    TryFrom<types::ResponseRouterData<F, PaymePaymentsResponse, T, types::PaymentsResponseData>>
    for types::RouterData<F, T, types::PaymentsResponseData>
{
    type Error = error_stack::Report<errors::ConnectorError>;
    fn try_from(
        item: types::ResponseRouterData<F, PaymePaymentsResponse, T, types::PaymentsResponseData>,
    ) -> Result<Self, Self::Error> {
        match item.response {
            // To handle webhook response
            PaymePaymentsResponse::PaymePaySaleResponse(response) => {
                Self::try_from(types::ResponseRouterData {
                    response,
                    data: item.data,
                    http_code: item.http_code,
                })
            }
            // To handle PSync response
            PaymePaymentsResponse::SaleQueryResponse(response) => {
                Self::try_from(types::ResponseRouterData {
                    response,
                    data: item.data,
                    http_code: item.http_code,
                })
            }
        }
    }
}

impl<F, T>
    TryFrom<types::ResponseRouterData<F, PaymePaySaleResponse, T, types::PaymentsResponseData>>
    for types::RouterData<F, T, types::PaymentsResponseData>
{
    type Error = error_stack::Report<errors::ConnectorError>;
    fn try_from(
        item: types::ResponseRouterData<F, PaymePaySaleResponse, T, types::PaymentsResponseData>,
    ) -> Result<Self, Self::Error> {
        let status = enums::AttemptStatus::from(item.response.sale_status.clone());
        let response = if is_payment_failure(status) {
            // To populate error message in case of failure
            Err(types::ErrorResponse::from((&item.response, item.http_code)))
        } else {
            Ok(types::PaymentsResponseData::try_from(&item.response)?)
        };
        Ok(Self {
            status,
            response,
            ..item.data
        })
    }
}

impl From<(&PaymePaySaleResponse, u16)> for types::ErrorResponse {
    fn from((pay_sale_response, http_code): (&PaymePaySaleResponse, u16)) -> Self {
        let code = pay_sale_response
            .status_error_code
            .map(|error_code| error_code.to_string())
            .unwrap_or(consts::NO_ERROR_CODE.to_string());
        Self {
            code,
            message: pay_sale_response
                .status_error_details
                .clone()
                .unwrap_or(consts::NO_ERROR_MESSAGE.to_string()),
            reason: pay_sale_response.status_error_details.to_owned(),
            status_code: http_code,
            attempt_status: None,
            connector_transaction_id: Some(pay_sale_response.payme_sale_id.clone()),
        }
    }
}

impl TryFrom<&PaymePaySaleResponse> for types::PaymentsResponseData {
    type Error = error_stack::Report<errors::ConnectorError>;
    fn try_from(value: &PaymePaySaleResponse) -> Result<Self, Self::Error> {
        let redirection_data = match value.sale_3ds {
            Some(true) => value
                .redirect_url
                .clone()
                .map(|url| services::RedirectForm::Form {
                    endpoint: url.to_string(),
                    method: services::Method::Get,
                    form_fields: HashMap::<String, String>::new(),
                }),
            _ => None,
        };
        Ok(Self::TransactionResponse {
            resource_id: types::ResponseId::ConnectorTransactionId(value.payme_sale_id.clone()),
            redirection_data,
            mandate_reference: value.buyer_key.clone().map(|buyer_key| MandateReference {
                connector_mandate_id: Some(buyer_key.expose()),
                payment_method_id: None,
            }),
            connector_metadata: None,
            network_txn_id: None,
            connector_response_reference_id: None,
            incremental_authorization_allowed: None,
        })
    }
}

impl<F, T> TryFrom<types::ResponseRouterData<F, SaleQueryResponse, T, types::PaymentsResponseData>>
    for types::RouterData<F, T, types::PaymentsResponseData>
{
    type Error = error_stack::Report<errors::ConnectorError>;
    fn try_from(
        item: types::ResponseRouterData<F, SaleQueryResponse, T, types::PaymentsResponseData>,
    ) -> Result<Self, Self::Error> {
        // Only one element would be present since we are passing one transaction id in the PSync request
        let transaction_response = item
            .response
            .items
            .first()
            .cloned()
            .ok_or(errors::ConnectorError::ResponseHandlingFailed)?;
        let status = enums::AttemptStatus::from(transaction_response.sale_status.clone());
        let response = if is_payment_failure(status) {
            // To populate error message in case of failure
            Err(types::ErrorResponse::from((
                &transaction_response,
                item.http_code,
            )))
        } else {
            Ok(types::PaymentsResponseData::from(&transaction_response))
        };
        Ok(Self {
            status,
            response,
            ..item.data
        })
    }
}

impl From<(&SaleQuery, u16)> for types::ErrorResponse {
    fn from((sale_query_response, http_code): (&SaleQuery, u16)) -> Self {
        Self {
            code: sale_query_response
                .sale_error_code
                .clone()
                .unwrap_or(consts::NO_ERROR_CODE.to_string()),
            message: sale_query_response
                .sale_error_text
                .clone()
                .unwrap_or(consts::NO_ERROR_MESSAGE.to_string()),
            reason: sale_query_response.sale_error_text.clone(),
            status_code: http_code,
            attempt_status: None,
            connector_transaction_id: Some(sale_query_response.sale_payme_id.clone()),
        }
    }
}

impl From<&SaleQuery> for types::PaymentsResponseData {
    fn from(value: &SaleQuery) -> Self {
        Self::TransactionResponse {
            resource_id: types::ResponseId::ConnectorTransactionId(value.sale_payme_id.clone()),
            redirection_data: None,
            // mandate reference will be updated with webhooks only. That has been handled with PaymePaySaleResponse struct
            mandate_reference: None,
            connector_metadata: None,
            network_txn_id: None,
            connector_response_reference_id: None,
            incremental_authorization_allowed: None,
        }
    }
}

#[derive(Debug, Serialize)]
#[serde(rename_all = "lowercase")]
pub enum SaleType {
    Sale,
    Authorize,
    Token,
}

#[derive(Debug, Serialize)]
#[serde(rename_all = "kebab-case")]
pub enum SalePaymentMethod {
    CreditCard,
    ApplePay,
}

impl TryFrom<&PaymeRouterData<&types::PaymentsPreProcessingRouterData>> for GenerateSaleRequest {
    type Error = error_stack::Report<errors::ConnectorError>;
    fn try_from(
        item: &PaymeRouterData<&types::PaymentsPreProcessingRouterData>,
    ) -> Result<Self, Self::Error> {
        let sale_type = SaleType::try_from(item.router_data)?;
        let seller_payme_id =
            PaymeAuthType::try_from(&item.router_data.connector_auth_type)?.seller_payme_id;
        let order_details = item.router_data.request.get_order_details()?;
        let services = get_services(item.router_data);
        let product_name = order_details
            .first()
            .ok_or_else(missing_field_err("order_details"))?
            .product_name
            .clone();
        let pmd = item
            .router_data
            .request
            .payment_method_data
            .to_owned()
            .ok_or_else(missing_field_err("payment_method_data"))?;
        Ok(Self {
            seller_payme_id,
            sale_price: item.amount.to_owned(),
            currency: item.router_data.request.get_currency()?,
            product_name,
            sale_payment_method: SalePaymentMethod::try_from(&pmd)?,
            sale_type,
            transaction_id: item.router_data.payment_id.clone(),
            sale_return_url: item.router_data.request.get_return_url()?,
            sale_callback_url: item.router_data.request.get_webhook_url()?,
            language: LANGUAGE.to_string(),
            services,
        })
    }
}

impl TryFrom<&PaymentMethodData> for SalePaymentMethod {
    type Error = error_stack::Report<errors::ConnectorError>;
    fn try_from(item: &PaymentMethodData) -> Result<Self, Self::Error> {
        match item {
            PaymentMethodData::Card(_) => Ok(Self::CreditCard),
            PaymentMethodData::Wallet(wallet_data) => match wallet_data {
                domain::WalletData::ApplePayThirdPartySdk(_) => Ok(Self::ApplePay),
                domain::WalletData::AliPayQr(_)
                | domain::WalletData::AliPayRedirect(_)
                | domain::WalletData::AliPayHkRedirect(_)
                | domain::WalletData::MomoRedirect(_)
                | domain::WalletData::KakaoPayRedirect(_)
                | domain::WalletData::GoPayRedirect(_)
                | domain::WalletData::GcashRedirect(_)
                | domain::WalletData::ApplePayRedirect(_)
                | domain::WalletData::DanaRedirect {}
                | domain::WalletData::GooglePay(_)
                | domain::WalletData::GooglePayRedirect(_)
                | domain::WalletData::GooglePayThirdPartySdk(_)
                | domain::WalletData::MbWayRedirect(_)
                | domain::WalletData::MobilePayRedirect(_)
                | domain::WalletData::PaypalRedirect(_)
                | domain::WalletData::PaypalSdk(_)
                | domain::WalletData::SamsungPay(_)
                | domain::WalletData::TwintRedirect {}
                | domain::WalletData::VippsRedirect {}
                | domain::WalletData::TouchNGoRedirect(_)
                | domain::WalletData::WeChatPayRedirect(_)
                | domain::WalletData::WeChatPayQr(_)
                | domain::WalletData::CashappQr(_)
                | domain::WalletData::ApplePay(_)
                | domain::WalletData::SwishQr(_) => Err(errors::ConnectorError::NotSupported {
                    message: "Wallet".to_string(),
                    connector: "payme",
                }
                .into()),
            },
            PaymentMethodData::PayLater(_)
            | PaymentMethodData::BankRedirect(_)
            | PaymentMethodData::BankDebit(_)
            | PaymentMethodData::BankTransfer(_)
            | PaymentMethodData::Crypto(_)
            | PaymentMethodData::MandatePayment
            | PaymentMethodData::Reward
            | PaymentMethodData::GiftCard(_)
            | PaymentMethodData::CardRedirect(_)
            | PaymentMethodData::Upi(_)
            | PaymentMethodData::Voucher(_)
            | PaymentMethodData::CardToken(_) => {
                Err(errors::ConnectorError::NotImplemented("Payment methods".to_string()).into())
            }
        }
    }
}

impl TryFrom<&PaymeRouterData<&types::PaymentsAuthorizeRouterData>> for PaymePaymentRequest {
    type Error = error_stack::Report<errors::ConnectorError>;
    fn try_from(
        value: &PaymeRouterData<&types::PaymentsAuthorizeRouterData>,
    ) -> Result<Self, Self::Error> {
        let payme_request = if value.router_data.request.mandate_id.is_some() {
            Self::MandateRequest(MandateRequest::try_from(value)?)
        } else {
            Self::PayRequest(PayRequest::try_from(value.router_data)?)
        };
        Ok(payme_request)
    }
}

impl TryFrom<&types::PaymentsSyncRouterData> for PaymeQuerySaleRequest {
    type Error = error_stack::Report<errors::ConnectorError>;
    fn try_from(value: &types::PaymentsSyncRouterData) -> Result<Self, Self::Error> {
        let seller_payme_id = PaymeAuthType::try_from(&value.connector_auth_type)?.seller_payme_id;
        Ok(Self {
            sale_payme_id: value.request.get_connector_transaction_id()?,
            seller_payme_id,
        })
    }
}

impl TryFrom<&types::RefundSyncRouterData> for PaymeQueryTransactionRequest {
    type Error = error_stack::Report<errors::ConnectorError>;
    fn try_from(value: &types::RefundSyncRouterData) -> Result<Self, Self::Error> {
        let seller_payme_id = PaymeAuthType::try_from(&value.connector_auth_type)?.seller_payme_id;
        Ok(Self {
            payme_transaction_id: value
                .request
                .connector_refund_id
                .clone()
                .ok_or(errors::ConnectorError::MissingConnectorRefundID)?,
            seller_payme_id,
        })
    }
}

impl<F>
    TryFrom<
        types::ResponseRouterData<
            F,
            GenerateSaleResponse,
            types::PaymentsPreProcessingData,
            types::PaymentsResponseData,
        >,
    > for types::RouterData<F, types::PaymentsPreProcessingData, types::PaymentsResponseData>
{
    type Error = error_stack::Report<errors::ConnectorError>;
    fn try_from(
        item: types::ResponseRouterData<
            F,
            GenerateSaleResponse,
            types::PaymentsPreProcessingData,
            types::PaymentsResponseData,
        >,
    ) -> Result<Self, Self::Error> {
        match item.data.payment_method {
            PaymentMethod::Card => {
                match item.data.auth_type {
                    AuthenticationType::NoThreeDs => {
                        Ok(Self {
                            // We don't get any status from payme, so defaulting it to pending
                            // then move to authorize flow
                            status: enums::AttemptStatus::Pending,
                            preprocessing_id: Some(item.response.payme_sale_id.to_owned()),
                            response: Ok(types::PaymentsResponseData::PreProcessingResponse {
                                pre_processing_id:
                                    types::PreprocessingResponseId::ConnectorTransactionId(
                                        item.response.payme_sale_id,
                                    ),
                                connector_metadata: None,
                                session_token: None,
                                connector_response_reference_id: None,
                            }),
                            ..item.data
                        })
                    }
                    AuthenticationType::ThreeDs => Ok(Self {
                        // We don't go to authorize flow in 3ds,
                        // Response is send directly after preprocessing flow
                        // redirection data is send to run script along
                        // status is made authentication_pending to show redirection
                        status: enums::AttemptStatus::AuthenticationPending,
                        preprocessing_id: Some(item.response.payme_sale_id.to_owned()),
                        response: Ok(types::PaymentsResponseData::TransactionResponse {
                            resource_id: types::ResponseId::ConnectorTransactionId(
                                item.response.payme_sale_id.to_owned(),
                            ),
                            redirection_data: Some(services::RedirectForm::Payme),
                            mandate_reference: None,
                            connector_metadata: None,
                            network_txn_id: None,
                            connector_response_reference_id: None,
                            incremental_authorization_allowed: None,
                        }),
                        ..item.data
                    }),
                }
            }
            _ => {
                let currency_code = item.data.request.get_currency()?;
                let country_code = item
                    .data
                    .get_optional_billing()
                    .and_then(|billing| billing.address.as_ref())
                    .and_then(|address| address.country);
                let amount = item.data.request.get_amount()?;
                let amount_in_base_unit = utils::to_currency_base_unit(amount, currency_code)?;
                let pmd = item.data.request.payment_method_data.to_owned();
                let payme_auth_type = PaymeAuthType::try_from(&item.data.connector_auth_type)?;

                let session_token = match pmd {
                    Some(PaymentMethodData::Wallet(domain::WalletData::ApplePayThirdPartySdk(
                        _,
                    ))) => Some(api_models::payments::SessionToken::ApplePay(Box::new(
                        api_models::payments::ApplepaySessionTokenResponse {
                            session_token_data:
                                api_models::payments::ApplePaySessionResponse::NoSessionResponse,
                            payment_request_data: Some(
                                api_models::payments::ApplePayPaymentRequest {
                                    country_code,
                                    currency_code,
                                    total: api_models::payments::AmountInfo {
                                        label: "Apple Pay".to_string(),
                                        total_type: None,
                                        amount: amount_in_base_unit,
                                    },
                                    merchant_capabilities: None,
                                    supported_networks: None,
                                    merchant_identifier: None,
                                },
                            ),
                            connector: "payme".to_string(),
                            delayed_session_token: true,
                            sdk_next_action: api_models::payments::SdkNextAction {
                                next_action: api_models::payments::NextActionCall::Sync,
                            },
                            connector_reference_id: Some(item.response.payme_sale_id.to_owned()),
                            connector_sdk_public_key: Some(
                                payme_auth_type.payme_public_key.expose(),
                            ),
                            connector_merchant_id: payme_auth_type
                                .payme_merchant_id
                                .map(|mid| mid.expose()),
                        },
                    ))),
                    _ => None,
                };
                Ok(Self {
                    // We don't get any status from payme, so defaulting it to pending
                    status: enums::AttemptStatus::Pending,
                    preprocessing_id: Some(item.response.payme_sale_id.to_owned()),
                    response: Ok(types::PaymentsResponseData::PreProcessingResponse {
                        pre_processing_id: types::PreprocessingResponseId::ConnectorTransactionId(
                            item.response.payme_sale_id,
                        ),
                        connector_metadata: None,
                        session_token,
                        connector_response_reference_id: None,
                    }),
                    ..item.data
                })
            }
        }
    }
}

impl TryFrom<&PaymeRouterData<&types::PaymentsAuthorizeRouterData>> for MandateRequest {
    type Error = error_stack::Report<errors::ConnectorError>;
    fn try_from(
        item: &PaymeRouterData<&types::PaymentsAuthorizeRouterData>,
    ) -> Result<Self, Self::Error> {
        let seller_payme_id =
            PaymeAuthType::try_from(&item.router_data.connector_auth_type)?.seller_payme_id;
        let order_details = item.router_data.request.get_order_details()?;
        let product_name = order_details
            .first()
            .ok_or_else(missing_field_err("order_details"))?
            .product_name
            .clone();
        Ok(Self {
            currency: item.router_data.request.currency,
            sale_price: item.amount.to_owned(),
            transaction_id: item.router_data.payment_id.clone(),
            product_name,
            sale_return_url: item.router_data.request.get_return_url()?,
            seller_payme_id,
            sale_callback_url: item.router_data.request.get_webhook_url()?,
            buyer_key: Secret::new(item.router_data.request.get_connector_mandate_id()?),
            language: LANGUAGE.to_string(),
        })
    }
}

impl TryFrom<&types::PaymentsAuthorizeRouterData> for PayRequest {
    type Error = error_stack::Report<errors::ConnectorError>;
    fn try_from(item: &types::PaymentsAuthorizeRouterData) -> Result<Self, Self::Error> {
        match item.request.payment_method_data.clone() {
            domain::PaymentMethodData::Card(req_card) => {
                let card = PaymeCard {
                    credit_card_cvv: req_card.card_cvc.clone(),
                    credit_card_exp: req_card
                        .get_card_expiry_month_year_2_digit_with_delimiter("".to_string())?,
                    credit_card_number: req_card.card_number,
                };
                let buyer_email = item.request.get_email()?;
                let buyer_name = item.get_billing_address()?.get_full_name()?;
                let payme_sale_id = item.preprocessing_id.to_owned().ok_or(
                    errors::ConnectorError::MissingConnectorRelatedTransactionID {
                        id: "payme_sale_id".to_string(),
                    },
                )?;
                Ok(Self {
                    card,
                    buyer_email,
                    buyer_name,
                    payme_sale_id,
                    language: LANGUAGE.to_string(),
                })
            }
            domain::PaymentMethodData::CardRedirect(_)
            | domain::PaymentMethodData::Wallet(_)
            | domain::PaymentMethodData::PayLater(_)
            | domain::PaymentMethodData::BankRedirect(_)
            | domain::PaymentMethodData::BankDebit(_)
            | domain::PaymentMethodData::BankTransfer(_)
            | domain::PaymentMethodData::Crypto(_)
            | domain::PaymentMethodData::MandatePayment
            | domain::PaymentMethodData::Reward
            | domain::PaymentMethodData::Upi(_)
            | domain::PaymentMethodData::Voucher(_)
            | domain::PaymentMethodData::GiftCard(_)
            | domain::PaymentMethodData::CardToken(_) => {
                Err(errors::ConnectorError::NotImplemented(
                    utils::get_unimplemented_payment_method_error_message("payme"),
                ))?
            }
        }
    }
}
#[derive(Debug, Clone, Serialize, Deserialize)]
pub struct PaymeRedirectResponseData {
    meta_data: String,
}

impl TryFrom<&types::PaymentsCompleteAuthorizeRouterData> for Pay3dsRequest {
    type Error = error_stack::Report<errors::ConnectorError>;
    fn try_from(item: &types::PaymentsCompleteAuthorizeRouterData) -> Result<Self, Self::Error> {
        match item.request.payment_method_data.clone() {
            Some(domain::PaymentMethodData::Card(_)) => {
                let buyer_email = item.request.get_email()?;
                let buyer_name = item.get_billing_address()?.get_full_name()?;

                let payload_data = item.request.get_redirect_response_payload()?.expose();

                let jwt_data: PaymeRedirectResponseData = serde_json::from_value(payload_data)
                    .change_context(errors::ConnectorError::MissingConnectorRedirectionPayload {
                        field_name: "meta_data_jwt",
                    })?;

                let payme_sale_id = item
                    .request
                    .connector_transaction_id
                    .clone()
                    .ok_or(errors::ConnectorError::MissingConnectorTransactionID)?;
                let pm_token = item.get_payment_method_token()?;
                let buyer_key = match pm_token {
                    types::PaymentMethodToken::Token(token) => token,
                    types::PaymentMethodToken::ApplePayDecrypt(_) => Err(
                        unimplemented_payment_method!("Apple Pay", "Simplified", "Payme"),
                    )?,
                };
                Ok(Self {
                    buyer_email,
                    buyer_key,
                    buyer_name,
                    payme_sale_id,
                    meta_data_jwt: Secret::new(jwt_data.meta_data),
                })
            }
            Some(domain::PaymentMethodData::CardRedirect(_))
            | Some(domain::PaymentMethodData::Wallet(_))
            | Some(domain::PaymentMethodData::PayLater(_))
            | Some(domain::PaymentMethodData::BankRedirect(_))
            | Some(domain::PaymentMethodData::BankDebit(_))
            | Some(domain::PaymentMethodData::BankTransfer(_))
            | Some(domain::PaymentMethodData::Crypto(_))
            | Some(domain::PaymentMethodData::MandatePayment)
            | Some(domain::PaymentMethodData::Reward)
            | Some(domain::PaymentMethodData::Upi(_))
            | Some(domain::PaymentMethodData::Voucher(_))
            | Some(domain::PaymentMethodData::GiftCard(_))
            | Some(domain::PaymentMethodData::CardToken(_))
            | None => {
                Err(errors::ConnectorError::NotImplemented("Tokenize Flow".to_string()).into())
            }
        }
    }
}

impl TryFrom<&types::TokenizationRouterData> for CaptureBuyerRequest {
    type Error = error_stack::Report<errors::ConnectorError>;
    fn try_from(item: &types::TokenizationRouterData) -> Result<Self, Self::Error> {
        match item.request.payment_method_data.clone() {
            domain::PaymentMethodData::Card(req_card) => {
                let seller_payme_id =
                    PaymeAuthType::try_from(&item.connector_auth_type)?.seller_payme_id;
                let card = PaymeCard {
                    credit_card_cvv: req_card.card_cvc.clone(),
                    credit_card_exp: req_card
                        .get_card_expiry_month_year_2_digit_with_delimiter("".to_string())?,
                    credit_card_number: req_card.card_number,
                };
                Ok(Self {
                    card,
                    seller_payme_id,
                })
            }
            domain::PaymentMethodData::Wallet(_)
            | domain::PaymentMethodData::CardRedirect(_)
            | domain::PaymentMethodData::PayLater(_)
            | domain::PaymentMethodData::BankRedirect(_)
            | domain::PaymentMethodData::BankDebit(_)
            | domain::PaymentMethodData::BankTransfer(_)
            | domain::PaymentMethodData::Crypto(_)
            | domain::PaymentMethodData::MandatePayment
            | domain::PaymentMethodData::Reward
            | domain::PaymentMethodData::Upi(_)
            | domain::PaymentMethodData::Voucher(_)
            | domain::PaymentMethodData::GiftCard(_)
            | domain::PaymentMethodData::CardToken(_) => {
                Err(errors::ConnectorError::NotImplemented("Tokenize Flow".to_string()).into())
            }
        }
    }
}

// Auth Struct
pub struct PaymeAuthType {
    #[allow(dead_code)]
    pub(super) payme_public_key: Secret<String>,
    pub(super) seller_payme_id: Secret<String>,
    pub(super) payme_merchant_id: Option<Secret<String>>,
}

impl TryFrom<&types::ConnectorAuthType> for PaymeAuthType {
    type Error = error_stack::Report<errors::ConnectorError>;
    fn try_from(auth_type: &types::ConnectorAuthType) -> Result<Self, Self::Error> {
        match auth_type {
            types::ConnectorAuthType::BodyKey { api_key, key1 } => Ok(Self {
                seller_payme_id: api_key.to_owned(),
                payme_public_key: key1.to_owned(),
                payme_merchant_id: None,
            }),
            types::ConnectorAuthType::SignatureKey {
                api_key,
                key1,
                api_secret,
            } => Ok(Self {
                seller_payme_id: api_key.to_owned(),
                payme_public_key: key1.to_owned(),
                payme_merchant_id: Some(api_secret.to_owned()),
            }),
            _ => Err(errors::ConnectorError::FailedToObtainAuthType.into()),
        }
    }
}

impl TryFrom<&types::PaymentsPreProcessingRouterData> for SaleType {
    type Error = error_stack::Report<errors::ConnectorError>;
    fn try_from(value: &types::PaymentsPreProcessingRouterData) -> Result<Self, Self::Error> {
        let sale_type = if value.request.setup_mandate_details.is_some() {
            // First mandate
            Self::Token
        } else {
            // Normal payments
            match value.request.is_auto_capture()? {
                true => Self::Sale,
                false => Self::Authorize,
            }
        };
        Ok(sale_type)
    }
}

#[derive(Clone, Debug, Serialize, Deserialize, PartialEq, Eq, strum::Display)]
#[serde(rename_all = "kebab-case")]
pub enum SaleStatus {
    Initial,
    Completed,
    Refunded,
    PartialRefund,
    Authorized,
    Voided,
    PartialVoid,
    Failed,
    Chargeback,
}

impl From<SaleStatus> for enums::AttemptStatus {
    fn from(item: SaleStatus) -> Self {
        match item {
            SaleStatus::Initial => Self::Authorizing,
            SaleStatus::Completed => Self::Charged,
            SaleStatus::Refunded | SaleStatus::PartialRefund => Self::AutoRefunded,
            SaleStatus::Authorized => Self::Authorized,
            SaleStatus::Voided | SaleStatus::PartialVoid => Self::Voided,
            SaleStatus::Failed => Self::Failure,
            SaleStatus::Chargeback => Self::AutoRefunded,
        }
    }
}

#[derive(Debug, Deserialize, Serialize)]
#[serde(untagged)]
pub enum PaymePaymentsResponse {
    PaymePaySaleResponse(PaymePaySaleResponse),
    SaleQueryResponse(SaleQueryResponse),
}

#[derive(Clone, Debug, Deserialize, Serialize)]
pub struct SaleQueryResponse {
    items: Vec<SaleQuery>,
}

#[derive(Clone, Debug, Deserialize, Serialize)]
pub struct SaleQuery {
    sale_status: SaleStatus,
    sale_payme_id: String,
    sale_error_text: Option<String>,
    sale_error_code: Option<String>,
}

#[derive(Debug, Serialize, Deserialize)]
pub struct PaymePaySaleResponse {
    sale_status: SaleStatus,
    payme_sale_id: String,
    payme_transaction_id: Option<String>,
    buyer_key: Option<Secret<String>>,
    status_error_details: Option<String>,
    status_error_code: Option<u32>,
    sale_3ds: Option<bool>,
    redirect_url: Option<Url>,
}

#[derive(Serialize, Deserialize)]
pub struct PaymeMetadata {
    payme_transaction_id: Option<String>,
}

impl<F, T>
    TryFrom<types::ResponseRouterData<F, CaptureBuyerResponse, T, types::PaymentsResponseData>>
    for types::RouterData<F, T, types::PaymentsResponseData>
{
    type Error = error_stack::Report<errors::ConnectorError>;
    fn try_from(
        item: types::ResponseRouterData<F, CaptureBuyerResponse, T, types::PaymentsResponseData>,
    ) -> Result<Self, Self::Error> {
        Ok(Self {
            payment_method_token: Some(types::PaymentMethodToken::Token(
                item.response.buyer_key.clone().expose(),
            )),
            response: Ok(types::PaymentsResponseData::TokenizationResponse {
                token: item.response.buyer_key.expose(),
            }),
            ..item.data
        })
    }
}

#[derive(Debug, Serialize)]
pub struct PaymentCaptureRequest {
    payme_sale_id: String,
    sale_price: i64,
}

impl TryFrom<&PaymeRouterData<&types::PaymentsCaptureRouterData>> for PaymentCaptureRequest {
    type Error = error_stack::Report<errors::ConnectorError>;
    fn try_from(
        item: &PaymeRouterData<&types::PaymentsCaptureRouterData>,
    ) -> Result<Self, Self::Error> {
        if item.router_data.request.amount_to_capture != item.router_data.request.payment_amount {
            Err(errors::ConnectorError::NotSupported {
                message: "Partial Capture".to_string(),
                connector: "Payme",
            })?
        }
        Ok(Self {
            payme_sale_id: item.router_data.request.connector_transaction_id.clone(),
            sale_price: item.amount,
        })
    }
}

// REFUND :
// Type definition for RefundRequest
#[derive(Debug, Serialize)]
pub struct PaymeRefundRequest {
    sale_refund_amount: i64,
    payme_sale_id: String,
    seller_payme_id: Secret<String>,
    language: String,
}

impl<F> TryFrom<&PaymeRouterData<&types::RefundsRouterData<F>>> for PaymeRefundRequest {
    type Error = error_stack::Report<errors::ConnectorError>;
    fn try_from(item: &PaymeRouterData<&types::RefundsRouterData<F>>) -> Result<Self, Self::Error> {
        let auth_type = PaymeAuthType::try_from(&item.router_data.connector_auth_type)?;
        Ok(Self {
            payme_sale_id: item.router_data.request.connector_transaction_id.clone(),
            seller_payme_id: auth_type.seller_payme_id,
            sale_refund_amount: item.amount.to_owned(),
            language: LANGUAGE.to_string(),
        })
    }
}

impl TryFrom<SaleStatus> for enums::RefundStatus {
    type Error = error_stack::Report<errors::ConnectorError>;
    fn try_from(sale_status: SaleStatus) -> Result<Self, Self::Error> {
        match sale_status {
            SaleStatus::Refunded | SaleStatus::PartialRefund => Ok(Self::Success),
            SaleStatus::Failed => Ok(Self::Failure),
            SaleStatus::Initial
            | SaleStatus::Completed
            | SaleStatus::Authorized
            | SaleStatus::Voided
            | SaleStatus::PartialVoid
            | SaleStatus::Chargeback => Err(errors::ConnectorError::ResponseHandlingFailed)?,
        }
    }
}

#[derive(Debug, Deserialize, Serialize)]
pub struct PaymeRefundResponse {
    sale_status: SaleStatus,
    payme_transaction_id: Option<String>,
    status_error_code: Option<u32>,
}

impl TryFrom<types::RefundsResponseRouterData<api::Execute, PaymeRefundResponse>>
    for types::RefundsRouterData<api::Execute>
{
    type Error = error_stack::Report<errors::ConnectorError>;
    fn try_from(
        item: types::RefundsResponseRouterData<api::Execute, PaymeRefundResponse>,
    ) -> Result<Self, Self::Error> {
        let refund_status = enums::RefundStatus::try_from(item.response.sale_status.clone())?;
        let response = if is_refund_failure(refund_status) {
            let payme_response = &item.response;
            let status_error_code = payme_response
                .status_error_code
                .map(|error_code| error_code.to_string());
            Err(types::ErrorResponse {
                code: status_error_code
                    .clone()
                    .unwrap_or_else(|| consts::NO_ERROR_CODE.to_string()),
                message: status_error_code
                    .clone()
                    .unwrap_or_else(|| consts::NO_ERROR_MESSAGE.to_string()),
                reason: status_error_code,
                status_code: item.http_code,
                attempt_status: None,
                connector_transaction_id: payme_response.payme_transaction_id.clone(),
            })
        } else {
            Ok(types::RefundsResponseData {
                connector_refund_id: item
                    .response
                    .payme_transaction_id
                    .ok_or(errors::ConnectorError::MissingConnectorRefundID)?,
                refund_status,
            })
        };
        Ok(Self {
            response,
            ..item.data
        })
    }
}

#[derive(Debug, Serialize)]
pub struct PaymeVoidRequest {
    sale_currency: enums::Currency,
    payme_sale_id: String,
    seller_payme_id: Secret<String>,
    language: String,
}

impl
    TryFrom<
        &PaymeRouterData<
            &types::RouterData<api::Void, types::PaymentsCancelData, types::PaymentsResponseData>,
        >,
    > for PaymeVoidRequest
{
    type Error = error_stack::Report<errors::ConnectorError>;
    fn try_from(
        item: &PaymeRouterData<
            &types::RouterData<api::Void, types::PaymentsCancelData, types::PaymentsResponseData>,
        >,
    ) -> Result<Self, Self::Error> {
        let auth_type = PaymeAuthType::try_from(&item.router_data.connector_auth_type)?;
        Ok(Self {
            payme_sale_id: item.router_data.request.connector_transaction_id.clone(),
            seller_payme_id: auth_type.seller_payme_id,
            sale_currency: item.router_data.request.get_currency()?,
            language: LANGUAGE.to_string(),
        })
    }
}

#[derive(Debug, Deserialize, Serialize)]
pub struct PaymeVoidResponse {
    sale_status: SaleStatus,
    payme_transaction_id: Option<String>,
    status_error_code: Option<u32>,
}

impl TryFrom<types::PaymentsCancelResponseRouterData<PaymeVoidResponse>>
    for types::PaymentsCancelRouterData
{
    type Error = error_stack::Report<errors::ConnectorError>;
    fn try_from(
        item: types::PaymentsCancelResponseRouterData<PaymeVoidResponse>,
    ) -> Result<Self, Self::Error> {
        let status = enums::AttemptStatus::from(item.response.sale_status.clone());
        let response = if is_payment_failure(status) {
            let payme_response = &item.response;
            let status_error_code = payme_response
                .status_error_code
                .map(|error_code| error_code.to_string());
            Err(types::ErrorResponse {
                code: status_error_code
                    .clone()
                    .unwrap_or_else(|| consts::NO_ERROR_CODE.to_string()),
                message: status_error_code
                    .clone()
                    .unwrap_or_else(|| consts::NO_ERROR_MESSAGE.to_string()),
                reason: status_error_code,
                status_code: item.http_code,
                attempt_status: None,
                connector_transaction_id: payme_response.payme_transaction_id.clone(),
            })
        } else {
            // Since we are not receiving payme_sale_id, we are not populating the transaction response
            Ok(types::PaymentsResponseData::TransactionResponse {
                resource_id: types::ResponseId::NoResponseId,
                redirection_data: None,
                mandate_reference: None,
                connector_metadata: None,
                network_txn_id: None,
                connector_response_reference_id: None,
                incremental_authorization_allowed: None,
            })
        };
        Ok(Self {
            status,
            response,
            ..item.data
        })
    }
}

#[derive(Debug, Serialize, Deserialize)]
pub struct PaymeQueryTransactionResponse {
    items: Vec<TransactionQuery>,
}

#[derive(Clone, Debug, Serialize, Deserialize)]
pub struct TransactionQuery {
    sale_status: SaleStatus,
    payme_transaction_id: String,
}

impl<F, T>
    TryFrom<
        types::ResponseRouterData<F, PaymeQueryTransactionResponse, T, types::RefundsResponseData>,
    > for types::RouterData<F, T, types::RefundsResponseData>
{
    type Error = error_stack::Report<errors::ConnectorError>;
    fn try_from(
        item: types::ResponseRouterData<
            F,
            PaymeQueryTransactionResponse,
            T,
            types::RefundsResponseData,
        >,
    ) -> Result<Self, Self::Error> {
        let pay_sale_response = item
            .response
            .items
            .first()
            .ok_or(errors::ConnectorError::ResponseHandlingFailed)?;
        let refund_status = enums::RefundStatus::try_from(pay_sale_response.sale_status.clone())?;
        let response = if is_refund_failure(refund_status) {
            Err(types::ErrorResponse {
                code: consts::NO_ERROR_CODE.to_string(),
                message: consts::NO_ERROR_CODE.to_string(),
                reason: None,
                status_code: item.http_code,
                attempt_status: None,
                connector_transaction_id: Some(pay_sale_response.payme_transaction_id.clone()),
            })
        } else {
            Ok(types::RefundsResponseData {
                refund_status,
                connector_refund_id: pay_sale_response.payme_transaction_id.clone(),
            })
        };
        Ok(Self {
            response,
            ..item.data
        })
    }
}

fn get_services(item: &types::PaymentsPreProcessingRouterData) -> Option<ThreeDs> {
    match item.auth_type {
        api_models::enums::AuthenticationType::ThreeDs => {
            let settings = ThreeDsSettings { active: true };
            Some(ThreeDs {
                name: ThreeDsType::ThreeDs,
                settings,
            })
        }
        api_models::enums::AuthenticationType::NoThreeDs => None,
    }
}

#[derive(Default, Debug, Serialize, Deserialize, PartialEq)]
pub struct PaymeErrorResponse {
    pub status_code: u16,
    pub status_error_details: String,
    pub status_additional_info: serde_json::Value,
    pub status_error_code: u32,
}

#[derive(Debug, Serialize, Deserialize)]
#[serde(rename_all = "kebab-case")]
pub enum NotifyType {
    SaleComplete,
    SaleAuthorized,
    Refund,
    SaleFailure,
    SaleChargeback,
    SaleChargebackRefund,
}

#[derive(Debug, Serialize, Deserialize)]
pub struct WebhookEventDataResource {
    pub sale_status: SaleStatus,
    pub payme_signature: Secret<String>,
    pub buyer_key: Option<Secret<String>>,
    pub notify_type: NotifyType,
    pub payme_sale_id: String,
    pub payme_transaction_id: String,
    pub status_error_details: Option<String>,
    pub status_error_code: Option<u32>,
    pub price: i64,
    pub currency: enums::Currency,
}

#[derive(Debug, Deserialize)]
pub struct WebhookEventDataResourceEvent {
    pub notify_type: NotifyType,
}

#[derive(Debug, Deserialize)]
pub struct WebhookEventDataResourceSignature {
    pub payme_signature: Secret<String>,
}

/// This try_from will ensure that webhook body would be properly parsed into PSync response
impl From<WebhookEventDataResource> for PaymePaySaleResponse {
    fn from(value: WebhookEventDataResource) -> Self {
        Self {
            sale_status: value.sale_status,
            payme_sale_id: value.payme_sale_id,
            payme_transaction_id: Some(value.payme_transaction_id),
            buyer_key: value.buyer_key,
            sale_3ds: None,
            redirect_url: None,
            status_error_code: value.status_error_code,
            status_error_details: value.status_error_details,
        }
    }
}

/// This try_from will ensure that webhook body would be properly parsed into RSync response
impl From<WebhookEventDataResource> for PaymeQueryTransactionResponse {
    fn from(value: WebhookEventDataResource) -> Self {
        let item = TransactionQuery {
            sale_status: value.sale_status,
            payme_transaction_id: value.payme_transaction_id,
        };
        Self { items: vec![item] }
    }
}

impl From<NotifyType> for api::IncomingWebhookEvent {
    fn from(value: NotifyType) -> Self {
        match value {
            NotifyType::SaleComplete => Self::PaymentIntentSuccess,
            NotifyType::Refund => Self::RefundSuccess,
            NotifyType::SaleFailure => Self::PaymentIntentFailure,
            NotifyType::SaleChargeback => Self::DisputeOpened,
            NotifyType::SaleChargebackRefund => Self::DisputeWon,
            NotifyType::SaleAuthorized => Self::EventNotSupported,
        }
    }
}<|MERGE_RESOLUTION|>--- conflicted
+++ resolved
@@ -18,10 +18,7 @@
     core::errors,
     services,
     types::{self, api, domain, domain::PaymentMethodData, storage::enums, MandateReference},
-<<<<<<< HEAD
-=======
     unimplemented_payment_method,
->>>>>>> bc25f3fa
 };
 
 const LANGUAGE: &str = "en";
