use std::collections::HashMap;

use api_models::enums::{AuthenticationType, PaymentMethod};
use common_utils::pii;
use error_stack::{IntoReport, ResultExt};
use masking::{ExposeInterface, Secret};
use serde::{Deserialize, Serialize};
use url::Url;

use crate::{
    connector::utils::{
        self, is_payment_failure, is_refund_failure, missing_field_err, AddressDetailsData,
        CardData, PaymentsAuthorizeRequestData, PaymentsCancelRequestData,
        PaymentsCompleteAuthorizeRequestData, PaymentsPreProcessingData, PaymentsSyncRequestData,
        RouterData,
    },
    consts,
    core::errors,
    services,
    types::{self, api, domain, domain::PaymentMethodData, storage::enums, MandateReference},
<<<<<<< HEAD
=======
    unimplemented_payment_method,
>>>>>>> a398a56e
};

const LANGUAGE: &str = "en";

#[derive(Debug, Serialize)]
pub struct PaymeRouterData<T> {
    pub amount: i64,
    pub router_data: T,
}

impl<T>
    TryFrom<(
        &types::api::CurrencyUnit,
        types::storage::enums::Currency,
        i64,
        T,
    )> for PaymeRouterData<T>
{
    type Error = error_stack::Report<errors::ConnectorError>;
    fn try_from(
        (_currency_unit, _currency, amount, item): (
            &types::api::CurrencyUnit,
            types::storage::enums::Currency,
            i64,
            T,
        ),
    ) -> Result<Self, Self::Error> {
        Ok(Self {
            amount,
            router_data: item,
        })
    }
}

#[derive(Debug, Serialize)]
pub struct PayRequest {
    buyer_name: Secret<String>,
    buyer_email: pii::Email,
    payme_sale_id: String,
    #[serde(flatten)]
    card: PaymeCard,
    language: String,
}

#[derive(Debug, Serialize)]
pub struct MandateRequest {
    currency: enums::Currency,
    sale_price: i64,
    transaction_id: String,
    product_name: String,
    sale_return_url: String,
    seller_payme_id: Secret<String>,
    sale_callback_url: String,
    buyer_key: Secret<String>,
    language: String,
}

#[derive(Debug, Serialize)]
pub struct Pay3dsRequest {
    buyer_name: Secret<String>,
    buyer_email: pii::Email,
    buyer_key: String,
    payme_sale_id: String,
    meta_data_jwt: Secret<String>,
}

#[derive(Debug, Serialize)]
#[serde(untagged)]
pub enum PaymePaymentRequest {
    MandateRequest(MandateRequest),
    PayRequest(PayRequest),
}

#[derive(Debug, Serialize)]
pub struct PaymeQuerySaleRequest {
    sale_payme_id: String,
    seller_payme_id: Secret<String>,
}

#[derive(Debug, Serialize)]
pub struct PaymeQueryTransactionRequest {
    payme_transaction_id: String,
    seller_payme_id: Secret<String>,
}

#[derive(Debug, Serialize)]
pub struct PaymeCard {
    credit_card_cvv: Secret<String>,
    credit_card_exp: Secret<String>,
    credit_card_number: cards::CardNumber,
}

#[derive(Debug, Serialize)]
pub struct CaptureBuyerRequest {
    seller_payme_id: Secret<String>,
    #[serde(flatten)]
    card: PaymeCard,
}

#[derive(Debug, Deserialize, Serialize)]
pub struct CaptureBuyerResponse {
    buyer_key: Secret<String>,
}

#[derive(Debug, Serialize)]
pub struct GenerateSaleRequest {
    currency: enums::Currency,
    sale_type: SaleType,
    sale_price: i64,
    transaction_id: String,
    product_name: String,
    sale_return_url: String,
    seller_payme_id: Secret<String>,
    sale_callback_url: String,
    sale_payment_method: SalePaymentMethod,
    services: Option<ThreeDs>,
    language: String,
}

#[derive(Debug, Serialize)]
pub struct ThreeDs {
    name: ThreeDsType,
    settings: ThreeDsSettings,
}

#[derive(Debug, Serialize)]
pub enum ThreeDsType {
    #[serde(rename = "3D Secure")]
    ThreeDs,
}

#[derive(Debug, Serialize)]
pub struct ThreeDsSettings {
    active: bool,
}

#[derive(Debug, Deserialize, Serialize)]
pub struct GenerateSaleResponse {
    payme_sale_id: String,
}

impl<F, T>
    TryFrom<types::ResponseRouterData<F, PaymePaymentsResponse, T, types::PaymentsResponseData>>
    for types::RouterData<F, T, types::PaymentsResponseData>
{
    type Error = error_stack::Report<errors::ConnectorError>;
    fn try_from(
        item: types::ResponseRouterData<F, PaymePaymentsResponse, T, types::PaymentsResponseData>,
    ) -> Result<Self, Self::Error> {
        match item.response {
            // To handle webhook response
            PaymePaymentsResponse::PaymePaySaleResponse(response) => {
                Self::try_from(types::ResponseRouterData {
                    response,
                    data: item.data,
                    http_code: item.http_code,
                })
            }
            // To handle PSync response
            PaymePaymentsResponse::SaleQueryResponse(response) => {
                Self::try_from(types::ResponseRouterData {
                    response,
                    data: item.data,
                    http_code: item.http_code,
                })
            }
        }
    }
}

impl<F, T>
    TryFrom<types::ResponseRouterData<F, PaymePaySaleResponse, T, types::PaymentsResponseData>>
    for types::RouterData<F, T, types::PaymentsResponseData>
{
    type Error = error_stack::Report<errors::ConnectorError>;
    fn try_from(
        item: types::ResponseRouterData<F, PaymePaySaleResponse, T, types::PaymentsResponseData>,
    ) -> Result<Self, Self::Error> {
        let status = enums::AttemptStatus::from(item.response.sale_status.clone());
        let response = if is_payment_failure(status) {
            // To populate error message in case of failure
            Err(types::ErrorResponse::from((&item.response, item.http_code)))
        } else {
            Ok(types::PaymentsResponseData::try_from(&item.response)?)
        };
        Ok(Self {
            status,
            response,
            ..item.data
        })
    }
}

impl From<(&PaymePaySaleResponse, u16)> for types::ErrorResponse {
    fn from((pay_sale_response, http_code): (&PaymePaySaleResponse, u16)) -> Self {
        let code = pay_sale_response
            .status_error_code
            .map(|error_code| error_code.to_string())
            .unwrap_or(consts::NO_ERROR_CODE.to_string());
        Self {
            code,
            message: pay_sale_response
                .status_error_details
                .clone()
                .unwrap_or(consts::NO_ERROR_MESSAGE.to_string()),
            reason: pay_sale_response.status_error_details.to_owned(),
            status_code: http_code,
            attempt_status: None,
            connector_transaction_id: Some(pay_sale_response.payme_sale_id.clone()),
        }
    }
}

impl TryFrom<&PaymePaySaleResponse> for types::PaymentsResponseData {
    type Error = error_stack::Report<errors::ConnectorError>;
    fn try_from(value: &PaymePaySaleResponse) -> Result<Self, Self::Error> {
        let redirection_data = match value.sale_3ds {
            Some(true) => value
                .redirect_url
                .clone()
                .map(|url| services::RedirectForm::Form {
                    endpoint: url.to_string(),
                    method: services::Method::Get,
                    form_fields: HashMap::<String, String>::new(),
                }),
            _ => None,
        };
        Ok(Self::TransactionResponse {
            resource_id: types::ResponseId::ConnectorTransactionId(value.payme_sale_id.clone()),
            redirection_data,
            mandate_reference: value.buyer_key.clone().map(|buyer_key| MandateReference {
                connector_mandate_id: Some(buyer_key.expose()),
                payment_method_id: None,
            }),
            connector_metadata: None,
            network_txn_id: None,
            connector_response_reference_id: None,
            incremental_authorization_allowed: None,
        })
    }
}

impl<F, T> TryFrom<types::ResponseRouterData<F, SaleQueryResponse, T, types::PaymentsResponseData>>
    for types::RouterData<F, T, types::PaymentsResponseData>
{
    type Error = error_stack::Report<errors::ConnectorError>;
    fn try_from(
        item: types::ResponseRouterData<F, SaleQueryResponse, T, types::PaymentsResponseData>,
    ) -> Result<Self, Self::Error> {
        // Only one element would be present since we are passing one transaction id in the PSync request
        let transaction_response = item
            .response
            .items
            .first()
            .cloned()
            .ok_or(errors::ConnectorError::ResponseHandlingFailed)?;
        let status = enums::AttemptStatus::from(transaction_response.sale_status.clone());
        let response = if is_payment_failure(status) {
            // To populate error message in case of failure
            Err(types::ErrorResponse::from((
                &transaction_response,
                item.http_code,
            )))
        } else {
            Ok(types::PaymentsResponseData::from(&transaction_response))
        };
        Ok(Self {
            status,
            response,
            ..item.data
        })
    }
}

impl From<(&SaleQuery, u16)> for types::ErrorResponse {
    fn from((sale_query_response, http_code): (&SaleQuery, u16)) -> Self {
        Self {
            code: sale_query_response
                .sale_error_code
                .clone()
                .unwrap_or(consts::NO_ERROR_CODE.to_string()),
            message: sale_query_response
                .sale_error_text
                .clone()
                .unwrap_or(consts::NO_ERROR_MESSAGE.to_string()),
            reason: sale_query_response.sale_error_text.clone(),
            status_code: http_code,
            attempt_status: None,
            connector_transaction_id: Some(sale_query_response.sale_payme_id.clone()),
        }
    }
}

impl From<&SaleQuery> for types::PaymentsResponseData {
    fn from(value: &SaleQuery) -> Self {
        Self::TransactionResponse {
            resource_id: types::ResponseId::ConnectorTransactionId(value.sale_payme_id.clone()),
            redirection_data: None,
            // mandate reference will be updated with webhooks only. That has been handled with PaymePaySaleResponse struct
            mandate_reference: None,
            connector_metadata: None,
            network_txn_id: None,
            connector_response_reference_id: None,
            incremental_authorization_allowed: None,
        }
    }
}

#[derive(Debug, Serialize)]
#[serde(rename_all = "lowercase")]
pub enum SaleType {
    Sale,
    Authorize,
    Token,
}

#[derive(Debug, Serialize)]
#[serde(rename_all = "kebab-case")]
pub enum SalePaymentMethod {
    CreditCard,
    ApplePay,
}

impl TryFrom<&PaymeRouterData<&types::PaymentsPreProcessingRouterData>> for GenerateSaleRequest {
    type Error = error_stack::Report<errors::ConnectorError>;
    fn try_from(
        item: &PaymeRouterData<&types::PaymentsPreProcessingRouterData>,
    ) -> Result<Self, Self::Error> {
        let sale_type = SaleType::try_from(item.router_data)?;
        let seller_payme_id =
            PaymeAuthType::try_from(&item.router_data.connector_auth_type)?.seller_payme_id;
        let order_details = item.router_data.request.get_order_details()?;
        let services = get_services(item.router_data);
        let product_name = order_details
            .first()
            .ok_or_else(missing_field_err("order_details"))?
            .product_name
            .clone();
        let pmd = item
            .router_data
            .request
            .payment_method_data
            .to_owned()
            .ok_or_else(missing_field_err("payment_method_data"))?;
        Ok(Self {
            seller_payme_id,
            sale_price: item.amount.to_owned(),
            currency: item.router_data.request.get_currency()?,
            product_name,
            sale_payment_method: SalePaymentMethod::try_from(&pmd)?,
            sale_type,
            transaction_id: item.router_data.payment_id.clone(),
            sale_return_url: item.router_data.request.get_return_url()?,
            sale_callback_url: item.router_data.request.get_webhook_url()?,
            language: LANGUAGE.to_string(),
            services,
        })
    }
}

impl TryFrom<&PaymentMethodData> for SalePaymentMethod {
    type Error = error_stack::Report<errors::ConnectorError>;
    fn try_from(item: &PaymentMethodData) -> Result<Self, Self::Error> {
        match item {
            PaymentMethodData::Card(_) => Ok(Self::CreditCard),
            PaymentMethodData::Wallet(wallet_data) => match wallet_data {
                domain::WalletData::ApplePayThirdPartySdk(_) => Ok(Self::ApplePay),
                domain::WalletData::AliPayQr(_)
                | domain::WalletData::AliPayRedirect(_)
                | domain::WalletData::AliPayHkRedirect(_)
                | domain::WalletData::MomoRedirect(_)
                | domain::WalletData::KakaoPayRedirect(_)
                | domain::WalletData::GoPayRedirect(_)
                | domain::WalletData::GcashRedirect(_)
                | domain::WalletData::ApplePayRedirect(_)
                | domain::WalletData::DanaRedirect {}
                | domain::WalletData::GooglePay(_)
                | domain::WalletData::GooglePayRedirect(_)
                | domain::WalletData::GooglePayThirdPartySdk(_)
                | domain::WalletData::MbWayRedirect(_)
                | domain::WalletData::MobilePayRedirect(_)
                | domain::WalletData::PaypalRedirect(_)
                | domain::WalletData::PaypalSdk(_)
                | domain::WalletData::SamsungPay(_)
                | domain::WalletData::TwintRedirect {}
                | domain::WalletData::VippsRedirect {}
                | domain::WalletData::TouchNGoRedirect(_)
                | domain::WalletData::WeChatPayRedirect(_)
                | domain::WalletData::WeChatPayQr(_)
                | domain::WalletData::CashappQr(_)
                | domain::WalletData::ApplePay(_)
                | domain::WalletData::SwishQr(_) => Err(errors::ConnectorError::NotSupported {
                    message: "Wallet".to_string(),
                    connector: "payme",
                }
                .into()),
            },
            PaymentMethodData::PayLater(_)
            | PaymentMethodData::BankRedirect(_)
            | PaymentMethodData::BankDebit(_)
            | PaymentMethodData::BankTransfer(_)
            | PaymentMethodData::Crypto(_)
            | PaymentMethodData::MandatePayment
            | PaymentMethodData::Reward
            | PaymentMethodData::GiftCard(_)
            | PaymentMethodData::CardRedirect(_)
            | PaymentMethodData::Upi(_)
            | PaymentMethodData::Voucher(_)
            | PaymentMethodData::CardToken(_) => {
                Err(errors::ConnectorError::NotImplemented("Payment methods".to_string()).into())
            }
        }
    }
}

impl TryFrom<&PaymeRouterData<&types::PaymentsAuthorizeRouterData>> for PaymePaymentRequest {
    type Error = error_stack::Report<errors::ConnectorError>;
    fn try_from(
        value: &PaymeRouterData<&types::PaymentsAuthorizeRouterData>,
    ) -> Result<Self, Self::Error> {
        let payme_request = if value.router_data.request.mandate_id.is_some() {
            Self::MandateRequest(MandateRequest::try_from(value)?)
        } else {
            Self::PayRequest(PayRequest::try_from(value.router_data)?)
        };
        Ok(payme_request)
    }
}

impl TryFrom<&types::PaymentsSyncRouterData> for PaymeQuerySaleRequest {
    type Error = error_stack::Report<errors::ConnectorError>;
    fn try_from(value: &types::PaymentsSyncRouterData) -> Result<Self, Self::Error> {
        let seller_payme_id = PaymeAuthType::try_from(&value.connector_auth_type)?.seller_payme_id;
        Ok(Self {
            sale_payme_id: value.request.get_connector_transaction_id()?,
            seller_payme_id,
        })
    }
}

impl TryFrom<&types::RefundSyncRouterData> for PaymeQueryTransactionRequest {
    type Error = error_stack::Report<errors::ConnectorError>;
    fn try_from(value: &types::RefundSyncRouterData) -> Result<Self, Self::Error> {
        let seller_payme_id = PaymeAuthType::try_from(&value.connector_auth_type)?.seller_payme_id;
        Ok(Self {
            payme_transaction_id: value
                .request
                .connector_refund_id
                .clone()
                .ok_or(errors::ConnectorError::MissingConnectorRefundID)?,
            seller_payme_id,
        })
    }
}

impl<F>
    TryFrom<
        types::ResponseRouterData<
            F,
            GenerateSaleResponse,
            types::PaymentsPreProcessingData,
            types::PaymentsResponseData,
        >,
    > for types::RouterData<F, types::PaymentsPreProcessingData, types::PaymentsResponseData>
{
    type Error = error_stack::Report<errors::ConnectorError>;
    fn try_from(
        item: types::ResponseRouterData<
            F,
            GenerateSaleResponse,
            types::PaymentsPreProcessingData,
            types::PaymentsResponseData,
        >,
    ) -> Result<Self, Self::Error> {
        match item.data.payment_method {
            PaymentMethod::Card => {
                match item.data.auth_type {
                    AuthenticationType::NoThreeDs => {
                        Ok(Self {
                            // We don't get any status from payme, so defaulting it to pending
                            // then move to authorize flow
                            status: enums::AttemptStatus::Pending,
                            preprocessing_id: Some(item.response.payme_sale_id.to_owned()),
                            response: Ok(types::PaymentsResponseData::PreProcessingResponse {
                                pre_processing_id:
                                    types::PreprocessingResponseId::ConnectorTransactionId(
                                        item.response.payme_sale_id,
                                    ),
                                connector_metadata: None,
                                session_token: None,
                                connector_response_reference_id: None,
                            }),
                            ..item.data
                        })
                    }
                    AuthenticationType::ThreeDs => Ok(Self {
                        // We don't go to authorize flow in 3ds,
                        // Response is send directly after preprocessing flow
                        // redirection data is send to run script along
                        // status is made authentication_pending to show redirection
                        status: enums::AttemptStatus::AuthenticationPending,
                        preprocessing_id: Some(item.response.payme_sale_id.to_owned()),
                        response: Ok(types::PaymentsResponseData::TransactionResponse {
                            resource_id: types::ResponseId::ConnectorTransactionId(
                                item.response.payme_sale_id.to_owned(),
                            ),
                            redirection_data: Some(services::RedirectForm::Payme),
                            mandate_reference: None,
                            connector_metadata: None,
                            network_txn_id: None,
                            connector_response_reference_id: None,
                            incremental_authorization_allowed: None,
                        }),
                        ..item.data
                    }),
                }
            }
            _ => {
                let currency_code = item.data.request.get_currency()?;
                let country_code = item
                    .data
                    .get_optional_billing()
                    .and_then(|billing| billing.address.as_ref())
                    .and_then(|address| address.country);
                let amount = item.data.request.get_amount()?;
                let amount_in_base_unit = utils::to_currency_base_unit(amount, currency_code)?;
                let pmd = item.data.request.payment_method_data.to_owned();
                let payme_auth_type = PaymeAuthType::try_from(&item.data.connector_auth_type)?;

                let session_token = match pmd {
                    Some(PaymentMethodData::Wallet(domain::WalletData::ApplePayThirdPartySdk(
                        _,
                    ))) => Some(api_models::payments::SessionToken::ApplePay(Box::new(
                        api_models::payments::ApplepaySessionTokenResponse {
                            session_token_data:
                                api_models::payments::ApplePaySessionResponse::NoSessionResponse,
                            payment_request_data: Some(
                                api_models::payments::ApplePayPaymentRequest {
                                    country_code,
                                    currency_code,
                                    total: api_models::payments::AmountInfo {
                                        label: "Apple Pay".to_string(),
                                        total_type: None,
                                        amount: amount_in_base_unit,
                                    },
                                    merchant_capabilities: None,
                                    supported_networks: None,
                                    merchant_identifier: None,
                                },
                            ),
                            connector: "payme".to_string(),
                            delayed_session_token: true,
                            sdk_next_action: api_models::payments::SdkNextAction {
                                next_action: api_models::payments::NextActionCall::Sync,
                            },
                            connector_reference_id: Some(item.response.payme_sale_id.to_owned()),
                            connector_sdk_public_key: Some(
                                payme_auth_type.payme_public_key.expose(),
                            ),
                            connector_merchant_id: payme_auth_type
                                .payme_merchant_id
                                .map(|mid| mid.expose()),
                        },
                    ))),
                    _ => None,
                };
                Ok(Self {
                    // We don't get any status from payme, so defaulting it to pending
                    status: enums::AttemptStatus::Pending,
                    preprocessing_id: Some(item.response.payme_sale_id.to_owned()),
                    response: Ok(types::PaymentsResponseData::PreProcessingResponse {
                        pre_processing_id: types::PreprocessingResponseId::ConnectorTransactionId(
                            item.response.payme_sale_id,
                        ),
                        connector_metadata: None,
                        session_token,
                        connector_response_reference_id: None,
                    }),
                    ..item.data
                })
            }
        }
    }
}

impl TryFrom<&PaymeRouterData<&types::PaymentsAuthorizeRouterData>> for MandateRequest {
    type Error = error_stack::Report<errors::ConnectorError>;
    fn try_from(
        item: &PaymeRouterData<&types::PaymentsAuthorizeRouterData>,
    ) -> Result<Self, Self::Error> {
        let seller_payme_id =
            PaymeAuthType::try_from(&item.router_data.connector_auth_type)?.seller_payme_id;
        let order_details = item.router_data.request.get_order_details()?;
        let product_name = order_details
            .first()
            .ok_or_else(missing_field_err("order_details"))?
            .product_name
            .clone();
        Ok(Self {
            currency: item.router_data.request.currency,
            sale_price: item.amount.to_owned(),
            transaction_id: item.router_data.payment_id.clone(),
            product_name,
            sale_return_url: item.router_data.request.get_return_url()?,
            seller_payme_id,
            sale_callback_url: item.router_data.request.get_webhook_url()?,
            buyer_key: Secret::new(item.router_data.request.get_connector_mandate_id()?),
            language: LANGUAGE.to_string(),
        })
    }
}

impl TryFrom<&types::PaymentsAuthorizeRouterData> for PayRequest {
    type Error = error_stack::Report<errors::ConnectorError>;
    fn try_from(item: &types::PaymentsAuthorizeRouterData) -> Result<Self, Self::Error> {
        match item.request.payment_method_data.clone() {
            domain::PaymentMethodData::Card(req_card) => {
                let card = PaymeCard {
                    credit_card_cvv: req_card.card_cvc.clone(),
                    credit_card_exp: req_card
                        .get_card_expiry_month_year_2_digit_with_delimiter("".to_string())?,
                    credit_card_number: req_card.card_number,
                };
                let buyer_email = item.request.get_email()?;
                let buyer_name = item.get_billing_address()?.get_full_name()?;
                let payme_sale_id = item.preprocessing_id.to_owned().ok_or(
                    errors::ConnectorError::MissingConnectorRelatedTransactionID {
                        id: "payme_sale_id".to_string(),
                    },
                )?;
                Ok(Self {
                    card,
                    buyer_email,
                    buyer_name,
                    payme_sale_id,
                    language: LANGUAGE.to_string(),
                })
            }
            domain::PaymentMethodData::CardRedirect(_)
            | domain::PaymentMethodData::Wallet(_)
            | domain::PaymentMethodData::PayLater(_)
            | domain::PaymentMethodData::BankRedirect(_)
            | domain::PaymentMethodData::BankDebit(_)
            | domain::PaymentMethodData::BankTransfer(_)
            | domain::PaymentMethodData::Crypto(_)
            | domain::PaymentMethodData::MandatePayment
            | domain::PaymentMethodData::Reward
            | domain::PaymentMethodData::Upi(_)
            | domain::PaymentMethodData::Voucher(_)
            | domain::PaymentMethodData::GiftCard(_)
            | domain::PaymentMethodData::CardToken(_) => {
                Err(errors::ConnectorError::NotImplemented(
                    utils::get_unimplemented_payment_method_error_message("payme"),
                ))?
            }
        }
    }
}
#[derive(Debug, Clone, Serialize, Deserialize)]
pub struct PaymeRedirectResponseData {
    meta_data: String,
}

impl TryFrom<&types::PaymentsCompleteAuthorizeRouterData> for Pay3dsRequest {
    type Error = error_stack::Report<errors::ConnectorError>;
    fn try_from(item: &types::PaymentsCompleteAuthorizeRouterData) -> Result<Self, Self::Error> {
        match item.request.payment_method_data.clone() {
            Some(domain::PaymentMethodData::Card(_)) => {
                let buyer_email = item.request.get_email()?;
                let buyer_name = item.get_billing_address()?.get_full_name()?;

                let payload_data = item.request.get_redirect_response_payload()?.expose();

                let jwt_data: PaymeRedirectResponseData = serde_json::from_value(payload_data)
                    .into_report()
                    .change_context(errors::ConnectorError::MissingConnectorRedirectionPayload {
                        field_name: "meta_data_jwt",
                    })?;

                let payme_sale_id = item
                    .request
                    .connector_transaction_id
                    .clone()
                    .ok_or(errors::ConnectorError::MissingConnectorTransactionID)?;
                let pm_token = item.get_payment_method_token()?;
                let buyer_key = match pm_token {
                    types::PaymentMethodToken::Token(token) => token,
                    types::PaymentMethodToken::ApplePayDecrypt(_) => Err(
                        unimplemented_payment_method!("Apple Pay", "Simplified", "Payme"),
                    )?,
                };
                Ok(Self {
                    buyer_email,
                    buyer_key,
                    buyer_name,
                    payme_sale_id,
                    meta_data_jwt: Secret::new(jwt_data.meta_data),
                })
            }
            Some(domain::PaymentMethodData::CardRedirect(_))
            | Some(domain::PaymentMethodData::Wallet(_))
            | Some(domain::PaymentMethodData::PayLater(_))
            | Some(domain::PaymentMethodData::BankRedirect(_))
            | Some(domain::PaymentMethodData::BankDebit(_))
            | Some(domain::PaymentMethodData::BankTransfer(_))
            | Some(domain::PaymentMethodData::Crypto(_))
            | Some(domain::PaymentMethodData::MandatePayment)
            | Some(domain::PaymentMethodData::Reward)
            | Some(domain::PaymentMethodData::Upi(_))
            | Some(domain::PaymentMethodData::Voucher(_))
            | Some(domain::PaymentMethodData::GiftCard(_))
            | Some(domain::PaymentMethodData::CardToken(_))
            | None => {
                Err(errors::ConnectorError::NotImplemented("Tokenize Flow".to_string()).into())
            }
        }
    }
}

impl TryFrom<&types::TokenizationRouterData> for CaptureBuyerRequest {
    type Error = error_stack::Report<errors::ConnectorError>;
    fn try_from(item: &types::TokenizationRouterData) -> Result<Self, Self::Error> {
        match item.request.payment_method_data.clone() {
            domain::PaymentMethodData::Card(req_card) => {
                let seller_payme_id =
                    PaymeAuthType::try_from(&item.connector_auth_type)?.seller_payme_id;
                let card = PaymeCard {
                    credit_card_cvv: req_card.card_cvc.clone(),
                    credit_card_exp: req_card
                        .get_card_expiry_month_year_2_digit_with_delimiter("".to_string())?,
                    credit_card_number: req_card.card_number,
                };
                Ok(Self {
                    card,
                    seller_payme_id,
                })
            }
            domain::PaymentMethodData::Wallet(_)
            | domain::PaymentMethodData::CardRedirect(_)
            | domain::PaymentMethodData::PayLater(_)
            | domain::PaymentMethodData::BankRedirect(_)
            | domain::PaymentMethodData::BankDebit(_)
            | domain::PaymentMethodData::BankTransfer(_)
            | domain::PaymentMethodData::Crypto(_)
            | domain::PaymentMethodData::MandatePayment
            | domain::PaymentMethodData::Reward
            | domain::PaymentMethodData::Upi(_)
            | domain::PaymentMethodData::Voucher(_)
            | domain::PaymentMethodData::GiftCard(_)
            | domain::PaymentMethodData::CardToken(_) => {
                Err(errors::ConnectorError::NotImplemented("Tokenize Flow".to_string()).into())
            }
        }
    }
}

// Auth Struct
pub struct PaymeAuthType {
    #[allow(dead_code)]
    pub(super) payme_public_key: Secret<String>,
    pub(super) seller_payme_id: Secret<String>,
    pub(super) payme_merchant_id: Option<Secret<String>>,
}

impl TryFrom<&types::ConnectorAuthType> for PaymeAuthType {
    type Error = error_stack::Report<errors::ConnectorError>;
    fn try_from(auth_type: &types::ConnectorAuthType) -> Result<Self, Self::Error> {
        match auth_type {
            types::ConnectorAuthType::BodyKey { api_key, key1 } => Ok(Self {
                seller_payme_id: api_key.to_owned(),
                payme_public_key: key1.to_owned(),
                payme_merchant_id: None,
            }),
            types::ConnectorAuthType::SignatureKey {
                api_key,
                key1,
                api_secret,
            } => Ok(Self {
                seller_payme_id: api_key.to_owned(),
                payme_public_key: key1.to_owned(),
                payme_merchant_id: Some(api_secret.to_owned()),
            }),
            _ => Err(errors::ConnectorError::FailedToObtainAuthType.into()),
        }
    }
}

impl TryFrom<&types::PaymentsPreProcessingRouterData> for SaleType {
    type Error = error_stack::Report<errors::ConnectorError>;
    fn try_from(value: &types::PaymentsPreProcessingRouterData) -> Result<Self, Self::Error> {
        let sale_type = if value.request.setup_mandate_details.is_some() {
            // First mandate
            Self::Token
        } else {
            // Normal payments
            match value.request.is_auto_capture()? {
                true => Self::Sale,
                false => Self::Authorize,
            }
        };
        Ok(sale_type)
    }
}

#[derive(Clone, Debug, Serialize, Deserialize, PartialEq, Eq, strum::Display)]
#[serde(rename_all = "kebab-case")]
pub enum SaleStatus {
    Initial,
    Completed,
    Refunded,
    PartialRefund,
    Authorized,
    Voided,
    PartialVoid,
    Failed,
    Chargeback,
}

impl From<SaleStatus> for enums::AttemptStatus {
    fn from(item: SaleStatus) -> Self {
        match item {
            SaleStatus::Initial => Self::Authorizing,
            SaleStatus::Completed => Self::Charged,
            SaleStatus::Refunded | SaleStatus::PartialRefund => Self::AutoRefunded,
            SaleStatus::Authorized => Self::Authorized,
            SaleStatus::Voided | SaleStatus::PartialVoid => Self::Voided,
            SaleStatus::Failed => Self::Failure,
            SaleStatus::Chargeback => Self::AutoRefunded,
        }
    }
}

#[derive(Debug, Deserialize, Serialize)]
#[serde(untagged)]
pub enum PaymePaymentsResponse {
    PaymePaySaleResponse(PaymePaySaleResponse),
    SaleQueryResponse(SaleQueryResponse),
}

#[derive(Clone, Debug, Deserialize, Serialize)]
pub struct SaleQueryResponse {
    items: Vec<SaleQuery>,
}

#[derive(Clone, Debug, Deserialize, Serialize)]
pub struct SaleQuery {
    sale_status: SaleStatus,
    sale_payme_id: String,
    sale_error_text: Option<String>,
    sale_error_code: Option<String>,
}

#[derive(Debug, Serialize, Deserialize)]
pub struct PaymePaySaleResponse {
    sale_status: SaleStatus,
    payme_sale_id: String,
    payme_transaction_id: Option<String>,
    buyer_key: Option<Secret<String>>,
    status_error_details: Option<String>,
    status_error_code: Option<u32>,
    sale_3ds: Option<bool>,
    redirect_url: Option<Url>,
}

#[derive(Serialize, Deserialize)]
pub struct PaymeMetadata {
    payme_transaction_id: Option<String>,
}

impl<F, T>
    TryFrom<types::ResponseRouterData<F, CaptureBuyerResponse, T, types::PaymentsResponseData>>
    for types::RouterData<F, T, types::PaymentsResponseData>
{
    type Error = error_stack::Report<errors::ConnectorError>;
    fn try_from(
        item: types::ResponseRouterData<F, CaptureBuyerResponse, T, types::PaymentsResponseData>,
    ) -> Result<Self, Self::Error> {
        Ok(Self {
            payment_method_token: Some(types::PaymentMethodToken::Token(
                item.response.buyer_key.clone().expose(),
            )),
            response: Ok(types::PaymentsResponseData::TokenizationResponse {
                token: item.response.buyer_key.expose(),
            }),
            ..item.data
        })
    }
}

#[derive(Debug, Serialize)]
pub struct PaymentCaptureRequest {
    payme_sale_id: String,
    sale_price: i64,
}

impl TryFrom<&PaymeRouterData<&types::PaymentsCaptureRouterData>> for PaymentCaptureRequest {
    type Error = error_stack::Report<errors::ConnectorError>;
    fn try_from(
        item: &PaymeRouterData<&types::PaymentsCaptureRouterData>,
    ) -> Result<Self, Self::Error> {
        if item.router_data.request.amount_to_capture != item.router_data.request.payment_amount {
            Err(errors::ConnectorError::NotSupported {
                message: "Partial Capture".to_string(),
                connector: "Payme",
            })?
        }
        Ok(Self {
            payme_sale_id: item.router_data.request.connector_transaction_id.clone(),
            sale_price: item.amount,
        })
    }
}

// REFUND :
// Type definition for RefundRequest
#[derive(Debug, Serialize)]
pub struct PaymeRefundRequest {
    sale_refund_amount: i64,
    payme_sale_id: String,
    seller_payme_id: Secret<String>,
    language: String,
}

impl<F> TryFrom<&PaymeRouterData<&types::RefundsRouterData<F>>> for PaymeRefundRequest {
    type Error = error_stack::Report<errors::ConnectorError>;
    fn try_from(item: &PaymeRouterData<&types::RefundsRouterData<F>>) -> Result<Self, Self::Error> {
        let auth_type = PaymeAuthType::try_from(&item.router_data.connector_auth_type)?;
        Ok(Self {
            payme_sale_id: item.router_data.request.connector_transaction_id.clone(),
            seller_payme_id: auth_type.seller_payme_id,
            sale_refund_amount: item.amount.to_owned(),
            language: LANGUAGE.to_string(),
        })
    }
}

impl TryFrom<SaleStatus> for enums::RefundStatus {
    type Error = error_stack::Report<errors::ConnectorError>;
    fn try_from(sale_status: SaleStatus) -> Result<Self, Self::Error> {
        match sale_status {
            SaleStatus::Refunded | SaleStatus::PartialRefund => Ok(Self::Success),
            SaleStatus::Failed => Ok(Self::Failure),
            SaleStatus::Initial
            | SaleStatus::Completed
            | SaleStatus::Authorized
            | SaleStatus::Voided
            | SaleStatus::PartialVoid
            | SaleStatus::Chargeback => Err(errors::ConnectorError::ResponseHandlingFailed)?,
        }
    }
}

#[derive(Debug, Deserialize, Serialize)]
pub struct PaymeRefundResponse {
    sale_status: SaleStatus,
    payme_transaction_id: Option<String>,
    status_error_code: Option<u32>,
}

impl TryFrom<types::RefundsResponseRouterData<api::Execute, PaymeRefundResponse>>
    for types::RefundsRouterData<api::Execute>
{
    type Error = error_stack::Report<errors::ConnectorError>;
    fn try_from(
        item: types::RefundsResponseRouterData<api::Execute, PaymeRefundResponse>,
    ) -> Result<Self, Self::Error> {
        let refund_status = enums::RefundStatus::try_from(item.response.sale_status.clone())?;
        let response = if is_refund_failure(refund_status) {
            let payme_response = &item.response;
            let status_error_code = payme_response
                .status_error_code
                .map(|error_code| error_code.to_string());
            Err(types::ErrorResponse {
                code: status_error_code
                    .clone()
                    .unwrap_or_else(|| consts::NO_ERROR_CODE.to_string()),
                message: status_error_code
                    .clone()
                    .unwrap_or_else(|| consts::NO_ERROR_MESSAGE.to_string()),
                reason: status_error_code,
                status_code: item.http_code,
                attempt_status: None,
                connector_transaction_id: payme_response.payme_transaction_id.clone(),
            })
        } else {
            Ok(types::RefundsResponseData {
                connector_refund_id: item
                    .response
                    .payme_transaction_id
                    .ok_or(errors::ConnectorError::MissingConnectorRefundID)?,
                refund_status,
            })
        };
        Ok(Self {
            response,
            ..item.data
        })
    }
}

#[derive(Debug, Serialize)]
pub struct PaymeVoidRequest {
    sale_currency: enums::Currency,
    payme_sale_id: String,
    seller_payme_id: Secret<String>,
    language: String,
}

impl
    TryFrom<
        &PaymeRouterData<
            &types::RouterData<api::Void, types::PaymentsCancelData, types::PaymentsResponseData>,
        >,
    > for PaymeVoidRequest
{
    type Error = error_stack::Report<errors::ConnectorError>;
    fn try_from(
        item: &PaymeRouterData<
            &types::RouterData<api::Void, types::PaymentsCancelData, types::PaymentsResponseData>,
        >,
    ) -> Result<Self, Self::Error> {
        let auth_type = PaymeAuthType::try_from(&item.router_data.connector_auth_type)?;
        Ok(Self {
            payme_sale_id: item.router_data.request.connector_transaction_id.clone(),
            seller_payme_id: auth_type.seller_payme_id,
            sale_currency: item.router_data.request.get_currency()?,
            language: LANGUAGE.to_string(),
        })
    }
}

#[derive(Debug, Deserialize, Serialize)]
pub struct PaymeVoidResponse {
    sale_status: SaleStatus,
    payme_transaction_id: Option<String>,
    status_error_code: Option<u32>,
}

impl TryFrom<types::PaymentsCancelResponseRouterData<PaymeVoidResponse>>
    for types::PaymentsCancelRouterData
{
    type Error = error_stack::Report<errors::ConnectorError>;
    fn try_from(
        item: types::PaymentsCancelResponseRouterData<PaymeVoidResponse>,
    ) -> Result<Self, Self::Error> {
        let status = enums::AttemptStatus::from(item.response.sale_status.clone());
        let response = if is_payment_failure(status) {
            let payme_response = &item.response;
            let status_error_code = payme_response
                .status_error_code
                .map(|error_code| error_code.to_string());
            Err(types::ErrorResponse {
                code: status_error_code
                    .clone()
                    .unwrap_or_else(|| consts::NO_ERROR_CODE.to_string()),
                message: status_error_code
                    .clone()
                    .unwrap_or_else(|| consts::NO_ERROR_MESSAGE.to_string()),
                reason: status_error_code,
                status_code: item.http_code,
                attempt_status: None,
                connector_transaction_id: payme_response.payme_transaction_id.clone(),
            })
        } else {
            // Since we are not receiving payme_sale_id, we are not populating the transaction response
            Ok(types::PaymentsResponseData::TransactionResponse {
                resource_id: types::ResponseId::NoResponseId,
                redirection_data: None,
                mandate_reference: None,
                connector_metadata: None,
                network_txn_id: None,
                connector_response_reference_id: None,
                incremental_authorization_allowed: None,
            })
        };
        Ok(Self {
            status,
            response,
            ..item.data
        })
    }
}

#[derive(Debug, Serialize, Deserialize)]
pub struct PaymeQueryTransactionResponse {
    items: Vec<TransactionQuery>,
}

#[derive(Clone, Debug, Serialize, Deserialize)]
pub struct TransactionQuery {
    sale_status: SaleStatus,
    payme_transaction_id: String,
}

impl<F, T>
    TryFrom<
        types::ResponseRouterData<F, PaymeQueryTransactionResponse, T, types::RefundsResponseData>,
    > for types::RouterData<F, T, types::RefundsResponseData>
{
    type Error = error_stack::Report<errors::ConnectorError>;
    fn try_from(
        item: types::ResponseRouterData<
            F,
            PaymeQueryTransactionResponse,
            T,
            types::RefundsResponseData,
        >,
    ) -> Result<Self, Self::Error> {
        let pay_sale_response = item
            .response
            .items
            .first()
            .ok_or(errors::ConnectorError::ResponseHandlingFailed)?;
        let refund_status = enums::RefundStatus::try_from(pay_sale_response.sale_status.clone())?;
        let response = if is_refund_failure(refund_status) {
            Err(types::ErrorResponse {
                code: consts::NO_ERROR_CODE.to_string(),
                message: consts::NO_ERROR_CODE.to_string(),
                reason: None,
                status_code: item.http_code,
                attempt_status: None,
                connector_transaction_id: Some(pay_sale_response.payme_transaction_id.clone()),
            })
        } else {
            Ok(types::RefundsResponseData {
                refund_status,
                connector_refund_id: pay_sale_response.payme_transaction_id.clone(),
            })
        };
        Ok(Self {
            response,
            ..item.data
        })
    }
}

fn get_services(item: &types::PaymentsPreProcessingRouterData) -> Option<ThreeDs> {
    match item.auth_type {
        api_models::enums::AuthenticationType::ThreeDs => {
            let settings = ThreeDsSettings { active: true };
            Some(ThreeDs {
                name: ThreeDsType::ThreeDs,
                settings,
            })
        }
        api_models::enums::AuthenticationType::NoThreeDs => None,
    }
}

#[derive(Default, Debug, Serialize, Deserialize, PartialEq)]
pub struct PaymeErrorResponse {
    pub status_code: u16,
    pub status_error_details: String,
    pub status_additional_info: serde_json::Value,
    pub status_error_code: u32,
}

#[derive(Debug, Serialize, Deserialize)]
#[serde(rename_all = "kebab-case")]
pub enum NotifyType {
    SaleComplete,
    SaleAuthorized,
    Refund,
    SaleFailure,
    SaleChargeback,
    SaleChargebackRefund,
}

#[derive(Debug, Serialize, Deserialize)]
pub struct WebhookEventDataResource {
    pub sale_status: SaleStatus,
    pub payme_signature: Secret<String>,
    pub buyer_key: Option<Secret<String>>,
    pub notify_type: NotifyType,
    pub payme_sale_id: String,
    pub payme_transaction_id: String,
    pub status_error_details: Option<String>,
    pub status_error_code: Option<u32>,
    pub price: i64,
    pub currency: enums::Currency,
}

#[derive(Debug, Deserialize)]
pub struct WebhookEventDataResourceEvent {
    pub notify_type: NotifyType,
}

#[derive(Debug, Deserialize)]
pub struct WebhookEventDataResourceSignature {
    pub payme_signature: Secret<String>,
}

/// This try_from will ensure that webhook body would be properly parsed into PSync response
impl From<WebhookEventDataResource> for PaymePaySaleResponse {
    fn from(value: WebhookEventDataResource) -> Self {
        Self {
            sale_status: value.sale_status,
            payme_sale_id: value.payme_sale_id,
            payme_transaction_id: Some(value.payme_transaction_id),
            buyer_key: value.buyer_key,
            sale_3ds: None,
            redirect_url: None,
            status_error_code: value.status_error_code,
            status_error_details: value.status_error_details,
        }
    }
}

/// This try_from will ensure that webhook body would be properly parsed into RSync response
impl From<WebhookEventDataResource> for PaymeQueryTransactionResponse {
    fn from(value: WebhookEventDataResource) -> Self {
        let item = TransactionQuery {
            sale_status: value.sale_status,
            payme_transaction_id: value.payme_transaction_id,
        };
        Self { items: vec![item] }
    }
}

impl From<NotifyType> for api::IncomingWebhookEvent {
    fn from(value: NotifyType) -> Self {
        match value {
            NotifyType::SaleComplete => Self::PaymentIntentSuccess,
            NotifyType::Refund => Self::RefundSuccess,
            NotifyType::SaleFailure => Self::PaymentIntentFailure,
            NotifyType::SaleChargeback => Self::DisputeOpened,
            NotifyType::SaleChargebackRefund => Self::DisputeWon,
            NotifyType::SaleAuthorized => Self::EventNotSupported,
        }
    }
}<|MERGE_RESOLUTION|>--- conflicted
+++ resolved
@@ -18,10 +18,7 @@
     core::errors,
     services,
     types::{self, api, domain, domain::PaymentMethodData, storage::enums, MandateReference},
-<<<<<<< HEAD
-=======
     unimplemented_payment_method,
->>>>>>> a398a56e
 };
 
 const LANGUAGE: &str = "en";
