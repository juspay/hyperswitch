--- conflicted
+++ resolved
@@ -13,14 +13,9 @@
 use crate::{
     connector::utils::{
         self, is_payment_failure, is_refund_failure, missing_field_err, AddressDetailsData,
-<<<<<<< HEAD
-        CardData, PaymentsAuthorizeRequestData, PaymentsCompleteAuthorizeRequestData,
-        PaymentsPreProcessingData, PaymentsSyncRequestData, RouterData,
-=======
         CardData, PaymentsAuthorizeRequestData, PaymentsCancelRequestData,
         PaymentsCompleteAuthorizeRequestData, PaymentsPreProcessingData, PaymentsSyncRequestData,
         RouterData,
->>>>>>> b74435b6
     },
     consts,
     core::errors,
@@ -983,13 +978,8 @@
 #[derive(Debug, Deserialize, Serialize)]
 pub struct PaymeRefundResponse {
     sale_status: SaleStatus,
-<<<<<<< HEAD
-    payme_transaction_id: String,
-    status_error_code: i64,
-=======
     payme_transaction_id: Option<String>,
     status_error_code: Option<u32>,
->>>>>>> b74435b6
 }
 
 impl TryFrom<types::RefundsResponseRouterData<api::Execute, PaymeRefundResponse>>
@@ -1002,19 +992,6 @@
         let refund_status = enums::RefundStatus::try_from(item.response.sale_status.clone())?;
         let response = if is_refund_failure(refund_status) {
             let payme_response = &item.response;
-<<<<<<< HEAD
-            Err(types::ErrorResponse {
-                code: payme_response.status_error_code.to_string(),
-                message: payme_response.status_error_code.to_string(),
-                reason: Some(payme_response.status_error_code.to_string()),
-                status_code: item.http_code,
-                attempt_status: None,
-                connector_transaction_id: Some(payme_response.payme_transaction_id.clone()),
-            })
-        } else {
-            Ok(types::RefundsResponseData {
-                connector_refund_id: item.response.payme_transaction_id,
-=======
             let status_error_code = payme_response
                 .status_error_code
                 .map(|error_code| error_code.to_string());
@@ -1036,14 +1013,11 @@
                     .response
                     .payme_transaction_id
                     .ok_or(errors::ConnectorError::MissingConnectorRefundID)?,
->>>>>>> b74435b6
                 refund_status,
             })
         };
         Ok(Self {
             response,
-<<<<<<< HEAD
-=======
             ..item.data
         })
     }
@@ -1127,7 +1101,6 @@
         Ok(Self {
             status,
             response,
->>>>>>> b74435b6
             ..item.data
         })
     }
