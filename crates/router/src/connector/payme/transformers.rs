--- conflicted
+++ resolved
@@ -6,13 +6,8 @@
 
 use crate::{
     connector::utils::{
-<<<<<<< HEAD
         self, missing_field_err, AddressDetailsData, CardData, PaymentsAuthorizeRequestData,
-        PaymentsPreProcessingData, RouterData,
-=======
-        missing_field_err, AddressDetailsData, CardData, PaymentsAuthorizeRequestData,
-        PaymentsSyncRequestData, RouterData,
->>>>>>> 1cfe3632
+        PaymentsPreProcessingData, PaymentsSyncRequestData, RouterData,
     },
     core::errors,
     types::{self, api, storage::enums, MandateReference},
@@ -297,7 +292,32 @@
     }
 }
 
-<<<<<<< HEAD
+impl TryFrom<&types::PaymentsSyncRouterData> for PaymeQuerySaleRequest {
+    type Error = error_stack::Report<errors::ConnectorError>;
+    fn try_from(value: &types::PaymentsSyncRouterData) -> Result<Self, Self::Error> {
+        let seller_payme_id = PaymeAuthType::try_from(&value.connector_auth_type)?.seller_payme_id;
+        Ok(Self {
+            sale_payme_id: value.request.get_connector_transaction_id()?,
+            seller_payme_id,
+        })
+    }
+}
+
+impl TryFrom<&types::RefundSyncRouterData> for PaymeQueryTransactionRequest {
+    type Error = error_stack::Report<errors::ConnectorError>;
+    fn try_from(value: &types::RefundSyncRouterData) -> Result<Self, Self::Error> {
+        let seller_payme_id = PaymeAuthType::try_from(&value.connector_auth_type)?.seller_payme_id;
+        Ok(Self {
+            payme_transaction_id: value
+                .request
+                .connector_refund_id
+                .clone()
+                .ok_or(errors::ConnectorError::MissingConnectorRefundID)?,
+            seller_payme_id,
+        })
+    }
+}
+
 impl<F>
     TryFrom<
         types::ResponseRouterData<
@@ -355,30 +375,6 @@
                 connector_response_reference_id: None,
             }),
             ..item.data
-=======
-impl TryFrom<&types::PaymentsSyncRouterData> for PaymeQuerySaleRequest {
-    type Error = error_stack::Report<errors::ConnectorError>;
-    fn try_from(value: &types::PaymentsSyncRouterData) -> Result<Self, Self::Error> {
-        let seller_payme_id = PaymeAuthType::try_from(&value.connector_auth_type)?.seller_payme_id;
-        Ok(Self {
-            sale_payme_id: value.request.get_connector_transaction_id()?,
-            seller_payme_id,
-        })
-    }
-}
-
-impl TryFrom<&types::RefundSyncRouterData> for PaymeQueryTransactionRequest {
-    type Error = error_stack::Report<errors::ConnectorError>;
-    fn try_from(value: &types::RefundSyncRouterData) -> Result<Self, Self::Error> {
-        let seller_payme_id = PaymeAuthType::try_from(&value.connector_auth_type)?.seller_payme_id;
-        Ok(Self {
-            payme_transaction_id: value
-                .request
-                .connector_refund_id
-                .clone()
-                .ok_or(errors::ConnectorError::MissingConnectorRefundID)?,
-            seller_payme_id,
->>>>>>> 1cfe3632
         })
     }
 }
@@ -456,7 +452,6 @@
     }
 }
 
-<<<<<<< HEAD
 impl TryFrom<&types::PaymentsPreProcessingRouterData> for SaleType {
     type Error = error_stack::Report<errors::ConnectorError>;
     fn try_from(value: &types::PaymentsPreProcessingRouterData) -> Result<Self, Self::Error> {
@@ -474,10 +469,7 @@
     }
 }
 
-#[derive(Debug, Serialize, Deserialize)]
-=======
 #[derive(Clone, Debug, Serialize, Deserialize)]
->>>>>>> 1cfe3632
 #[serde(rename_all = "kebab-case")]
 pub enum SaleStatus {
     Initial,
