use base64::Engine;
use common_utils::{ext_traits::ValueExt, pii::IpAddress};
use error_stack::ResultExt;
use masking::{ExposeInterface, PeekInterface, Secret};
use serde::{Deserialize, Deserializer, Serialize};

use crate::{
    connector::utils::{
        AddressDetailsData, BrowserInformationData, CardData as OtherCardData,
        PaymentsAuthorizeRequestData, PaymentsCompleteAuthorizeRequestData,
        PaymentsSyncRequestData, RouterData,
    },
    consts,
    core::errors,
    services,
    types::{self, api, domain, storage::enums},
};

pub struct BamboraRouterData<T> {
    pub amount: f64,
    pub router_data: T,
}

impl<T> TryFrom<(&api::CurrencyUnit, enums::Currency, i64, T)> for BamboraRouterData<T> {
    type Error = error_stack::Report<errors::ConnectorError>;
    fn try_from(
        (currency_unit, currency, amount, item): (&api::CurrencyUnit, enums::Currency, i64, T),
    ) -> Result<Self, Self::Error> {
        let amount = crate::connector::utils::get_amount_as_f64(currency_unit, amount, currency)?;
        Ok(Self {
            amount,
            router_data: item,
        })
    }
}

#[derive(Default, Debug, Serialize, Eq, PartialEq)]
pub struct BamboraCard {
    name: Secret<String>,
    number: cards::CardNumber,
    expiry_month: Secret<String>,
    expiry_year: Secret<String>,
    cvd: Secret<String>,
    complete: bool,
    #[serde(skip_serializing_if = "Option::is_none")]
    #[serde(rename = "3d_secure")]
    three_d_secure: Option<ThreeDSecure>,
}

#[derive(Default, Debug, Serialize, Eq, PartialEq)]
pub struct ThreeDSecure {
    browser: Option<BamboraBrowserInfo>, //Needed only in case of 3Ds 2.0. Need to update request for this.
    enabled: bool,
    version: Option<i64>,
    auth_required: Option<bool>,
}

#[derive(Default, Debug, Serialize, Eq, PartialEq)]
pub struct BamboraBrowserInfo {
    accept_header: String,
    java_enabled: bool,
    language: String,
    color_depth: u8,
    screen_height: u32,
    screen_width: u32,
    time_zone: i32,
    user_agent: String,
    javascript_enabled: bool,
}

#[derive(Default, Debug, Serialize)]
pub struct BamboraPaymentsRequest {
    order_number: String,
    amount: f64,
    payment_method: PaymentMethod,
    customer_ip: Option<Secret<String, IpAddress>>,
    term_url: Option<String>,
    card: BamboraCard,
}

#[derive(Default, Debug, Serialize)]
pub struct BamboraVoidRequest {
    amount: f64,
}

fn get_browser_info(
    item: &types::PaymentsAuthorizeRouterData,
) -> Result<Option<BamboraBrowserInfo>, error_stack::Report<errors::ConnectorError>> {
    if matches!(item.auth_type, enums::AuthenticationType::ThreeDs) {
        item.request
            .browser_info
            .as_ref()
            .map(|info| {
                Ok(BamboraBrowserInfo {
                    accept_header: info.get_accept_header()?,
                    java_enabled: info.get_java_enabled()?,
                    language: info.get_language()?,
                    screen_height: info.get_screen_height()?,
                    screen_width: info.get_screen_width()?,
                    color_depth: info.get_color_depth()?,
                    user_agent: info.get_user_agent()?,
                    time_zone: info.get_time_zone()?,
                    javascript_enabled: info.get_java_script_enabled()?,
                })
            })
            .transpose()
    } else {
        Ok(None)
    }
}

impl TryFrom<&types::CompleteAuthorizeData> for BamboraThreedsContinueRequest {
    type Error = error_stack::Report<errors::ConnectorError>;
    fn try_from(value: &types::CompleteAuthorizeData) -> Result<Self, Self::Error> {
        let card_response: CardResponse = value
            .redirect_response
            .as_ref()
            .and_then(|f| f.payload.to_owned())
            .ok_or(errors::ConnectorError::MissingRequiredField {
                field_name: "redirect_response.payload",
            })?
            .parse_value("CardResponse")
            .change_context(errors::ConnectorError::ParsingFailed)?;
        let bambora_req = Self {
            payment_method: "credit_card".to_string(),
            card_response,
        };
        Ok(bambora_req)
    }
}

impl TryFrom<BamboraRouterData<&types::PaymentsAuthorizeRouterData>> for BamboraPaymentsRequest {
    type Error = error_stack::Report<errors::ConnectorError>;
    fn try_from(
        item: BamboraRouterData<&types::PaymentsAuthorizeRouterData>,
    ) -> Result<Self, Self::Error> {
        match item.router_data.request.payment_method_data.clone() {
            domain::PaymentMethodData::Card(req_card) => {
                let (three_ds, customer_ip) = match item.router_data.auth_type {
                    enums::AuthenticationType::ThreeDs => (
                        Some(ThreeDSecure {
                            enabled: true,
                            browser: get_browser_info(item.router_data)?,
                            version: Some(2),
                            auth_required: Some(true),
                        }),
                        Some(
                            item.router_data
                                .request
                                .get_browser_info()?
                                .get_ip_address()?,
                        ),
                    ),
                    enums::AuthenticationType::NoThreeDs => (None, None),
                };
                let card = BamboraCard {
                    name: item.router_data.get_billing_address()?.get_full_name()?,
                    expiry_year: req_card.get_card_expiry_year_2_digit()?,
                    number: req_card.card_number,
                    expiry_month: req_card.card_exp_month,
                    cvd: req_card.card_cvc,
                    three_d_secure: three_ds,
                    complete: item.router_data.request.is_auto_capture()?,
                };

                Ok(Self {
                    order_number: item.router_data.connector_request_reference_id.clone(),
                    amount: item.amount,
                    payment_method: PaymentMethod::Card,
                    card,
                    customer_ip,
                    term_url: item.router_data.request.complete_authorize_url.clone(),
                })
            }
            domain::PaymentMethodData::CardRedirect(_)
            | domain::PaymentMethodData::Wallet(_)
            | domain::PaymentMethodData::PayLater(_)
            | domain::PaymentMethodData::BankRedirect(_)
            | domain::PaymentMethodData::BankDebit(_)
            | domain::PaymentMethodData::BankTransfer(_)
            | domain::PaymentMethodData::Crypto(_)
            | domain::PaymentMethodData::MandatePayment
            | domain::PaymentMethodData::Reward
            | domain::PaymentMethodData::Upi(_)
            | domain::PaymentMethodData::Voucher(_)
            | domain::PaymentMethodData::GiftCard(_)
            | domain::PaymentMethodData::CardToken(_) => {
                Err(errors::ConnectorError::NotImplemented("Payment methods".to_string()).into())
            }
        }
    }
}

impl TryFrom<BamboraRouterData<&types::PaymentsCancelRouterData>> for BamboraVoidRequest {
    type Error = error_stack::Report<errors::ConnectorError>;
    fn try_from(
        item: BamboraRouterData<&types::PaymentsCancelRouterData>,
    ) -> Result<Self, Self::Error> {
        Ok(Self {
            amount: item.amount,
        })
    }
}

pub struct BamboraAuthType {
    pub(super) api_key: Secret<String>,
}

impl TryFrom<&types::ConnectorAuthType> for BamboraAuthType {
    type Error = error_stack::Report<errors::ConnectorError>;
    fn try_from(auth_type: &types::ConnectorAuthType) -> Result<Self, Self::Error> {
        if let types::ConnectorAuthType::BodyKey { api_key, key1 } = auth_type {
            let auth_key = format!("{}:{}", key1.peek(), api_key.peek());
            let auth_header = format!("Passcode {}", consts::BASE64_ENGINE.encode(auth_key));
            Ok(Self {
                api_key: Secret::new(auth_header),
            })
        } else {
            Err(errors::ConnectorError::FailedToObtainAuthType)?
        }
    }
}

<<<<<<< HEAD
pub enum PaymentFlow {
    Authorize,
    Capture,
    Void,
}

// PaymentsResponse
impl<F, T>
    TryFrom<(
        types::ResponseRouterData<F, BamboraResponse, T, types::PaymentsResponseData>,
        PaymentFlow,
    )> for types::RouterData<F, T, types::PaymentsResponseData>
{
    type Error = error_stack::Report<errors::ConnectorError>;
    fn try_from(
        data: (
            types::ResponseRouterData<F, BamboraResponse, T, types::PaymentsResponseData>,
            PaymentFlow,
        ),
    ) -> Result<Self, Self::Error> {
        let flow = data.1;
        let item = data.0;
        match item.response {
            BamboraResponse::NormalTransaction(pg_response) => Ok(Self {
                status: match pg_response.approved.as_str() {
                    "0" => match flow {
                        PaymentFlow::Authorize => enums::AttemptStatus::AuthorizationFailed,
                        PaymentFlow::Capture => enums::AttemptStatus::Failure,
                        PaymentFlow::Void => enums::AttemptStatus::VoidFailed,
                    },
                    "1" => match flow {
                        PaymentFlow::Authorize => enums::AttemptStatus::Authorized,
                        PaymentFlow::Capture => enums::AttemptStatus::Charged,
                        PaymentFlow::Void => enums::AttemptStatus::Voided,
                    },
                    &_ => Err(errors::ConnectorError::ResponseDeserializationFailed)?,
                },
                response: Ok(types::PaymentsResponseData::TransactionResponse {
                    resource_id: types::ResponseId::ConnectorTransactionId(
                        pg_response.id.to_string(),
                    ),
                    redirection_data: None,
                    mandate_reference: None,
                    connector_metadata: None,
                    network_txn_id: None,
                    connector_response_reference_id: Some(pg_response.order_number.to_string()),
                    incremental_authorization_allowed: None,
                    charge_id: None,
                }),
                ..item.data
            }),

            BamboraResponse::ThreeDsResponse(response) => {
                let value = url::form_urlencoded::parse(response.contents.as_bytes())
                    .map(|(key, val)| [key, val].concat())
                    .collect();
                let redirection_data = Some(services::RedirectForm::Html { html_data: value });
                Ok(Self {
                    status: enums::AttemptStatus::AuthenticationPending,
                    response: Ok(types::PaymentsResponseData::TransactionResponse {
                        resource_id: types::ResponseId::NoResponseId,
                        redirection_data,
                        mandate_reference: None,
                        connector_metadata: Some(
                            serde_json::to_value(BamboraMeta {
                                three_d_session_data: response.three_d_session_data.expose(),
                            })
                            .change_context(errors::ConnectorError::ResponseHandlingFailed)?,
                        ),
                        network_txn_id: None,
                        connector_response_reference_id: Some(
                            item.data.connector_request_reference_id.to_string(),
                        ),
                        incremental_authorization_allowed: None,
                        charge_id: None,
                    }),
                    ..item.data
                })
            }
        }
    }
}

=======
>>>>>>> 2a302eb5
fn str_or_i32<'de, D>(deserializer: D) -> Result<String, D::Error>
where
    D: Deserializer<'de>,
{
    #[derive(Deserialize)]
    #[serde(untagged)]
    enum StrOrI32 {
        Str(String),
        I32(i32),
    }

    let value = StrOrI32::deserialize(deserializer)?;
    let res = match value {
        StrOrI32::Str(v) => v,
        StrOrI32::I32(v) => v.to_string(),
    };
    Ok(res)
}

#[derive(Debug, Clone, Deserialize, Serialize)]
#[serde(untagged)]
pub enum BamboraResponse {
    NormalTransaction(Box<BamboraPaymentsResponse>),
    ThreeDsResponse(Box<Bambora3DsResponse>),
}

#[derive(Default, Debug, Clone, Deserialize, PartialEq, Serialize)]
pub struct BamboraPaymentsResponse {
    #[serde(deserialize_with = "str_or_i32")]
    id: String,
    authorizing_merchant_id: i32,
    #[serde(deserialize_with = "str_or_i32")]
    approved: String,
    #[serde(deserialize_with = "str_or_i32")]
    message_id: String,
    message: String,
    auth_code: String,
    created: String,
    amount: f32,
    order_number: String,
    #[serde(rename = "type")]
    payment_type: String,
    comments: Option<String>,
    batch_number: Option<String>,
    total_refunds: Option<f32>,
    total_completions: Option<f32>,
    payment_method: String,
    card: CardData,
    billing: Option<AddressData>,
    shipping: Option<AddressData>,
    custom: CustomData,
    adjusted_by: Option<Vec<AdjustedBy>>,
    links: Vec<Links>,
    risk_score: Option<f32>,
}

#[derive(Debug, Clone, Deserialize, Serialize)]
pub struct Bambora3DsResponse {
    #[serde(rename = "3d_session_data")]
    three_d_session_data: Secret<String>,
    contents: String,
}

#[derive(Debug, Serialize, Default, Deserialize)]
pub struct BamboraMeta {
    pub three_d_session_data: String,
}

#[derive(Default, Debug, Serialize, Eq, PartialEq)]
pub struct BamboraThreedsContinueRequest {
    pub(crate) payment_method: String,
    pub card_response: CardResponse,
}

#[derive(Default, Debug, Deserialize, Serialize, Eq, PartialEq)]
pub struct CardResponse {
    pub(crate) cres: Option<common_utils::pii::SecretSerdeValue>,
}

#[derive(Default, Debug, Clone, Deserialize, PartialEq, Serialize)]
pub struct CardData {
    name: Option<Secret<String>>,
    expiry_month: Option<Secret<String>>,
    expiry_year: Option<Secret<String>>,
    card_type: String,
    last_four: Secret<String>,
    card_bin: Option<Secret<String>>,
    avs_result: String,
    cvd_result: String,
    cavv_result: Option<String>,
    address_match: Option<i32>,
    postal_result: Option<i32>,
    avs: Option<AvsObject>,
}

#[derive(Default, Debug, Clone, Serialize, Deserialize, PartialEq)]
pub struct AvsObject {
    id: String,
    message: String,
    processed: bool,
}

#[derive(Default, Debug, Clone, Serialize, Deserialize, PartialEq)]
pub struct AddressData {
    name: Secret<String>,
    address_line1: Secret<String>,
    address_line2: Secret<String>,
    city: String,
    province: String,
    country: String,
    postal_code: Secret<String>,
    phone_number: Secret<String>,
    email_address: Secret<String>,
}

#[derive(Default, Debug, Clone, Serialize, Deserialize, PartialEq)]
pub struct CustomData {
    ref1: String,
    ref2: String,
    ref3: String,
    ref4: String,
    ref5: String,
}

#[derive(Default, Debug, Clone, Serialize, Deserialize, PartialEq)]
pub struct AdjustedBy {
    id: i32,
    #[serde(rename = "type")]
    adjusted_by_type: String,
    approval: i32,
    message: String,
    amount: f32,
    created: String,
    url: String,
}

#[derive(Default, Debug, Clone, Serialize, Deserialize, PartialEq)]
pub struct Links {
    rel: String,
    href: String,
    method: String,
}

#[derive(Debug, Default, Clone, Serialize, Deserialize, PartialEq, Eq)]
#[serde(rename_all = "snake_case")]
pub enum PaymentMethod {
    #[default]
    Card,
    Token,
    PaymentProfile,
    Cash,
    Cheque,
    Interac,
    ApplePay,
    AndroidPay,
    #[serde(rename = "3d_secure")]
    ThreeDSecure,
    ProcessorToken,
}

// Capture
#[derive(Default, Debug, Clone, Serialize, PartialEq)]
pub struct BamboraPaymentsCaptureRequest {
    amount: f64,
    payment_method: PaymentMethod,
}

impl TryFrom<BamboraRouterData<&types::PaymentsCaptureRouterData>>
    for BamboraPaymentsCaptureRequest
{
    type Error = error_stack::Report<errors::ConnectorError>;
    fn try_from(
        item: BamboraRouterData<&types::PaymentsCaptureRouterData>,
    ) -> Result<Self, Self::Error> {
        Ok(Self {
            amount: item.amount,
            payment_method: PaymentMethod::Card,
        })
    }
}

impl<F>
    TryFrom<
        types::ResponseRouterData<
            F,
            BamboraResponse,
            types::PaymentsAuthorizeData,
            types::PaymentsResponseData,
        >,
    > for types::RouterData<F, types::PaymentsAuthorizeData, types::PaymentsResponseData>
{
    type Error = error_stack::Report<errors::ConnectorError>;
    fn try_from(
        item: types::ResponseRouterData<
            F,
            BamboraResponse,
            types::PaymentsAuthorizeData,
            types::PaymentsResponseData,
        >,
    ) -> Result<Self, Self::Error> {
        match item.response {
            BamboraResponse::NormalTransaction(pg_response) => Ok(Self {
                status: if pg_response.approved.as_str() == "1" {
                    match item.data.request.is_auto_capture()? {
                        true => enums::AttemptStatus::Charged,
                        false => enums::AttemptStatus::Authorized,
                    }
                } else {
                    match item.data.request.is_auto_capture()? {
                        true => enums::AttemptStatus::Failure,
                        false => enums::AttemptStatus::AuthorizationFailed,
                    }
                },
                response: Ok(types::PaymentsResponseData::TransactionResponse {
                    resource_id: types::ResponseId::ConnectorTransactionId(
                        pg_response.id.to_string(),
                    ),
                    redirection_data: None,
                    mandate_reference: None,
                    connector_metadata: None,
                    network_txn_id: None,
                    connector_response_reference_id: Some(pg_response.order_number.to_string()),
                    incremental_authorization_allowed: None,
                }),
                ..item.data
            }),

            BamboraResponse::ThreeDsResponse(response) => {
                let value = url::form_urlencoded::parse(response.contents.as_bytes())
                    .map(|(key, val)| [key, val].concat())
                    .collect();
                let redirection_data = Some(services::RedirectForm::Html { html_data: value });
                Ok(Self {
                    status: enums::AttemptStatus::AuthenticationPending,
                    response: Ok(types::PaymentsResponseData::TransactionResponse {
                        resource_id: types::ResponseId::NoResponseId,
                        redirection_data,
                        mandate_reference: None,
                        connector_metadata: Some(
                            serde_json::to_value(BamboraMeta {
                                three_d_session_data: response.three_d_session_data.expose(),
                            })
                            .change_context(errors::ConnectorError::ResponseHandlingFailed)?,
                        ),
                        network_txn_id: None,
                        connector_response_reference_id: Some(
                            item.data.connector_request_reference_id.to_string(),
                        ),
                        incremental_authorization_allowed: None,
                    }),
                    ..item.data
                })
            }
        }
    }
}

impl<F>
    TryFrom<
        types::ResponseRouterData<
            F,
            BamboraPaymentsResponse,
            types::CompleteAuthorizeData,
            types::PaymentsResponseData,
        >,
    > for types::RouterData<F, types::CompleteAuthorizeData, types::PaymentsResponseData>
{
    type Error = error_stack::Report<errors::ConnectorError>;
    fn try_from(
        item: types::ResponseRouterData<
            F,
            BamboraPaymentsResponse,
            types::CompleteAuthorizeData,
            types::PaymentsResponseData,
        >,
    ) -> Result<Self, Self::Error> {
        Ok(Self {
            status: if item.response.approved.as_str() == "1" {
                match item.data.request.is_auto_capture()? {
                    true => enums::AttemptStatus::Charged,
                    false => enums::AttemptStatus::Authorized,
                }
            } else {
                match item.data.request.is_auto_capture()? {
                    true => enums::AttemptStatus::Failure,
                    false => enums::AttemptStatus::AuthorizationFailed,
                }
            },
            response: Ok(types::PaymentsResponseData::TransactionResponse {
                resource_id: types::ResponseId::ConnectorTransactionId(
                    item.response.id.to_string(),
                ),
                redirection_data: None,
                mandate_reference: None,
                connector_metadata: None,
                network_txn_id: None,
                connector_response_reference_id: Some(item.response.order_number.to_string()),
                incremental_authorization_allowed: None,
            }),
            ..item.data
        })
    }
}

impl<F>
    TryFrom<
        types::ResponseRouterData<
            F,
            BamboraPaymentsResponse,
            types::PaymentsSyncData,
            types::PaymentsResponseData,
        >,
    > for types::RouterData<F, types::PaymentsSyncData, types::PaymentsResponseData>
{
    type Error = error_stack::Report<errors::ConnectorError>;
    fn try_from(
        item: types::ResponseRouterData<
            F,
            BamboraPaymentsResponse,
            types::PaymentsSyncData,
            types::PaymentsResponseData,
        >,
    ) -> Result<Self, Self::Error> {
        Ok(Self {
            status: match item.data.request.is_auto_capture()? {
                true => {
                    if item.response.approved.as_str() == "1" {
                        enums::AttemptStatus::Charged
                    } else {
                        enums::AttemptStatus::Failure
                    }
                }
                false => {
                    if item.response.approved.as_str() == "1" {
                        enums::AttemptStatus::Authorized
                    } else {
                        enums::AttemptStatus::AuthorizationFailed
                    }
                }
            },
            response: Ok(types::PaymentsResponseData::TransactionResponse {
                resource_id: types::ResponseId::ConnectorTransactionId(
                    item.response.id.to_string(),
                ),
                redirection_data: None,
                mandate_reference: None,
                connector_metadata: None,
                network_txn_id: None,
                connector_response_reference_id: Some(item.response.order_number.to_string()),
                incremental_authorization_allowed: None,
            }),
            ..item.data
        })
    }
}

impl<F>
    TryFrom<
        types::ResponseRouterData<
            F,
            BamboraPaymentsResponse,
            types::PaymentsCaptureData,
            types::PaymentsResponseData,
        >,
    > for types::RouterData<F, types::PaymentsCaptureData, types::PaymentsResponseData>
{
    type Error = error_stack::Report<errors::ConnectorError>;
    fn try_from(
        item: types::ResponseRouterData<
            F,
            BamboraPaymentsResponse,
            types::PaymentsCaptureData,
            types::PaymentsResponseData,
        >,
    ) -> Result<Self, Self::Error> {
        Ok(Self {
            status: if item.response.approved.as_str() == "1" {
                enums::AttemptStatus::Charged
            } else {
                enums::AttemptStatus::Failure
            },
            response: Ok(types::PaymentsResponseData::TransactionResponse {
                resource_id: types::ResponseId::ConnectorTransactionId(
                    item.response.id.to_string(),
                ),
                redirection_data: None,
                mandate_reference: None,
                connector_metadata: None,
                network_txn_id: None,
                connector_response_reference_id: Some(item.response.order_number.to_string()),
                incremental_authorization_allowed: None,
            }),
            ..item.data
        })
    }
}

impl<F>
    TryFrom<
        types::ResponseRouterData<
            F,
            BamboraPaymentsResponse,
            types::PaymentsCancelData,
            types::PaymentsResponseData,
        >,
    > for types::RouterData<F, types::PaymentsCancelData, types::PaymentsResponseData>
{
    type Error = error_stack::Report<errors::ConnectorError>;
    fn try_from(
        item: types::ResponseRouterData<
            F,
            BamboraPaymentsResponse,
            types::PaymentsCancelData,
            types::PaymentsResponseData,
        >,
    ) -> Result<Self, Self::Error> {
        Ok(Self {
            status: if item.response.approved.as_str() == "1" {
                enums::AttemptStatus::Voided
            } else {
                enums::AttemptStatus::VoidFailed
            },
            response: Ok(types::PaymentsResponseData::TransactionResponse {
                resource_id: types::ResponseId::ConnectorTransactionId(
                    item.response.id.to_string(),
                ),
                redirection_data: None,
                mandate_reference: None,
                connector_metadata: None,
                network_txn_id: None,
                connector_response_reference_id: Some(item.response.order_number.to_string()),
                incremental_authorization_allowed: None,
            }),
            ..item.data
        })
    }
}

// REFUND :
// Type definition for RefundRequest
#[derive(Default, Debug, Serialize)]
pub struct BamboraRefundRequest {
    amount: f64,
}

impl<F> TryFrom<BamboraRouterData<&types::RefundsRouterData<F>>> for BamboraRefundRequest {
    type Error = error_stack::Report<errors::ConnectorError>;
    fn try_from(
        item: BamboraRouterData<&types::RefundsRouterData<F>>,
    ) -> Result<Self, Self::Error> {
        Ok(Self {
            amount: item.amount,
        })
    }
}

// Type definition for Refund Response
#[allow(dead_code)]
#[derive(Debug, Serialize, Default, Deserialize, Clone)]
pub enum RefundStatus {
    Succeeded,
    Failed,
    #[default]
    Processing,
}

impl From<RefundStatus> for enums::RefundStatus {
    fn from(item: RefundStatus) -> Self {
        match item {
            RefundStatus::Succeeded => Self::Success,
            RefundStatus::Failed => Self::Failure,
            RefundStatus::Processing => Self::Pending,
        }
    }
}

#[derive(Default, Debug, Clone, Deserialize, Serialize)]
pub struct RefundResponse {
    #[serde(deserialize_with = "str_or_i32")]
    pub id: String,
    pub authorizing_merchant_id: i32,
    #[serde(deserialize_with = "str_or_i32")]
    pub approved: String,
    #[serde(deserialize_with = "str_or_i32")]
    pub message_id: String,
    pub message: String,
    pub auth_code: String,
    pub created: String,
    pub amount: f32,
    pub order_number: String,
    #[serde(rename = "type")]
    pub payment_type: String,
    pub comments: Option<String>,
    pub batch_number: Option<String>,
    pub total_refunds: Option<f32>,
    pub total_completions: Option<f32>,
    pub payment_method: String,
    pub card: CardData,
    pub billing: Option<AddressData>,
    pub shipping: Option<AddressData>,
    pub custom: CustomData,
    pub adjusted_by: Option<Vec<AdjustedBy>>,
    pub links: Vec<Links>,
    pub risk_score: Option<f32>,
}

impl TryFrom<types::RefundsResponseRouterData<api::Execute, RefundResponse>>
    for types::RefundsRouterData<api::Execute>
{
    type Error = error_stack::Report<errors::ConnectorError>;
    fn try_from(
        item: types::RefundsResponseRouterData<api::Execute, RefundResponse>,
    ) -> Result<Self, Self::Error> {
        let refund_status = if item.response.approved.as_str() == "1" {
            enums::RefundStatus::Success
        } else {
            enums::RefundStatus::Failure
        };
        Ok(Self {
            response: Ok(types::RefundsResponseData {
                connector_refund_id: item.response.id.to_string(),
                refund_status,
            }),
            ..item.data
        })
    }
}

impl TryFrom<types::RefundsResponseRouterData<api::RSync, RefundResponse>>
    for types::RefundsRouterData<api::RSync>
{
    type Error = error_stack::Report<errors::ConnectorError>;
    fn try_from(
        item: types::RefundsResponseRouterData<api::RSync, RefundResponse>,
    ) -> Result<Self, Self::Error> {
        let refund_status = if item.response.approved.as_str() == "1" {
            enums::RefundStatus::Success
        } else {
            enums::RefundStatus::Failure
        };
        Ok(Self {
            response: Ok(types::RefundsResponseData {
                connector_refund_id: item.response.id.to_string(),
                refund_status,
            }),
            ..item.data
        })
    }
}

#[derive(Default, Debug, Clone, Serialize, Deserialize, PartialEq)]
pub struct BamboraErrorResponse {
    pub code: i32,
    pub category: i32,
    pub message: String,
    pub reference: String,
    pub details: Option<Vec<ErrorDetail>>,
    pub validation: Option<CardValidation>,
    pub card: Option<CardError>,
}

#[derive(Default, Debug, Clone, Serialize, Deserialize, PartialEq)]
pub struct CardError {
    pub avs: AVSDetails,
}

#[derive(Default, Debug, Clone, Serialize, Deserialize, PartialEq)]
pub struct AVSDetails {
    pub message: String,
}

#[derive(Default, Debug, Clone, Serialize, Deserialize, PartialEq)]
pub struct ErrorDetail {
    field: String,
    message: String,
}

#[derive(Default, Debug, Clone, Serialize, Deserialize, PartialEq)]
pub struct CardValidation {
    id: String,
    approved: i32,
    message_id: i32,
    message: String,
    auth_code: String,
    trans_date: String,
    order_number: String,
    type_: String,
    amount: f64,
    cvd_id: i32,
}<|MERGE_RESOLUTION|>--- conflicted
+++ resolved
@@ -221,43 +221,218 @@
     }
 }
 
-<<<<<<< HEAD
-pub enum PaymentFlow {
-    Authorize,
-    Capture,
-    Void,
-}
-
-// PaymentsResponse
-impl<F, T>
-    TryFrom<(
-        types::ResponseRouterData<F, BamboraResponse, T, types::PaymentsResponseData>,
-        PaymentFlow,
-    )> for types::RouterData<F, T, types::PaymentsResponseData>
+fn str_or_i32<'de, D>(deserializer: D) -> Result<String, D::Error>
+where
+    D: Deserializer<'de>,
 {
-    type Error = error_stack::Report<errors::ConnectorError>;
-    fn try_from(
-        data: (
-            types::ResponseRouterData<F, BamboraResponse, T, types::PaymentsResponseData>,
-            PaymentFlow,
-        ),
-    ) -> Result<Self, Self::Error> {
-        let flow = data.1;
-        let item = data.0;
+    #[derive(Deserialize)]
+    #[serde(untagged)]
+    enum StrOrI32 {
+        Str(String),
+        I32(i32),
+    }
+
+    let value = StrOrI32::deserialize(deserializer)?;
+    let res = match value {
+        StrOrI32::Str(v) => v,
+        StrOrI32::I32(v) => v.to_string(),
+    };
+    Ok(res)
+}
+
+#[derive(Debug, Clone, Deserialize, Serialize)]
+#[serde(untagged)]
+pub enum BamboraResponse {
+    NormalTransaction(Box<BamboraPaymentsResponse>),
+    ThreeDsResponse(Box<Bambora3DsResponse>),
+}
+
+#[derive(Default, Debug, Clone, Deserialize, PartialEq, Serialize)]
+pub struct BamboraPaymentsResponse {
+    #[serde(deserialize_with = "str_or_i32")]
+    id: String,
+    authorizing_merchant_id: i32,
+    #[serde(deserialize_with = "str_or_i32")]
+    approved: String,
+    #[serde(deserialize_with = "str_or_i32")]
+    message_id: String,
+    message: String,
+    auth_code: String,
+    created: String,
+    amount: f32,
+    order_number: String,
+    #[serde(rename = "type")]
+    payment_type: String,
+    comments: Option<String>,
+    batch_number: Option<String>,
+    total_refunds: Option<f32>,
+    total_completions: Option<f32>,
+    payment_method: String,
+    card: CardData,
+    billing: Option<AddressData>,
+    shipping: Option<AddressData>,
+    custom: CustomData,
+    adjusted_by: Option<Vec<AdjustedBy>>,
+    links: Vec<Links>,
+    risk_score: Option<f32>,
+}
+
+#[derive(Debug, Clone, Deserialize, Serialize)]
+pub struct Bambora3DsResponse {
+    #[serde(rename = "3d_session_data")]
+    three_d_session_data: Secret<String>,
+    contents: String,
+}
+
+#[derive(Debug, Serialize, Default, Deserialize)]
+pub struct BamboraMeta {
+    pub three_d_session_data: String,
+}
+
+#[derive(Default, Debug, Serialize, Eq, PartialEq)]
+pub struct BamboraThreedsContinueRequest {
+    pub(crate) payment_method: String,
+    pub card_response: CardResponse,
+}
+
+#[derive(Default, Debug, Deserialize, Serialize, Eq, PartialEq)]
+pub struct CardResponse {
+    pub(crate) cres: Option<common_utils::pii::SecretSerdeValue>,
+}
+
+#[derive(Default, Debug, Clone, Deserialize, PartialEq, Serialize)]
+pub struct CardData {
+    name: Option<Secret<String>>,
+    expiry_month: Option<Secret<String>>,
+    expiry_year: Option<Secret<String>>,
+    card_type: String,
+    last_four: Secret<String>,
+    card_bin: Option<Secret<String>>,
+    avs_result: String,
+    cvd_result: String,
+    cavv_result: Option<String>,
+    address_match: Option<i32>,
+    postal_result: Option<i32>,
+    avs: Option<AvsObject>,
+}
+
+#[derive(Default, Debug, Clone, Serialize, Deserialize, PartialEq)]
+pub struct AvsObject {
+    id: String,
+    message: String,
+    processed: bool,
+}
+
+#[derive(Default, Debug, Clone, Serialize, Deserialize, PartialEq)]
+pub struct AddressData {
+    name: Secret<String>,
+    address_line1: Secret<String>,
+    address_line2: Secret<String>,
+    city: String,
+    province: String,
+    country: String,
+    postal_code: Secret<String>,
+    phone_number: Secret<String>,
+    email_address: Secret<String>,
+}
+
+#[derive(Default, Debug, Clone, Serialize, Deserialize, PartialEq)]
+pub struct CustomData {
+    ref1: String,
+    ref2: String,
+    ref3: String,
+    ref4: String,
+    ref5: String,
+}
+
+#[derive(Default, Debug, Clone, Serialize, Deserialize, PartialEq)]
+pub struct AdjustedBy {
+    id: i32,
+    #[serde(rename = "type")]
+    adjusted_by_type: String,
+    approval: i32,
+    message: String,
+    amount: f32,
+    created: String,
+    url: String,
+}
+
+#[derive(Default, Debug, Clone, Serialize, Deserialize, PartialEq)]
+pub struct Links {
+    rel: String,
+    href: String,
+    method: String,
+}
+
+#[derive(Debug, Default, Clone, Serialize, Deserialize, PartialEq, Eq)]
+#[serde(rename_all = "snake_case")]
+pub enum PaymentMethod {
+    #[default]
+    Card,
+    Token,
+    PaymentProfile,
+    Cash,
+    Cheque,
+    Interac,
+    ApplePay,
+    AndroidPay,
+    #[serde(rename = "3d_secure")]
+    ThreeDSecure,
+    ProcessorToken,
+}
+
+// Capture
+#[derive(Default, Debug, Clone, Serialize, PartialEq)]
+pub struct BamboraPaymentsCaptureRequest {
+    amount: f64,
+    payment_method: PaymentMethod,
+}
+
+impl TryFrom<BamboraRouterData<&types::PaymentsCaptureRouterData>>
+    for BamboraPaymentsCaptureRequest
+{
+    type Error = error_stack::Report<errors::ConnectorError>;
+    fn try_from(
+        item: BamboraRouterData<&types::PaymentsCaptureRouterData>,
+    ) -> Result<Self, Self::Error> {
+        Ok(Self {
+            amount: item.amount,
+            payment_method: PaymentMethod::Card,
+        })
+    }
+}
+
+impl<F>
+    TryFrom<
+        types::ResponseRouterData<
+            F,
+            BamboraResponse,
+            types::PaymentsAuthorizeData,
+            types::PaymentsResponseData,
+        >,
+    > for types::RouterData<F, types::PaymentsAuthorizeData, types::PaymentsResponseData>
+{
+    type Error = error_stack::Report<errors::ConnectorError>;
+    fn try_from(
+        item: types::ResponseRouterData<
+            F,
+            BamboraResponse,
+            types::PaymentsAuthorizeData,
+            types::PaymentsResponseData,
+        >,
+    ) -> Result<Self, Self::Error> {
         match item.response {
             BamboraResponse::NormalTransaction(pg_response) => Ok(Self {
-                status: match pg_response.approved.as_str() {
-                    "0" => match flow {
-                        PaymentFlow::Authorize => enums::AttemptStatus::AuthorizationFailed,
-                        PaymentFlow::Capture => enums::AttemptStatus::Failure,
-                        PaymentFlow::Void => enums::AttemptStatus::VoidFailed,
-                    },
-                    "1" => match flow {
-                        PaymentFlow::Authorize => enums::AttemptStatus::Authorized,
-                        PaymentFlow::Capture => enums::AttemptStatus::Charged,
-                        PaymentFlow::Void => enums::AttemptStatus::Voided,
-                    },
-                    &_ => Err(errors::ConnectorError::ResponseDeserializationFailed)?,
+                status: if pg_response.approved.as_str() == "1" {
+                    match item.data.request.is_auto_capture()? {
+                        true => enums::AttemptStatus::Charged,
+                        false => enums::AttemptStatus::Authorized,
+                    }
+                } else {
+                    match item.data.request.is_auto_capture()? {
+                        true => enums::AttemptStatus::Failure,
+                        false => enums::AttemptStatus::AuthorizationFailed,
+                    }
                 },
                 response: Ok(types::PaymentsResponseData::TransactionResponse {
                     resource_id: types::ResponseId::ConnectorTransactionId(
@@ -305,265 +480,6 @@
     }
 }
 
-=======
->>>>>>> 2a302eb5
-fn str_or_i32<'de, D>(deserializer: D) -> Result<String, D::Error>
-where
-    D: Deserializer<'de>,
-{
-    #[derive(Deserialize)]
-    #[serde(untagged)]
-    enum StrOrI32 {
-        Str(String),
-        I32(i32),
-    }
-
-    let value = StrOrI32::deserialize(deserializer)?;
-    let res = match value {
-        StrOrI32::Str(v) => v,
-        StrOrI32::I32(v) => v.to_string(),
-    };
-    Ok(res)
-}
-
-#[derive(Debug, Clone, Deserialize, Serialize)]
-#[serde(untagged)]
-pub enum BamboraResponse {
-    NormalTransaction(Box<BamboraPaymentsResponse>),
-    ThreeDsResponse(Box<Bambora3DsResponse>),
-}
-
-#[derive(Default, Debug, Clone, Deserialize, PartialEq, Serialize)]
-pub struct BamboraPaymentsResponse {
-    #[serde(deserialize_with = "str_or_i32")]
-    id: String,
-    authorizing_merchant_id: i32,
-    #[serde(deserialize_with = "str_or_i32")]
-    approved: String,
-    #[serde(deserialize_with = "str_or_i32")]
-    message_id: String,
-    message: String,
-    auth_code: String,
-    created: String,
-    amount: f32,
-    order_number: String,
-    #[serde(rename = "type")]
-    payment_type: String,
-    comments: Option<String>,
-    batch_number: Option<String>,
-    total_refunds: Option<f32>,
-    total_completions: Option<f32>,
-    payment_method: String,
-    card: CardData,
-    billing: Option<AddressData>,
-    shipping: Option<AddressData>,
-    custom: CustomData,
-    adjusted_by: Option<Vec<AdjustedBy>>,
-    links: Vec<Links>,
-    risk_score: Option<f32>,
-}
-
-#[derive(Debug, Clone, Deserialize, Serialize)]
-pub struct Bambora3DsResponse {
-    #[serde(rename = "3d_session_data")]
-    three_d_session_data: Secret<String>,
-    contents: String,
-}
-
-#[derive(Debug, Serialize, Default, Deserialize)]
-pub struct BamboraMeta {
-    pub three_d_session_data: String,
-}
-
-#[derive(Default, Debug, Serialize, Eq, PartialEq)]
-pub struct BamboraThreedsContinueRequest {
-    pub(crate) payment_method: String,
-    pub card_response: CardResponse,
-}
-
-#[derive(Default, Debug, Deserialize, Serialize, Eq, PartialEq)]
-pub struct CardResponse {
-    pub(crate) cres: Option<common_utils::pii::SecretSerdeValue>,
-}
-
-#[derive(Default, Debug, Clone, Deserialize, PartialEq, Serialize)]
-pub struct CardData {
-    name: Option<Secret<String>>,
-    expiry_month: Option<Secret<String>>,
-    expiry_year: Option<Secret<String>>,
-    card_type: String,
-    last_four: Secret<String>,
-    card_bin: Option<Secret<String>>,
-    avs_result: String,
-    cvd_result: String,
-    cavv_result: Option<String>,
-    address_match: Option<i32>,
-    postal_result: Option<i32>,
-    avs: Option<AvsObject>,
-}
-
-#[derive(Default, Debug, Clone, Serialize, Deserialize, PartialEq)]
-pub struct AvsObject {
-    id: String,
-    message: String,
-    processed: bool,
-}
-
-#[derive(Default, Debug, Clone, Serialize, Deserialize, PartialEq)]
-pub struct AddressData {
-    name: Secret<String>,
-    address_line1: Secret<String>,
-    address_line2: Secret<String>,
-    city: String,
-    province: String,
-    country: String,
-    postal_code: Secret<String>,
-    phone_number: Secret<String>,
-    email_address: Secret<String>,
-}
-
-#[derive(Default, Debug, Clone, Serialize, Deserialize, PartialEq)]
-pub struct CustomData {
-    ref1: String,
-    ref2: String,
-    ref3: String,
-    ref4: String,
-    ref5: String,
-}
-
-#[derive(Default, Debug, Clone, Serialize, Deserialize, PartialEq)]
-pub struct AdjustedBy {
-    id: i32,
-    #[serde(rename = "type")]
-    adjusted_by_type: String,
-    approval: i32,
-    message: String,
-    amount: f32,
-    created: String,
-    url: String,
-}
-
-#[derive(Default, Debug, Clone, Serialize, Deserialize, PartialEq)]
-pub struct Links {
-    rel: String,
-    href: String,
-    method: String,
-}
-
-#[derive(Debug, Default, Clone, Serialize, Deserialize, PartialEq, Eq)]
-#[serde(rename_all = "snake_case")]
-pub enum PaymentMethod {
-    #[default]
-    Card,
-    Token,
-    PaymentProfile,
-    Cash,
-    Cheque,
-    Interac,
-    ApplePay,
-    AndroidPay,
-    #[serde(rename = "3d_secure")]
-    ThreeDSecure,
-    ProcessorToken,
-}
-
-// Capture
-#[derive(Default, Debug, Clone, Serialize, PartialEq)]
-pub struct BamboraPaymentsCaptureRequest {
-    amount: f64,
-    payment_method: PaymentMethod,
-}
-
-impl TryFrom<BamboraRouterData<&types::PaymentsCaptureRouterData>>
-    for BamboraPaymentsCaptureRequest
-{
-    type Error = error_stack::Report<errors::ConnectorError>;
-    fn try_from(
-        item: BamboraRouterData<&types::PaymentsCaptureRouterData>,
-    ) -> Result<Self, Self::Error> {
-        Ok(Self {
-            amount: item.amount,
-            payment_method: PaymentMethod::Card,
-        })
-    }
-}
-
-impl<F>
-    TryFrom<
-        types::ResponseRouterData<
-            F,
-            BamboraResponse,
-            types::PaymentsAuthorizeData,
-            types::PaymentsResponseData,
-        >,
-    > for types::RouterData<F, types::PaymentsAuthorizeData, types::PaymentsResponseData>
-{
-    type Error = error_stack::Report<errors::ConnectorError>;
-    fn try_from(
-        item: types::ResponseRouterData<
-            F,
-            BamboraResponse,
-            types::PaymentsAuthorizeData,
-            types::PaymentsResponseData,
-        >,
-    ) -> Result<Self, Self::Error> {
-        match item.response {
-            BamboraResponse::NormalTransaction(pg_response) => Ok(Self {
-                status: if pg_response.approved.as_str() == "1" {
-                    match item.data.request.is_auto_capture()? {
-                        true => enums::AttemptStatus::Charged,
-                        false => enums::AttemptStatus::Authorized,
-                    }
-                } else {
-                    match item.data.request.is_auto_capture()? {
-                        true => enums::AttemptStatus::Failure,
-                        false => enums::AttemptStatus::AuthorizationFailed,
-                    }
-                },
-                response: Ok(types::PaymentsResponseData::TransactionResponse {
-                    resource_id: types::ResponseId::ConnectorTransactionId(
-                        pg_response.id.to_string(),
-                    ),
-                    redirection_data: None,
-                    mandate_reference: None,
-                    connector_metadata: None,
-                    network_txn_id: None,
-                    connector_response_reference_id: Some(pg_response.order_number.to_string()),
-                    incremental_authorization_allowed: None,
-                }),
-                ..item.data
-            }),
-
-            BamboraResponse::ThreeDsResponse(response) => {
-                let value = url::form_urlencoded::parse(response.contents.as_bytes())
-                    .map(|(key, val)| [key, val].concat())
-                    .collect();
-                let redirection_data = Some(services::RedirectForm::Html { html_data: value });
-                Ok(Self {
-                    status: enums::AttemptStatus::AuthenticationPending,
-                    response: Ok(types::PaymentsResponseData::TransactionResponse {
-                        resource_id: types::ResponseId::NoResponseId,
-                        redirection_data,
-                        mandate_reference: None,
-                        connector_metadata: Some(
-                            serde_json::to_value(BamboraMeta {
-                                three_d_session_data: response.three_d_session_data.expose(),
-                            })
-                            .change_context(errors::ConnectorError::ResponseHandlingFailed)?,
-                        ),
-                        network_txn_id: None,
-                        connector_response_reference_id: Some(
-                            item.data.connector_request_reference_id.to_string(),
-                        ),
-                        incremental_authorization_allowed: None,
-                    }),
-                    ..item.data
-                })
-            }
-        }
-    }
-}
-
 impl<F>
     TryFrom<
         types::ResponseRouterData<
@@ -605,6 +521,7 @@
                 network_txn_id: None,
                 connector_response_reference_id: Some(item.response.order_number.to_string()),
                 incremental_authorization_allowed: None,
+                charge_id: None,
             }),
             ..item.data
         })
@@ -657,6 +574,7 @@
                 network_txn_id: None,
                 connector_response_reference_id: Some(item.response.order_number.to_string()),
                 incremental_authorization_allowed: None,
+                charge_id: None,
             }),
             ..item.data
         })
@@ -698,6 +616,7 @@
                 network_txn_id: None,
                 connector_response_reference_id: Some(item.response.order_number.to_string()),
                 incremental_authorization_allowed: None,
+                charge_id: None,
             }),
             ..item.data
         })
@@ -739,6 +658,7 @@
                 network_txn_id: None,
                 connector_response_reference_id: Some(item.response.order_number.to_string()),
                 incremental_authorization_allowed: None,
+                charge_id: None,
             }),
             ..item.data
         })
