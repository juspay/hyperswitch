--- conflicted
+++ resolved
@@ -13,7 +13,7 @@
     consts,
     core::errors,
     services,
-    types::{self, api, domain, storage::enums, transformers::ForeignTryFrom},
+    types::{self, api, domain, storage::enums},
 };
 
 pub struct BamboraRouterData<T> {
@@ -206,16 +206,10 @@
     pub(super) api_key: Secret<String>,
 }
 
-impl TryFrom<&hyperswitch_domain_models::router_data::ConnectorAuthType> for BamboraAuthType {
-    type Error = error_stack::Report<errors::ConnectorError>;
-    fn try_from(
-        auth_type: &hyperswitch_domain_models::router_data::ConnectorAuthType,
-    ) -> Result<Self, Self::Error> {
-        if let hyperswitch_domain_models::router_data::ConnectorAuthType::BodyKey {
-            api_key,
-            key1,
-        } = auth_type
-        {
+impl TryFrom<&types::ConnectorAuthType> for BamboraAuthType {
+    type Error = error_stack::Report<errors::ConnectorError>;
+    fn try_from(auth_type: &types::ConnectorAuthType) -> Result<Self, Self::Error> {
+        if let types::ConnectorAuthType::BodyKey { api_key, key1 } = auth_type {
             let auth_key = format!("{}:{}", key1.peek(), api_key.peek());
             let auth_header = format!("Passcode {}", consts::BASE64_ENGINE.encode(auth_key));
             Ok(Self {
@@ -227,90 +221,6 @@
     }
 }
 
-<<<<<<< HEAD
-pub enum PaymentFlow {
-    Authorize,
-    Capture,
-    Void,
-}
-
-// PaymentsResponse
-impl<F, T>
-    ForeignTryFrom<(
-        types::ResponseRouterData<F, BamboraResponse, T, types::PaymentsResponseData>,
-        PaymentFlow,
-    )> for hyperswitch_domain_models::router_data::RouterData<F, T, types::PaymentsResponseData>
-{
-    type Error = error_stack::Report<errors::ConnectorError>;
-    fn foreign_try_from(
-        data: (
-            types::ResponseRouterData<F, BamboraResponse, T, types::PaymentsResponseData>,
-            PaymentFlow,
-        ),
-    ) -> Result<Self, Self::Error> {
-        let flow = data.1;
-        let item = data.0;
-        match item.response {
-            BamboraResponse::NormalTransaction(pg_response) => Ok(Self {
-                status: match pg_response.approved.as_str() {
-                    "0" => match flow {
-                        PaymentFlow::Authorize => enums::AttemptStatus::AuthorizationFailed,
-                        PaymentFlow::Capture => enums::AttemptStatus::Failure,
-                        PaymentFlow::Void => enums::AttemptStatus::VoidFailed,
-                    },
-                    "1" => match flow {
-                        PaymentFlow::Authorize => enums::AttemptStatus::Authorized,
-                        PaymentFlow::Capture => enums::AttemptStatus::Charged,
-                        PaymentFlow::Void => enums::AttemptStatus::Voided,
-                    },
-                    &_ => Err(errors::ConnectorError::ResponseDeserializationFailed)?,
-                },
-                response: Ok(types::PaymentsResponseData::TransactionResponse {
-                    resource_id: types::ResponseId::ConnectorTransactionId(
-                        pg_response.id.to_string(),
-                    ),
-                    redirection_data: None,
-                    mandate_reference: None,
-                    connector_metadata: None,
-                    network_txn_id: None,
-                    connector_response_reference_id: Some(pg_response.order_number.to_string()),
-                    incremental_authorization_allowed: None,
-                }),
-                ..item.data
-            }),
-
-            BamboraResponse::ThreeDsResponse(response) => {
-                let value = url::form_urlencoded::parse(response.contents.as_bytes())
-                    .map(|(key, val)| [key, val].concat())
-                    .collect();
-                let redirection_data = Some(services::RedirectForm::Html { html_data: value });
-                Ok(Self {
-                    status: enums::AttemptStatus::AuthenticationPending,
-                    response: Ok(types::PaymentsResponseData::TransactionResponse {
-                        resource_id: types::ResponseId::NoResponseId,
-                        redirection_data,
-                        mandate_reference: None,
-                        connector_metadata: Some(
-                            serde_json::to_value(BamboraMeta {
-                                three_d_session_data: response.three_d_session_data.expose(),
-                            })
-                            .change_context(errors::ConnectorError::ResponseHandlingFailed)?,
-                        ),
-                        network_txn_id: None,
-                        connector_response_reference_id: Some(
-                            item.data.connector_request_reference_id.to_string(),
-                        ),
-                        incremental_authorization_allowed: None,
-                    }),
-                    ..item.data
-                })
-            }
-        }
-    }
-}
-
-=======
->>>>>>> f5d1201a
 fn str_or_i32<'de, D>(deserializer: D) -> Result<String, D::Error>
 where
     D: Deserializer<'de>,
