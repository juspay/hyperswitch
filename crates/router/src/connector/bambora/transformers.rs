--- conflicted
+++ resolved
@@ -5,15 +5,9 @@
 use serde::{Deserialize, Deserializer, Serialize};
 
 use crate::{
-<<<<<<< HEAD
-    connector::{
-        utils,
-        utils::{BrowserInformationData, PaymentsAuthorizeRequestData, RouterData},
-=======
     connector::utils::{
         AddressDetailsData, BrowserInformationData, CardData as OtherCardData,
         PaymentsAuthorizeRequestData, RouterData,
->>>>>>> 59e79ff2
     },
     consts,
     core::errors,
