--- conflicted
+++ resolved
@@ -13,12 +13,11 @@
     card: Card,
 }
 
-<<<<<<< HEAD
 #[derive(Default, Debug, Serialize, Eq, PartialEq)]
 pub struct BamboraPaymentsCaptureRequest {
     amount: i64,
     payment_method: String,
-    card: Card
+    card: Card,
 }
 
 impl TryFrom<&types::PaymentsCaptureRouterData> for BamboraPaymentsRequest {
@@ -30,35 +29,10 @@
     }
 }
 
-
-impl TryFrom<&types::PaymentsAuthorizeRouterData> for BamboraPaymentsRequest  {
-=======
 impl TryFrom<&types::PaymentsAuthorizeRouterData> for BamboraPaymentsRequest {
->>>>>>> c02df73a
     type Error = error_stack::Report<errors::ConnectorError>;
     fn try_from(item: &types::PaymentsAuthorizeRouterData) -> Result<Self, Self::Error> {
         let payment_method_data = item.request.payment_method_data.clone();
-<<<<<<< HEAD
-        let payment_method =
-            match payment_method_data {
-                api::PaymentMethod::Card(ref _item) => String::from("card"),
-                _ => todo!()
-            };
-        let card =
-            match payment_method_data {
-                api::PaymentMethod::Card(ref item) => {
-                    Card {
-                        name: item.card_holder_name.peek().clone(),
-                        number: item.card_number.peek().clone(),
-                        expiry_month: item.card_exp_month.peek().clone(),
-                        expiry_year: item.card_exp_year.peek().clone(),
-                        cvd: item.card_cvc.peek().clone(),
-                        complete: true
-                    }
-                }
-                _ => todo!()
-            };
-=======
         let payment_method = match payment_method_data {
             api::PaymentMethod::Card(ref _item) => String::from("card"),
             _ => todo!(),
@@ -70,10 +44,10 @@
                 expiry_month: item.card_exp_month.peek().clone(),
                 expiry_year: item.card_exp_year.peek().clone(),
                 cvd: item.card_cvc.peek().clone(),
+                complete: true,
             },
             _ => todo!(),
         };
->>>>>>> c02df73a
         Ok(Self {
             amount: item.request.amount,
             payment_method,
@@ -239,8 +213,5 @@
     expiry_month: String,
     expiry_year: String,
     cvd: String,
-<<<<<<< HEAD
     complete: bool,
-=======
->>>>>>> c02df73a
 }