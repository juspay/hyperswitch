--- conflicted
+++ resolved
@@ -12,16 +12,6 @@
     payment_method: String,
     card: Card,
 }
-
-<<<<<<< HEAD
-=======
-#[derive(Default, Debug, Serialize, Eq, PartialEq)]
-pub struct BamboraPaymentsCaptureRequest {
-    amount: i64,
-    payment_method: String,
-    card: Card,
-}
->>>>>>> 6aba0d85
 
 impl TryFrom<&types::PaymentsCaptureRouterData> for BamboraPaymentsRequest {
     type Error = error_stack::Report<errors::ConnectorError>;
@@ -145,15 +135,10 @@
 
 impl<F> TryFrom<&types::RefundsRouterData<F>> for BamboraRefundRequest {
     type Error = error_stack::Report<errors::ParsingError>;
-<<<<<<< HEAD
-    fn try_from(item: &types::RefundsRouterData<F>) -> Result<Self,Self::Error> {
+    fn try_from(item: &types::RefundsRouterData<F>) -> Result<Self, Self::Error> {
         Ok(Self {
             amount: item.request.amount,
         })
-=======
-    fn try_from(_item: &types::RefundsRouterData<F>) -> Result<Self, Self::Error> {
-        todo!()
->>>>>>> 6aba0d85
     }
 }
 
