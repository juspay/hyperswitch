use std::str::FromStr;

use error_stack::{IntoReport, ResultExt};
use serde::{Deserialize, Serialize};
use strum::EnumString;
use url::Url;
use uuid::Uuid;

use crate::{
    core::errors,
    pii::{self, ExposeOptionInterface, Secret},
    services,
    types::{self, api, storage::enums},
};

pub struct StripeAuthType {
    pub(super) api_key: String,
}

impl TryFrom<&types::ConnectorAuthType> for StripeAuthType {
    type Error = error_stack::Report<errors::ConnectorError>;
    fn try_from(item: &types::ConnectorAuthType) -> Result<Self, Self::Error> {
        if let types::ConnectorAuthType::HeaderKey { api_key } = item {
            Ok(Self {
                api_key: api_key.to_string(),
            })
        } else {
            Err(errors::ConnectorError::FailedToObtainAuthType.into())
        }
    }
}

// Stripe Types Definition
// PAYMENT
// PaymentIntentRequest

#[derive(Debug, Default, Eq, PartialEq, Serialize)]
#[serde(rename_all = "lowercase")]
pub enum StripeCaptureMethod {
    Manual,
    #[default]
    Automatic,
}

impl From<Option<enums::CaptureMethod>> for StripeCaptureMethod {
    fn from(item: Option<enums::CaptureMethod>) -> Self {
        match item {
            Some(p) => match p {
                enums::CaptureMethod::ManualMultiple => Self::Manual,
                enums::CaptureMethod::Manual => Self::Manual,
                enums::CaptureMethod::Automatic => Self::Automatic,
                enums::CaptureMethod::Scheduled => Self::Manual,
            },
            None => Self::Automatic,
        }
    }
}

#[derive(Debug, Default, Eq, PartialEq, Serialize)]
#[serde(rename_all = "lowercase")]
pub enum Auth3ds {
    #[default]
    Automatic,
    Any,
}

#[derive(Debug, Eq, PartialEq, Serialize)]
pub struct PaymentIntentRequest {
    pub amount: i64, //amount in cents, hence passed as integer
    pub currency: String,
    pub statement_descriptor_suffix: Option<String>,
    #[serde(rename = "metadata[order_id]")]
    pub metadata_order_id: String,
    #[serde(rename = "metadata[txn_id]")]
    pub metadata_txn_id: String,
    #[serde(rename = "metadata[txn_uuid]")]
    pub metadata_txn_uuid: String,
    pub return_url: String,
    pub confirm: bool,
    pub setup_future_usage: Option<enums::FutureUsage>,
    pub off_session: Option<bool>,
    pub mandate: Option<String>,
    pub description: Option<String>,
    #[serde(flatten)]
    pub shipping: Address,
    #[serde(flatten)]
    pub payment_data: Option<StripePaymentMethodData>,
    pub capture_method: StripeCaptureMethod,
}

#[derive(Debug, Eq, PartialEq, Serialize)]
pub struct SetupIntentRequest {
    #[serde(rename = "metadata[order_id]")]
    pub metadata_order_id: String,
    #[serde(rename = "metadata[txn_id]")]
    pub metadata_txn_id: String,
    #[serde(rename = "metadata[txn_uuid]")]
    pub metadata_txn_uuid: String,
    pub confirm: bool,
    pub usage: Option<enums::FutureUsage>,
    pub off_session: Option<bool>,
    #[serde(flatten)]
    pub payment_data: StripePaymentMethodData,
}

#[derive(Debug, Eq, PartialEq, Serialize)]
pub struct StripeCardData {
    #[serde(rename = "payment_method_types[]")]
    pub payment_method_types: String,
    #[serde(rename = "payment_method_data[type]")]
    pub payment_method_data_type: String,
    #[serde(rename = "payment_method_data[card][number]")]
    pub payment_method_data_card_number: Secret<String, pii::CardNumber>,
    #[serde(rename = "payment_method_data[card][exp_month]")]
    pub payment_method_data_card_exp_month: Secret<String>,
    #[serde(rename = "payment_method_data[card][exp_year]")]
    pub payment_method_data_card_exp_year: Secret<String>,
    #[serde(rename = "payment_method_data[card][cvc]")]
    pub payment_method_data_card_cvc: Secret<String>,
    #[serde(rename = "payment_method_options[card][request_three_d_secure]")]
    pub payment_method_auth_type: Auth3ds,
}
#[derive(Debug, Default, Eq, PartialEq, Serialize)]
pub struct StripeKlarnaData {
    #[serde(rename = "payment_method_types[]")]
    pub payment_method_types: String,
    #[serde(rename = "payment_method_data[type]")]
    pub payment_method_data_type: String,
    #[serde(rename = "payment_method_data[billing_details][email]")]
    pub billing_email: String,
    #[serde(rename = "payment_method_data[billing_details][address][country]")]
    pub billing_country: String,
}

#[derive(Debug, Eq, PartialEq, Serialize)]
#[serde(untagged)]
pub enum StripePaymentMethodData {
    Card(StripeCardData),
    Klarna(StripeKlarnaData),
    Bank,
    Wallet,
    Paypal,
}

impl TryFrom<&types::PaymentsAuthorizeRouterData> for PaymentIntentRequest {
    type Error = error_stack::Report<errors::ParsingError>;
    fn try_from(item: &types::PaymentsAuthorizeRouterData) -> Result<Self, Self::Error> {
        let metadata_order_id = item.payment_id.to_string();
        let metadata_txn_id = format!("{}_{}_{}", item.merchant_id, item.payment_id, "1");
        let metadata_txn_uuid = Uuid::new_v4().to_string(); //Fetch autogenrated txn_uuid from Database.
                                                            // let api::PaymentMethod::Card(a) = item.payment_method_data;
                                                            // let api::PaymentMethod::Card(a) = item.payment_method_data;

        let (payment_data, mandate) = {
            match item
                .request
                .mandate_id
                .clone()
                .and_then(|mandate_ids| mandate_ids.connector_mandate_id)
            {
                None => (
                    Some(match item.request.payment_method_data {
                        api::PaymentMethod::Card(ref ccard) => StripePaymentMethodData::Card({
                            let payment_method_auth_type = match item.auth_type {
                                enums::AuthenticationType::ThreeDs => Auth3ds::Any,
                                enums::AuthenticationType::NoThreeDs => Auth3ds::Automatic,
                            };
                            StripeCardData {
                                payment_method_types: "card".to_string(),
                                payment_method_data_type: "card".to_string(),
                                payment_method_data_card_number: ccard.card_number.clone(),
                                payment_method_data_card_exp_month: ccard.card_exp_month.clone(),
                                payment_method_data_card_exp_year: ccard.card_exp_year.clone(),
                                payment_method_data_card_cvc: ccard.card_cvc.clone(),
                                payment_method_auth_type,
                            }
                        }),
                        api::PaymentMethod::BankTransfer => StripePaymentMethodData::Bank,
                        api::PaymentMethod::PayLater(ref pay_later_data) => match pay_later_data {
                            api_models::payments::PayLaterData::KlarnaRedirect {
                                billing_email,
                                billing_country,
                                ..
                            } => StripePaymentMethodData::Klarna(StripeKlarnaData {
                                payment_method_types: "klarna".to_string(),
                                payment_method_data_type: "klarna".to_string(),
                                billing_email: billing_email.to_string(),
                                billing_country: billing_country.to_string(),
                            }),
                            api_models::payments::PayLaterData::KlarnaSdk { .. } => Err(
                                error_stack::report!(errors::ApiErrorResponse::NotImplemented)
                                    .attach_printable(
                                        "Stripe does not support klarna sdk payments".to_string(),
                                    )
                                    .change_context(errors::ParsingError),
                            )?,
                        },
                        api::PaymentMethod::Wallet(_) => StripePaymentMethodData::Wallet,
                        api::PaymentMethod::Paypal => StripePaymentMethodData::Paypal,
                    }),
                    None,
                ),
                Some(mandate_id) => (None, Some(mandate_id)),
            }
        };

        let shipping_address = match item.address.shipping.clone() {
            Some(mut shipping) => Address {
                city: shipping.address.as_mut().and_then(|a| a.city.take()),
                country: shipping.address.as_mut().and_then(|a| a.country.take()),
                line1: shipping.address.as_mut().and_then(|a| a.line1.take()),
                line2: shipping.address.as_mut().and_then(|a| a.line2.take()),
                postal_code: shipping.address.as_mut().and_then(|a| a.zip.take()),
                state: shipping.address.as_mut().and_then(|a| a.state.take()),
                name: shipping.address.as_mut().map(|a| {
                    format!(
                        "{} {}",
                        a.first_name.clone().expose_option().unwrap_or_default(),
                        a.last_name.clone().expose_option().unwrap_or_default()
                    )
                    .into()
                }),
                phone: shipping.phone.map(|p| {
                    format!(
                        "{}{}",
                        p.country_code.unwrap_or_default(),
                        p.number.expose_option().unwrap_or_default()
                    )
                    .into()
                }),
            },
            None => Address::default(),
        };

        Ok(Self {
            amount: item.request.amount, //hopefully we don't loose some cents here
            currency: item.request.currency.to_string(), //we need to copy the value and not transfer ownership
            statement_descriptor_suffix: item.request.statement_descriptor_suffix.clone(),
            metadata_order_id,
            metadata_txn_id,
            metadata_txn_uuid,
            return_url: item
                .orca_return_url
                .clone()
                .unwrap_or_else(|| "https://juspay.in/".to_string()),
            confirm: true, // Stripe requires confirm to be true if return URL is present

            description: item.description.clone(),
            off_session: item.request.off_session,
            setup_future_usage: item.request.setup_future_usage,
            shipping: shipping_address,
            capture_method: StripeCaptureMethod::from(item.request.capture_method),
            payment_data,
            mandate,
        })
    }
}

impl TryFrom<&types::VerifyRouterData> for SetupIntentRequest {
    type Error = error_stack::Report<errors::ParsingError>;
    fn try_from(item: &types::VerifyRouterData) -> Result<Self, Self::Error> {
        let metadata_order_id = item.payment_id.to_string();
        let metadata_txn_id = format!("{}_{}_{}", item.merchant_id, item.payment_id, "1");
        let metadata_txn_uuid = Uuid::new_v4().to_string();

        let payment_data: StripePaymentMethodData =
            (item.request.payment_method_data.clone(), item.auth_type).try_into()?;

        Ok(Self {
            confirm: true,
            metadata_order_id,
            metadata_txn_id,
            metadata_txn_uuid,
            payment_data,
            off_session: item.request.off_session,
            usage: item.request.setup_future_usage,
        })
    }
}

// PaymentIntentResponse

#[derive(Clone, Debug, Default, Eq, PartialEq, Deserialize, Serialize)]
pub struct StripeMetadata {
    pub order_id: String,
    pub txn_id: String,
    pub txn_uuid: String,
}

#[derive(Clone, Default, Debug, Eq, PartialEq, Deserialize, Serialize)]
#[serde(rename_all = "snake_case")]
pub enum StripePaymentStatus {
    Succeeded,
    Failed,
    #[default]
    Processing,
    #[serde(rename = "requires_action")]
    RequiresCustomerAction,
    #[serde(rename = "requires_payment_method")]
    RequiresPaymentMethod,
    RequiresConfirmation,
    Canceled,
    RequiresCapture,
}

impl From<StripePaymentStatus> for enums::AttemptStatus {
    fn from(item: StripePaymentStatus) -> Self {
        match item {
<<<<<<< HEAD
            StripePaymentStatus::Succeeded => enums::AttemptStatus::Charged,
            StripePaymentStatus::Failed => enums::AttemptStatus::Failure,
            StripePaymentStatus::Processing => enums::AttemptStatus::Authorizing,
            StripePaymentStatus::RequiresCustomerAction => {
                enums::AttemptStatus::AuthenticationPending
            }
            StripePaymentStatus::RequiresPaymentMethod => {
                enums::AttemptStatus::PaymentMethodAwaited
            }
            StripePaymentStatus::RequiresConfirmation => enums::AttemptStatus::ConfirmationAwaited,
            StripePaymentStatus::Canceled => enums::AttemptStatus::Voided,
            StripePaymentStatus::RequiresCapture => enums::AttemptStatus::Authorized,
=======
            StripePaymentStatus::Succeeded => Self::Charged,
            StripePaymentStatus::Failed => Self::Failure,
            StripePaymentStatus::Processing => Self::Authorizing,
            StripePaymentStatus::RequiresCustomerAction => Self::PendingVbv,
            StripePaymentStatus::RequiresPaymentMethod => Self::PaymentMethodAwaited,
            StripePaymentStatus::RequiresConfirmation => Self::ConfirmationAwaited,
            StripePaymentStatus::Canceled => Self::Voided,
            StripePaymentStatus::RequiresCapture => Self::Authorized,
>>>>>>> 7274fd70
        }
    }
}

#[derive(Clone, Debug, Default, Eq, PartialEq, Deserialize)]
pub struct PaymentIntentResponse {
    pub id: String,
    pub object: String,
    pub amount: i64,
    pub amount_received: i64,
    pub amount_capturable: i64,
    pub currency: String,
    pub status: StripePaymentStatus,
    pub client_secret: Secret<String>,
    pub created: i32,
    pub customer: Option<String>,
    pub description: Option<String>,
    pub statement_descriptor: Option<String>,
    pub statement_descriptor_suffix: Option<String>,
    pub metadata: StripeMetadata,
    pub next_action: Option<StripeNextActionResponse>,
    pub payment_method_options: Option<StripePaymentMethodOptions>,
}

#[derive(Clone, Debug, Default, Eq, PartialEq, Deserialize)]
pub struct SetupIntentResponse {
    pub id: String,
    pub object: String,
    pub status: StripePaymentStatus, // Change to SetupStatus
    pub client_secret: Secret<String>,
    pub customer: Option<String>,
    pub statement_descriptor: Option<String>,
    pub statement_descriptor_suffix: Option<String>,
    pub metadata: StripeMetadata,
    pub next_action: Option<StripeNextActionResponse>,
    pub payment_method_options: Option<StripePaymentMethodOptions>,
}

impl<F, T>
    TryFrom<types::ResponseRouterData<F, PaymentIntentResponse, T, types::PaymentsResponseData>>
    for types::RouterData<F, T, types::PaymentsResponseData>
{
    type Error = error_stack::Report<errors::ParsingError>;
    fn try_from(
        item: types::ResponseRouterData<F, PaymentIntentResponse, T, types::PaymentsResponseData>,
    ) -> Result<Self, Self::Error> {
        let redirection_data = item.response.next_action.as_ref().map(
            |StripeNextActionResponse::RedirectToUrl(response)| {
                let mut base_url = response.url.clone();
                base_url.set_query(None);
                services::RedirectForm {
                    url: base_url.to_string(),
                    method: services::Method::Get,
                    form_fields: std::collections::HashMap::from_iter(
                        response
                            .url
                            .query_pairs()
                            .map(|(k, v)| (k.to_string(), v.to_string())),
                    ),
                }
            },
        );

        let mandate_reference =
            item.response
                .payment_method_options
                .and_then(|payment_method_options| match payment_method_options {
                    StripePaymentMethodOptions::Card {
                        mandate_options, ..
                    } => mandate_options.map(|mandate_options| mandate_options.reference),
                    StripePaymentMethodOptions::Klarna {} => None,
                });

        Ok(Self {
            status: enums::AttemptStatus::from(item.response.status),
            // client_secret: Some(item.response.client_secret.clone().as_str()),
            // description: item.response.description.map(|x| x.as_str()),
            // statement_descriptor_suffix: item.response.statement_descriptor_suffix.map(|x| x.as_str()),
            // three_ds_form,
            response: Ok(types::PaymentsResponseData::TransactionResponse {
                resource_id: types::ResponseId::ConnectorTransactionId(item.response.id),
                redirect: redirection_data.is_some(),
                redirection_data,
                mandate_reference,
            }),
            ..item.data
        })
    }
}

impl<F, T>
    TryFrom<types::ResponseRouterData<F, SetupIntentResponse, T, types::PaymentsResponseData>>
    for types::RouterData<F, T, types::PaymentsResponseData>
{
    type Error = error_stack::Report<errors::ParsingError>;
    fn try_from(
        item: types::ResponseRouterData<F, SetupIntentResponse, T, types::PaymentsResponseData>,
    ) -> Result<Self, Self::Error> {
        let redirection_data = item.response.next_action.as_ref().map(
            |StripeNextActionResponse::RedirectToUrl(response)| {
                let mut base_url = response.url.clone();
                base_url.set_query(None);
                services::RedirectForm {
                    url: base_url.to_string(),
                    method: services::Method::Get,
                    form_fields: std::collections::HashMap::from_iter(
                        response
                            .url
                            .query_pairs()
                            .map(|(k, v)| (k.to_string(), v.to_string())),
                    ),
                }
            },
        );

        let mandate_reference =
            item.response
                .payment_method_options
                .and_then(|payment_method_options| match payment_method_options {
                    StripePaymentMethodOptions::Card {
                        mandate_options, ..
                    } => mandate_options.map(|mandate_option| mandate_option.reference),
                    StripePaymentMethodOptions::Klarna {} => None,
                });

        Ok(Self {
            status: enums::AttemptStatus::from(item.response.status),
            response: Ok(types::PaymentsResponseData::TransactionResponse {
                resource_id: types::ResponseId::ConnectorTransactionId(item.response.id),
                redirect: redirection_data.is_some(),
                redirection_data,
                mandate_reference,
            }),
            ..item.data
        })
    }
}

#[derive(Clone, Debug, Eq, PartialEq, Deserialize)]
#[serde(rename_all = "snake_case", remote = "Self")]
pub enum StripeNextActionResponse {
    RedirectToUrl(StripeRedirectToUrlResponse),
}

// This impl is required because Stripe's response is of the below format, which is externally
// tagged, but also with an extra 'type' field specifying the enum variant name:
// "next_action": {
//   "redirect_to_url": { "return_url": "...", "url": "..." },
//   "type": "redirect_to_url"
// },
// Reference: https://github.com/serde-rs/serde/issues/1343#issuecomment-409698470
impl<'de> Deserialize<'de> for StripeNextActionResponse {
    fn deserialize<D: serde::Deserializer<'de>>(deserializer: D) -> Result<Self, D::Error> {
        #[derive(Deserialize)]
        struct Wrapper {
            #[serde(rename = "type")]
            _ignore: String,
            #[serde(flatten, with = "StripeNextActionResponse")]
            inner: StripeNextActionResponse,
        }
        Wrapper::deserialize(deserializer).map(|w| w.inner)
    }
}

#[derive(Clone, Debug, Eq, PartialEq, Deserialize, Serialize)]
pub struct StripeRedirectToUrlResponse {
    return_url: String,
    url: Url,
}

// REFUND :
// Type definition for Stripe RefundRequest

#[derive(Default, Debug, Serialize)]
pub struct RefundRequest {
    pub amount: Option<i64>, //amount in cents, hence passed as integer
    pub payment_intent: String,
    #[serde(rename = "metadata[order_id]")]
    pub metadata_order_id: String,
    #[serde(rename = "metadata[txn_id]")]
    pub metadata_txn_id: String,
    #[serde(rename = "metadata[txn_uuid]")]
    pub metadata_txn_uuid: String,
}

impl<F> TryFrom<&types::RefundsRouterData<F>> for RefundRequest {
    type Error = error_stack::Report<errors::ParsingError>;
    fn try_from(item: &types::RefundsRouterData<F>) -> Result<Self, Self::Error> {
        let amount = item.request.refund_amount;
        let metadata_txn_id = "Fetch txn_id from DB".to_string();
        let metadata_txn_uuid = "Fetch txn_id from DB".to_string();
        let payment_intent = item.request.connector_transaction_id.clone();
        Ok(Self {
            amount: Some(amount),
            payment_intent,
            metadata_order_id: item.payment_id.clone(),
            metadata_txn_id,
            metadata_txn_uuid,
        })
    }
}

// Type definition for Stripe Refund Response

#[derive(Default, Debug, Serialize, Deserialize, Clone)]
#[serde(rename_all = "snake_case")]
pub enum RefundStatus {
    Succeeded,
    Failed,
    #[default]
    Pending,
    RequiresAction,
}

impl From<self::RefundStatus> for enums::RefundStatus {
    fn from(item: self::RefundStatus) -> Self {
        match item {
            self::RefundStatus::Succeeded => Self::Success,
            self::RefundStatus::Failed => Self::Failure,
            self::RefundStatus::Pending => Self::Pending,
            self::RefundStatus::RequiresAction => Self::ManualReview,
        }
    }
}

#[derive(Default, Debug, Clone, Serialize, Deserialize)]
pub struct RefundResponse {
    pub id: String,
    pub object: String,
    pub amount: i64,
    pub currency: String,
    pub metadata: StripeMetadata,
    pub payment_intent: String,
    pub status: RefundStatus,
}

impl TryFrom<types::RefundsResponseRouterData<api::Execute, RefundResponse>>
    for types::RefundsRouterData<api::Execute>
{
    type Error = error_stack::Report<errors::ParsingError>;
    fn try_from(
        item: types::RefundsResponseRouterData<api::Execute, RefundResponse>,
    ) -> Result<Self, Self::Error> {
        Ok(Self {
            response: Ok(types::RefundsResponseData {
                connector_refund_id: item.response.id,
                refund_status: enums::RefundStatus::from(item.response.status),
            }),
            ..item.data
        })
    }
}

impl TryFrom<types::RefundsResponseRouterData<api::RSync, RefundResponse>>
    for types::RefundsRouterData<api::RSync>
{
    type Error = error_stack::Report<errors::ParsingError>;
    fn try_from(
        item: types::RefundsResponseRouterData<api::RSync, RefundResponse>,
    ) -> Result<Self, Self::Error> {
        Ok(Self {
            response: Ok(types::RefundsResponseData {
                connector_refund_id: item.response.id,
                refund_status: enums::RefundStatus::from(item.response.status),
            }),
            ..item.data
        })
    }
}

#[derive(Debug, Default, Eq, PartialEq, Deserialize, Serialize)]
pub struct ErrorDetails {
    pub code: Option<String>,
    #[serde(rename = "type")]
    pub error_type: Option<String>,
    pub message: Option<String>,
    pub param: Option<String>,
}

#[derive(Debug, Default, Eq, PartialEq, Deserialize, Serialize)]
pub struct ErrorResponse {
    pub error: ErrorDetails,
}

#[derive(Debug, Default, Eq, PartialEq, Serialize)]
pub struct Address {
    #[serde(rename = "shipping[address][city]")]
    pub city: Option<String>,
    #[serde(rename = "shipping[address][country]")]
    pub country: Option<String>,
    #[serde(rename = "shipping[address][line1]")]
    pub line1: Option<Secret<String>>,
    #[serde(rename = "shipping[address][line2]")]
    pub line2: Option<Secret<String>>,
    #[serde(rename = "shipping[address][postal_code]")]
    pub postal_code: Option<Secret<String>>,
    #[serde(rename = "shipping[address][state]")]
    pub state: Option<Secret<String>>,
    #[serde(rename = "shipping[name]")]
    pub name: Option<Secret<String>>,
    #[serde(rename = "shipping[phone]")]
    pub phone: Option<Secret<String>>,
}

#[derive(Debug, Clone, serde::Deserialize, Eq, PartialEq)]
pub struct StripeRedirectResponse {
    pub payment_intent: String,
    pub payment_intent_client_secret: String,
    pub source_redirect_slug: Option<String>,
    pub redirect_status: Option<StripePaymentStatus>,
    pub source_type: Option<String>,
}

#[derive(Debug, Serialize, Clone, Copy)]
pub struct CancelRequest {
    cancellation_reason: Option<CancellationReason>,
}

impl TryFrom<&types::PaymentsCancelRouterData> for CancelRequest {
    type Error = error_stack::Report<errors::ParsingError>;
    fn try_from(item: &types::PaymentsCancelRouterData) -> Result<Self, Self::Error> {
        let cancellation_reason = match &item.request.cancellation_reason {
            Some(c) => Some(
                CancellationReason::from_str(c)
                    .into_report()
                    .change_context(errors::ParsingError)
                    .attach_printable_lazy(|| {
                        "Error while converting string to StripeCancelRequest"
                    })?,
            ),
            None => None,
        };

        Ok(Self {
            cancellation_reason,
        })
    }
}

#[derive(Debug, Serialize, Deserialize, Copy, Clone, EnumString)]
#[serde(rename_all = "snake_case")]
#[strum(serialize_all = "snake_case")]
pub enum CancellationReason {
    Duplicate,
    Fraudulent,
    RequestedByCustomer,
    Abandoned,
}

#[derive(Deserialize, Debug, Clone, Eq, PartialEq)]
#[non_exhaustive]
#[serde(rename_all = "snake_case")]
pub enum StripePaymentMethodOptions {
    Card {
        mandate_options: Option<StripeMandateOptions>,
    },
    Klarna {},
}
// #[derive(Deserialize, Debug, Clone, Eq, PartialEq)]
// pub struct Card
#[derive(serde::Deserialize, Clone, Debug, Default, Eq, PartialEq)]
pub struct StripeMandateOptions {
    reference: String, // Extendable, But only important field to be captured
}
/// Represents the capture request body for stripe connector.
#[derive(Debug, Serialize, Clone, Copy)]
pub struct CaptureRequest {
    /// If amount_to_capture is None stripe captures the amount in the payment intent.
    amount_to_capture: Option<i64>,
}

impl TryFrom<&types::PaymentsCaptureRouterData> for CaptureRequest {
    type Error = error_stack::Report<errors::ParsingError>;
    fn try_from(item: &types::PaymentsCaptureRouterData) -> Result<Self, Self::Error> {
        Ok(Self {
            amount_to_capture: item.request.amount_to_capture,
        })
    }
}

// #[cfg(test)]
// mod test_stripe_transformers {
//     use super::*;

//     #[test]
//     fn verify_tranform_from_router_to_stripe_req() {
//         let router_req = PaymentsRequest {
//             amount: 100.0,
//             currency: "USD".to_string(),
//             ..Default::default()
//         };

//         let stripe_req = PaymentIntentRequest::from(router_req);

//         //metadata is generated everytime. So use the transformed struct to copy uuid

//         let stripe_req_expected = PaymentIntentRequest {
//             amount: 10000,
//             currency: "USD".to_string(),
//             statement_descriptor_suffix: None,
//             metadata_order_id: "Auto generate Order ID".to_string(),
//             metadata_txn_id: "Fetch from Merchant Account_Auto generate Order ID_1".to_string(),
//             metadata_txn_uuid: stripe_req.metadata_txn_uuid.clone(),
//             return_url: "Fetch Url from Merchant Account".to_string(),
//             confirm: false,
//             payment_method_types: "card".to_string(),
//             payment_method_data_type: "card".to_string(),
//             payment_method_data_card_number: None,
//             payment_method_data_card_exp_month: None,
//             payment_method_data_card_exp_year: None,
//             payment_method_data_card_cvc: None,
//             description: None,
//         };
//         assert_eq!(stripe_req_expected, stripe_req);
//     }
// }

#[derive(Debug, Deserialize)]
pub struct StripeWebhookDataObjectId {
    pub id: String,
}

#[derive(Debug, Deserialize)]
pub struct StripeWebhookDataId {
    pub object: StripeWebhookDataObjectId,
}

#[derive(Debug, Deserialize)]
pub struct StripeWebhookDataResource {
    pub object: serde_json::Value,
}

#[derive(Debug, Deserialize)]
pub struct StripeWebhookObjectResource {
    pub data: StripeWebhookDataResource,
}

#[derive(Debug, Deserialize)]
pub struct StripeWebhookObjectEventType {
    #[serde(rename = "type")]
    pub event_type: String,
}

#[derive(Debug, Deserialize)]
pub struct StripeWebhookObjectId {
    pub data: StripeWebhookDataId,
}

impl TryFrom<(api::PaymentMethod, enums::AuthenticationType)> for StripePaymentMethodData {
    type Error = error_stack::Report<errors::ParsingError>;
    fn try_from(
        (pm_data, auth_type): (api::PaymentMethod, enums::AuthenticationType),
    ) -> Result<Self, Self::Error> {
        match pm_data {
            api::PaymentMethod::Card(ref ccard) => Ok(Self::Card({
                let payment_method_auth_type = match auth_type {
                    enums::AuthenticationType::ThreeDs => Auth3ds::Any,
                    enums::AuthenticationType::NoThreeDs => Auth3ds::Automatic,
                };
                StripeCardData {
                    payment_method_types: "card".to_string(),
                    payment_method_data_type: "card".to_string(),
                    payment_method_data_card_number: ccard.card_number.clone(),
                    payment_method_data_card_exp_month: ccard.card_exp_month.clone(),
                    payment_method_data_card_exp_year: ccard.card_exp_year.clone(),
                    payment_method_data_card_cvc: ccard.card_cvc.clone(),
                    payment_method_auth_type,
                }
            })),
            api::PaymentMethod::BankTransfer => Ok(Self::Bank),
            api::PaymentMethod::PayLater(pay_later_data) => match pay_later_data {
                api_models::payments::PayLaterData::KlarnaRedirect {
                    billing_email,
                    billing_country: country,
                    ..
                } => Ok(Self::Klarna(StripeKlarnaData {
                    payment_method_types: "klarna".to_string(),
                    payment_method_data_type: "klarna".to_string(),
                    billing_email,
                    billing_country: country,
                })),
                api_models::payments::PayLaterData::KlarnaSdk { .. } => Err(error_stack::report!(
                    errors::ApiErrorResponse::NotImplemented
                )
                .attach_printable("Stripe does not support klarna sdk payments".to_string())
                .change_context(errors::ParsingError))?,
            },
            api::PaymentMethod::Wallet(_) => Ok(Self::Wallet),
            api::PaymentMethod::Paypal => Ok(Self::Paypal),
        }
    }
}<|MERGE_RESOLUTION|>--- conflicted
+++ resolved
@@ -306,29 +306,14 @@
 impl From<StripePaymentStatus> for enums::AttemptStatus {
     fn from(item: StripePaymentStatus) -> Self {
         match item {
-<<<<<<< HEAD
-            StripePaymentStatus::Succeeded => enums::AttemptStatus::Charged,
-            StripePaymentStatus::Failed => enums::AttemptStatus::Failure,
-            StripePaymentStatus::Processing => enums::AttemptStatus::Authorizing,
-            StripePaymentStatus::RequiresCustomerAction => {
-                enums::AttemptStatus::AuthenticationPending
-            }
-            StripePaymentStatus::RequiresPaymentMethod => {
-                enums::AttemptStatus::PaymentMethodAwaited
-            }
-            StripePaymentStatus::RequiresConfirmation => enums::AttemptStatus::ConfirmationAwaited,
-            StripePaymentStatus::Canceled => enums::AttemptStatus::Voided,
-            StripePaymentStatus::RequiresCapture => enums::AttemptStatus::Authorized,
-=======
             StripePaymentStatus::Succeeded => Self::Charged,
             StripePaymentStatus::Failed => Self::Failure,
             StripePaymentStatus::Processing => Self::Authorizing,
-            StripePaymentStatus::RequiresCustomerAction => Self::PendingVbv,
+            StripePaymentStatus::RequiresCustomerAction => Self::AuthenticationPending,
             StripePaymentStatus::RequiresPaymentMethod => Self::PaymentMethodAwaited,
             StripePaymentStatus::RequiresConfirmation => Self::ConfirmationAwaited,
             StripePaymentStatus::Canceled => Self::Voided,
             StripePaymentStatus::RequiresCapture => Self::Authorized,
->>>>>>> 7274fd70
         }
     }
 }
