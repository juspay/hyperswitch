--- conflicted
+++ resolved
@@ -298,11 +298,8 @@
     ApplepayToken(StripeApplePay),
     GooglepayToken(GooglePayToken),
     ApplepayPayment(ApplepayPayment),
-<<<<<<< HEAD
     WechatpayPayment(WechatpayPayment),
-=======
     AlipayPayment(AlipayPayment),
->>>>>>> bc4ac529
 }
 
 #[derive(Debug, Eq, PartialEq, Serialize)]
@@ -330,16 +327,19 @@
 }
 
 #[derive(Debug, Eq, PartialEq, Serialize)]
-<<<<<<< HEAD
-pub struct WechatpayPayment {
-=======
 pub struct AlipayPayment {
->>>>>>> bc4ac529
     #[serde(rename = "payment_method_types[]")]
     pub payment_method_types: StripePaymentMethodType,
     #[serde(rename = "payment_method_data[type]")]
     pub payment_method_data_type: StripePaymentMethodType,
-<<<<<<< HEAD
+}
+
+#[derive(Debug, Eq, PartialEq, Serialize)]
+pub struct WechatpayPayment {
+    #[serde(rename = "payment_method_types[]")]
+    pub payment_method_types: StripePaymentMethodType,
+    #[serde(rename = "payment_method_data[type]")]
+    pub payment_method_data_type: StripePaymentMethodType,
     #[serde(rename = "payment_method_options[wechat_pay][client]")]
     pub client: WechatClient,
 }
@@ -348,8 +348,6 @@
 #[serde(rename_all = "snake_case")]
 pub enum WechatClient {
     Web,
-=======
->>>>>>> bc4ac529
 }
 
 #[derive(Debug, Eq, PartialEq, Serialize)]
@@ -380,12 +378,9 @@
     Becs,
     #[serde(rename = "bacs_debit")]
     Bacs,
-<<<<<<< HEAD
     #[serde(rename = "wechat_pay")]
     Wechatpay,
-=======
     Alipay,
->>>>>>> bc4ac529
 }
 
 #[derive(Debug, Eq, PartialEq, Serialize, Clone)]
@@ -843,7 +838,6 @@
                 StripeBillingAddress::default(),
             )),
 
-<<<<<<< HEAD
             payments::WalletData::WeChatPayRedirect(_) => Ok((
                 StripePaymentMethodData::Wallet(StripeWallet::WechatpayPayment(WechatpayPayment {
                     client: WechatClient::Web,
@@ -851,14 +845,14 @@
                     payment_method_data_type: StripePaymentMethodType::Wechatpay,
                 })),
                 StripePaymentMethodType::Wechatpay,
-=======
+                StripeBillingAddress::default(),
+            )),
             payments::WalletData::AliPay(_) => Ok((
                 StripePaymentMethodData::Wallet(StripeWallet::AlipayPayment(AlipayPayment {
                     payment_method_types: StripePaymentMethodType::Alipay,
                     payment_method_data_type: StripePaymentMethodType::Alipay,
                 })),
                 StripePaymentMethodType::Alipay,
->>>>>>> bc4ac529
                 StripeBillingAddress::default(),
             )),
             payments::WalletData::GooglePay(gpay_data) => Ok((
@@ -866,10 +860,6 @@
                 StripePaymentMethodType::Card,
                 StripeBillingAddress::default(),
             )),
-<<<<<<< HEAD
-=======
-
->>>>>>> bc4ac529
             _ => Err(errors::ConnectorError::NotImplemented(
                 "This wallet is not implemented for stripe".to_string(),
             )
@@ -1288,13 +1278,9 @@
                 | StripePaymentMethodOptions::Ach {}
                 | StripePaymentMethodOptions::Bacs {}
                 | StripePaymentMethodOptions::Becs {}
-<<<<<<< HEAD
                 | StripePaymentMethodOptions::WechatPay {}
+                | StripePaymentMethodOptions::Alipay {}
                 | StripePaymentMethodOptions::Sepa {} => None,
-=======
-                | StripePaymentMethodOptions::Sepa {}
-                | StripePaymentMethodOptions::Alipay {} => None,
->>>>>>> bc4ac529
             }),
             payment_method_id: Some(payment_method_id),
         }
@@ -1460,14 +1446,10 @@
 impl StripeNextActionResponse {
     fn get_url(&self) -> Url {
         match self {
-<<<<<<< HEAD
-            Self::RedirectToUrl(redirect_to_url) => redirect_to_url.url.to_owned(),
-            Self::WechatPayDisplayQrCode(redirect_to_url) => redirect_to_url.data.to_owned(),
-=======
             Self::RedirectToUrl(redirect_to_url) | Self::AlipayHandleRedirect(redirect_to_url) => {
                 redirect_to_url.url.to_owned()
             }
->>>>>>> bc4ac529
+            Self::WechatPayDisplayQrCode(redirect_to_url) => redirect_to_url.data.to_owned(),
             Self::VerifyWithMicrodeposits(verify_with_microdeposits) => {
                 verify_with_microdeposits.hosted_verification_url.to_owned()
             }
@@ -1710,11 +1692,8 @@
     Becs {},
     #[serde(rename = "bacs_debit")]
     Bacs {},
-<<<<<<< HEAD
     WechatPay {},
-=======
     Alipay {},
->>>>>>> bc4ac529
 }
 
 #[derive(Clone, Debug, Default, Eq, PartialEq, Serialize, Deserialize)]
@@ -2002,18 +1981,18 @@
                     Ok(Self::Wallet(wallet_info))
                 }
 
-<<<<<<< HEAD
                 payments::WalletData::WeChatPayRedirect(_) => {
                     let wallet_info = StripeWallet::WechatpayPayment(WechatpayPayment {
                         client: WechatClient::Web,
                         payment_method_types: StripePaymentMethodType::Wechatpay,
                         payment_method_data_type: StripePaymentMethodType::Wechatpay,
-=======
+                    });
+                    Ok(Self::Wallet(wallet_info))
+                }
                 payments::WalletData::AliPay(_) => {
                     let wallet_info = StripeWallet::AlipayPayment(AlipayPayment {
                         payment_method_types: StripePaymentMethodType::Alipay,
                         payment_method_data_type: StripePaymentMethodType::Alipay,
->>>>>>> bc4ac529
                     });
                     Ok(Self::Wallet(wallet_info))
                 }
