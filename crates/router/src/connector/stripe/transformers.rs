use std::ops::Deref;

use api_models::{self, enums as api_enums, payments};
use common_utils::{
    errors::CustomResult,
    ext_traits::{ByteSliceExt, BytesExt},
    pii::{self, Email},
};
use error_stack::{IntoReport, ResultExt};
use masking::{ExposeInterface, ExposeOptionInterface, Secret};
use serde::{Deserialize, Serialize};
use time::PrimitiveDateTime;
use url::Url;
use uuid::Uuid;

use crate::{
    collect_missing_value_keys,
    connector::utils::{ApplePay, PaymentsPreProcessingData, RouterData},
    core::errors,
    services,
    types::{self, api, storage::enums, transformers::ForeignFrom},
    utils::{self, OptionExt},
};

pub struct StripeAuthType {
    pub(super) api_key: String,
}

impl TryFrom<&types::ConnectorAuthType> for StripeAuthType {
    type Error = error_stack::Report<errors::ConnectorError>;
    fn try_from(item: &types::ConnectorAuthType) -> Result<Self, Self::Error> {
        if let types::ConnectorAuthType::HeaderKey { api_key } = item {
            Ok(Self {
                api_key: api_key.to_string(),
            })
        } else {
            Err(errors::ConnectorError::FailedToObtainAuthType.into())
        }
    }
}

#[derive(Debug, Default, Eq, PartialEq, Serialize)]
#[serde(rename_all = "lowercase")]
pub enum StripeCaptureMethod {
    Manual,
    #[default]
    Automatic,
}

impl From<Option<enums::CaptureMethod>> for StripeCaptureMethod {
    fn from(item: Option<enums::CaptureMethod>) -> Self {
        match item {
            Some(p) => match p {
                enums::CaptureMethod::ManualMultiple => Self::Manual,
                enums::CaptureMethod::Manual => Self::Manual,
                enums::CaptureMethod::Automatic => Self::Automatic,
                enums::CaptureMethod::Scheduled => Self::Manual,
            },
            None => Self::Automatic,
        }
    }
}

#[derive(Debug, Default, Eq, PartialEq, Serialize)]
#[serde(rename_all = "lowercase")]
pub enum Auth3ds {
    #[default]
    Automatic,
    Any,
}

#[derive(Debug, Eq, PartialEq, Serialize)]
#[serde(
    rename_all = "snake_case",
    tag = "mandate_data[customer_acceptance][type]"
)]
pub enum StripeMandateType {
    Online {
        #[serde(rename = "mandate_data[customer_acceptance][online][ip_address]")]
        ip_address: Secret<String, pii::IpAddress>,
        #[serde(rename = "mandate_data[customer_acceptance][online][user_agent]")]
        user_agent: String,
    },
    Offline,
}

#[derive(Debug, Eq, PartialEq, Serialize)]
pub struct StripeMandateRequest {
    #[serde(flatten)]
    mandate_type: StripeMandateType,
}

#[derive(Debug, Eq, PartialEq, Serialize)]
pub struct PaymentIntentRequest {
    pub amount: i64, //amount in cents, hence passed as integer
    pub currency: String,
    pub statement_descriptor_suffix: Option<String>,
    pub statement_descriptor: Option<String>,
    #[serde(rename = "metadata[order_id]")]
    pub metadata_order_id: String,
    #[serde(rename = "metadata[txn_id]")]
    pub metadata_txn_id: String,
    #[serde(rename = "metadata[txn_uuid]")]
    pub metadata_txn_uuid: String,
    pub return_url: String,
    pub confirm: bool,
    pub mandate: Option<Secret<String>>,
    pub payment_method: Option<String>,
    pub customer: Option<Secret<String>>,
    #[serde(flatten)]
    pub setup_mandate_details: Option<StripeMandateRequest>,
    pub description: Option<String>,
    #[serde(flatten)]
    pub shipping: StripeShippingAddress,
    #[serde(flatten)]
    pub billing: StripeBillingAddress,
    #[serde(flatten)]
    pub payment_data: Option<StripePaymentMethodData>,
    pub capture_method: StripeCaptureMethod,
    pub payment_method_options: Option<StripePaymentMethodOptions>, // For mandate txns using network_txns_id, needs to be validated
    pub setup_future_usage: Option<enums::FutureUsage>,
    pub off_session: Option<bool>,
    #[serde(rename = "payment_method_types[0]")]
    pub payment_method_types: Option<StripePaymentMethodType>,
}

#[derive(Debug, Eq, PartialEq, Serialize)]
pub struct SetupIntentRequest {
    #[serde(rename = "metadata[order_id]")]
    pub metadata_order_id: String,
    #[serde(rename = "metadata[txn_id]")]
    pub metadata_txn_id: String,
    #[serde(rename = "metadata[txn_uuid]")]
    pub metadata_txn_uuid: String,
    pub confirm: bool,
    pub usage: Option<enums::FutureUsage>,
    pub customer: Option<Secret<String>>,
    pub off_session: Option<bool>,
    pub return_url: Option<String>,
    #[serde(flatten)]
    pub payment_data: StripePaymentMethodData,
    pub payment_method_options: Option<StripePaymentMethodOptions>, // For mandate txns using network_txns_id, needs to be validated
}

#[derive(Debug, Eq, PartialEq, Serialize)]
pub struct StripeCardData {
    #[serde(rename = "payment_method_data[type]")]
    pub payment_method_data_type: StripePaymentMethodType,
    #[serde(rename = "payment_method_data[card][number]")]
    pub payment_method_data_card_number: cards::CardNumber,
    #[serde(rename = "payment_method_data[card][exp_month]")]
    pub payment_method_data_card_exp_month: Secret<String>,
    #[serde(rename = "payment_method_data[card][exp_year]")]
    pub payment_method_data_card_exp_year: Secret<String>,
    #[serde(rename = "payment_method_data[card][cvc]")]
    pub payment_method_data_card_cvc: Secret<String>,
    #[serde(rename = "payment_method_options[card][request_three_d_secure]")]
    pub payment_method_auth_type: Auth3ds,
}
#[derive(Debug, Eq, PartialEq, Serialize)]
pub struct StripePayLaterData {
    #[serde(rename = "payment_method_data[type]")]
    pub payment_method_data_type: StripePaymentMethodType,
}

#[derive(Debug, Eq, PartialEq, Serialize)]
pub struct TokenRequest {
    #[serde(flatten)]
    pub token_data: StripePaymentMethodData,
}

#[derive(Debug, Eq, PartialEq, Deserialize)]
pub struct StripeTokenResponse {
    pub id: String,
    pub object: String,
}

#[derive(Debug, Eq, PartialEq, Serialize)]
pub struct CustomerRequest {
    pub description: Option<String>,
    pub email: Option<Email>,
    pub phone: Option<Secret<String>>,
    pub name: Option<Secret<String>>,
    pub source: Option<String>,
}

#[derive(Debug, Eq, PartialEq, Deserialize)]
pub struct StripeCustomerResponse {
    pub id: String,
    pub description: Option<String>,
    pub email: Option<Email>,
    pub phone: Option<Secret<String>>,
    pub name: Option<Secret<String>>,
}

#[derive(Debug, Eq, PartialEq, Serialize)]
pub struct ChargesRequest {
    pub amount: String,
    pub currency: String,
    pub customer: Secret<String>,
    pub source: Secret<String>,
}

#[derive(Clone, Debug, Default, Eq, PartialEq, Deserialize)]
pub struct ChargesResponse {
    pub id: String,
    pub amount: u64,
    pub amount_captured: u64,
    pub currency: String,
    pub status: StripePaymentStatus,
    pub source: StripeSourceResponse,
}

#[derive(Debug, Eq, PartialEq, Serialize)]
#[serde(untagged)]
pub enum StripeBankName {
    Eps {
        #[serde(rename = "payment_method_data[eps][bank]")]
        bank_name: Option<StripeBankNames>,
    },
    Ideal {
        #[serde(rename = "payment_method_data[ideal][bank]")]
        ideal_bank_name: Option<StripeBankNames>,
    },
    Przelewy24 {
        #[serde(rename = "payment_method_data[p24][bank]")]
        bank_name: Option<StripeBankNames>,
    },
}

#[derive(Debug, Eq, PartialEq, Serialize)]
#[serde(untagged)]
pub enum BankSpecificData {
    Sofort {
        #[serde(rename = "payment_method_options[sofort][preferred_language]")]
        preferred_language: String,
        #[serde(rename = "payment_method_data[sofort][country]")]
        country: api_enums::CountryAlpha2,
    },
}

fn get_bank_name(
    stripe_pm_type: &StripePaymentMethodType,
    bank_redirect_data: &api_models::payments::BankRedirectData,
) -> Result<Option<StripeBankName>, errors::ConnectorError> {
    match (stripe_pm_type, bank_redirect_data) {
        (
            StripePaymentMethodType::Eps,
            api_models::payments::BankRedirectData::Eps { ref bank_name, .. },
        ) => Ok(Some(StripeBankName::Eps {
            bank_name: bank_name
                .map(|bank_name| StripeBankNames::try_from(&bank_name))
                .transpose()?,
        })),
        (
            StripePaymentMethodType::Ideal,
            api_models::payments::BankRedirectData::Ideal { bank_name, .. },
        ) => Ok(Some(StripeBankName::Ideal {
            ideal_bank_name: bank_name
                .map(|bank_name| StripeBankNames::try_from(&bank_name))
                .transpose()?,
        })),
        (
            StripePaymentMethodType::Przelewy24,
            api_models::payments::BankRedirectData::Przelewy24 { bank_name, .. },
        ) => Ok(Some(StripeBankName::Przelewy24 {
            bank_name: bank_name
                .map(|bank_name| StripeBankNames::try_from(&bank_name))
                .transpose()?,
        })),
        (
            StripePaymentMethodType::Sofort
            | StripePaymentMethodType::Giropay
            | StripePaymentMethodType::Bancontact
            | StripePaymentMethodType::Blik,
            _,
        ) => Ok(None),
        _ => Err(errors::ConnectorError::MismatchedPaymentData),
    }
}

#[derive(Debug, Eq, PartialEq, Serialize)]
pub struct StripeBankRedirectData {
    #[serde(rename = "payment_method_data[type]")]
    pub payment_method_data_type: StripePaymentMethodType,
    // Required only for eps and ideal
    #[serde(flatten)]
    pub bank_name: Option<StripeBankName>,
    #[serde(flatten)]
    pub bank_specific_data: Option<BankSpecificData>,
    #[serde(rename = "payment_method_options[blik][code]")]
    pub code: Option<String>,
}

#[derive(Debug, Eq, PartialEq, Serialize)]
pub struct AchTransferData {
    #[serde(rename = "owner[email]")]
    pub email: Email,
}

#[derive(Debug, Eq, PartialEq, Serialize)]
pub struct MultibancoTransferData {
    #[serde(rename = "owner[email]")]
    pub email: Email,
}

#[derive(Debug, Eq, PartialEq, Serialize)]
pub struct BacsBankTransferData {
    #[serde(rename = "payment_method_data[type]")]
    pub payment_method_data_type: StripePaymentMethodType,
    #[serde(rename = "payment_method_options[customer_balance][bank_transfer][type]")]
    pub bank_transfer_type: BankTransferType,
    #[serde(rename = "payment_method_options[customer_balance][funding_type]")]
    pub balance_funding_type: BankTransferType,
    #[serde(rename = "payment_method_types[0]")]
    pub payment_method_type: StripePaymentMethodType,
}

#[derive(Debug, Eq, PartialEq, Serialize)]
pub struct SepaBankTransferData {
    #[serde(rename = "payment_method_data[type]")]
    pub payment_method_data_type: StripePaymentMethodType,
    #[serde(rename = "payment_method_options[customer_balance][bank_transfer][type]")]
    pub bank_transfer_type: BankTransferType,
    #[serde(rename = "payment_method_options[customer_balance][funding_type]")]
    pub balance_funding_type: BankTransferType,
    #[serde(rename = "payment_method_types[0]")]
    pub payment_method_type: StripePaymentMethodType,
    #[serde(
        rename = "payment_method_options[customer_balance][bank_transfer][eu_bank_transfer][country]"
    )]
    pub country: api_models::enums::CountryAlpha2,
}

#[derive(Debug, Eq, PartialEq, Serialize)]
#[serde(untagged)]
pub enum StripeCreditTransferSourceRequest {
    AchBankTansfer(AchCreditTransferSourceRequest),
    MultibancoBankTansfer(MultibancoCreditTransferSourceRequest),
}

#[derive(Debug, Eq, PartialEq, Serialize)]
pub struct AchCreditTransferSourceRequest {
    #[serde(rename = "type")]
    pub transfer_type: StripePaymentMethodType,
    #[serde(flatten)]
    pub payment_method_data: AchTransferData,
    pub currency: enums::Currency,
}

#[derive(Debug, Eq, PartialEq, Serialize)]
pub struct MultibancoCreditTransferSourceRequest {
    #[serde(rename = "type")]
    pub transfer_type: StripePaymentMethodType,
    #[serde(flatten)]
    pub payment_method_data: MultibancoTransferData,
    pub currency: enums::Currency,
    pub amount: Option<i64>,
    #[serde(rename = "redirect[return_url]")]
    pub return_url: Option<String>,
}

// Remove untagged when Deserialize is added
#[derive(Debug, Eq, PartialEq, Serialize)]
#[serde(untagged)]
pub enum StripePaymentMethodData {
    Card(StripeCardData),
    PayLater(StripePayLaterData),
    Wallet(StripeWallet),
    BankRedirect(StripeBankRedirectData),
    BankDebit(StripeBankDebitData),
    BankTransfer(StripeBankTransferData),
}

#[derive(Debug, Eq, PartialEq, Serialize)]
#[serde(tag = "payment_method_data[type]")]
pub enum BankDebitData {
    #[serde(rename = "us_bank_account")]
    Ach {
        #[serde(rename = "payment_method_data[us_bank_account][account_holder_type]")]
        account_holder_type: String,
        #[serde(rename = "payment_method_data[us_bank_account][account_number]")]
        account_number: Secret<String>,
        #[serde(rename = "payment_method_data[us_bank_account][routing_number]")]
        routing_number: Secret<String>,
    },
    #[serde(rename = "sepa_debit")]
    Sepa {
        #[serde(rename = "payment_method_data[sepa_debit][iban]")]
        iban: Secret<String>,
    },
    #[serde(rename = "au_becs_debit")]
    Becs {
        #[serde(rename = "payment_method_data[au_becs_debit][account_number]")]
        account_number: Secret<String>,
        #[serde(rename = "payment_method_data[au_becs_debit][bsb_number]")]
        bsb_number: Secret<String>,
    },
    #[serde(rename = "bacs_debit")]
    Bacs {
        #[serde(rename = "payment_method_data[bacs_debit][account_number]")]
        account_number: Secret<String>,
        #[serde(rename = "payment_method_data[bacs_debit][sort_code]")]
        sort_code: Secret<String>,
    },
}

#[derive(Debug, Eq, PartialEq, Serialize)]
pub struct StripeBankDebitData {
    #[serde(flatten)]
    pub bank_specific_data: BankDebitData,
}

#[derive(Debug, Eq, PartialEq, Serialize)]
pub struct BankTransferData {
    pub email: Email,
}

#[derive(Debug, Eq, PartialEq, Serialize)]
#[serde(untagged)]
pub enum StripeBankTransferData {
    AchBankTransfer(Box<AchTransferData>),
    SepaBankTransfer(Box<SepaBankTransferData>),
    BacsBankTransfers(Box<BacsBankTransferData>),
    MultibancoBankTransfers(Box<MultibancoTransferData>),
}

#[derive(Debug, Eq, PartialEq, Serialize)]
#[serde(untagged)]
pub enum StripeWallet {
    ApplepayToken(StripeApplePay),
    GooglepayToken(GooglePayToken),
    ApplepayPayment(ApplepayPayment),
    WechatpayPayment(WechatpayPayment),
    AlipayPayment(AlipayPayment),
}

#[derive(Debug, Eq, PartialEq, Serialize)]
pub struct StripeApplePay {
    pub pk_token: Secret<String>,
    pub pk_token_instrument_name: String,
    pub pk_token_payment_network: String,
    pub pk_token_transaction_id: String,
}

#[derive(Debug, Eq, PartialEq, Serialize)]
pub struct GooglePayToken {
    #[serde(rename = "payment_method_data[type]")]
    pub payment_type: StripePaymentMethodType,
    #[serde(rename = "payment_method_data[card][token]")]
    pub token: Secret<String>,
}

#[derive(Debug, Eq, PartialEq, Serialize)]
pub struct ApplepayPayment {
    #[serde(rename = "payment_method_data[card][token]")]
    pub token: Secret<String>,
    #[serde(rename = "payment_method_data[type]")]
    pub payment_method_types: StripePaymentMethodType,
}

#[derive(Debug, Eq, PartialEq, Serialize)]
pub struct AlipayPayment {
    #[serde(rename = "payment_method_data[type]")]
    pub payment_method_data_type: StripePaymentMethodType,
}

#[derive(Debug, Eq, PartialEq, Serialize)]
pub struct WechatpayPayment {
    #[serde(rename = "payment_method_data[type]")]
    pub payment_method_data_type: StripePaymentMethodType,
    #[serde(rename = "payment_method_options[wechat_pay][client]")]
    pub client: WechatClient,
}

#[derive(Debug, Eq, PartialEq, Serialize, Clone, Copy)]
#[serde(rename_all = "snake_case")]
pub enum WechatClient {
    Web,
}

#[derive(Debug, Eq, PartialEq, Serialize)]
pub struct GooglepayPayment {
    #[serde(rename = "payment_method_data[card][token]")]
    pub token: String,
    #[serde(rename = "payment_method_data[type]")]
    pub payment_method_types: StripePaymentMethodType,
}

#[derive(Debug, Eq, PartialEq, Serialize, Clone, Copy)]
#[serde(rename_all = "snake_case")]
pub enum StripePaymentMethodType {
    Card,
    Klarna,
    Affirm,
    AfterpayClearpay,
    Eps,
    Giropay,
    Ideal,
    Sofort,
    AchCreditTransfer,
    ApplePay,
    #[serde(rename = "us_bank_account")]
    Ach,
    #[serde(rename = "sepa_debit")]
    Sepa,
    #[serde(rename = "au_becs_debit")]
    Becs,
    #[serde(rename = "bacs_debit")]
    Bacs,
    Bancontact,
    #[serde(rename = "wechat_pay")]
    Wechatpay,
    Alipay,
    #[serde(rename = "p24")]
    Przelewy24,
    CustomerBalance,
<<<<<<< HEAD
    Blik,
=======
    Multibanco,
}

impl TryFrom<enums::PaymentMethodType> for StripePaymentMethodType {
    type Error = error_stack::Report<errors::ConnectorError>;
    fn try_from(value: enums::PaymentMethodType) -> Result<Self, Self::Error> {
        match value {
            enums::PaymentMethodType::Credit => Ok(Self::Card),
            enums::PaymentMethodType::Debit => Ok(Self::Card),
            enums::PaymentMethodType::Klarna => Ok(Self::Klarna),
            enums::PaymentMethodType::Affirm => Ok(Self::Affirm),
            enums::PaymentMethodType::AfterpayClearpay => Ok(Self::AfterpayClearpay),
            enums::PaymentMethodType::Eps => Ok(Self::Eps),
            enums::PaymentMethodType::Giropay => Ok(Self::Giropay),
            enums::PaymentMethodType::Ideal => Ok(Self::Ideal),
            enums::PaymentMethodType::Sofort => Ok(Self::Sofort),
            enums::PaymentMethodType::ApplePay => Ok(Self::ApplePay),
            enums::PaymentMethodType::Ach => Ok(Self::Ach),
            enums::PaymentMethodType::Sepa => Ok(Self::Sepa),
            enums::PaymentMethodType::Becs => Ok(Self::Becs),
            enums::PaymentMethodType::Bacs => Ok(Self::Bacs),
            enums::PaymentMethodType::BancontactCard => Ok(Self::Bancontact),
            enums::PaymentMethodType::WeChatPay => Ok(Self::Wechatpay),
            enums::PaymentMethodType::AliPay => Ok(Self::Alipay),
            enums::PaymentMethodType::Przelewy24 => Ok(Self::Przelewy24),
            _ => Err(errors::ConnectorError::NotImplemented(
                "this payment method for stripe".to_string(),
            )
            .into()),
        }
    }
>>>>>>> ec35d55d
}

#[derive(Debug, Eq, PartialEq, Serialize, Clone)]
#[serde(rename_all = "snake_case")]
pub enum BankTransferType {
    GbBankTransfer,
    EuBankTransfer,
    #[serde(rename = "bank_transfer")]
    BankTransfers,
}

#[derive(Debug, Eq, PartialEq, Serialize, Clone)]
#[serde(rename_all = "snake_case")]
pub enum StripeBankNames {
    AbnAmro,
    ArzteUndApothekerBank,
    AsnBank,
    AustrianAnadiBankAg,
    BankAustria,
    BankhausCarlSpangler,
    BankhausSchelhammerUndSchatteraAg,
    BawagPskAg,
    BksBankAg,
    BrullKallmusBankAg,
    BtvVierLanderBank,
    Bunq,
    CapitalBankGraweGruppeAg,
    CitiHandlowy,
    Dolomitenbank,
    EasybankAg,
    ErsteBankUndSparkassen,
    Handelsbanken,
    HypoAlpeadriabankInternationalAg,
    HypoNoeLbFurNiederosterreichUWien,
    HypoOberosterreichSalzburgSteiermark,
    HypoTirolBankAg,
    HypoVorarlbergBankAg,
    HypoBankBurgenlandAktiengesellschaft,
    Ing,
    Knab,
    MarchfelderBank,
    OberbankAg,
    RaiffeisenBankengruppeOsterreich,
    SchoellerbankAg,
    SpardaBankWien,
    VolksbankGruppe,
    VolkskreditbankAg,
    VrBankBraunau,
    Moneyou,
    Rabobank,
    Regiobank,
    Revolut,
    SnsBank,
    TriodosBank,
    VanLanschot,
    PlusBank,
    EtransferPocztowy24,
    BankiSpbdzielcze,
    BankNowyBfgSa,
    GetinBank,
    Blik,
    NoblePay,
    #[serde(rename = "ideabank")]
    IdeaBank,
    #[serde(rename = "envelobank")]
    EnveloBank,
    NestPrzelew,
    MbankMtransfer,
    Inteligo,
    PbacZIpko,
    BnpParibas,
    BankPekaoSa,
    VolkswagenBank,
    AliorBank,
    Boz,
}

// This is used only for Disputes
impl From<WebhookEventStatus> for api_models::webhooks::IncomingWebhookEvent {
    fn from(value: WebhookEventStatus) -> Self {
        match value {
            WebhookEventStatus::WarningNeedsResponse => Self::DisputeOpened,
            WebhookEventStatus::WarningClosed => Self::DisputeCancelled,
            WebhookEventStatus::WarningUnderReview => Self::DisputeChallenged,
            WebhookEventStatus::Won => Self::DisputeWon,
            WebhookEventStatus::Lost => Self::DisputeLost,
            WebhookEventStatus::NeedsResponse
            | WebhookEventStatus::UnderReview
            | WebhookEventStatus::ChargeRefunded
            | WebhookEventStatus::Succeeded
            | WebhookEventStatus::RequiresPaymentMethod
            | WebhookEventStatus::RequiresConfirmation
            | WebhookEventStatus::RequiresAction
            | WebhookEventStatus::Processing
            | WebhookEventStatus::RequiresCapture
            | WebhookEventStatus::Canceled
            | WebhookEventStatus::Chargeable
            | WebhookEventStatus::Failed
            | WebhookEventStatus::Unknown => Self::EventNotSupported,
        }
    }
}

impl TryFrom<&api_models::enums::BankNames> for StripeBankNames {
    type Error = errors::ConnectorError;
    fn try_from(bank: &api_models::enums::BankNames) -> Result<Self, Self::Error> {
        Ok(match bank {
            api_models::enums::BankNames::AbnAmro => Self::AbnAmro,
            api_models::enums::BankNames::ArzteUndApothekerBank => Self::ArzteUndApothekerBank,
            api_models::enums::BankNames::AsnBank => Self::AsnBank,
            api_models::enums::BankNames::AustrianAnadiBankAg => Self::AustrianAnadiBankAg,
            api_models::enums::BankNames::BankAustria => Self::BankAustria,
            api_models::enums::BankNames::BankhausCarlSpangler => Self::BankhausCarlSpangler,
            api_models::enums::BankNames::BankhausSchelhammerUndSchatteraAg => {
                Self::BankhausSchelhammerUndSchatteraAg
            }
            api_models::enums::BankNames::BawagPskAg => Self::BawagPskAg,
            api_models::enums::BankNames::BksBankAg => Self::BksBankAg,
            api_models::enums::BankNames::BrullKallmusBankAg => Self::BrullKallmusBankAg,
            api_models::enums::BankNames::BtvVierLanderBank => Self::BtvVierLanderBank,
            api_models::enums::BankNames::Bunq => Self::Bunq,
            api_models::enums::BankNames::CapitalBankGraweGruppeAg => {
                Self::CapitalBankGraweGruppeAg
            }
            api_models::enums::BankNames::Citi => Self::CitiHandlowy,
            api_models::enums::BankNames::Dolomitenbank => Self::Dolomitenbank,
            api_models::enums::BankNames::EasybankAg => Self::EasybankAg,
            api_models::enums::BankNames::ErsteBankUndSparkassen => Self::ErsteBankUndSparkassen,
            api_models::enums::BankNames::Handelsbanken => Self::Handelsbanken,
            api_models::enums::BankNames::HypoAlpeadriabankInternationalAg => {
                Self::HypoAlpeadriabankInternationalAg
            }

            api_models::enums::BankNames::HypoNoeLbFurNiederosterreichUWien => {
                Self::HypoNoeLbFurNiederosterreichUWien
            }
            api_models::enums::BankNames::HypoOberosterreichSalzburgSteiermark => {
                Self::HypoOberosterreichSalzburgSteiermark
            }
            api_models::enums::BankNames::HypoTirolBankAg => Self::HypoTirolBankAg,
            api_models::enums::BankNames::HypoVorarlbergBankAg => Self::HypoVorarlbergBankAg,
            api_models::enums::BankNames::HypoBankBurgenlandAktiengesellschaft => {
                Self::HypoBankBurgenlandAktiengesellschaft
            }
            api_models::enums::BankNames::Ing => Self::Ing,
            api_models::enums::BankNames::Knab => Self::Knab,
            api_models::enums::BankNames::MarchfelderBank => Self::MarchfelderBank,
            api_models::enums::BankNames::OberbankAg => Self::OberbankAg,
            api_models::enums::BankNames::RaiffeisenBankengruppeOsterreich => {
                Self::RaiffeisenBankengruppeOsterreich
            }
            api_models::enums::BankNames::Rabobank => Self::Rabobank,
            api_models::enums::BankNames::Regiobank => Self::Regiobank,
            api_models::enums::BankNames::Revolut => Self::Revolut,
            api_models::enums::BankNames::SnsBank => Self::SnsBank,
            api_models::enums::BankNames::TriodosBank => Self::TriodosBank,
            api_models::enums::BankNames::VanLanschot => Self::VanLanschot,
            api_models::enums::BankNames::Moneyou => Self::Moneyou,
            api_models::enums::BankNames::SchoellerbankAg => Self::SchoellerbankAg,
            api_models::enums::BankNames::SpardaBankWien => Self::SpardaBankWien,
            api_models::enums::BankNames::VolksbankGruppe => Self::VolksbankGruppe,
            api_models::enums::BankNames::VolkskreditbankAg => Self::VolkskreditbankAg,
            api_models::enums::BankNames::VrBankBraunau => Self::VrBankBraunau,
            api_models::enums::BankNames::PlusBank => Self::PlusBank,
            api_models::enums::BankNames::EtransferPocztowy24 => Self::EtransferPocztowy24,
            api_models::enums::BankNames::BankiSpbdzielcze => Self::BankiSpbdzielcze,
            api_models::enums::BankNames::BankNowyBfgSa => Self::BankNowyBfgSa,
            api_models::enums::BankNames::GetinBank => Self::GetinBank,
            api_models::enums::BankNames::Blik => Self::Blik,
            api_models::enums::BankNames::NoblePay => Self::NoblePay,
            api_models::enums::BankNames::IdeaBank => Self::IdeaBank,
            api_models::enums::BankNames::EnveloBank => Self::EnveloBank,
            api_models::enums::BankNames::NestPrzelew => Self::NestPrzelew,
            api_models::enums::BankNames::MbankMtransfer => Self::MbankMtransfer,
            api_models::enums::BankNames::Inteligo => Self::Inteligo,
            api_models::enums::BankNames::PbacZIpko => Self::PbacZIpko,
            api_models::enums::BankNames::BnpParibas => Self::BnpParibas,
            api_models::enums::BankNames::BankPekaoSa => Self::BankPekaoSa,
            api_models::enums::BankNames::VolkswagenBank => Self::VolkswagenBank,
            api_models::enums::BankNames::AliorBank => Self::AliorBank,
            api_models::enums::BankNames::Boz => Self::Boz,

            _ => Err(errors::ConnectorError::NotSupported {
                message: api_enums::PaymentMethod::BankRedirect.to_string(),
                connector: "Stripe",
                payment_experience: api_enums::PaymentExperience::RedirectToUrl.to_string(),
            })?,
        })
    }
}

fn validate_shipping_address_against_payment_method(
    shipping_address: &StripeShippingAddress,
    payment_method: &StripePaymentMethodType,
) -> Result<(), error_stack::Report<errors::ConnectorError>> {
    if let StripePaymentMethodType::AfterpayClearpay = payment_method {
        let missing_fields = collect_missing_value_keys!(
            ("shipping.address.first_name", shipping_address.name),
            ("shipping.address.line1", shipping_address.line1),
            ("shipping.address.country", shipping_address.country),
            ("shipping.address.zip", shipping_address.zip)
        );

        if !missing_fields.is_empty() {
            return Err(errors::ConnectorError::MissingRequiredFields {
                field_names: missing_fields,
            })
            .into_report();
        }
    }

    Ok(())
}

fn infer_stripe_pay_later_type(
    pm_type: &enums::PaymentMethodType,
    experience: &enums::PaymentExperience,
) -> Result<StripePaymentMethodType, errors::ConnectorError> {
    if &enums::PaymentExperience::RedirectToUrl == experience {
        match pm_type {
            enums::PaymentMethodType::Klarna => Ok(StripePaymentMethodType::Klarna),
            enums::PaymentMethodType::Affirm => Ok(StripePaymentMethodType::Affirm),
            enums::PaymentMethodType::AfterpayClearpay => {
                Ok(StripePaymentMethodType::AfterpayClearpay)
            }
            _ => Err(errors::ConnectorError::NotSupported {
                message: pm_type.to_string(),
                connector: "stripe",
                payment_experience: experience.to_string(),
            }),
        }
    } else {
        Err(errors::ConnectorError::NotSupported {
            message: pm_type.to_string(),
            connector: "stripe",
            payment_experience: experience.to_string(),
        })
    }
}

fn infer_stripe_bank_redirect_issuer(
    payment_method_type: Option<&enums::PaymentMethodType>,
) -> Result<StripePaymentMethodType, errors::ConnectorError> {
    match payment_method_type {
        Some(diesel_models::enums::PaymentMethodType::Giropay) => {
            Ok(StripePaymentMethodType::Giropay)
        }
        Some(diesel_models::enums::PaymentMethodType::Ideal) => Ok(StripePaymentMethodType::Ideal),
        Some(diesel_models::enums::PaymentMethodType::Sofort) => {
            Ok(StripePaymentMethodType::Sofort)
        }

        Some(diesel_models::enums::PaymentMethodType::BancontactCard) => {
            Ok(StripePaymentMethodType::Bancontact)
        }
        Some(diesel_models::enums::PaymentMethodType::Przelewy24) => {
            Ok(StripePaymentMethodType::Przelewy24)
        }
<<<<<<< HEAD
        Some(storage_models::enums::PaymentMethodType::Eps) => Ok(StripePaymentMethodType::Eps),
        Some(storage_models::enums::PaymentMethodType::Blik) => Ok(StripePaymentMethodType::Blik),
=======
        Some(diesel_models::enums::PaymentMethodType::Eps) => Ok(StripePaymentMethodType::Eps),
>>>>>>> ec35d55d
        None => Err(errors::ConnectorError::MissingRequiredField {
            field_name: "payment_method_type",
        }),
        _ => Err(errors::ConnectorError::MismatchedPaymentData),
    }
}

impl TryFrom<(&api_models::payments::PayLaterData, StripePaymentMethodType)>
    for StripeBillingAddress
{
    type Error = errors::ConnectorError;

    fn try_from(
        (pay_later_data, pm_type): (&api_models::payments::PayLaterData, StripePaymentMethodType),
    ) -> Result<Self, Self::Error> {
        match (pay_later_data, pm_type) {
            (
                payments::PayLaterData::KlarnaRedirect {
                    billing_email,
                    billing_country,
                },
                StripePaymentMethodType::Klarna,
            ) => Ok(Self {
                email: Some(billing_email.to_owned()),
                country: Some(billing_country.to_owned()),
                ..Self::default()
            }),
            (payments::PayLaterData::AffirmRedirect {}, StripePaymentMethodType::Affirm) => {
                Ok(Self::default())
            }
            (
                payments::PayLaterData::AfterpayClearpayRedirect {
                    billing_email,
                    billing_name,
                },
                StripePaymentMethodType::AfterpayClearpay,
            ) => Ok(Self {
                email: Some(billing_email.to_owned()),
                name: Some(billing_name.to_owned()),
                ..Self::default()
            }),
            _ => Err(errors::ConnectorError::MismatchedPaymentData),
        }
    }
}

impl From<&payments::BankDebitBilling> for StripeBillingAddress {
    fn from(item: &payments::BankDebitBilling) -> Self {
        Self {
            email: Some(item.email.to_owned()),
            country: item
                .address
                .as_ref()
                .and_then(|address| address.country.to_owned()),
            name: Some(item.name.to_owned()),
            city: item
                .address
                .as_ref()
                .and_then(|address| address.city.to_owned()),
            address_line1: item
                .address
                .as_ref()
                .and_then(|address| address.line1.to_owned()),
            address_line2: item
                .address
                .as_ref()
                .and_then(|address| address.line2.to_owned()),
            zip_code: item
                .address
                .as_ref()
                .and_then(|address| address.zip.to_owned()),
        }
    }
}

impl TryFrom<&payments::BankRedirectData> for StripeBillingAddress {
    type Error = errors::ConnectorError;

    fn try_from(bank_redirection_data: &payments::BankRedirectData) -> Result<Self, Self::Error> {
        match bank_redirection_data {
            payments::BankRedirectData::Eps {
                billing_details, ..
            } => Ok(Self {
                name: billing_details.billing_name.clone(),
                ..Self::default()
            }),
            payments::BankRedirectData::Giropay {
                billing_details, ..
            } => Ok(Self {
                name: billing_details.billing_name.clone(),
                ..Self::default()
            }),
            payments::BankRedirectData::Ideal {
                billing_details, ..
            } => Ok(Self {
                name: billing_details.billing_name.clone(),
                email: billing_details.email.clone(),
                ..Self::default()
            }),
            payments::BankRedirectData::Przelewy24 {
                billing_details, ..
            } => Ok(Self {
                email: billing_details.email.clone(),
                ..Self::default()
            }),
            payments::BankRedirectData::BancontactCard {
                billing_details, ..
            } => {
                let billing_details = billing_details.as_ref().ok_or(
                    errors::ConnectorError::MissingRequiredField {
                        field_name: "billing_details",
                    },
                )?;
                Ok(Self {
                    name: Some(
                        billing_details
                            .billing_name
                            .as_ref()
                            .ok_or(errors::ConnectorError::MissingRequiredField {
                                field_name: "billing_details.billing_name",
                            })?
                            .to_owned(),
                    ),
                    email: Some(
                        billing_details
                            .email
                            .as_ref()
                            .ok_or(errors::ConnectorError::MissingRequiredField {
                                field_name: "billing_details.email",
                            })?
                            .to_owned(),
                    ),
                    ..Self::default()
                })
            }
            payments::BankRedirectData::Sofort {
                billing_details, ..
            } => Ok(Self {
                name: billing_details.billing_name.clone(),
                email: billing_details.email.clone(),
                ..Self::default()
            }),
            _ => Ok(Self::default()),
        }
    }
}

fn get_bank_specific_data(
    bank_redirect_data: &payments::BankRedirectData,
) -> Option<BankSpecificData> {
    match bank_redirect_data {
        payments::BankRedirectData::Sofort {
            country,
            preferred_language,
            ..
        } => Some(BankSpecificData::Sofort {
            country: country.to_owned(),
            preferred_language: preferred_language.to_owned(),
        }),
        _ => None,
    }
}

fn get_bank_debit_data(
    bank_debit_data: &payments::BankDebitData,
) -> (StripePaymentMethodType, BankDebitData, StripeBillingAddress) {
    match bank_debit_data {
        payments::BankDebitData::AchBankDebit {
            billing_details,
            account_number,
            routing_number,
            ..
        } => {
            let ach_data = BankDebitData::Ach {
                account_holder_type: "individual".to_string(),
                account_number: account_number.to_owned(),
                routing_number: routing_number.to_owned(),
            };

            let billing_data = StripeBillingAddress::from(billing_details);
            (StripePaymentMethodType::Ach, ach_data, billing_data)
        }
        payments::BankDebitData::SepaBankDebit {
            billing_details,
            iban,
            ..
        } => {
            let sepa_data = BankDebitData::Sepa {
                iban: iban.to_owned(),
            };

            let billing_data = StripeBillingAddress::from(billing_details);
            (StripePaymentMethodType::Sepa, sepa_data, billing_data)
        }
        payments::BankDebitData::BecsBankDebit {
            billing_details,
            account_number,
            bsb_number,
        } => {
            let becs_data = BankDebitData::Becs {
                account_number: account_number.to_owned(),
                bsb_number: bsb_number.to_owned(),
            };

            let billing_data = StripeBillingAddress::from(billing_details);
            (StripePaymentMethodType::Becs, becs_data, billing_data)
        }
        payments::BankDebitData::BacsBankDebit {
            billing_details,
            account_number,
            sort_code,
            ..
        } => {
            let bacs_data = BankDebitData::Bacs {
                account_number: account_number.to_owned(),
                sort_code: Secret::new(sort_code.clone().expose().replace('-', "")),
            };

            let billing_data = StripeBillingAddress::from(billing_details);
            (StripePaymentMethodType::Bacs, bacs_data, billing_data)
        }
    }
}

fn create_stripe_payment_method(
    pm_type: Option<&enums::PaymentMethodType>,
    experience: Option<&enums::PaymentExperience>,
    payment_method_data: &api_models::payments::PaymentMethodData,
    auth_type: enums::AuthenticationType,
) -> Result<
    (
        StripePaymentMethodData,
        StripePaymentMethodType,
        StripeBillingAddress,
    ),
    error_stack::Report<errors::ConnectorError>,
> {
    match payment_method_data {
        payments::PaymentMethodData::Card(card_details) => {
            let payment_method_auth_type = match auth_type {
                enums::AuthenticationType::ThreeDs => Auth3ds::Any,
                enums::AuthenticationType::NoThreeDs => Auth3ds::Automatic,
            };
            Ok((
                StripePaymentMethodData::Card(StripeCardData {
                    payment_method_data_type: StripePaymentMethodType::Card,
                    payment_method_data_card_number: card_details.card_number.clone(),
                    payment_method_data_card_exp_month: card_details.card_exp_month.clone(),
                    payment_method_data_card_exp_year: card_details.card_exp_year.clone(),
                    payment_method_data_card_cvc: card_details.card_cvc.clone(),
                    payment_method_auth_type,
                }),
                StripePaymentMethodType::Card,
                StripeBillingAddress::default(),
            ))
        }
        payments::PaymentMethodData::PayLater(pay_later_data) => {
            let pm_type = pm_type.ok_or(errors::ConnectorError::MissingRequiredField {
                field_name: "payment_method_type",
            })?;

            let pm_experience = experience.ok_or(errors::ConnectorError::MissingRequiredField {
                field_name: "payment_experience",
            })?;

            let stripe_pm_type = infer_stripe_pay_later_type(pm_type, pm_experience)?;

            let billing_address = StripeBillingAddress::try_from((pay_later_data, stripe_pm_type))?;

            Ok((
                StripePaymentMethodData::PayLater(StripePayLaterData {
                    payment_method_data_type: stripe_pm_type,
                }),
                stripe_pm_type,
                billing_address,
            ))
        }
        payments::PaymentMethodData::BankRedirect(bank_redirect_data) => {
            let billing_address = StripeBillingAddress::try_from(bank_redirect_data)?;
            let pm_type = infer_stripe_bank_redirect_issuer(pm_type)?;
            let bank_specific_data = get_bank_specific_data(bank_redirect_data);
            let bank_name = get_bank_name(&pm_type, bank_redirect_data)?;
            let blik_code = match bank_redirect_data {
                payments::BankRedirectData::Blik { blik_code } => Some(blik_code.to_owned()),
                _ => None,
            };

            Ok((
                StripePaymentMethodData::BankRedirect(StripeBankRedirectData {
                    payment_method_data_type: pm_type,
                    bank_name,
                    bank_specific_data,
                    code: blik_code,
                }),
                pm_type,
                billing_address,
            ))
        }
        payments::PaymentMethodData::Wallet(wallet_data) => match wallet_data {
            payments::WalletData::ApplePay(applepay_data) => Ok((
                StripePaymentMethodData::Wallet(StripeWallet::ApplepayToken(StripeApplePay {
                    pk_token: applepay_data
                        .get_applepay_decoded_payment_data()
                        .change_context(errors::ConnectorError::RequestEncodingFailed)?,
                    pk_token_instrument_name: applepay_data.payment_method.pm_type.to_owned(),
                    pk_token_payment_network: applepay_data.payment_method.network.to_owned(),
                    pk_token_transaction_id: applepay_data.transaction_identifier.to_owned(),
                })),
                StripePaymentMethodType::ApplePay,
                StripeBillingAddress::default(),
            )),
            payments::WalletData::WeChatPay(_) => Ok((
                StripePaymentMethodData::Wallet(StripeWallet::WechatpayPayment(WechatpayPayment {
                    client: WechatClient::Web,
                    payment_method_data_type: StripePaymentMethodType::Wechatpay,
                })),
                StripePaymentMethodType::Wechatpay,
                StripeBillingAddress::default(),
            )),
            payments::WalletData::AliPayRedirect(_) => Ok((
                StripePaymentMethodData::Wallet(StripeWallet::AlipayPayment(AlipayPayment {
                    payment_method_data_type: StripePaymentMethodType::Alipay,
                })),
                StripePaymentMethodType::Alipay,
                StripeBillingAddress::default(),
            )),
            payments::WalletData::GooglePay(gpay_data) => Ok((
                StripePaymentMethodData::try_from(gpay_data)?,
                StripePaymentMethodType::Card,
                StripeBillingAddress::default(),
            )),
            _ => Err(errors::ConnectorError::NotImplemented(
                "This wallet is not implemented for stripe".to_string(),
            )
            .into()),
        },
        payments::PaymentMethodData::BankDebit(bank_debit_data) => {
            let (pm_type, bank_debit_data, billing_address) = get_bank_debit_data(bank_debit_data);

            let pm_data = StripePaymentMethodData::BankDebit(StripeBankDebitData {
                bank_specific_data: bank_debit_data,
            });

            Ok((pm_data, pm_type, billing_address))
        }
        payments::PaymentMethodData::BankTransfer(bank_transfer_data) => {
            match bank_transfer_data.deref() {
                payments::BankTransferData::AchBankTransfer { billing_details } => Ok((
                    StripePaymentMethodData::BankTransfer(StripeBankTransferData::AchBankTransfer(
                        Box::new(AchTransferData {
                            email: billing_details.email.to_owned(),
                        }),
                    )),
                    StripePaymentMethodType::AchCreditTransfer,
                    StripeBillingAddress::default(),
                )),
                payments::BankTransferData::MultibancoBankTransfer { billing_details } => Ok((
                    StripePaymentMethodData::BankTransfer(
                        StripeBankTransferData::MultibancoBankTransfers(Box::new(
                            MultibancoTransferData {
                                email: billing_details.email.to_owned(),
                            },
                        )),
                    ),
                    StripePaymentMethodType::Multibanco,
                    StripeBillingAddress::default(),
                )),
                payments::BankTransferData::SepaBankTransfer {
                    billing_details,
                    country,
                } => {
                    let billing_details = StripeBillingAddress {
                        email: Some(billing_details.email.clone()),
                        name: Some(billing_details.name.clone()),
                        ..Default::default()
                    };
                    Ok((
                        StripePaymentMethodData::BankTransfer(
                            StripeBankTransferData::SepaBankTransfer(Box::new(
                                SepaBankTransferData {
                                    payment_method_data_type:
                                        StripePaymentMethodType::CustomerBalance,
                                    bank_transfer_type: BankTransferType::EuBankTransfer,
                                    balance_funding_type: BankTransferType::BankTransfers,
                                    payment_method_type: StripePaymentMethodType::CustomerBalance,
                                    country: country.to_owned(),
                                },
                            )),
                        ),
                        StripePaymentMethodType::CustomerBalance,
                        billing_details,
                    ))
                }
                payments::BankTransferData::BacsBankTransfer { billing_details } => {
                    let billing_details = StripeBillingAddress {
                        email: Some(billing_details.email.clone()),
                        name: Some(billing_details.name.clone()),
                        ..Default::default()
                    };
                    Ok((
                        StripePaymentMethodData::BankTransfer(
                            StripeBankTransferData::BacsBankTransfers(Box::new(
                                BacsBankTransferData {
                                    payment_method_data_type:
                                        StripePaymentMethodType::CustomerBalance,
                                    bank_transfer_type: BankTransferType::GbBankTransfer,
                                    balance_funding_type: BankTransferType::BankTransfers,
                                    payment_method_type: StripePaymentMethodType::CustomerBalance,
                                },
                            )),
                        ),
                        StripePaymentMethodType::CustomerBalance,
                        billing_details,
                    ))
                }
            }
        }
        _ => Err(errors::ConnectorError::NotImplemented(
            "this payment method for stripe".to_string(),
        )
        .into()),
    }
}

impl TryFrom<&payments::GooglePayWalletData> for StripePaymentMethodData {
    type Error = error_stack::Report<errors::ConnectorError>;
    fn try_from(gpay_data: &payments::GooglePayWalletData) -> Result<Self, Self::Error> {
        Ok(Self::Wallet(StripeWallet::GooglepayToken(GooglePayToken {
            token: Secret::new(
                gpay_data
                    .tokenization_data
                    .token
                    .as_bytes()
                    .parse_struct::<StripeGpayToken>("StripeGpayToken")
                    .change_context(errors::ConnectorError::RequestEncodingFailed)?
                    .id,
            ),
            payment_type: StripePaymentMethodType::Card,
        })))
    }
}

impl TryFrom<&types::PaymentsAuthorizeRouterData> for PaymentIntentRequest {
    type Error = error_stack::Report<errors::ConnectorError>;
    fn try_from(item: &types::PaymentsAuthorizeRouterData) -> Result<Self, Self::Error> {
        let metadata_order_id = item.payment_id.to_string();
        let metadata_txn_id = format!("{}_{}_{}", item.merchant_id, item.payment_id, "1");
        let metadata_txn_uuid = Uuid::new_v4().to_string(); //Fetch autogenerated txn_uuid from Database.

        let shipping_address = match item.address.shipping.clone() {
            Some(mut shipping) => StripeShippingAddress {
                city: shipping.address.as_mut().and_then(|a| a.city.take()),
                country: shipping.address.as_mut().and_then(|a| a.country.take()),
                line1: shipping.address.as_mut().and_then(|a| a.line1.take()),
                line2: shipping.address.as_mut().and_then(|a| a.line2.take()),
                zip: shipping.address.as_mut().and_then(|a| a.zip.take()),
                state: shipping.address.as_mut().and_then(|a| a.state.take()),
                name: shipping.address.as_mut().and_then(|a| {
                    a.first_name.as_ref().map(|first_name| {
                        format!(
                            "{} {}",
                            first_name.clone().expose(),
                            a.last_name.clone().expose_option().unwrap_or_default()
                        )
                        .into()
                    })
                }),
                phone: shipping.phone.map(|p| {
                    format!(
                        "{}{}",
                        p.country_code.unwrap_or_default(),
                        p.number.expose_option().unwrap_or_default()
                    )
                    .into()
                }),
            },
            None => StripeShippingAddress::default(),
        };
        let mut payment_method_options = None;

        let (mut payment_data, payment_method, mandate, billing_address, payment_method_types) = {
            match item
                .request
                .mandate_id
                .clone()
                .and_then(|mandate_ids| mandate_ids.mandate_reference_id)
            {
                Some(api_models::payments::MandateReferenceId::ConnectorMandateId(
                    connector_mandate_ids,
                )) => (
                    None,
                    connector_mandate_ids.payment_method_id,
                    connector_mandate_ids.connector_mandate_id,
                    StripeBillingAddress::default(),
                    None,
                ),
                Some(api_models::payments::MandateReferenceId::NetworkMandateId(
                    network_transaction_id,
                )) => {
                    payment_method_options = Some(StripePaymentMethodOptions::Card {
                        mandate_options: None,
                        network_transaction_id: None,
                        mit_exemption: Some(MitExemption {
                            network_transaction_id: Secret::new(network_transaction_id),
                        }),
                    });
                    (None, None, None, StripeBillingAddress::default(), None)
                }
                _ => {
                    let (payment_method_data, payment_method_type, billing_address) =
                        create_stripe_payment_method(
                            item.request.payment_method_type.as_ref(),
                            item.request.payment_experience.as_ref(),
                            &item.request.payment_method_data,
                            item.auth_type,
                        )?;

                    validate_shipping_address_against_payment_method(
                        &shipping_address,
                        &payment_method_type,
                    )?;

                    (
                        Some(payment_method_data),
                        None,
                        None,
                        billing_address,
                        Some(payment_method_type),
                    )
                }
            }
        };

        //if payment_method is Some(), That means, it is a recurring mandate payment.
        //payment_method_types will not be not be available in router_data.request. But stripe requires that field.
        //here we will get that field from router_data.recurring_mandate_payment_data
        let payment_method_types = if payment_method.is_some() {
            //if recurring payment get payment_method_type
            get_payment_method_type_for_saved_payment_method_payment(item).map(Some)?
        } else {
            payment_method_types
        };
        payment_data = match item.request.payment_method_data {
            payments::PaymentMethodData::Wallet(payments::WalletData::ApplePay(_)) => Some(
                StripePaymentMethodData::Wallet(StripeWallet::ApplepayPayment(ApplepayPayment {
                    token: Secret::new(
                        item.payment_method_token
                            .to_owned()
                            .get_required_value("payment_token")
                            .change_context(errors::ConnectorError::RequestEncodingFailed)?,
                    ),
                    payment_method_types: StripePaymentMethodType::Card,
                })),
            ),
            _ => payment_data,
        };

        let setup_mandate_details = item
            .request
            .setup_mandate_details
            .as_ref()
            .and_then(|mandate_details| {
                mandate_details
                    .customer_acceptance
                    .as_ref()
                    .map(|customer_acceptance| {
                        Ok::<_, error_stack::Report<errors::ConnectorError>>(
                            match customer_acceptance.acceptance_type {
                                payments::AcceptanceType::Online => {
                                    let online_mandate = customer_acceptance
                                        .online
                                        .clone()
                                        .get_required_value("online")
                                        .change_context(
                                            errors::ConnectorError::MissingRequiredField {
                                                field_name: "online",
                                            },
                                        )?;
                                    StripeMandateRequest {
                                        mandate_type: StripeMandateType::Online {
                                            ip_address: online_mandate
                                                .ip_address
                                                .get_required_value("ip_address")
                                                .change_context(
                                                    errors::ConnectorError::MissingRequiredField {
                                                        field_name: "ip_address",
                                                    },
                                                )?,
                                            user_agent: online_mandate.user_agent,
                                        },
                                    }
                                }
                                payments::AcceptanceType::Offline => StripeMandateRequest {
                                    mandate_type: StripeMandateType::Offline,
                                },
                            },
                        )
                    })
            })
            .transpose()?
            .or_else(|| {
                //stripe requires us to send mandate_data while making recurring payment through saved bank debit
                if payment_method.is_some() {
                    //check if payment is done through saved payment method
                    match &payment_method_types {
                        //check if payment method is bank debit
                        Some(
                            StripePaymentMethodType::Ach
                            | StripePaymentMethodType::Sepa
                            | StripePaymentMethodType::Becs
                            | StripePaymentMethodType::Bacs,
                        ) => Some(StripeMandateRequest {
                            mandate_type: StripeMandateType::Offline,
                        }),
                        _ => None,
                    }
                } else {
                    None
                }
            });
        Ok(Self {
            amount: item.request.amount, //hopefully we don't loose some cents here
            currency: item.request.currency.to_string(), //we need to copy the value and not transfer ownership
            statement_descriptor_suffix: item.request.statement_descriptor_suffix.clone(),
            statement_descriptor: item.request.statement_descriptor.clone(),
            metadata_order_id,
            metadata_txn_id,
            metadata_txn_uuid,
            return_url: item
                .request
                .router_return_url
                .clone()
                .unwrap_or_else(|| "https://juspay.in/".to_string()),
            confirm: true, // Stripe requires confirm to be true if return URL is present
            description: item.description.clone(),
            shipping: shipping_address,
            billing: billing_address,
            capture_method: StripeCaptureMethod::from(item.request.capture_method),
            payment_data,
            mandate: mandate.map(Secret::new),
            payment_method_options,
            payment_method,
            customer: item.connector_customer.to_owned().map(Secret::new),
            setup_mandate_details,
            off_session: item.request.off_session,
            setup_future_usage: item.request.setup_future_usage,
            payment_method_types,
        })
    }
}

fn get_payment_method_type_for_saved_payment_method_payment(
    item: &types::PaymentsAuthorizeRouterData,
) -> Result<StripePaymentMethodType, error_stack::Report<errors::ConnectorError>> {
    let stripe_payment_method_type = match item.recurring_mandate_payment_data.clone() {
        Some(recurring_payment_method_data) => {
            match recurring_payment_method_data.payment_method_type {
                Some(payment_method_type) => StripePaymentMethodType::try_from(payment_method_type),
                None => Err(errors::ConnectorError::MissingRequiredField {
                    field_name: "payment_method_type",
                }
                .into()),
            }
        }
        None => Err(errors::ConnectorError::MissingRequiredField {
            field_name: "recurring_mandate_payment_data",
        }
        .into()),
    }?;
    match stripe_payment_method_type {
        //Stripe converts Ideal, Bancontact & Sofort Bank redirect methods to Sepa direct debit and attaches to the customer for future usage
        StripePaymentMethodType::Ideal
        | StripePaymentMethodType::Bancontact
        | StripePaymentMethodType::Sofort => Ok(StripePaymentMethodType::Sepa),
        _ => Ok(stripe_payment_method_type),
    }
}

impl TryFrom<&types::VerifyRouterData> for SetupIntentRequest {
    type Error = error_stack::Report<errors::ConnectorError>;
    fn try_from(item: &types::VerifyRouterData) -> Result<Self, Self::Error> {
        let metadata_order_id = item.payment_id.to_string();
        let metadata_txn_id = format!("{}_{}_{}", item.merchant_id, item.payment_id, "1");
        let metadata_txn_uuid = Uuid::new_v4().to_string();

        //Only cards supported for mandates
        let pm_type = StripePaymentMethodType::Card;
        let payment_data = StripePaymentMethodData::try_from((
            item.request.payment_method_data.clone(),
            item.auth_type,
            pm_type,
        ))?;

        Ok(Self {
            confirm: true,
            metadata_order_id,
            metadata_txn_id,
            metadata_txn_uuid,
            payment_data,
            return_url: item.request.router_return_url.clone(),
            off_session: item.request.off_session,
            usage: item.request.setup_future_usage,
            payment_method_options: None,
            customer: item.connector_customer.to_owned().map(Secret::new),
        })
    }
}

impl TryFrom<&types::TokenizationRouterData> for TokenRequest {
    type Error = error_stack::Report<errors::ConnectorError>;
    fn try_from(item: &types::TokenizationRouterData) -> Result<Self, Self::Error> {
        let payment_data = create_stripe_payment_method(
            None,
            None,
            &item.request.payment_method_data,
            item.auth_type,
        )?;
        Ok(Self {
            token_data: payment_data.0,
        })
    }
}

impl TryFrom<&types::ConnectorCustomerRouterData> for CustomerRequest {
    type Error = error_stack::Report<errors::ConnectorError>;
    fn try_from(item: &types::ConnectorCustomerRouterData) -> Result<Self, Self::Error> {
        Ok(Self {
            description: item.request.description.to_owned(),
            email: item.request.email.to_owned(),
            phone: item.request.phone.to_owned(),
            name: item.request.name.to_owned().map(Secret::new),
            source: item.request.preprocessing_id.to_owned(),
        })
    }
}

#[derive(Clone, Debug, Default, Eq, PartialEq, Deserialize, Serialize)]
pub struct StripeMetadata {
    pub order_id: String,
    pub txn_id: String,
    pub txn_uuid: String,
}

#[derive(Clone, Default, Debug, Eq, PartialEq, Deserialize, Serialize)]
#[serde(rename_all = "snake_case")]
pub enum StripePaymentStatus {
    Succeeded,
    Failed,
    #[default]
    Processing,
    #[serde(rename = "requires_action")]
    RequiresCustomerAction,
    #[serde(rename = "requires_payment_method")]
    RequiresPaymentMethod,
    RequiresConfirmation,
    Canceled,
    RequiresCapture,
    Chargeable,
    Consumed,
    Pending,
}

impl From<StripePaymentStatus> for enums::AttemptStatus {
    fn from(item: StripePaymentStatus) -> Self {
        match item {
            StripePaymentStatus::Succeeded => Self::Charged,
            StripePaymentStatus::Failed => Self::Failure,
            StripePaymentStatus::Processing => Self::Authorizing,
            StripePaymentStatus::RequiresCustomerAction => Self::AuthenticationPending,
            // Make the payment attempt status as failed
            StripePaymentStatus::RequiresPaymentMethod => Self::Failure,
            StripePaymentStatus::RequiresConfirmation => Self::ConfirmationAwaited,
            StripePaymentStatus::Canceled => Self::Voided,
            StripePaymentStatus::RequiresCapture => Self::Authorized,
            StripePaymentStatus::Chargeable => Self::Authorizing,
            StripePaymentStatus::Consumed => Self::Authorizing,
            StripePaymentStatus::Pending => Self::Pending,
        }
    }
}

#[derive(Debug, Default, Eq, PartialEq, Deserialize)]
pub struct PaymentIntentResponse {
    pub id: String,
    pub object: String,
    pub amount: i64,
    pub amount_received: Option<i64>,
    pub amount_capturable: Option<i64>,
    pub currency: String,
    pub status: StripePaymentStatus,
    pub client_secret: Option<Secret<String>>,
    pub created: i32,
    pub customer: Option<String>,
    pub payment_method: Option<String>,
    pub description: Option<String>,
    pub statement_descriptor: Option<String>,
    pub statement_descriptor_suffix: Option<String>,
    pub metadata: StripeMetadata,
    pub next_action: Option<StripeNextActionResponse>,
    pub payment_method_options: Option<StripePaymentMethodOptions>,
    pub last_payment_error: Option<ErrorDetails>,
    pub latest_attempt: Option<LatestAttempt>, //need a merchant to test this
}

#[derive(Clone, Debug, Default, Eq, PartialEq, Deserialize, Serialize)]
pub struct StripeSourceResponse {
    pub id: String,
    #[serde(skip_serializing_if = "Option::is_none")]
    pub ach_credit_transfer: Option<AchCreditTransferResponse>,
    #[serde(skip_serializing_if = "Option::is_none")]
    pub multibanco: Option<MultibancoCreditTansferResponse>,
    pub receiver: AchReceiverDetails,
    pub status: StripePaymentStatus,
}

#[derive(Clone, Debug, Default, Eq, PartialEq, Deserialize, Serialize)]
pub struct AchCreditTransferResponse {
    pub account_number: Secret<String>,
    pub bank_name: Secret<String>,
    pub routing_number: Secret<String>,
    pub swift_code: Secret<String>,
}

#[derive(Clone, Debug, Default, Eq, PartialEq, Deserialize, Serialize)]
pub struct MultibancoCreditTansferResponse {
    pub reference: Secret<String>,
    pub entity: Secret<String>,
}

#[derive(Clone, Debug, Default, Eq, PartialEq, Deserialize, Serialize)]
pub struct AchReceiverDetails {
    pub amount_received: i64,
    pub amount_charged: i64,
}

#[serde_with::skip_serializing_none]
#[derive(Clone, Debug, Default, Eq, PartialEq, Deserialize, Serialize)]
pub struct SepaAndBacsBankTransferInstructions {
    pub bacs_bank_instructions: Option<BacsFinancialDetails>,
    pub sepa_bank_instructions: Option<SepaFinancialDetails>,
    pub receiver: SepaAndBacsReceiver,
}

#[serde_with::skip_serializing_none]
#[derive(Clone, Debug, Serialize)]
pub struct WechatPayNextInstructions {
    pub image_data_url: Url,
}

#[derive(Clone, Debug, Default, Eq, PartialEq, Deserialize, Serialize)]
pub struct SepaAndBacsReceiver {
    pub amount_received: i64,
    pub amount_remaining: i64,
}

#[derive(Debug, Default, Eq, PartialEq, Deserialize)]
pub struct PaymentSyncResponse {
    #[serde(flatten)]
    pub intent_fields: PaymentIntentResponse,
    pub last_payment_error: Option<ErrorDetails>,
}

impl Deref for PaymentSyncResponse {
    type Target = PaymentIntentResponse;

    fn deref(&self) -> &Self::Target {
        &self.intent_fields
    }
}

#[derive(Serialize, Deserialize, Debug)]
pub struct LastPaymentError {
    code: String,
    message: String,
}

#[derive(Deserialize, Debug)]
pub struct PaymentIntentSyncResponse {
    #[serde(flatten)]
    payment_intent_fields: PaymentIntentResponse,
    pub last_payment_error: Option<LastPaymentError>,
    pub latest_charge: Option<StripeCharge>,
}

#[derive(Deserialize, Clone, Debug)]
pub struct StripeCharge {
    pub id: String,
    pub payment_method_details: Option<StripePaymentMethodDetailsResponse>,
}

#[derive(Deserialize, Clone, Debug)]
pub struct StripeBankRedirectDetails {
    #[serde(rename = "generated_sepa_debit")]
    attached_payment_method: Option<String>,
}

impl Deref for PaymentIntentSyncResponse {
    type Target = PaymentIntentResponse;

    fn deref(&self) -> &Self::Target {
        &self.payment_intent_fields
    }
}

#[derive(Deserialize, Clone, Debug)]
#[serde(rename_all = "snake_case", tag = "type")]
pub enum StripePaymentMethodDetailsResponse {
    //only ideal, sofort and bancontact is supported by stripe for recurring payment in bank redirect
    Ideal {
        ideal: StripeBankRedirectDetails,
    },
    Sofort {
        sofort: StripeBankRedirectDetails,
    },
    Bancontact {
        bancontact: StripeBankRedirectDetails,
    },

    //other payment method types supported by stripe. To avoid deserialization error.
    Blik,
    Eps,
    Fpx,
    Giropay,
    #[serde(rename = "p24")]
    Przelewy24,
    Card,
    Klarna,
    Affirm,
    AfterpayClearpay,
    ApplePay,
    #[serde(rename = "us_bank_account")]
    Ach,
    #[serde(rename = "sepa_debit")]
    Sepa,
    #[serde(rename = "au_becs_debit")]
    Becs,
    #[serde(rename = "bacs_debit")]
    Bacs,
    #[serde(rename = "wechat_pay")]
    Wechatpay,
    Alipay,
}

#[derive(Deserialize)]
pub struct SetupIntentSyncResponse {
    #[serde(flatten)]
    setup_intent_fields: SetupIntentResponse,
    pub last_payment_error: Option<LastPaymentError>,
}

impl Deref for SetupIntentSyncResponse {
    type Target = SetupIntentResponse;

    fn deref(&self) -> &Self::Target {
        &self.setup_intent_fields
    }
}

impl From<SetupIntentSyncResponse> for PaymentIntentSyncResponse {
    fn from(value: SetupIntentSyncResponse) -> Self {
        Self {
            payment_intent_fields: value.setup_intent_fields.into(),
            last_payment_error: value.last_payment_error,
            latest_charge: None,
        }
    }
}

impl From<SetupIntentResponse> for PaymentIntentResponse {
    fn from(value: SetupIntentResponse) -> Self {
        Self {
            id: value.id,
            object: value.object,
            status: value.status,
            client_secret: Some(value.client_secret),
            customer: value.customer,
            description: None,
            statement_descriptor: value.statement_descriptor,
            statement_descriptor_suffix: value.statement_descriptor_suffix,
            metadata: value.metadata,
            next_action: value.next_action,
            payment_method_options: value.payment_method_options,
            last_payment_error: None,
            ..Default::default()
        }
    }
}

#[derive(Clone, Debug, Default, Eq, PartialEq, Deserialize)]
pub struct SetupIntentResponse {
    pub id: String,
    pub object: String,
    pub status: StripePaymentStatus, // Change to SetupStatus
    pub client_secret: Secret<String>,
    pub customer: Option<String>,
    pub payment_method: Option<String>,
    pub statement_descriptor: Option<String>,
    pub statement_descriptor_suffix: Option<String>,
    pub metadata: StripeMetadata,
    pub next_action: Option<StripeNextActionResponse>,
    pub payment_method_options: Option<StripePaymentMethodOptions>,
    pub latest_attempt: Option<LatestAttempt>,
}

impl ForeignFrom<(Option<StripePaymentMethodOptions>, String)> for types::MandateReference {
    fn foreign_from(
        (payment_method_options, payment_method_id): (Option<StripePaymentMethodOptions>, String),
    ) -> Self {
        Self {
            connector_mandate_id: payment_method_options.and_then(|options| match options {
                StripePaymentMethodOptions::Card {
                    mandate_options, ..
                } => mandate_options.map(|mandate_options| mandate_options.reference),
                StripePaymentMethodOptions::Klarna {}
                | StripePaymentMethodOptions::Affirm {}
                | StripePaymentMethodOptions::AfterpayClearpay {}
                | StripePaymentMethodOptions::Eps {}
                | StripePaymentMethodOptions::Giropay {}
                | StripePaymentMethodOptions::Ideal {}
                | StripePaymentMethodOptions::Sofort {}
                | StripePaymentMethodOptions::Ach {}
                | StripePaymentMethodOptions::Bacs {}
                | StripePaymentMethodOptions::Becs {}
                | StripePaymentMethodOptions::WechatPay {}
                | StripePaymentMethodOptions::Alipay {}
                | StripePaymentMethodOptions::Sepa {}
                | StripePaymentMethodOptions::Bancontact {}
                | StripePaymentMethodOptions::Przelewy24 {}
<<<<<<< HEAD
                | StripePaymentMethodOptions::Blik {}
                | StripePaymentMethodOptions::CustomerBalance {} => None,
=======
                | StripePaymentMethodOptions::CustomerBalance {}
                | StripePaymentMethodOptions::Multibanco {} => None,
>>>>>>> ec35d55d
            }),
            payment_method_id: Some(payment_method_id),
        }
    }
}

impl<F, T>
    TryFrom<types::ResponseRouterData<F, PaymentIntentResponse, T, types::PaymentsResponseData>>
    for types::RouterData<F, T, types::PaymentsResponseData>
{
    type Error = error_stack::Report<errors::ConnectorError>;
    fn try_from(
        item: types::ResponseRouterData<F, PaymentIntentResponse, T, types::PaymentsResponseData>,
    ) -> Result<Self, Self::Error> {
        let redirect_data = item.response.next_action.clone();
        let redirection_data = redirect_data
            .and_then(|redirection_data| redirection_data.get_url())
            .map(|redirection_url| {
                services::RedirectForm::from((redirection_url, services::Method::Get))
            });

        let mandate_reference = item.response.payment_method.map(|pm| {
            types::MandateReference::foreign_from((item.response.payment_method_options, pm))
        });

        //Note: we might have to call retrieve_setup_intent to get the network_transaction_id in case its not sent in PaymentIntentResponse
        // Or we identify the mandate txns before hand and always call SetupIntent in case of mandate payment call
        let network_txn_id = Option::foreign_from(item.response.latest_attempt);

        let connector_metadata =
            get_connector_metadata(item.response.next_action.as_ref(), item.response.amount)?;

        Ok(Self {
            status: enums::AttemptStatus::from(item.response.status),
            // client_secret: Some(item.response.client_secret.clone().as_str()),
            // description: item.response.description.map(|x| x.as_str()),
            // statement_descriptor_suffix: item.response.statement_descriptor_suffix.map(|x| x.as_str()),
            // three_ds_form,
            response: Ok(types::PaymentsResponseData::TransactionResponse {
                resource_id: types::ResponseId::ConnectorTransactionId(item.response.id),
                redirection_data,
                mandate_reference,
                connector_metadata,
                network_txn_id,
                connector_response_reference_id: None,
            }),
            amount_captured: item.response.amount_received,
            ..item.data
        })
    }
}

pub fn get_connector_metadata(
    next_action: Option<&StripeNextActionResponse>,
    amount: i64,
) -> CustomResult<Option<serde_json::Value>, errors::ConnectorError> {
    let next_action_response = next_action
        .and_then(|next_action_response| match next_action_response {
            StripeNextActionResponse::DisplayBankTransferInstructions(response) => {
                let bank_instructions = response.financial_addresses.get(0);
                let (sepa_bank_instructions, bacs_bank_instructions) =
                    bank_instructions.map_or((None, None), |financial_address| {
                        (
                            financial_address.iban.to_owned(),
                            financial_address.sort_code.to_owned(),
                        )
                    });

                let bank_transfer_instructions = SepaAndBacsBankTransferInstructions {
                    sepa_bank_instructions,
                    bacs_bank_instructions,
                    receiver: SepaAndBacsReceiver {
                        amount_received: amount - response.amount_remaining,
                        amount_remaining: response.amount_remaining,
                    },
                };

                Some(common_utils::ext_traits::Encode::<
                    SepaAndBacsBankTransferInstructions,
                >::encode_to_value(
                    &bank_transfer_instructions
                ))
            }
            StripeNextActionResponse::WechatPayDisplayQrCode(response) => {
                let wechat_pay_instructions = WechatPayNextInstructions {
                    image_data_url: response.image_data_url.to_owned(),
                };

                Some(
                    common_utils::ext_traits::Encode::<WechatPayNextInstructions>::encode_to_value(
                        &wechat_pay_instructions,
                    ),
                )
            }
            _ => None,
        })
        .transpose()
        .change_context(errors::ConnectorError::ResponseHandlingFailed)?;
    Ok(next_action_response)
}

impl<F, T>
    TryFrom<types::ResponseRouterData<F, PaymentIntentSyncResponse, T, types::PaymentsResponseData>>
    for types::RouterData<F, T, types::PaymentsResponseData>
{
    type Error = error_stack::Report<errors::ConnectorError>;
    fn try_from(
        item: types::ResponseRouterData<
            F,
            PaymentIntentSyncResponse,
            T,
            types::PaymentsResponseData,
        >,
    ) -> Result<Self, Self::Error> {
        let redirect_data = item.response.next_action.clone();
        let redirection_data = redirect_data
            .and_then(|redirection_data| redirection_data.get_url())
            .map(|redirection_url| {
                services::RedirectForm::from((redirection_url, services::Method::Get))
            });

        let mandate_reference = item.response.payment_method.clone().map(|pm| {
            types::MandateReference::foreign_from((
                item.response.payment_method_options.clone(),
                match item.response.latest_charge.clone() {
                    Some(charge) => match charge.payment_method_details {
                        Some(StripePaymentMethodDetailsResponse::Bancontact { bancontact }) => {
                            bancontact.attached_payment_method.unwrap_or(pm)
                        }
                        Some(StripePaymentMethodDetailsResponse::Ideal { ideal }) => {
                            ideal.attached_payment_method.unwrap_or(pm)
                        }
                        Some(StripePaymentMethodDetailsResponse::Sofort { sofort }) => {
                            sofort.attached_payment_method.unwrap_or(pm)
                        }
                        _ => pm,
                    },
                    None => pm,
                },
            ))
        });
        let error_res =
            item.response
                .last_payment_error
                .as_ref()
                .map(|error| types::ErrorResponse {
                    code: error.code.to_owned(),
                    message: error.message.to_owned(),
                    reason: None,
                    status_code: item.http_code,
                });

        let connector_metadata =
            get_connector_metadata(item.response.next_action.as_ref(), item.response.amount)?;

        let response = error_res.map_or(
            Ok(types::PaymentsResponseData::TransactionResponse {
                resource_id: types::ResponseId::ConnectorTransactionId(item.response.id.clone()),
                redirection_data,
                mandate_reference,
                connector_metadata,
                network_txn_id: None,
                connector_response_reference_id: None,
            }),
            Err,
        );

        Ok(Self {
            status: enums::AttemptStatus::from(item.response.status.to_owned()),
            response,
            amount_captured: item.response.amount_received,
            ..item.data
        })
    }
}

impl<F, T>
    TryFrom<types::ResponseRouterData<F, SetupIntentResponse, T, types::PaymentsResponseData>>
    for types::RouterData<F, T, types::PaymentsResponseData>
{
    type Error = error_stack::Report<errors::ConnectorError>;
    fn try_from(
        item: types::ResponseRouterData<F, SetupIntentResponse, T, types::PaymentsResponseData>,
    ) -> Result<Self, Self::Error> {
        let redirect_data = item.response.next_action.clone();
        let redirection_data = redirect_data
            .and_then(|redirection_data| redirection_data.get_url())
            .map(|redirection_url| {
                services::RedirectForm::from((redirection_url, services::Method::Get))
            });

        let mandate_reference = item.response.payment_method.map(|pm| {
            types::MandateReference::foreign_from((item.response.payment_method_options, pm))
        });

        Ok(Self {
            status: enums::AttemptStatus::from(item.response.status),
            response: Ok(types::PaymentsResponseData::TransactionResponse {
                resource_id: types::ResponseId::ConnectorTransactionId(item.response.id),
                redirection_data,
                mandate_reference,
                connector_metadata: None,
                network_txn_id: Option::foreign_from(item.response.latest_attempt),
                connector_response_reference_id: None,
            }),
            ..item.data
        })
    }
}

impl ForeignFrom<Option<LatestAttempt>> for Option<String> {
    fn foreign_from(latest_attempt: Option<LatestAttempt>) -> Self {
        match latest_attempt {
            Some(LatestAttempt::PaymentIntentAttempt(attempt)) => attempt
                .payment_method_options
                .and_then(|payment_method_options| match payment_method_options {
                    StripePaymentMethodOptions::Card {
                        network_transaction_id,
                        ..
                    } => network_transaction_id.map(|network_id| network_id.expose()),
                    _ => None,
                }),
            _ => None,
        }
    }
}

#[derive(Clone, Debug, Eq, PartialEq, Deserialize)]
#[serde(rename_all = "snake_case", remote = "Self")]
pub enum StripeNextActionResponse {
    RedirectToUrl(StripeRedirectToUrlResponse),
    AlipayHandleRedirect(StripeRedirectToUrlResponse),
    VerifyWithMicrodeposits(StripeVerifyWithMicroDepositsResponse),
    WechatPayDisplayQrCode(StripeRedirectToQr),
    DisplayBankTransferInstructions(StripeBankTransferDetails),
    NoNextActionBody,
}

impl StripeNextActionResponse {
    fn get_url(&self) -> Option<Url> {
        match self {
            Self::RedirectToUrl(redirect_to_url) | Self::AlipayHandleRedirect(redirect_to_url) => {
                Some(redirect_to_url.url.to_owned())
            }
            Self::WechatPayDisplayQrCode(_) => None,
            Self::VerifyWithMicrodeposits(verify_with_microdeposits) => {
                Some(verify_with_microdeposits.hosted_verification_url.to_owned())
            }
            Self::DisplayBankTransferInstructions(_) => None,
            Self::NoNextActionBody => None,
        }
    }
}

// This impl is required because Stripe's response is of the below format, which is externally
// tagged, but also with an extra 'type' field specifying the enum variant name:
// "next_action": {
//   "redirect_to_url": { "return_url": "...", "url": "..." },
//   "type": "redirect_to_url"
// },
// Reference: https://github.com/serde-rs/serde/issues/1343#issuecomment-409698470
impl<'de> Deserialize<'de> for StripeNextActionResponse {
    fn deserialize<D: serde::Deserializer<'de>>(deserializer: D) -> Result<Self, D::Error> {
        #[derive(Deserialize)]
        struct Wrapper {
            #[serde(rename = "type")]
            _ignore: String,
            #[serde(flatten, with = "StripeNextActionResponse")]
            inner: StripeNextActionResponse,
        }

        // There is some exception in the stripe next action, it usually sends :
        // "next_action": {
        //   "redirect_to_url": { "return_url": "...", "url": "..." },
        //   "type": "redirect_to_url"
        // },
        // But there is a case where it only sends the type and not other field named as it's type
        let stripe_next_action_response =
            Wrapper::deserialize(deserializer).map_or(Self::NoNextActionBody, |w| w.inner);

        Ok(stripe_next_action_response)
    }
}

#[derive(Clone, Debug, Eq, PartialEq, Deserialize, Serialize)]
pub struct StripeRedirectToUrlResponse {
    return_url: String,
    url: Url,
}

#[derive(Clone, Debug, Eq, PartialEq, Deserialize, Serialize)]
pub struct StripeRedirectToQr {
    // This data contains url, it should be converted to QR code.
    // Note: The url in this data is not redirection url
    data: Url,
    // This is the image source, this image_data_url can directly be used by sdk to show the QR code
    image_data_url: Url,
}

#[derive(Clone, Debug, Eq, PartialEq, Deserialize)]
pub struct StripeVerifyWithMicroDepositsResponse {
    hosted_verification_url: Url,
}

#[derive(Clone, Debug, Eq, PartialEq, Deserialize, Serialize)]
pub struct StripeBankTransferDetails {
    pub amount_remaining: i64,
    pub currency: String,
    pub financial_addresses: Vec<StripeFinanicalInformation>,
    pub hosted_instructions_url: Option<String>,
    pub reference: Option<String>,
    #[serde(rename = "type")]
    pub bank_transfer_type: Option<String>,
}

#[derive(Clone, Debug, Eq, PartialEq, Deserialize, Serialize)]
pub struct StripeFinanicalInformation {
    pub iban: Option<SepaFinancialDetails>,
    pub sort_code: Option<BacsFinancialDetails>,
    pub supported_networks: Vec<String>,
    #[serde(rename = "type")]
    pub financial_info_type: String,
}

#[derive(Clone, Debug, Eq, PartialEq, Deserialize, Serialize)]
pub struct SepaFinancialDetails {
    pub account_holder_name: String,
    pub bic: String,
    pub country: String,
    pub iban: String,
}

#[derive(Clone, Debug, Eq, PartialEq, Deserialize, Serialize)]
pub struct BacsFinancialDetails {
    pub account_holder_name: String,
    pub account_number: String,
    pub sort_code: String,
}

// REFUND :
// Type definition for Stripe RefundRequest

#[derive(Default, Debug, Serialize)]
pub struct RefundRequest {
    pub amount: Option<i64>, //amount in cents, hence passed as integer
    pub payment_intent: String,
    #[serde(rename = "metadata[order_id]")]
    pub metadata_order_id: String,
    #[serde(rename = "metadata[txn_id]")]
    pub metadata_txn_id: String,
    #[serde(rename = "metadata[txn_uuid]")]
    pub metadata_txn_uuid: String,
}

impl<F> TryFrom<&types::RefundsRouterData<F>> for RefundRequest {
    type Error = error_stack::Report<errors::ConnectorError>;
    fn try_from(item: &types::RefundsRouterData<F>) -> Result<Self, Self::Error> {
        let amount = item.request.refund_amount;
        let metadata_txn_id = "Fetch txn_id from DB".to_string();
        let metadata_txn_uuid = "Fetch txn_id from DB".to_string();
        let payment_intent = item.request.connector_transaction_id.clone();
        Ok(Self {
            amount: Some(amount),
            payment_intent,
            metadata_order_id: item.payment_id.clone(),
            metadata_txn_id,
            metadata_txn_uuid,
        })
    }
}

// Type definition for Stripe Refund Response

#[derive(Default, Debug, Serialize, Deserialize, Clone)]
#[serde(rename_all = "snake_case")]
pub enum RefundStatus {
    Succeeded,
    Failed,
    #[default]
    Pending,
    RequiresAction,
}

impl From<RefundStatus> for enums::RefundStatus {
    fn from(item: RefundStatus) -> Self {
        match item {
            self::RefundStatus::Succeeded => Self::Success,
            self::RefundStatus::Failed => Self::Failure,
            self::RefundStatus::Pending => Self::Pending,
            self::RefundStatus::RequiresAction => Self::ManualReview,
        }
    }
}

#[derive(Default, Debug, Clone, Serialize, Deserialize)]
pub struct RefundResponse {
    pub id: String,
    pub object: String,
    pub amount: i64,
    pub currency: String,
    pub metadata: StripeMetadata,
    pub payment_intent: String,
    pub status: RefundStatus,
}

impl TryFrom<types::RefundsResponseRouterData<api::Execute, RefundResponse>>
    for types::RefundsRouterData<api::Execute>
{
    type Error = error_stack::Report<errors::ConnectorError>;
    fn try_from(
        item: types::RefundsResponseRouterData<api::Execute, RefundResponse>,
    ) -> Result<Self, Self::Error> {
        Ok(Self {
            response: Ok(types::RefundsResponseData {
                connector_refund_id: item.response.id,
                refund_status: enums::RefundStatus::from(item.response.status),
            }),
            ..item.data
        })
    }
}

impl TryFrom<types::RefundsResponseRouterData<api::RSync, RefundResponse>>
    for types::RefundsRouterData<api::RSync>
{
    type Error = error_stack::Report<errors::ConnectorError>;
    fn try_from(
        item: types::RefundsResponseRouterData<api::RSync, RefundResponse>,
    ) -> Result<Self, Self::Error> {
        Ok(Self {
            response: Ok(types::RefundsResponseData {
                connector_refund_id: item.response.id,
                refund_status: enums::RefundStatus::from(item.response.status),
            }),
            ..item.data
        })
    }
}

#[derive(Debug, Default, Eq, PartialEq, Deserialize, Serialize)]
pub struct ErrorDetails {
    pub code: Option<String>,
    #[serde(rename = "type")]
    pub error_type: Option<String>,
    pub message: Option<String>,
    pub param: Option<String>,
}

#[derive(Debug, Default, Eq, PartialEq, Deserialize, Serialize)]
pub struct ErrorResponse {
    pub error: ErrorDetails,
}

#[derive(Debug, Default, Eq, PartialEq, Serialize)]
pub struct StripeShippingAddress {
    #[serde(rename = "shipping[address][city]")]
    pub city: Option<String>,
    #[serde(rename = "shipping[address][country]")]
    pub country: Option<api_enums::CountryAlpha2>,
    #[serde(rename = "shipping[address][line1]")]
    pub line1: Option<Secret<String>>,
    #[serde(rename = "shipping[address][line2]")]
    pub line2: Option<Secret<String>>,
    #[serde(rename = "shipping[address][postal_code]")]
    pub zip: Option<Secret<String>>,
    #[serde(rename = "shipping[address][state]")]
    pub state: Option<Secret<String>>,
    #[serde(rename = "shipping[name]")]
    pub name: Option<Secret<String>>,
    #[serde(rename = "shipping[phone]")]
    pub phone: Option<Secret<String>>,
}

#[derive(Debug, Default, Eq, PartialEq, Serialize)]
pub struct StripeBillingAddress {
    #[serde(rename = "payment_method_data[billing_details][email]")]
    pub email: Option<Email>,
    #[serde(rename = "payment_method_data[billing_details][address][country]")]
    pub country: Option<api_enums::CountryAlpha2>,
    #[serde(rename = "payment_method_data[billing_details][name]")]
    pub name: Option<Secret<String>>,
    #[serde(rename = "payment_method_data[billing_details][address][city]")]
    pub city: Option<String>,
    #[serde(rename = "payment_method_data[billing_details][address][line1]")]
    pub address_line1: Option<Secret<String>>,
    #[serde(rename = "payment_method_data[billing_details][address][line2]")]
    pub address_line2: Option<Secret<String>>,
    #[serde(rename = "payment_method_data[billing_details][address][postal_code]")]
    pub zip_code: Option<Secret<String>>,
}

#[derive(Debug, Clone, serde::Deserialize, Eq, PartialEq)]
pub struct StripeRedirectResponse {
    pub payment_intent: Option<String>,
    pub payment_intent_client_secret: Option<String>,
    pub source_redirect_slug: Option<String>,
    pub redirect_status: Option<StripePaymentStatus>,
    pub source_type: Option<Secret<String>>,
}

#[derive(Debug, Serialize)]
pub struct CancelRequest {
    cancellation_reason: Option<String>,
}

impl TryFrom<&types::PaymentsCancelRouterData> for CancelRequest {
    type Error = error_stack::Report<errors::ConnectorError>;
    fn try_from(item: &types::PaymentsCancelRouterData) -> Result<Self, Self::Error> {
        Ok(Self {
            cancellation_reason: item.request.cancellation_reason.clone(),
        })
    }
}

#[derive(Serialize, Deserialize, Debug, Clone, Eq, PartialEq)]
#[non_exhaustive]
#[serde(rename_all = "snake_case")]
pub enum StripePaymentMethodOptions {
    Card {
        mandate_options: Option<StripeMandateOptions>,
        network_transaction_id: Option<Secret<String>>,
        mit_exemption: Option<MitExemption>, // To be used for MIT mandate txns
    },
    Klarna {},
    Affirm {},
    AfterpayClearpay {},
    Eps {},
    Giropay {},
    Ideal {},
    Sofort {},
    #[serde(rename = "us_bank_account")]
    Ach {},
    #[serde(rename = "sepa_debit")]
    Sepa {},
    #[serde(rename = "au_becs_debit")]
    Becs {},
    #[serde(rename = "bacs_debit")]
    Bacs {},
    Bancontact {},
    WechatPay {},
    Alipay {},
    #[serde(rename = "p24")]
    Przelewy24 {},
    CustomerBalance {},
<<<<<<< HEAD
    Blik {},
=======
    Multibanco {},
>>>>>>> ec35d55d
}

#[derive(Clone, Debug, Default, Eq, PartialEq, Serialize, Deserialize)]
pub struct MitExemption {
    pub network_transaction_id: Secret<String>,
}

#[derive(Clone, Debug, Eq, PartialEq, Deserialize)]
#[serde(untagged)]
pub enum LatestAttempt {
    PaymentIntentAttempt(LatestPaymentAttempt),
    SetupAttempt(String),
}
#[derive(Clone, Debug, Default, Eq, PartialEq, Deserialize)]
pub struct LatestPaymentAttempt {
    pub payment_method_options: Option<StripePaymentMethodOptions>,
}
// #[derive(Deserialize, Debug, Clone, Eq, PartialEq)]
// pub struct Card
#[derive(serde::Serialize, serde::Deserialize, Clone, Debug, Default, Eq, PartialEq)]
pub struct StripeMandateOptions {
    reference: String, // Extendable, But only important field to be captured
}
/// Represents the capture request body for stripe connector.
#[derive(Debug, Serialize, Clone, Copy)]
pub struct CaptureRequest {
    /// If amount_to_capture is None stripe captures the amount in the payment intent.
    amount_to_capture: Option<i64>,
}

impl TryFrom<&types::PaymentsCaptureRouterData> for CaptureRequest {
    type Error = error_stack::Report<errors::ConnectorError>;
    fn try_from(item: &types::PaymentsCaptureRouterData) -> Result<Self, Self::Error> {
        Ok(Self {
            amount_to_capture: Some(item.request.amount_to_capture),
        })
    }
}

impl TryFrom<&types::PaymentsPreProcessingRouterData> for StripeCreditTransferSourceRequest {
    type Error = error_stack::Report<errors::ConnectorError>;
    fn try_from(item: &types::PaymentsPreProcessingRouterData) -> Result<Self, Self::Error> {
        let currency = item.request.get_currency()?;

        match &item.request.payment_method_data {
            Some(payments::PaymentMethodData::BankTransfer(bank_transfer_data)) => {
                match **bank_transfer_data {
                    payments::BankTransferData::MultibancoBankTransfer { .. } => Ok(
                        Self::MultibancoBankTansfer(MultibancoCreditTransferSourceRequest {
                            transfer_type: StripePaymentMethodType::Multibanco,
                            currency,
                            payment_method_data: MultibancoTransferData {
                                email: item.request.get_email()?,
                            },
                            amount: Some(item.request.get_amount()?),
                            return_url: Some(item.get_return_url()?),
                        }),
                    ),
                    payments::BankTransferData::AchBankTransfer { .. } => {
                        Ok(Self::AchBankTansfer(AchCreditTransferSourceRequest {
                            transfer_type: StripePaymentMethodType::AchCreditTransfer,
                            payment_method_data: AchTransferData {
                                email: item.request.get_email()?,
                            },
                            currency,
                        }))
                    }
                    _ => Err(errors::ConnectorError::NotImplemented(
                        "Bank Transfer Method".to_string(),
                    )
                    .into()),
                }
            }
            _ => Err(errors::ConnectorError::NotImplemented("Payment Method".to_string()).into()),
        }
    }
}

impl<F, T>
    TryFrom<types::ResponseRouterData<F, StripeSourceResponse, T, types::PaymentsResponseData>>
    for types::RouterData<F, T, types::PaymentsResponseData>
{
    type Error = error_stack::Report<errors::ConnectorError>;
    fn try_from(
        item: types::ResponseRouterData<F, StripeSourceResponse, T, types::PaymentsResponseData>,
    ) -> Result<Self, Self::Error> {
        let connector_source_response = item.response.to_owned();
        let connector_metadata =
            common_utils::ext_traits::Encode::<StripeSourceResponse>::encode_to_value(
                &connector_source_response,
            )
            .change_context(errors::ConnectorError::ResponseHandlingFailed)?;
        // We get pending as the status from stripe, but hyperswitch should give it as requires_customer_action as
        // customer has to make payment to the virtual account number given in the source response
        let status = match connector_source_response.status.clone().into() {
            diesel_models::enums::AttemptStatus::Pending => {
                diesel_models::enums::AttemptStatus::AuthenticationPending
            }
            _ => connector_source_response.status.into(),
        };
        Ok(Self {
            response: Ok(types::PaymentsResponseData::PreProcessingResponse {
                pre_processing_id: types::PreprocessingResponseId::PreProcessingId(
                    item.response.id,
                ),
                connector_metadata: Some(connector_metadata),
                session_token: None,
                connector_response_reference_id: None,
            }),
            status,
            ..item.data
        })
    }
}

impl TryFrom<&types::PaymentsAuthorizeRouterData> for ChargesRequest {
    type Error = error_stack::Report<errors::ConnectorError>;

    fn try_from(value: &types::PaymentsAuthorizeRouterData) -> Result<Self, Self::Error> {
        Ok(Self {
            amount: value.request.amount.to_string(),
            currency: value.request.currency.to_string(),
            customer: Secret::new(value.get_connector_customer_id()?),
            source: Secret::new(value.get_preprocessing_id()?),
        })
    }
}

impl<F, T> TryFrom<types::ResponseRouterData<F, ChargesResponse, T, types::PaymentsResponseData>>
    for types::RouterData<F, T, types::PaymentsResponseData>
{
    type Error = error_stack::Report<errors::ConnectorError>;
    fn try_from(
        item: types::ResponseRouterData<F, ChargesResponse, T, types::PaymentsResponseData>,
    ) -> Result<Self, Self::Error> {
        let connector_source_response = item.response.to_owned();
        let connector_metadata =
            common_utils::ext_traits::Encode::<StripeSourceResponse>::encode_to_value(
                &connector_source_response.source,
            )
            .change_context(errors::ConnectorError::ResponseHandlingFailed)?;
        Ok(Self {
            status: enums::AttemptStatus::from(item.response.status),
            response: Ok(types::PaymentsResponseData::TransactionResponse {
                resource_id: types::ResponseId::ConnectorTransactionId(item.response.id),
                redirection_data: None,
                mandate_reference: None,
                connector_metadata: Some(connector_metadata),
                network_txn_id: None,
                connector_response_reference_id: None,
            }),
            ..item.data
        })
    }
}

impl<F, T>
    TryFrom<types::ResponseRouterData<F, StripeTokenResponse, T, types::PaymentsResponseData>>
    for types::RouterData<F, T, types::PaymentsResponseData>
{
    type Error = error_stack::Report<errors::ConnectorError>;
    fn try_from(
        item: types::ResponseRouterData<F, StripeTokenResponse, T, types::PaymentsResponseData>,
    ) -> Result<Self, Self::Error> {
        Ok(Self {
            response: Ok(types::PaymentsResponseData::TokenizationResponse {
                token: item.response.id,
            }),
            ..item.data
        })
    }
}

impl<F, T>
    TryFrom<types::ResponseRouterData<F, StripeCustomerResponse, T, types::PaymentsResponseData>>
    for types::RouterData<F, T, types::PaymentsResponseData>
{
    type Error = error_stack::Report<errors::ConnectorError>;
    fn try_from(
        item: types::ResponseRouterData<F, StripeCustomerResponse, T, types::PaymentsResponseData>,
    ) -> Result<Self, Self::Error> {
        Ok(Self {
            response: Ok(types::PaymentsResponseData::ConnectorCustomerResponse {
                connector_customer_id: item.response.id,
            }),
            ..item.data
        })
    }
}

// #[cfg(test)]
// mod test_stripe_transformers {
//     use super::*;

//     #[test]
//     fn verify_transform_from_router_to_stripe_req() {
//         let router_req = PaymentsRequest {
//             amount: 100.0,
//             currency: "USD".to_string(),
//             ..Default::default()
//         };

//         let stripe_req = PaymentIntentRequest::from(router_req);

//         //metadata is generated everytime. So use the transformed struct to copy uuid

//         let stripe_req_expected = PaymentIntentRequest {
//             amount: 10000,
//             currency: "USD".to_string(),
//             statement_descriptor_suffix: None,
//             metadata_order_id: "Auto generate Order ID".to_string(),
//             metadata_txn_id: "Fetch from Merchant Account_Auto generate Order ID_1".to_string(),
//             metadata_txn_uuid: stripe_req.metadata_txn_uuid.clone(),
//             return_url: "Fetch Url from Merchant Account".to_string(),
//             confirm: false,
//             payment_method_types: "card".to_string(),
//             payment_method_data_type: "card".to_string(),
//             payment_method_data_card_number: None,
//             payment_method_data_card_exp_month: None,
//             payment_method_data_card_exp_year: None,
//             payment_method_data_card_cvc: None,
//             description: None,
//         };
//         assert_eq!(stripe_req_expected, stripe_req);
//     }
// }

#[derive(Debug, Deserialize)]
pub struct WebhookEventDataResource {
    pub object: serde_json::Value,
}

#[derive(Debug, Deserialize)]
pub struct WebhookEventObjectResource {
    pub data: WebhookEventDataResource,
}

#[derive(Debug, Deserialize)]
pub struct WebhookEvent {
    #[serde(rename = "type")]
    pub event_type: WebhookEventType,
    #[serde(rename = "data")]
    pub event_data: WebhookEventData,
}

#[derive(Debug, Deserialize)]
pub struct WebhookEventTypeBody {
    #[serde(rename = "type")]
    pub event_type: WebhookEventType,
    #[serde(rename = "data")]
    pub event_data: WebhookStatusData,
}

#[derive(Debug, Deserialize)]
pub struct WebhookEventData {
    #[serde(rename = "object")]
    pub event_object: WebhookEventObjectData,
}

#[derive(Debug, Deserialize)]
pub struct WebhookStatusData {
    #[serde(rename = "object")]
    pub event_object: WebhookStatusObjectData,
}

#[derive(Debug, Deserialize)]
pub struct WebhookStatusObjectData {
    pub status: Option<WebhookEventStatus>,
    pub payment_method_details: Option<WebhookPaymentMethodDetails>,
}

#[derive(Debug, Deserialize)]
#[serde(rename_all = "snake_case")]
pub enum WebhookPaymentMethodType {
    AchCreditTransfer,
    MultibancoBankTransfers,
    #[serde(other)]
    Unknown,
}

#[derive(Debug, Deserialize)]
pub struct WebhookPaymentMethodDetails {
    #[serde(rename = "type")]
    pub payment_method: WebhookPaymentMethodType,
}

#[derive(Debug, Deserialize)]
pub struct WebhookEventObjectData {
    pub id: String,
    pub object: WebhookEventObjectType,
    pub amount: Option<i32>,
    pub currency: String,
    pub payment_intent: Option<String>,
    pub reason: Option<String>,
    #[serde(with = "common_utils::custom_serde::timestamp")]
    pub created: PrimitiveDateTime,
    pub evidence_details: Option<EvidenceDetails>,
    pub status: Option<WebhookEventStatus>,
}

#[derive(Debug, Deserialize, strum::Display)]
#[serde(rename_all = "snake_case")]
pub enum WebhookEventObjectType {
    PaymentIntent,
    Dispute,
    Charge,
    Source,
    Refund,
}

#[derive(Debug, Deserialize)]
pub enum WebhookEventType {
    #[serde(rename = "payment_intent.payment_failed")]
    PaymentIntentFailed,
    #[serde(rename = "payment_intent.succeeded")]
    PaymentIntentSucceed,
    #[serde(rename = "charge.dispute.captured")]
    ChargeDisputeCaptured,
    #[serde(rename = "charge.dispute.created")]
    DisputeCreated,
    #[serde(rename = "charge.dispute.closed")]
    DisputeClosed,
    #[serde(rename = "charge.dispute.updated")]
    DisputeUpdated,
    #[serde(rename = "charge.dispute.funds_reinstated")]
    ChargeDisputeFundsReinstated,
    #[serde(rename = "charge.dispute.funds_withdrawn")]
    ChargeDisputeFundsWithdrawn,
    #[serde(rename = "charge.expired")]
    ChargeExpired,
    #[serde(rename = "charge.failed")]
    ChargeFailed,
    #[serde(rename = "charge.pending")]
    ChargePending,
    #[serde(rename = "charge.captured")]
    ChargeCaptured,
    #[serde(rename = "charge.refund.updated")]
    ChargeRefundUpdated,
    #[serde(rename = "charge.succeeded")]
    ChargeSucceeded,
    #[serde(rename = "charge.updated")]
    ChargeUpdated,
    #[serde(rename = "charge.refunded")]
    ChargeRefunded,
    #[serde(rename = "payment_intent.canceled")]
    PaymentIntentCanceled,
    #[serde(rename = "payment_intent.created")]
    PaymentIntentCreated,
    #[serde(rename = "payment_intent.processing")]
    PaymentIntentProcessing,
    #[serde(rename = "payment_intent.requires_action")]
    PaymentIntentRequiresAction,
    #[serde(rename = "amount_capturable_updated")]
    PaymentIntentAmountCapturableUpdated,
    #[serde(rename = "source.chargeable")]
    SourceChargeable,
    #[serde(rename = "source.transaction.created")]
    SourceTransactionCreated,
    #[serde(rename = "payment_intent.partially_funded")]
    PaymentIntentPartiallyFunded,
    #[serde(other)]
    Unknown,
}

#[derive(Debug, Serialize, strum::Display, Deserialize, PartialEq)]
#[serde(rename_all = "snake_case")]
pub enum WebhookEventStatus {
    WarningNeedsResponse,
    WarningClosed,
    WarningUnderReview,
    Won,
    Lost,
    NeedsResponse,
    UnderReview,
    ChargeRefunded,
    Succeeded,
    RequiresPaymentMethod,
    RequiresConfirmation,
    RequiresAction,
    Processing,
    RequiresCapture,
    Canceled,
    Chargeable,
    Failed,
    #[serde(other)]
    Unknown,
}

#[derive(Debug, Deserialize, PartialEq)]
pub struct EvidenceDetails {
    #[serde(with = "common_utils::custom_serde::timestamp")]
    pub due_by: PrimitiveDateTime,
}

impl
    TryFrom<(
        api::PaymentMethodData,
        enums::AuthenticationType,
        StripePaymentMethodType,
    )> for StripePaymentMethodData
{
    type Error = error_stack::Report<errors::ConnectorError>;
    fn try_from(
        (pm_data, auth_type, pm_type): (
            api::PaymentMethodData,
            enums::AuthenticationType,
            StripePaymentMethodType,
        ),
    ) -> Result<Self, Self::Error> {
        match pm_data {
            api::PaymentMethodData::Card(ref ccard) => Ok(Self::Card({
                let payment_method_auth_type = match auth_type {
                    enums::AuthenticationType::ThreeDs => Auth3ds::Any,
                    enums::AuthenticationType::NoThreeDs => Auth3ds::Automatic,
                };
                StripeCardData {
                    payment_method_data_type: StripePaymentMethodType::Card,
                    payment_method_data_card_number: ccard.card_number.clone(),
                    payment_method_data_card_exp_month: ccard.card_exp_month.clone(),
                    payment_method_data_card_exp_year: ccard.card_exp_year.clone(),
                    payment_method_data_card_cvc: ccard.card_cvc.clone(),
                    payment_method_auth_type,
                }
            })),
            api::PaymentMethodData::PayLater(_) => Ok(Self::PayLater(StripePayLaterData {
                payment_method_data_type: pm_type,
            })),
            api::PaymentMethodData::BankRedirect(_) => {
                Ok(Self::BankRedirect(StripeBankRedirectData {
                    payment_method_data_type: pm_type,
                    bank_name: None,
                    bank_specific_data: None,
                    code: None,
                }))
            }
            api::PaymentMethodData::Wallet(wallet_data) => match wallet_data {
                payments::WalletData::ApplePay(data) => {
                    let wallet_info = StripeWallet::ApplepayToken(StripeApplePay {
                        pk_token: data
                            .get_applepay_decoded_payment_data()
                            .change_context(errors::ConnectorError::RequestEncodingFailed)?,
                        pk_token_instrument_name: data.payment_method.pm_type,
                        pk_token_payment_network: data.payment_method.network,
                        pk_token_transaction_id: data.transaction_identifier,
                    });
                    Ok(Self::Wallet(wallet_info))
                }

                payments::WalletData::WeChatPayRedirect(_) => {
                    let wallet_info = StripeWallet::WechatpayPayment(WechatpayPayment {
                        client: WechatClient::Web,
                        payment_method_data_type: StripePaymentMethodType::Wechatpay,
                    });
                    Ok(Self::Wallet(wallet_info))
                }
                payments::WalletData::AliPayRedirect(_) => {
                    let wallet_info = StripeWallet::AlipayPayment(AlipayPayment {
                        payment_method_data_type: StripePaymentMethodType::Alipay,
                    });
                    Ok(Self::Wallet(wallet_info))
                }
                payments::WalletData::GooglePay(gpay_data) => Self::try_from(&gpay_data),
                _ => Err(errors::ConnectorError::InvalidWallet.into()),
            },
            api::PaymentMethodData::BankDebit(bank_debit_data) => {
                let (_pm_type, bank_data, _) = get_bank_debit_data(&bank_debit_data);

                Ok(Self::BankDebit(StripeBankDebitData {
                    bank_specific_data: bank_data,
                }))
            }
            api::PaymentMethodData::BankTransfer(bank_transfer_data) => {
                match bank_transfer_data.deref() {
                    payments::BankTransferData::AchBankTransfer { billing_details } => {
                        Ok(Self::BankTransfer(StripeBankTransferData::AchBankTransfer(
                            Box::new(AchTransferData {
                                email: billing_details.email.to_owned(),
                            }),
                        )))
                    }
                    payments::BankTransferData::MultibancoBankTransfer { billing_details } => Ok(
                        Self::BankTransfer(StripeBankTransferData::MultibancoBankTransfers(
                            Box::new(MultibancoTransferData {
                                email: billing_details.email.to_owned(),
                            }),
                        )),
                    ),
                    payments::BankTransferData::SepaBankTransfer { country, .. } => Ok(
                        Self::BankTransfer(StripeBankTransferData::SepaBankTransfer(Box::new(
                            SepaBankTransferData {
                                payment_method_data_type: StripePaymentMethodType::CustomerBalance,
                                bank_transfer_type: BankTransferType::EuBankTransfer,
                                balance_funding_type: BankTransferType::BankTransfers,
                                payment_method_type: StripePaymentMethodType::CustomerBalance,
                                country: country.to_owned(),
                            },
                        ))),
                    ),
                    payments::BankTransferData::BacsBankTransfer { .. } => Ok(Self::BankTransfer(
                        StripeBankTransferData::BacsBankTransfers(Box::new(BacsBankTransferData {
                            payment_method_data_type: StripePaymentMethodType::CustomerBalance,
                            bank_transfer_type: BankTransferType::GbBankTransfer,
                            balance_funding_type: BankTransferType::BankTransfers,
                            payment_method_type: StripePaymentMethodType::CustomerBalance,
                        })),
                    )),
                }
            }
            api::PaymentMethodData::MandatePayment
            | api::PaymentMethodData::Crypto(_)
            | api::PaymentMethodData::Reward(_)
            | api::PaymentMethodData::Upi(_) => Err(errors::ConnectorError::NotSupported {
                message: format!("{pm_type:?}"),
                connector: "Stripe",
                payment_experience: api_models::enums::PaymentExperience::RedirectToUrl.to_string(),
            })?,
        }
    }
}

#[derive(Debug, Deserialize)]
pub struct StripeGpayToken {
    pub id: String,
}

pub fn get_bank_transfer_request_data(
    req: &types::PaymentsAuthorizeRouterData,
    bank_transfer_data: &api_models::payments::BankTransferData,
) -> CustomResult<Option<types::RequestBody>, errors::ConnectorError> {
    match bank_transfer_data {
        api_models::payments::BankTransferData::AchBankTransfer { .. }
        | api_models::payments::BankTransferData::MultibancoBankTransfer { .. } => {
            let req = ChargesRequest::try_from(req)?;
            let request = types::RequestBody::log_and_get_request_body(
                &req,
                utils::Encode::<ChargesRequest>::url_encode,
            )
            .change_context(errors::ConnectorError::RequestEncodingFailed)?;
            Ok(Some(request))
        }
        _ => {
            let req = PaymentIntentRequest::try_from(req)?;
            let request = types::RequestBody::log_and_get_request_body(
                &req,
                utils::Encode::<PaymentIntentRequest>::url_encode,
            )
            .change_context(errors::ConnectorError::RequestEncodingFailed)?;
            Ok(Some(request))
        }
    }
}

pub fn get_bank_transfer_authorize_response(
    data: &types::PaymentsAuthorizeRouterData,
    res: types::Response,
    bank_transfer_data: &api_models::payments::BankTransferData,
) -> CustomResult<types::PaymentsAuthorizeRouterData, errors::ConnectorError> {
    match bank_transfer_data {
        api_models::payments::BankTransferData::AchBankTransfer { .. }
        | api_models::payments::BankTransferData::MultibancoBankTransfer { .. } => {
            let response: ChargesResponse = res
                .response
                .parse_struct("ChargesResponse")
                .change_context(errors::ConnectorError::ResponseDeserializationFailed)?;

            types::RouterData::try_from(types::ResponseRouterData {
                response,
                data: data.clone(),
                http_code: res.status_code,
            })
        }
        _ => {
            let response: PaymentIntentResponse = res
                .response
                .parse_struct("PaymentIntentResponse")
                .change_context(errors::ConnectorError::ResponseDeserializationFailed)?;

            types::RouterData::try_from(types::ResponseRouterData {
                response,
                data: data.clone(),
                http_code: res.status_code,
            })
        }
    }
}

pub fn construct_file_upload_request(
    file_upload_router_data: types::UploadFileRouterData,
) -> CustomResult<reqwest::multipart::Form, errors::ConnectorError> {
    let request = file_upload_router_data.request;
    let mut multipart = reqwest::multipart::Form::new();
    multipart = multipart.text("purpose", "dispute_evidence");
    let file_data = reqwest::multipart::Part::bytes(request.file)
        .file_name(request.file_key)
        .mime_str(request.file_type.as_ref())
        .map_err(|_| errors::ConnectorError::RequestEncodingFailed)?;
    multipart = multipart.part("file", file_data);
    Ok(multipart)
}

#[derive(Debug, Deserialize)]
pub struct FileUploadResponse {
    #[serde(rename = "id")]
    pub file_id: String,
}

#[derive(Debug, Serialize)]
pub struct Evidence {
    #[serde(rename = "evidence[access_activity_log]")]
    pub access_activity_log: Option<String>,
    #[serde(rename = "evidence[billing_address]")]
    pub billing_address: Option<String>,
    #[serde(rename = "evidence[cancellation_policy]")]
    pub cancellation_policy: Option<String>,
    #[serde(rename = "evidence[cancellation_policy_disclosure]")]
    pub cancellation_policy_disclosure: Option<String>,
    #[serde(rename = "evidence[cancellation_rebuttal]")]
    pub cancellation_rebuttal: Option<String>,
    #[serde(rename = "evidence[customer_communication]")]
    pub customer_communication: Option<String>,
    #[serde(rename = "evidence[customer_email_address]")]
    pub customer_email_address: Option<String>,
    #[serde(rename = "evidence[customer_name]")]
    pub customer_name: Option<String>,
    #[serde(rename = "evidence[customer_purchase_ip]")]
    pub customer_purchase_ip: Option<String>,
    #[serde(rename = "evidence[customer_signature]")]
    pub customer_signature: Option<String>,
    #[serde(rename = "evidence[product_description]")]
    pub product_description: Option<String>,
    #[serde(rename = "evidence[receipt]")]
    pub receipt: Option<String>,
    #[serde(rename = "evidence[refund_policy]")]
    pub refund_policy: Option<String>,
    #[serde(rename = "evidence[refund_policy_disclosure]")]
    pub refund_policy_disclosure: Option<String>,
    #[serde(rename = "evidence[refund_refusal_explanation]")]
    pub refund_refusal_explanation: Option<String>,
    #[serde(rename = "evidence[service_date]")]
    pub service_date: Option<String>,
    #[serde(rename = "evidence[service_documentation]")]
    pub service_documentation: Option<String>,
    #[serde(rename = "evidence[shipping_address]")]
    pub shipping_address: Option<String>,
    #[serde(rename = "evidence[shipping_carrier]")]
    pub shipping_carrier: Option<String>,
    #[serde(rename = "evidence[shipping_date]")]
    pub shipping_date: Option<String>,
    #[serde(rename = "evidence[shipping_documentation]")]
    pub shipping_documentation: Option<String>,
    #[serde(rename = "evidence[shipping_tracking_number]")]
    pub shipping_tracking_number: Option<String>,
    #[serde(rename = "evidence[uncategorized_file]")]
    pub uncategorized_file: Option<String>,
    #[serde(rename = "evidence[uncategorized_text]")]
    pub uncategorized_text: Option<String>,
    pub submit: bool,
}

impl TryFrom<&types::SubmitEvidenceRouterData> for Evidence {
    type Error = error_stack::Report<errors::ConnectorError>;
    fn try_from(item: &types::SubmitEvidenceRouterData) -> Result<Self, Self::Error> {
        let submit_evidence_request_data = item.request.clone();
        Ok(Self {
            access_activity_log: submit_evidence_request_data.access_activity_log,
            billing_address: submit_evidence_request_data.billing_address,
            cancellation_policy: submit_evidence_request_data.cancellation_policy_provider_file_id,
            cancellation_policy_disclosure: submit_evidence_request_data
                .cancellation_policy_disclosure,
            cancellation_rebuttal: submit_evidence_request_data.cancellation_rebuttal,
            customer_communication: submit_evidence_request_data
                .customer_communication_provider_file_id,
            customer_email_address: submit_evidence_request_data.customer_email_address,
            customer_name: submit_evidence_request_data.customer_name,
            customer_purchase_ip: submit_evidence_request_data.customer_purchase_ip,
            customer_signature: submit_evidence_request_data.customer_signature_provider_file_id,
            product_description: submit_evidence_request_data.product_description,
            receipt: submit_evidence_request_data.receipt_provider_file_id,
            refund_policy: submit_evidence_request_data.refund_policy_provider_file_id,
            refund_policy_disclosure: submit_evidence_request_data.refund_policy_disclosure,
            refund_refusal_explanation: submit_evidence_request_data.refund_refusal_explanation,
            service_date: submit_evidence_request_data.service_date,
            service_documentation: submit_evidence_request_data
                .service_documentation_provider_file_id,
            shipping_address: submit_evidence_request_data.shipping_address,
            shipping_carrier: submit_evidence_request_data.shipping_carrier,
            shipping_date: submit_evidence_request_data.shipping_date,
            shipping_documentation: submit_evidence_request_data
                .shipping_documentation_provider_file_id,
            shipping_tracking_number: submit_evidence_request_data.shipping_tracking_number,
            uncategorized_file: submit_evidence_request_data.uncategorized_file_provider_file_id,
            uncategorized_text: submit_evidence_request_data.uncategorized_text,
            submit: true,
        })
    }
}

#[derive(Debug, Deserialize)]
pub struct DisputeObj {
    #[serde(rename = "id")]
    pub dispute_id: String,
    pub status: String,
}

#[cfg(test)]
mod test_validate_shipping_address_against_payment_method {
    #![allow(clippy::unwrap_used)]
    use api_models::enums::CountryAlpha2;
    use masking::Secret;

    use crate::{
        connector::stripe::transformers::{
            validate_shipping_address_against_payment_method, StripePaymentMethodType,
            StripeShippingAddress,
        },
        core::errors,
    };

    #[test]
    fn should_return_ok() {
        // Arrange
        let stripe_shipping_address = create_stripe_shipping_address(
            Some("name".to_string()),
            Some("line1".to_string()),
            Some(CountryAlpha2::AD),
            Some("zip".to_string()),
        );

        let payment_method = &StripePaymentMethodType::AfterpayClearpay;

        //Act
        let result = validate_shipping_address_against_payment_method(
            &stripe_shipping_address,
            payment_method,
        );

        // Assert
        assert!(result.is_ok());
    }

    #[test]
    fn should_return_err_for_empty_name() {
        // Arrange
        let stripe_shipping_address = create_stripe_shipping_address(
            None,
            Some("line1".to_string()),
            Some(CountryAlpha2::AD),
            Some("zip".to_string()),
        );

        let payment_method = &StripePaymentMethodType::AfterpayClearpay;

        //Act
        let result = validate_shipping_address_against_payment_method(
            &stripe_shipping_address,
            payment_method,
        );

        // Assert
        assert!(result.is_err());
        let missing_fields = get_missing_fields(result.unwrap_err().current_context()).to_owned();
        assert_eq!(missing_fields.len(), 1);
        assert_eq!(missing_fields[0], "shipping.address.first_name");
    }

    #[test]
    fn should_return_err_for_empty_line1() {
        // Arrange
        let stripe_shipping_address = create_stripe_shipping_address(
            Some("name".to_string()),
            None,
            Some(CountryAlpha2::AD),
            Some("zip".to_string()),
        );

        let payment_method = &StripePaymentMethodType::AfterpayClearpay;

        //Act
        let result = validate_shipping_address_against_payment_method(
            &stripe_shipping_address,
            payment_method,
        );

        // Assert
        assert!(result.is_err());
        let missing_fields = get_missing_fields(result.unwrap_err().current_context()).to_owned();
        assert_eq!(missing_fields.len(), 1);
        assert_eq!(missing_fields[0], "shipping.address.line1");
    }

    #[test]
    fn should_return_err_for_empty_country() {
        // Arrange
        let stripe_shipping_address = create_stripe_shipping_address(
            Some("name".to_string()),
            Some("line1".to_string()),
            None,
            Some("zip".to_string()),
        );

        let payment_method = &StripePaymentMethodType::AfterpayClearpay;

        //Act
        let result = validate_shipping_address_against_payment_method(
            &stripe_shipping_address,
            payment_method,
        );

        // Assert
        assert!(result.is_err());
        let missing_fields = get_missing_fields(result.unwrap_err().current_context()).to_owned();
        assert_eq!(missing_fields.len(), 1);
        assert_eq!(missing_fields[0], "shipping.address.country");
    }

    #[test]
    fn should_return_err_for_empty_zip() {
        // Arrange
        let stripe_shipping_address = create_stripe_shipping_address(
            Some("name".to_string()),
            Some("line1".to_string()),
            Some(CountryAlpha2::AD),
            None,
        );
        let payment_method = &StripePaymentMethodType::AfterpayClearpay;

        //Act
        let result = validate_shipping_address_against_payment_method(
            &stripe_shipping_address,
            payment_method,
        );

        // Assert
        assert!(result.is_err());
        let missing_fields = get_missing_fields(result.unwrap_err().current_context()).to_owned();
        assert_eq!(missing_fields.len(), 1);
        assert_eq!(missing_fields[0], "shipping.address.zip");
    }

    #[test]
    fn should_return_error_when_missing_multiple_fields() {
        // Arrange
        let expected_missing_field_names: Vec<&'static str> =
            vec!["shipping.address.zip", "shipping.address.country"];
        let stripe_shipping_address = create_stripe_shipping_address(
            Some("name".to_string()),
            Some("line1".to_string()),
            None,
            None,
        );
        let payment_method = &StripePaymentMethodType::AfterpayClearpay;

        //Act
        let result = validate_shipping_address_against_payment_method(
            &stripe_shipping_address,
            payment_method,
        );

        // Assert
        assert!(result.is_err());
        let missing_fields = get_missing_fields(result.unwrap_err().current_context()).to_owned();
        for field in missing_fields {
            assert!(expected_missing_field_names.contains(&field));
        }
    }

    fn get_missing_fields(connector_error: &errors::ConnectorError) -> Vec<&'static str> {
        if let errors::ConnectorError::MissingRequiredFields { field_names } = connector_error {
            return field_names.to_vec();
        }

        vec![]
    }

    fn create_stripe_shipping_address(
        name: Option<String>,
        line1: Option<String>,
        country: Option<CountryAlpha2>,
        zip: Option<String>,
    ) -> StripeShippingAddress {
        StripeShippingAddress {
            name: name.map(Secret::new),
            line1: line1.map(Secret::new),
            country,
            zip: zip.map(Secret::new),
            city: Some(String::from("city")),
            line2: Some(Secret::new(String::from("line2"))),
            state: Some(Secret::new(String::from("state"))),
            phone: Some(Secret::new(String::from("pbone number"))),
        }
    }
}<|MERGE_RESOLUTION|>--- conflicted
+++ resolved
@@ -515,10 +515,8 @@
     #[serde(rename = "p24")]
     Przelewy24,
     CustomerBalance,
-<<<<<<< HEAD
+    Multibanco,
     Blik,
-=======
-    Multibanco,
 }
 
 impl TryFrom<enums::PaymentMethodType> for StripePaymentMethodType {
@@ -541,6 +539,7 @@
             enums::PaymentMethodType::Bacs => Ok(Self::Bacs),
             enums::PaymentMethodType::BancontactCard => Ok(Self::Bancontact),
             enums::PaymentMethodType::WeChatPay => Ok(Self::Wechatpay),
+            enums::PaymentMethodType::Blik => Ok(Self::Blik),
             enums::PaymentMethodType::AliPay => Ok(Self::Alipay),
             enums::PaymentMethodType::Przelewy24 => Ok(Self::Przelewy24),
             _ => Err(errors::ConnectorError::NotImplemented(
@@ -549,7 +548,6 @@
             .into()),
         }
     }
->>>>>>> ec35d55d
 }
 
 #[derive(Debug, Eq, PartialEq, Serialize, Clone)]
@@ -808,12 +806,8 @@
         Some(diesel_models::enums::PaymentMethodType::Przelewy24) => {
             Ok(StripePaymentMethodType::Przelewy24)
         }
-<<<<<<< HEAD
-        Some(storage_models::enums::PaymentMethodType::Eps) => Ok(StripePaymentMethodType::Eps),
-        Some(storage_models::enums::PaymentMethodType::Blik) => Ok(StripePaymentMethodType::Blik),
-=======
         Some(diesel_models::enums::PaymentMethodType::Eps) => Ok(StripePaymentMethodType::Eps),
->>>>>>> ec35d55d
+        Some(diesel_models::enums::PaymentMethodType::Blik) => Ok(StripePaymentMethodType::Blik),
         None => Err(errors::ConnectorError::MissingRequiredField {
             field_name: "payment_method_type",
         }),
@@ -1842,13 +1836,9 @@
                 | StripePaymentMethodOptions::Sepa {}
                 | StripePaymentMethodOptions::Bancontact {}
                 | StripePaymentMethodOptions::Przelewy24 {}
-<<<<<<< HEAD
+                | StripePaymentMethodOptions::CustomerBalance {}
                 | StripePaymentMethodOptions::Blik {}
-                | StripePaymentMethodOptions::CustomerBalance {} => None,
-=======
-                | StripePaymentMethodOptions::CustomerBalance {}
                 | StripePaymentMethodOptions::Multibanco {} => None,
->>>>>>> ec35d55d
             }),
             payment_method_id: Some(payment_method_id),
         }
@@ -2393,11 +2383,8 @@
     #[serde(rename = "p24")]
     Przelewy24 {},
     CustomerBalance {},
-<<<<<<< HEAD
+    Multibanco {},
     Blik {},
-=======
-    Multibanco {},
->>>>>>> ec35d55d
 }
 
 #[derive(Clone, Debug, Default, Eq, PartialEq, Serialize, Deserialize)]
