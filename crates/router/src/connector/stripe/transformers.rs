use std::ops::Deref;

use api_models::{self, enums as api_enums, payments};
use base64::Engine;
use common_utils::{
    errors::CustomResult,
    ext_traits::{ByteSliceExt, BytesExt},
    pii::{self, Email},
};
use error_stack::{IntoReport, ResultExt};
use masking::{ExposeInterface, ExposeOptionInterface, Secret};
use serde::{Deserialize, Serialize};
use time::PrimitiveDateTime;
use url::Url;
use uuid::Uuid;

use crate::{
    collect_missing_value_keys, consts,
    core::errors,
    services,
    types::{self, api, storage::enums, transformers::ForeignFrom},
    utils::{self, OptionExt},
};

pub struct StripeAuthType {
    pub(super) api_key: String,
}

impl TryFrom<&types::ConnectorAuthType> for StripeAuthType {
    type Error = error_stack::Report<errors::ConnectorError>;
    fn try_from(item: &types::ConnectorAuthType) -> Result<Self, Self::Error> {
        if let types::ConnectorAuthType::HeaderKey { api_key } = item {
            Ok(Self {
                api_key: api_key.to_string(),
            })
        } else {
            Err(errors::ConnectorError::FailedToObtainAuthType.into())
        }
    }
}

#[derive(Debug, Default, Eq, PartialEq, Serialize)]
#[serde(rename_all = "lowercase")]
pub enum StripeCaptureMethod {
    Manual,
    #[default]
    Automatic,
}

impl From<Option<enums::CaptureMethod>> for StripeCaptureMethod {
    fn from(item: Option<enums::CaptureMethod>) -> Self {
        match item {
            Some(p) => match p {
                enums::CaptureMethod::ManualMultiple => Self::Manual,
                enums::CaptureMethod::Manual => Self::Manual,
                enums::CaptureMethod::Automatic => Self::Automatic,
                enums::CaptureMethod::Scheduled => Self::Manual,
            },
            None => Self::Automatic,
        }
    }
}

#[derive(Debug, Default, Eq, PartialEq, Serialize)]
#[serde(rename_all = "lowercase")]
pub enum Auth3ds {
    #[default]
    Automatic,
    Any,
}

#[derive(Debug, Eq, PartialEq, Serialize)]
#[serde(rename_all = "snake_case")]
pub enum StripeMandateType {
    Online,
}

#[derive(Debug, Eq, PartialEq, Serialize)]
pub struct StripeMandateRequest {
    #[serde(rename = "mandate_data[customer_acceptance][type]")]
    pub mandate_type: StripeMandateType,
    #[serde(rename = "mandate_data[customer_acceptance][online][ip_address]")]
    pub ip_address: Secret<String, pii::IpAddress>,
    #[serde(rename = "mandate_data[customer_acceptance][online][user_agent]")]
    pub user_agent: String,
}

#[derive(Debug, Eq, PartialEq, Serialize)]
pub struct PaymentIntentRequest {
    pub amount: i64, //amount in cents, hence passed as integer
    pub currency: String,
    pub statement_descriptor_suffix: Option<String>,
    pub statement_descriptor: Option<String>,
    #[serde(rename = "metadata[order_id]")]
    pub metadata_order_id: String,
    #[serde(rename = "metadata[txn_id]")]
    pub metadata_txn_id: String,
    #[serde(rename = "metadata[txn_uuid]")]
    pub metadata_txn_uuid: String,
    pub return_url: String,
    pub confirm: bool,
    pub mandate: Option<String>,
    pub payment_method: Option<String>,
    pub customer: Option<String>,
    #[serde(flatten)]
    pub setup_mandate_details: Option<StripeMandateRequest>,
    pub description: Option<String>,
    #[serde(flatten)]
    pub shipping: StripeShippingAddress,
    #[serde(flatten)]
    pub billing: StripeBillingAddress,
    #[serde(flatten)]
    pub payment_data: Option<StripePaymentMethodData>,
    pub capture_method: StripeCaptureMethod,
    pub payment_method_options: Option<StripePaymentMethodOptions>, // For mandate txns using network_txns_id, needs to be validated
    pub setup_future_usage: Option<enums::FutureUsage>,
    pub off_session: Option<bool>,
}

#[derive(Debug, Eq, PartialEq, Serialize)]
pub struct SetupIntentRequest {
    #[serde(rename = "metadata[order_id]")]
    pub metadata_order_id: String,
    #[serde(rename = "metadata[txn_id]")]
    pub metadata_txn_id: String,
    #[serde(rename = "metadata[txn_uuid]")]
    pub metadata_txn_uuid: String,
    pub confirm: bool,
    pub usage: Option<enums::FutureUsage>,
    pub customer: Option<String>,
    pub off_session: Option<bool>,
    pub return_url: Option<String>,
    #[serde(flatten)]
    pub payment_data: StripePaymentMethodData,
    pub payment_method_options: Option<StripePaymentMethodOptions>, // For mandate txns using network_txns_id, needs to be validated
}

#[derive(Debug, Eq, PartialEq, Serialize)]
pub struct StripeCardData {
    #[serde(rename = "payment_method_types[]")]
    pub payment_method_types: StripePaymentMethodType,
    #[serde(rename = "payment_method_data[type]")]
    pub payment_method_data_type: StripePaymentMethodType,
    #[serde(rename = "payment_method_data[card][number]")]
    pub payment_method_data_card_number: cards::CardNumber,
    #[serde(rename = "payment_method_data[card][exp_month]")]
    pub payment_method_data_card_exp_month: Secret<String>,
    #[serde(rename = "payment_method_data[card][exp_year]")]
    pub payment_method_data_card_exp_year: Secret<String>,
    #[serde(rename = "payment_method_data[card][cvc]")]
    pub payment_method_data_card_cvc: Secret<String>,
    #[serde(rename = "payment_method_options[card][request_three_d_secure]")]
    pub payment_method_auth_type: Auth3ds,
}
#[derive(Debug, Eq, PartialEq, Serialize)]
pub struct StripePayLaterData {
    #[serde(rename = "payment_method_types[]")]
    pub payment_method_types: StripePaymentMethodType,
    #[serde(rename = "payment_method_data[type]")]
    pub payment_method_data_type: StripePaymentMethodType,
}

#[derive(Debug, Eq, PartialEq, Serialize)]
pub struct TokenRequest {
    #[serde(flatten)]
    pub token_data: StripePaymentMethodData,
}

#[derive(Debug, Eq, PartialEq, Deserialize)]
pub struct StripeTokenResponse {
    pub id: String,
    pub object: String,
}

#[derive(Debug, Eq, PartialEq, Serialize)]
pub struct CustomerRequest {
    pub description: Option<String>,
    pub email: Option<Email>,
    pub phone: Option<Secret<String>>,
    pub name: Option<String>,
    pub source: Option<String>,
}

#[derive(Debug, Eq, PartialEq, Deserialize)]
pub struct StripeCustomerResponse {
    pub id: String,
    pub description: Option<String>,
    pub email: Option<Email>,
    pub phone: Option<Secret<String>>,
    pub name: Option<String>,
}

#[derive(Debug, Eq, PartialEq, Serialize)]
pub struct ChargesRequest {
    pub amount: String,
    pub currency: String,
    pub customer: String,
    pub source: String,
}

#[derive(Clone, Debug, Default, Eq, PartialEq, Deserialize)]
pub struct ChargesResponse {
    pub id: String,
    pub amount: u64,
    pub amount_captured: u64,
    pub currency: String,
    pub status: StripePaymentStatus,
    pub source: StripeSourceResponse,
}

#[derive(Debug, Eq, PartialEq, Serialize)]
#[serde(untagged)]
pub enum StripeBankName {
    Eps {
        #[serde(rename = "payment_method_data[eps][bank]")]
        bank_name: StripeBankNames,
    },
    Ideal {
        #[serde(rename = "payment_method_data[ideal][bank]")]
        ideal_bank_name: StripeBankNames,
    },
    Przelewy24 {
        #[serde(rename = "payment_method_data[p24][bank]")]
        bank_name: StripeBankNames,
    },
}

#[derive(Debug, Eq, PartialEq, Serialize)]
#[serde(untagged)]
pub enum BankSpecificData {
    Sofort {
        #[serde(rename = "payment_method_options[sofort][preferred_language]")]
        preferred_language: String,
        #[serde(rename = "payment_method_data[sofort][country]")]
        country: api_enums::CountryAlpha2,
    },
}

fn get_bank_name(
    stripe_pm_type: &StripePaymentMethodType,
    bank_redirect_data: &api_models::payments::BankRedirectData,
) -> Result<Option<StripeBankName>, errors::ConnectorError> {
    match (stripe_pm_type, bank_redirect_data) {
        (
            StripePaymentMethodType::Eps,
            api_models::payments::BankRedirectData::Eps { ref bank_name, .. },
        ) => Ok(Some(StripeBankName::Eps {
            bank_name: StripeBankNames::try_from(bank_name)?,
        })),
        (
            StripePaymentMethodType::Ideal,
            api_models::payments::BankRedirectData::Ideal { bank_name, .. },
        ) => Ok(Some(StripeBankName::Ideal {
            ideal_bank_name: StripeBankNames::try_from(bank_name)?,
        })),
        (
            StripePaymentMethodType::Przelewy24,
            api_models::payments::BankRedirectData::Przelewy24 { bank_name, .. },
        ) => Ok(Some(StripeBankName::Przelewy24 {
            bank_name: StripeBankNames::try_from(&bank_name.ok_or(
                errors::ConnectorError::MissingRequiredField {
                    field_name: "bank_name",
                },
            )?)?,
        })),
        (
            StripePaymentMethodType::Sofort
            | StripePaymentMethodType::Giropay
            | StripePaymentMethodType::Bancontact,
            _,
        ) => Ok(None),
        _ => Err(errors::ConnectorError::MismatchedPaymentData),
    }
}

#[derive(Debug, Eq, PartialEq, Serialize)]
pub struct StripeBankRedirectData {
    #[serde(rename = "payment_method_types[]")]
    pub payment_method_types: StripePaymentMethodType,
    #[serde(rename = "payment_method_data[type]")]
    pub payment_method_data_type: StripePaymentMethodType,
    // Required only for eps and ideal
    #[serde(flatten)]
    pub bank_name: Option<StripeBankName>,
    #[serde(flatten)]
    pub bank_specific_data: Option<BankSpecificData>,
}

#[derive(Debug, Eq, PartialEq, Serialize)]
#[serde(tag = "payment_method_data[type]")]
pub enum BankDebitData {
    #[serde(rename = "us_bank_account")]
    Ach {
        #[serde(rename = "payment_method_data[us_bank_account][account_holder_type]")]
        account_holder_type: String,
        #[serde(rename = "payment_method_data[us_bank_account][account_number]")]
        account_number: Secret<String>,
        #[serde(rename = "payment_method_data[us_bank_account][routing_number]")]
        routing_number: Secret<String>,
    },
    #[serde(rename = "sepa_debit")]
    Sepa {
        #[serde(rename = "payment_method_data[sepa_debit][iban]")]
        iban: Secret<String>,
    },
    #[serde(rename = "au_becs_debit")]
    Becs {
        #[serde(rename = "payment_method_data[au_becs_debit][account_number]")]
        account_number: Secret<String>,
        #[serde(rename = "payment_method_data[au_becs_debit][bsb_number]")]
        bsb_number: Secret<String>,
    },
    #[serde(rename = "bacs_debit")]
    Bacs {
        #[serde(rename = "payment_method_data[bacs_debit][account_number]")]
        account_number: Secret<String>,
        #[serde(rename = "payment_method_data[bacs_debit][sort_code]")]
        sort_code: Secret<String>,
    },
}

#[derive(Debug, Eq, PartialEq, Serialize)]
pub struct StripeBankDebitData {
    #[serde(rename = "payment_method_types[]")]
    pub payment_method_types: StripePaymentMethodType,
    #[serde(flatten)]
    pub bank_specific_data: BankDebitData,
}

#[derive(Debug, Eq, PartialEq, Serialize)]
pub struct BankTransferData {
    pub email: Email,
}

#[derive(Debug, Eq, PartialEq, Serialize)]
pub struct StripeAchSourceRequest {
    #[serde(rename = "type")]
    pub transfer_type: StripePaymentMethodType,
    #[serde(rename = "owner[email]")]
    pub email: Email,
    pub currency: String,
}

#[derive(Debug, Eq, PartialEq, Serialize)]
#[serde(untagged)]
pub enum StripePaymentMethodData {
    Card(StripeCardData),
    PayLater(StripePayLaterData),
    Wallet(StripeWallet),
    BankRedirect(StripeBankRedirectData),
    BankDebit(StripeBankDebitData),
    AchBankTransfer(BankTransferData),
}

#[derive(Debug, Eq, PartialEq, Serialize)]
#[serde(untagged)]
pub enum StripeWallet {
    ApplepayToken(StripeApplePay),
    GooglepayToken(GooglePayToken),
    ApplepayPayment(ApplepayPayment),
    WechatpayPayment(WechatpayPayment),
    AlipayPayment(AlipayPayment),
}

#[derive(Debug, Eq, PartialEq, Serialize)]
pub struct StripeApplePay {
    pub pk_token: String,
    pub pk_token_instrument_name: String,
    pub pk_token_payment_network: String,
    pub pk_token_transaction_id: String,
}

#[derive(Debug, Eq, PartialEq, Serialize)]
pub struct GooglePayToken {
    #[serde(rename = "payment_method_data[type]")]
    pub payment_type: StripePaymentMethodType,
    #[serde(rename = "payment_method_data[card][token]")]
    pub token: String,
}

#[derive(Debug, Eq, PartialEq, Serialize)]
pub struct ApplepayPayment {
    #[serde(rename = "payment_method_data[card][token]")]
    pub token: String,
    #[serde(rename = "payment_method_data[type]")]
    pub payment_method_types: StripePaymentMethodType,
}

#[derive(Debug, Eq, PartialEq, Serialize)]
pub struct AlipayPayment {
    #[serde(rename = "payment_method_types[]")]
    pub payment_method_types: StripePaymentMethodType,
    #[serde(rename = "payment_method_data[type]")]
    pub payment_method_data_type: StripePaymentMethodType,
}

#[derive(Debug, Eq, PartialEq, Serialize)]
pub struct WechatpayPayment {
    #[serde(rename = "payment_method_types[]")]
    pub payment_method_types: StripePaymentMethodType,
    #[serde(rename = "payment_method_data[type]")]
    pub payment_method_data_type: StripePaymentMethodType,
    #[serde(rename = "payment_method_options[wechat_pay][client]")]
    pub client: WechatClient,
}

#[derive(Debug, Eq, PartialEq, Serialize, Clone, Copy)]
#[serde(rename_all = "snake_case")]
pub enum WechatClient {
    Web,
}

#[derive(Debug, Eq, PartialEq, Serialize)]
pub struct GooglepayPayment {
    #[serde(rename = "payment_method_data[card][token]")]
    pub token: String,
    #[serde(rename = "payment_method_data[type]")]
    pub payment_method_types: StripePaymentMethodType,
}

#[derive(Debug, Eq, PartialEq, Serialize, Clone, Copy)]
#[serde(rename_all = "snake_case")]
pub enum StripePaymentMethodType {
    Card,
    Klarna,
    Affirm,
    AfterpayClearpay,
    Eps,
    Giropay,
    Ideal,
    Sofort,
    AchCreditTransfer,
    ApplePay,
    #[serde(rename = "us_bank_account")]
    Ach,
    #[serde(rename = "sepa_debit")]
    Sepa,
    #[serde(rename = "au_becs_debit")]
    Becs,
    #[serde(rename = "bacs_debit")]
    Bacs,
    Bancontact,
    #[serde(rename = "wechat_pay")]
    Wechatpay,
    Alipay,
    #[serde(rename = "p24")]
    Przelewy24,
}

#[derive(Debug, Eq, PartialEq, Serialize, Clone)]
#[serde(rename_all = "snake_case")]
pub enum StripeBankNames {
    AbnAmro,
    ArzteUndApothekerBank,
    AsnBank,
    AustrianAnadiBankAg,
    BankAustria,
    BankhausCarlSpangler,
    BankhausSchelhammerUndSchatteraAg,
    BawagPskAg,
    BksBankAg,
    BrullKallmusBankAg,
    BtvVierLanderBank,
    Bunq,
    CapitalBankGraweGruppeAg,
    CitiHandlowy,
    Dolomitenbank,
    EasybankAg,
    ErsteBankUndSparkassen,
    Handelsbanken,
    HypoAlpeadriabankInternationalAg,
    HypoNoeLbFurNiederosterreichUWien,
    HypoOberosterreichSalzburgSteiermark,
    HypoTirolBankAg,
    HypoVorarlbergBankAg,
    HypoBankBurgenlandAktiengesellschaft,
    Ing,
    Knab,
    MarchfelderBank,
    OberbankAg,
    RaiffeisenBankengruppeOsterreich,
    SchoellerbankAg,
    SpardaBankWien,
    VolksbankGruppe,
    VolkskreditbankAg,
    VrBankBraunau,
    Moneyou,
    Rabobank,
    Regiobank,
    Revolut,
    SnsBank,
    TriodosBank,
    VanLanschot,
    PlusBank,
    EtransferPocztowy24,
    BankiSpbdzielcze,
    BankNowyBfgSa,
    GetinBank,
    Blik,
    NoblePay,
    #[serde(rename = "ideabank")]
    IdeaBank,
    #[serde(rename = "envelobank")]
    EnveloBank,
    NestPrzelew,
    MbankMtransfer,
    Inteligo,
    PbacZIpko,
    BnpParibas,
    BankPekaoSa,
    VolkswagenBank,
    AliorBank,
    Boz,
}

impl TryFrom<WebhookEventStatus> for api_models::webhooks::IncomingWebhookEvent {
    type Error = errors::ConnectorError;
    fn try_from(value: WebhookEventStatus) -> Result<Self, Self::Error> {
        Ok(match value {
            WebhookEventStatus::WarningNeedsResponse => Self::DisputeOpened,
            WebhookEventStatus::WarningClosed => Self::DisputeCancelled,
            WebhookEventStatus::WarningUnderReview => Self::DisputeChallenged,
            WebhookEventStatus::Won => Self::DisputeWon,
            WebhookEventStatus::Lost => Self::DisputeLost,
            _ => Err(errors::ConnectorError::WebhookEventTypeNotFound)?,
        })
    }
}

impl TryFrom<&api_models::enums::BankNames> for StripeBankNames {
    type Error = errors::ConnectorError;
    fn try_from(bank: &api_models::enums::BankNames) -> Result<Self, Self::Error> {
        Ok(match bank {
            api_models::enums::BankNames::AbnAmro => Self::AbnAmro,
            api_models::enums::BankNames::ArzteUndApothekerBank => Self::ArzteUndApothekerBank,
            api_models::enums::BankNames::AsnBank => Self::AsnBank,
            api_models::enums::BankNames::AustrianAnadiBankAg => Self::AustrianAnadiBankAg,
            api_models::enums::BankNames::BankAustria => Self::BankAustria,
            api_models::enums::BankNames::BankhausCarlSpangler => Self::BankhausCarlSpangler,
            api_models::enums::BankNames::BankhausSchelhammerUndSchatteraAg => {
                Self::BankhausSchelhammerUndSchatteraAg
            }
            api_models::enums::BankNames::BawagPskAg => Self::BawagPskAg,
            api_models::enums::BankNames::BksBankAg => Self::BksBankAg,
            api_models::enums::BankNames::BrullKallmusBankAg => Self::BrullKallmusBankAg,
            api_models::enums::BankNames::BtvVierLanderBank => Self::BtvVierLanderBank,
            api_models::enums::BankNames::Bunq => Self::Bunq,
            api_models::enums::BankNames::CapitalBankGraweGruppeAg => {
                Self::CapitalBankGraweGruppeAg
            }
            api_models::enums::BankNames::Citi => Self::CitiHandlowy,
            api_models::enums::BankNames::Dolomitenbank => Self::Dolomitenbank,
            api_models::enums::BankNames::EasybankAg => Self::EasybankAg,
            api_models::enums::BankNames::ErsteBankUndSparkassen => Self::ErsteBankUndSparkassen,
            api_models::enums::BankNames::Handelsbanken => Self::Handelsbanken,
            api_models::enums::BankNames::HypoAlpeadriabankInternationalAg => {
                Self::HypoAlpeadriabankInternationalAg
            }

            api_models::enums::BankNames::HypoNoeLbFurNiederosterreichUWien => {
                Self::HypoNoeLbFurNiederosterreichUWien
            }
            api_models::enums::BankNames::HypoOberosterreichSalzburgSteiermark => {
                Self::HypoOberosterreichSalzburgSteiermark
            }
            api_models::enums::BankNames::HypoTirolBankAg => Self::HypoTirolBankAg,
            api_models::enums::BankNames::HypoVorarlbergBankAg => Self::HypoVorarlbergBankAg,
            api_models::enums::BankNames::HypoBankBurgenlandAktiengesellschaft => {
                Self::HypoBankBurgenlandAktiengesellschaft
            }
            api_models::enums::BankNames::Ing => Self::Ing,
            api_models::enums::BankNames::Knab => Self::Knab,
            api_models::enums::BankNames::MarchfelderBank => Self::MarchfelderBank,
            api_models::enums::BankNames::OberbankAg => Self::OberbankAg,
            api_models::enums::BankNames::RaiffeisenBankengruppeOsterreich => {
                Self::RaiffeisenBankengruppeOsterreich
            }
            api_models::enums::BankNames::Rabobank => Self::Rabobank,
            api_models::enums::BankNames::Regiobank => Self::Regiobank,
            api_models::enums::BankNames::Revolut => Self::Revolut,
            api_models::enums::BankNames::SnsBank => Self::SnsBank,
            api_models::enums::BankNames::TriodosBank => Self::TriodosBank,
            api_models::enums::BankNames::VanLanschot => Self::VanLanschot,
            api_models::enums::BankNames::Moneyou => Self::Moneyou,
            api_models::enums::BankNames::SchoellerbankAg => Self::SchoellerbankAg,
            api_models::enums::BankNames::SpardaBankWien => Self::SpardaBankWien,
            api_models::enums::BankNames::VolksbankGruppe => Self::VolksbankGruppe,
            api_models::enums::BankNames::VolkskreditbankAg => Self::VolkskreditbankAg,
            api_models::enums::BankNames::VrBankBraunau => Self::VrBankBraunau,
            api_models::enums::BankNames::PlusBank => Self::PlusBank,
            api_models::enums::BankNames::EtransferPocztowy24 => Self::EtransferPocztowy24,
            api_models::enums::BankNames::BankiSpbdzielcze => Self::BankiSpbdzielcze,
            api_models::enums::BankNames::BankNowyBfgSa => Self::BankNowyBfgSa,
            api_models::enums::BankNames::GetinBank => Self::GetinBank,
            api_models::enums::BankNames::Blik => Self::Blik,
            api_models::enums::BankNames::NoblePay => Self::NoblePay,
            api_models::enums::BankNames::IdeaBank => Self::IdeaBank,
            api_models::enums::BankNames::EnveloBank => Self::EnveloBank,
            api_models::enums::BankNames::NestPrzelew => Self::NestPrzelew,
            api_models::enums::BankNames::MbankMtransfer => Self::MbankMtransfer,
            api_models::enums::BankNames::Inteligo => Self::Inteligo,
            api_models::enums::BankNames::PbacZIpko => Self::PbacZIpko,
            api_models::enums::BankNames::BnpParibas => Self::BnpParibas,
            api_models::enums::BankNames::BankPekaoSa => Self::BankPekaoSa,
            api_models::enums::BankNames::VolkswagenBank => Self::VolkswagenBank,
            api_models::enums::BankNames::AliorBank => Self::AliorBank,
            api_models::enums::BankNames::Boz => Self::Boz,

            _ => Err(errors::ConnectorError::NotSupported {
                message: api_enums::PaymentMethod::BankRedirect.to_string(),
                connector: "Stripe",
                payment_experience: api_enums::PaymentExperience::RedirectToUrl.to_string(),
            })?,
        })
    }
}

fn validate_shipping_address_against_payment_method(
    shipping_address: &StripeShippingAddress,
    payment_method: &StripePaymentMethodType,
) -> Result<(), error_stack::Report<errors::ConnectorError>> {
    if let StripePaymentMethodType::AfterpayClearpay = payment_method {
        let missing_fields = collect_missing_value_keys!(
            ("shipping.address.first_name", shipping_address.name),
            ("shipping.address.line1", shipping_address.line1),
            ("shipping.address.country", shipping_address.country),
            ("shipping.address.zip", shipping_address.zip)
        );

        if !missing_fields.is_empty() {
            return Err(errors::ConnectorError::MissingRequiredFields {
                field_names: missing_fields,
            })
            .into_report();
        }
    }

    Ok(())
}

fn infer_stripe_pay_later_type(
    pm_type: &enums::PaymentMethodType,
    experience: &enums::PaymentExperience,
) -> Result<StripePaymentMethodType, errors::ConnectorError> {
    if &enums::PaymentExperience::RedirectToUrl == experience {
        match pm_type {
            enums::PaymentMethodType::Klarna => Ok(StripePaymentMethodType::Klarna),
            enums::PaymentMethodType::Affirm => Ok(StripePaymentMethodType::Affirm),
            enums::PaymentMethodType::AfterpayClearpay => {
                Ok(StripePaymentMethodType::AfterpayClearpay)
            }
            _ => Err(errors::ConnectorError::NotSupported {
                message: pm_type.to_string(),
                connector: "stripe",
                payment_experience: experience.to_string(),
            }),
        }
    } else {
        Err(errors::ConnectorError::NotSupported {
            message: pm_type.to_string(),
            connector: "stripe",
            payment_experience: experience.to_string(),
        })
    }
}

fn infer_stripe_bank_redirect_issuer(
    payment_method_type: Option<&enums::PaymentMethodType>,
) -> Result<StripePaymentMethodType, errors::ConnectorError> {
    match payment_method_type {
        Some(storage_models::enums::PaymentMethodType::Giropay) => {
            Ok(StripePaymentMethodType::Giropay)
        }
        Some(storage_models::enums::PaymentMethodType::Ideal) => Ok(StripePaymentMethodType::Ideal),
        Some(storage_models::enums::PaymentMethodType::Sofort) => {
            Ok(StripePaymentMethodType::Sofort)
        }

        Some(storage_models::enums::PaymentMethodType::BancontactCard) => {
            Ok(StripePaymentMethodType::Bancontact)
        }
        Some(storage_models::enums::PaymentMethodType::Przelewy24) => {
            Ok(StripePaymentMethodType::Przelewy24)
        }
        Some(storage_models::enums::PaymentMethodType::Eps) => Ok(StripePaymentMethodType::Eps),
        None => Err(errors::ConnectorError::MissingRequiredField {
            field_name: "payment_method_type",
        }),
        _ => Err(errors::ConnectorError::MismatchedPaymentData),
    }
}

impl TryFrom<(&api_models::payments::PayLaterData, StripePaymentMethodType)>
    for StripeBillingAddress
{
    type Error = errors::ConnectorError;

    fn try_from(
        (pay_later_data, pm_type): (&api_models::payments::PayLaterData, StripePaymentMethodType),
    ) -> Result<Self, Self::Error> {
        match (pay_later_data, pm_type) {
            (
                payments::PayLaterData::KlarnaRedirect {
                    billing_email,
                    billing_country,
                },
                StripePaymentMethodType::Klarna,
            ) => Ok(Self {
                email: Some(billing_email.to_owned()),
                country: Some(billing_country.to_owned()),
                ..Self::default()
            }),
            (payments::PayLaterData::AffirmRedirect {}, StripePaymentMethodType::Affirm) => {
                Ok(Self::default())
            }
            (
                payments::PayLaterData::AfterpayClearpayRedirect {
                    billing_email,
                    billing_name,
                },
                StripePaymentMethodType::AfterpayClearpay,
            ) => Ok(Self {
                email: Some(billing_email.to_owned()),
                name: Some(billing_name.to_owned()),
                ..Self::default()
            }),
            _ => Err(errors::ConnectorError::MismatchedPaymentData),
        }
    }
}

impl From<&payments::BankDebitBilling> for StripeBillingAddress {
    fn from(item: &payments::BankDebitBilling) -> Self {
        Self {
            email: Some(item.email.to_owned()),
            country: item
                .address
                .as_ref()
                .and_then(|address| address.country.to_owned()),
            name: Some(item.name.to_owned()),
            city: item
                .address
                .as_ref()
                .and_then(|address| address.city.to_owned()),
            address_line1: item
                .address
                .as_ref()
                .and_then(|address| address.line1.to_owned()),
            address_line2: item
                .address
                .as_ref()
                .and_then(|address| address.line2.to_owned()),
            zip_code: item
                .address
                .as_ref()
                .and_then(|address| address.zip.to_owned()),
        }
    }
}

impl TryFrom<&payments::BankRedirectData> for StripeBillingAddress {
    type Error = errors::ConnectorError;

    fn try_from(bank_redirection_data: &payments::BankRedirectData) -> Result<Self, Self::Error> {
        match bank_redirection_data {
            payments::BankRedirectData::Eps {
                billing_details, ..
            } => Ok(Self {
                name: billing_details.billing_name.clone(),
                ..Self::default()
            }),
            payments::BankRedirectData::Giropay {
                billing_details, ..
            } => Ok(Self {
                name: billing_details.billing_name.clone(),
                ..Self::default()
            }),
            payments::BankRedirectData::Ideal {
                billing_details, ..
            } => Ok(Self {
                name: billing_details.billing_name.clone(),
                ..Self::default()
            }),
            payments::BankRedirectData::Przelewy24 {
                billing_details, ..
            } => Ok(Self {
                email: billing_details.email.clone(),
                ..Self::default()
            }),
            payments::BankRedirectData::BancontactCard {
                billing_details, ..
            } => Ok(Self {
                name: billing_details
                    .as_ref()
                    .ok_or(errors::ConnectorError::MissingRequiredField {
                        field_name: "bancontact_card.billing_name",
                    })?
                    .billing_name
                    .clone(),
                ..Self::default()
            }),
            _ => Ok(Self::default()),
        }
    }
}

fn get_bank_specific_data(
    bank_redirect_data: &payments::BankRedirectData,
) -> Option<BankSpecificData> {
    match bank_redirect_data {
        payments::BankRedirectData::Sofort {
            country,
            preferred_language,
            ..
        } => Some(BankSpecificData::Sofort {
            country: country.to_owned(),
            preferred_language: preferred_language.to_owned(),
        }),
        _ => None,
    }
}

fn get_bank_debit_data(
    bank_debit_data: &payments::BankDebitData,
) -> (StripePaymentMethodType, BankDebitData, StripeBillingAddress) {
    match bank_debit_data {
        payments::BankDebitData::AchBankDebit {
            billing_details,
            account_number,
            routing_number,
            ..
        } => {
            let ach_data = BankDebitData::Ach {
                account_holder_type: "individual".to_string(),
                account_number: account_number.to_owned(),
                routing_number: routing_number.to_owned(),
            };

            let billing_data = StripeBillingAddress::from(billing_details);
            (StripePaymentMethodType::Ach, ach_data, billing_data)
        }
        payments::BankDebitData::SepaBankDebit {
            billing_details,
            iban,
            ..
        } => {
            let sepa_data = BankDebitData::Sepa {
                iban: iban.to_owned(),
            };

            let billing_data = StripeBillingAddress::from(billing_details);
            (StripePaymentMethodType::Sepa, sepa_data, billing_data)
        }
        payments::BankDebitData::BecsBankDebit {
            billing_details,
            account_number,
            bsb_number,
        } => {
            let becs_data = BankDebitData::Becs {
                account_number: account_number.to_owned(),
                bsb_number: bsb_number.to_owned(),
            };

            let billing_data = StripeBillingAddress::from(billing_details);
            (StripePaymentMethodType::Becs, becs_data, billing_data)
        }
        payments::BankDebitData::BacsBankDebit {
            billing_details,
            account_number,
            sort_code,
            ..
        } => {
            let bacs_data = BankDebitData::Bacs {
                account_number: account_number.to_owned(),
                sort_code: sort_code.to_owned(),
            };

            let billing_data = StripeBillingAddress::from(billing_details);
            (StripePaymentMethodType::Bacs, bacs_data, billing_data)
        }
    }
}

fn create_stripe_payment_method(
    pm_type: Option<&enums::PaymentMethodType>,
    experience: Option<&enums::PaymentExperience>,
    payment_method_data: &api_models::payments::PaymentMethodData,
    auth_type: enums::AuthenticationType,
) -> Result<
    (
        StripePaymentMethodData,
        StripePaymentMethodType,
        StripeBillingAddress,
    ),
    error_stack::Report<errors::ConnectorError>,
> {
    match payment_method_data {
        payments::PaymentMethodData::Card(card_details) => {
            let payment_method_auth_type = match auth_type {
                enums::AuthenticationType::ThreeDs => Auth3ds::Any,
                enums::AuthenticationType::NoThreeDs => Auth3ds::Automatic,
            };
            Ok((
                StripePaymentMethodData::Card(StripeCardData {
                    payment_method_types: StripePaymentMethodType::Card,
                    payment_method_data_type: StripePaymentMethodType::Card,
                    payment_method_data_card_number: card_details.card_number.clone(),
                    payment_method_data_card_exp_month: card_details.card_exp_month.clone(),
                    payment_method_data_card_exp_year: card_details.card_exp_year.clone(),
                    payment_method_data_card_cvc: card_details.card_cvc.clone(),
                    payment_method_auth_type,
                }),
                StripePaymentMethodType::Card,
                StripeBillingAddress::default(),
            ))
        }
        payments::PaymentMethodData::PayLater(pay_later_data) => {
            let pm_type = pm_type.ok_or(errors::ConnectorError::MissingRequiredField {
                field_name: "payment_method_type",
            })?;

            let pm_experience = experience.ok_or(errors::ConnectorError::MissingRequiredField {
                field_name: "payment_experience",
            })?;

            let stripe_pm_type = infer_stripe_pay_later_type(pm_type, pm_experience)?;

            let billing_address = StripeBillingAddress::try_from((pay_later_data, stripe_pm_type))?;

            Ok((
                StripePaymentMethodData::PayLater(StripePayLaterData {
                    payment_method_types: stripe_pm_type,
                    payment_method_data_type: stripe_pm_type,
                }),
                stripe_pm_type,
                billing_address,
            ))
        }
        payments::PaymentMethodData::BankRedirect(bank_redirect_data) => {
            let billing_address = StripeBillingAddress::try_from(bank_redirect_data)?;
            let pm_type = infer_stripe_bank_redirect_issuer(pm_type)?;
            let bank_specific_data = get_bank_specific_data(bank_redirect_data);
            let bank_name = get_bank_name(&pm_type, bank_redirect_data)?;

            Ok((
                StripePaymentMethodData::BankRedirect(StripeBankRedirectData {
                    payment_method_types: pm_type,
                    payment_method_data_type: pm_type,
                    bank_name,
                    bank_specific_data,
                }),
                pm_type,
                billing_address,
            ))
        }
        payments::PaymentMethodData::Wallet(wallet_data) => match wallet_data {
            payments::WalletData::ApplePay(applepay_data) => Ok((
                StripePaymentMethodData::Wallet(StripeWallet::ApplepayToken(StripeApplePay {
                    pk_token: String::from_utf8(
                        consts::BASE64_ENGINE
                            .decode(&applepay_data.payment_data)
                            .into_report()
                            .change_context(errors::ConnectorError::RequestEncodingFailed)?,
                    )
                    .into_report()
                    .change_context(errors::ConnectorError::RequestEncodingFailed)?,
                    pk_token_instrument_name: applepay_data.payment_method.pm_type.to_owned(),
                    pk_token_payment_network: applepay_data.payment_method.network.to_owned(),
                    pk_token_transaction_id: applepay_data.transaction_identifier.to_owned(),
                })),
                StripePaymentMethodType::ApplePay,
                StripeBillingAddress::default(),
            )),

            payments::WalletData::WeChatPayRedirect(_) => Ok((
                StripePaymentMethodData::Wallet(StripeWallet::WechatpayPayment(WechatpayPayment {
                    client: WechatClient::Web,
                    payment_method_types: StripePaymentMethodType::Wechatpay,
                    payment_method_data_type: StripePaymentMethodType::Wechatpay,
                })),
                StripePaymentMethodType::Wechatpay,
                StripeBillingAddress::default(),
            )),
            payments::WalletData::AliPay(_) => Ok((
                StripePaymentMethodData::Wallet(StripeWallet::AlipayPayment(AlipayPayment {
                    payment_method_types: StripePaymentMethodType::Alipay,
                    payment_method_data_type: StripePaymentMethodType::Alipay,
                })),
                StripePaymentMethodType::Alipay,
                StripeBillingAddress::default(),
            )),
            payments::WalletData::GooglePay(gpay_data) => Ok((
                StripePaymentMethodData::try_from(gpay_data)?,
                StripePaymentMethodType::Card,
                StripeBillingAddress::default(),
            )),
            _ => Err(errors::ConnectorError::NotImplemented(
                "This wallet is not implemented for stripe".to_string(),
            )
            .into()),
        },
        payments::PaymentMethodData::BankDebit(bank_debit_data) => {
            let (pm_type, bank_debit_data, billing_address) = get_bank_debit_data(bank_debit_data);

            let pm_data = StripePaymentMethodData::BankDebit(StripeBankDebitData {
                payment_method_types: pm_type,
                bank_specific_data: bank_debit_data,
            });

            Ok((pm_data, pm_type, billing_address))
        }
        payments::PaymentMethodData::BankTransfer(bank_transfer_data) => {
            match bank_transfer_data.deref() {
                payments::BankTransferData::AchBankTransfer(ach_bank_transfer_data) => Ok((
                    StripePaymentMethodData::AchBankTransfer(BankTransferData {
                        email: ach_bank_transfer_data.billing_details.email.to_owned(),
                    }),
                    StripePaymentMethodType::AchCreditTransfer,
                    StripeBillingAddress::default(),
                )),
            }
        }
        _ => Err(errors::ConnectorError::NotImplemented(
            "this payment method for stripe".to_string(),
        )
        .into()),
    }
}

impl TryFrom<&payments::GooglePayWalletData> for StripePaymentMethodData {
    type Error = error_stack::Report<errors::ConnectorError>;
    fn try_from(gpay_data: &payments::GooglePayWalletData) -> Result<Self, Self::Error> {
        Ok(Self::Wallet(StripeWallet::GooglepayToken(GooglePayToken {
            token: gpay_data
                .tokenization_data
                .token
                .as_bytes()
                .parse_struct::<StripeGpayToken>("StripeGpayToken")
                .change_context(errors::ConnectorError::RequestEncodingFailed)?
                .id,
            payment_type: StripePaymentMethodType::Card,
        })))
    }
}

impl TryFrom<&types::PaymentsAuthorizeRouterData> for PaymentIntentRequest {
    type Error = error_stack::Report<errors::ConnectorError>;
    fn try_from(item: &types::PaymentsAuthorizeRouterData) -> Result<Self, Self::Error> {
        let metadata_order_id = item.payment_id.to_string();
        let metadata_txn_id = format!("{}_{}_{}", item.merchant_id, item.payment_id, "1");
        let metadata_txn_uuid = Uuid::new_v4().to_string(); //Fetch autogenerated txn_uuid from Database.

        let shipping_address = match item.address.shipping.clone() {
            Some(mut shipping) => StripeShippingAddress {
                city: shipping.address.as_mut().and_then(|a| a.city.take()),
                country: shipping.address.as_mut().and_then(|a| a.country.take()),
                line1: shipping.address.as_mut().and_then(|a| a.line1.take()),
                line2: shipping.address.as_mut().and_then(|a| a.line2.take()),
                zip: shipping.address.as_mut().and_then(|a| a.zip.take()),
                state: shipping.address.as_mut().and_then(|a| a.state.take()),
                name: shipping.address.as_mut().and_then(|a| {
                    a.first_name.as_ref().map(|first_name| {
                        format!(
                            "{} {}",
                            first_name.clone().expose(),
                            a.last_name.clone().expose_option().unwrap_or_default()
                        )
                        .into()
                    })
                }),
                phone: shipping.phone.map(|p| {
                    format!(
                        "{}{}",
                        p.country_code.unwrap_or_default(),
                        p.number.expose_option().unwrap_or_default()
                    )
                    .into()
                }),
            },
            None => StripeShippingAddress::default(),
        };
        let mut payment_method_options = None;

        let (mut payment_data, payment_method, mandate, billing_address) = {
            match item
                .request
                .mandate_id
                .clone()
                .and_then(|mandate_ids| mandate_ids.mandate_reference_id)
            {
                Some(api_models::payments::MandateReferenceId::ConnectorMandateId(
                    connector_mandate_ids,
                )) => (
                    None,
                    connector_mandate_ids.payment_method_id,
                    connector_mandate_ids.connector_mandate_id,
                    StripeBillingAddress::default(),
                ),
                Some(api_models::payments::MandateReferenceId::NetworkMandateId(
                    network_transaction_id,
                )) => {
                    payment_method_options = Some(StripePaymentMethodOptions::Card {
                        mandate_options: None,
                        network_transaction_id: None,
                        mit_exemption: Some(MitExemption {
                            network_transaction_id,
                        }),
                    });
                    (None, None, None, StripeBillingAddress::default())
                }
                _ => {
                    let (payment_method_data, payment_method_type, billing_address) =
                        create_stripe_payment_method(
                            item.request.payment_method_type.as_ref(),
                            item.request.payment_experience.as_ref(),
                            &item.request.payment_method_data,
                            item.auth_type,
                        )?;

                    validate_shipping_address_against_payment_method(
                        &shipping_address,
                        &payment_method_type,
                    )?;

                    (Some(payment_method_data), None, None, billing_address)
                }
            }
        };

        payment_data = match item.request.payment_method_data {
            payments::PaymentMethodData::Wallet(payments::WalletData::ApplePay(_)) => Some(
                StripePaymentMethodData::Wallet(StripeWallet::ApplepayPayment(ApplepayPayment {
                    token: item
                        .payment_method_token
                        .to_owned()
                        .get_required_value("payment_token")
                        .change_context(errors::ConnectorError::RequestEncodingFailed)?,
                    payment_method_types: StripePaymentMethodType::Card,
                })),
            ),
            _ => payment_data,
        };

        let setup_mandate_details =
            item.request
                .setup_mandate_details
                .as_ref()
                .and_then(|mandate_details| {
                    mandate_details
                        .customer_acceptance
                        .online
                        .as_ref()
                        .map(|online_details| StripeMandateRequest {
                            mandate_type: StripeMandateType::Online,
                            ip_address: online_details.ip_address.to_owned(),
                            user_agent: online_details.user_agent.to_owned(),
                        })
                });

        Ok(Self {
            amount: item.request.amount, //hopefully we don't loose some cents here
            currency: item.request.currency.to_string(), //we need to copy the value and not transfer ownership
            statement_descriptor_suffix: item.request.statement_descriptor_suffix.clone(),
            statement_descriptor: item.request.statement_descriptor.clone(),
            metadata_order_id,
            metadata_txn_id,
            metadata_txn_uuid,
            return_url: item
                .request
                .router_return_url
                .clone()
                .unwrap_or_else(|| "https://juspay.in/".to_string()),
            confirm: true, // Stripe requires confirm to be true if return URL is present
            description: item.description.clone(),
            shipping: shipping_address,
            billing: billing_address,
            capture_method: StripeCaptureMethod::from(item.request.capture_method),
            payment_data,
            mandate,
            payment_method_options,
            payment_method,
            customer: item.connector_customer.to_owned(),
            setup_mandate_details,
            off_session: item.request.off_session,
            setup_future_usage: item.request.setup_future_usage,
        })
    }
}

impl TryFrom<&types::VerifyRouterData> for SetupIntentRequest {
    type Error = error_stack::Report<errors::ConnectorError>;
    fn try_from(item: &types::VerifyRouterData) -> Result<Self, Self::Error> {
        let metadata_order_id = item.payment_id.to_string();
        let metadata_txn_id = format!("{}_{}_{}", item.merchant_id, item.payment_id, "1");
        let metadata_txn_uuid = Uuid::new_v4().to_string();

        //Only cards supported for mandates
        let pm_type = StripePaymentMethodType::Card;
        let payment_data = StripePaymentMethodData::try_from((
            item.request.payment_method_data.clone(),
            item.auth_type,
            pm_type,
        ))?;

        Ok(Self {
            confirm: true,
            metadata_order_id,
            metadata_txn_id,
            metadata_txn_uuid,
            payment_data,
            return_url: item.return_url.clone(),
            off_session: item.request.off_session,
            usage: item.request.setup_future_usage,
            payment_method_options: None,
            customer: item.connector_customer.to_owned(),
        })
    }
}

impl TryFrom<&types::TokenizationRouterData> for TokenRequest {
    type Error = error_stack::Report<errors::ConnectorError>;
    fn try_from(item: &types::TokenizationRouterData) -> Result<Self, Self::Error> {
        let payment_data = create_stripe_payment_method(
            None,
            None,
            &item.request.payment_method_data,
            item.auth_type,
        )?;
        Ok(Self {
            token_data: payment_data.0,
        })
    }
}

impl TryFrom<&types::ConnectorCustomerRouterData> for CustomerRequest {
    type Error = error_stack::Report<errors::ConnectorError>;
    fn try_from(item: &types::ConnectorCustomerRouterData) -> Result<Self, Self::Error> {
        Ok(Self {
            description: item.request.description.to_owned(),
            email: item.request.email.to_owned(),
            phone: item.request.phone.to_owned(),
            name: item.request.name.to_owned(),
            source: item.request.preprocessing_id.to_owned(),
        })
    }
}

#[derive(Clone, Debug, Default, Eq, PartialEq, Deserialize, Serialize)]
pub struct StripeMetadata {
    pub order_id: String,
    pub txn_id: String,
    pub txn_uuid: String,
}

#[derive(Clone, Default, Debug, Eq, PartialEq, Deserialize, Serialize)]
#[serde(rename_all = "snake_case")]
pub enum StripePaymentStatus {
    Succeeded,
    Failed,
    #[default]
    Processing,
    #[serde(rename = "requires_action")]
    RequiresCustomerAction,
    #[serde(rename = "requires_payment_method")]
    RequiresPaymentMethod,
    RequiresConfirmation,
    Canceled,
    RequiresCapture,
<<<<<<< HEAD
    Chargeable,
    Consumed,
=======
    // This is the case in Sofort Bank Redirects
>>>>>>> 31a52d80
    Pending,
}

impl From<StripePaymentStatus> for enums::AttemptStatus {
    fn from(item: StripePaymentStatus) -> Self {
        match item {
            StripePaymentStatus::Succeeded => Self::Charged,
            StripePaymentStatus::Failed => Self::Failure,
            StripePaymentStatus::Processing => Self::Authorizing,
            StripePaymentStatus::RequiresCustomerAction => Self::AuthenticationPending,
            // Make the payment attempt status as failed
            StripePaymentStatus::RequiresPaymentMethod => Self::Failure,
            StripePaymentStatus::RequiresConfirmation => Self::ConfirmationAwaited,
            StripePaymentStatus::Canceled => Self::Voided,
            StripePaymentStatus::RequiresCapture => Self::Authorized,
<<<<<<< HEAD
            StripePaymentStatus::Chargeable => Self::Authorizing,
            StripePaymentStatus::Consumed => Self::Authorizing,
=======
>>>>>>> 31a52d80
            StripePaymentStatus::Pending => Self::Pending,
        }
    }
}

#[derive(Debug, Default, Eq, PartialEq, Deserialize)]
pub struct PaymentIntentResponse {
    pub id: String,
    pub object: String,
    pub amount: i64,
    pub amount_received: i64,
    pub amount_capturable: i64,
    pub currency: String,
    pub status: StripePaymentStatus,
    pub client_secret: Secret<String>,
    pub created: i32,
    pub customer: Option<String>,
    pub payment_method: Option<String>,
    pub description: Option<String>,
    pub statement_descriptor: Option<String>,
    pub statement_descriptor_suffix: Option<String>,
    pub metadata: StripeMetadata,
    pub next_action: Option<StripeNextActionResponse>,
    pub payment_method_options: Option<StripePaymentMethodOptions>,
    pub last_payment_error: Option<ErrorDetails>,
    pub latest_attempt: Option<LatestAttempt>, //need a merchant to test this
}

#[derive(Clone, Debug, Default, Eq, PartialEq, Deserialize, Serialize)]
pub struct StripeSourceResponse {
    pub id: String,
    pub ach_credit_transfer: AchCreditTransferResponse,
    pub receiver: AchReceiverDetails,
    pub status: StripePaymentStatus,
}

#[derive(Clone, Debug, Default, Eq, PartialEq, Deserialize, Serialize)]
pub struct AchCreditTransferResponse {
    pub account_number: Secret<String>,
    pub bank_name: Secret<String>,
    pub routing_number: String,
    pub swift_code: Secret<String>,
}

#[derive(Clone, Debug, Default, Eq, PartialEq, Deserialize, Serialize)]
pub struct AchReceiverDetails {
    pub amount_received: i64,
    pub amount_charged: i64,
}

#[derive(Debug, Default, Eq, PartialEq, Deserialize)]
pub struct PaymentSyncResponse {
    #[serde(flatten)]
    pub intent_fields: PaymentIntentResponse,
    pub last_payment_error: Option<ErrorDetails>,
}

impl Deref for PaymentSyncResponse {
    type Target = PaymentIntentResponse;

    fn deref(&self) -> &Self::Target {
        &self.intent_fields
    }
}

#[derive(Serialize, Deserialize)]
pub struct LastPaymentError {
    code: String,
    message: String,
}

#[derive(Deserialize)]
pub struct PaymentIntentSyncResponse {
    #[serde(flatten)]
    payment_intent_fields: PaymentIntentResponse,
    pub last_payment_error: Option<LastPaymentError>,
}

impl Deref for PaymentIntentSyncResponse {
    type Target = PaymentIntentResponse;

    fn deref(&self) -> &Self::Target {
        &self.payment_intent_fields
    }
}

#[derive(Deserialize)]
pub struct SetupIntentSyncResponse {
    #[serde(flatten)]
    setup_intent_fields: SetupIntentResponse,
    pub last_payment_error: Option<LastPaymentError>,
}

impl Deref for SetupIntentSyncResponse {
    type Target = SetupIntentResponse;

    fn deref(&self) -> &Self::Target {
        &self.setup_intent_fields
    }
}

impl From<SetupIntentSyncResponse> for PaymentIntentSyncResponse {
    fn from(value: SetupIntentSyncResponse) -> Self {
        Self {
            payment_intent_fields: value.setup_intent_fields.into(),
            last_payment_error: value.last_payment_error,
        }
    }
}

impl From<SetupIntentResponse> for PaymentIntentResponse {
    fn from(value: SetupIntentResponse) -> Self {
        Self {
            id: value.id,
            object: value.object,
            status: value.status,
            client_secret: value.client_secret,
            customer: value.customer,
            description: None,
            statement_descriptor: value.statement_descriptor,
            statement_descriptor_suffix: value.statement_descriptor_suffix,
            metadata: value.metadata,
            next_action: value.next_action,
            payment_method_options: value.payment_method_options,
            last_payment_error: None,
            ..Default::default()
        }
    }
}

#[derive(Clone, Debug, Default, Eq, PartialEq, Deserialize)]
pub struct SetupIntentResponse {
    pub id: String,
    pub object: String,
    pub status: StripePaymentStatus, // Change to SetupStatus
    pub client_secret: Secret<String>,
    pub customer: Option<String>,
    pub payment_method: Option<String>,
    pub statement_descriptor: Option<String>,
    pub statement_descriptor_suffix: Option<String>,
    pub metadata: StripeMetadata,
    pub next_action: Option<StripeNextActionResponse>,
    pub payment_method_options: Option<StripePaymentMethodOptions>,
    pub latest_attempt: Option<LatestAttempt>,
}

impl ForeignFrom<(Option<StripePaymentMethodOptions>, String)> for types::MandateReference {
    fn foreign_from(
        (payment_method_options, payment_method_id): (Option<StripePaymentMethodOptions>, String),
    ) -> Self {
        Self {
            connector_mandate_id: payment_method_options.and_then(|options| match options {
                StripePaymentMethodOptions::Card {
                    mandate_options, ..
                } => mandate_options.map(|mandate_options| mandate_options.reference),
                StripePaymentMethodOptions::Klarna {}
                | StripePaymentMethodOptions::Affirm {}
                | StripePaymentMethodOptions::AfterpayClearpay {}
                | StripePaymentMethodOptions::Eps {}
                | StripePaymentMethodOptions::Giropay {}
                | StripePaymentMethodOptions::Ideal {}
                | StripePaymentMethodOptions::Sofort {}
                | StripePaymentMethodOptions::Ach {}
                | StripePaymentMethodOptions::Bacs {}
                | StripePaymentMethodOptions::Becs {}
                | StripePaymentMethodOptions::WechatPay {}
                | StripePaymentMethodOptions::Alipay {}
                | StripePaymentMethodOptions::Sepa {}
                | StripePaymentMethodOptions::Bancontact {}
                | StripePaymentMethodOptions::Przelewy24 {} => None,
            }),
            payment_method_id: Some(payment_method_id),
        }
    }
}

impl<F, T>
    TryFrom<types::ResponseRouterData<F, PaymentIntentResponse, T, types::PaymentsResponseData>>
    for types::RouterData<F, T, types::PaymentsResponseData>
{
    type Error = error_stack::Report<errors::ConnectorError>;
    fn try_from(
        item: types::ResponseRouterData<F, PaymentIntentResponse, T, types::PaymentsResponseData>,
    ) -> Result<Self, Self::Error> {
        let redirection_data = item.response.next_action.map(|next_action_response| {
            services::RedirectForm::from((next_action_response.get_url(), services::Method::Get))
        });

        let mandate_reference = item.response.payment_method.map(|pm| {
            types::MandateReference::foreign_from((item.response.payment_method_options, pm))
        });

        //Note: we might have to call retrieve_setup_intent to get the network_transaction_id in case its not sent in PaymentIntentResponse
        // Or we identify the mandate txns before hand and always call SetupIntent in case of mandate payment call
        let network_txn_id = Option::foreign_from(item.response.latest_attempt);

        Ok(Self {
            status: enums::AttemptStatus::from(item.response.status),
            // client_secret: Some(item.response.client_secret.clone().as_str()),
            // description: item.response.description.map(|x| x.as_str()),
            // statement_descriptor_suffix: item.response.statement_descriptor_suffix.map(|x| x.as_str()),
            // three_ds_form,
            response: Ok(types::PaymentsResponseData::TransactionResponse {
                resource_id: types::ResponseId::ConnectorTransactionId(item.response.id),
                redirection_data,
                mandate_reference,
                connector_metadata: None,
                network_txn_id,
            }),
            amount_captured: Some(item.response.amount_received),
            ..item.data
        })
    }
}

impl<F, T>
    TryFrom<types::ResponseRouterData<F, PaymentIntentSyncResponse, T, types::PaymentsResponseData>>
    for types::RouterData<F, T, types::PaymentsResponseData>
{
    type Error = error_stack::Report<errors::ConnectorError>;
    fn try_from(
        item: types::ResponseRouterData<
            F,
            PaymentIntentSyncResponse,
            T,
            types::PaymentsResponseData,
        >,
    ) -> Result<Self, Self::Error> {
        let redirection_data = item
            .response
            .next_action
            .as_ref()
            .map(|next_action_response| {
                services::RedirectForm::from((
                    next_action_response.get_url(),
                    services::Method::Get,
                ))
            });

        let mandate_reference = item.response.payment_method.clone().map(|pm| {
            types::MandateReference::foreign_from((
                item.response.payment_method_options.clone(),
                pm,
            ))
        });
        let error_res =
            item.response
                .last_payment_error
                .as_ref()
                .map(|error| types::ErrorResponse {
                    code: error.code.to_owned(),
                    message: error.message.to_owned(),
                    reason: None,
                    status_code: item.http_code,
                });

        let response = error_res.map_or(
            Ok(types::PaymentsResponseData::TransactionResponse {
                resource_id: types::ResponseId::ConnectorTransactionId(item.response.id.clone()),
                redirection_data,
                mandate_reference,
                connector_metadata: None,
                network_txn_id: None,
            }),
            Err,
        );

        Ok(Self {
            status: enums::AttemptStatus::from(item.response.status.to_owned()),
            response,
            amount_captured: Some(item.response.amount_received),
            ..item.data
        })
    }
}

impl<F, T>
    TryFrom<types::ResponseRouterData<F, SetupIntentResponse, T, types::PaymentsResponseData>>
    for types::RouterData<F, T, types::PaymentsResponseData>
{
    type Error = error_stack::Report<errors::ConnectorError>;
    fn try_from(
        item: types::ResponseRouterData<F, SetupIntentResponse, T, types::PaymentsResponseData>,
    ) -> Result<Self, Self::Error> {
        let redirection_data = item.response.next_action.map(|next_action_response| {
            services::RedirectForm::from((next_action_response.get_url(), services::Method::Get))
        });

        let mandate_reference = item.response.payment_method.map(|pm| {
            types::MandateReference::foreign_from((item.response.payment_method_options, pm))
        });

        Ok(Self {
            status: enums::AttemptStatus::from(item.response.status),
            response: Ok(types::PaymentsResponseData::TransactionResponse {
                resource_id: types::ResponseId::ConnectorTransactionId(item.response.id),
                redirection_data,
                mandate_reference,
                connector_metadata: None,
                network_txn_id: Option::foreign_from(item.response.latest_attempt),
            }),
            ..item.data
        })
    }
}

impl ForeignFrom<Option<LatestAttempt>> for Option<String> {
    fn foreign_from(latest_attempt: Option<LatestAttempt>) -> Self {
        match latest_attempt {
            Some(LatestAttempt::PaymentIntentAttempt(attempt)) => attempt
                .payment_method_options
                .and_then(|payment_method_options| match payment_method_options {
                    StripePaymentMethodOptions::Card {
                        network_transaction_id,
                        ..
                    } => network_transaction_id,
                    _ => None,
                }),
            _ => None,
        }
    }
}

#[derive(Clone, Debug, Eq, PartialEq, Deserialize)]
#[serde(rename_all = "snake_case", remote = "Self")]
pub enum StripeNextActionResponse {
    RedirectToUrl(StripeRedirectToUrlResponse),
    AlipayHandleRedirect(StripeRedirectToUrlResponse),
    VerifyWithMicrodeposits(StripeVerifyWithMicroDepositsResponse),
    WechatPayDisplayQrCode(StripeRedirectToQr),
}

impl StripeNextActionResponse {
    fn get_url(&self) -> Url {
        match self {
            Self::RedirectToUrl(redirect_to_url) | Self::AlipayHandleRedirect(redirect_to_url) => {
                redirect_to_url.url.to_owned()
            }
            Self::WechatPayDisplayQrCode(redirect_to_url) => redirect_to_url.data.to_owned(),
            Self::VerifyWithMicrodeposits(verify_with_microdeposits) => {
                verify_with_microdeposits.hosted_verification_url.to_owned()
            }
        }
    }
}

// This impl is required because Stripe's response is of the below format, which is externally
// tagged, but also with an extra 'type' field specifying the enum variant name:
// "next_action": {
//   "redirect_to_url": { "return_url": "...", "url": "..." },
//   "type": "redirect_to_url"
// },
// Reference: https://github.com/serde-rs/serde/issues/1343#issuecomment-409698470
impl<'de> Deserialize<'de> for StripeNextActionResponse {
    fn deserialize<D: serde::Deserializer<'de>>(deserializer: D) -> Result<Self, D::Error> {
        #[derive(Deserialize)]
        struct Wrapper {
            #[serde(rename = "type")]
            _ignore: String,
            #[serde(flatten, with = "StripeNextActionResponse")]
            inner: StripeNextActionResponse,
        }
        Wrapper::deserialize(deserializer).map(|w| w.inner)
    }
}

#[derive(Clone, Debug, Eq, PartialEq, Deserialize, Serialize)]
pub struct StripeRedirectToUrlResponse {
    return_url: String,
    url: Url,
}

#[derive(Clone, Debug, Eq, PartialEq, Deserialize, Serialize)]
pub struct StripeRedirectToQr {
    data: Url,
}

#[derive(Clone, Debug, Eq, PartialEq, Deserialize)]
pub struct StripeVerifyWithMicroDepositsResponse {
    hosted_verification_url: Url,
}

// REFUND :
// Type definition for Stripe RefundRequest

#[derive(Default, Debug, Serialize)]
pub struct RefundRequest {
    pub amount: Option<i64>, //amount in cents, hence passed as integer
    pub payment_intent: String,
    #[serde(rename = "metadata[order_id]")]
    pub metadata_order_id: String,
    #[serde(rename = "metadata[txn_id]")]
    pub metadata_txn_id: String,
    #[serde(rename = "metadata[txn_uuid]")]
    pub metadata_txn_uuid: String,
}

impl<F> TryFrom<&types::RefundsRouterData<F>> for RefundRequest {
    type Error = error_stack::Report<errors::ConnectorError>;
    fn try_from(item: &types::RefundsRouterData<F>) -> Result<Self, Self::Error> {
        let amount = item.request.refund_amount;
        let metadata_txn_id = "Fetch txn_id from DB".to_string();
        let metadata_txn_uuid = "Fetch txn_id from DB".to_string();
        let payment_intent = item.request.connector_transaction_id.clone();
        Ok(Self {
            amount: Some(amount),
            payment_intent,
            metadata_order_id: item.payment_id.clone(),
            metadata_txn_id,
            metadata_txn_uuid,
        })
    }
}

// Type definition for Stripe Refund Response

#[derive(Default, Debug, Serialize, Deserialize, Clone)]
#[serde(rename_all = "snake_case")]
pub enum RefundStatus {
    Succeeded,
    Failed,
    #[default]
    Pending,
    RequiresAction,
}

impl From<RefundStatus> for enums::RefundStatus {
    fn from(item: RefundStatus) -> Self {
        match item {
            self::RefundStatus::Succeeded => Self::Success,
            self::RefundStatus::Failed => Self::Failure,
            self::RefundStatus::Pending => Self::Pending,
            self::RefundStatus::RequiresAction => Self::ManualReview,
        }
    }
}

#[derive(Default, Debug, Clone, Serialize, Deserialize)]
pub struct RefundResponse {
    pub id: String,
    pub object: String,
    pub amount: i64,
    pub currency: String,
    pub metadata: StripeMetadata,
    pub payment_intent: String,
    pub status: RefundStatus,
}

impl TryFrom<types::RefundsResponseRouterData<api::Execute, RefundResponse>>
    for types::RefundsRouterData<api::Execute>
{
    type Error = error_stack::Report<errors::ConnectorError>;
    fn try_from(
        item: types::RefundsResponseRouterData<api::Execute, RefundResponse>,
    ) -> Result<Self, Self::Error> {
        Ok(Self {
            response: Ok(types::RefundsResponseData {
                connector_refund_id: item.response.id,
                refund_status: enums::RefundStatus::from(item.response.status),
            }),
            ..item.data
        })
    }
}

impl TryFrom<types::RefundsResponseRouterData<api::RSync, RefundResponse>>
    for types::RefundsRouterData<api::RSync>
{
    type Error = error_stack::Report<errors::ConnectorError>;
    fn try_from(
        item: types::RefundsResponseRouterData<api::RSync, RefundResponse>,
    ) -> Result<Self, Self::Error> {
        Ok(Self {
            response: Ok(types::RefundsResponseData {
                connector_refund_id: item.response.id,
                refund_status: enums::RefundStatus::from(item.response.status),
            }),
            ..item.data
        })
    }
}

#[derive(Debug, Default, Eq, PartialEq, Deserialize, Serialize)]
pub struct ErrorDetails {
    pub code: Option<String>,
    #[serde(rename = "type")]
    pub error_type: Option<String>,
    pub message: Option<String>,
    pub param: Option<String>,
}

#[derive(Debug, Default, Eq, PartialEq, Deserialize, Serialize)]
pub struct ErrorResponse {
    pub error: ErrorDetails,
}

#[derive(Debug, Default, Eq, PartialEq, Serialize)]
pub struct StripeShippingAddress {
    #[serde(rename = "shipping[address][city]")]
    pub city: Option<String>,
    #[serde(rename = "shipping[address][country]")]
    pub country: Option<api_enums::CountryAlpha2>,
    #[serde(rename = "shipping[address][line1]")]
    pub line1: Option<Secret<String>>,
    #[serde(rename = "shipping[address][line2]")]
    pub line2: Option<Secret<String>>,
    #[serde(rename = "shipping[address][postal_code]")]
    pub zip: Option<Secret<String>>,
    #[serde(rename = "shipping[address][state]")]
    pub state: Option<Secret<String>>,
    #[serde(rename = "shipping[name]")]
    pub name: Option<Secret<String>>,
    #[serde(rename = "shipping[phone]")]
    pub phone: Option<Secret<String>>,
}

#[derive(Debug, Default, Eq, PartialEq, Serialize)]
pub struct StripeBillingAddress {
    #[serde(rename = "payment_method_data[billing_details][email]")]
    pub email: Option<Email>,
    #[serde(rename = "payment_method_data[billing_details][address][country]")]
    pub country: Option<api_enums::CountryAlpha2>,
    #[serde(rename = "payment_method_data[billing_details][name]")]
    pub name: Option<Secret<String>>,
    #[serde(rename = "payment_method_data[billing_details][address][city]")]
    pub city: Option<String>,
    #[serde(rename = "payment_method_data[billing_details][address][line1]")]
    pub address_line1: Option<Secret<String>>,
    #[serde(rename = "payment_method_data[billing_details][address][line2]")]
    pub address_line2: Option<Secret<String>>,
    #[serde(rename = "payment_method_data[billing_details][address][postal_code]")]
    pub zip_code: Option<Secret<String>>,
}

#[derive(Debug, Clone, serde::Deserialize, Eq, PartialEq)]
pub struct StripeRedirectResponse {
    pub payment_intent: Option<String>,
    pub payment_intent_client_secret: Option<String>,
    pub source_redirect_slug: Option<String>,
    pub redirect_status: Option<StripePaymentStatus>,
    pub source_type: Option<Secret<String>>,
}

#[derive(Debug, Serialize)]
pub struct CancelRequest {
    cancellation_reason: Option<String>,
}

impl TryFrom<&types::PaymentsCancelRouterData> for CancelRequest {
    type Error = error_stack::Report<errors::ConnectorError>;
    fn try_from(item: &types::PaymentsCancelRouterData) -> Result<Self, Self::Error> {
        Ok(Self {
            cancellation_reason: item.request.cancellation_reason.clone(),
        })
    }
}

#[derive(Serialize, Deserialize, Debug, Clone, Eq, PartialEq)]
#[non_exhaustive]
#[serde(rename_all = "snake_case")]
pub enum StripePaymentMethodOptions {
    Card {
        mandate_options: Option<StripeMandateOptions>,
        network_transaction_id: Option<String>,
        mit_exemption: Option<MitExemption>, // To be used for MIT mandate txns
    },
    Klarna {},
    Affirm {},
    AfterpayClearpay {},
    Eps {},
    Giropay {},
    Ideal {},
    Sofort {},
    #[serde(rename = "us_bank_account")]
    Ach {},
    #[serde(rename = "sepa_debit")]
    Sepa {},
    #[serde(rename = "au_becs_debit")]
    Becs {},
    #[serde(rename = "bacs_debit")]
    Bacs {},
    Bancontact {},
    WechatPay {},
    Alipay {},
    #[serde(rename = "p24")]
    Przelewy24 {},
}

#[derive(Clone, Debug, Default, Eq, PartialEq, Serialize, Deserialize)]
pub struct MitExemption {
    pub network_transaction_id: String,
}

#[derive(Clone, Debug, Eq, PartialEq, Deserialize)]
#[serde(untagged)]
pub enum LatestAttempt {
    PaymentIntentAttempt(LatestPaymentAttempt),
    SetupAttempt(String),
}
#[derive(Clone, Debug, Default, Eq, PartialEq, Deserialize)]
pub struct LatestPaymentAttempt {
    pub payment_method_options: Option<StripePaymentMethodOptions>,
}
// #[derive(Deserialize, Debug, Clone, Eq, PartialEq)]
// pub struct Card
#[derive(serde::Serialize, serde::Deserialize, Clone, Debug, Default, Eq, PartialEq)]
pub struct StripeMandateOptions {
    reference: String, // Extendable, But only important field to be captured
}
/// Represents the capture request body for stripe connector.
#[derive(Debug, Serialize, Clone, Copy)]
pub struct CaptureRequest {
    /// If amount_to_capture is None stripe captures the amount in the payment intent.
    amount_to_capture: Option<i64>,
}

impl TryFrom<&types::PaymentsCaptureRouterData> for CaptureRequest {
    type Error = error_stack::Report<errors::ConnectorError>;
    fn try_from(item: &types::PaymentsCaptureRouterData) -> Result<Self, Self::Error> {
        Ok(Self {
            amount_to_capture: Some(item.request.amount_to_capture),
        })
    }
}

impl TryFrom<&types::PaymentsPreProcessingRouterData> for StripeAchSourceRequest {
    type Error = error_stack::Report<errors::ConnectorError>;
    fn try_from(item: &types::PaymentsPreProcessingRouterData) -> Result<Self, Self::Error> {
        Ok(Self {
            transfer_type: StripePaymentMethodType::AchCreditTransfer,
            email: item
                .request
                .email
                .clone()
                .get_required_value("email")
                .change_context(errors::ConnectorError::MissingRequiredField {
                    field_name: "email",
                })?,
            currency: item
                .request
                .currency
                .get_required_value("currency")
                .change_context(errors::ConnectorError::MissingRequiredField {
                    field_name: "currency",
                })?
                .to_string(),
        })
    }
}

impl<F, T>
    TryFrom<types::ResponseRouterData<F, StripeSourceResponse, T, types::PaymentsResponseData>>
    for types::RouterData<F, T, types::PaymentsResponseData>
{
    type Error = error_stack::Report<errors::ConnectorError>;
    fn try_from(
        item: types::ResponseRouterData<F, StripeSourceResponse, T, types::PaymentsResponseData>,
    ) -> Result<Self, Self::Error> {
        let connector_source_response = item.response.to_owned();
        let connector_metadata =
            common_utils::ext_traits::Encode::<StripeSourceResponse>::encode_to_value(
                &connector_source_response,
            )
            .change_context(errors::ConnectorError::ResponseHandlingFailed)?;
        // We get pending as the status from stripe, but hyperswitch should give it as requires_customer_action as
        // customer has to make payment to the virtual account number given in the source response
        let status = match connector_source_response.status.clone().into() {
            storage_models::enums::AttemptStatus::Pending => {
                storage_models::enums::AttemptStatus::AuthenticationPending
            }
            _ => connector_source_response.status.into(),
        };
        Ok(Self {
            response: Ok(types::PaymentsResponseData::PreProcessingResponse {
                pre_processing_id: item.response.id,
                connector_metadata: Some(connector_metadata),
            }),
            status,
            ..item.data
        })
    }
}

impl TryFrom<&types::PaymentsAuthorizeRouterData> for ChargesRequest {
    type Error = error_stack::Report<errors::ConnectorError>;

    fn try_from(value: &types::PaymentsAuthorizeRouterData) -> Result<Self, Self::Error> {
        Ok(Self {
            amount: value.request.amount.to_string(),
            currency: value.request.currency.to_string(),
            customer: value
                .connector_customer
                .to_owned()
                .get_required_value("customer_id")
                .change_context(errors::ConnectorError::MissingRequiredField {
                    field_name: "customer_id",
                })?,
            source: value
                .preprocessing_id
                .to_owned()
                .get_required_value("source")
                .change_context(errors::ConnectorError::MissingRequiredField {
                    field_name: "source",
                })?,
        })
    }
}

impl<F, T> TryFrom<types::ResponseRouterData<F, ChargesResponse, T, types::PaymentsResponseData>>
    for types::RouterData<F, T, types::PaymentsResponseData>
{
    type Error = error_stack::Report<errors::ConnectorError>;
    fn try_from(
        item: types::ResponseRouterData<F, ChargesResponse, T, types::PaymentsResponseData>,
    ) -> Result<Self, Self::Error> {
        let connector_source_response = item.response.to_owned();
        let connector_metadata =
            common_utils::ext_traits::Encode::<StripeSourceResponse>::encode_to_value(
                &connector_source_response.source,
            )
            .change_context(errors::ConnectorError::WebhookBodyDecodingFailed)?;
        Ok(Self {
            status: enums::AttemptStatus::from(item.response.status),
            response: Ok(types::PaymentsResponseData::TransactionResponse {
                resource_id: types::ResponseId::ConnectorTransactionId(item.response.id),
                redirection_data: None,
                mandate_reference: None,
                connector_metadata: Some(connector_metadata),
                network_txn_id: None,
            }),
            ..item.data
        })
    }
}

impl<F, T>
    TryFrom<types::ResponseRouterData<F, StripeTokenResponse, T, types::PaymentsResponseData>>
    for types::RouterData<F, T, types::PaymentsResponseData>
{
    type Error = error_stack::Report<errors::ConnectorError>;
    fn try_from(
        item: types::ResponseRouterData<F, StripeTokenResponse, T, types::PaymentsResponseData>,
    ) -> Result<Self, Self::Error> {
        Ok(Self {
            response: Ok(types::PaymentsResponseData::TokenizationResponse {
                token: item.response.id,
            }),
            ..item.data
        })
    }
}

impl<F, T>
    TryFrom<types::ResponseRouterData<F, StripeCustomerResponse, T, types::PaymentsResponseData>>
    for types::RouterData<F, T, types::PaymentsResponseData>
{
    type Error = error_stack::Report<errors::ConnectorError>;
    fn try_from(
        item: types::ResponseRouterData<F, StripeCustomerResponse, T, types::PaymentsResponseData>,
    ) -> Result<Self, Self::Error> {
        Ok(Self {
            response: Ok(types::PaymentsResponseData::ConnectorCustomerResponse {
                connector_customer_id: item.response.id,
            }),
            ..item.data
        })
    }
}

// #[cfg(test)]
// mod test_stripe_transformers {
//     use super::*;

//     #[test]
//     fn verify_transform_from_router_to_stripe_req() {
//         let router_req = PaymentsRequest {
//             amount: 100.0,
//             currency: "USD".to_string(),
//             ..Default::default()
//         };

//         let stripe_req = PaymentIntentRequest::from(router_req);

//         //metadata is generated everytime. So use the transformed struct to copy uuid

//         let stripe_req_expected = PaymentIntentRequest {
//             amount: 10000,
//             currency: "USD".to_string(),
//             statement_descriptor_suffix: None,
//             metadata_order_id: "Auto generate Order ID".to_string(),
//             metadata_txn_id: "Fetch from Merchant Account_Auto generate Order ID_1".to_string(),
//             metadata_txn_uuid: stripe_req.metadata_txn_uuid.clone(),
//             return_url: "Fetch Url from Merchant Account".to_string(),
//             confirm: false,
//             payment_method_types: "card".to_string(),
//             payment_method_data_type: "card".to_string(),
//             payment_method_data_card_number: None,
//             payment_method_data_card_exp_month: None,
//             payment_method_data_card_exp_year: None,
//             payment_method_data_card_cvc: None,
//             description: None,
//         };
//         assert_eq!(stripe_req_expected, stripe_req);
//     }
// }

#[derive(Debug, Deserialize)]
pub struct WebhookEventDataResource {
    pub object: serde_json::Value,
}

#[derive(Debug, Deserialize)]
pub struct WebhookEventObjectResource {
    pub data: WebhookEventDataResource,
}

#[derive(Debug, Deserialize)]
pub struct WebhookEvent {
    #[serde(rename = "type")]
    pub event_type: WebhookEventType,
    #[serde(rename = "data")]
    pub event_data: WebhookEventData,
}

#[derive(Debug, Deserialize)]
pub struct WebhookEventData {
    #[serde(rename = "object")]
    pub event_object: WebhookEventObjectData,
}

#[derive(Debug, Deserialize)]
pub struct WebhookEventObjectData {
    pub id: String,
    pub object: WebhookEventObjectType,
    pub amount: Option<i32>,
    pub currency: String,
    pub payment_intent: Option<String>,
    pub reason: Option<String>,
    #[serde(with = "common_utils::custom_serde::timestamp")]
    pub created: PrimitiveDateTime,
    pub evidence_details: Option<EvidenceDetails>,
    pub status: Option<WebhookEventStatus>,
}

#[derive(Debug, Deserialize, strum::Display)]
#[serde(rename_all = "snake_case")]
pub enum WebhookEventObjectType {
    PaymentIntent,
    Dispute,
    Charge,
    Source,
}

#[derive(Debug, Deserialize)]
pub enum WebhookEventType {
    #[serde(rename = "payment_intent.payment_failed")]
    PaymentIntentFailed,
    #[serde(rename = "payment_intent.succeeded")]
    PaymentIntentSucceed,
    #[serde(rename = "charge.dispute.captured")]
    ChargeDisputeCaptured,
    #[serde(rename = "charge.dispute.created")]
    DisputeCreated,
    #[serde(rename = "charge.dispute.closed")]
    DisputeClosed,
    #[serde(rename = "charge.dispute.updated")]
    DisputeUpdated,
    #[serde(rename = "charge.dispute.funds_reinstated")]
    ChargeDisputeFundsReinstated,
    #[serde(rename = "charge.dispute.funds_withdrawn")]
    ChargeDisputeFundsWithdrawn,
    #[serde(rename = "charge.expired")]
    ChargeExpired,
    #[serde(rename = "charge.failed")]
    ChargeFailed,
    #[serde(rename = "charge.pending")]
    ChargePending,
    #[serde(rename = "charge.captured")]
    ChargeCaptured,
    #[serde(rename = "charge.succeeded")]
    ChargeSucceeded,
    #[serde(rename = "charge.updated")]
    ChargeUpdated,
    #[serde(rename = "charge.refunded")]
    ChanrgeRefunded,
    #[serde(rename = "payment_intent.canceled")]
    PaymentIntentCanceled,
    #[serde(rename = "payment_intent.created")]
    PaymentIntentCreated,
    #[serde(rename = "payment_intent.processing")]
    PaymentIntentProcessing,
    #[serde(rename = "payment_intent.requires_action")]
    PaymentIntentRequiresAction,
    #[serde(rename = "amount_capturable_updated")]
    PaymentIntentAmountCapturableUpdated,
    #[serde(rename = "source.chargeable")]
    SourceChargeable,
    #[serde(rename = "source.transaction.created")]
    SourceTransactionCreated,
}

#[derive(Debug, Serialize, strum::Display, Deserialize, PartialEq)]
#[serde(rename_all = "snake_case")]
pub enum WebhookEventStatus {
    WarningNeedsResponse,
    WarningClosed,
    WarningUnderReview,
    Won,
    Lost,
    NeedsResponse,
    UnderReview,
    ChargeRefunded,
    Succeeded,
    RequiresPaymentMethod,
    RequiresConfirmation,
    RequiresAction,
    Processing,
    RequiresCapture,
    Canceled,
    Chargeable,
}

#[derive(Debug, Deserialize, PartialEq)]
pub struct EvidenceDetails {
    #[serde(with = "common_utils::custom_serde::timestamp")]
    pub due_by: PrimitiveDateTime,
}

impl
    TryFrom<(
        api::PaymentMethodData,
        enums::AuthenticationType,
        StripePaymentMethodType,
    )> for StripePaymentMethodData
{
    type Error = error_stack::Report<errors::ConnectorError>;
    fn try_from(
        (pm_data, auth_type, pm_type): (
            api::PaymentMethodData,
            enums::AuthenticationType,
            StripePaymentMethodType,
        ),
    ) -> Result<Self, Self::Error> {
        match pm_data {
            api::PaymentMethodData::Card(ref ccard) => Ok(Self::Card({
                let payment_method_auth_type = match auth_type {
                    enums::AuthenticationType::ThreeDs => Auth3ds::Any,
                    enums::AuthenticationType::NoThreeDs => Auth3ds::Automatic,
                };
                StripeCardData {
                    payment_method_types: StripePaymentMethodType::Card,
                    payment_method_data_type: StripePaymentMethodType::Card,
                    payment_method_data_card_number: ccard.card_number.clone(),
                    payment_method_data_card_exp_month: ccard.card_exp_month.clone(),
                    payment_method_data_card_exp_year: ccard.card_exp_year.clone(),
                    payment_method_data_card_cvc: ccard.card_cvc.clone(),
                    payment_method_auth_type,
                }
            })),
            api::PaymentMethodData::PayLater(_) => Ok(Self::PayLater(StripePayLaterData {
                payment_method_types: pm_type,
                payment_method_data_type: pm_type,
            })),
            api::PaymentMethodData::BankRedirect(_) => {
                Ok(Self::BankRedirect(StripeBankRedirectData {
                    payment_method_types: pm_type,
                    payment_method_data_type: pm_type,
                    bank_name: None,
                    bank_specific_data: None,
                }))
            }
            api::PaymentMethodData::Wallet(wallet_data) => match wallet_data {
                payments::WalletData::ApplePay(data) => {
                    let wallet_info = StripeWallet::ApplepayToken(StripeApplePay {
                        pk_token: String::from_utf8(
                            consts::BASE64_ENGINE
                                .decode(data.payment_data)
                                .into_report()
                                .change_context(errors::ConnectorError::RequestEncodingFailed)?,
                        )
                        .into_report()
                        .change_context(errors::ConnectorError::RequestEncodingFailed)?,
                        pk_token_instrument_name: data.payment_method.pm_type,
                        pk_token_payment_network: data.payment_method.network,
                        pk_token_transaction_id: data.transaction_identifier,
                    });
                    Ok(Self::Wallet(wallet_info))
                }

                payments::WalletData::WeChatPayRedirect(_) => {
                    let wallet_info = StripeWallet::WechatpayPayment(WechatpayPayment {
                        client: WechatClient::Web,
                        payment_method_types: StripePaymentMethodType::Wechatpay,
                        payment_method_data_type: StripePaymentMethodType::Wechatpay,
                    });
                    Ok(Self::Wallet(wallet_info))
                }
                payments::WalletData::AliPay(_) => {
                    let wallet_info = StripeWallet::AlipayPayment(AlipayPayment {
                        payment_method_types: StripePaymentMethodType::Alipay,
                        payment_method_data_type: StripePaymentMethodType::Alipay,
                    });
                    Ok(Self::Wallet(wallet_info))
                }
                payments::WalletData::GooglePay(gpay_data) => Self::try_from(&gpay_data),
                _ => Err(errors::ConnectorError::InvalidWallet.into()),
            },
            api::PaymentMethodData::BankDebit(bank_debit_data) => {
                let (pm_type, bank_data, _) = get_bank_debit_data(&bank_debit_data);

                Ok(Self::BankDebit(StripeBankDebitData {
                    payment_method_types: pm_type,
                    bank_specific_data: bank_data,
                }))
            }
            api::PaymentMethodData::BankTransfer(bank_transfer_data) => {
                match bank_transfer_data.deref() {
                    payments::BankTransferData::AchBankTransfer(ach_bank_transfer_data) => {
                        Ok(Self::AchBankTransfer(BankTransferData {
                            email: ach_bank_transfer_data.billing_details.email.to_owned(),
                        }))
                    }
                }
            }
            api::PaymentMethodData::MandatePayment | api::PaymentMethodData::Crypto(_) => {
                Err(errors::ConnectorError::NotSupported {
                    message: format!("{pm_type:?}"),
                    connector: "Stripe",
                    payment_experience: api_models::enums::PaymentExperience::RedirectToUrl
                        .to_string(),
                })?
            }
        }
    }
}

#[derive(Debug, Deserialize)]
pub struct StripeGpayToken {
    pub id: String,
}
pub fn get_bank_transfer_request_data(
    req: &types::PaymentsAuthorizeRouterData,
    bank_transfer_data: &api_models::payments::BankTransferData,
) -> CustomResult<Option<String>, errors::ConnectorError> {
    match bank_transfer_data {
        api_models::payments::BankTransferData::AchBankTransfer(_) => {
            let req = ChargesRequest::try_from(req)?;
            let request = utils::Encode::<ChargesRequest>::url_encode(&req)
                .change_context(errors::ConnectorError::RequestEncodingFailed)?;
            Ok(Some(request))
        }
    }
}
pub fn get_bank_transfer_authorize_response(
    data: &types::PaymentsAuthorizeRouterData,
    res: types::Response,
    _bank_transfer_data: &api_models::payments::BankTransferData,
) -> CustomResult<types::PaymentsAuthorizeRouterData, errors::ConnectorError> {
    let response: ChargesResponse = res
        .response
        .parse_struct("ChargesResponse")
        .change_context(errors::ConnectorError::ResponseDeserializationFailed)?;

    types::RouterData::try_from(types::ResponseRouterData {
        response,
        data: data.clone(),
        http_code: res.status_code,
    })
    .change_context(errors::ConnectorError::ResponseHandlingFailed)
}

pub fn construct_file_upload_request(
    file_upload_router_data: types::UploadFileRouterData,
) -> CustomResult<reqwest::multipart::Form, errors::ConnectorError> {
    let request = file_upload_router_data.request;
    let mut multipart = reqwest::multipart::Form::new();
    multipart = multipart.text("purpose", "dispute_evidence");
    let file_data = reqwest::multipart::Part::bytes(request.file)
        .file_name(request.file_key)
        .mime_str(request.file_type.as_ref())
        .map_err(|_| errors::ConnectorError::RequestEncodingFailed)?;
    multipart = multipart.part("file", file_data);
    Ok(multipart)
}

#[derive(Debug, Deserialize)]
pub struct FileUploadResponse {
    #[serde(rename = "id")]
    pub file_id: String,
}

#[derive(Debug, Serialize)]
pub struct Evidence {
    #[serde(rename = "evidence[access_activity_log]")]
    pub access_activity_log: Option<String>,
    #[serde(rename = "evidence[billing_address]")]
    pub billing_address: Option<String>,
    #[serde(rename = "evidence[cancellation_policy]")]
    pub cancellation_policy: Option<String>,
    #[serde(rename = "evidence[cancellation_policy_disclosure]")]
    pub cancellation_policy_disclosure: Option<String>,
    #[serde(rename = "evidence[cancellation_rebuttal]")]
    pub cancellation_rebuttal: Option<String>,
    #[serde(rename = "evidence[customer_communication]")]
    pub customer_communication: Option<String>,
    #[serde(rename = "evidence[customer_email_address]")]
    pub customer_email_address: Option<String>,
    #[serde(rename = "evidence[customer_name]")]
    pub customer_name: Option<String>,
    #[serde(rename = "evidence[customer_purchase_ip]")]
    pub customer_purchase_ip: Option<String>,
    #[serde(rename = "evidence[customer_signature]")]
    pub customer_signature: Option<String>,
    #[serde(rename = "evidence[product_description]")]
    pub product_description: Option<String>,
    #[serde(rename = "evidence[receipt]")]
    pub receipt: Option<String>,
    #[serde(rename = "evidence[refund_policy]")]
    pub refund_policy: Option<String>,
    #[serde(rename = "evidence[refund_policy_disclosure]")]
    pub refund_policy_disclosure: Option<String>,
    #[serde(rename = "evidence[refund_refusal_explanation]")]
    pub refund_refusal_explanation: Option<String>,
    #[serde(rename = "evidence[service_date]")]
    pub service_date: Option<String>,
    #[serde(rename = "evidence[service_documentation]")]
    pub service_documentation: Option<String>,
    #[serde(rename = "evidence[shipping_address]")]
    pub shipping_address: Option<String>,
    #[serde(rename = "evidence[shipping_carrier]")]
    pub shipping_carrier: Option<String>,
    #[serde(rename = "evidence[shipping_date]")]
    pub shipping_date: Option<String>,
    #[serde(rename = "evidence[shipping_documentation]")]
    pub shipping_documentation: Option<String>,
    #[serde(rename = "evidence[shipping_tracking_number]")]
    pub shipping_tracking_number: Option<String>,
    #[serde(rename = "evidence[uncategorized_file]")]
    pub uncategorized_file: Option<String>,
    #[serde(rename = "evidence[uncategorized_text]")]
    pub uncategorized_text: Option<String>,
    pub submit: bool,
}

impl TryFrom<&types::SubmitEvidenceRouterData> for Evidence {
    type Error = error_stack::Report<errors::ConnectorError>;
    fn try_from(item: &types::SubmitEvidenceRouterData) -> Result<Self, Self::Error> {
        let submit_evidence_request_data = item.request.clone();
        Ok(Self {
            access_activity_log: submit_evidence_request_data.access_activity_log,
            billing_address: submit_evidence_request_data.billing_address,
            cancellation_policy: submit_evidence_request_data.cancellation_policy_provider_file_id,
            cancellation_policy_disclosure: submit_evidence_request_data
                .cancellation_policy_disclosure,
            cancellation_rebuttal: submit_evidence_request_data.cancellation_rebuttal,
            customer_communication: submit_evidence_request_data
                .customer_communication_provider_file_id,
            customer_email_address: submit_evidence_request_data.customer_email_address,
            customer_name: submit_evidence_request_data.customer_name,
            customer_purchase_ip: submit_evidence_request_data.customer_purchase_ip,
            customer_signature: submit_evidence_request_data.customer_signature_provider_file_id,
            product_description: submit_evidence_request_data.product_description,
            receipt: submit_evidence_request_data.receipt_provider_file_id,
            refund_policy: submit_evidence_request_data.refund_policy_provider_file_id,
            refund_policy_disclosure: submit_evidence_request_data.refund_policy_disclosure,
            refund_refusal_explanation: submit_evidence_request_data.refund_refusal_explanation,
            service_date: submit_evidence_request_data.service_date,
            service_documentation: submit_evidence_request_data
                .service_documentation_provider_file_id,
            shipping_address: submit_evidence_request_data.shipping_address,
            shipping_carrier: submit_evidence_request_data.shipping_carrier,
            shipping_date: submit_evidence_request_data.shipping_date,
            shipping_documentation: submit_evidence_request_data
                .shipping_documentation_provider_file_id,
            shipping_tracking_number: submit_evidence_request_data.shipping_tracking_number,
            uncategorized_file: submit_evidence_request_data.uncategorized_file_provider_file_id,
            uncategorized_text: submit_evidence_request_data.uncategorized_text,
            submit: true,
        })
    }
}

#[derive(Debug, Deserialize)]
pub struct DisputeObj {
    #[serde(rename = "id")]
    pub dispute_id: String,
    pub status: String,
}

#[cfg(test)]
mod test_validate_shipping_address_against_payment_method {
    #![allow(clippy::unwrap_used)]
    use api_models::enums::CountryAlpha2;
    use masking::Secret;

    use crate::{
        connector::stripe::transformers::{
            validate_shipping_address_against_payment_method, StripePaymentMethodType,
            StripeShippingAddress,
        },
        core::errors,
    };

    #[test]
    fn should_return_ok() {
        // Arrange
        let stripe_shipping_address = create_stripe_shipping_address(
            Some("name".to_string()),
            Some("line1".to_string()),
            Some(CountryAlpha2::AD),
            Some("zip".to_string()),
        );

        let payment_method = &StripePaymentMethodType::AfterpayClearpay;

        //Act
        let result = validate_shipping_address_against_payment_method(
            &stripe_shipping_address,
            payment_method,
        );

        // Assert
        assert!(result.is_ok());
    }

    #[test]
    fn should_return_err_for_empty_name() {
        // Arrange
        let stripe_shipping_address = create_stripe_shipping_address(
            None,
            Some("line1".to_string()),
            Some(CountryAlpha2::AD),
            Some("zip".to_string()),
        );

        let payment_method = &StripePaymentMethodType::AfterpayClearpay;

        //Act
        let result = validate_shipping_address_against_payment_method(
            &stripe_shipping_address,
            payment_method,
        );

        // Assert
        assert!(result.is_err());
        let missing_fields = get_missing_fields(result.unwrap_err().current_context()).to_owned();
        assert_eq!(missing_fields.len(), 1);
        assert_eq!(missing_fields[0], "shipping.address.first_name");
    }

    #[test]
    fn should_return_err_for_empty_line1() {
        // Arrange
        let stripe_shipping_address = create_stripe_shipping_address(
            Some("name".to_string()),
            None,
            Some(CountryAlpha2::AD),
            Some("zip".to_string()),
        );

        let payment_method = &StripePaymentMethodType::AfterpayClearpay;

        //Act
        let result = validate_shipping_address_against_payment_method(
            &stripe_shipping_address,
            payment_method,
        );

        // Assert
        assert!(result.is_err());
        let missing_fields = get_missing_fields(result.unwrap_err().current_context()).to_owned();
        assert_eq!(missing_fields.len(), 1);
        assert_eq!(missing_fields[0], "shipping.address.line1");
    }

    #[test]
    fn should_return_err_for_empty_country() {
        // Arrange
        let stripe_shipping_address = create_stripe_shipping_address(
            Some("name".to_string()),
            Some("line1".to_string()),
            None,
            Some("zip".to_string()),
        );

        let payment_method = &StripePaymentMethodType::AfterpayClearpay;

        //Act
        let result = validate_shipping_address_against_payment_method(
            &stripe_shipping_address,
            payment_method,
        );

        // Assert
        assert!(result.is_err());
        let missing_fields = get_missing_fields(result.unwrap_err().current_context()).to_owned();
        assert_eq!(missing_fields.len(), 1);
        assert_eq!(missing_fields[0], "shipping.address.country");
    }

    #[test]
    fn should_return_err_for_empty_zip() {
        // Arrange
        let stripe_shipping_address = create_stripe_shipping_address(
            Some("name".to_string()),
            Some("line1".to_string()),
            Some(CountryAlpha2::AD),
            None,
        );
        let payment_method = &StripePaymentMethodType::AfterpayClearpay;

        //Act
        let result = validate_shipping_address_against_payment_method(
            &stripe_shipping_address,
            payment_method,
        );

        // Assert
        assert!(result.is_err());
        let missing_fields = get_missing_fields(result.unwrap_err().current_context()).to_owned();
        assert_eq!(missing_fields.len(), 1);
        assert_eq!(missing_fields[0], "shipping.address.zip");
    }

    #[test]
    fn should_return_error_when_missing_multiple_fields() {
        // Arrange
        let expected_missing_field_names: Vec<&'static str> =
            vec!["shipping.address.zip", "shipping.address.country"];
        let stripe_shipping_address = create_stripe_shipping_address(
            Some("name".to_string()),
            Some("line1".to_string()),
            None,
            None,
        );
        let payment_method = &StripePaymentMethodType::AfterpayClearpay;

        //Act
        let result = validate_shipping_address_against_payment_method(
            &stripe_shipping_address,
            payment_method,
        );

        // Assert
        assert!(result.is_err());
        let missing_fields = get_missing_fields(result.unwrap_err().current_context()).to_owned();
        for field in missing_fields {
            assert!(expected_missing_field_names.contains(&field));
        }
    }

    fn get_missing_fields(connector_error: &errors::ConnectorError) -> Vec<&'static str> {
        if let errors::ConnectorError::MissingRequiredFields { field_names } = connector_error {
            return field_names.to_vec();
        }

        vec![]
    }

    fn create_stripe_shipping_address(
        name: Option<String>,
        line1: Option<String>,
        country: Option<CountryAlpha2>,
        zip: Option<String>,
    ) -> StripeShippingAddress {
        StripeShippingAddress {
            name: name.map(Secret::new),
            line1: line1.map(Secret::new),
            country,
            zip: zip.map(Secret::new),
            city: Some(String::from("city")),
            line2: Some(Secret::new(String::from("line2"))),
            state: Some(Secret::new(String::from("state"))),
            phone: Some(Secret::new(String::from("pbone number"))),
        }
    }
}<|MERGE_RESOLUTION|>--- conflicted
+++ resolved
@@ -1266,12 +1266,8 @@
     RequiresConfirmation,
     Canceled,
     RequiresCapture,
-<<<<<<< HEAD
     Chargeable,
     Consumed,
-=======
-    // This is the case in Sofort Bank Redirects
->>>>>>> 31a52d80
     Pending,
 }
 
@@ -1287,11 +1283,8 @@
             StripePaymentStatus::RequiresConfirmation => Self::ConfirmationAwaited,
             StripePaymentStatus::Canceled => Self::Voided,
             StripePaymentStatus::RequiresCapture => Self::Authorized,
-<<<<<<< HEAD
             StripePaymentStatus::Chargeable => Self::Authorizing,
             StripePaymentStatus::Consumed => Self::Authorizing,
-=======
->>>>>>> 31a52d80
             StripePaymentStatus::Pending => Self::Pending,
         }
     }
@@ -1332,7 +1325,7 @@
 pub struct AchCreditTransferResponse {
     pub account_number: Secret<String>,
     pub bank_name: Secret<String>,
-    pub routing_number: String,
+    pub routing_number: Secret<String>,
     pub swift_code: Secret<String>,
 }
 
