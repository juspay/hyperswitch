use std::str::FromStr;

use api_models::{self, payments};
<<<<<<< HEAD
use common_utils::{fp_utils, pii::Email};
=======
use common_utils::fp_utils;
>>>>>>> 3dfd548c
use error_stack::{IntoReport, ResultExt};
use masking::ExposeInterface;
use serde::{Deserialize, Serialize};
use strum::EnumString;
use url::Url;
use uuid::Uuid;

use crate::{
    core::errors,
    pii::{self, ExposeOptionInterface, Secret},
    services,
    types::{self, api, storage::enums},
};

pub struct StripeAuthType {
    pub(super) api_key: String,
}

impl TryFrom<&types::ConnectorAuthType> for StripeAuthType {
    type Error = error_stack::Report<errors::ConnectorError>;
    fn try_from(item: &types::ConnectorAuthType) -> Result<Self, Self::Error> {
        if let types::ConnectorAuthType::HeaderKey { api_key } = item {
            Ok(Self {
                api_key: api_key.to_string(),
            })
        } else {
            Err(errors::ConnectorError::FailedToObtainAuthType.into())
        }
    }
}

// Stripe Types Definition
// PAYMENT
// PaymentIntentRequest

#[derive(Debug, Default, Eq, PartialEq, Serialize)]
#[serde(rename_all = "lowercase")]
pub enum StripeCaptureMethod {
    Manual,
    #[default]
    Automatic,
}

impl From<Option<enums::CaptureMethod>> for StripeCaptureMethod {
    fn from(item: Option<enums::CaptureMethod>) -> Self {
        match item {
            Some(p) => match p {
                enums::CaptureMethod::ManualMultiple => Self::Manual,
                enums::CaptureMethod::Manual => Self::Manual,
                enums::CaptureMethod::Automatic => Self::Automatic,
                enums::CaptureMethod::Scheduled => Self::Manual,
            },
            None => Self::Automatic,
        }
    }
}

#[derive(Debug, Default, Eq, PartialEq, Serialize)]
#[serde(rename_all = "lowercase")]
pub enum Auth3ds {
    #[default]
    Automatic,
    Any,
}

#[derive(Debug, Eq, PartialEq, Serialize)]
pub struct PaymentIntentRequest {
    pub amount: i64, //amount in cents, hence passed as integer
    pub currency: String,
    pub statement_descriptor_suffix: Option<String>,
    #[serde(rename = "metadata[order_id]")]
    pub metadata_order_id: String,
    #[serde(rename = "metadata[txn_id]")]
    pub metadata_txn_id: String,
    #[serde(rename = "metadata[txn_uuid]")]
    pub metadata_txn_uuid: String,
    pub return_url: String,
    pub confirm: bool,
    pub off_session: Option<bool>,
    pub mandate: Option<String>,
    pub description: Option<String>,
    #[serde(flatten)]
    pub shipping: StripeShippingAddress,
<<<<<<< HEAD
    #[serde(flatten)]
    pub billing: StripeBillingAddress,
=======
>>>>>>> 3dfd548c
    #[serde(flatten)]
    pub payment_data: Option<StripePaymentMethodData>,
    pub capture_method: StripeCaptureMethod,
}

#[derive(Debug, Eq, PartialEq, Serialize)]
pub struct SetupIntentRequest {
    #[serde(rename = "metadata[order_id]")]
    pub metadata_order_id: String,
    #[serde(rename = "metadata[txn_id]")]
    pub metadata_txn_id: String,
    #[serde(rename = "metadata[txn_uuid]")]
    pub metadata_txn_uuid: String,
    pub confirm: bool,
    pub usage: Option<enums::FutureUsage>,
    pub off_session: Option<bool>,
    #[serde(flatten)]
    pub payment_data: StripePaymentMethodData,
}

#[derive(Debug, Eq, PartialEq, Serialize)]
pub struct StripeCardData {
    #[serde(rename = "payment_method_types[]")]
    pub payment_method_types: StripePaymentMethodType,
    #[serde(rename = "payment_method_data[type]")]
    pub payment_method_data_type: StripePaymentMethodType,
    #[serde(rename = "payment_method_data[card][number]")]
    pub payment_method_data_card_number: Secret<String, pii::CardNumber>,
    #[serde(rename = "payment_method_data[card][exp_month]")]
    pub payment_method_data_card_exp_month: Secret<String>,
    #[serde(rename = "payment_method_data[card][exp_year]")]
    pub payment_method_data_card_exp_year: Secret<String>,
    #[serde(rename = "payment_method_data[card][cvc]")]
    pub payment_method_data_card_cvc: Secret<String>,
    #[serde(rename = "payment_method_options[card][request_three_d_secure]")]
    pub payment_method_auth_type: Auth3ds,
}
#[derive(Debug, Eq, PartialEq, Serialize)]
pub struct StripePayLaterData {
    #[serde(rename = "payment_method_types[]")]
    pub payment_method_types: StripePaymentMethodType,
    #[serde(rename = "payment_method_data[type]")]
    pub payment_method_data_type: StripePaymentMethodType,
<<<<<<< HEAD
=======
    #[serde(rename = "payment_method_data[billing_details][email]")]
    pub billing_email: String,
    #[serde(rename = "payment_method_data[billing_details][address][country]")]
    pub billing_country: Option<String>,
    #[serde(rename = "payment_method_data[billing_details][name]")]
    pub billing_name: Option<String>,
>>>>>>> 3dfd548c
}

#[derive(Debug, Eq, PartialEq, Serialize)]
#[serde(untagged)]
pub enum StripePaymentMethodData {
    Card(StripeCardData),
    Klarna(StripePayLaterData),
    Affirm(StripePayLaterData),
    AfterpayClearpay(StripePayLaterData),
    Bank,
    Wallet,
    Paypal,
}

#[derive(Debug, Eq, PartialEq, Serialize)]
#[serde(rename_all = "snake_case")]
pub enum StripePaymentMethodType {
    Card,
    Klarna,
    Affirm,
    AfterpayClearpay,
}

fn validate_shipping_address_against_payment_method(
    shipping_address: &StripeShippingAddress,
    payment_method: &payments::PaymentMethod,
) -> Result<(), errors::ConnectorError> {
    if let payments::PaymentMethod::PayLater(payments::PayLaterData::AfterpayClearpayRedirect {
        ..
    }) = payment_method
    {
        fp_utils::when(shipping_address.name.is_none(), || {
            Err(errors::ConnectorError::MissingRequiredField {
<<<<<<< HEAD
                field_name: "shipping.address.first_name".to_string(),
=======
                field_name: "shipping.first_name",
>>>>>>> 3dfd548c
            })
        })?;

        fp_utils::when(shipping_address.line1.is_none(), || {
            Err(errors::ConnectorError::MissingRequiredField {
<<<<<<< HEAD
                field_name: "shipping.address.line1".to_string(),
=======
                field_name: "shipping.line1",
>>>>>>> 3dfd548c
            })
        })?;

        fp_utils::when(shipping_address.country.is_none(), || {
            Err(errors::ConnectorError::MissingRequiredField {
<<<<<<< HEAD
                field_name: "shipping.address.country".to_string(),
            })
        })?;

        fp_utils::when(shipping_address.postal_code.is_none(), || {
            Err(errors::ConnectorError::MissingRequiredField {
                field_name: "shipping.address.zip".to_string(),
=======
                field_name: "shipping.country",
            })
        })?;

        fp_utils::when(shipping_address.zip.is_none(), || {
            Err(errors::ConnectorError::MissingRequiredField {
                field_name: "shipping.zip",
>>>>>>> 3dfd548c
            })
        })?;
    }
    Ok(())
<<<<<<< HEAD
}

fn validate_billing_address_against_payment_method(
    billing_address: &StripeBillingAddress,
    payment_method: &payments::PaymentMethod,
) -> Result<(), errors::ConnectorError> {
    match payment_method {
        payments::PaymentMethod::PayLater(payments::PayLaterData::KlarnaRedirect { .. }) => {
            fp_utils::when(billing_address.country.is_none(), || {
                Err(errors::ConnectorError::MissingRequiredField {
                    field_name: "billing.address.country".to_string(),
                })
            })?;

            fp_utils::when(billing_address.email.is_none(), || {
                Err(errors::ConnectorError::MissingRequiredField {
                    field_name: "email".to_string(),
                })
            })?;
        }

        payments::PaymentMethod::PayLater(payments::PayLaterData::AfterpayClearpayRedirect {
            ..
        }) => {
            fp_utils::when(billing_address.name.is_none(), || {
                Err(errors::ConnectorError::MissingRequiredField {
                    field_name: "billing.address.first_name".to_string(),
                })
            })?;
        }
        _ => (),
    }
    Ok(())
=======
>>>>>>> 3dfd548c
}

impl TryFrom<&types::PaymentsAuthorizeRouterData> for PaymentIntentRequest {
    type Error = errors::ConnectorError;
    fn try_from(item: &types::PaymentsAuthorizeRouterData) -> Result<Self, Self::Error> {
        let metadata_order_id = item.payment_id.to_string();
        let metadata_txn_id = format!("{}_{}_{}", item.merchant_id, item.payment_id, "1");
        let metadata_txn_uuid = Uuid::new_v4().to_string(); //Fetch autogenerated txn_uuid from Database.
                                                            // let api::PaymentMethod::Card(a) = item.payment_method_data;
                                                            // let api::PaymentMethod::Card(a) = item.payment_method_data;

        let (payment_data, mandate) = {
            match item
                .request
                .mandate_id
                .clone()
                .and_then(|mandate_ids| mandate_ids.connector_mandate_id)
            {
                None => {
                    let payment_method: StripePaymentMethodData =
                        (item.request.payment_method_data.clone(), item.auth_type).try_into()?;
                    (Some(payment_method), None)
                }
                Some(mandate_id) => (None, Some(mandate_id)),
            }
        };

        let shipping_address = match item.address.shipping.clone() {
            Some(mut shipping) => StripeShippingAddress {
                city: shipping.address.as_mut().and_then(|a| a.city.take()),
                country: shipping.address.as_mut().and_then(|a| a.country.take()),
                line1: shipping.address.as_mut().and_then(|a| a.line1.take()),
                line2: shipping.address.as_mut().and_then(|a| a.line2.take()),
                zip: shipping.address.as_mut().and_then(|a| a.zip.take()),
                state: shipping.address.as_mut().and_then(|a| a.state.take()),
                name: shipping.address.as_mut().and_then(|a| {
                    a.first_name.as_ref().map(|first_name| {
                        format!(
                            "{} {}",
                            first_name.clone().expose(),
                            a.last_name.clone().expose_option().unwrap_or_default()
                        )
                        .into()
                    })
                }),
                phone: shipping.phone.map(|p| {
                    format!(
                        "{}{}",
                        p.country_code.unwrap_or_default(),
                        p.number.expose_option().unwrap_or_default()
                    )
                    .into()
                }),
            },
            None => StripeShippingAddress::default(),
<<<<<<< HEAD
        };

        let billing_address = match item.address.billing.clone() {
            Some(mut billing) => StripeBillingAddress {
                email: item.request.email.clone(),
                country: billing
                    .address
                    .as_ref()
                    .and_then(|address| address.country.clone()),
                name: billing.address.as_mut().and_then(|a| {
                    a.first_name.as_ref().map(|first_name| {
                        format!(
                            "{} {}",
                            first_name.clone().expose(),
                            a.last_name.clone().expose_option().unwrap_or_default()
                        )
                    })
                }),
                line1: billing
                    .address
                    .as_ref()
                    .and_then(|address| address.line1.clone()),
            },
            None => StripeBillingAddress::default(),
        };

        crate::logger::debug!(?billing_address);

=======
        };

>>>>>>> 3dfd548c
        validate_shipping_address_against_payment_method(
            &shipping_address,
            &item.request.payment_method_data,
        )?;

<<<<<<< HEAD
        validate_billing_address_against_payment_method(
            &billing_address,
            &item.request.payment_method_data,
        )?;
=======
        let off_session = item
            .request
            .off_session
            .and_then(|value| mandate.as_ref().map(|_| value));
>>>>>>> 3dfd548c

        Ok(Self {
            amount: item.request.amount, //hopefully we don't loose some cents here
            currency: item.request.currency.to_string(), //we need to copy the value and not transfer ownership
            statement_descriptor_suffix: item.request.statement_descriptor_suffix.clone(),
            metadata_order_id,
            metadata_txn_id,
            metadata_txn_uuid,
            return_url: item
                .router_return_url
                .clone()
                .unwrap_or_else(|| "https://juspay.in/".to_string()),
            confirm: true, // Stripe requires confirm to be true if return URL is present

            description: item.description.clone(),
            shipping: shipping_address,
            billing: billing_address,
            capture_method: StripeCaptureMethod::from(item.request.capture_method),
            payment_data,
            off_session,
            mandate,
        })
    }
}

impl TryFrom<&types::VerifyRouterData> for SetupIntentRequest {
    type Error = error_stack::Report<errors::ConnectorError>;
    fn try_from(item: &types::VerifyRouterData) -> Result<Self, Self::Error> {
        let metadata_order_id = item.payment_id.to_string();
        let metadata_txn_id = format!("{}_{}_{}", item.merchant_id, item.payment_id, "1");
        let metadata_txn_uuid = Uuid::new_v4().to_string();

        let payment_data: StripePaymentMethodData =
            (item.request.payment_method_data.clone(), item.auth_type).try_into()?;

        Ok(Self {
            confirm: true,
            metadata_order_id,
            metadata_txn_id,
            metadata_txn_uuid,
            payment_data,
            off_session: item.request.off_session,
            usage: item.request.setup_future_usage,
        })
    }
}

// PaymentIntentResponse

#[derive(Clone, Debug, Default, Eq, PartialEq, Deserialize, Serialize)]
pub struct StripeMetadata {
    pub order_id: String,
    pub txn_id: String,
    pub txn_uuid: String,
}

#[derive(Clone, Default, Debug, Eq, PartialEq, Deserialize, Serialize)]
#[serde(rename_all = "snake_case")]
pub enum StripePaymentStatus {
    Succeeded,
    Failed,
    #[default]
    Processing,
    #[serde(rename = "requires_action")]
    RequiresCustomerAction,
    #[serde(rename = "requires_payment_method")]
    RequiresPaymentMethod,
    RequiresConfirmation,
    Canceled,
    RequiresCapture,
}

impl From<StripePaymentStatus> for enums::AttemptStatus {
    fn from(item: StripePaymentStatus) -> Self {
        match item {
            StripePaymentStatus::Succeeded => Self::Charged,
            StripePaymentStatus::Failed => Self::Failure,
            StripePaymentStatus::Processing => Self::Authorizing,
            StripePaymentStatus::RequiresCustomerAction => Self::AuthenticationPending,
            StripePaymentStatus::RequiresPaymentMethod => Self::PaymentMethodAwaited,
            StripePaymentStatus::RequiresConfirmation => Self::ConfirmationAwaited,
            StripePaymentStatus::Canceled => Self::Voided,
            StripePaymentStatus::RequiresCapture => Self::Authorized,
        }
    }
}

#[derive(Clone, Debug, Default, Eq, PartialEq, Deserialize)]
pub struct PaymentIntentResponse {
    pub id: String,
    pub object: String,
    pub amount: i64,
    pub amount_received: i64,
    pub amount_capturable: i64,
    pub currency: String,
    pub status: StripePaymentStatus,
    pub client_secret: Secret<String>,
    pub created: i32,
    pub customer: Option<String>,
    pub description: Option<String>,
    pub statement_descriptor: Option<String>,
    pub statement_descriptor_suffix: Option<String>,
    pub metadata: StripeMetadata,
    pub next_action: Option<StripeNextActionResponse>,
    pub payment_method_options: Option<StripePaymentMethodOptions>,
}

#[derive(Clone, Debug, Default, Eq, PartialEq, Deserialize)]
pub struct SetupIntentResponse {
    pub id: String,
    pub object: String,
    pub status: StripePaymentStatus, // Change to SetupStatus
    pub client_secret: Secret<String>,
    pub customer: Option<String>,
    pub statement_descriptor: Option<String>,
    pub statement_descriptor_suffix: Option<String>,
    pub metadata: StripeMetadata,
    pub next_action: Option<StripeNextActionResponse>,
    pub payment_method_options: Option<StripePaymentMethodOptions>,
}

impl<F, T>
    TryFrom<types::ResponseRouterData<F, PaymentIntentResponse, T, types::PaymentsResponseData>>
    for types::RouterData<F, T, types::PaymentsResponseData>
{
    type Error = error_stack::Report<errors::ConnectorError>;
    fn try_from(
        item: types::ResponseRouterData<F, PaymentIntentResponse, T, types::PaymentsResponseData>,
    ) -> Result<Self, Self::Error> {
        let redirection_data = item.response.next_action.as_ref().map(
            |StripeNextActionResponse::RedirectToUrl(response)| {
                let mut base_url = response.url.clone();
                base_url.set_query(None);
                services::RedirectForm {
                    url: base_url.to_string(),
                    method: services::Method::Get,
                    form_fields: std::collections::HashMap::from_iter(
                        response
                            .url
                            .query_pairs()
                            .map(|(k, v)| (k.to_string(), v.to_string())),
                    ),
                }
            },
        );

        let mandate_reference =
            item.response
                .payment_method_options
                .and_then(|payment_method_options| match payment_method_options {
                    StripePaymentMethodOptions::Card {
                        mandate_options, ..
                    } => mandate_options.map(|mandate_options| mandate_options.reference),
                    StripePaymentMethodOptions::Klarna {} => None,
                    StripePaymentMethodOptions::Affirm {} => None,
                    StripePaymentMethodOptions::AfterpayClearpay {} => None,
                });

        Ok(Self {
            status: enums::AttemptStatus::from(item.response.status),
            // client_secret: Some(item.response.client_secret.clone().as_str()),
            // description: item.response.description.map(|x| x.as_str()),
            // statement_descriptor_suffix: item.response.statement_descriptor_suffix.map(|x| x.as_str()),
            // three_ds_form,
            response: Ok(types::PaymentsResponseData::TransactionResponse {
                resource_id: types::ResponseId::ConnectorTransactionId(item.response.id),
                redirect: redirection_data.is_some(),
                redirection_data,
                mandate_reference,
                connector_metadata: None,
            }),
            amount_captured: Some(item.response.amount_received),
            ..item.data
        })
    }
}

impl<F, T>
    TryFrom<types::ResponseRouterData<F, SetupIntentResponse, T, types::PaymentsResponseData>>
    for types::RouterData<F, T, types::PaymentsResponseData>
{
    type Error = error_stack::Report<errors::ConnectorError>;
    fn try_from(
        item: types::ResponseRouterData<F, SetupIntentResponse, T, types::PaymentsResponseData>,
    ) -> Result<Self, Self::Error> {
        let redirection_data = item.response.next_action.as_ref().map(
            |StripeNextActionResponse::RedirectToUrl(response)| {
                let mut base_url = response.url.clone();
                base_url.set_query(None);
                services::RedirectForm {
                    url: base_url.to_string(),
                    method: services::Method::Get,
                    form_fields: std::collections::HashMap::from_iter(
                        response
                            .url
                            .query_pairs()
                            .map(|(k, v)| (k.to_string(), v.to_string())),
                    ),
                }
            },
        );

        let mandate_reference =
            item.response
                .payment_method_options
                .and_then(|payment_method_options| match payment_method_options {
                    StripePaymentMethodOptions::Card {
                        mandate_options, ..
                    } => mandate_options.map(|mandate_option| mandate_option.reference),
                    StripePaymentMethodOptions::Klarna {} => None,
                    StripePaymentMethodOptions::Affirm {} => None,
                    StripePaymentMethodOptions::AfterpayClearpay {} => None,
                });

        Ok(Self {
            status: enums::AttemptStatus::from(item.response.status),
            response: Ok(types::PaymentsResponseData::TransactionResponse {
                resource_id: types::ResponseId::ConnectorTransactionId(item.response.id),
                redirect: redirection_data.is_some(),
                redirection_data,
                mandate_reference,
                connector_metadata: None,
            }),
            ..item.data
        })
    }
}

#[derive(Clone, Debug, Eq, PartialEq, Deserialize)]
#[serde(rename_all = "snake_case", remote = "Self")]
pub enum StripeNextActionResponse {
    RedirectToUrl(StripeRedirectToUrlResponse),
}

// This impl is required because Stripe's response is of the below format, which is externally
// tagged, but also with an extra 'type' field specifying the enum variant name:
// "next_action": {
//   "redirect_to_url": { "return_url": "...", "url": "..." },
//   "type": "redirect_to_url"
// },
// Reference: https://github.com/serde-rs/serde/issues/1343#issuecomment-409698470
impl<'de> Deserialize<'de> for StripeNextActionResponse {
    fn deserialize<D: serde::Deserializer<'de>>(deserializer: D) -> Result<Self, D::Error> {
        #[derive(Deserialize)]
        struct Wrapper {
            #[serde(rename = "type")]
            _ignore: String,
            #[serde(flatten, with = "StripeNextActionResponse")]
            inner: StripeNextActionResponse,
        }
        Wrapper::deserialize(deserializer).map(|w| w.inner)
    }
}

#[derive(Clone, Debug, Eq, PartialEq, Deserialize, Serialize)]
pub struct StripeRedirectToUrlResponse {
    return_url: String,
    url: Url,
}

// REFUND :
// Type definition for Stripe RefundRequest

#[derive(Default, Debug, Serialize)]
pub struct RefundRequest {
    pub amount: Option<i64>, //amount in cents, hence passed as integer
    pub payment_intent: String,
    #[serde(rename = "metadata[order_id]")]
    pub metadata_order_id: String,
    #[serde(rename = "metadata[txn_id]")]
    pub metadata_txn_id: String,
    #[serde(rename = "metadata[txn_uuid]")]
    pub metadata_txn_uuid: String,
}

impl<F> TryFrom<&types::RefundsRouterData<F>> for RefundRequest {
    type Error = error_stack::Report<errors::ConnectorError>;
    fn try_from(item: &types::RefundsRouterData<F>) -> Result<Self, Self::Error> {
        let amount = item.request.refund_amount;
        let metadata_txn_id = "Fetch txn_id from DB".to_string();
        let metadata_txn_uuid = "Fetch txn_id from DB".to_string();
        let payment_intent = item.request.connector_transaction_id.clone();
        Ok(Self {
            amount: Some(amount),
            payment_intent,
            metadata_order_id: item.payment_id.clone(),
            metadata_txn_id,
            metadata_txn_uuid,
        })
    }
}

// Type definition for Stripe Refund Response

#[derive(Default, Debug, Serialize, Deserialize, Clone)]
#[serde(rename_all = "snake_case")]
pub enum RefundStatus {
    Succeeded,
    Failed,
    #[default]
    Pending,
    RequiresAction,
}

impl From<RefundStatus> for enums::RefundStatus {
    fn from(item: RefundStatus) -> Self {
        match item {
            self::RefundStatus::Succeeded => Self::Success,
            self::RefundStatus::Failed => Self::Failure,
            self::RefundStatus::Pending => Self::Pending,
            self::RefundStatus::RequiresAction => Self::ManualReview,
        }
    }
}

#[derive(Default, Debug, Clone, Serialize, Deserialize)]
pub struct RefundResponse {
    pub id: String,
    pub object: String,
    pub amount: i64,
    pub currency: String,
    pub metadata: StripeMetadata,
    pub payment_intent: String,
    pub status: RefundStatus,
}

impl TryFrom<types::RefundsResponseRouterData<api::Execute, RefundResponse>>
    for types::RefundsRouterData<api::Execute>
{
    type Error = error_stack::Report<errors::ConnectorError>;
    fn try_from(
        item: types::RefundsResponseRouterData<api::Execute, RefundResponse>,
    ) -> Result<Self, Self::Error> {
        Ok(Self {
            response: Ok(types::RefundsResponseData {
                connector_refund_id: item.response.id,
                refund_status: enums::RefundStatus::from(item.response.status),
            }),
            ..item.data
        })
    }
}

impl TryFrom<types::RefundsResponseRouterData<api::RSync, RefundResponse>>
    for types::RefundsRouterData<api::RSync>
{
    type Error = error_stack::Report<errors::ConnectorError>;
    fn try_from(
        item: types::RefundsResponseRouterData<api::RSync, RefundResponse>,
    ) -> Result<Self, Self::Error> {
        Ok(Self {
            response: Ok(types::RefundsResponseData {
                connector_refund_id: item.response.id,
                refund_status: enums::RefundStatus::from(item.response.status),
            }),
            ..item.data
        })
    }
}

#[derive(Debug, Default, Eq, PartialEq, Deserialize, Serialize)]
pub struct ErrorDetails {
    pub code: Option<String>,
    #[serde(rename = "type")]
    pub error_type: Option<String>,
    pub message: Option<String>,
    pub param: Option<String>,
}

#[derive(Debug, Default, Eq, PartialEq, Deserialize, Serialize)]
pub struct ErrorResponse {
    pub error: ErrorDetails,
}

#[derive(Debug, Default, Eq, PartialEq, Serialize)]
pub struct StripeShippingAddress {
    #[serde(rename = "shipping[address][city]")]
    pub city: Option<String>,
    #[serde(rename = "shipping[address][country]")]
    pub country: Option<String>,
    #[serde(rename = "shipping[address][line1]")]
    pub line1: Option<Secret<String>>,
    #[serde(rename = "shipping[address][line2]")]
    pub line2: Option<Secret<String>>,
    #[serde(rename = "shipping[address][postal_code]")]
    pub zip: Option<Secret<String>>,
    #[serde(rename = "shipping[address][state]")]
    pub state: Option<Secret<String>>,
    #[serde(rename = "shipping[name]")]
    pub name: Option<Secret<String>>,
    #[serde(rename = "shipping[phone]")]
    pub phone: Option<Secret<String>>,
}

#[derive(Debug, Default, Eq, PartialEq, Serialize)]
pub struct StripeBillingAddress {
    #[serde(rename = "payment_method_data[billing_details][email]")]
    pub email: Option<Secret<String, Email>>,
    #[serde(rename = "payment_method_data[billing_details][address][country]")]
    pub country: Option<String>,
    #[serde(rename = "payment_method_data[billing_details][name]")]
    pub name: Option<String>,
    #[serde(rename = "payment_method_data[billing_details][address][line1]")]
    pub line1: Option<Secret<String>>,
}

#[derive(Debug, Clone, serde::Deserialize, Eq, PartialEq)]
pub struct StripeRedirectResponse {
    pub payment_intent: String,
    pub payment_intent_client_secret: String,
    pub source_redirect_slug: Option<String>,
    pub redirect_status: Option<StripePaymentStatus>,
    pub source_type: Option<String>,
}

#[derive(Debug, Serialize, Clone, Copy)]
pub struct CancelRequest {
    cancellation_reason: Option<CancellationReason>,
}

impl TryFrom<&types::PaymentsCancelRouterData> for CancelRequest {
    type Error = error_stack::Report<errors::ConnectorError>;
    fn try_from(item: &types::PaymentsCancelRouterData) -> Result<Self, Self::Error> {
        let cancellation_reason = match &item.request.cancellation_reason {
            Some(c) => Some(
                CancellationReason::from_str(c)
                    .into_report()
                    .change_context(errors::ConnectorError::ResponseDeserializationFailed)?,
            ),
            None => None,
        };

        Ok(Self {
            cancellation_reason,
        })
    }
}

#[derive(Debug, Serialize, Deserialize, Copy, Clone, EnumString)]
#[serde(rename_all = "snake_case")]
#[strum(serialize_all = "snake_case")]
pub enum CancellationReason {
    Duplicate,
    Fraudulent,
    RequestedByCustomer,
    Abandoned,
}

#[derive(Deserialize, Debug, Clone, Eq, PartialEq)]
#[non_exhaustive]
#[serde(rename_all = "snake_case")]
pub enum StripePaymentMethodOptions {
    Card {
        mandate_options: Option<StripeMandateOptions>,
    },
    Klarna {},
    Affirm {},
    AfterpayClearpay {},
}
// #[derive(Deserialize, Debug, Clone, Eq, PartialEq)]
// pub struct Card
#[derive(serde::Deserialize, Clone, Debug, Default, Eq, PartialEq)]
pub struct StripeMandateOptions {
    reference: String, // Extendable, But only important field to be captured
}
/// Represents the capture request body for stripe connector.
#[derive(Debug, Serialize, Clone, Copy)]
pub struct CaptureRequest {
    /// If amount_to_capture is None stripe captures the amount in the payment intent.
    amount_to_capture: Option<i64>,
}

impl TryFrom<&types::PaymentsCaptureRouterData> for CaptureRequest {
    type Error = error_stack::Report<errors::ConnectorError>;
    fn try_from(item: &types::PaymentsCaptureRouterData) -> Result<Self, Self::Error> {
        Ok(Self {
            amount_to_capture: item.request.amount_to_capture,
        })
    }
}

// #[cfg(test)]
// mod test_stripe_transformers {
//     use super::*;

//     #[test]
//     fn verify_transform_from_router_to_stripe_req() {
//         let router_req = PaymentsRequest {
//             amount: 100.0,
//             currency: "USD".to_string(),
//             ..Default::default()
//         };

//         let stripe_req = PaymentIntentRequest::from(router_req);

//         //metadata is generated everytime. So use the transformed struct to copy uuid

//         let stripe_req_expected = PaymentIntentRequest {
//             amount: 10000,
//             currency: "USD".to_string(),
//             statement_descriptor_suffix: None,
//             metadata_order_id: "Auto generate Order ID".to_string(),
//             metadata_txn_id: "Fetch from Merchant Account_Auto generate Order ID_1".to_string(),
//             metadata_txn_uuid: stripe_req.metadata_txn_uuid.clone(),
//             return_url: "Fetch Url from Merchant Account".to_string(),
//             confirm: false,
//             payment_method_types: "card".to_string(),
//             payment_method_data_type: "card".to_string(),
//             payment_method_data_card_number: None,
//             payment_method_data_card_exp_month: None,
//             payment_method_data_card_exp_year: None,
//             payment_method_data_card_cvc: None,
//             description: None,
//         };
//         assert_eq!(stripe_req_expected, stripe_req);
//     }
// }

#[derive(Debug, Deserialize)]
pub struct StripeWebhookDataObjectId {
    pub id: String,
}

#[derive(Debug, Deserialize)]
pub struct StripeWebhookDataId {
    pub object: StripeWebhookDataObjectId,
}

#[derive(Debug, Deserialize)]
pub struct StripeWebhookDataResource {
    pub object: serde_json::Value,
}

#[derive(Debug, Deserialize)]
pub struct StripeWebhookObjectResource {
    pub data: StripeWebhookDataResource,
}

#[derive(Debug, Deserialize)]
pub struct StripeWebhookObjectEventType {
    #[serde(rename = "type")]
    pub event_type: String,
}

#[derive(Debug, Deserialize)]
pub struct StripeWebhookObjectId {
    pub data: StripeWebhookDataId,
}

impl TryFrom<(api::PaymentMethod, enums::AuthenticationType)> for StripePaymentMethodData {
    type Error = errors::ConnectorError;
    fn try_from(
        (pm_data, auth_type): (api::PaymentMethod, enums::AuthenticationType),
    ) -> Result<Self, Self::Error> {
        match pm_data {
            api::PaymentMethod::Card(ref ccard) => Ok(Self::Card({
                let payment_method_auth_type = match auth_type {
                    enums::AuthenticationType::ThreeDs => Auth3ds::Any,
                    enums::AuthenticationType::NoThreeDs => Auth3ds::Automatic,
                };
                StripeCardData {
                    payment_method_types: StripePaymentMethodType::Card,
                    payment_method_data_type: StripePaymentMethodType::Card,
                    payment_method_data_card_number: ccard.card_number.clone(),
                    payment_method_data_card_exp_month: ccard.card_exp_month.clone(),
                    payment_method_data_card_exp_year: ccard.card_exp_year.clone(),
                    payment_method_data_card_cvc: ccard.card_cvc.clone(),
                    payment_method_auth_type,
                }
            })),
            api::PaymentMethod::BankTransfer => Ok(Self::Bank),
            api::PaymentMethod::PayLater(pay_later_data) => match pay_later_data {
<<<<<<< HEAD
                api_models::payments::PayLaterData::KlarnaRedirect { .. } => {
                    Ok(Self::Klarna(StripePayLaterData {
                        payment_method_types: StripePaymentMethodType::Klarna,
                        payment_method_data_type: StripePaymentMethodType::Klarna,
                    }))
                }
                api_models::payments::PayLaterData::AffirmRedirect { .. } => {
                    Ok(Self::Affirm(StripePayLaterData {
                        payment_method_types: StripePaymentMethodType::Affirm,
                        payment_method_data_type: StripePaymentMethodType::Affirm,
                    }))
                }
                api_models::payments::PayLaterData::AfterpayClearpayRedirect { .. } => {
                    Ok(Self::AfterpayClearpay(StripePayLaterData {
                        payment_method_types: StripePaymentMethodType::AfterpayClearpay,
                        payment_method_data_type: StripePaymentMethodType::AfterpayClearpay,
                    }))
                }
=======
                api_models::payments::PayLaterData::KlarnaRedirect {
                    billing_email,
                    billing_country,
                    ..
                } => Ok(Self::Klarna(StripePayLaterData {
                    payment_method_types: StripePaymentMethodType::Klarna,
                    payment_method_data_type: StripePaymentMethodType::Klarna,
                    billing_email,
                    billing_country: Some(billing_country),
                    billing_name: None,
                })),
                api_models::payments::PayLaterData::AffirmRedirect { billing_email, .. } => {
                    Ok(Self::Affirm(StripePayLaterData {
                        payment_method_types: StripePaymentMethodType::Affirm,
                        payment_method_data_type: StripePaymentMethodType::Affirm,
                        billing_email,
                        billing_country: None,
                        billing_name: None,
                    }))
                }
                api_models::payments::PayLaterData::AfterpayClearpayRedirect {
                    billing_email,
                    billing_name,
                    ..
                } => Ok(Self::AfterpayClearpay(StripePayLaterData {
                    payment_method_types: StripePaymentMethodType::AfterpayClearpay,
                    payment_method_data_type: StripePaymentMethodType::AfterpayClearpay,
                    billing_email,
                    billing_country: None,
                    billing_name: Some(billing_name),
                })),
>>>>>>> 3dfd548c
                _ => Err(errors::ConnectorError::NotImplemented(String::from(
                    "Stripe does not support payment through provided payment method",
                ))),
            },
            api::PaymentMethod::Wallet(_) => Ok(Self::Wallet),
            api::PaymentMethod::Paypal => Ok(Self::Paypal),
        }
    }
}<|MERGE_RESOLUTION|>--- conflicted
+++ resolved
@@ -1,11 +1,7 @@
 use std::str::FromStr;
 
 use api_models::{self, payments};
-<<<<<<< HEAD
 use common_utils::{fp_utils, pii::Email};
-=======
-use common_utils::fp_utils;
->>>>>>> 3dfd548c
 use error_stack::{IntoReport, ResultExt};
 use masking::ExposeInterface;
 use serde::{Deserialize, Serialize};
@@ -89,11 +85,8 @@
     pub description: Option<String>,
     #[serde(flatten)]
     pub shipping: StripeShippingAddress,
-<<<<<<< HEAD
     #[serde(flatten)]
     pub billing: StripeBillingAddress,
-=======
->>>>>>> 3dfd548c
     #[serde(flatten)]
     pub payment_data: Option<StripePaymentMethodData>,
     pub capture_method: StripeCaptureMethod,
@@ -137,15 +130,6 @@
     pub payment_method_types: StripePaymentMethodType,
     #[serde(rename = "payment_method_data[type]")]
     pub payment_method_data_type: StripePaymentMethodType,
-<<<<<<< HEAD
-=======
-    #[serde(rename = "payment_method_data[billing_details][email]")]
-    pub billing_email: String,
-    #[serde(rename = "payment_method_data[billing_details][address][country]")]
-    pub billing_country: Option<String>,
-    #[serde(rename = "payment_method_data[billing_details][name]")]
-    pub billing_name: Option<String>,
->>>>>>> 3dfd548c
 }
 
 #[derive(Debug, Eq, PartialEq, Serialize)]
@@ -179,27 +163,18 @@
     {
         fp_utils::when(shipping_address.name.is_none(), || {
             Err(errors::ConnectorError::MissingRequiredField {
-<<<<<<< HEAD
                 field_name: "shipping.address.first_name".to_string(),
-=======
-                field_name: "shipping.first_name",
->>>>>>> 3dfd548c
             })
         })?;
 
         fp_utils::when(shipping_address.line1.is_none(), || {
             Err(errors::ConnectorError::MissingRequiredField {
-<<<<<<< HEAD
                 field_name: "shipping.address.line1".to_string(),
-=======
-                field_name: "shipping.line1",
->>>>>>> 3dfd548c
             })
         })?;
 
         fp_utils::when(shipping_address.country.is_none(), || {
             Err(errors::ConnectorError::MissingRequiredField {
-<<<<<<< HEAD
                 field_name: "shipping.address.country".to_string(),
             })
         })?;
@@ -207,20 +182,10 @@
         fp_utils::when(shipping_address.postal_code.is_none(), || {
             Err(errors::ConnectorError::MissingRequiredField {
                 field_name: "shipping.address.zip".to_string(),
-=======
-                field_name: "shipping.country",
             })
         })?;
-
-        fp_utils::when(shipping_address.zip.is_none(), || {
-            Err(errors::ConnectorError::MissingRequiredField {
-                field_name: "shipping.zip",
->>>>>>> 3dfd548c
-            })
-        })?;
     }
     Ok(())
-<<<<<<< HEAD
 }
 
 fn validate_billing_address_against_payment_method(
@@ -254,8 +219,6 @@
         _ => (),
     }
     Ok(())
-=======
->>>>>>> 3dfd548c
 }
 
 impl TryFrom<&types::PaymentsAuthorizeRouterData> for PaymentIntentRequest {
@@ -311,7 +274,6 @@
                 }),
             },
             None => StripeShippingAddress::default(),
-<<<<<<< HEAD
         };
 
         let billing_address = match item.address.billing.clone() {
@@ -340,26 +302,15 @@
 
         crate::logger::debug!(?billing_address);
 
-=======
-        };
-
->>>>>>> 3dfd548c
         validate_shipping_address_against_payment_method(
             &shipping_address,
             &item.request.payment_method_data,
         )?;
 
-<<<<<<< HEAD
         validate_billing_address_against_payment_method(
             &billing_address,
             &item.request.payment_method_data,
         )?;
-=======
-        let off_session = item
-            .request
-            .off_session
-            .and_then(|value| mandate.as_ref().map(|_| value));
->>>>>>> 3dfd548c
 
         Ok(Self {
             amount: item.request.amount, //hopefully we don't loose some cents here
@@ -932,7 +883,6 @@
             })),
             api::PaymentMethod::BankTransfer => Ok(Self::Bank),
             api::PaymentMethod::PayLater(pay_later_data) => match pay_later_data {
-<<<<<<< HEAD
                 api_models::payments::PayLaterData::KlarnaRedirect { .. } => {
                     Ok(Self::Klarna(StripePayLaterData {
                         payment_method_types: StripePaymentMethodType::Klarna,
@@ -951,39 +901,6 @@
                         payment_method_data_type: StripePaymentMethodType::AfterpayClearpay,
                     }))
                 }
-=======
-                api_models::payments::PayLaterData::KlarnaRedirect {
-                    billing_email,
-                    billing_country,
-                    ..
-                } => Ok(Self::Klarna(StripePayLaterData {
-                    payment_method_types: StripePaymentMethodType::Klarna,
-                    payment_method_data_type: StripePaymentMethodType::Klarna,
-                    billing_email,
-                    billing_country: Some(billing_country),
-                    billing_name: None,
-                })),
-                api_models::payments::PayLaterData::AffirmRedirect { billing_email, .. } => {
-                    Ok(Self::Affirm(StripePayLaterData {
-                        payment_method_types: StripePaymentMethodType::Affirm,
-                        payment_method_data_type: StripePaymentMethodType::Affirm,
-                        billing_email,
-                        billing_country: None,
-                        billing_name: None,
-                    }))
-                }
-                api_models::payments::PayLaterData::AfterpayClearpayRedirect {
-                    billing_email,
-                    billing_name,
-                    ..
-                } => Ok(Self::AfterpayClearpay(StripePayLaterData {
-                    payment_method_types: StripePaymentMethodType::AfterpayClearpay,
-                    payment_method_data_type: StripePaymentMethodType::AfterpayClearpay,
-                    billing_email,
-                    billing_country: None,
-                    billing_name: Some(billing_name),
-                })),
->>>>>>> 3dfd548c
                 _ => Err(errors::ConnectorError::NotImplemented(String::from(
                     "Stripe does not support payment through provided payment method",
                 ))),
