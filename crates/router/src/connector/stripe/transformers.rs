use std::ops::Deref;

use api_models::{self, enums as api_enums, payments};
use common_utils::{
    errors::CustomResult,
    ext_traits::{ByteSliceExt, BytesExt},
    pii::{self, Email},
};
use error_stack::{IntoReport, ResultExt};
use masking::{ExposeInterface, ExposeOptionInterface, Secret};
use serde::{Deserialize, Serialize};
use time::PrimitiveDateTime;
use url::Url;
use uuid::Uuid;

use crate::{
    collect_missing_value_keys,
    connector::utils::{ApplePay, PaymentsPreProcessingData, RouterData},
    core::errors,
    services,
    types::{self, api, storage::enums, transformers::ForeignFrom},
    utils::{self, OptionExt},
};

pub struct StripeAuthType {
    pub(super) api_key: String,
}

impl TryFrom<&types::ConnectorAuthType> for StripeAuthType {
    type Error = error_stack::Report<errors::ConnectorError>;
    fn try_from(item: &types::ConnectorAuthType) -> Result<Self, Self::Error> {
        if let types::ConnectorAuthType::HeaderKey { api_key } = item {
            Ok(Self {
                api_key: api_key.to_string(),
            })
        } else {
            Err(errors::ConnectorError::FailedToObtainAuthType.into())
        }
    }
}

#[derive(Debug, Default, Eq, PartialEq, Serialize)]
#[serde(rename_all = "lowercase")]
pub enum StripeCaptureMethod {
    Manual,
    #[default]
    Automatic,
}

impl From<Option<enums::CaptureMethod>> for StripeCaptureMethod {
    fn from(item: Option<enums::CaptureMethod>) -> Self {
        match item {
            Some(p) => match p {
                enums::CaptureMethod::ManualMultiple => Self::Manual,
                enums::CaptureMethod::Manual => Self::Manual,
                enums::CaptureMethod::Automatic => Self::Automatic,
                enums::CaptureMethod::Scheduled => Self::Manual,
            },
            None => Self::Automatic,
        }
    }
}

#[derive(Debug, Default, Eq, PartialEq, Serialize)]
#[serde(rename_all = "lowercase")]
pub enum Auth3ds {
    #[default]
    Automatic,
    Any,
}

#[derive(Debug, Eq, PartialEq, Serialize)]
#[serde(
    rename_all = "snake_case",
    tag = "mandate_data[customer_acceptance][type]"
)]
pub enum StripeMandateType {
    Online {
        #[serde(rename = "mandate_data[customer_acceptance][online][ip_address]")]
        ip_address: Secret<String, pii::IpAddress>,
        #[serde(rename = "mandate_data[customer_acceptance][online][user_agent]")]
        user_agent: String,
    },
    Offline,
}

#[derive(Debug, Eq, PartialEq, Serialize)]
pub struct StripeMandateRequest {
    #[serde(flatten)]
    mandate_type: StripeMandateType,
}

#[derive(Debug, Eq, PartialEq, Serialize)]
pub struct PaymentIntentRequest {
    pub amount: i64, //amount in cents, hence passed as integer
    pub currency: String,
    pub statement_descriptor_suffix: Option<String>,
    pub statement_descriptor: Option<String>,
    #[serde(rename = "metadata[order_id]")]
    pub metadata_order_id: String,
    #[serde(rename = "metadata[txn_id]")]
    pub metadata_txn_id: String,
    #[serde(rename = "metadata[txn_uuid]")]
    pub metadata_txn_uuid: String,
    pub return_url: String,
    pub confirm: bool,
    pub mandate: Option<Secret<String>>,
    pub payment_method: Option<String>,
    pub customer: Option<Secret<String>>,
    #[serde(flatten)]
    pub setup_mandate_details: Option<StripeMandateRequest>,
    pub description: Option<String>,
    #[serde(flatten)]
    pub shipping: StripeShippingAddress,
    #[serde(flatten)]
    pub billing: StripeBillingAddress,
    #[serde(flatten)]
    pub payment_data: Option<StripePaymentMethodData>,
    pub capture_method: StripeCaptureMethod,
    pub payment_method_options: Option<StripePaymentMethodOptions>, // For mandate txns using network_txns_id, needs to be validated
    pub setup_future_usage: Option<enums::FutureUsage>,
    pub off_session: Option<bool>,
    #[serde(rename = "payment_method_types[0]")]
    pub payment_method_types: Option<StripePaymentMethodType>,
}

#[derive(Debug, Eq, PartialEq, Serialize)]
pub struct SetupIntentRequest {
    #[serde(rename = "metadata[order_id]")]
    pub metadata_order_id: String,
    #[serde(rename = "metadata[txn_id]")]
    pub metadata_txn_id: String,
    #[serde(rename = "metadata[txn_uuid]")]
    pub metadata_txn_uuid: String,
    pub confirm: bool,
    pub usage: Option<enums::FutureUsage>,
    pub customer: Option<Secret<String>>,
    pub off_session: Option<bool>,
    pub return_url: Option<String>,
    #[serde(flatten)]
    pub payment_data: StripePaymentMethodData,
    pub payment_method_options: Option<StripePaymentMethodOptions>, // For mandate txns using network_txns_id, needs to be validated
}

#[derive(Debug, Eq, PartialEq, Serialize)]
pub struct StripeCardData {
    #[serde(rename = "payment_method_data[type]")]
    pub payment_method_data_type: StripePaymentMethodType,
    #[serde(rename = "payment_method_data[card][number]")]
    pub payment_method_data_card_number: cards::CardNumber,
    #[serde(rename = "payment_method_data[card][exp_month]")]
    pub payment_method_data_card_exp_month: Secret<String>,
    #[serde(rename = "payment_method_data[card][exp_year]")]
    pub payment_method_data_card_exp_year: Secret<String>,
    #[serde(rename = "payment_method_data[card][cvc]")]
    pub payment_method_data_card_cvc: Secret<String>,
    #[serde(rename = "payment_method_options[card][request_three_d_secure]")]
    pub payment_method_auth_type: Auth3ds,
}
#[derive(Debug, Eq, PartialEq, Serialize)]
pub struct StripePayLaterData {
    #[serde(rename = "payment_method_data[type]")]
    pub payment_method_data_type: StripePaymentMethodType,
}

#[derive(Debug, Eq, PartialEq, Serialize)]
pub struct TokenRequest {
    #[serde(flatten)]
    pub token_data: StripePaymentMethodData,
}

#[derive(Debug, Eq, PartialEq, Deserialize)]
pub struct StripeTokenResponse {
    pub id: String,
    pub object: String,
}

#[derive(Debug, Eq, PartialEq, Serialize)]
pub struct CustomerRequest {
    pub description: Option<String>,
    pub email: Option<Email>,
    pub phone: Option<Secret<String>>,
    pub name: Option<Secret<String>>,
    pub source: Option<String>,
}

#[derive(Debug, Eq, PartialEq, Deserialize)]
pub struct StripeCustomerResponse {
    pub id: String,
    pub description: Option<String>,
    pub email: Option<Email>,
    pub phone: Option<Secret<String>>,
    pub name: Option<Secret<String>>,
}

#[derive(Debug, Eq, PartialEq, Serialize)]
pub struct ChargesRequest {
    pub amount: String,
    pub currency: String,
    pub customer: Secret<String>,
    pub source: Secret<String>,
}

#[derive(Clone, Debug, Default, Eq, PartialEq, Deserialize)]
pub struct ChargesResponse {
    pub id: String,
    pub amount: u64,
    pub amount_captured: u64,
    pub currency: String,
    pub status: StripePaymentStatus,
    pub source: StripeSourceResponse,
}

#[derive(Debug, Eq, PartialEq, Serialize)]
#[serde(untagged)]
pub enum StripeBankName {
    Eps {
        #[serde(rename = "payment_method_data[eps][bank]")]
        bank_name: Option<StripeBankNames>,
    },
    Ideal {
        #[serde(rename = "payment_method_data[ideal][bank]")]
        ideal_bank_name: Option<StripeBankNames>,
    },
    Przelewy24 {
        #[serde(rename = "payment_method_data[p24][bank]")]
        bank_name: Option<StripeBankNames>,
    },
}

#[derive(Debug, Eq, PartialEq, Serialize)]
#[serde(untagged)]
pub enum BankSpecificData {
    Sofort {
        #[serde(rename = "payment_method_options[sofort][preferred_language]")]
        preferred_language: String,
        #[serde(rename = "payment_method_data[sofort][country]")]
        country: api_enums::CountryAlpha2,
    },
}

fn get_bank_name(
    stripe_pm_type: &StripePaymentMethodType,
    bank_redirect_data: &api_models::payments::BankRedirectData,
) -> Result<Option<StripeBankName>, errors::ConnectorError> {
    match (stripe_pm_type, bank_redirect_data) {
        (
            StripePaymentMethodType::Eps,
            api_models::payments::BankRedirectData::Eps { ref bank_name, .. },
        ) => Ok(Some(StripeBankName::Eps {
            bank_name: bank_name
                .map(|bank_name| StripeBankNames::try_from(&bank_name))
                .transpose()?,
        })),
        (
            StripePaymentMethodType::Ideal,
            api_models::payments::BankRedirectData::Ideal { bank_name, .. },
        ) => Ok(Some(StripeBankName::Ideal {
            ideal_bank_name: bank_name
                .map(|bank_name| StripeBankNames::try_from(&bank_name))
                .transpose()?,
        })),
        (
            StripePaymentMethodType::Przelewy24,
            api_models::payments::BankRedirectData::Przelewy24 { bank_name, .. },
        ) => Ok(Some(StripeBankName::Przelewy24 {
            bank_name: bank_name
                .map(|bank_name| StripeBankNames::try_from(&bank_name))
                .transpose()?,
        })),
        (
            StripePaymentMethodType::Sofort
            | StripePaymentMethodType::Giropay
            | StripePaymentMethodType::Bancontact
            | StripePaymentMethodType::Blik,
            _,
        ) => Ok(None),
        _ => Err(errors::ConnectorError::MismatchedPaymentData),
    }
}

#[derive(Debug, Eq, PartialEq, Serialize)]
pub struct StripeBankRedirectData {
    #[serde(rename = "payment_method_data[type]")]
    pub payment_method_data_type: StripePaymentMethodType,
    // Required only for eps and ideal
    #[serde(flatten)]
    pub bank_name: Option<StripeBankName>,
    #[serde(flatten)]
    pub bank_specific_data: Option<BankSpecificData>,
    #[serde(rename = "payment_method_options[blik][code]")]
    pub code: Option<String>,
}

#[derive(Debug, Eq, PartialEq, Serialize)]
pub struct AchTransferData {
    #[serde(rename = "owner[email]")]
    pub email: Email,
}

#[derive(Debug, Eq, PartialEq, Serialize)]
pub struct MultibancoTransferData {
    #[serde(rename = "owner[email]")]
    pub email: Email,
}

#[derive(Debug, Eq, PartialEq, Serialize)]
pub struct BacsBankTransferData {
    #[serde(rename = "payment_method_data[type]")]
    pub payment_method_data_type: StripePaymentMethodType,
    #[serde(rename = "payment_method_options[customer_balance][bank_transfer][type]")]
    pub bank_transfer_type: BankTransferType,
    #[serde(rename = "payment_method_options[customer_balance][funding_type]")]
    pub balance_funding_type: BankTransferType,
    #[serde(rename = "payment_method_types[0]")]
    pub payment_method_type: StripePaymentMethodType,
}

#[derive(Debug, Eq, PartialEq, Serialize)]
pub struct SepaBankTransferData {
    #[serde(rename = "payment_method_data[type]")]
    pub payment_method_data_type: StripePaymentMethodType,
    #[serde(rename = "payment_method_options[customer_balance][bank_transfer][type]")]
    pub bank_transfer_type: BankTransferType,
    #[serde(rename = "payment_method_options[customer_balance][funding_type]")]
    pub balance_funding_type: BankTransferType,
    #[serde(rename = "payment_method_types[0]")]
    pub payment_method_type: StripePaymentMethodType,
    #[serde(
        rename = "payment_method_options[customer_balance][bank_transfer][eu_bank_transfer][country]"
    )]
    pub country: api_models::enums::CountryAlpha2,
}

#[derive(Debug, Eq, PartialEq, Serialize)]
#[serde(untagged)]
pub enum StripeCreditTransferSourceRequest {
    AchBankTansfer(AchCreditTransferSourceRequest),
    MultibancoBankTansfer(MultibancoCreditTransferSourceRequest),
}

#[derive(Debug, Eq, PartialEq, Serialize)]
pub struct AchCreditTransferSourceRequest {
    #[serde(rename = "type")]
    pub transfer_type: StripeCreditTransferTypes,
    #[serde(flatten)]
    pub payment_method_data: AchTransferData,
    pub currency: enums::Currency,
}

#[derive(Debug, Eq, PartialEq, Serialize)]
pub struct MultibancoCreditTransferSourceRequest {
    #[serde(rename = "type")]
    pub transfer_type: StripeCreditTransferTypes,
    #[serde(flatten)]
    pub payment_method_data: MultibancoTransferData,
    pub currency: enums::Currency,
    pub amount: Option<i64>,
    #[serde(rename = "redirect[return_url]")]
    pub return_url: Option<String>,
}

// Remove untagged when Deserialize is added
#[derive(Debug, Eq, PartialEq, Serialize)]
#[serde(untagged)]
pub enum StripePaymentMethodData {
    Card(StripeCardData),
    PayLater(StripePayLaterData),
    Wallet(StripeWallet),
    BankRedirect(StripeBankRedirectData),
    BankDebit(StripeBankDebitData),
    BankTransfer(StripeBankTransferData),
}

#[derive(Debug, Eq, PartialEq, Serialize)]
#[serde(tag = "payment_method_data[type]")]
pub enum BankDebitData {
    #[serde(rename = "us_bank_account")]
    Ach {
        #[serde(rename = "payment_method_data[us_bank_account][account_holder_type]")]
        account_holder_type: String,
        #[serde(rename = "payment_method_data[us_bank_account][account_number]")]
        account_number: Secret<String>,
        #[serde(rename = "payment_method_data[us_bank_account][routing_number]")]
        routing_number: Secret<String>,
    },
    #[serde(rename = "sepa_debit")]
    Sepa {
        #[serde(rename = "payment_method_data[sepa_debit][iban]")]
        iban: Secret<String>,
    },
    #[serde(rename = "au_becs_debit")]
    Becs {
        #[serde(rename = "payment_method_data[au_becs_debit][account_number]")]
        account_number: Secret<String>,
        #[serde(rename = "payment_method_data[au_becs_debit][bsb_number]")]
        bsb_number: Secret<String>,
    },
    #[serde(rename = "bacs_debit")]
    Bacs {
        #[serde(rename = "payment_method_data[bacs_debit][account_number]")]
        account_number: Secret<String>,
        #[serde(rename = "payment_method_data[bacs_debit][sort_code]")]
        sort_code: Secret<String>,
    },
}

#[derive(Debug, Eq, PartialEq, Serialize)]
pub struct StripeBankDebitData {
    #[serde(flatten)]
    pub bank_specific_data: BankDebitData,
}

#[derive(Debug, Eq, PartialEq, Serialize)]
pub struct BankTransferData {
    pub email: Email,
}

#[derive(Debug, Eq, PartialEq, Serialize)]
#[serde(untagged)]
pub enum StripeBankTransferData {
    AchBankTransfer(Box<AchTransferData>),
    SepaBankTransfer(Box<SepaBankTransferData>),
    BacsBankTransfers(Box<BacsBankTransferData>),
    MultibancoBankTransfers(Box<MultibancoTransferData>),
}

#[derive(Debug, Eq, PartialEq, Serialize)]
#[serde(untagged)]
pub enum StripeWallet {
    ApplepayToken(StripeApplePay),
    GooglepayToken(GooglePayToken),
    ApplepayPayment(ApplepayPayment),
    WechatpayPayment(WechatpayPayment),
    AlipayPayment(AlipayPayment),
}

#[derive(Debug, Eq, PartialEq, Serialize)]
pub struct StripeApplePay {
    pub pk_token: Secret<String>,
    pub pk_token_instrument_name: String,
    pub pk_token_payment_network: String,
    pub pk_token_transaction_id: String,
}

#[derive(Debug, Eq, PartialEq, Serialize)]
pub struct GooglePayToken {
    #[serde(rename = "payment_method_data[type]")]
    pub payment_type: StripePaymentMethodType,
    #[serde(rename = "payment_method_data[card][token]")]
    pub token: Secret<String>,
}

#[derive(Debug, Eq, PartialEq, Serialize)]
pub struct ApplepayPayment {
    #[serde(rename = "payment_method_data[card][token]")]
    pub token: Secret<String>,
    #[serde(rename = "payment_method_data[type]")]
    pub payment_method_types: StripePaymentMethodType,
}

#[derive(Debug, Eq, PartialEq, Serialize)]
pub struct AlipayPayment {
    #[serde(rename = "payment_method_data[type]")]
    pub payment_method_data_type: StripePaymentMethodType,
}

#[derive(Debug, Eq, PartialEq, Serialize)]
pub struct WechatpayPayment {
    #[serde(rename = "payment_method_data[type]")]
    pub payment_method_data_type: StripePaymentMethodType,
    #[serde(rename = "payment_method_options[wechat_pay][client]")]
    pub client: WechatClient,
}

#[derive(Debug, Eq, PartialEq, Serialize, Clone, Copy)]
#[serde(rename_all = "snake_case")]
pub enum WechatClient {
    Web,
}

#[derive(Debug, Eq, PartialEq, Serialize)]
pub struct GooglepayPayment {
    #[serde(rename = "payment_method_data[card][token]")]
    pub token: String,
    #[serde(rename = "payment_method_data[type]")]
    pub payment_method_types: StripePaymentMethodType,
}

// All supported payment_method_types in stripe
// This enum goes in payment_method_types[] field in stripe request body
// https://stripe.com/docs/api/payment_intents/create#create_payment_intent-payment_method_types
#[derive(Eq, PartialEq, Serialize, Clone, Debug, Copy)]
#[serde(rename_all = "snake_case")]
pub enum StripePaymentMethodType {
    Affirm,
    AfterpayClearpay,
    Alipay,
    #[serde(rename = "au_becs_debit")]
    Becs,
    #[serde(rename = "bacs_debit")]
    Bacs,
    Bancontact,
    Blik,
    Card,
    CustomerBalance,
    Eps,
    Giropay,
    Ideal,
    Klarna,
    #[serde(rename = "p24")]
    Przelewy24,
    #[serde(rename = "sepa_debit")]
    Sepa,
    Sofort,
    #[serde(rename = "us_bank_account")]
    Ach,
    #[serde(rename = "wechat_pay")]
    Wechatpay,
}

#[derive(Debug, Eq, PartialEq, Serialize)]
#[serde(rename_all = "snake_case")]
#[allow(dead_code)]
pub enum StripeCreditTransferTypes {
    AchCreditTransfer,
    Multibanco,
    Blik,
}

impl TryFrom<enums::PaymentMethodType> for StripePaymentMethodType {
    type Error = error_stack::Report<errors::ConnectorError>;
    fn try_from(value: enums::PaymentMethodType) -> Result<Self, Self::Error> {
        match value {
            enums::PaymentMethodType::Credit => Ok(Self::Card),
            enums::PaymentMethodType::Debit => Ok(Self::Card),
            enums::PaymentMethodType::Klarna => Ok(Self::Klarna),
            enums::PaymentMethodType::Affirm => Ok(Self::Affirm),
            enums::PaymentMethodType::AfterpayClearpay => Ok(Self::AfterpayClearpay),
            enums::PaymentMethodType::Eps => Ok(Self::Eps),
            enums::PaymentMethodType::Giropay => Ok(Self::Giropay),
            enums::PaymentMethodType::Ideal => Ok(Self::Ideal),
            enums::PaymentMethodType::Sofort => Ok(Self::Sofort),
            enums::PaymentMethodType::ApplePay => Ok(Self::Card),
            enums::PaymentMethodType::Ach => Ok(Self::Ach),
            enums::PaymentMethodType::Sepa => Ok(Self::Sepa),
            enums::PaymentMethodType::Becs => Ok(Self::Becs),
            enums::PaymentMethodType::Bacs => Ok(Self::Bacs),
            enums::PaymentMethodType::BancontactCard => Ok(Self::Bancontact),
            enums::PaymentMethodType::WeChatPay => Ok(Self::Wechatpay),
            enums::PaymentMethodType::Blik => Ok(Self::Blik),
            enums::PaymentMethodType::AliPay => Ok(Self::Alipay),
            enums::PaymentMethodType::Przelewy24 => Ok(Self::Przelewy24),
            _ => Err(errors::ConnectorError::NotImplemented(
                "this payment method for stripe".to_string(),
            )
            .into()),
        }
    }
}

#[derive(Debug, Eq, PartialEq, Serialize, Clone)]
#[serde(rename_all = "snake_case")]
pub enum BankTransferType {
    GbBankTransfer,
    EuBankTransfer,
    #[serde(rename = "bank_transfer")]
    BankTransfers,
}

#[derive(Debug, Eq, PartialEq, Serialize, Clone)]
#[serde(rename_all = "snake_case")]
pub enum StripeBankNames {
    AbnAmro,
    ArzteUndApothekerBank,
    AsnBank,
    AustrianAnadiBankAg,
    BankAustria,
    BankhausCarlSpangler,
    BankhausSchelhammerUndSchatteraAg,
    BawagPskAg,
    BksBankAg,
    BrullKallmusBankAg,
    BtvVierLanderBank,
    Bunq,
    CapitalBankGraweGruppeAg,
    CitiHandlowy,
    Dolomitenbank,
    EasybankAg,
    ErsteBankUndSparkassen,
    Handelsbanken,
    HypoAlpeadriabankInternationalAg,
    HypoNoeLbFurNiederosterreichUWien,
    HypoOberosterreichSalzburgSteiermark,
    HypoTirolBankAg,
    HypoVorarlbergBankAg,
    HypoBankBurgenlandAktiengesellschaft,
    Ing,
    Knab,
    MarchfelderBank,
    OberbankAg,
    RaiffeisenBankengruppeOsterreich,
    SchoellerbankAg,
    SpardaBankWien,
    VolksbankGruppe,
    VolkskreditbankAg,
    VrBankBraunau,
    Moneyou,
    Rabobank,
    Regiobank,
    Revolut,
    SnsBank,
    TriodosBank,
    VanLanschot,
    PlusBank,
    EtransferPocztowy24,
    BankiSpbdzielcze,
    BankNowyBfgSa,
    GetinBank,
    Blik,
    NoblePay,
    #[serde(rename = "ideabank")]
    IdeaBank,
    #[serde(rename = "envelobank")]
    EnveloBank,
    NestPrzelew,
    MbankMtransfer,
    Inteligo,
    PbacZIpko,
    BnpParibas,
    BankPekaoSa,
    VolkswagenBank,
    AliorBank,
    Boz,
}

// This is used only for Disputes
impl From<WebhookEventStatus> for api_models::webhooks::IncomingWebhookEvent {
    fn from(value: WebhookEventStatus) -> Self {
        match value {
            WebhookEventStatus::WarningNeedsResponse => Self::DisputeOpened,
            WebhookEventStatus::WarningClosed => Self::DisputeCancelled,
            WebhookEventStatus::WarningUnderReview => Self::DisputeChallenged,
            WebhookEventStatus::Won => Self::DisputeWon,
            WebhookEventStatus::Lost => Self::DisputeLost,
            WebhookEventStatus::NeedsResponse
            | WebhookEventStatus::UnderReview
            | WebhookEventStatus::ChargeRefunded
            | WebhookEventStatus::Succeeded
            | WebhookEventStatus::RequiresPaymentMethod
            | WebhookEventStatus::RequiresConfirmation
            | WebhookEventStatus::RequiresAction
            | WebhookEventStatus::Processing
            | WebhookEventStatus::RequiresCapture
            | WebhookEventStatus::Canceled
            | WebhookEventStatus::Chargeable
            | WebhookEventStatus::Failed
            | WebhookEventStatus::Unknown => Self::EventNotSupported,
        }
    }
}

impl TryFrom<&api_models::enums::BankNames> for StripeBankNames {
    type Error = errors::ConnectorError;
    fn try_from(bank: &api_models::enums::BankNames) -> Result<Self, Self::Error> {
        Ok(match bank {
            api_models::enums::BankNames::AbnAmro => Self::AbnAmro,
            api_models::enums::BankNames::ArzteUndApothekerBank => Self::ArzteUndApothekerBank,
            api_models::enums::BankNames::AsnBank => Self::AsnBank,
            api_models::enums::BankNames::AustrianAnadiBankAg => Self::AustrianAnadiBankAg,
            api_models::enums::BankNames::BankAustria => Self::BankAustria,
            api_models::enums::BankNames::BankhausCarlSpangler => Self::BankhausCarlSpangler,
            api_models::enums::BankNames::BankhausSchelhammerUndSchatteraAg => {
                Self::BankhausSchelhammerUndSchatteraAg
            }
            api_models::enums::BankNames::BawagPskAg => Self::BawagPskAg,
            api_models::enums::BankNames::BksBankAg => Self::BksBankAg,
            api_models::enums::BankNames::BrullKallmusBankAg => Self::BrullKallmusBankAg,
            api_models::enums::BankNames::BtvVierLanderBank => Self::BtvVierLanderBank,
            api_models::enums::BankNames::Bunq => Self::Bunq,
            api_models::enums::BankNames::CapitalBankGraweGruppeAg => {
                Self::CapitalBankGraweGruppeAg
            }
            api_models::enums::BankNames::Citi => Self::CitiHandlowy,
            api_models::enums::BankNames::Dolomitenbank => Self::Dolomitenbank,
            api_models::enums::BankNames::EasybankAg => Self::EasybankAg,
            api_models::enums::BankNames::ErsteBankUndSparkassen => Self::ErsteBankUndSparkassen,
            api_models::enums::BankNames::Handelsbanken => Self::Handelsbanken,
            api_models::enums::BankNames::HypoAlpeadriabankInternationalAg => {
                Self::HypoAlpeadriabankInternationalAg
            }

            api_models::enums::BankNames::HypoNoeLbFurNiederosterreichUWien => {
                Self::HypoNoeLbFurNiederosterreichUWien
            }
            api_models::enums::BankNames::HypoOberosterreichSalzburgSteiermark => {
                Self::HypoOberosterreichSalzburgSteiermark
            }
            api_models::enums::BankNames::HypoTirolBankAg => Self::HypoTirolBankAg,
            api_models::enums::BankNames::HypoVorarlbergBankAg => Self::HypoVorarlbergBankAg,
            api_models::enums::BankNames::HypoBankBurgenlandAktiengesellschaft => {
                Self::HypoBankBurgenlandAktiengesellschaft
            }
            api_models::enums::BankNames::Ing => Self::Ing,
            api_models::enums::BankNames::Knab => Self::Knab,
            api_models::enums::BankNames::MarchfelderBank => Self::MarchfelderBank,
            api_models::enums::BankNames::OberbankAg => Self::OberbankAg,
            api_models::enums::BankNames::RaiffeisenBankengruppeOsterreich => {
                Self::RaiffeisenBankengruppeOsterreich
            }
            api_models::enums::BankNames::Rabobank => Self::Rabobank,
            api_models::enums::BankNames::Regiobank => Self::Regiobank,
            api_models::enums::BankNames::Revolut => Self::Revolut,
            api_models::enums::BankNames::SnsBank => Self::SnsBank,
            api_models::enums::BankNames::TriodosBank => Self::TriodosBank,
            api_models::enums::BankNames::VanLanschot => Self::VanLanschot,
            api_models::enums::BankNames::Moneyou => Self::Moneyou,
            api_models::enums::BankNames::SchoellerbankAg => Self::SchoellerbankAg,
            api_models::enums::BankNames::SpardaBankWien => Self::SpardaBankWien,
            api_models::enums::BankNames::VolksbankGruppe => Self::VolksbankGruppe,
            api_models::enums::BankNames::VolkskreditbankAg => Self::VolkskreditbankAg,
            api_models::enums::BankNames::VrBankBraunau => Self::VrBankBraunau,
            api_models::enums::BankNames::PlusBank => Self::PlusBank,
            api_models::enums::BankNames::EtransferPocztowy24 => Self::EtransferPocztowy24,
            api_models::enums::BankNames::BankiSpbdzielcze => Self::BankiSpbdzielcze,
            api_models::enums::BankNames::BankNowyBfgSa => Self::BankNowyBfgSa,
            api_models::enums::BankNames::GetinBank => Self::GetinBank,
            api_models::enums::BankNames::Blik => Self::Blik,
            api_models::enums::BankNames::NoblePay => Self::NoblePay,
            api_models::enums::BankNames::IdeaBank => Self::IdeaBank,
            api_models::enums::BankNames::EnveloBank => Self::EnveloBank,
            api_models::enums::BankNames::NestPrzelew => Self::NestPrzelew,
            api_models::enums::BankNames::MbankMtransfer => Self::MbankMtransfer,
            api_models::enums::BankNames::Inteligo => Self::Inteligo,
            api_models::enums::BankNames::PbacZIpko => Self::PbacZIpko,
            api_models::enums::BankNames::BnpParibas => Self::BnpParibas,
            api_models::enums::BankNames::BankPekaoSa => Self::BankPekaoSa,
            api_models::enums::BankNames::VolkswagenBank => Self::VolkswagenBank,
            api_models::enums::BankNames::AliorBank => Self::AliorBank,
            api_models::enums::BankNames::Boz => Self::Boz,

            _ => Err(errors::ConnectorError::NotSupported {
                message: api_enums::PaymentMethod::BankRedirect.to_string(),
                connector: "Stripe",
                payment_experience: api_enums::PaymentExperience::RedirectToUrl.to_string(),
            })?,
        })
    }
}

fn validate_shipping_address_against_payment_method(
    shipping_address: &StripeShippingAddress,
    payment_method: Option<&StripePaymentMethodType>,
) -> Result<(), error_stack::Report<errors::ConnectorError>> {
    if let Some(StripePaymentMethodType::AfterpayClearpay) = payment_method {
        let missing_fields = collect_missing_value_keys!(
            ("shipping.address.first_name", shipping_address.name),
            ("shipping.address.line1", shipping_address.line1),
            ("shipping.address.country", shipping_address.country),
            ("shipping.address.zip", shipping_address.zip)
        );

        if !missing_fields.is_empty() {
            return Err(errors::ConnectorError::MissingRequiredFields {
                field_names: missing_fields,
            })
            .into_report();
        }
    }

    Ok(())
}

fn infer_stripe_pay_later_type(
    pm_type: &enums::PaymentMethodType,
    experience: &enums::PaymentExperience,
) -> Result<StripePaymentMethodType, errors::ConnectorError> {
    if &enums::PaymentExperience::RedirectToUrl == experience {
        match pm_type {
            enums::PaymentMethodType::Klarna => Ok(StripePaymentMethodType::Klarna),
            enums::PaymentMethodType::Affirm => Ok(StripePaymentMethodType::Affirm),
            enums::PaymentMethodType::AfterpayClearpay => {
                Ok(StripePaymentMethodType::AfterpayClearpay)
            }
            _ => Err(errors::ConnectorError::NotSupported {
                message: pm_type.to_string(),
                connector: "stripe",
                payment_experience: experience.to_string(),
            }),
        }
    } else {
        Err(errors::ConnectorError::NotSupported {
            message: pm_type.to_string(),
            connector: "stripe",
            payment_experience: experience.to_string(),
        })
    }
}

fn infer_stripe_bank_redirect_issuer(
    payment_method_type: Option<&enums::PaymentMethodType>,
) -> Result<StripePaymentMethodType, errors::ConnectorError> {
    match payment_method_type {
        Some(diesel_models::enums::PaymentMethodType::Giropay) => {
            Ok(StripePaymentMethodType::Giropay)
        }
        Some(diesel_models::enums::PaymentMethodType::Ideal) => Ok(StripePaymentMethodType::Ideal),
        Some(diesel_models::enums::PaymentMethodType::Sofort) => {
            Ok(StripePaymentMethodType::Sofort)
        }

        Some(diesel_models::enums::PaymentMethodType::BancontactCard) => {
            Ok(StripePaymentMethodType::Bancontact)
        }
        Some(diesel_models::enums::PaymentMethodType::Przelewy24) => {
            Ok(StripePaymentMethodType::Przelewy24)
        }
        Some(diesel_models::enums::PaymentMethodType::Eps) => Ok(StripePaymentMethodType::Eps),
        Some(diesel_models::enums::PaymentMethodType::Blik) => Ok(StripePaymentMethodType::Blik),
        None => Err(errors::ConnectorError::MissingRequiredField {
            field_name: "payment_method_type",
        }),
        _ => Err(errors::ConnectorError::MismatchedPaymentData),
    }
}

impl TryFrom<(&api_models::payments::PayLaterData, StripePaymentMethodType)>
    for StripeBillingAddress
{
    type Error = errors::ConnectorError;

    fn try_from(
        (pay_later_data, pm_type): (&api_models::payments::PayLaterData, StripePaymentMethodType),
    ) -> Result<Self, Self::Error> {
        match (pay_later_data, pm_type) {
            (
                payments::PayLaterData::KlarnaRedirect {
                    billing_email,
                    billing_country,
                },
                StripePaymentMethodType::Klarna,
            ) => Ok(Self {
                email: Some(billing_email.to_owned()),
                country: Some(billing_country.to_owned()),
                ..Self::default()
            }),
            (payments::PayLaterData::AffirmRedirect {}, StripePaymentMethodType::Affirm) => {
                Ok(Self::default())
            }
            (
                payments::PayLaterData::AfterpayClearpayRedirect {
                    billing_email,
                    billing_name,
                },
                StripePaymentMethodType::AfterpayClearpay,
            ) => Ok(Self {
                email: Some(billing_email.to_owned()),
                name: Some(billing_name.to_owned()),
                ..Self::default()
            }),
            _ => Err(errors::ConnectorError::MismatchedPaymentData),
        }
    }
}

impl From<&payments::BankDebitBilling> for StripeBillingAddress {
    fn from(item: &payments::BankDebitBilling) -> Self {
        Self {
            email: Some(item.email.to_owned()),
            country: item
                .address
                .as_ref()
                .and_then(|address| address.country.to_owned()),
            name: Some(item.name.to_owned()),
            city: item
                .address
                .as_ref()
                .and_then(|address| address.city.to_owned()),
            address_line1: item
                .address
                .as_ref()
                .and_then(|address| address.line1.to_owned()),
            address_line2: item
                .address
                .as_ref()
                .and_then(|address| address.line2.to_owned()),
            zip_code: item
                .address
                .as_ref()
                .and_then(|address| address.zip.to_owned()),
        }
    }
}

impl TryFrom<&payments::BankRedirectData> for StripeBillingAddress {
    type Error = errors::ConnectorError;

    fn try_from(bank_redirection_data: &payments::BankRedirectData) -> Result<Self, Self::Error> {
        match bank_redirection_data {
            payments::BankRedirectData::Eps {
                billing_details, ..
            } => Ok(Self {
                name: billing_details.billing_name.clone(),
                ..Self::default()
            }),
            payments::BankRedirectData::Giropay {
                billing_details, ..
            } => Ok(Self {
                name: billing_details.billing_name.clone(),
                ..Self::default()
            }),
            payments::BankRedirectData::Ideal {
                billing_details, ..
            } => Ok(Self {
                name: billing_details.billing_name.clone(),
                email: billing_details.email.clone(),
                ..Self::default()
            }),
            payments::BankRedirectData::Przelewy24 {
                billing_details, ..
            } => Ok(Self {
                email: billing_details.email.clone(),
                ..Self::default()
            }),
            payments::BankRedirectData::BancontactCard {
                billing_details, ..
            } => {
                let billing_details = billing_details.as_ref().ok_or(
                    errors::ConnectorError::MissingRequiredField {
                        field_name: "billing_details",
                    },
                )?;
                Ok(Self {
                    name: Some(
                        billing_details
                            .billing_name
                            .as_ref()
                            .ok_or(errors::ConnectorError::MissingRequiredField {
                                field_name: "billing_details.billing_name",
                            })?
                            .to_owned(),
                    ),
                    email: Some(
                        billing_details
                            .email
                            .as_ref()
                            .ok_or(errors::ConnectorError::MissingRequiredField {
                                field_name: "billing_details.email",
                            })?
                            .to_owned(),
                    ),
                    ..Self::default()
                })
            }
            payments::BankRedirectData::Sofort {
                billing_details, ..
            } => Ok(Self {
                name: billing_details.billing_name.clone(),
                email: billing_details.email.clone(),
                ..Self::default()
            }),
            _ => Ok(Self::default()),
        }
    }
}

fn get_bank_specific_data(
    bank_redirect_data: &payments::BankRedirectData,
) -> Option<BankSpecificData> {
    match bank_redirect_data {
        payments::BankRedirectData::Sofort {
            country,
            preferred_language,
            ..
        } => Some(BankSpecificData::Sofort {
            country: country.to_owned(),
            preferred_language: preferred_language.to_owned(),
        }),
        _ => None,
    }
}

fn get_bank_debit_data(
    bank_debit_data: &payments::BankDebitData,
) -> (StripePaymentMethodType, BankDebitData, StripeBillingAddress) {
    match bank_debit_data {
        payments::BankDebitData::AchBankDebit {
            billing_details,
            account_number,
            routing_number,
            ..
        } => {
            let ach_data = BankDebitData::Ach {
                account_holder_type: "individual".to_string(),
                account_number: account_number.to_owned(),
                routing_number: routing_number.to_owned(),
            };

            let billing_data = StripeBillingAddress::from(billing_details);
            (StripePaymentMethodType::Ach, ach_data, billing_data)
        }
        payments::BankDebitData::SepaBankDebit {
            billing_details,
            iban,
            ..
        } => {
            let sepa_data = BankDebitData::Sepa {
                iban: iban.to_owned(),
            };

            let billing_data = StripeBillingAddress::from(billing_details);
            (StripePaymentMethodType::Sepa, sepa_data, billing_data)
        }
        payments::BankDebitData::BecsBankDebit {
            billing_details,
            account_number,
            bsb_number,
        } => {
            let becs_data = BankDebitData::Becs {
                account_number: account_number.to_owned(),
                bsb_number: bsb_number.to_owned(),
            };

            let billing_data = StripeBillingAddress::from(billing_details);
            (StripePaymentMethodType::Becs, becs_data, billing_data)
        }
        payments::BankDebitData::BacsBankDebit {
            billing_details,
            account_number,
            sort_code,
            ..
        } => {
            let bacs_data = BankDebitData::Bacs {
                account_number: account_number.to_owned(),
                sort_code: Secret::new(sort_code.clone().expose().replace('-', "")),
            };

            let billing_data = StripeBillingAddress::from(billing_details);
            (StripePaymentMethodType::Bacs, bacs_data, billing_data)
        }
    }
}

fn create_stripe_payment_method(
    pm_type: Option<&enums::PaymentMethodType>,
    experience: Option<&enums::PaymentExperience>,
    payment_method_data: &api_models::payments::PaymentMethodData,
    auth_type: enums::AuthenticationType,
) -> Result<
    (
        StripePaymentMethodData,
        Option<StripePaymentMethodType>,
        StripeBillingAddress,
    ),
    error_stack::Report<errors::ConnectorError>,
> {
    match payment_method_data {
        payments::PaymentMethodData::Card(card_details) => {
            let payment_method_auth_type = match auth_type {
                enums::AuthenticationType::ThreeDs => Auth3ds::Any,
                enums::AuthenticationType::NoThreeDs => Auth3ds::Automatic,
            };
            Ok((
                StripePaymentMethodData::Card(StripeCardData {
                    payment_method_data_type: StripePaymentMethodType::Card,
                    payment_method_data_card_number: card_details.card_number.clone(),
                    payment_method_data_card_exp_month: card_details.card_exp_month.clone(),
                    payment_method_data_card_exp_year: card_details.card_exp_year.clone(),
                    payment_method_data_card_cvc: card_details.card_cvc.clone(),
                    payment_method_auth_type,
                }),
                Some(StripePaymentMethodType::Card),
                StripeBillingAddress::default(),
            ))
        }
        payments::PaymentMethodData::PayLater(pay_later_data) => {
            let pm_type = pm_type.ok_or(errors::ConnectorError::MissingRequiredField {
                field_name: "payment_method_type",
            })?;

            let pm_experience = experience.ok_or(errors::ConnectorError::MissingRequiredField {
                field_name: "payment_experience",
            })?;

            let stripe_pm_type = infer_stripe_pay_later_type(pm_type, pm_experience)?;

            let billing_address = StripeBillingAddress::try_from((pay_later_data, stripe_pm_type))?;

            Ok((
                StripePaymentMethodData::PayLater(StripePayLaterData {
                    payment_method_data_type: stripe_pm_type,
                }),
                Some(stripe_pm_type),
                billing_address,
            ))
        }
        payments::PaymentMethodData::BankRedirect(bank_redirect_data) => {
            let billing_address = StripeBillingAddress::try_from(bank_redirect_data)?;
            let pm_type = infer_stripe_bank_redirect_issuer(pm_type)?;
            let bank_specific_data = get_bank_specific_data(bank_redirect_data);
            let bank_name = get_bank_name(&pm_type, bank_redirect_data)?;
            let blik_code = match bank_redirect_data {
                payments::BankRedirectData::Blik { blik_code } => Some(blik_code.to_owned()),
                _ => None,
            };

            Ok((
                StripePaymentMethodData::BankRedirect(StripeBankRedirectData {
                    payment_method_data_type: pm_type,
                    bank_name,
                    bank_specific_data,
                    code: blik_code,
                }),
                Some(pm_type),
                billing_address,
            ))
        }
        payments::PaymentMethodData::Wallet(wallet_data) => match wallet_data {
            payments::WalletData::ApplePay(applepay_data) => Ok((
                StripePaymentMethodData::Wallet(StripeWallet::ApplepayToken(StripeApplePay {
                    pk_token: applepay_data
                        .get_applepay_decoded_payment_data()
                        .change_context(errors::ConnectorError::RequestEncodingFailed)?,
                    pk_token_instrument_name: applepay_data.payment_method.pm_type.to_owned(),
                    pk_token_payment_network: applepay_data.payment_method.network.to_owned(),
                    pk_token_transaction_id: applepay_data.transaction_identifier.to_owned(),
                })),
                None,
                StripeBillingAddress::default(),
            )),
            payments::WalletData::WeChatPay(_) => Ok((
                StripePaymentMethodData::Wallet(StripeWallet::WechatpayPayment(WechatpayPayment {
                    client: WechatClient::Web,
                    payment_method_data_type: StripePaymentMethodType::Wechatpay,
                })),
                Some(StripePaymentMethodType::Wechatpay),
                StripeBillingAddress::default(),
            )),
            payments::WalletData::AliPayRedirect(_) => Ok((
                StripePaymentMethodData::Wallet(StripeWallet::AlipayPayment(AlipayPayment {
                    payment_method_data_type: StripePaymentMethodType::Alipay,
                })),
                Some(StripePaymentMethodType::Alipay),
                StripeBillingAddress::default(),
            )),
            payments::WalletData::GooglePay(gpay_data) => Ok((
                StripePaymentMethodData::try_from(gpay_data)?,
                Some(StripePaymentMethodType::Card),
                StripeBillingAddress::default(),
            )),
            _ => Err(errors::ConnectorError::NotImplemented(
                "This wallet is not implemented for stripe".to_string(),
            )
            .into()),
        },
        payments::PaymentMethodData::BankDebit(bank_debit_data) => {
            let (pm_type, bank_debit_data, billing_address) = get_bank_debit_data(bank_debit_data);

            let pm_data = StripePaymentMethodData::BankDebit(StripeBankDebitData {
                bank_specific_data: bank_debit_data,
            });

            Ok((pm_data, Some(pm_type), billing_address))
        }
        payments::PaymentMethodData::BankTransfer(bank_transfer_data) => {
            match bank_transfer_data.deref() {
                payments::BankTransferData::AchBankTransfer { billing_details } => Ok((
                    StripePaymentMethodData::BankTransfer(StripeBankTransferData::AchBankTransfer(
                        Box::new(AchTransferData {
                            email: billing_details.email.to_owned(),
                        }),
                    )),
                    None,
                    StripeBillingAddress::default(),
                )),
                payments::BankTransferData::MultibancoBankTransfer { billing_details } => Ok((
                    StripePaymentMethodData::BankTransfer(
                        StripeBankTransferData::MultibancoBankTransfers(Box::new(
                            MultibancoTransferData {
                                email: billing_details.email.to_owned(),
                            },
                        )),
                    ),
                    None,
                    StripeBillingAddress::default(),
                )),
                payments::BankTransferData::SepaBankTransfer {
                    billing_details,
                    country,
                } => {
                    let billing_details = StripeBillingAddress {
                        email: Some(billing_details.email.clone()),
                        name: Some(billing_details.name.clone()),
                        ..Default::default()
                    };
                    Ok((
                        StripePaymentMethodData::BankTransfer(
                            StripeBankTransferData::SepaBankTransfer(Box::new(
                                SepaBankTransferData {
                                    payment_method_data_type:
                                        StripePaymentMethodType::CustomerBalance,
                                    bank_transfer_type: BankTransferType::EuBankTransfer,
                                    balance_funding_type: BankTransferType::BankTransfers,
                                    payment_method_type: StripePaymentMethodType::CustomerBalance,
                                    country: country.to_owned(),
                                },
                            )),
                        ),
                        Some(StripePaymentMethodType::CustomerBalance),
                        billing_details,
                    ))
                }
                payments::BankTransferData::BacsBankTransfer { billing_details } => {
                    let billing_details = StripeBillingAddress {
                        email: Some(billing_details.email.clone()),
                        name: Some(billing_details.name.clone()),
                        ..Default::default()
                    };
                    Ok((
                        StripePaymentMethodData::BankTransfer(
                            StripeBankTransferData::BacsBankTransfers(Box::new(
                                BacsBankTransferData {
                                    payment_method_data_type:
                                        StripePaymentMethodType::CustomerBalance,
                                    bank_transfer_type: BankTransferType::GbBankTransfer,
                                    balance_funding_type: BankTransferType::BankTransfers,
                                    payment_method_type: StripePaymentMethodType::CustomerBalance,
                                },
                            )),
                        ),
                        Some(StripePaymentMethodType::CustomerBalance),
                        billing_details,
                    ))
                }
                payments::BankTransferData::Pix {} => Err(errors::ConnectorError::NotImplemented(
                    "this payment method".to_string(),
                )
                .into()),
            }
        }
        _ => Err(errors::ConnectorError::NotImplemented("payment method".to_string()).into()),
    }
}

impl TryFrom<&payments::GooglePayWalletData> for StripePaymentMethodData {
    type Error = error_stack::Report<errors::ConnectorError>;
    fn try_from(gpay_data: &payments::GooglePayWalletData) -> Result<Self, Self::Error> {
        Ok(Self::Wallet(StripeWallet::GooglepayToken(GooglePayToken {
            token: Secret::new(
                gpay_data
                    .tokenization_data
                    .token
                    .as_bytes()
                    .parse_struct::<StripeGpayToken>("StripeGpayToken")
                    .change_context(errors::ConnectorError::RequestEncodingFailed)?
                    .id,
            ),
            payment_type: StripePaymentMethodType::Card,
        })))
    }
}

impl TryFrom<&types::PaymentsAuthorizeRouterData> for PaymentIntentRequest {
    type Error = error_stack::Report<errors::ConnectorError>;
    fn try_from(item: &types::PaymentsAuthorizeRouterData) -> Result<Self, Self::Error> {
        let metadata_order_id = item.connector_request_reference_id.clone();
        let metadata_txn_id = format!("{}_{}_{}", item.merchant_id, item.payment_id, "1");
        let metadata_txn_uuid = Uuid::new_v4().to_string(); //Fetch autogenerated txn_uuid from Database.

        let shipping_address = match item.address.shipping.clone() {
            Some(mut shipping) => StripeShippingAddress {
                city: shipping.address.as_mut().and_then(|a| a.city.take()),
                country: shipping.address.as_mut().and_then(|a| a.country.take()),
                line1: shipping
                    .address
                    .as_mut()
                    .and_then(|a: &mut payments::AddressDetails| a.line1.take()),
                line2: shipping.address.as_mut().and_then(|a| a.line2.take()),
                zip: shipping.address.as_mut().and_then(|a| a.zip.take()),
                state: shipping.address.as_mut().and_then(|a| a.state.take()),
                name: shipping.address.as_mut().and_then(|a| {
                    a.first_name.as_ref().map(|first_name| {
                        format!(
                            "{} {}",
                            first_name.clone().expose(),
                            a.last_name.clone().expose_option().unwrap_or_default()
                        )
                        .into()
                    })
                }),
                phone: shipping.phone.map(|p| {
                    format!(
                        "{}{}",
                        p.country_code.unwrap_or_default(),
                        p.number.expose_option().unwrap_or_default()
                    )
                    .into()
                }),
            },
            None => StripeShippingAddress::default(),
        };
        let mut payment_method_options = None;

        let (mut payment_data, payment_method, mandate, billing_address, payment_method_types) = {
            match item
                .request
                .mandate_id
                .clone()
                .and_then(|mandate_ids| mandate_ids.mandate_reference_id)
            {
                Some(api_models::payments::MandateReferenceId::ConnectorMandateId(
                    connector_mandate_ids,
                )) => (
                    None,
                    connector_mandate_ids.payment_method_id,
                    connector_mandate_ids.connector_mandate_id,
                    StripeBillingAddress::default(),
                    get_payment_method_type_for_saved_payment_method_payment(item)?,
                ),
                Some(api_models::payments::MandateReferenceId::NetworkMandateId(
                    network_transaction_id,
                )) => {
                    payment_method_options = Some(StripePaymentMethodOptions::Card {
                        mandate_options: None,
                        network_transaction_id: None,
                        mit_exemption: Some(MitExemption {
                            network_transaction_id: Secret::new(network_transaction_id),
                        }),
                    });
                    (None, None, None, StripeBillingAddress::default(), None)
                }
                _ => {
                    let (payment_method_data, payment_method_type, billing_address) =
                        create_stripe_payment_method(
                            item.request.payment_method_type.as_ref(),
                            item.request.payment_experience.as_ref(),
                            &item.request.payment_method_data,
                            item.auth_type,
                        )?;

                    validate_shipping_address_against_payment_method(
                        &shipping_address,
                        payment_method_type.as_ref(),
                    )?;

                    (
                        Some(payment_method_data),
                        None,
                        None,
                        billing_address,
                        payment_method_type,
                    )
                }
            }
        };

        payment_data = match item.request.payment_method_data {
            payments::PaymentMethodData::Wallet(payments::WalletData::ApplePay(_)) => Some(
                StripePaymentMethodData::Wallet(StripeWallet::ApplepayPayment(ApplepayPayment {
                    token: Secret::new(
                        item.payment_method_token
                            .to_owned()
                            .get_required_value("payment_token")
                            .change_context(errors::ConnectorError::RequestEncodingFailed)?,
                    ),
                    payment_method_types: StripePaymentMethodType::Card,
                })),
            ),
            _ => payment_data,
        };

        let setup_mandate_details = item
            .request
            .setup_mandate_details
            .as_ref()
            .and_then(|mandate_details| {
                mandate_details
                    .customer_acceptance
                    .as_ref()
                    .map(|customer_acceptance| {
                        Ok::<_, error_stack::Report<errors::ConnectorError>>(
                            match customer_acceptance.acceptance_type {
                                payments::AcceptanceType::Online => {
                                    let online_mandate = customer_acceptance
                                        .online
                                        .clone()
                                        .get_required_value("online")
                                        .change_context(
                                            errors::ConnectorError::MissingRequiredField {
                                                field_name: "online",
                                            },
                                        )?;
                                    StripeMandateRequest {
                                        mandate_type: StripeMandateType::Online {
                                            ip_address: online_mandate
                                                .ip_address
                                                .get_required_value("ip_address")
                                                .change_context(
                                                    errors::ConnectorError::MissingRequiredField {
                                                        field_name: "ip_address",
                                                    },
                                                )?,
                                            user_agent: online_mandate.user_agent,
                                        },
                                    }
                                }
                                payments::AcceptanceType::Offline => StripeMandateRequest {
                                    mandate_type: StripeMandateType::Offline,
                                },
                            },
                        )
                    })
            })
            .transpose()?
            .or_else(|| {
                //stripe requires us to send mandate_data while making recurring payment through saved bank debit
                if payment_method.is_some() {
                    //check if payment is done through saved payment method
                    match &payment_method_types {
                        //check if payment method is bank debit
                        Some(
                            StripePaymentMethodType::Ach
                            | StripePaymentMethodType::Sepa
                            | StripePaymentMethodType::Becs
                            | StripePaymentMethodType::Bacs,
                        ) => Some(StripeMandateRequest {
                            mandate_type: StripeMandateType::Offline,
                        }),
                        _ => None,
                    }
                } else {
                    None
                }
            });
        Ok(Self {
            amount: item.request.amount, //hopefully we don't loose some cents here
            currency: item.request.currency.to_string(), //we need to copy the value and not transfer ownership
            statement_descriptor_suffix: item.request.statement_descriptor_suffix.clone(),
            statement_descriptor: item.request.statement_descriptor.clone(),
            metadata_order_id,
            metadata_txn_id,
            metadata_txn_uuid,
            return_url: item
                .request
                .router_return_url
                .clone()
                .unwrap_or_else(|| "https://juspay.in/".to_string()),
            confirm: true, // Stripe requires confirm to be true if return URL is present
            description: item.description.clone(),
            shipping: shipping_address,
            billing: billing_address,
            capture_method: StripeCaptureMethod::from(item.request.capture_method),
            payment_data,
            mandate: mandate.map(Secret::new),
            payment_method_options,
            payment_method,
            customer: item.connector_customer.to_owned().map(Secret::new),
            setup_mandate_details,
            off_session: item.request.off_session,
            setup_future_usage: item.request.setup_future_usage,
            payment_method_types,
        })
    }
}

fn get_payment_method_type_for_saved_payment_method_payment(
    item: &types::PaymentsAuthorizeRouterData,
) -> Result<Option<StripePaymentMethodType>, error_stack::Report<errors::ConnectorError>> {
    if item.payment_method == api_enums::PaymentMethod::Card {
        Ok(Some(StripePaymentMethodType::Card)) //stripe takes ["Card"] as default
    } else {
        let stripe_payment_method_type = match item.recurring_mandate_payment_data.clone() {
            Some(recurring_payment_method_data) => {
                match recurring_payment_method_data.payment_method_type {
                    Some(payment_method_type) => {
                        StripePaymentMethodType::try_from(payment_method_type)
                    }
                    None => Err(errors::ConnectorError::MissingRequiredField {
                        field_name: "payment_method_type",
                    }
                    .into()),
                }
            }
            None => Err(errors::ConnectorError::MissingRequiredField {
                field_name: "recurring_mandate_payment_data",
            }
            .into()),
        }?;
        match stripe_payment_method_type {
            //Stripe converts Ideal, Bancontact & Sofort Bank redirect methods to Sepa direct debit and attaches to the customer for future usage
            StripePaymentMethodType::Ideal
            | StripePaymentMethodType::Bancontact
            | StripePaymentMethodType::Sofort => Ok(Some(StripePaymentMethodType::Sepa)),
            _ => Ok(Some(stripe_payment_method_type)),
        }
    }
}

impl TryFrom<&types::VerifyRouterData> for SetupIntentRequest {
    type Error = error_stack::Report<errors::ConnectorError>;
    fn try_from(item: &types::VerifyRouterData) -> Result<Self, Self::Error> {
        let metadata_order_id = item.connector_request_reference_id.clone();
        let metadata_txn_id = format!("{}_{}_{}", item.merchant_id, item.payment_id, "1");
        let metadata_txn_uuid = Uuid::new_v4().to_string();

        //Only cards supported for mandates
        let pm_type = StripePaymentMethodType::Card;
        let payment_data = StripePaymentMethodData::try_from((
            item.request.payment_method_data.clone(),
            item.auth_type,
            pm_type,
        ))?;

        Ok(Self {
            confirm: true,
            metadata_order_id,
            metadata_txn_id,
            metadata_txn_uuid,
            payment_data,
            return_url: item.request.router_return_url.clone(),
            off_session: item.request.off_session,
            usage: item.request.setup_future_usage,
            payment_method_options: None,
            customer: item.connector_customer.to_owned().map(Secret::new),
        })
    }
}

impl TryFrom<&types::TokenizationRouterData> for TokenRequest {
    type Error = error_stack::Report<errors::ConnectorError>;
    fn try_from(item: &types::TokenizationRouterData) -> Result<Self, Self::Error> {
        let payment_data = create_stripe_payment_method(
            None,
            None,
            &item.request.payment_method_data,
            item.auth_type,
        )?;
        Ok(Self {
            token_data: payment_data.0,
        })
    }
}

impl TryFrom<&types::ConnectorCustomerRouterData> for CustomerRequest {
    type Error = error_stack::Report<errors::ConnectorError>;
    fn try_from(item: &types::ConnectorCustomerRouterData) -> Result<Self, Self::Error> {
        Ok(Self {
            description: item.request.description.to_owned(),
            email: item.request.email.to_owned(),
            phone: item.request.phone.to_owned(),
            name: item.request.name.to_owned().map(Secret::new),
            source: item.request.preprocessing_id.to_owned(),
        })
    }
}

#[derive(Clone, Debug, Default, Eq, PartialEq, Deserialize, Serialize)]
pub struct StripeMetadata {
    pub order_id: String,
    pub txn_id: String,
    pub txn_uuid: String,
}

#[derive(Clone, Default, Debug, Eq, PartialEq, Deserialize, Serialize)]
#[serde(rename_all = "snake_case")]
pub enum StripePaymentStatus {
    Succeeded,
    Failed,
    #[default]
    Processing,
    #[serde(rename = "requires_action")]
    RequiresCustomerAction,
    #[serde(rename = "requires_payment_method")]
    RequiresPaymentMethod,
    RequiresConfirmation,
    Canceled,
    RequiresCapture,
    Chargeable,
    Consumed,
    Pending,
}

impl From<StripePaymentStatus> for enums::AttemptStatus {
    fn from(item: StripePaymentStatus) -> Self {
        match item {
            StripePaymentStatus::Succeeded => Self::Charged,
            StripePaymentStatus::Failed => Self::Failure,
            StripePaymentStatus::Processing => Self::Authorizing,
            StripePaymentStatus::RequiresCustomerAction => Self::AuthenticationPending,
            // Make the payment attempt status as failed
            StripePaymentStatus::RequiresPaymentMethod => Self::Failure,
            StripePaymentStatus::RequiresConfirmation => Self::ConfirmationAwaited,
            StripePaymentStatus::Canceled => Self::Voided,
            StripePaymentStatus::RequiresCapture => Self::Authorized,
            StripePaymentStatus::Chargeable => Self::Authorizing,
            StripePaymentStatus::Consumed => Self::Authorizing,
            StripePaymentStatus::Pending => Self::Pending,
        }
    }
}

#[derive(Debug, Default, Eq, PartialEq, Deserialize)]
pub struct PaymentIntentResponse {
    pub id: String,
    pub object: String,
    pub amount: i64,
    pub amount_received: Option<i64>,
    pub amount_capturable: Option<i64>,
    pub currency: String,
    pub status: StripePaymentStatus,
    pub client_secret: Option<Secret<String>>,
    pub created: i32,
    pub customer: Option<String>,
    pub payment_method: Option<String>,
    pub description: Option<String>,
    pub statement_descriptor: Option<String>,
    pub statement_descriptor_suffix: Option<String>,
    pub metadata: StripeMetadata,
    pub next_action: Option<StripeNextActionResponse>,
    pub payment_method_options: Option<StripePaymentMethodOptions>,
    pub last_payment_error: Option<ErrorDetails>,
    pub latest_attempt: Option<LatestAttempt>, //need a merchant to test this
}

#[derive(Clone, Debug, Default, Eq, PartialEq, Deserialize, Serialize)]
pub struct StripeSourceResponse {
    pub id: String,
    #[serde(skip_serializing_if = "Option::is_none")]
    pub ach_credit_transfer: Option<AchCreditTransferResponse>,
    #[serde(skip_serializing_if = "Option::is_none")]
    pub multibanco: Option<MultibancoCreditTansferResponse>,
    pub receiver: AchReceiverDetails,
    pub status: StripePaymentStatus,
}

#[derive(Clone, Debug, Default, Eq, PartialEq, Deserialize, Serialize)]
pub struct AchCreditTransferResponse {
    pub account_number: Secret<String>,
    pub bank_name: Secret<String>,
    pub routing_number: Secret<String>,
    pub swift_code: Secret<String>,
}

#[derive(Clone, Debug, Default, Eq, PartialEq, Deserialize, Serialize)]
pub struct MultibancoCreditTansferResponse {
    pub reference: Secret<String>,
    pub entity: Secret<String>,
}

#[derive(Clone, Debug, Default, Eq, PartialEq, Deserialize, Serialize)]
pub struct AchReceiverDetails {
    pub amount_received: i64,
    pub amount_charged: i64,
}

#[serde_with::skip_serializing_none]
#[derive(Clone, Debug, Default, Eq, PartialEq, Deserialize, Serialize)]
pub struct SepaAndBacsBankTransferInstructions {
    pub bacs_bank_instructions: Option<BacsFinancialDetails>,
    pub sepa_bank_instructions: Option<SepaFinancialDetails>,
    pub receiver: SepaAndBacsReceiver,
}

#[derive(Clone, Debug, Serialize)]
pub struct WechatPayNextInstructions {
    pub image_data_url: Url,
}

#[derive(Clone, Debug, Default, Eq, PartialEq, Deserialize, Serialize)]
pub struct SepaAndBacsReceiver {
    pub amount_received: i64,
    pub amount_remaining: i64,
}

#[derive(Debug, Default, Eq, PartialEq, Deserialize)]
pub struct PaymentSyncResponse {
    #[serde(flatten)]
    pub intent_fields: PaymentIntentResponse,
    pub last_payment_error: Option<ErrorDetails>,
}

impl Deref for PaymentSyncResponse {
    type Target = PaymentIntentResponse;

    fn deref(&self) -> &Self::Target {
        &self.intent_fields
    }
}

#[derive(Serialize, Deserialize, Debug)]
pub struct LastPaymentError {
    code: String,
    message: String,
}

#[derive(Deserialize, Debug)]
pub struct PaymentIntentSyncResponse {
    #[serde(flatten)]
    payment_intent_fields: PaymentIntentResponse,
    pub last_payment_error: Option<LastPaymentError>,
    pub latest_charge: Option<StripeCharge>,
}

#[derive(Deserialize, Clone, Debug)]
pub struct StripeCharge {
    pub id: String,
    pub payment_method_details: Option<StripePaymentMethodDetailsResponse>,
}

#[derive(Deserialize, Clone, Debug)]
pub struct StripeBankRedirectDetails {
    #[serde(rename = "generated_sepa_debit")]
    attached_payment_method: Option<String>,
}

impl Deref for PaymentIntentSyncResponse {
    type Target = PaymentIntentResponse;

    fn deref(&self) -> &Self::Target {
        &self.payment_intent_fields
    }
}

#[derive(Deserialize, Clone, Debug)]
#[serde(rename_all = "snake_case", tag = "type")]
pub enum StripePaymentMethodDetailsResponse {
    //only ideal, sofort and bancontact is supported by stripe for recurring payment in bank redirect
    Ideal {
        ideal: StripeBankRedirectDetails,
    },
    Sofort {
        sofort: StripeBankRedirectDetails,
    },
    Bancontact {
        bancontact: StripeBankRedirectDetails,
    },

    //other payment method types supported by stripe. To avoid deserialization error.
    Blik,
    Eps,
    Fpx,
    Giropay,
    #[serde(rename = "p24")]
    Przelewy24,
    Card,
    Klarna,
    Affirm,
    AfterpayClearpay,
    ApplePay,
    #[serde(rename = "us_bank_account")]
    Ach,
    #[serde(rename = "sepa_debit")]
    Sepa,
    #[serde(rename = "au_becs_debit")]
    Becs,
    #[serde(rename = "bacs_debit")]
    Bacs,
    #[serde(rename = "wechat_pay")]
    Wechatpay,
    Alipay,
}

#[derive(Deserialize)]
pub struct SetupIntentSyncResponse {
    #[serde(flatten)]
    setup_intent_fields: SetupIntentResponse,
    pub last_payment_error: Option<LastPaymentError>,
}

impl Deref for SetupIntentSyncResponse {
    type Target = SetupIntentResponse;

    fn deref(&self) -> &Self::Target {
        &self.setup_intent_fields
    }
}

impl From<SetupIntentSyncResponse> for PaymentIntentSyncResponse {
    fn from(value: SetupIntentSyncResponse) -> Self {
        Self {
            payment_intent_fields: value.setup_intent_fields.into(),
            last_payment_error: value.last_payment_error,
            latest_charge: None,
        }
    }
}

impl From<SetupIntentResponse> for PaymentIntentResponse {
    fn from(value: SetupIntentResponse) -> Self {
        Self {
            id: value.id,
            object: value.object,
            status: value.status,
            client_secret: Some(value.client_secret),
            customer: value.customer,
            description: None,
            statement_descriptor: value.statement_descriptor,
            statement_descriptor_suffix: value.statement_descriptor_suffix,
            metadata: value.metadata,
            next_action: value.next_action,
            payment_method_options: value.payment_method_options,
            last_payment_error: None,
            ..Default::default()
        }
    }
}

#[derive(Clone, Debug, Default, Eq, PartialEq, Deserialize)]
pub struct SetupIntentResponse {
    pub id: String,
    pub object: String,
    pub status: StripePaymentStatus, // Change to SetupStatus
    pub client_secret: Secret<String>,
    pub customer: Option<String>,
    pub payment_method: Option<String>,
    pub statement_descriptor: Option<String>,
    pub statement_descriptor_suffix: Option<String>,
    pub metadata: StripeMetadata,
    pub next_action: Option<StripeNextActionResponse>,
    pub payment_method_options: Option<StripePaymentMethodOptions>,
    pub latest_attempt: Option<LatestAttempt>,
}

impl ForeignFrom<(Option<StripePaymentMethodOptions>, String)> for types::MandateReference {
    fn foreign_from(
        (payment_method_options, payment_method_id): (Option<StripePaymentMethodOptions>, String),
    ) -> Self {
        Self {
            connector_mandate_id: payment_method_options.and_then(|options| match options {
                StripePaymentMethodOptions::Card {
                    mandate_options, ..
                } => mandate_options.map(|mandate_options| mandate_options.reference),
                StripePaymentMethodOptions::Klarna {}
                | StripePaymentMethodOptions::Affirm {}
                | StripePaymentMethodOptions::AfterpayClearpay {}
                | StripePaymentMethodOptions::Eps {}
                | StripePaymentMethodOptions::Giropay {}
                | StripePaymentMethodOptions::Ideal {}
                | StripePaymentMethodOptions::Sofort {}
                | StripePaymentMethodOptions::Ach {}
                | StripePaymentMethodOptions::Bacs {}
                | StripePaymentMethodOptions::Becs {}
                | StripePaymentMethodOptions::WechatPay {}
                | StripePaymentMethodOptions::Alipay {}
                | StripePaymentMethodOptions::Sepa {}
                | StripePaymentMethodOptions::Bancontact {}
                | StripePaymentMethodOptions::Przelewy24 {}
                | StripePaymentMethodOptions::CustomerBalance {}
                | StripePaymentMethodOptions::Blik {}
                | StripePaymentMethodOptions::Multibanco {} => None,
            }),
            payment_method_id: Some(payment_method_id),
        }
    }
}

impl<F, T>
    TryFrom<types::ResponseRouterData<F, PaymentIntentResponse, T, types::PaymentsResponseData>>
    for types::RouterData<F, T, types::PaymentsResponseData>
{
    type Error = error_stack::Report<errors::ConnectorError>;
    fn try_from(
        item: types::ResponseRouterData<F, PaymentIntentResponse, T, types::PaymentsResponseData>,
    ) -> Result<Self, Self::Error> {
        let redirect_data = item.response.next_action.clone();
        let redirection_data = redirect_data
            .and_then(|redirection_data| redirection_data.get_url())
            .map(|redirection_url| {
                services::RedirectForm::from((redirection_url, services::Method::Get))
            });

        let mandate_reference = item.response.payment_method.map(|pm| {
            types::MandateReference::foreign_from((item.response.payment_method_options, pm))
        });

        //Note: we might have to call retrieve_setup_intent to get the network_transaction_id in case its not sent in PaymentIntentResponse
        // Or we identify the mandate txns before hand and always call SetupIntent in case of mandate payment call
        let network_txn_id = Option::foreign_from(item.response.latest_attempt);

        let connector_metadata =
            get_connector_metadata(item.response.next_action.as_ref(), item.response.amount)?;

        Ok(Self {
            status: enums::AttemptStatus::from(item.response.status),
            // client_secret: Some(item.response.client_secret.clone().as_str()),
            // description: item.response.description.map(|x| x.as_str()),
            // statement_descriptor_suffix: item.response.statement_descriptor_suffix.map(|x| x.as_str()),
            // three_ds_form,
            response: Ok(types::PaymentsResponseData::TransactionResponse {
                resource_id: types::ResponseId::ConnectorTransactionId(item.response.id.clone()),
                redirection_data,
                mandate_reference,
                connector_metadata,
                network_txn_id,
                connector_response_reference_id: Some(item.response.id),
            }),
            amount_captured: item.response.amount_received,
            ..item.data
        })
    }
}

pub fn get_connector_metadata(
    next_action: Option<&StripeNextActionResponse>,
    amount: i64,
) -> CustomResult<Option<serde_json::Value>, errors::ConnectorError> {
    let next_action_response = next_action
        .and_then(|next_action_response| match next_action_response {
            StripeNextActionResponse::DisplayBankTransferInstructions(response) => {
                let bank_instructions = response.financial_addresses.get(0);
                let (sepa_bank_instructions, bacs_bank_instructions) =
                    bank_instructions.map_or((None, None), |financial_address| {
                        (
                            financial_address.iban.to_owned(),
                            financial_address.sort_code.to_owned(),
                        )
                    });

                let bank_transfer_instructions = SepaAndBacsBankTransferInstructions {
                    sepa_bank_instructions,
                    bacs_bank_instructions,
                    receiver: SepaAndBacsReceiver {
                        amount_received: amount - response.amount_remaining,
                        amount_remaining: response.amount_remaining,
                    },
                };

                Some(common_utils::ext_traits::Encode::<
                    SepaAndBacsBankTransferInstructions,
                >::encode_to_value(
                    &bank_transfer_instructions
                ))
            }
            StripeNextActionResponse::WechatPayDisplayQrCode(response) => {
                let wechat_pay_instructions = WechatPayNextInstructions {
                    image_data_url: response.image_data_url.to_owned(),
                };

                Some(
                    common_utils::ext_traits::Encode::<WechatPayNextInstructions>::encode_to_value(
                        &wechat_pay_instructions,
                    ),
                )
            }
            _ => None,
        })
        .transpose()
        .change_context(errors::ConnectorError::ResponseHandlingFailed)?;
    Ok(next_action_response)
}

impl<F, T>
    TryFrom<types::ResponseRouterData<F, PaymentIntentSyncResponse, T, types::PaymentsResponseData>>
    for types::RouterData<F, T, types::PaymentsResponseData>
{
    type Error = error_stack::Report<errors::ConnectorError>;
    fn try_from(
        item: types::ResponseRouterData<
            F,
            PaymentIntentSyncResponse,
            T,
            types::PaymentsResponseData,
        >,
    ) -> Result<Self, Self::Error> {
        let redirect_data = item.response.next_action.clone();
        let redirection_data = redirect_data
            .and_then(|redirection_data| redirection_data.get_url())
            .map(|redirection_url| {
                services::RedirectForm::from((redirection_url, services::Method::Get))
            });

        let mandate_reference = item.response.payment_method.clone().map(|pm| {
            types::MandateReference::foreign_from((
                item.response.payment_method_options.clone(),
                match item.response.latest_charge.clone() {
                    Some(charge) => match charge.payment_method_details {
                        Some(StripePaymentMethodDetailsResponse::Bancontact { bancontact }) => {
                            bancontact.attached_payment_method.unwrap_or(pm)
                        }
                        Some(StripePaymentMethodDetailsResponse::Ideal { ideal }) => {
                            ideal.attached_payment_method.unwrap_or(pm)
                        }
                        Some(StripePaymentMethodDetailsResponse::Sofort { sofort }) => {
                            sofort.attached_payment_method.unwrap_or(pm)
                        }
                        _ => pm,
                    },
                    None => pm,
                },
            ))
        });
        let error_res =
            item.response
                .last_payment_error
                .as_ref()
                .map(|error| types::ErrorResponse {
                    code: error.code.to_owned(),
                    message: error.message.to_owned(),
                    reason: None,
                    status_code: item.http_code,
                });

        let connector_metadata =
            get_connector_metadata(item.response.next_action.as_ref(), item.response.amount)?;

        let response = error_res.map_or(
            Ok(types::PaymentsResponseData::TransactionResponse {
                resource_id: types::ResponseId::ConnectorTransactionId(item.response.id.clone()),
                redirection_data,
                mandate_reference,
                connector_metadata,
                network_txn_id: None,
                connector_response_reference_id: Some(item.response.id.clone()),
            }),
            Err,
        );

        Ok(Self {
            status: enums::AttemptStatus::from(item.response.status.to_owned()),
            response,
            amount_captured: item.response.amount_received,
            ..item.data
        })
    }
}

impl<F, T>
    TryFrom<types::ResponseRouterData<F, SetupIntentResponse, T, types::PaymentsResponseData>>
    for types::RouterData<F, T, types::PaymentsResponseData>
{
    type Error = error_stack::Report<errors::ConnectorError>;
    fn try_from(
        item: types::ResponseRouterData<F, SetupIntentResponse, T, types::PaymentsResponseData>,
    ) -> Result<Self, Self::Error> {
        let redirect_data = item.response.next_action.clone();
        let redirection_data = redirect_data
            .and_then(|redirection_data| redirection_data.get_url())
            .map(|redirection_url| {
                services::RedirectForm::from((redirection_url, services::Method::Get))
            });

        let mandate_reference = item.response.payment_method.map(|pm| {
            types::MandateReference::foreign_from((item.response.payment_method_options, pm))
        });

        Ok(Self {
            status: enums::AttemptStatus::from(item.response.status),
            response: Ok(types::PaymentsResponseData::TransactionResponse {
                resource_id: types::ResponseId::ConnectorTransactionId(item.response.id.clone()),
                redirection_data,
                mandate_reference,
                connector_metadata: None,
                network_txn_id: Option::foreign_from(item.response.latest_attempt),
                connector_response_reference_id: Some(item.response.id),
            }),
            ..item.data
        })
    }
}

impl ForeignFrom<Option<LatestAttempt>> for Option<String> {
    fn foreign_from(latest_attempt: Option<LatestAttempt>) -> Self {
        match latest_attempt {
            Some(LatestAttempt::PaymentIntentAttempt(attempt)) => attempt
                .payment_method_options
                .and_then(|payment_method_options| match payment_method_options {
                    StripePaymentMethodOptions::Card {
                        network_transaction_id,
                        ..
                    } => network_transaction_id.map(|network_id| network_id.expose()),
                    _ => None,
                }),
            _ => None,
        }
    }
}

#[derive(Clone, Debug, Eq, PartialEq, Deserialize)]
#[serde(rename_all = "snake_case", remote = "Self")]
pub enum StripeNextActionResponse {
    RedirectToUrl(StripeRedirectToUrlResponse),
    AlipayHandleRedirect(StripeRedirectToUrlResponse),
    VerifyWithMicrodeposits(StripeVerifyWithMicroDepositsResponse),
    WechatPayDisplayQrCode(StripeRedirectToQr),
    DisplayBankTransferInstructions(StripeBankTransferDetails),
    NoNextActionBody,
}

impl StripeNextActionResponse {
    fn get_url(&self) -> Option<Url> {
        match self {
            Self::RedirectToUrl(redirect_to_url) | Self::AlipayHandleRedirect(redirect_to_url) => {
                Some(redirect_to_url.url.to_owned())
            }
            Self::WechatPayDisplayQrCode(_) => None,
            Self::VerifyWithMicrodeposits(verify_with_microdeposits) => {
                Some(verify_with_microdeposits.hosted_verification_url.to_owned())
            }
            Self::DisplayBankTransferInstructions(_) => None,
            Self::NoNextActionBody => None,
        }
    }
}

// This impl is required because Stripe's response is of the below format, which is externally
// tagged, but also with an extra 'type' field specifying the enum variant name:
// "next_action": {
//   "redirect_to_url": { "return_url": "...", "url": "..." },
//   "type": "redirect_to_url"
// },
// Reference: https://github.com/serde-rs/serde/issues/1343#issuecomment-409698470
impl<'de> Deserialize<'de> for StripeNextActionResponse {
    fn deserialize<D: serde::Deserializer<'de>>(deserializer: D) -> Result<Self, D::Error> {
        #[derive(Deserialize)]
        struct Wrapper {
            #[serde(rename = "type")]
            _ignore: String,
            #[serde(flatten, with = "StripeNextActionResponse")]
            inner: StripeNextActionResponse,
        }

        // There is some exception in the stripe next action, it usually sends :
        // "next_action": {
        //   "redirect_to_url": { "return_url": "...", "url": "..." },
        //   "type": "redirect_to_url"
        // },
        // But there is a case where it only sends the type and not other field named as it's type
        let stripe_next_action_response =
            Wrapper::deserialize(deserializer).map_or(Self::NoNextActionBody, |w| w.inner);

        Ok(stripe_next_action_response)
    }
}

#[derive(Clone, Debug, Eq, PartialEq, Deserialize, Serialize)]
pub struct StripeRedirectToUrlResponse {
    return_url: String,
    url: Url,
}

#[derive(Clone, Debug, Eq, PartialEq, Deserialize, Serialize)]
pub struct StripeRedirectToQr {
    // This data contains url, it should be converted to QR code.
    // Note: The url in this data is not redirection url
    data: Url,
    // This is the image source, this image_data_url can directly be used by sdk to show the QR code
    image_data_url: Url,
}

#[derive(Clone, Debug, Eq, PartialEq, Deserialize)]
pub struct StripeVerifyWithMicroDepositsResponse {
    hosted_verification_url: Url,
}

#[derive(Clone, Debug, Eq, PartialEq, Deserialize, Serialize)]
pub struct StripeBankTransferDetails {
    pub amount_remaining: i64,
    pub currency: String,
    pub financial_addresses: Vec<StripeFinanicalInformation>,
    pub hosted_instructions_url: Option<String>,
    pub reference: Option<String>,
    #[serde(rename = "type")]
    pub bank_transfer_type: Option<String>,
}

#[derive(Clone, Debug, Eq, PartialEq, Deserialize, Serialize)]
pub struct StripeFinanicalInformation {
    pub iban: Option<SepaFinancialDetails>,
    pub sort_code: Option<BacsFinancialDetails>,
    pub supported_networks: Vec<String>,
    #[serde(rename = "type")]
    pub financial_info_type: String,
}

#[derive(Clone, Debug, Eq, PartialEq, Deserialize, Serialize)]
pub struct SepaFinancialDetails {
    pub account_holder_name: String,
    pub bic: String,
    pub country: String,
    pub iban: String,
}

#[derive(Clone, Debug, Eq, PartialEq, Deserialize, Serialize)]
pub struct BacsFinancialDetails {
    pub account_holder_name: String,
    pub account_number: String,
    pub sort_code: String,
}

// REFUND :
// Type definition for Stripe RefundRequest

#[derive(Default, Debug, Serialize)]
pub struct RefundRequest {
    pub amount: Option<i64>, //amount in cents, hence passed as integer
    pub payment_intent: String,
    #[serde(rename = "metadata[order_id]")]
    pub metadata_order_id: String,
    #[serde(rename = "metadata[txn_id]")]
    pub metadata_txn_id: String,
    #[serde(rename = "metadata[txn_uuid]")]
    pub metadata_txn_uuid: String,
}

impl<F> TryFrom<&types::RefundsRouterData<F>> for RefundRequest {
    type Error = error_stack::Report<errors::ConnectorError>;
    fn try_from(item: &types::RefundsRouterData<F>) -> Result<Self, Self::Error> {
        let amount = item.request.refund_amount;
        let metadata_txn_id = "Fetch txn_id from DB".to_string();
        let metadata_txn_uuid = "Fetch txn_id from DB".to_string();
        let payment_intent = item.request.connector_transaction_id.clone();
        Ok(Self {
            amount: Some(amount),
            payment_intent,
            metadata_order_id: item.payment_id.clone(),
            metadata_txn_id,
            metadata_txn_uuid,
        })
    }
}

// Type definition for Stripe Refund Response

#[derive(Default, Debug, Serialize, Deserialize, Clone)]
#[serde(rename_all = "snake_case")]
pub enum RefundStatus {
    Succeeded,
    Failed,
    #[default]
    Pending,
    RequiresAction,
}

impl From<RefundStatus> for enums::RefundStatus {
    fn from(item: RefundStatus) -> Self {
        match item {
            self::RefundStatus::Succeeded => Self::Success,
            self::RefundStatus::Failed => Self::Failure,
            self::RefundStatus::Pending => Self::Pending,
            self::RefundStatus::RequiresAction => Self::ManualReview,
        }
    }
}

#[derive(Default, Debug, Clone, Serialize, Deserialize)]
pub struct RefundResponse {
    pub id: String,
    pub object: String,
    pub amount: i64,
    pub currency: String,
    pub metadata: StripeMetadata,
    pub payment_intent: String,
    pub status: RefundStatus,
}

impl TryFrom<types::RefundsResponseRouterData<api::Execute, RefundResponse>>
    for types::RefundsRouterData<api::Execute>
{
    type Error = error_stack::Report<errors::ConnectorError>;
    fn try_from(
        item: types::RefundsResponseRouterData<api::Execute, RefundResponse>,
    ) -> Result<Self, Self::Error> {
        Ok(Self {
            response: Ok(types::RefundsResponseData {
                connector_refund_id: item.response.id,
                refund_status: enums::RefundStatus::from(item.response.status),
            }),
            ..item.data
        })
    }
}

impl TryFrom<types::RefundsResponseRouterData<api::RSync, RefundResponse>>
    for types::RefundsRouterData<api::RSync>
{
    type Error = error_stack::Report<errors::ConnectorError>;
    fn try_from(
        item: types::RefundsResponseRouterData<api::RSync, RefundResponse>,
    ) -> Result<Self, Self::Error> {
        Ok(Self {
            response: Ok(types::RefundsResponseData {
                connector_refund_id: item.response.id,
                refund_status: enums::RefundStatus::from(item.response.status),
            }),
            ..item.data
        })
    }
}

#[derive(Debug, Default, Eq, PartialEq, Deserialize, Serialize)]
pub struct ErrorDetails {
    pub code: Option<String>,
    #[serde(rename = "type")]
    pub error_type: Option<String>,
    pub message: Option<String>,
    pub param: Option<String>,
}

#[derive(Debug, Default, Eq, PartialEq, Deserialize, Serialize)]
pub struct ErrorResponse {
    pub error: ErrorDetails,
}

#[derive(Debug, Default, Eq, PartialEq, Serialize)]
pub struct StripeShippingAddress {
    #[serde(rename = "shipping[address][city]")]
    pub city: Option<String>,
    #[serde(rename = "shipping[address][country]")]
    pub country: Option<api_enums::CountryAlpha2>,
    #[serde(rename = "shipping[address][line1]")]
    pub line1: Option<Secret<String>>,
    #[serde(rename = "shipping[address][line2]")]
    pub line2: Option<Secret<String>>,
    #[serde(rename = "shipping[address][postal_code]")]
    pub zip: Option<Secret<String>>,
    #[serde(rename = "shipping[address][state]")]
    pub state: Option<Secret<String>>,
    #[serde(rename = "shipping[name]")]
    pub name: Option<Secret<String>>,
    #[serde(rename = "shipping[phone]")]
    pub phone: Option<Secret<String>>,
}

#[derive(Debug, Default, Eq, PartialEq, Serialize)]
pub struct StripeBillingAddress {
    #[serde(rename = "payment_method_data[billing_details][email]")]
    pub email: Option<Email>,
    #[serde(rename = "payment_method_data[billing_details][address][country]")]
    pub country: Option<api_enums::CountryAlpha2>,
    #[serde(rename = "payment_method_data[billing_details][name]")]
    pub name: Option<Secret<String>>,
    #[serde(rename = "payment_method_data[billing_details][address][city]")]
    pub city: Option<String>,
    #[serde(rename = "payment_method_data[billing_details][address][line1]")]
    pub address_line1: Option<Secret<String>>,
    #[serde(rename = "payment_method_data[billing_details][address][line2]")]
    pub address_line2: Option<Secret<String>>,
    #[serde(rename = "payment_method_data[billing_details][address][postal_code]")]
    pub zip_code: Option<Secret<String>>,
}

#[derive(Debug, Clone, serde::Deserialize, Eq, PartialEq)]
pub struct StripeRedirectResponse {
    pub payment_intent: Option<String>,
    pub payment_intent_client_secret: Option<String>,
    pub source_redirect_slug: Option<String>,
    pub redirect_status: Option<StripePaymentStatus>,
    pub source_type: Option<Secret<String>>,
}

#[derive(Debug, Serialize)]
pub struct CancelRequest {
    cancellation_reason: Option<String>,
}

impl TryFrom<&types::PaymentsCancelRouterData> for CancelRequest {
    type Error = error_stack::Report<errors::ConnectorError>;
    fn try_from(item: &types::PaymentsCancelRouterData) -> Result<Self, Self::Error> {
        Ok(Self {
            cancellation_reason: item.request.cancellation_reason.clone(),
        })
    }
}

#[derive(Serialize, Deserialize, Debug, Clone, Eq, PartialEq)]
#[non_exhaustive]
#[serde(rename_all = "snake_case")]
pub enum StripePaymentMethodOptions {
    Card {
        mandate_options: Option<StripeMandateOptions>,
        network_transaction_id: Option<Secret<String>>,
        mit_exemption: Option<MitExemption>, // To be used for MIT mandate txns
    },
    Klarna {},
    Affirm {},
    AfterpayClearpay {},
    Eps {},
    Giropay {},
    Ideal {},
    Sofort {},
    #[serde(rename = "us_bank_account")]
    Ach {},
    #[serde(rename = "sepa_debit")]
    Sepa {},
    #[serde(rename = "au_becs_debit")]
    Becs {},
    #[serde(rename = "bacs_debit")]
    Bacs {},
    Bancontact {},
    WechatPay {},
    Alipay {},
    #[serde(rename = "p24")]
    Przelewy24 {},
    CustomerBalance {},
    Multibanco {},
    Blik {},
}

#[derive(Clone, Debug, Default, Eq, PartialEq, Serialize, Deserialize)]
pub struct MitExemption {
    pub network_transaction_id: Secret<String>,
}

#[derive(Clone, Debug, Eq, PartialEq, Deserialize)]
#[serde(untagged)]
pub enum LatestAttempt {
    PaymentIntentAttempt(LatestPaymentAttempt),
    SetupAttempt(String),
}
#[derive(Clone, Debug, Default, Eq, PartialEq, Deserialize)]
pub struct LatestPaymentAttempt {
    pub payment_method_options: Option<StripePaymentMethodOptions>,
}
// #[derive(Deserialize, Debug, Clone, Eq, PartialEq)]
// pub struct Card
#[derive(serde::Serialize, serde::Deserialize, Clone, Debug, Default, Eq, PartialEq)]
pub struct StripeMandateOptions {
    reference: String, // Extendable, But only important field to be captured
}
/// Represents the capture request body for stripe connector.
#[derive(Debug, Serialize, Clone, Copy)]
pub struct CaptureRequest {
    /// If amount_to_capture is None stripe captures the amount in the payment intent.
    amount_to_capture: Option<i64>,
}

impl TryFrom<&types::PaymentsCaptureRouterData> for CaptureRequest {
    type Error = error_stack::Report<errors::ConnectorError>;
    fn try_from(item: &types::PaymentsCaptureRouterData) -> Result<Self, Self::Error> {
        Ok(Self {
            amount_to_capture: Some(item.request.amount_to_capture),
        })
    }
}

impl TryFrom<&types::PaymentsPreProcessingRouterData> for StripeCreditTransferSourceRequest {
    type Error = error_stack::Report<errors::ConnectorError>;
    fn try_from(item: &types::PaymentsPreProcessingRouterData) -> Result<Self, Self::Error> {
        let currency = item.request.get_currency()?;

        match &item.request.payment_method_data {
            Some(payments::PaymentMethodData::BankTransfer(bank_transfer_data)) => {
                match **bank_transfer_data {
                    payments::BankTransferData::MultibancoBankTransfer { .. } => Ok(
                        Self::MultibancoBankTansfer(MultibancoCreditTransferSourceRequest {
                            transfer_type: StripeCreditTransferTypes::Multibanco,
                            currency,
                            payment_method_data: MultibancoTransferData {
                                email: item.request.get_email()?,
                            },
                            amount: Some(item.request.get_amount()?),
                            return_url: Some(item.get_return_url()?),
                        }),
                    ),
                    payments::BankTransferData::AchBankTransfer { .. } => {
                        Ok(Self::AchBankTansfer(AchCreditTransferSourceRequest {
                            transfer_type: StripeCreditTransferTypes::AchCreditTransfer,
                            payment_method_data: AchTransferData {
                                email: item.request.get_email()?,
                            },
                            currency,
                        }))
                    }
                    _ => Err(errors::ConnectorError::NotImplemented(
                        "Bank Transfer Method".to_string(),
                    )
                    .into()),
                }
            }
            _ => Err(errors::ConnectorError::NotImplemented("Payment Method".to_string()).into()),
        }
    }
}

impl<F, T>
    TryFrom<types::ResponseRouterData<F, StripeSourceResponse, T, types::PaymentsResponseData>>
    for types::RouterData<F, T, types::PaymentsResponseData>
{
    type Error = error_stack::Report<errors::ConnectorError>;
    fn try_from(
        item: types::ResponseRouterData<F, StripeSourceResponse, T, types::PaymentsResponseData>,
    ) -> Result<Self, Self::Error> {
        let connector_source_response = item.response.to_owned();
        let connector_metadata =
            common_utils::ext_traits::Encode::<StripeSourceResponse>::encode_to_value(
                &connector_source_response,
            )
            .change_context(errors::ConnectorError::ResponseHandlingFailed)?;
        // We get pending as the status from stripe, but hyperswitch should give it as requires_customer_action as
        // customer has to make payment to the virtual account number given in the source response
        let status = match connector_source_response.status.clone().into() {
            diesel_models::enums::AttemptStatus::Pending => {
                diesel_models::enums::AttemptStatus::AuthenticationPending
            }
            _ => connector_source_response.status.into(),
        };
        Ok(Self {
            response: Ok(types::PaymentsResponseData::PreProcessingResponse {
                pre_processing_id: types::PreprocessingResponseId::PreProcessingId(
                    item.response.id,
                ),
                connector_metadata: Some(connector_metadata),
                session_token: None,
                connector_response_reference_id: None,
            }),
            status,
            ..item.data
        })
    }
}

impl TryFrom<&types::PaymentsAuthorizeRouterData> for ChargesRequest {
    type Error = error_stack::Report<errors::ConnectorError>;

    fn try_from(value: &types::PaymentsAuthorizeRouterData) -> Result<Self, Self::Error> {
        Ok(Self {
            amount: value.request.amount.to_string(),
            currency: value.request.currency.to_string(),
            customer: Secret::new(value.get_connector_customer_id()?),
            source: Secret::new(value.get_preprocessing_id()?),
        })
    }
}

impl<F, T> TryFrom<types::ResponseRouterData<F, ChargesResponse, T, types::PaymentsResponseData>>
    for types::RouterData<F, T, types::PaymentsResponseData>
{
    type Error = error_stack::Report<errors::ConnectorError>;
    fn try_from(
        item: types::ResponseRouterData<F, ChargesResponse, T, types::PaymentsResponseData>,
    ) -> Result<Self, Self::Error> {
        let connector_source_response = item.response.to_owned();
        let connector_metadata =
            common_utils::ext_traits::Encode::<StripeSourceResponse>::encode_to_value(
                &connector_source_response.source,
            )
            .change_context(errors::ConnectorError::ResponseHandlingFailed)?;
        Ok(Self {
            status: enums::AttemptStatus::from(item.response.status),
            response: Ok(types::PaymentsResponseData::TransactionResponse {
                resource_id: types::ResponseId::ConnectorTransactionId(item.response.id.clone()),
                redirection_data: None,
                mandate_reference: None,
                connector_metadata: Some(connector_metadata),
                network_txn_id: None,
                connector_response_reference_id: Some(item.response.id),
            }),
            ..item.data
        })
    }
}

impl<F, T>
    TryFrom<types::ResponseRouterData<F, StripeTokenResponse, T, types::PaymentsResponseData>>
    for types::RouterData<F, T, types::PaymentsResponseData>
{
    type Error = error_stack::Report<errors::ConnectorError>;
    fn try_from(
        item: types::ResponseRouterData<F, StripeTokenResponse, T, types::PaymentsResponseData>,
    ) -> Result<Self, Self::Error> {
        Ok(Self {
            response: Ok(types::PaymentsResponseData::TokenizationResponse {
                token: item.response.id,
            }),
            ..item.data
        })
    }
}

impl<F, T>
    TryFrom<types::ResponseRouterData<F, StripeCustomerResponse, T, types::PaymentsResponseData>>
    for types::RouterData<F, T, types::PaymentsResponseData>
{
    type Error = error_stack::Report<errors::ConnectorError>;
    fn try_from(
        item: types::ResponseRouterData<F, StripeCustomerResponse, T, types::PaymentsResponseData>,
    ) -> Result<Self, Self::Error> {
        Ok(Self {
            response: Ok(types::PaymentsResponseData::ConnectorCustomerResponse {
                connector_customer_id: item.response.id,
            }),
            ..item.data
        })
    }
}

// #[cfg(test)]
// mod test_stripe_transformers {
//     use super::*;

//     #[test]
//     fn verify_transform_from_router_to_stripe_req() {
//         let router_req = PaymentsRequest {
//             amount: 100.0,
//             currency: "USD".to_string(),
//             ..Default::default()
//         };

//         let stripe_req = PaymentIntentRequest::from(router_req);

//         //metadata is generated everytime. So use the transformed struct to copy uuid

//         let stripe_req_expected = PaymentIntentRequest {
//             amount: 10000,
//             currency: "USD".to_string(),
//             statement_descriptor_suffix: None,
//             metadata_order_id: "Auto generate Order ID".to_string(),
//             metadata_txn_id: "Fetch from Merchant Account_Auto generate Order ID_1".to_string(),
//             metadata_txn_uuid: stripe_req.metadata_txn_uuid.clone(),
//             return_url: "Fetch Url from Merchant Account".to_string(),
//             confirm: false,
//             payment_method_types: "card".to_string(),
//             payment_method_data_type: "card".to_string(),
//             payment_method_data_card_number: None,
//             payment_method_data_card_exp_month: None,
//             payment_method_data_card_exp_year: None,
//             payment_method_data_card_cvc: None,
//             description: None,
//         };
//         assert_eq!(stripe_req_expected, stripe_req);
//     }
// }

#[derive(Debug, Deserialize)]
pub struct WebhookEventDataResource {
    pub object: serde_json::Value,
}

#[derive(Debug, Deserialize)]
pub struct WebhookEventObjectResource {
    pub data: WebhookEventDataResource,
}

#[derive(Debug, Deserialize)]
pub struct WebhookEvent {
    #[serde(rename = "type")]
    pub event_type: WebhookEventType,
    #[serde(rename = "data")]
    pub event_data: WebhookEventData,
}

#[derive(Debug, Deserialize)]
pub struct WebhookEventTypeBody {
    #[serde(rename = "type")]
    pub event_type: WebhookEventType,
    #[serde(rename = "data")]
    pub event_data: WebhookStatusData,
}

#[derive(Debug, Deserialize)]
pub struct WebhookEventData {
    #[serde(rename = "object")]
    pub event_object: WebhookEventObjectData,
}

#[derive(Debug, Deserialize)]
pub struct WebhookStatusData {
    #[serde(rename = "object")]
    pub event_object: WebhookStatusObjectData,
}

#[derive(Debug, Deserialize)]
pub struct WebhookStatusObjectData {
    pub status: Option<WebhookEventStatus>,
    pub payment_method_details: Option<WebhookPaymentMethodDetails>,
}

#[derive(Debug, Deserialize)]
#[serde(rename_all = "snake_case")]
pub enum WebhookPaymentMethodType {
    AchCreditTransfer,
    MultibancoBankTransfers,
    #[serde(other)]
    Unknown,
}

#[derive(Debug, Deserialize)]
pub struct WebhookPaymentMethodDetails {
    #[serde(rename = "type")]
    pub payment_method: WebhookPaymentMethodType,
}

#[derive(Debug, Deserialize)]
pub struct WebhookEventObjectData {
    pub id: String,
    pub object: WebhookEventObjectType,
    pub amount: Option<i32>,
    pub currency: String,
    pub payment_intent: Option<String>,
    pub reason: Option<String>,
    #[serde(with = "common_utils::custom_serde::timestamp")]
    pub created: PrimitiveDateTime,
    pub evidence_details: Option<EvidenceDetails>,
    pub status: Option<WebhookEventStatus>,
}

#[derive(Debug, Deserialize, strum::Display)]
#[serde(rename_all = "snake_case")]
pub enum WebhookEventObjectType {
    PaymentIntent,
    Dispute,
    Charge,
    Source,
    Refund,
}

#[derive(Debug, Deserialize)]
pub enum WebhookEventType {
    #[serde(rename = "payment_intent.payment_failed")]
    PaymentIntentFailed,
    #[serde(rename = "payment_intent.succeeded")]
    PaymentIntentSucceed,
    #[serde(rename = "charge.dispute.captured")]
    ChargeDisputeCaptured,
    #[serde(rename = "charge.dispute.created")]
    DisputeCreated,
    #[serde(rename = "charge.dispute.closed")]
    DisputeClosed,
    #[serde(rename = "charge.dispute.updated")]
    DisputeUpdated,
    #[serde(rename = "charge.dispute.funds_reinstated")]
    ChargeDisputeFundsReinstated,
    #[serde(rename = "charge.dispute.funds_withdrawn")]
    ChargeDisputeFundsWithdrawn,
    #[serde(rename = "charge.expired")]
    ChargeExpired,
    #[serde(rename = "charge.failed")]
    ChargeFailed,
    #[serde(rename = "charge.pending")]
    ChargePending,
    #[serde(rename = "charge.captured")]
    ChargeCaptured,
    #[serde(rename = "charge.refund.updated")]
    ChargeRefundUpdated,
    #[serde(rename = "charge.succeeded")]
    ChargeSucceeded,
    #[serde(rename = "charge.updated")]
    ChargeUpdated,
    #[serde(rename = "charge.refunded")]
    ChargeRefunded,
    #[serde(rename = "payment_intent.canceled")]
    PaymentIntentCanceled,
    #[serde(rename = "payment_intent.created")]
    PaymentIntentCreated,
    #[serde(rename = "payment_intent.processing")]
    PaymentIntentProcessing,
    #[serde(rename = "payment_intent.requires_action")]
    PaymentIntentRequiresAction,
    #[serde(rename = "amount_capturable_updated")]
    PaymentIntentAmountCapturableUpdated,
    #[serde(rename = "source.chargeable")]
    SourceChargeable,
    #[serde(rename = "source.transaction.created")]
    SourceTransactionCreated,
    #[serde(rename = "payment_intent.partially_funded")]
    PaymentIntentPartiallyFunded,
    #[serde(other)]
    Unknown,
}

#[derive(Debug, Serialize, strum::Display, Deserialize, PartialEq)]
#[serde(rename_all = "snake_case")]
pub enum WebhookEventStatus {
    WarningNeedsResponse,
    WarningClosed,
    WarningUnderReview,
    Won,
    Lost,
    NeedsResponse,
    UnderReview,
    ChargeRefunded,
    Succeeded,
    RequiresPaymentMethod,
    RequiresConfirmation,
    RequiresAction,
    Processing,
    RequiresCapture,
    Canceled,
    Chargeable,
    Failed,
    #[serde(other)]
    Unknown,
}

#[derive(Debug, Deserialize, PartialEq)]
pub struct EvidenceDetails {
    #[serde(with = "common_utils::custom_serde::timestamp")]
    pub due_by: PrimitiveDateTime,
}

impl
    TryFrom<(
        api::PaymentMethodData,
        enums::AuthenticationType,
        StripePaymentMethodType,
    )> for StripePaymentMethodData
{
    type Error = error_stack::Report<errors::ConnectorError>;
    fn try_from(
        (pm_data, auth_type, pm_type): (
            api::PaymentMethodData,
            enums::AuthenticationType,
            StripePaymentMethodType,
        ),
    ) -> Result<Self, Self::Error> {
        match pm_data {
            api::PaymentMethodData::Card(ref ccard) => Ok(Self::Card({
                let payment_method_auth_type = match auth_type {
                    enums::AuthenticationType::ThreeDs => Auth3ds::Any,
                    enums::AuthenticationType::NoThreeDs => Auth3ds::Automatic,
                };
                StripeCardData {
                    payment_method_data_type: StripePaymentMethodType::Card,
                    payment_method_data_card_number: ccard.card_number.clone(),
                    payment_method_data_card_exp_month: ccard.card_exp_month.clone(),
                    payment_method_data_card_exp_year: ccard.card_exp_year.clone(),
                    payment_method_data_card_cvc: ccard.card_cvc.clone(),
                    payment_method_auth_type,
                }
            })),
            api::PaymentMethodData::PayLater(_) => Ok(Self::PayLater(StripePayLaterData {
                payment_method_data_type: pm_type,
            })),
            api::PaymentMethodData::BankRedirect(_) => {
                Ok(Self::BankRedirect(StripeBankRedirectData {
                    payment_method_data_type: pm_type,
                    bank_name: None,
                    bank_specific_data: None,
                    code: None,
                }))
            }
            api::PaymentMethodData::Wallet(wallet_data) => match wallet_data {
                payments::WalletData::ApplePay(data) => {
                    let wallet_info = StripeWallet::ApplepayToken(StripeApplePay {
                        pk_token: data
                            .get_applepay_decoded_payment_data()
                            .change_context(errors::ConnectorError::RequestEncodingFailed)?,
                        pk_token_instrument_name: data.payment_method.pm_type,
                        pk_token_payment_network: data.payment_method.network,
                        pk_token_transaction_id: data.transaction_identifier,
                    });
                    Ok(Self::Wallet(wallet_info))
                }

                payments::WalletData::WeChatPayRedirect(_) => {
                    let wallet_info = StripeWallet::WechatpayPayment(WechatpayPayment {
                        client: WechatClient::Web,
                        payment_method_data_type: StripePaymentMethodType::Wechatpay,
                    });
                    Ok(Self::Wallet(wallet_info))
                }
                payments::WalletData::AliPayRedirect(_) => {
                    let wallet_info = StripeWallet::AlipayPayment(AlipayPayment {
                        payment_method_data_type: StripePaymentMethodType::Alipay,
                    });
                    Ok(Self::Wallet(wallet_info))
                }
                payments::WalletData::GooglePay(gpay_data) => Self::try_from(&gpay_data),
                _ => Err(errors::ConnectorError::InvalidWallet.into()),
            },
            api::PaymentMethodData::BankDebit(bank_debit_data) => {
                let (_pm_type, bank_data, _) = get_bank_debit_data(&bank_debit_data);

                Ok(Self::BankDebit(StripeBankDebitData {
                    bank_specific_data: bank_data,
                }))
            }
            api::PaymentMethodData::BankTransfer(bank_transfer_data) => {
                match bank_transfer_data.deref() {
                    payments::BankTransferData::AchBankTransfer { billing_details } => {
                        Ok(Self::BankTransfer(StripeBankTransferData::AchBankTransfer(
                            Box::new(AchTransferData {
                                email: billing_details.email.to_owned(),
                            }),
                        )))
                    }
                    payments::BankTransferData::MultibancoBankTransfer { billing_details } => Ok(
                        Self::BankTransfer(StripeBankTransferData::MultibancoBankTransfers(
                            Box::new(MultibancoTransferData {
                                email: billing_details.email.to_owned(),
                            }),
                        )),
                    ),
                    payments::BankTransferData::SepaBankTransfer { country, .. } => Ok(
                        Self::BankTransfer(StripeBankTransferData::SepaBankTransfer(Box::new(
                            SepaBankTransferData {
                                payment_method_data_type: StripePaymentMethodType::CustomerBalance,
                                bank_transfer_type: BankTransferType::EuBankTransfer,
                                balance_funding_type: BankTransferType::BankTransfers,
                                payment_method_type: StripePaymentMethodType::CustomerBalance,
                                country: country.to_owned(),
                            },
                        ))),
                    ),
                    payments::BankTransferData::BacsBankTransfer { .. } => Ok(Self::BankTransfer(
                        StripeBankTransferData::BacsBankTransfers(Box::new(BacsBankTransferData {
                            payment_method_data_type: StripePaymentMethodType::CustomerBalance,
                            bank_transfer_type: BankTransferType::GbBankTransfer,
                            balance_funding_type: BankTransferType::BankTransfers,
                            payment_method_type: StripePaymentMethodType::CustomerBalance,
                        })),
                    )),
                    payments::BankTransferData::Pix {} => Err(
                        errors::ConnectorError::NotImplemented("payment method".to_string()).into(),
                    ),
                }
            }
            api::PaymentMethodData::MandatePayment
            | api::PaymentMethodData::Crypto(_)
            | api::PaymentMethodData::Reward(_)
<<<<<<< HEAD
            | api::PaymentMethodData::Upi(_)
            | api::PaymentMethodData::Voucher(_) => Err(errors::ConnectorError::NotSupported {
=======
            | api::PaymentMethodData::GiftCard(_)
            | api::PaymentMethodData::Upi(_) => Err(errors::ConnectorError::NotSupported {
>>>>>>> 83696267
                message: format!("{pm_type:?}"),
                connector: "Stripe",
                payment_experience: api_models::enums::PaymentExperience::RedirectToUrl.to_string(),
            })?,
        }
    }
}

#[derive(Debug, Deserialize)]
pub struct StripeGpayToken {
    pub id: String,
}

pub fn get_bank_transfer_request_data(
    req: &types::PaymentsAuthorizeRouterData,
    bank_transfer_data: &api_models::payments::BankTransferData,
) -> CustomResult<Option<types::RequestBody>, errors::ConnectorError> {
    match bank_transfer_data {
        api_models::payments::BankTransferData::AchBankTransfer { .. }
        | api_models::payments::BankTransferData::MultibancoBankTransfer { .. } => {
            let req = ChargesRequest::try_from(req)?;
            let request = types::RequestBody::log_and_get_request_body(
                &req,
                utils::Encode::<ChargesRequest>::url_encode,
            )
            .change_context(errors::ConnectorError::RequestEncodingFailed)?;
            Ok(Some(request))
        }
        _ => {
            let req = PaymentIntentRequest::try_from(req)?;
            let request = types::RequestBody::log_and_get_request_body(
                &req,
                utils::Encode::<PaymentIntentRequest>::url_encode,
            )
            .change_context(errors::ConnectorError::RequestEncodingFailed)?;
            Ok(Some(request))
        }
    }
}

pub fn get_bank_transfer_authorize_response(
    data: &types::PaymentsAuthorizeRouterData,
    res: types::Response,
    bank_transfer_data: &api_models::payments::BankTransferData,
) -> CustomResult<types::PaymentsAuthorizeRouterData, errors::ConnectorError> {
    match bank_transfer_data {
        api_models::payments::BankTransferData::AchBankTransfer { .. }
        | api_models::payments::BankTransferData::MultibancoBankTransfer { .. } => {
            let response: ChargesResponse = res
                .response
                .parse_struct("ChargesResponse")
                .change_context(errors::ConnectorError::ResponseDeserializationFailed)?;

            types::RouterData::try_from(types::ResponseRouterData {
                response,
                data: data.clone(),
                http_code: res.status_code,
            })
        }
        _ => {
            let response: PaymentIntentResponse = res
                .response
                .parse_struct("PaymentIntentResponse")
                .change_context(errors::ConnectorError::ResponseDeserializationFailed)?;

            types::RouterData::try_from(types::ResponseRouterData {
                response,
                data: data.clone(),
                http_code: res.status_code,
            })
        }
    }
}

pub fn construct_file_upload_request(
    file_upload_router_data: types::UploadFileRouterData,
) -> CustomResult<reqwest::multipart::Form, errors::ConnectorError> {
    let request = file_upload_router_data.request;
    let mut multipart = reqwest::multipart::Form::new();
    multipart = multipart.text("purpose", "dispute_evidence");
    let file_data = reqwest::multipart::Part::bytes(request.file)
        .file_name(request.file_key)
        .mime_str(request.file_type.as_ref())
        .map_err(|_| errors::ConnectorError::RequestEncodingFailed)?;
    multipart = multipart.part("file", file_data);
    Ok(multipart)
}

#[derive(Debug, Deserialize)]
pub struct FileUploadResponse {
    #[serde(rename = "id")]
    pub file_id: String,
}

#[derive(Debug, Serialize)]
pub struct Evidence {
    #[serde(rename = "evidence[access_activity_log]")]
    pub access_activity_log: Option<String>,
    #[serde(rename = "evidence[billing_address]")]
    pub billing_address: Option<String>,
    #[serde(rename = "evidence[cancellation_policy]")]
    pub cancellation_policy: Option<String>,
    #[serde(rename = "evidence[cancellation_policy_disclosure]")]
    pub cancellation_policy_disclosure: Option<String>,
    #[serde(rename = "evidence[cancellation_rebuttal]")]
    pub cancellation_rebuttal: Option<String>,
    #[serde(rename = "evidence[customer_communication]")]
    pub customer_communication: Option<String>,
    #[serde(rename = "evidence[customer_email_address]")]
    pub customer_email_address: Option<String>,
    #[serde(rename = "evidence[customer_name]")]
    pub customer_name: Option<String>,
    #[serde(rename = "evidence[customer_purchase_ip]")]
    pub customer_purchase_ip: Option<String>,
    #[serde(rename = "evidence[customer_signature]")]
    pub customer_signature: Option<String>,
    #[serde(rename = "evidence[product_description]")]
    pub product_description: Option<String>,
    #[serde(rename = "evidence[receipt]")]
    pub receipt: Option<String>,
    #[serde(rename = "evidence[refund_policy]")]
    pub refund_policy: Option<String>,
    #[serde(rename = "evidence[refund_policy_disclosure]")]
    pub refund_policy_disclosure: Option<String>,
    #[serde(rename = "evidence[refund_refusal_explanation]")]
    pub refund_refusal_explanation: Option<String>,
    #[serde(rename = "evidence[service_date]")]
    pub service_date: Option<String>,
    #[serde(rename = "evidence[service_documentation]")]
    pub service_documentation: Option<String>,
    #[serde(rename = "evidence[shipping_address]")]
    pub shipping_address: Option<String>,
    #[serde(rename = "evidence[shipping_carrier]")]
    pub shipping_carrier: Option<String>,
    #[serde(rename = "evidence[shipping_date]")]
    pub shipping_date: Option<String>,
    #[serde(rename = "evidence[shipping_documentation]")]
    pub shipping_documentation: Option<String>,
    #[serde(rename = "evidence[shipping_tracking_number]")]
    pub shipping_tracking_number: Option<String>,
    #[serde(rename = "evidence[uncategorized_file]")]
    pub uncategorized_file: Option<String>,
    #[serde(rename = "evidence[uncategorized_text]")]
    pub uncategorized_text: Option<String>,
    pub submit: bool,
}

impl TryFrom<&types::SubmitEvidenceRouterData> for Evidence {
    type Error = error_stack::Report<errors::ConnectorError>;
    fn try_from(item: &types::SubmitEvidenceRouterData) -> Result<Self, Self::Error> {
        let submit_evidence_request_data = item.request.clone();
        Ok(Self {
            access_activity_log: submit_evidence_request_data.access_activity_log,
            billing_address: submit_evidence_request_data.billing_address,
            cancellation_policy: submit_evidence_request_data.cancellation_policy_provider_file_id,
            cancellation_policy_disclosure: submit_evidence_request_data
                .cancellation_policy_disclosure,
            cancellation_rebuttal: submit_evidence_request_data.cancellation_rebuttal,
            customer_communication: submit_evidence_request_data
                .customer_communication_provider_file_id,
            customer_email_address: submit_evidence_request_data.customer_email_address,
            customer_name: submit_evidence_request_data.customer_name,
            customer_purchase_ip: submit_evidence_request_data.customer_purchase_ip,
            customer_signature: submit_evidence_request_data.customer_signature_provider_file_id,
            product_description: submit_evidence_request_data.product_description,
            receipt: submit_evidence_request_data.receipt_provider_file_id,
            refund_policy: submit_evidence_request_data.refund_policy_provider_file_id,
            refund_policy_disclosure: submit_evidence_request_data.refund_policy_disclosure,
            refund_refusal_explanation: submit_evidence_request_data.refund_refusal_explanation,
            service_date: submit_evidence_request_data.service_date,
            service_documentation: submit_evidence_request_data
                .service_documentation_provider_file_id,
            shipping_address: submit_evidence_request_data.shipping_address,
            shipping_carrier: submit_evidence_request_data.shipping_carrier,
            shipping_date: submit_evidence_request_data.shipping_date,
            shipping_documentation: submit_evidence_request_data
                .shipping_documentation_provider_file_id,
            shipping_tracking_number: submit_evidence_request_data.shipping_tracking_number,
            uncategorized_file: submit_evidence_request_data.uncategorized_file_provider_file_id,
            uncategorized_text: submit_evidence_request_data.uncategorized_text,
            submit: true,
        })
    }
}

#[derive(Debug, Deserialize)]
pub struct DisputeObj {
    #[serde(rename = "id")]
    pub dispute_id: String,
    pub status: String,
}

#[cfg(test)]
mod test_validate_shipping_address_against_payment_method {
    #![allow(clippy::unwrap_used)]
    use api_models::enums::CountryAlpha2;
    use masking::Secret;

    use crate::{
        connector::stripe::transformers::{
            validate_shipping_address_against_payment_method, StripePaymentMethodType,
            StripeShippingAddress,
        },
        core::errors,
    };

    #[test]
    fn should_return_ok() {
        // Arrange
        let stripe_shipping_address = create_stripe_shipping_address(
            Some("name".to_string()),
            Some("line1".to_string()),
            Some(CountryAlpha2::AD),
            Some("zip".to_string()),
        );

        let payment_method = &StripePaymentMethodType::AfterpayClearpay;

        //Act
        let result = validate_shipping_address_against_payment_method(
            &stripe_shipping_address,
            Some(payment_method),
        );

        // Assert
        assert!(result.is_ok());
    }

    #[test]
    fn should_return_err_for_empty_name() {
        // Arrange
        let stripe_shipping_address = create_stripe_shipping_address(
            None,
            Some("line1".to_string()),
            Some(CountryAlpha2::AD),
            Some("zip".to_string()),
        );

        let payment_method = &StripePaymentMethodType::AfterpayClearpay;

        //Act
        let result = validate_shipping_address_against_payment_method(
            &stripe_shipping_address,
            Some(payment_method),
        );

        // Assert
        assert!(result.is_err());
        let missing_fields = get_missing_fields(result.unwrap_err().current_context()).to_owned();
        assert_eq!(missing_fields.len(), 1);
        assert_eq!(missing_fields[0], "shipping.address.first_name");
    }

    #[test]
    fn should_return_err_for_empty_line1() {
        // Arrange
        let stripe_shipping_address = create_stripe_shipping_address(
            Some("name".to_string()),
            None,
            Some(CountryAlpha2::AD),
            Some("zip".to_string()),
        );

        let payment_method = &StripePaymentMethodType::AfterpayClearpay;

        //Act
        let result = validate_shipping_address_against_payment_method(
            &stripe_shipping_address,
            Some(payment_method),
        );

        // Assert
        assert!(result.is_err());
        let missing_fields = get_missing_fields(result.unwrap_err().current_context()).to_owned();
        assert_eq!(missing_fields.len(), 1);
        assert_eq!(missing_fields[0], "shipping.address.line1");
    }

    #[test]
    fn should_return_err_for_empty_country() {
        // Arrange
        let stripe_shipping_address = create_stripe_shipping_address(
            Some("name".to_string()),
            Some("line1".to_string()),
            None,
            Some("zip".to_string()),
        );

        let payment_method = &StripePaymentMethodType::AfterpayClearpay;

        //Act
        let result = validate_shipping_address_against_payment_method(
            &stripe_shipping_address,
            Some(payment_method),
        );

        // Assert
        assert!(result.is_err());
        let missing_fields = get_missing_fields(result.unwrap_err().current_context()).to_owned();
        assert_eq!(missing_fields.len(), 1);
        assert_eq!(missing_fields[0], "shipping.address.country");
    }

    #[test]
    fn should_return_err_for_empty_zip() {
        // Arrange
        let stripe_shipping_address = create_stripe_shipping_address(
            Some("name".to_string()),
            Some("line1".to_string()),
            Some(CountryAlpha2::AD),
            None,
        );
        let payment_method = &StripePaymentMethodType::AfterpayClearpay;

        //Act
        let result = validate_shipping_address_against_payment_method(
            &stripe_shipping_address,
            Some(payment_method),
        );

        // Assert
        assert!(result.is_err());
        let missing_fields = get_missing_fields(result.unwrap_err().current_context()).to_owned();
        assert_eq!(missing_fields.len(), 1);
        assert_eq!(missing_fields[0], "shipping.address.zip");
    }

    #[test]
    fn should_return_error_when_missing_multiple_fields() {
        // Arrange
        let expected_missing_field_names: Vec<&'static str> =
            vec!["shipping.address.zip", "shipping.address.country"];
        let stripe_shipping_address = create_stripe_shipping_address(
            Some("name".to_string()),
            Some("line1".to_string()),
            None,
            None,
        );
        let payment_method = &StripePaymentMethodType::AfterpayClearpay;

        //Act
        let result = validate_shipping_address_against_payment_method(
            &stripe_shipping_address,
            Some(payment_method),
        );

        // Assert
        assert!(result.is_err());
        let missing_fields = get_missing_fields(result.unwrap_err().current_context()).to_owned();
        for field in missing_fields {
            assert!(expected_missing_field_names.contains(&field));
        }
    }

    fn get_missing_fields(connector_error: &errors::ConnectorError) -> Vec<&'static str> {
        if let errors::ConnectorError::MissingRequiredFields { field_names } = connector_error {
            return field_names.to_vec();
        }

        vec![]
    }

    fn create_stripe_shipping_address(
        name: Option<String>,
        line1: Option<String>,
        country: Option<CountryAlpha2>,
        zip: Option<String>,
    ) -> StripeShippingAddress {
        StripeShippingAddress {
            name: name.map(Secret::new),
            line1: line1.map(Secret::new),
            country,
            zip: zip.map(Secret::new),
            city: Some(String::from("city")),
            line2: Some(Secret::new(String::from("line2"))),
            state: Some(Secret::new(String::from("state"))),
            phone: Some(Secret::new(String::from("pbone number"))),
        }
    }
}<|MERGE_RESOLUTION|>--- conflicted
+++ resolved
@@ -2908,13 +2908,9 @@
             api::PaymentMethodData::MandatePayment
             | api::PaymentMethodData::Crypto(_)
             | api::PaymentMethodData::Reward(_)
-<<<<<<< HEAD
+            | api::PaymentMethodData::GiftCard(_)
             | api::PaymentMethodData::Upi(_)
             | api::PaymentMethodData::Voucher(_) => Err(errors::ConnectorError::NotSupported {
-=======
-            | api::PaymentMethodData::GiftCard(_)
-            | api::PaymentMethodData::Upi(_) => Err(errors::ConnectorError::NotSupported {
->>>>>>> 83696267
                 message: format!("{pm_type:?}"),
                 connector: "Stripe",
                 payment_experience: api_models::enums::PaymentExperience::RedirectToUrl.to_string(),
