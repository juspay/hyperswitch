--- conflicted
+++ resolved
@@ -393,15 +393,6 @@
 pub struct BankTransferData {
     pub email: Email,
 }
-
-// #[derive(Debug, Eq, PartialEq, Serialize)]
-// pub struct StripeAchSourceRequest {
-//     #[serde(rename = "type")]
-//     pub transfer_type: StripePaymentMethodType,
-//     #[serde(rename = "owner[email]")]
-//     pub email: Email,
-//     pub currency: String,
-// }
 
 #[derive(Debug, Eq, PartialEq, Serialize)]
 #[serde(untagged)]
@@ -1080,36 +1071,39 @@
         }
         payments::PaymentMethodData::BankTransfer(bank_transfer_data) => {
             match bank_transfer_data.deref() {
-                payments::BankTransferData::AchBankTransfer(ach_bank_transfer_data) => Ok((
+                payments::BankTransferData::AchBankTransfer { billing_details } => Ok((
                     StripePaymentMethodData::BankTransfer(StripeBankTransferData::AchBankTransfer(
                         AchBankTransferData {
-                            email: ach_bank_transfer_data.billing_details.email.to_owned(),
+                            email: billing_details.email.to_owned(),
                         },
                     )),
                     StripePaymentMethodType::AchCreditTransfer,
                     StripeBillingAddress::default(),
                 )),
-                payments::BankTransferData::SepaBankTransfer(sepa_bank_transfer_data) => Ok((
+                payments::BankTransferData::SepaBankTransfer {
+                    billing_details,
+                    country,
+                } => Ok((
                     StripePaymentMethodData::BankTransfer(
                         StripeBankTransferData::SepaBankTransfer(SepaBankTransferData {
                             payment_method_data_type: StripePaymentMethodType::CustomerBalance,
-                            email: sepa_bank_transfer_data.billing_details.email.to_owned(),
-                            name: sepa_bank_transfer_data.billing_details.name.to_owned(),
+                            email: billing_details.email.to_owned(),
+                            name: billing_details.name.to_owned(),
                             bank_transfer_type: BankTransferType::EuBankTransfer,
                             balance_funding_type: BankTransferType::BankTransfers,
                             payment_method_type: StripePaymentMethodType::CustomerBalance,
-                            country: sepa_bank_transfer_data.country.to_owned(),
+                            country: country.to_owned(),
                         }),
                     ),
                     StripePaymentMethodType::CustomerBalance,
                     StripeBillingAddress::default(),
                 )),
-                payments::BankTransferData::BacsBankTransfer(bacs_bank_transfer_data) => Ok((
+                payments::BankTransferData::BacsBankTransfer { billing_details } => Ok((
                     StripePaymentMethodData::BankTransfer(
                         StripeBankTransferData::BacsBankTransfers(BacsBankTransferData {
                             payment_method_data_type: StripePaymentMethodType::CustomerBalance,
-                            email: bacs_bank_transfer_data.billing_details.email.to_owned(),
-                            name: bacs_bank_transfer_data.billing_details.name.to_owned(),
+                            email: billing_details.email.to_owned(),
+                            name: billing_details.name.to_owned(),
                             bank_transfer_type: BankTransferType::GbBankTransfer,
                             balance_funding_type: BankTransferType::BankTransfers,
                             payment_method_type: StripePaymentMethodType::CustomerBalance,
@@ -1568,13 +1562,9 @@
                 | StripePaymentMethodOptions::WechatPay {}
                 | StripePaymentMethodOptions::Alipay {}
                 | StripePaymentMethodOptions::Sepa {}
-<<<<<<< HEAD
+                | StripePaymentMethodOptions::Bancontact {}
                 | StripePaymentMethodOptions::Przelewy24 {}
                 | StripePaymentMethodOptions::CustomerBalance {} => None,
-=======
-                | StripePaymentMethodOptions::Bancontact {}
-                | StripePaymentMethodOptions::Przelewy24 {} => None,
->>>>>>> 9aca04fc
             }),
             payment_method_id: Some(payment_method_id),
         }
@@ -2543,32 +2533,33 @@
             }
             api::PaymentMethodData::BankTransfer(bank_transfer_data) => {
                 match bank_transfer_data.deref() {
-                    payments::BankTransferData::AchBankTransfer(ach_bank_transfer_data) => {
+                    payments::BankTransferData::AchBankTransfer { billing_details } => {
                         Ok(Self::BankTransfer(StripeBankTransferData::AchBankTransfer(
                             AchBankTransferData {
-                                email: ach_bank_transfer_data.billing_details.email.to_owned(),
+                                email: billing_details.email.to_owned(),
                             },
                         )))
                     }
-                    payments::BankTransferData::SepaBankTransfer(sepa_bank_transfer_data) => {
-                        Ok(Self::BankTransfer(
-                            StripeBankTransferData::SepaBankTransfer(SepaBankTransferData {
-                                payment_method_data_type: StripePaymentMethodType::CustomerBalance,
-                                email: sepa_bank_transfer_data.billing_details.email.to_owned(),
-                                name: sepa_bank_transfer_data.billing_details.name.to_owned(),
-                                bank_transfer_type: BankTransferType::EuBankTransfer,
-                                balance_funding_type: BankTransferType::BankTransfers,
-                                payment_method_type: StripePaymentMethodType::CustomerBalance,
-                                country: sepa_bank_transfer_data.country.to_owned(),
-                            }),
-                        ))
-                    }
-                    payments::BankTransferData::BacsBankTransfer(bacs_bank_transfer_data) => {
+                    payments::BankTransferData::SepaBankTransfer {
+                        billing_details,
+                        country,
+                    } => Ok(Self::BankTransfer(
+                        StripeBankTransferData::SepaBankTransfer(SepaBankTransferData {
+                            payment_method_data_type: StripePaymentMethodType::CustomerBalance,
+                            email: billing_details.email.to_owned(),
+                            name: billing_details.name.to_owned(),
+                            bank_transfer_type: BankTransferType::EuBankTransfer,
+                            balance_funding_type: BankTransferType::BankTransfers,
+                            payment_method_type: StripePaymentMethodType::CustomerBalance,
+                            country: country.to_owned(),
+                        }),
+                    )),
+                    payments::BankTransferData::BacsBankTransfer { billing_details } => {
                         Ok(Self::BankTransfer(
                             StripeBankTransferData::BacsBankTransfers(BacsBankTransferData {
                                 payment_method_data_type: StripePaymentMethodType::CustomerBalance,
-                                email: bacs_bank_transfer_data.billing_details.email.to_owned(),
-                                name: bacs_bank_transfer_data.billing_details.name.to_owned(),
+                                email: billing_details.email.to_owned(),
+                                name: billing_details.name.to_owned(),
                                 bank_transfer_type: BankTransferType::GbBankTransfer,
                                 balance_funding_type: BankTransferType::BankTransfers,
                                 payment_method_type: StripePaymentMethodType::CustomerBalance,
@@ -2599,7 +2590,7 @@
     bank_transfer_data: &api_models::payments::BankTransferData,
 ) -> CustomResult<Option<String>, errors::ConnectorError> {
     match bank_transfer_data {
-        api_models::payments::BankTransferData::AchBankTransfer(_) => {
+        api_models::payments::BankTransferData::AchBankTransfer { .. } => {
             let req = ChargesRequest::try_from(req)?;
             let request = utils::Encode::<ChargesRequest>::url_encode(&req)
                 .change_context(errors::ConnectorError::RequestEncodingFailed)?;
@@ -2620,7 +2611,7 @@
     bank_transfer_data: &api_models::payments::BankTransferData,
 ) -> CustomResult<types::PaymentsAuthorizeRouterData, errors::ConnectorError> {
     match bank_transfer_data {
-        api_models::payments::BankTransferData::AchBankTransfer(_) => {
+        api_models::payments::BankTransferData::AchBankTransfer { .. } => {
             let response: ChargesResponse = res
                 .response
                 .parse_struct("ChargesResponse")
