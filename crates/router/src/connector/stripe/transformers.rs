use std::{collections::HashMap, ops::Deref};

use api_models::{self, enums as api_enums, payments};
use common_utils::{
    errors::CustomResult,
    ext_traits::{ByteSliceExt, Encode},
    pii::{self, Email},
    request::RequestContent,
};
use data_models::mandates::AcceptanceType;
use error_stack::ResultExt;
use masking::{ExposeInterface, ExposeOptionInterface, PeekInterface, Secret};
use serde::{Deserialize, Serialize};
use serde_json::Value;
use time::PrimitiveDateTime;
use url::Url;

use crate::{
    collect_missing_value_keys,
    connector::utils::{
        self as connector_util, ApplePay, ApplePayDecrypt, BankRedirectBillingData,
        PaymentsPreProcessingData, RouterData,
    },
    consts,
    core::errors,
    services,
    types::{
        self, api, domain,
        storage::enums,
        transformers::{ForeignFrom, ForeignTryFrom},
    },
    unimplemented_payment_method,
    utils::OptionExt,
};

pub mod auth_headers {
    pub const STRIPE_API_VERSION: &str = "stripe-version";
    pub const STRIPE_VERSION: &str = "2022-11-15";
}

pub struct StripeAuthType {
    pub(super) api_key: Secret<String>,
}

impl TryFrom<&types::ConnectorAuthType> for StripeAuthType {
    type Error = error_stack::Report<errors::ConnectorError>;
    fn try_from(item: &types::ConnectorAuthType) -> Result<Self, Self::Error> {
        if let types::ConnectorAuthType::HeaderKey { api_key } = item {
            Ok(Self {
                api_key: api_key.to_owned(),
            })
        } else {
            Err(errors::ConnectorError::FailedToObtainAuthType.into())
        }
    }
}

#[derive(Debug, Default, Eq, PartialEq, Serialize)]
#[serde(rename_all = "lowercase")]
pub enum StripeCaptureMethod {
    Manual,
    #[default]
    Automatic,
}

impl From<Option<enums::CaptureMethod>> for StripeCaptureMethod {
    fn from(item: Option<enums::CaptureMethod>) -> Self {
        match item {
            Some(p) => match p {
                enums::CaptureMethod::ManualMultiple => Self::Manual,
                enums::CaptureMethod::Manual => Self::Manual,
                enums::CaptureMethod::Automatic => Self::Automatic,
                enums::CaptureMethod::Scheduled => Self::Manual,
            },
            None => Self::Automatic,
        }
    }
}

#[derive(Debug, Default, Eq, PartialEq, Serialize)]
#[serde(rename_all = "lowercase")]
pub enum Auth3ds {
    #[default]
    Automatic,
    Any,
}

#[derive(Debug, Eq, PartialEq, Serialize)]
#[serde(
    rename_all = "snake_case",
    tag = "mandate_data[customer_acceptance][type]"
)]
pub enum StripeMandateType {
    Online {
        #[serde(rename = "mandate_data[customer_acceptance][online][ip_address]")]
        ip_address: Secret<String, pii::IpAddress>,
        #[serde(rename = "mandate_data[customer_acceptance][online][user_agent]")]
        user_agent: String,
    },
    Offline,
}

#[derive(Debug, Eq, PartialEq, Serialize)]
pub struct StripeMandateRequest {
    #[serde(flatten)]
    mandate_type: StripeMandateType,
}

#[derive(Debug, Eq, PartialEq, Serialize)]
#[serde(rename_all = "snake_case")]
pub enum ExpandableObjects {
    LatestCharge,
    Customer,
    LatestAttempt,
}

#[derive(Debug, Eq, PartialEq, Serialize)]
pub struct PaymentIntentRequest {
    pub amount: i64, //amount in cents, hence passed as integer
    pub currency: String,
    pub statement_descriptor_suffix: Option<String>,
    pub statement_descriptor: Option<String>,
    #[serde(flatten)]
    pub meta_data: HashMap<String, String>,
    pub return_url: String,
    pub confirm: bool,
    pub payment_method: Option<String>,
    pub customer: Option<Secret<String>>,
    #[serde(flatten)]
    pub setup_mandate_details: Option<StripeMandateRequest>,
    pub description: Option<String>,
    #[serde(flatten)]
    pub shipping: Option<StripeShippingAddress>,
    #[serde(flatten)]
    pub billing: StripeBillingAddress,
    #[serde(flatten)]
    pub payment_data: Option<StripePaymentMethodData>,
    pub capture_method: StripeCaptureMethod,
    #[serde(flatten)]
    pub payment_method_options: Option<StripePaymentMethodOptions>, // For mandate txns using network_txns_id, needs to be validated
    pub setup_future_usage: Option<enums::FutureUsage>,
    pub off_session: Option<bool>,
    #[serde(rename = "payment_method_types[0]")]
    pub payment_method_types: Option<StripePaymentMethodType>,
    #[serde(rename = "expand[0]")]
    pub expand: Option<ExpandableObjects>,
}

// Field rename is required only in case of serialization as it is passed in the request to the connector.
// Deserialization is happening only in case of webhooks, where fields name should be used as defined in the struct.
// Whenever adding new fields, Please ensure it doesn't break the webhook flow
#[derive(Clone, Debug, Default, Eq, PartialEq, Serialize, Deserialize)]
pub struct StripeMetadata {
    // merchant_reference_id
    #[serde(rename(serialize = "metadata[order_id]"))]
    pub order_id: Option<String>,
    // to check whether the order_id is refund_id or payment_id
    // before deployment, order id is set to payment_id in refunds but now it is set as refund_id
    // it is set as string instead of bool because stripe pass it as string even if we set it as bool
    #[serde(rename(serialize = "metadata[is_refund_id_as_reference]"))]
    pub is_refund_id_as_reference: Option<String>,
}

#[derive(Debug, Eq, PartialEq, Serialize)]
pub struct SetupIntentRequest {
    pub confirm: bool,
    pub usage: Option<enums::FutureUsage>,
    pub customer: Option<Secret<String>>,
    pub off_session: Option<bool>,
    pub return_url: Option<String>,
    #[serde(flatten)]
    pub payment_data: StripePaymentMethodData,
    pub payment_method_options: Option<StripePaymentMethodOptions>, // For mandate txns using network_txns_id, needs to be validated
    #[serde(flatten)]
    pub meta_data: Option<HashMap<String, String>>,
    #[serde(rename = "payment_method_types[0]")]
    pub payment_method_types: Option<StripePaymentMethodType>,
    #[serde(rename = "expand[0]")]
    pub expand: Option<ExpandableObjects>,
}

#[derive(Debug, Eq, PartialEq, Serialize)]
pub struct StripeCardData {
    #[serde(rename = "payment_method_data[type]")]
    pub payment_method_data_type: StripePaymentMethodType,
    #[serde(rename = "payment_method_data[card][number]")]
    pub payment_method_data_card_number: cards::CardNumber,
    #[serde(rename = "payment_method_data[card][exp_month]")]
    pub payment_method_data_card_exp_month: Secret<String>,
    #[serde(rename = "payment_method_data[card][exp_year]")]
    pub payment_method_data_card_exp_year: Secret<String>,
    #[serde(rename = "payment_method_data[card][cvc]")]
    pub payment_method_data_card_cvc: Option<Secret<String>>,
    #[serde(rename = "payment_method_options[card][request_three_d_secure]")]
    pub payment_method_auth_type: Option<Auth3ds>,
}
#[derive(Debug, Eq, PartialEq, Serialize)]
pub struct StripePayLaterData {
    #[serde(rename = "payment_method_data[type]")]
    pub payment_method_data_type: StripePaymentMethodType,
}

#[derive(Debug, Eq, PartialEq, Serialize)]
pub struct TokenRequest {
    #[serde(flatten)]
    pub token_data: StripePaymentMethodData,
}

#[derive(Debug, Eq, PartialEq, Deserialize, Serialize)]
pub struct StripeTokenResponse {
    pub id: Secret<String>,
    pub object: String,
}

#[derive(Debug, Eq, PartialEq, Serialize)]
pub struct CustomerRequest {
    pub description: Option<String>,
    pub email: Option<Email>,
    pub phone: Option<Secret<String>>,
    pub name: Option<Secret<String>>,
    pub source: Option<Secret<String>>,
}

#[derive(Debug, Eq, PartialEq, Deserialize, Serialize)]
pub struct StripeCustomerResponse {
    pub id: String,
    pub description: Option<String>,
    pub email: Option<Email>,
    pub phone: Option<Secret<String>>,
    pub name: Option<Secret<String>>,
}

#[derive(Debug, Eq, PartialEq, Serialize)]
pub struct ChargesRequest {
    pub amount: String,
    pub currency: String,
    pub customer: Secret<String>,
    pub source: Secret<String>,
    #[serde(flatten)]
    pub meta_data: Option<HashMap<String, String>>,
}

#[derive(Clone, Debug, Default, Eq, PartialEq, Deserialize, Serialize)]
pub struct ChargesResponse {
    pub id: String,
    pub amount: u64,
    pub amount_captured: u64,
    pub currency: String,
    pub status: StripePaymentStatus,
    pub source: StripeSourceResponse,
    pub failure_code: Option<String>,
    pub failure_message: Option<String>,
}

#[derive(Debug, Eq, PartialEq, Serialize)]
#[serde(untagged)]
pub enum StripeBankName {
    Eps {
        #[serde(rename = "payment_method_data[eps][bank]")]
        bank_name: Option<StripeBankNames>,
    },
    Ideal {
        #[serde(rename = "payment_method_data[ideal][bank]")]
        ideal_bank_name: Option<StripeBankNames>,
    },
    Przelewy24 {
        #[serde(rename = "payment_method_data[p24][bank]")]
        bank_name: Option<StripeBankNames>,
    },
}

#[derive(Debug, Eq, PartialEq, Serialize)]
#[serde(untagged)]
pub enum BankSpecificData {
    Sofort {
        #[serde(rename = "payment_method_options[sofort][preferred_language]")]
        preferred_language: String,
        #[serde(rename = "payment_method_data[sofort][country]")]
        country: api_enums::CountryAlpha2,
    },
}

#[derive(Debug, Eq, PartialEq, Serialize)]
#[serde(untagged)]
pub enum StripeBankRedirectData {
    StripeGiropay(Box<StripeGiropay>),
    StripeIdeal(Box<StripeIdeal>),
    StripeSofort(Box<StripeSofort>),
    StripeBancontactCard(Box<StripeBancontactCard>),
    StripePrezelewy24(Box<StripePrezelewy24>),
    StripeEps(Box<StripeEps>),
    StripeBlik(Box<StripeBlik>),
    StripeOnlineBankingFpx(Box<StripeOnlineBankingFpx>),
}

#[derive(Debug, Eq, PartialEq, Serialize)]
pub struct StripeGiropay {
    #[serde(rename = "payment_method_data[type]")]
    pub payment_method_data_type: StripePaymentMethodType,
}

#[derive(Debug, Eq, PartialEq, Serialize)]
pub struct StripeIdeal {
    #[serde(rename = "payment_method_data[type]")]
    pub payment_method_data_type: StripePaymentMethodType,
    #[serde(rename = "payment_method_data[ideal][bank]")]
    ideal_bank_name: Option<StripeBankNames>,
}

#[derive(Debug, Eq, PartialEq, Serialize)]
pub struct StripeSofort {
    #[serde(rename = "payment_method_data[type]")]
    pub payment_method_data_type: StripePaymentMethodType,
    #[serde(rename = "payment_method_options[sofort][preferred_language]")]
    preferred_language: Option<String>,
    #[serde(rename = "payment_method_data[sofort][country]")]
    country: api_enums::CountryAlpha2,
}

#[derive(Debug, Eq, PartialEq, Serialize)]
pub struct StripeBancontactCard {
    #[serde(rename = "payment_method_data[type]")]
    pub payment_method_data_type: StripePaymentMethodType,
}

#[derive(Debug, Eq, PartialEq, Serialize)]
pub struct StripePrezelewy24 {
    #[serde(rename = "payment_method_data[type]")]
    pub payment_method_data_type: StripePaymentMethodType,
    #[serde(rename = "payment_method_data[p24][bank]")]
    bank_name: Option<StripeBankNames>,
}

#[derive(Debug, Eq, PartialEq, Serialize)]
pub struct StripeEps {
    #[serde(rename = "payment_method_data[type]")]
    pub payment_method_data_type: StripePaymentMethodType,
    #[serde(rename = "payment_method_data[eps][bank]")]
    bank_name: Option<StripeBankNames>,
}

#[derive(Debug, Eq, PartialEq, Serialize)]
pub struct StripeBlik {
    #[serde(rename = "payment_method_data[type]")]
    pub payment_method_data_type: StripePaymentMethodType,
    #[serde(rename = "payment_method_options[blik][code]")]
    pub code: Secret<String>,
}

#[derive(Debug, Eq, PartialEq, Serialize)]
pub struct StripeOnlineBankingFpx {
    #[serde(rename = "payment_method_data[type]")]
    pub payment_method_data_type: StripePaymentMethodType,
}

#[derive(Debug, Eq, PartialEq, Serialize)]
pub struct AchTransferData {
    #[serde(rename = "owner[email]")]
    pub email: Email,
}

#[derive(Debug, Eq, PartialEq, Serialize)]
pub struct MultibancoTransferData {
    #[serde(rename = "owner[email]")]
    pub email: Email,
}

#[derive(Debug, Eq, PartialEq, Serialize)]
pub struct BacsBankTransferData {
    #[serde(rename = "payment_method_data[type]")]
    pub payment_method_data_type: StripePaymentMethodType,
    #[serde(rename = "payment_method_options[customer_balance][bank_transfer][type]")]
    pub bank_transfer_type: BankTransferType,
    #[serde(rename = "payment_method_options[customer_balance][funding_type]")]
    pub balance_funding_type: BankTransferType,
    #[serde(rename = "payment_method_types[0]")]
    pub payment_method_type: StripePaymentMethodType,
}

#[derive(Debug, Eq, PartialEq, Serialize)]
pub struct SepaBankTransferData {
    #[serde(rename = "payment_method_data[type]")]
    pub payment_method_data_type: StripePaymentMethodType,
    #[serde(rename = "payment_method_options[customer_balance][bank_transfer][type]")]
    pub bank_transfer_type: BankTransferType,
    #[serde(rename = "payment_method_options[customer_balance][funding_type]")]
    pub balance_funding_type: BankTransferType,
    #[serde(rename = "payment_method_types[0]")]
    pub payment_method_type: StripePaymentMethodType,
    #[serde(
        rename = "payment_method_options[customer_balance][bank_transfer][eu_bank_transfer][country]"
    )]
    pub country: api_models::enums::CountryAlpha2,
}

#[derive(Debug, Eq, PartialEq, Serialize)]
#[serde(untagged)]
pub enum StripeCreditTransferSourceRequest {
    AchBankTansfer(AchCreditTransferSourceRequest),
    MultibancoBankTansfer(MultibancoCreditTransferSourceRequest),
}

#[derive(Debug, Eq, PartialEq, Serialize)]
pub struct AchCreditTransferSourceRequest {
    #[serde(rename = "type")]
    pub transfer_type: StripeCreditTransferTypes,
    #[serde(flatten)]
    pub payment_method_data: AchTransferData,
    pub currency: enums::Currency,
}

#[derive(Debug, Eq, PartialEq, Serialize)]
pub struct MultibancoCreditTransferSourceRequest {
    #[serde(rename = "type")]
    pub transfer_type: StripeCreditTransferTypes,
    #[serde(flatten)]
    pub payment_method_data: MultibancoTransferData,
    pub currency: enums::Currency,
    pub amount: Option<i64>,
    #[serde(rename = "redirect[return_url]")]
    pub return_url: Option<String>,
}

// Remove untagged when Deserialize is added
#[derive(Debug, Eq, PartialEq, Serialize)]
#[serde(untagged)]
pub enum StripePaymentMethodData {
    Card(StripeCardData),
    PayLater(StripePayLaterData),
    Wallet(StripeWallet),
    BankRedirect(StripeBankRedirectData),
    BankDebit(StripeBankDebitData),
    BankTransfer(StripeBankTransferData),
}

#[derive(Debug, Eq, PartialEq, Serialize)]
#[serde(tag = "payment_method_data[type]")]
pub enum BankDebitData {
    #[serde(rename = "us_bank_account")]
    Ach {
        #[serde(rename = "payment_method_data[us_bank_account][account_holder_type]")]
        account_holder_type: String,
        #[serde(rename = "payment_method_data[us_bank_account][account_number]")]
        account_number: Secret<String>,
        #[serde(rename = "payment_method_data[us_bank_account][routing_number]")]
        routing_number: Secret<String>,
    },
    #[serde(rename = "sepa_debit")]
    Sepa {
        #[serde(rename = "payment_method_data[sepa_debit][iban]")]
        iban: Secret<String>,
    },
    #[serde(rename = "au_becs_debit")]
    Becs {
        #[serde(rename = "payment_method_data[au_becs_debit][account_number]")]
        account_number: Secret<String>,
        #[serde(rename = "payment_method_data[au_becs_debit][bsb_number]")]
        bsb_number: Secret<String>,
    },
    #[serde(rename = "bacs_debit")]
    Bacs {
        #[serde(rename = "payment_method_data[bacs_debit][account_number]")]
        account_number: Secret<String>,
        #[serde(rename = "payment_method_data[bacs_debit][sort_code]")]
        sort_code: Secret<String>,
    },
}

#[derive(Debug, Eq, PartialEq, Serialize)]
pub struct StripeBankDebitData {
    #[serde(flatten)]
    pub bank_specific_data: BankDebitData,
}

#[derive(Debug, Eq, PartialEq, Serialize)]
pub struct BankTransferData {
    pub email: Email,
}

#[derive(Debug, Eq, PartialEq, Serialize)]
#[serde(untagged)]
pub enum StripeBankTransferData {
    AchBankTransfer(Box<AchTransferData>),
    SepaBankTransfer(Box<SepaBankTransferData>),
    BacsBankTransfers(Box<BacsBankTransferData>),
    MultibancoBankTransfers(Box<MultibancoTransferData>),
}

#[derive(Debug, Eq, PartialEq, Serialize)]
#[serde(untagged)]
pub enum StripeWallet {
    ApplepayToken(StripeApplePay),
    GooglepayToken(GooglePayToken),
    ApplepayPayment(ApplepayPayment),
    WechatpayPayment(WechatpayPayment),
    AlipayPayment(AlipayPayment),
    Cashapp(CashappPayment),
    ApplePayPredecryptToken(Box<StripeApplePayPredecrypt>),
}

#[derive(Debug, Eq, PartialEq, Serialize)]
pub struct StripeApplePayPredecrypt {
    #[serde(rename = "card[number]")]
    number: Secret<String>,
    #[serde(rename = "card[exp_year]")]
    exp_year: Secret<String>,
    #[serde(rename = "card[exp_month]")]
    exp_month: Secret<String>,
    #[serde(rename = "card[cryptogram]")]
    cryptogram: Secret<String>,
    #[serde(rename = "card[eci]")]
    eci: Option<String>,
    #[serde(rename = "card[tokenization_method]")]
    tokenization_method: String,
}

#[derive(Debug, Eq, PartialEq, Serialize)]
pub struct StripeApplePay {
    pub pk_token: Secret<String>,
    pub pk_token_instrument_name: String,
    pub pk_token_payment_network: String,
    pub pk_token_transaction_id: Secret<String>,
}

#[derive(Debug, Eq, PartialEq, Serialize)]
pub struct GooglePayToken {
    #[serde(rename = "payment_method_data[type]")]
    pub payment_type: StripePaymentMethodType,
    #[serde(rename = "payment_method_data[card][token]")]
    pub token: Secret<String>,
}

#[derive(Debug, Eq, PartialEq, Serialize)]
pub struct ApplepayPayment {
    #[serde(rename = "payment_method_data[card][token]")]
    pub token: Secret<String>,
    #[serde(rename = "payment_method_data[type]")]
    pub payment_method_types: StripePaymentMethodType,
}

#[derive(Debug, Eq, PartialEq, Serialize)]
pub struct AlipayPayment {
    #[serde(rename = "payment_method_data[type]")]
    pub payment_method_data_type: StripePaymentMethodType,
}

#[derive(Debug, Eq, PartialEq, Serialize)]
pub struct CashappPayment {
    #[serde(rename = "payment_method_data[type]")]
    pub payment_method_data_type: StripePaymentMethodType,
}

#[derive(Debug, Eq, PartialEq, Serialize)]
pub struct WechatpayPayment {
    #[serde(rename = "payment_method_data[type]")]
    pub payment_method_data_type: StripePaymentMethodType,
    #[serde(rename = "payment_method_options[wechat_pay][client]")]
    pub client: WechatClient,
}

#[derive(Debug, Eq, PartialEq, Serialize, Clone, Copy)]
#[serde(rename_all = "snake_case")]
pub enum WechatClient {
    Web,
}

#[derive(Debug, Eq, PartialEq, Serialize)]
pub struct GooglepayPayment {
    #[serde(rename = "payment_method_data[card][token]")]
    pub token: Secret<String>,
    #[serde(rename = "payment_method_data[type]")]
    pub payment_method_types: StripePaymentMethodType,
}

// All supported payment_method_types in stripe
// This enum goes in payment_method_types[] field in stripe request body
// https://stripe.com/docs/api/payment_intents/create#create_payment_intent-payment_method_types
#[derive(Eq, PartialEq, Serialize, Clone, Debug, Copy)]
#[serde(rename_all = "snake_case")]
pub enum StripePaymentMethodType {
    Affirm,
    AfterpayClearpay,
    Alipay,
    #[serde(rename = "au_becs_debit")]
    Becs,
    #[serde(rename = "bacs_debit")]
    Bacs,
    Bancontact,
    Blik,
    Card,
    CustomerBalance,
    Eps,
    Giropay,
    Ideal,
    Klarna,
    #[serde(rename = "p24")]
    Przelewy24,
    #[serde(rename = "sepa_debit")]
    Sepa,
    Sofort,
    #[serde(rename = "us_bank_account")]
    Ach,
    #[serde(rename = "wechat_pay")]
    Wechatpay,
    #[serde(rename = "cashapp")]
    Cashapp,
}

#[derive(Debug, Eq, PartialEq, Serialize)]
#[serde(rename_all = "snake_case")]
#[allow(dead_code)]
pub enum StripeCreditTransferTypes {
    AchCreditTransfer,
    Multibanco,
    Blik,
}

impl TryFrom<enums::PaymentMethodType> for StripePaymentMethodType {
    type Error = error_stack::Report<errors::ConnectorError>;
    fn try_from(value: enums::PaymentMethodType) -> Result<Self, Self::Error> {
        match value {
            enums::PaymentMethodType::Credit => Ok(Self::Card),
            enums::PaymentMethodType::Debit => Ok(Self::Card),
            enums::PaymentMethodType::Klarna => Ok(Self::Klarna),
            enums::PaymentMethodType::Affirm => Ok(Self::Affirm),
            enums::PaymentMethodType::AfterpayClearpay => Ok(Self::AfterpayClearpay),
            enums::PaymentMethodType::Eps => Ok(Self::Eps),
            enums::PaymentMethodType::Giropay => Ok(Self::Giropay),
            enums::PaymentMethodType::Ideal => Ok(Self::Ideal),
            enums::PaymentMethodType::Sofort => Ok(Self::Sofort),
            enums::PaymentMethodType::ApplePay => Ok(Self::Card),
            enums::PaymentMethodType::Ach => Ok(Self::Ach),
            enums::PaymentMethodType::Sepa => Ok(Self::Sepa),
            enums::PaymentMethodType::Becs => Ok(Self::Becs),
            enums::PaymentMethodType::Bacs => Ok(Self::Bacs),
            enums::PaymentMethodType::BancontactCard => Ok(Self::Bancontact),
            enums::PaymentMethodType::WeChatPay => Ok(Self::Wechatpay),
            enums::PaymentMethodType::Blik => Ok(Self::Blik),
            enums::PaymentMethodType::AliPay => Ok(Self::Alipay),
            enums::PaymentMethodType::Przelewy24 => Ok(Self::Przelewy24),
            enums::PaymentMethodType::Boleto
            | enums::PaymentMethodType::CardRedirect
            | enums::PaymentMethodType::CryptoCurrency
            | enums::PaymentMethodType::GooglePay
            | enums::PaymentMethodType::Multibanco
            | enums::PaymentMethodType::OnlineBankingFpx
            | enums::PaymentMethodType::Paypal
            | enums::PaymentMethodType::Pix
            | enums::PaymentMethodType::UpiCollect
            | enums::PaymentMethodType::Cashapp
            | enums::PaymentMethodType::Oxxo => Err(errors::ConnectorError::NotImplemented(
                connector_util::get_unimplemented_payment_method_error_message("stripe"),
            )
            .into()),
            enums::PaymentMethodType::AliPayHk
            | enums::PaymentMethodType::Atome
            | enums::PaymentMethodType::Bizum
            | enums::PaymentMethodType::Alma
            | enums::PaymentMethodType::ClassicReward
            | enums::PaymentMethodType::Dana
            | enums::PaymentMethodType::Efecty
            | enums::PaymentMethodType::Evoucher
            | enums::PaymentMethodType::GoPay
            | enums::PaymentMethodType::Gcash
            | enums::PaymentMethodType::Interac
            | enums::PaymentMethodType::KakaoPay
            | enums::PaymentMethodType::MbWay
            | enums::PaymentMethodType::MobilePay
            | enums::PaymentMethodType::Momo
            | enums::PaymentMethodType::MomoAtm
            | enums::PaymentMethodType::OnlineBankingThailand
            | enums::PaymentMethodType::OnlineBankingCzechRepublic
            | enums::PaymentMethodType::OnlineBankingFinland
            | enums::PaymentMethodType::OnlineBankingPoland
            | enums::PaymentMethodType::OnlineBankingSlovakia
            | enums::PaymentMethodType::OpenBankingUk
            | enums::PaymentMethodType::PagoEfectivo
            | enums::PaymentMethodType::PayBright
            | enums::PaymentMethodType::Pse
            | enums::PaymentMethodType::RedCompra
            | enums::PaymentMethodType::RedPagos
            | enums::PaymentMethodType::SamsungPay
            | enums::PaymentMethodType::Swish
            | enums::PaymentMethodType::TouchNGo
            | enums::PaymentMethodType::Trustly
            | enums::PaymentMethodType::Twint
            | enums::PaymentMethodType::Vipps
            | enums::PaymentMethodType::Alfamart
            | enums::PaymentMethodType::BcaBankTransfer
            | enums::PaymentMethodType::BniVa
            | enums::PaymentMethodType::CimbVa
            | enums::PaymentMethodType::BriVa
            | enums::PaymentMethodType::DanamonVa
            | enums::PaymentMethodType::Indomaret
            | enums::PaymentMethodType::MandiriVa
            | enums::PaymentMethodType::PermataBankTransfer
            | enums::PaymentMethodType::PaySafeCard
            | enums::PaymentMethodType::Givex
            | enums::PaymentMethodType::Benefit
            | enums::PaymentMethodType::Knet
            | enums::PaymentMethodType::SevenEleven
            | enums::PaymentMethodType::Lawson
            | enums::PaymentMethodType::MiniStop
            | enums::PaymentMethodType::FamilyMart
            | enums::PaymentMethodType::Seicomart
            | enums::PaymentMethodType::PayEasy
            | enums::PaymentMethodType::Walley => Err(errors::ConnectorError::NotImplemented(
                connector_util::get_unimplemented_payment_method_error_message("stripe"),
            )
            .into()),
        }
    }
}

#[derive(Debug, Eq, PartialEq, Serialize, Clone)]
#[serde(rename_all = "snake_case")]
pub enum BankTransferType {
    GbBankTransfer,
    EuBankTransfer,
    #[serde(rename = "bank_transfer")]
    BankTransfers,
}

#[derive(Debug, Eq, PartialEq, Serialize, Clone)]
#[serde(rename_all = "snake_case")]
pub enum StripeBankNames {
    AbnAmro,
    ArzteUndApothekerBank,
    AsnBank,
    AustrianAnadiBankAg,
    BankAustria,
    BankhausCarlSpangler,
    BankhausSchelhammerUndSchatteraAg,
    BawagPskAg,
    BksBankAg,
    BrullKallmusBankAg,
    BtvVierLanderBank,
    Bunq,
    CapitalBankGraweGruppeAg,
    CitiHandlowy,
    Dolomitenbank,
    EasybankAg,
    ErsteBankUndSparkassen,
    Handelsbanken,
    HypoAlpeadriabankInternationalAg,
    HypoNoeLbFurNiederosterreichUWien,
    HypoOberosterreichSalzburgSteiermark,
    HypoTirolBankAg,
    HypoVorarlbergBankAg,
    HypoBankBurgenlandAktiengesellschaft,
    Ing,
    Knab,
    MarchfelderBank,
    OberbankAg,
    RaiffeisenBankengruppeOsterreich,
    SchoellerbankAg,
    SpardaBankWien,
    VolksbankGruppe,
    VolkskreditbankAg,
    VrBankBraunau,
    Moneyou,
    Rabobank,
    Regiobank,
    Revolut,
    SnsBank,
    TriodosBank,
    VanLanschot,
    PlusBank,
    EtransferPocztowy24,
    BankiSpbdzielcze,
    BankNowyBfgSa,
    GetinBank,
    Blik,
    NoblePay,
    #[serde(rename = "ideabank")]
    IdeaBank,
    #[serde(rename = "envelobank")]
    EnveloBank,
    NestPrzelew,
    MbankMtransfer,
    Inteligo,
    PbacZIpko,
    BnpParibas,
    BankPekaoSa,
    VolkswagenBank,
    AliorBank,
    Boz,
}

// This is used only for Disputes
impl From<WebhookEventStatus> for api_models::webhooks::IncomingWebhookEvent {
    fn from(value: WebhookEventStatus) -> Self {
        match value {
            WebhookEventStatus::WarningNeedsResponse => Self::DisputeOpened,
            WebhookEventStatus::WarningClosed => Self::DisputeCancelled,
            WebhookEventStatus::WarningUnderReview => Self::DisputeChallenged,
            WebhookEventStatus::Won => Self::DisputeWon,
            WebhookEventStatus::Lost => Self::DisputeLost,
            WebhookEventStatus::NeedsResponse
            | WebhookEventStatus::UnderReview
            | WebhookEventStatus::ChargeRefunded
            | WebhookEventStatus::Succeeded
            | WebhookEventStatus::RequiresPaymentMethod
            | WebhookEventStatus::RequiresConfirmation
            | WebhookEventStatus::RequiresAction
            | WebhookEventStatus::Processing
            | WebhookEventStatus::RequiresCapture
            | WebhookEventStatus::Canceled
            | WebhookEventStatus::Chargeable
            | WebhookEventStatus::Failed
            | WebhookEventStatus::Unknown => Self::EventNotSupported,
        }
    }
}

impl TryFrom<&api_models::enums::BankNames> for StripeBankNames {
    type Error = errors::ConnectorError;
    fn try_from(bank: &api_models::enums::BankNames) -> Result<Self, Self::Error> {
        Ok(match bank {
            api_models::enums::BankNames::AbnAmro => Self::AbnAmro,
            api_models::enums::BankNames::ArzteUndApothekerBank => Self::ArzteUndApothekerBank,
            api_models::enums::BankNames::AsnBank => Self::AsnBank,
            api_models::enums::BankNames::AustrianAnadiBankAg => Self::AustrianAnadiBankAg,
            api_models::enums::BankNames::BankAustria => Self::BankAustria,
            api_models::enums::BankNames::BankhausCarlSpangler => Self::BankhausCarlSpangler,
            api_models::enums::BankNames::BankhausSchelhammerUndSchatteraAg => {
                Self::BankhausSchelhammerUndSchatteraAg
            }
            api_models::enums::BankNames::BawagPskAg => Self::BawagPskAg,
            api_models::enums::BankNames::BksBankAg => Self::BksBankAg,
            api_models::enums::BankNames::BrullKallmusBankAg => Self::BrullKallmusBankAg,
            api_models::enums::BankNames::BtvVierLanderBank => Self::BtvVierLanderBank,
            api_models::enums::BankNames::Bunq => Self::Bunq,
            api_models::enums::BankNames::CapitalBankGraweGruppeAg => {
                Self::CapitalBankGraweGruppeAg
            }
            api_models::enums::BankNames::Citi => Self::CitiHandlowy,
            api_models::enums::BankNames::Dolomitenbank => Self::Dolomitenbank,
            api_models::enums::BankNames::EasybankAg => Self::EasybankAg,
            api_models::enums::BankNames::ErsteBankUndSparkassen => Self::ErsteBankUndSparkassen,
            api_models::enums::BankNames::Handelsbanken => Self::Handelsbanken,
            api_models::enums::BankNames::HypoAlpeadriabankInternationalAg => {
                Self::HypoAlpeadriabankInternationalAg
            }

            api_models::enums::BankNames::HypoNoeLbFurNiederosterreichUWien => {
                Self::HypoNoeLbFurNiederosterreichUWien
            }
            api_models::enums::BankNames::HypoOberosterreichSalzburgSteiermark => {
                Self::HypoOberosterreichSalzburgSteiermark
            }
            api_models::enums::BankNames::HypoTirolBankAg => Self::HypoTirolBankAg,
            api_models::enums::BankNames::HypoVorarlbergBankAg => Self::HypoVorarlbergBankAg,
            api_models::enums::BankNames::HypoBankBurgenlandAktiengesellschaft => {
                Self::HypoBankBurgenlandAktiengesellschaft
            }
            api_models::enums::BankNames::Ing => Self::Ing,
            api_models::enums::BankNames::Knab => Self::Knab,
            api_models::enums::BankNames::MarchfelderBank => Self::MarchfelderBank,
            api_models::enums::BankNames::OberbankAg => Self::OberbankAg,
            api_models::enums::BankNames::RaiffeisenBankengruppeOsterreich => {
                Self::RaiffeisenBankengruppeOsterreich
            }
            api_models::enums::BankNames::Rabobank => Self::Rabobank,
            api_models::enums::BankNames::Regiobank => Self::Regiobank,
            api_models::enums::BankNames::Revolut => Self::Revolut,
            api_models::enums::BankNames::SnsBank => Self::SnsBank,
            api_models::enums::BankNames::TriodosBank => Self::TriodosBank,
            api_models::enums::BankNames::VanLanschot => Self::VanLanschot,
            api_models::enums::BankNames::Moneyou => Self::Moneyou,
            api_models::enums::BankNames::SchoellerbankAg => Self::SchoellerbankAg,
            api_models::enums::BankNames::SpardaBankWien => Self::SpardaBankWien,
            api_models::enums::BankNames::VolksbankGruppe => Self::VolksbankGruppe,
            api_models::enums::BankNames::VolkskreditbankAg => Self::VolkskreditbankAg,
            api_models::enums::BankNames::VrBankBraunau => Self::VrBankBraunau,
            api_models::enums::BankNames::PlusBank => Self::PlusBank,
            api_models::enums::BankNames::EtransferPocztowy24 => Self::EtransferPocztowy24,
            api_models::enums::BankNames::BankiSpbdzielcze => Self::BankiSpbdzielcze,
            api_models::enums::BankNames::BankNowyBfgSa => Self::BankNowyBfgSa,
            api_models::enums::BankNames::GetinBank => Self::GetinBank,
            api_models::enums::BankNames::Blik => Self::Blik,
            api_models::enums::BankNames::NoblePay => Self::NoblePay,
            api_models::enums::BankNames::IdeaBank => Self::IdeaBank,
            api_models::enums::BankNames::EnveloBank => Self::EnveloBank,
            api_models::enums::BankNames::NestPrzelew => Self::NestPrzelew,
            api_models::enums::BankNames::MbankMtransfer => Self::MbankMtransfer,
            api_models::enums::BankNames::Inteligo => Self::Inteligo,
            api_models::enums::BankNames::PbacZIpko => Self::PbacZIpko,
            api_models::enums::BankNames::BnpParibas => Self::BnpParibas,
            api_models::enums::BankNames::BankPekaoSa => Self::BankPekaoSa,
            api_models::enums::BankNames::VolkswagenBank => Self::VolkswagenBank,
            api_models::enums::BankNames::AliorBank => Self::AliorBank,
            api_models::enums::BankNames::Boz => Self::Boz,

            _ => Err(errors::ConnectorError::NotImplemented(
                connector_util::get_unimplemented_payment_method_error_message("stripe"),
            ))?,
        })
    }
}

fn validate_shipping_address_against_payment_method(
    shipping_address: &Option<StripeShippingAddress>,
    payment_method: Option<&StripePaymentMethodType>,
) -> Result<(), error_stack::Report<errors::ConnectorError>> {
    match payment_method {
        Some(StripePaymentMethodType::AfterpayClearpay) => match shipping_address {
            Some(address) => {
                let missing_fields = collect_missing_value_keys!(
                    ("shipping.address.line1", address.line1),
                    ("shipping.address.country", address.country),
                    ("shipping.address.zip", address.zip)
                );

                if !missing_fields.is_empty() {
                    return Err(errors::ConnectorError::MissingRequiredFields {
                        field_names: missing_fields,
                    }
                    .into());
                }
                Ok(())
            }
            None => Err(errors::ConnectorError::MissingRequiredField {
                field_name: "shipping.address",
            }
            .into()),
        },
        _ => Ok(()),
    }
}

impl TryFrom<&api_models::payments::PayLaterData> for StripePaymentMethodType {
    type Error = errors::ConnectorError;
    fn try_from(pay_later_data: &api_models::payments::PayLaterData) -> Result<Self, Self::Error> {
        match pay_later_data {
            api_models::payments::PayLaterData::KlarnaRedirect { .. } => Ok(Self::Klarna),
            api_models::payments::PayLaterData::AffirmRedirect {} => Ok(Self::Affirm),
            api_models::payments::PayLaterData::AfterpayClearpayRedirect { .. } => {
                Ok(Self::AfterpayClearpay)
            }

            payments::PayLaterData::KlarnaSdk { .. }
            | payments::PayLaterData::PayBrightRedirect {}
            | payments::PayLaterData::WalleyRedirect {}
            | payments::PayLaterData::AlmaRedirect {}
            | payments::PayLaterData::AtomeRedirect {} => {
                Err(errors::ConnectorError::NotImplemented(
                    connector_util::get_unimplemented_payment_method_error_message("stripe"),
                ))
            }
        }
    }
}

impl TryFrom<&payments::BankRedirectData> for StripePaymentMethodType {
    type Error = errors::ConnectorError;
    fn try_from(bank_redirect_data: &payments::BankRedirectData) -> Result<Self, Self::Error> {
        match bank_redirect_data {
            payments::BankRedirectData::Giropay { .. } => Ok(Self::Giropay),
            payments::BankRedirectData::Ideal { .. } => Ok(Self::Ideal),
            payments::BankRedirectData::Sofort { .. } => Ok(Self::Sofort),
            payments::BankRedirectData::BancontactCard { .. } => Ok(Self::Bancontact),
            payments::BankRedirectData::Przelewy24 { .. } => Ok(Self::Przelewy24),
            payments::BankRedirectData::Eps { .. } => Ok(Self::Eps),
            payments::BankRedirectData::Blik { .. } => Ok(Self::Blik),
            payments::BankRedirectData::OnlineBankingFpx { .. } => {
                Err(errors::ConnectorError::NotImplemented(
                    connector_util::get_unimplemented_payment_method_error_message("stripe"),
                ))
            }
            payments::BankRedirectData::Bizum {}
            | payments::BankRedirectData::Interac { .. }
            | payments::BankRedirectData::OnlineBankingCzechRepublic { .. }
            | payments::BankRedirectData::OnlineBankingFinland { .. }
            | payments::BankRedirectData::OnlineBankingPoland { .. }
            | payments::BankRedirectData::OnlineBankingSlovakia { .. }
            | payments::BankRedirectData::OnlineBankingThailand { .. }
            | payments::BankRedirectData::OpenBankingUk { .. }
            | payments::BankRedirectData::Trustly { .. } => {
                Err(errors::ConnectorError::NotImplemented(
                    connector_util::get_unimplemented_payment_method_error_message("stripe"),
                ))
            }
        }
    }
}

impl ForeignTryFrom<&domain::WalletData> for Option<StripePaymentMethodType> {
    type Error = errors::ConnectorError;
    fn foreign_try_from(wallet_data: &domain::WalletData) -> Result<Self, Self::Error> {
        match wallet_data {
            domain::WalletData::AliPayRedirect(_) => Ok(Some(StripePaymentMethodType::Alipay)),
            domain::WalletData::ApplePay(_) => Ok(None),
            domain::WalletData::GooglePay(_) => Ok(Some(StripePaymentMethodType::Card)),
            domain::WalletData::WeChatPayQr(_) => Ok(Some(StripePaymentMethodType::Wechatpay)),
            domain::WalletData::CashappQr(_) => Ok(Some(StripePaymentMethodType::Cashapp)),
            domain::WalletData::MobilePayRedirect(_) => {
                Err(errors::ConnectorError::NotImplemented(
                    connector_util::get_unimplemented_payment_method_error_message("stripe"),
                ))
            }
            domain::WalletData::PaypalRedirect(_)
            | domain::WalletData::AliPayQr(_)
            | domain::WalletData::AliPayHkRedirect(_)
            | domain::WalletData::MomoRedirect(_)
            | domain::WalletData::KakaoPayRedirect(_)
            | domain::WalletData::GoPayRedirect(_)
            | domain::WalletData::GcashRedirect(_)
            | domain::WalletData::ApplePayRedirect(_)
            | domain::WalletData::ApplePayThirdPartySdk(_)
            | domain::WalletData::DanaRedirect {}
            | domain::WalletData::GooglePayRedirect(_)
            | domain::WalletData::GooglePayThirdPartySdk(_)
            | domain::WalletData::MbWayRedirect(_)
            | domain::WalletData::PaypalSdk(_)
            | domain::WalletData::SamsungPay(_)
            | domain::WalletData::TwintRedirect {}
            | domain::WalletData::VippsRedirect {}
            | domain::WalletData::TouchNGoRedirect(_)
            | domain::WalletData::SwishQr(_)
            | domain::WalletData::WeChatPayRedirect(_) => {
                Err(errors::ConnectorError::NotImplemented(
                    connector_util::get_unimplemented_payment_method_error_message("stripe"),
                ))
            }
        }
    }
}

impl From<&payments::BankDebitData> for StripePaymentMethodType {
    fn from(bank_debit_data: &payments::BankDebitData) -> Self {
        match bank_debit_data {
            payments::BankDebitData::AchBankDebit { .. } => Self::Ach,
            payments::BankDebitData::SepaBankDebit { .. } => Self::Sepa,
            payments::BankDebitData::BecsBankDebit { .. } => Self::Becs,
            payments::BankDebitData::BacsBankDebit { .. } => Self::Bacs,
        }
    }
}

impl TryFrom<(&api_models::payments::PayLaterData, StripePaymentMethodType)>
    for StripeBillingAddress
{
    type Error = errors::ConnectorError;

    fn try_from(
        (pay_later_data, pm_type): (&api_models::payments::PayLaterData, StripePaymentMethodType),
    ) -> Result<Self, Self::Error> {
        match (pay_later_data, pm_type) {
            (
                payments::PayLaterData::KlarnaRedirect {
                    billing_email,
                    billing_country,
                },
                StripePaymentMethodType::Klarna,
            ) => Ok(Self {
                email: Some(billing_email.to_owned()),
                country: Some(billing_country.to_owned()),
                ..Self::default()
            }),
            (payments::PayLaterData::AffirmRedirect {}, StripePaymentMethodType::Affirm) => {
                Ok(Self::default())
            }
            (
                payments::PayLaterData::AfterpayClearpayRedirect {
                    billing_email,
                    billing_name,
                },
                StripePaymentMethodType::AfterpayClearpay,
            ) => Ok(Self {
                email: Some(billing_email.to_owned()),
                name: Some(billing_name.to_owned()),
                ..Self::default()
            }),
            _ => Err(errors::ConnectorError::MismatchedPaymentData),
        }
    }
}

impl From<&payments::BankDebitBilling> for StripeBillingAddress {
    fn from(item: &payments::BankDebitBilling) -> Self {
        Self {
            email: Some(item.email.to_owned()),
            country: item
                .address
                .as_ref()
                .and_then(|address| address.country.to_owned()),
            name: Some(item.name.to_owned()),
            city: item
                .address
                .as_ref()
                .and_then(|address| address.city.to_owned()),
            address_line1: item
                .address
                .as_ref()
                .and_then(|address| address.line1.to_owned()),
            address_line2: item
                .address
                .as_ref()
                .and_then(|address| address.line2.to_owned()),
            zip_code: item
                .address
                .as_ref()
                .and_then(|address| address.zip.to_owned()),
            state: None,
            phone: None,
        }
    }
}

impl TryFrom<(&payments::BankRedirectData, Option<bool>)> for StripeBillingAddress {
    type Error = error_stack::Report<errors::ConnectorError>;

    fn try_from(
        (bank_redirection_data, is_customer_initiated_mandate_payment): (
            &payments::BankRedirectData,
            Option<bool>,
        ),
    ) -> Result<Self, Self::Error> {
        match bank_redirection_data {
            payments::BankRedirectData::Eps {
                billing_details, ..
            } => Ok({
                let billing_data = billing_details.clone().ok_or(
                    errors::ConnectorError::MissingRequiredField {
                        field_name: "billing_details",
                    },
                )?;
                Self {
                    name: Some(connector_util::BankRedirectBillingData::get_billing_name(
                        &billing_data,
                    )?),
                    ..Self::default()
                }
            }),
            payments::BankRedirectData::Giropay {
                billing_details, ..
            } => Ok(Self {
                name: Some(
                    billing_details
                        .clone()
                        .ok_or(errors::ConnectorError::MissingRequiredField {
                            field_name: "giropay.billing_details",
                        })?
                        .get_billing_name()?,
                ),
                ..Self::default()
            }),
            payments::BankRedirectData::Ideal {
                billing_details, ..
            } => Ok(get_stripe_sepa_dd_mandate_billing_details(
                billing_details,
                is_customer_initiated_mandate_payment,
            )?),
            payments::BankRedirectData::Przelewy24 {
                billing_details, ..
            } => Ok(Self {
                email: billing_details.email.clone(),
                ..Self::default()
            }),
            payments::BankRedirectData::BancontactCard {
                billing_details, ..
            } => {
                let billing_details = billing_details.as_ref().ok_or(
                    errors::ConnectorError::MissingRequiredField {
                        field_name: "billing_details",
                    },
                )?;
                Ok(Self {
                    name: Some(
                        billing_details
                            .billing_name
                            .as_ref()
                            .ok_or(errors::ConnectorError::MissingRequiredField {
                                field_name: "billing_details.billing_name",
                            })?
                            .to_owned(),
                    ),
                    email: Some(
                        billing_details
                            .email
                            .as_ref()
                            .ok_or(errors::ConnectorError::MissingRequiredField {
                                field_name: "billing_details.email",
                            })?
                            .to_owned(),
                    ),
                    ..Self::default()
                })
            }
            payments::BankRedirectData::Sofort {
                billing_details, ..
            } => Ok(get_stripe_sepa_dd_mandate_billing_details(
                billing_details,
                is_customer_initiated_mandate_payment,
            )?),

            payments::BankRedirectData::Bizum {}
            | payments::BankRedirectData::Blik { .. }
            | payments::BankRedirectData::Interac { .. }
            | payments::BankRedirectData::OnlineBankingCzechRepublic { .. }
            | payments::BankRedirectData::OnlineBankingFinland { .. }
            | payments::BankRedirectData::OnlineBankingPoland { .. }
            | payments::BankRedirectData::OnlineBankingSlovakia { .. }
            | payments::BankRedirectData::Trustly { .. }
            | payments::BankRedirectData::OnlineBankingFpx { .. }
            | payments::BankRedirectData::OnlineBankingThailand { .. }
            | payments::BankRedirectData::OpenBankingUk { .. } => Ok(Self::default()),
        }
    }
}

fn get_bank_debit_data(
    bank_debit_data: &payments::BankDebitData,
) -> (StripePaymentMethodType, BankDebitData, StripeBillingAddress) {
    match bank_debit_data {
        payments::BankDebitData::AchBankDebit {
            billing_details,
            account_number,
            routing_number,
            ..
        } => {
            let ach_data = BankDebitData::Ach {
                account_holder_type: "individual".to_string(),
                account_number: account_number.to_owned(),
                routing_number: routing_number.to_owned(),
            };

            let billing_data = StripeBillingAddress::from(billing_details);
            (StripePaymentMethodType::Ach, ach_data, billing_data)
        }
        payments::BankDebitData::SepaBankDebit {
            billing_details,
            iban,
            ..
        } => {
            let sepa_data = BankDebitData::Sepa {
                iban: iban.to_owned(),
            };

            let billing_data = StripeBillingAddress::from(billing_details);
            (StripePaymentMethodType::Sepa, sepa_data, billing_data)
        }
        payments::BankDebitData::BecsBankDebit {
            billing_details,
            account_number,
            bsb_number,
            ..
        } => {
            let becs_data = BankDebitData::Becs {
                account_number: account_number.to_owned(),
                bsb_number: bsb_number.to_owned(),
            };

            let billing_data = StripeBillingAddress::from(billing_details);
            (StripePaymentMethodType::Becs, becs_data, billing_data)
        }
        payments::BankDebitData::BacsBankDebit {
            billing_details,
            account_number,
            sort_code,
            ..
        } => {
            let bacs_data = BankDebitData::Bacs {
                account_number: account_number.to_owned(),
                sort_code: Secret::new(sort_code.clone().expose().replace('-', "")),
            };

            let billing_data = StripeBillingAddress::from(billing_details);
            (StripePaymentMethodType::Bacs, bacs_data, billing_data)
        }
    }
}

fn create_stripe_payment_method(
    payment_method_data: &domain::PaymentMethodData,
    auth_type: enums::AuthenticationType,
    payment_method_token: Option<types::PaymentMethodToken>,
    is_customer_initiated_mandate_payment: Option<bool>,
    billing_address: StripeBillingAddress,
) -> Result<
    (
        StripePaymentMethodData,
        Option<StripePaymentMethodType>,
        StripeBillingAddress,
    ),
    error_stack::Report<errors::ConnectorError>,
> {
    match payment_method_data {
        domain::PaymentMethodData::Card(card_details) => {
            let payment_method_auth_type = match auth_type {
                enums::AuthenticationType::ThreeDs => Auth3ds::Any,
                enums::AuthenticationType::NoThreeDs => Auth3ds::Automatic,
            };
            Ok((
                StripePaymentMethodData::try_from((card_details, payment_method_auth_type))?,
                Some(StripePaymentMethodType::Card),
                billing_address,
            ))
        }
        domain::PaymentMethodData::PayLater(pay_later_data) => {
            let stripe_pm_type = StripePaymentMethodType::try_from(pay_later_data)?;
            let billing_address = StripeBillingAddress::try_from((pay_later_data, stripe_pm_type))?;
            Ok((
                StripePaymentMethodData::PayLater(StripePayLaterData {
                    payment_method_data_type: stripe_pm_type,
                }),
                Some(stripe_pm_type),
                billing_address,
            ))
        }
        domain::PaymentMethodData::BankRedirect(bank_redirect_data) => {
            let billing_address = StripeBillingAddress::try_from((
                bank_redirect_data,
                is_customer_initiated_mandate_payment,
            ))?;
            let pm_type = StripePaymentMethodType::try_from(bank_redirect_data)?;
            let bank_redirect_data = StripePaymentMethodData::try_from(bank_redirect_data)?;

            Ok((bank_redirect_data, Some(pm_type), billing_address))
        }
        domain::PaymentMethodData::Wallet(wallet_data) => {
            let pm_type = ForeignTryFrom::foreign_try_from(wallet_data)?;
            let wallet_specific_data =
                StripePaymentMethodData::try_from((wallet_data, payment_method_token))?;
            Ok((
                wallet_specific_data,
                pm_type,
                StripeBillingAddress::default(),
            ))
        }
        domain::PaymentMethodData::BankDebit(bank_debit_data) => {
            let (pm_type, bank_debit_data, billing_address) = get_bank_debit_data(bank_debit_data);

            let pm_data = StripePaymentMethodData::BankDebit(StripeBankDebitData {
                bank_specific_data: bank_debit_data,
            });

            Ok((pm_data, Some(pm_type), billing_address))
        }
        domain::PaymentMethodData::BankTransfer(bank_transfer_data) => {
            match bank_transfer_data.deref() {
                payments::BankTransferData::AchBankTransfer { billing_details } => Ok((
                    StripePaymentMethodData::BankTransfer(StripeBankTransferData::AchBankTransfer(
                        Box::new(AchTransferData {
                            email: billing_details.email.to_owned(),
                        }),
                    )),
                    None,
                    StripeBillingAddress::default(),
                )),
                payments::BankTransferData::MultibancoBankTransfer { billing_details } => Ok((
                    StripePaymentMethodData::BankTransfer(
                        StripeBankTransferData::MultibancoBankTransfers(Box::new(
                            MultibancoTransferData {
                                email: billing_details.email.to_owned(),
                            },
                        )),
                    ),
                    None,
                    StripeBillingAddress::default(),
                )),
                payments::BankTransferData::SepaBankTransfer {
                    billing_details,
                    country,
                } => {
                    let billing_details = StripeBillingAddress {
                        email: Some(billing_details.email.clone()),
                        name: Some(billing_details.name.clone()),
                        ..Default::default()
                    };
                    Ok((
                        StripePaymentMethodData::BankTransfer(
                            StripeBankTransferData::SepaBankTransfer(Box::new(
                                SepaBankTransferData {
                                    payment_method_data_type:
                                        StripePaymentMethodType::CustomerBalance,
                                    bank_transfer_type: BankTransferType::EuBankTransfer,
                                    balance_funding_type: BankTransferType::BankTransfers,
                                    payment_method_type: StripePaymentMethodType::CustomerBalance,
                                    country: country.to_owned(),
                                },
                            )),
                        ),
                        Some(StripePaymentMethodType::CustomerBalance),
                        billing_details,
                    ))
                }
                payments::BankTransferData::BacsBankTransfer { billing_details } => {
                    let billing_details = StripeBillingAddress {
                        email: Some(billing_details.email.clone()),
                        name: Some(billing_details.name.clone()),
                        ..Default::default()
                    };
                    Ok((
                        StripePaymentMethodData::BankTransfer(
                            StripeBankTransferData::BacsBankTransfers(Box::new(
                                BacsBankTransferData {
                                    payment_method_data_type:
                                        StripePaymentMethodType::CustomerBalance,
                                    bank_transfer_type: BankTransferType::GbBankTransfer,
                                    balance_funding_type: BankTransferType::BankTransfers,
                                    payment_method_type: StripePaymentMethodType::CustomerBalance,
                                },
                            )),
                        ),
                        Some(StripePaymentMethodType::CustomerBalance),
                        billing_details,
                    ))
                }
                payments::BankTransferData::Pix {} => Err(errors::ConnectorError::NotImplemented(
                    connector_util::get_unimplemented_payment_method_error_message("stripe"),
                )
                .into()),
                payments::BankTransferData::Pse {}
                | payments::BankTransferData::PermataBankTransfer { .. }
                | payments::BankTransferData::BcaBankTransfer { .. }
                | payments::BankTransferData::BniVaBankTransfer { .. }
                | payments::BankTransferData::BriVaBankTransfer { .. }
                | payments::BankTransferData::CimbVaBankTransfer { .. }
                | payments::BankTransferData::DanamonVaBankTransfer { .. }
                | payments::BankTransferData::MandiriVaBankTransfer { .. } => {
                    Err(errors::ConnectorError::NotImplemented(
                        connector_util::get_unimplemented_payment_method_error_message("stripe"),
                    )
                    .into())
                }
            }
        }
        domain::PaymentMethodData::Crypto(_) => Err(errors::ConnectorError::NotImplemented(
            connector_util::get_unimplemented_payment_method_error_message("stripe"),
        )
        .into()),

        domain::PaymentMethodData::GiftCard(giftcard_data) => match giftcard_data.deref() {
            payments::GiftCardData::Givex(_) | payments::GiftCardData::PaySafeCard {} => {
                Err(errors::ConnectorError::NotImplemented(
                    connector_util::get_unimplemented_payment_method_error_message("stripe"),
                )
                .into())
            }
        },
        domain::PaymentMethodData::CardRedirect(cardredirect_data) => match cardredirect_data {
            domain::CardRedirectData::Knet {}
            | domain::CardRedirectData::Benefit {}
            | domain::CardRedirectData::MomoAtm {}
            | domain::CardRedirectData::CardRedirect {} => {
                Err(errors::ConnectorError::NotImplemented(
                    connector_util::get_unimplemented_payment_method_error_message("stripe"),
                )
                .into())
            }
        },
        domain::PaymentMethodData::Reward => Err(errors::ConnectorError::NotImplemented(
            connector_util::get_unimplemented_payment_method_error_message("stripe"),
        )
        .into()),

        domain::PaymentMethodData::Voucher(voucher_data) => match voucher_data {
            payments::VoucherData::Boleto(_) | payments::VoucherData::Oxxo => {
                Err(errors::ConnectorError::NotImplemented(
                    connector_util::get_unimplemented_payment_method_error_message("stripe"),
                )
                .into())
            }
            payments::VoucherData::Alfamart(_)
            | payments::VoucherData::Efecty
            | payments::VoucherData::PagoEfectivo
            | payments::VoucherData::RedCompra
            | payments::VoucherData::RedPagos
            | payments::VoucherData::Indomaret(_)
            | payments::VoucherData::SevenEleven(_)
            | payments::VoucherData::Lawson(_)
            | payments::VoucherData::MiniStop(_)
            | payments::VoucherData::FamilyMart(_)
            | payments::VoucherData::Seicomart(_)
            | payments::VoucherData::PayEasy(_) => Err(errors::ConnectorError::NotImplemented(
                connector_util::get_unimplemented_payment_method_error_message("stripe"),
            )
            .into()),
        },

        domain::PaymentMethodData::Upi(_)
        | domain::PaymentMethodData::MandatePayment
        | domain::PaymentMethodData::CardToken(_) => Err(errors::ConnectorError::NotImplemented(
            connector_util::get_unimplemented_payment_method_error_message("stripe"),
        )
        .into()),
    }
}

impl TryFrom<(&domain::Card, Auth3ds)> for StripePaymentMethodData {
    type Error = errors::ConnectorError;
    fn try_from(
        (card, payment_method_auth_type): (&domain::Card, Auth3ds),
    ) -> Result<Self, Self::Error> {
        Ok(Self::Card(StripeCardData {
            payment_method_data_type: StripePaymentMethodType::Card,
            payment_method_data_card_number: card.card_number.clone(),
            payment_method_data_card_exp_month: card.card_exp_month.clone(),
            payment_method_data_card_exp_year: card.card_exp_year.clone(),
            payment_method_data_card_cvc: Some(card.card_cvc.clone()),
            payment_method_auth_type: Some(payment_method_auth_type),
        }))
    }
}

impl TryFrom<(&domain::WalletData, Option<types::PaymentMethodToken>)> for StripePaymentMethodData {
    type Error = error_stack::Report<errors::ConnectorError>;
    fn try_from(
        (wallet_data, payment_method_token): (
            &domain::WalletData,
            Option<types::PaymentMethodToken>,
        ),
    ) -> Result<Self, Self::Error> {
        match wallet_data {
            domain::WalletData::ApplePay(applepay_data) => {
                let mut apple_pay_decrypt_data =
                    if let Some(types::PaymentMethodToken::ApplePayDecrypt(decrypt_data)) =
                        payment_method_token
                    {
                        let expiry_year_4_digit = decrypt_data.get_four_digit_expiry_year()?;
                        let exp_month = decrypt_data.get_expiry_month()?;

                        Some(Self::Wallet(StripeWallet::ApplePayPredecryptToken(
                            Box::new(StripeApplePayPredecrypt {
                                number: decrypt_data.clone().application_primary_account_number,
                                exp_year: expiry_year_4_digit,
                                exp_month,
                                eci: decrypt_data.payment_data.eci_indicator,
                                cryptogram: decrypt_data.payment_data.online_payment_cryptogram,
                                tokenization_method: "apple_pay".to_string(),
                            }),
                        )))
                    } else {
                        None
                    };

                if apple_pay_decrypt_data.is_none() {
                    apple_pay_decrypt_data =
                        Some(Self::Wallet(StripeWallet::ApplepayToken(StripeApplePay {
                            pk_token: applepay_data.get_applepay_decoded_payment_data()?,
                            pk_token_instrument_name: applepay_data
                                .payment_method
                                .pm_type
                                .to_owned(),
                            pk_token_payment_network: applepay_data
                                .payment_method
                                .network
                                .to_owned(),
                            pk_token_transaction_id: Secret::new(
                                applepay_data.transaction_identifier.to_owned(),
                            ),
                        })));
                };
                let pmd = apple_pay_decrypt_data
                    .ok_or(errors::ConnectorError::MissingApplePayTokenData)?;
                Ok(pmd)
            }
            domain::WalletData::WeChatPayQr(_) => Ok(Self::Wallet(StripeWallet::WechatpayPayment(
                WechatpayPayment {
                    client: WechatClient::Web,
                    payment_method_data_type: StripePaymentMethodType::Wechatpay,
                },
            ))),
            domain::WalletData::AliPayRedirect(_) => {
                Ok(Self::Wallet(StripeWallet::AlipayPayment(AlipayPayment {
                    payment_method_data_type: StripePaymentMethodType::Alipay,
                })))
            }
            domain::WalletData::CashappQr(_) => {
                Ok(Self::Wallet(StripeWallet::Cashapp(CashappPayment {
                    payment_method_data_type: StripePaymentMethodType::Cashapp,
                })))
            }
            domain::WalletData::GooglePay(gpay_data) => Ok(Self::try_from(gpay_data)?),
            domain::WalletData::PaypalRedirect(_) | domain::WalletData::MobilePayRedirect(_) => {
                Err(errors::ConnectorError::NotImplemented(
                    connector_util::get_unimplemented_payment_method_error_message("stripe"),
                )
                .into())
            }
            domain::WalletData::AliPayQr(_)
            | domain::WalletData::AliPayHkRedirect(_)
            | domain::WalletData::MomoRedirect(_)
            | domain::WalletData::KakaoPayRedirect(_)
            | domain::WalletData::GoPayRedirect(_)
            | domain::WalletData::GcashRedirect(_)
            | domain::WalletData::ApplePayRedirect(_)
            | domain::WalletData::ApplePayThirdPartySdk(_)
            | domain::WalletData::DanaRedirect {}
            | domain::WalletData::GooglePayRedirect(_)
            | domain::WalletData::GooglePayThirdPartySdk(_)
            | domain::WalletData::MbWayRedirect(_)
            | domain::WalletData::PaypalSdk(_)
            | domain::WalletData::SamsungPay(_)
            | domain::WalletData::TwintRedirect {}
            | domain::WalletData::VippsRedirect {}
            | domain::WalletData::TouchNGoRedirect(_)
            | domain::WalletData::SwishQr(_)
            | domain::WalletData::WeChatPayRedirect(_) => {
                Err(errors::ConnectorError::NotImplemented(
                    connector_util::get_unimplemented_payment_method_error_message("stripe"),
                )
                .into())
            }
        }
    }
}

impl TryFrom<&payments::BankRedirectData> for StripePaymentMethodData {
    type Error = error_stack::Report<errors::ConnectorError>;
    fn try_from(bank_redirect_data: &payments::BankRedirectData) -> Result<Self, Self::Error> {
        let payment_method_data_type = StripePaymentMethodType::try_from(bank_redirect_data)?;
        match bank_redirect_data {
            payments::BankRedirectData::BancontactCard { .. } => Ok(Self::BankRedirect(
                StripeBankRedirectData::StripeBancontactCard(Box::new(StripeBancontactCard {
                    payment_method_data_type,
                })),
            )),
            payments::BankRedirectData::Blik { blik_code } => Ok(Self::BankRedirect(
                StripeBankRedirectData::StripeBlik(Box::new(StripeBlik {
                    payment_method_data_type,
                    code: Secret::new(blik_code.clone().ok_or(
                        errors::ConnectorError::MissingRequiredField {
                            field_name: "blik_code",
                        },
                    )?),
                })),
            )),
            payments::BankRedirectData::Eps { bank_name, .. } => Ok(Self::BankRedirect(
                StripeBankRedirectData::StripeEps(Box::new(StripeEps {
                    payment_method_data_type,
                    bank_name: bank_name
                        .map(|bank_name| StripeBankNames::try_from(&bank_name))
                        .transpose()?,
                })),
            )),
            payments::BankRedirectData::Giropay { .. } => Ok(Self::BankRedirect(
                StripeBankRedirectData::StripeGiropay(Box::new(StripeGiropay {
                    payment_method_data_type,
                })),
            )),
            payments::BankRedirectData::Ideal { bank_name, .. } => {
                let bank_name = bank_name
                    .map(|bank_name| StripeBankNames::try_from(&bank_name))
                    .transpose()?;
                Ok(Self::BankRedirect(StripeBankRedirectData::StripeIdeal(
                    Box::new(StripeIdeal {
                        payment_method_data_type,
                        ideal_bank_name: bank_name,
                    }),
                )))
            }
            payments::BankRedirectData::Przelewy24 { bank_name, .. } => {
                let bank_name = bank_name
                    .map(|bank_name| StripeBankNames::try_from(&bank_name))
                    .transpose()?;
                Ok(Self::BankRedirect(
                    StripeBankRedirectData::StripePrezelewy24(Box::new(StripePrezelewy24 {
                        payment_method_data_type,
                        bank_name,
                    })),
                ))
            }
            payments::BankRedirectData::Sofort {
                country,
                preferred_language,
                ..
            } => Ok(Self::BankRedirect(StripeBankRedirectData::StripeSofort(
                Box::new(StripeSofort {
                    payment_method_data_type,
                    country: country.ok_or(errors::ConnectorError::MissingRequiredField {
                        field_name: "sofort.country",
                    })?,
                    preferred_language: preferred_language.clone(),
                }),
            ))),
            payments::BankRedirectData::OnlineBankingFpx { .. } => {
                Err(errors::ConnectorError::NotImplemented(
                    connector_util::get_unimplemented_payment_method_error_message("stripe"),
                )
                .into())
            }
            payments::BankRedirectData::Bizum {}
            | payments::BankRedirectData::Interac { .. }
            | payments::BankRedirectData::OnlineBankingCzechRepublic { .. }
            | payments::BankRedirectData::OnlineBankingFinland { .. }
            | payments::BankRedirectData::OnlineBankingPoland { .. }
            | payments::BankRedirectData::OnlineBankingSlovakia { .. }
            | payments::BankRedirectData::OnlineBankingThailand { .. }
            | payments::BankRedirectData::OpenBankingUk { .. }
            | payments::BankRedirectData::Trustly { .. } => {
                Err(errors::ConnectorError::NotImplemented(
                    connector_util::get_unimplemented_payment_method_error_message("stripe"),
                )
                .into())
            }
        }
    }
}

impl TryFrom<&domain::GooglePayWalletData> for StripePaymentMethodData {
    type Error = error_stack::Report<errors::ConnectorError>;
    fn try_from(gpay_data: &domain::GooglePayWalletData) -> Result<Self, Self::Error> {
        Ok(Self::Wallet(StripeWallet::GooglepayToken(GooglePayToken {
            token: Secret::new(
                gpay_data
                    .tokenization_data
                    .token
                    .as_bytes()
                    .parse_struct::<StripeGpayToken>("StripeGpayToken")
                    .change_context(errors::ConnectorError::InvalidWalletToken {
                        wallet_name: "Google Pay".to_string(),
                    })?
                    .id,
            ),
            payment_type: StripePaymentMethodType::Card,
        })))
    }
}

impl TryFrom<&types::PaymentsAuthorizeRouterData> for PaymentIntentRequest {
    type Error = error_stack::Report<errors::ConnectorError>;
    fn try_from(item: &types::PaymentsAuthorizeRouterData) -> Result<Self, Self::Error> {
        let order_id = item.connector_request_reference_id.clone();

        let shipping_address = match item.get_optional_shipping() {
            Some(shipping_details) => {
                let shipping_address = shipping_details.address.as_ref();
                Some(StripeShippingAddress {
                    city: shipping_address.and_then(|a| a.city.clone()),
                    country: shipping_address.and_then(|a| a.country),
                    line1: shipping_address.and_then(|a| a.line1.clone()),
                    line2: shipping_address.and_then(|a| a.line2.clone()),
                    zip: shipping_address.and_then(|a| a.zip.clone()),
                    state: shipping_address.and_then(|a| a.state.clone()),
                    name: shipping_address
                        .and_then(|a| {
                            a.first_name.as_ref().map(|first_name| {
                                format!(
                                    "{} {}",
                                    first_name.clone().expose(),
                                    a.last_name.clone().expose_option().unwrap_or_default()
                                )
                                .into()
                            })
                        })
                        .ok_or(errors::ConnectorError::MissingRequiredField {
                            field_name: "shipping_address.first_name",
                        })?,
                    phone: shipping_details.phone.as_ref().map(|p| {
                        format!(
                            "{}{}",
                            p.country_code.clone().unwrap_or_default(),
                            p.number.clone().expose_option().unwrap_or_default()
                        )
                        .into()
                    }),
                })
            }
            None => None,
        };

        let billing_address = match item.get_optional_billing() {
            Some(billing_details) => {
                let billing_address = billing_details.address.as_ref();
                StripeBillingAddress {
                    city: billing_address.and_then(|a| a.city.clone()),
                    country: billing_address.and_then(|a| a.country),
                    address_line1: billing_address.and_then(|a| a.line1.clone()),
                    address_line2: billing_address.and_then(|a| a.line2.clone()),
                    zip_code: billing_address.and_then(|a| a.zip.clone()),
                    state: billing_address.and_then(|a| a.state.clone()),
                    name: billing_address.and_then(|a| {
                        a.first_name.as_ref().map(|first_name| {
                            format!(
                                "{} {}",
                                first_name.clone().expose(),
                                a.last_name.clone().expose_option().unwrap_or_default()
                            )
                            .into()
                        })
                    }),
                    email: billing_details.email.clone(),
                    phone: billing_details.phone.as_ref().map(|p| {
                        format!(
                            "{}{}",
                            p.country_code.clone().unwrap_or_default(),
                            p.number.clone().expose_option().unwrap_or_default()
                        )
                        .into()
                    }),
                }
            }
            None => StripeBillingAddress::default(),
        };
        let mut payment_method_options = None;

        let (mut payment_data, payment_method, billing_address, payment_method_types) = {
            match item
                .request
                .mandate_id
                .clone()
                .and_then(|mandate_ids| mandate_ids.mandate_reference_id)
            {
                Some(api_models::payments::MandateReferenceId::ConnectorMandateId(
                    connector_mandate_ids,
                )) => (
                    None,
                    connector_mandate_ids.connector_mandate_id,
                    StripeBillingAddress::default(),
                    get_payment_method_type_for_saved_payment_method_payment(item)?,
                ),
                Some(api_models::payments::MandateReferenceId::NetworkMandateId(
                    network_transaction_id,
                )) => {
                    payment_method_options = Some(StripePaymentMethodOptions::Card {
                        mandate_options: None,
                        network_transaction_id: None,
                        mit_exemption: Some(MitExemption {
                            network_transaction_id: Secret::new(network_transaction_id),
                        }),
                    });

                    let payment_data = match item.request.payment_method_data {
<<<<<<< HEAD
                        payments::PaymentMethodData::Card(ref card) => {
=======
                        domain::payments::PaymentMethodData::Card(ref card) => {
>>>>>>> b58d7a8e
                            StripePaymentMethodData::Card(StripeCardData {
                                payment_method_data_type: StripePaymentMethodType::Card,
                                payment_method_data_card_number: card.card_number.clone(),
                                payment_method_data_card_exp_month: card.card_exp_month.clone(),
                                payment_method_data_card_exp_year: card.card_exp_year.clone(),
                                payment_method_data_card_cvc: None,
                                payment_method_auth_type: None,
                            })
                        }
<<<<<<< HEAD
                        payments::PaymentMethodData::CardRedirect(_)
                        | payments::PaymentMethodData::Wallet(_)
                        | payments::PaymentMethodData::PayLater(_)
                        | payments::PaymentMethodData::BankRedirect(_)
                        | payments::PaymentMethodData::BankDebit(_)
                        | payments::PaymentMethodData::BankTransfer(_)
                        | payments::PaymentMethodData::Crypto(_)
                        | payments::PaymentMethodData::MandatePayment
                        | payments::PaymentMethodData::Reward
                        | payments::PaymentMethodData::Upi(_)
                        | payments::PaymentMethodData::Voucher(_)
                        | payments::PaymentMethodData::GiftCard(_)
                        | api::PaymentMethodData::CardToken(_) => {
=======
                        domain::payments::PaymentMethodData::CardRedirect(_)
                        | domain::payments::PaymentMethodData::Wallet(_)
                        | domain::payments::PaymentMethodData::PayLater(_)
                        | domain::payments::PaymentMethodData::BankRedirect(_)
                        | domain::payments::PaymentMethodData::BankDebit(_)
                        | domain::payments::PaymentMethodData::BankTransfer(_)
                        | domain::payments::PaymentMethodData::Crypto(_)
                        | domain::payments::PaymentMethodData::MandatePayment
                        | domain::payments::PaymentMethodData::Reward
                        | domain::payments::PaymentMethodData::Upi(_)
                        | domain::payments::PaymentMethodData::Voucher(_)
                        | domain::payments::PaymentMethodData::GiftCard(_)
                        | domain::payments::PaymentMethodData::CardToken(_) => {
>>>>>>> b58d7a8e
                            Err(errors::ConnectorError::NotSupported {
                                message: "Network tokenization for payment method".to_string(),
                                connector: "Stripe",
                            })?
                        }
                    };

                    (
                        Some(payment_data),
                        None,
<<<<<<< HEAD
                        None,
=======
>>>>>>> b58d7a8e
                        StripeBillingAddress::default(),
                        None,
                    )
                }
                _ => {
                    let (payment_method_data, payment_method_type, billing_address) =
                        create_stripe_payment_method(
                            &item.request.payment_method_data,
                            item.auth_type,
                            item.payment_method_token.clone(),
                            Some(connector_util::PaymentsAuthorizeRequestData::is_customer_initiated_mandate_payment(
                                &item.request,
                            )),
                            billing_address
                        )?;

                    validate_shipping_address_against_payment_method(
                        &shipping_address,
                        payment_method_type.as_ref(),
                    )?;

                    (
                        Some(payment_method_data),
                        None,
                        billing_address,
                        payment_method_type,
                    )
                }
            }
        };

        payment_data = match item.request.payment_method_data {
            domain::PaymentMethodData::Wallet(domain::WalletData::ApplePay(_)) => {
                let payment_method_token = item
                    .payment_method_token
                    .to_owned()
                    .get_required_value("payment_token")
                    .change_context(errors::ConnectorError::InvalidWalletToken {
                        wallet_name: "Apple Pay".to_string(),
                    })?;

                let payment_method_token = match payment_method_token {
                    types::PaymentMethodToken::Token(payment_method_token) => payment_method_token,
                    types::PaymentMethodToken::ApplePayDecrypt(_) => Err(
                        unimplemented_payment_method!("Apple Pay", "Simplified", "Stripe"),
                    )?,
                };
                Some(StripePaymentMethodData::Wallet(
                    StripeWallet::ApplepayPayment(ApplepayPayment {
                        token: Secret::new(payment_method_token),
                        payment_method_types: StripePaymentMethodType::Card,
                    }),
                ))
            }
            _ => payment_data,
        };

        let setup_mandate_details = item
            .request
            .setup_mandate_details
            .as_ref()
            .and_then(|mandate_details| {
                mandate_details
                    .customer_acceptance
                    .as_ref()
                    .map(|customer_acceptance| {
                        Ok::<_, error_stack::Report<errors::ConnectorError>>(
                            match customer_acceptance.acceptance_type {
                                AcceptanceType::Online => {
                                    let online_mandate = customer_acceptance
                                        .online
                                        .clone()
                                        .get_required_value("online")
                                        .change_context(
                                            errors::ConnectorError::MissingRequiredField {
                                                field_name: "online",
                                            },
                                        )?;
                                    StripeMandateRequest {
                                        mandate_type: StripeMandateType::Online {
                                            ip_address: online_mandate
                                                .ip_address
                                                .get_required_value("ip_address")
                                                .change_context(
                                                    errors::ConnectorError::MissingRequiredField {
                                                        field_name: "ip_address",
                                                    },
                                                )?,
                                            user_agent: online_mandate.user_agent,
                                        },
                                    }
                                }
                                AcceptanceType::Offline => StripeMandateRequest {
                                    mandate_type: StripeMandateType::Offline,
                                },
                            },
                        )
                    })
            })
            .transpose()?
            .or_else(|| {
                //stripe requires us to send mandate_data while making recurring payment through saved bank debit
                if payment_method.is_some() {
                    //check if payment is done through saved payment method
                    match &payment_method_types {
                        //check if payment method is bank debit
                        Some(
                            StripePaymentMethodType::Ach
                            | StripePaymentMethodType::Sepa
                            | StripePaymentMethodType::Becs
                            | StripePaymentMethodType::Bacs,
                        ) => Some(StripeMandateRequest {
                            mandate_type: StripeMandateType::Offline,
                        }),
                        _ => None,
                    }
                } else {
                    None
                }
            });

        let meta_data = get_transaction_metadata(item.request.metadata.clone(), order_id);

        Ok(Self {
            amount: item.request.amount, //hopefully we don't loose some cents here
            currency: item.request.currency.to_string(), //we need to copy the value and not transfer ownership
            statement_descriptor_suffix: item.request.statement_descriptor_suffix.clone(),
            statement_descriptor: item.request.statement_descriptor.clone(),
            meta_data,
            return_url: item
                .request
                .router_return_url
                .clone()
                .unwrap_or_else(|| "https://juspay.in/".to_string()),
            confirm: true, // Stripe requires confirm to be true if return URL is present
            description: item.description.clone(),
            shipping: shipping_address,
            billing: billing_address,
            capture_method: StripeCaptureMethod::from(item.request.capture_method),
            payment_data,
            payment_method_options,
            payment_method,
            customer: item.connector_customer.to_owned().map(Secret::new),
            setup_mandate_details,
            off_session: item.request.off_session,
            setup_future_usage: item.request.setup_future_usage,
            payment_method_types,
            expand: Some(ExpandableObjects::LatestCharge),
        })
    }
}

fn get_payment_method_type_for_saved_payment_method_payment(
    item: &types::PaymentsAuthorizeRouterData,
) -> Result<Option<StripePaymentMethodType>, error_stack::Report<errors::ConnectorError>> {
    if item.payment_method == api_enums::PaymentMethod::Card {
        Ok(Some(StripePaymentMethodType::Card)) //stripe takes ["Card"] as default
    } else {
        let stripe_payment_method_type = match item.recurring_mandate_payment_data.clone() {
            Some(recurring_payment_method_data) => {
                match recurring_payment_method_data.payment_method_type {
                    Some(payment_method_type) => {
                        StripePaymentMethodType::try_from(payment_method_type)
                    }
                    None => Err(errors::ConnectorError::MissingRequiredField {
                        field_name: "payment_method_type",
                    }
                    .into()),
                }
            }
            None => Err(errors::ConnectorError::MissingRequiredField {
                field_name: "recurring_mandate_payment_data",
            }
            .into()),
        }?;
        match stripe_payment_method_type {
            //Stripe converts Ideal, Bancontact & Sofort Bank redirect methods to Sepa direct debit and attaches to the customer for future usage
            StripePaymentMethodType::Ideal
            | StripePaymentMethodType::Bancontact
            | StripePaymentMethodType::Sofort => Ok(Some(StripePaymentMethodType::Sepa)),
            _ => Ok(Some(stripe_payment_method_type)),
        }
    }
}

impl TryFrom<&types::SetupMandateRouterData> for SetupIntentRequest {
    type Error = error_stack::Report<errors::ConnectorError>;
    fn try_from(item: &types::SetupMandateRouterData) -> Result<Self, Self::Error> {
        //Only cards supported for mandates
        let pm_type = StripePaymentMethodType::Card;
        let payment_data = StripePaymentMethodData::try_from((
            item.request.payment_method_data.clone(),
            item.auth_type,
            pm_type,
        ))?;

        let meta_data = Some(get_transaction_metadata(
            item.request.metadata.clone(),
            item.connector_request_reference_id.clone(),
        ));

        Ok(Self {
            confirm: true,
            payment_data,
            return_url: item.request.router_return_url.clone(),
            off_session: item.request.off_session,
            usage: item.request.setup_future_usage,
            payment_method_options: None,
            customer: item.connector_customer.to_owned().map(Secret::new),
            meta_data,
            payment_method_types: Some(pm_type),
            expand: Some(ExpandableObjects::LatestAttempt),
        })
    }
}

impl TryFrom<&types::TokenizationRouterData> for TokenRequest {
    type Error = error_stack::Report<errors::ConnectorError>;
    fn try_from(item: &types::TokenizationRouterData) -> Result<Self, Self::Error> {
        let payment_data = create_stripe_payment_method(
            &item.request.payment_method_data,
            item.auth_type,
            item.payment_method_token.clone(),
            None,
            StripeBillingAddress::default(),
        )?;
        Ok(Self {
            token_data: payment_data.0,
        })
    }
}

impl TryFrom<&types::ConnectorCustomerRouterData> for CustomerRequest {
    type Error = error_stack::Report<errors::ConnectorError>;
    fn try_from(item: &types::ConnectorCustomerRouterData) -> Result<Self, Self::Error> {
        Ok(Self {
            description: item.request.description.to_owned(),
            email: item.request.email.to_owned(),
            phone: item.request.phone.to_owned(),
            name: item.request.name.to_owned(),
            source: item.request.preprocessing_id.to_owned().map(Secret::new),
        })
    }
}

#[derive(Clone, Default, Debug, Eq, PartialEq, Deserialize, Serialize)]
#[serde(rename_all = "snake_case")]
pub enum StripePaymentStatus {
    Succeeded,
    Failed,
    #[default]
    Processing,
    #[serde(rename = "requires_action")]
    RequiresCustomerAction,
    #[serde(rename = "requires_payment_method")]
    RequiresPaymentMethod,
    RequiresConfirmation,
    Canceled,
    RequiresCapture,
    Chargeable,
    Consumed,
    Pending,
}

impl From<StripePaymentStatus> for enums::AttemptStatus {
    fn from(item: StripePaymentStatus) -> Self {
        match item {
            StripePaymentStatus::Succeeded => Self::Charged,
            StripePaymentStatus::Failed => Self::Failure,
            StripePaymentStatus::Processing => Self::Authorizing,
            StripePaymentStatus::RequiresCustomerAction => Self::AuthenticationPending,
            // Make the payment attempt status as failed
            StripePaymentStatus::RequiresPaymentMethod => Self::Failure,
            StripePaymentStatus::RequiresConfirmation => Self::ConfirmationAwaited,
            StripePaymentStatus::Canceled => Self::Voided,
            StripePaymentStatus::RequiresCapture => Self::Authorized,
            StripePaymentStatus::Chargeable => Self::Authorizing,
            StripePaymentStatus::Consumed => Self::Authorizing,
            StripePaymentStatus::Pending => Self::Pending,
        }
    }
}

#[derive(Debug, Default, Eq, PartialEq, Deserialize, Serialize)]
pub struct PaymentIntentResponse {
    pub id: String,
    pub object: String,
    pub amount: i64,
    pub amount_received: Option<i64>,
    pub amount_capturable: Option<i64>,
    pub currency: String,
    pub status: StripePaymentStatus,
    pub client_secret: Option<Secret<String>>,
    pub created: i32,
    pub customer: Option<Secret<String>>,
    pub payment_method: Option<Secret<String>>,
    pub description: Option<String>,
    pub statement_descriptor: Option<String>,
    pub statement_descriptor_suffix: Option<String>,
    pub metadata: StripeMetadata,
    pub next_action: Option<StripeNextActionResponse>,
    pub payment_method_options: Option<StripePaymentMethodOptions>,
    pub last_payment_error: Option<ErrorDetails>,
    pub latest_attempt: Option<LatestAttempt>, //need a merchant to test this
    pub latest_charge: Option<StripeChargeEnum>,
}

#[derive(Clone, Debug, Default, Eq, PartialEq, Deserialize, Serialize)]
pub struct StripeSourceResponse {
    pub id: String,
    #[serde(skip_serializing_if = "Option::is_none")]
    pub ach_credit_transfer: Option<AchCreditTransferResponse>,
    #[serde(skip_serializing_if = "Option::is_none")]
    pub multibanco: Option<MultibancoCreditTansferResponse>,
    pub receiver: AchReceiverDetails,
    pub status: StripePaymentStatus,
}

#[derive(Clone, Debug, Default, Eq, PartialEq, Deserialize, Serialize)]
pub struct AchCreditTransferResponse {
    pub account_number: Secret<String>,
    pub bank_name: Secret<String>,
    pub routing_number: Secret<String>,
    pub swift_code: Secret<String>,
}

#[derive(Clone, Debug, Default, Eq, PartialEq, Deserialize, Serialize)]
pub struct MultibancoCreditTansferResponse {
    pub reference: Secret<String>,
    pub entity: Secret<String>,
}

#[derive(Clone, Debug, Default, Eq, PartialEq, Deserialize, Serialize)]
pub struct AchReceiverDetails {
    pub amount_received: i64,
    pub amount_charged: i64,
}

#[serde_with::skip_serializing_none]
#[derive(Clone, Debug, Default, Eq, PartialEq, Deserialize, Serialize)]
pub struct SepaAndBacsBankTransferInstructions {
    pub bacs_bank_instructions: Option<BacsFinancialDetails>,
    pub sepa_bank_instructions: Option<SepaFinancialDetails>,
    pub receiver: SepaAndBacsReceiver,
}

#[serde_with::skip_serializing_none]
#[derive(Clone, Debug, Serialize)]
pub struct QrCodeNextInstructions {
    pub image_data_url: Url,
    pub display_to_timestamp: Option<i64>,
}

#[derive(Clone, Debug, Default, Eq, PartialEq, Deserialize, Serialize)]
pub struct SepaAndBacsReceiver {
    pub amount_received: i64,
    pub amount_remaining: i64,
}

#[derive(Debug, Default, Eq, PartialEq, Deserialize)]
pub struct PaymentSyncResponse {
    #[serde(flatten)]
    pub intent_fields: PaymentIntentResponse,
    pub last_payment_error: Option<ErrorDetails>,
}

impl Deref for PaymentSyncResponse {
    type Target = PaymentIntentResponse;

    fn deref(&self) -> &Self::Target {
        &self.intent_fields
    }
}

#[derive(Deserialize, Debug, Serialize)]
pub struct PaymentIntentSyncResponse {
    #[serde(flatten)]
    payment_intent_fields: PaymentIntentResponse,
    pub latest_charge: Option<StripeChargeEnum>,
}

#[derive(Debug, Eq, PartialEq, Deserialize, Clone, Serialize)]
#[serde(untagged)]
pub enum StripeChargeEnum {
    ChargeId(String),
    ChargeObject(StripeCharge),
}

#[derive(Deserialize, Clone, Debug, PartialEq, Eq, Serialize)]
pub struct StripeCharge {
    pub id: String,
    pub payment_method_details: Option<StripePaymentMethodDetailsResponse>,
}

#[derive(Deserialize, Clone, Debug, PartialEq, Eq, Serialize)]
pub struct StripeBankRedirectDetails {
    #[serde(rename = "generated_sepa_debit")]
    attached_payment_method: Option<Secret<String>>,
}

impl Deref for PaymentIntentSyncResponse {
    type Target = PaymentIntentResponse;

    fn deref(&self) -> &Self::Target {
        &self.payment_intent_fields
    }
}

#[derive(Deserialize, Clone, Debug, PartialEq, Eq, Serialize)]
pub struct StripeAdditionalCardDetails {
    checks: Option<Value>,
    three_d_secure: Option<Value>,
    network_transaction_id: Option<String>,
}

#[derive(Deserialize, Clone, Debug, PartialEq, Eq, Serialize)]
#[serde(rename_all = "snake_case", tag = "type")]
pub enum StripePaymentMethodDetailsResponse {
    //only ideal, sofort and bancontact is supported by stripe for recurring payment in bank redirect
    Ideal {
        ideal: StripeBankRedirectDetails,
    },
    Sofort {
        sofort: StripeBankRedirectDetails,
    },
    Bancontact {
        bancontact: StripeBankRedirectDetails,
    },

    //other payment method types supported by stripe. To avoid deserialization error.
    Blik,
    Eps,
    Fpx,
    Giropay,
    #[serde(rename = "p24")]
    Przelewy24,
    Card {
        card: StripeAdditionalCardDetails,
    },
    Klarna,
    Affirm,
    AfterpayClearpay,
    ApplePay,
    #[serde(rename = "us_bank_account")]
    Ach,
    #[serde(rename = "sepa_debit")]
    Sepa,
    #[serde(rename = "au_becs_debit")]
    Becs,
    #[serde(rename = "bacs_debit")]
    Bacs,
    #[serde(rename = "wechat_pay")]
    Wechatpay,
    Alipay,
    CustomerBalance,
}

pub struct AdditionalPaymentMethodDetails {
    pub payment_checks: Option<Value>,
    pub authentication_details: Option<Value>,
}

impl From<AdditionalPaymentMethodDetails> for types::AdditionalPaymentMethodConnectorResponse {
    fn from(item: AdditionalPaymentMethodDetails) -> Self {
        Self::Card {
            authentication_data: item.authentication_details,
            payment_checks: item.payment_checks,
        }
    }
}

impl StripePaymentMethodDetailsResponse {
    pub fn get_additional_payment_method_data(&self) -> Option<AdditionalPaymentMethodDetails> {
        match self {
            Self::Card { card } => Some(AdditionalPaymentMethodDetails {
                payment_checks: card.checks.clone(),
                authentication_details: card.three_d_secure.clone(),
            }),
            Self::Ideal { .. }
            | Self::Sofort { .. }
            | Self::Bancontact { .. }
            | Self::Blik
            | Self::Eps
            | Self::Fpx
            | Self::Giropay
            | Self::Przelewy24
            | Self::Klarna
            | Self::Affirm
            | Self::AfterpayClearpay
            | Self::ApplePay
            | Self::Ach
            | Self::Sepa
            | Self::Becs
            | Self::Bacs
            | Self::Wechatpay
            | Self::Alipay
            | Self::CustomerBalance => None,
        }
    }
}

#[derive(Deserialize)]
pub struct SetupIntentSyncResponse {
    #[serde(flatten)]
    setup_intent_fields: SetupIntentResponse,
}

impl Deref for SetupIntentSyncResponse {
    type Target = SetupIntentResponse;

    fn deref(&self) -> &Self::Target {
        &self.setup_intent_fields
    }
}

impl From<SetupIntentSyncResponse> for PaymentIntentSyncResponse {
    fn from(value: SetupIntentSyncResponse) -> Self {
        Self {
            payment_intent_fields: value.setup_intent_fields.into(),
            latest_charge: None,
        }
    }
}

impl From<SetupIntentResponse> for PaymentIntentResponse {
    fn from(value: SetupIntentResponse) -> Self {
        Self {
            id: value.id,
            object: value.object,
            status: value.status,
            client_secret: Some(value.client_secret),
            customer: value.customer,
            description: None,
            statement_descriptor: value.statement_descriptor,
            statement_descriptor_suffix: value.statement_descriptor_suffix,
            metadata: value.metadata,
            next_action: value.next_action,
            payment_method_options: value.payment_method_options,
            last_payment_error: value.last_setup_error,
            ..Default::default()
        }
    }
}

#[derive(Clone, Debug, Default, Eq, PartialEq, Deserialize, Serialize)]
pub struct SetupIntentResponse {
    pub id: String,
    pub object: String,
    pub status: StripePaymentStatus, // Change to SetupStatus
    pub client_secret: Secret<String>,
    pub customer: Option<Secret<String>>,
    pub payment_method: Option<String>,
    pub statement_descriptor: Option<String>,
    pub statement_descriptor_suffix: Option<String>,
    pub metadata: StripeMetadata,
    pub next_action: Option<StripeNextActionResponse>,
    pub payment_method_options: Option<StripePaymentMethodOptions>,
    pub latest_attempt: Option<LatestAttempt>,
    pub last_setup_error: Option<ErrorDetails>,
}

fn extract_payment_method_connector_response_from_latest_charge(
    stripe_charge_enum: &StripeChargeEnum,
) -> Option<types::ConnectorResponseData> {
    if let StripeChargeEnum::ChargeObject(charge_object) = stripe_charge_enum {
        charge_object
            .payment_method_details
            .as_ref()
            .and_then(StripePaymentMethodDetailsResponse::get_additional_payment_method_data)
    } else {
        None
    }
    .map(types::AdditionalPaymentMethodConnectorResponse::from)
    .map(types::ConnectorResponseData::with_additional_payment_method_data)
}

fn extract_payment_method_connector_response_from_latest_attempt(
    stripe_latest_attempt: &LatestAttempt,
) -> Option<types::ConnectorResponseData> {
    if let LatestAttempt::PaymentIntentAttempt(intent_attempt) = stripe_latest_attempt {
        intent_attempt
            .payment_method_details
            .as_ref()
            .and_then(StripePaymentMethodDetailsResponse::get_additional_payment_method_data)
    } else {
        None
    }
    .map(types::AdditionalPaymentMethodConnectorResponse::from)
    .map(types::ConnectorResponseData::with_additional_payment_method_data)
}

impl<F, T>
    TryFrom<types::ResponseRouterData<F, PaymentIntentResponse, T, types::PaymentsResponseData>>
    for types::RouterData<F, T, types::PaymentsResponseData>
{
    type Error = error_stack::Report<errors::ConnectorError>;
    fn try_from(
        item: types::ResponseRouterData<F, PaymentIntentResponse, T, types::PaymentsResponseData>,
    ) -> Result<Self, Self::Error> {
        let redirect_data = item.response.next_action.clone();
        let redirection_data = redirect_data
            .and_then(|redirection_data| redirection_data.get_url())
            .map(|redirection_url| {
                services::RedirectForm::from((redirection_url, services::Method::Get))
            });

        let mandate_reference = item.response.payment_method.map(|payment_method_id| {
            // Implemented Save and re-use payment information for recurring charges
            // For more info: https://docs.stripe.com/recurring-payments#accept-recurring-payments
            // For backward compatibility payment_method_id & connector_mandate_id is being populated with the same value
            let connector_mandate_id = Some(payment_method_id.clone().expose());
            let payment_method_id = Some(payment_method_id.expose());
            types::MandateReference {
                connector_mandate_id,
                payment_method_id,
            }
        });

        //Note: we might have to call retrieve_setup_intent to get the network_transaction_id in case its not sent in PaymentIntentResponse
        // Or we identify the mandate txns before hand and always call SetupIntent in case of mandate payment call
        let network_txn_id = Option::foreign_from(item.response.latest_attempt);

        let connector_metadata =
            get_connector_metadata(item.response.next_action.as_ref(), item.response.amount)?;

        let status = enums::AttemptStatus::from(item.response.status);

        let response = if connector_util::is_payment_failure(status) {
            types::PaymentsResponseData::try_from((
                &item.response.last_payment_error,
                item.http_code,
                item.response.id.clone(),
            ))
        } else {
            Ok(types::PaymentsResponseData::TransactionResponse {
                resource_id: types::ResponseId::ConnectorTransactionId(item.response.id.clone()),
                redirection_data,
                mandate_reference,
                connector_metadata,
                network_txn_id,
                connector_response_reference_id: Some(item.response.id),
                incremental_authorization_allowed: None,
            })
        };

        let connector_response_data = item
            .response
            .latest_charge
            .as_ref()
            .and_then(extract_payment_method_connector_response_from_latest_charge);

        Ok(Self {
            status,
            // client_secret: Some(item.response.client_secret.clone().as_str()),
            // description: item.response.description.map(|x| x.as_str()),
            // statement_descriptor_suffix: item.response.statement_descriptor_suffix.map(|x| x.as_str()),
            // three_ds_form,
            response,
            amount_captured: item.response.amount_received,
            connector_response: connector_response_data,
            ..item.data
        })
    }
}

pub fn get_connector_metadata(
    next_action: Option<&StripeNextActionResponse>,
    amount: i64,
) -> CustomResult<Option<Value>, errors::ConnectorError> {
    let next_action_response = next_action
        .and_then(|next_action_response| match next_action_response {
            StripeNextActionResponse::DisplayBankTransferInstructions(response) => {
                let bank_instructions = response.financial_addresses.first();
                let (sepa_bank_instructions, bacs_bank_instructions) =
                    bank_instructions.map_or((None, None), |financial_address| {
                        (
                            financial_address.iban.to_owned(),
                            financial_address.sort_code.to_owned(),
                        )
                    });

                let bank_transfer_instructions = SepaAndBacsBankTransferInstructions {
                    sepa_bank_instructions,
                    bacs_bank_instructions,
                    receiver: SepaAndBacsReceiver {
                        amount_received: amount - response.amount_remaining,
                        amount_remaining: response.amount_remaining,
                    },
                };

                Some(bank_transfer_instructions.encode_to_value())
            }
            StripeNextActionResponse::WechatPayDisplayQrCode(response) => {
                let wechat_pay_instructions = QrCodeNextInstructions {
                    image_data_url: response.image_data_url.to_owned(),
                    display_to_timestamp: None,
                };

                Some(wechat_pay_instructions.encode_to_value())
            }
            StripeNextActionResponse::CashappHandleRedirectOrDisplayQrCode(response) => {
                let cashapp_qr_instructions: QrCodeNextInstructions = QrCodeNextInstructions {
                    image_data_url: response.qr_code.image_url_png.to_owned(),
                    display_to_timestamp: response.qr_code.expires_at.to_owned(),
                };
                Some(cashapp_qr_instructions.encode_to_value())
            }
            _ => None,
        })
        .transpose()
        .change_context(errors::ConnectorError::ResponseHandlingFailed)?;
    Ok(next_action_response)
}

impl<F, T>
    TryFrom<types::ResponseRouterData<F, PaymentIntentSyncResponse, T, types::PaymentsResponseData>>
    for types::RouterData<F, T, types::PaymentsResponseData>
{
    type Error = error_stack::Report<errors::ConnectorError>;
    fn try_from(
        item: types::ResponseRouterData<
            F,
            PaymentIntentSyncResponse,
            T,
            types::PaymentsResponseData,
        >,
    ) -> Result<Self, Self::Error> {
        let redirect_data = item.response.next_action.clone();
        let redirection_data = redirect_data
            .and_then(|redirection_data| redirection_data.get_url())
            .map(|redirection_url| {
                services::RedirectForm::from((redirection_url, services::Method::Get))
            });

        let mandate_reference = item
            .response
            .payment_method
            .clone()
            .map(|payment_method_id| {
                // Implemented Save and re-use payment information for recurring charges
                // For more info: https://docs.stripe.com/recurring-payments#accept-recurring-payments
                // For backward compatibility payment_method_id & connector_mandate_id is being populated with the same value
                let connector_mandate_id = Some(payment_method_id.clone().expose());
                let payment_method_id = match item.response.latest_charge.clone() {
                    Some(StripeChargeEnum::ChargeObject(charge)) => {
                        match charge.payment_method_details {
                            Some(StripePaymentMethodDetailsResponse::Bancontact { bancontact }) => {
                                bancontact
                                    .attached_payment_method
                                    .map(|attached_payment_method| attached_payment_method.expose())
                                    .unwrap_or(payment_method_id.expose())
                            }
                            Some(StripePaymentMethodDetailsResponse::Ideal { ideal }) => ideal
                                .attached_payment_method
                                .map(|attached_payment_method| attached_payment_method.expose())
                                .unwrap_or(payment_method_id.expose()),
                            Some(StripePaymentMethodDetailsResponse::Sofort { sofort }) => sofort
                                .attached_payment_method
                                .map(|attached_payment_method| attached_payment_method.expose())
                                .unwrap_or(payment_method_id.expose()),
                            Some(StripePaymentMethodDetailsResponse::Blik)
                            | Some(StripePaymentMethodDetailsResponse::Eps)
                            | Some(StripePaymentMethodDetailsResponse::Fpx)
                            | Some(StripePaymentMethodDetailsResponse::Giropay)
                            | Some(StripePaymentMethodDetailsResponse::Przelewy24)
                            | Some(StripePaymentMethodDetailsResponse::Card { .. })
                            | Some(StripePaymentMethodDetailsResponse::Klarna)
                            | Some(StripePaymentMethodDetailsResponse::Affirm)
                            | Some(StripePaymentMethodDetailsResponse::AfterpayClearpay)
                            | Some(StripePaymentMethodDetailsResponse::ApplePay)
                            | Some(StripePaymentMethodDetailsResponse::Ach)
                            | Some(StripePaymentMethodDetailsResponse::Sepa)
                            | Some(StripePaymentMethodDetailsResponse::Becs)
                            | Some(StripePaymentMethodDetailsResponse::Bacs)
                            | Some(StripePaymentMethodDetailsResponse::Wechatpay)
                            | Some(StripePaymentMethodDetailsResponse::Alipay)
                            | Some(StripePaymentMethodDetailsResponse::CustomerBalance)
                            | None => payment_method_id.expose(),
                        }
                    }
                    Some(StripeChargeEnum::ChargeId(_)) | None => payment_method_id.expose(),
                };
                types::MandateReference {
                    connector_mandate_id,
                    payment_method_id: Some(payment_method_id),
                }
            });

        let connector_metadata =
            get_connector_metadata(item.response.next_action.as_ref(), item.response.amount)?;

        let status = enums::AttemptStatus::from(item.response.status.to_owned());

        let connector_response_data = item
            .response
            .latest_charge
            .as_ref()
            .and_then(extract_payment_method_connector_response_from_latest_charge);

        let response = if connector_util::is_payment_failure(status) {
            types::PaymentsResponseData::try_from((
                &item.response.payment_intent_fields.last_payment_error,
                item.http_code,
                item.response.id.clone(),
            ))
        } else {
            Ok(types::PaymentsResponseData::TransactionResponse {
                resource_id: types::ResponseId::ConnectorTransactionId(item.response.id.clone()),
                redirection_data,
                mandate_reference,
                connector_metadata,
                network_txn_id: None,
                connector_response_reference_id: Some(item.response.id.clone()),
                incremental_authorization_allowed: None,
            })
        };

        Ok(Self {
            status: enums::AttemptStatus::from(item.response.status.to_owned()),
            response,
            amount_captured: item.response.amount_received,
            connector_response: connector_response_data,
            ..item.data
        })
    }
}

impl<F, T>
    TryFrom<types::ResponseRouterData<F, SetupIntentResponse, T, types::PaymentsResponseData>>
    for types::RouterData<F, T, types::PaymentsResponseData>
{
    type Error = error_stack::Report<errors::ConnectorError>;
    fn try_from(
        item: types::ResponseRouterData<F, SetupIntentResponse, T, types::PaymentsResponseData>,
    ) -> Result<Self, Self::Error> {
        let redirect_data = item.response.next_action.clone();
        let redirection_data = redirect_data
            .and_then(|redirection_data| redirection_data.get_url())
            .map(|redirection_url| {
                services::RedirectForm::from((redirection_url, services::Method::Get))
            });

        let mandate_reference = item.response.payment_method.map(|payment_method_id| {
            // Implemented Save and re-use payment information for recurring charges
            // For more info: https://docs.stripe.com/recurring-payments#accept-recurring-payments
            // For backward compatibility payment_method_id & connector_mandate_id is being populated with the same value
            let connector_mandate_id = Some(payment_method_id.clone());
            let payment_method_id = Some(payment_method_id);
            types::MandateReference {
                connector_mandate_id,
                payment_method_id,
            }
        });
        let status = enums::AttemptStatus::from(item.response.status);
        let connector_response_data = item
            .response
            .latest_attempt
            .as_ref()
            .and_then(extract_payment_method_connector_response_from_latest_attempt);

        let response = if connector_util::is_payment_failure(status) {
            types::PaymentsResponseData::try_from((
                &item.response.last_setup_error,
                item.http_code,
                item.response.id.clone(),
            ))
        } else {
            let network_transaction_id = match item.response.latest_attempt {
                Some(LatestAttempt::PaymentIntentAttempt(attempt)) => attempt
                    .payment_method_details
                    .and_then(|payment_method_details| match payment_method_details {
                        StripePaymentMethodDetailsResponse::Card { card } => {
                            card.network_transaction_id
                        }
                        _ => None,
                    }),
                _ => None,
            };

            Ok(types::PaymentsResponseData::TransactionResponse {
                resource_id: types::ResponseId::ConnectorTransactionId(item.response.id.clone()),
                redirection_data,
                mandate_reference,
                connector_metadata: None,
                network_txn_id: network_transaction_id,
                connector_response_reference_id: Some(item.response.id),
                incremental_authorization_allowed: None,
            })
        };

        Ok(Self {
            status,
            response,
            connector_response: connector_response_data,
            ..item.data
        })
    }
}

impl ForeignFrom<Option<LatestAttempt>> for Option<String> {
    fn foreign_from(latest_attempt: Option<LatestAttempt>) -> Self {
        match latest_attempt {
            Some(LatestAttempt::PaymentIntentAttempt(attempt)) => attempt
                .payment_method_options
                .and_then(|payment_method_options| match payment_method_options {
                    StripePaymentMethodOptions::Card {
                        network_transaction_id,
                        ..
                    } => network_transaction_id.map(|network_id| network_id.expose()),
                    _ => None,
                }),
            _ => None,
        }
    }
}

#[derive(Clone, Debug, Eq, PartialEq, Deserialize, Serialize)]
#[serde(rename_all = "snake_case", remote = "Self")]
pub enum StripeNextActionResponse {
    CashappHandleRedirectOrDisplayQrCode(StripeCashappQrResponse),
    RedirectToUrl(StripeRedirectToUrlResponse),
    AlipayHandleRedirect(StripeRedirectToUrlResponse),
    VerifyWithMicrodeposits(StripeVerifyWithMicroDepositsResponse),
    WechatPayDisplayQrCode(WechatPayRedirectToQr),
    DisplayBankTransferInstructions(StripeBankTransferDetails),
    NoNextActionBody,
}

impl StripeNextActionResponse {
    fn get_url(&self) -> Option<Url> {
        match self {
            Self::RedirectToUrl(redirect_to_url) | Self::AlipayHandleRedirect(redirect_to_url) => {
                Some(redirect_to_url.url.to_owned())
            }
            Self::WechatPayDisplayQrCode(_) => None,
            Self::VerifyWithMicrodeposits(verify_with_microdeposits) => {
                Some(verify_with_microdeposits.hosted_verification_url.to_owned())
            }
            Self::CashappHandleRedirectOrDisplayQrCode(_) => None,
            Self::DisplayBankTransferInstructions(_) => None,
            Self::NoNextActionBody => None,
        }
    }
}

// This impl is required because Stripe's response is of the below format, which is externally
// tagged, but also with an extra 'type' field specifying the enum variant name:
// "next_action": {
//   "redirect_to_url": { "return_url": "...", "url": "..." },
//   "type": "redirect_to_url"
// },
// Reference: https://github.com/serde-rs/serde/issues/1343#issuecomment-409698470
impl<'de> Deserialize<'de> for StripeNextActionResponse {
    fn deserialize<D: serde::Deserializer<'de>>(deserializer: D) -> Result<Self, D::Error> {
        #[derive(Deserialize)]
        struct Wrapper {
            #[serde(rename = "type")]
            _ignore: String,
            #[serde(flatten, with = "StripeNextActionResponse")]
            inner: StripeNextActionResponse,
        }

        // There is some exception in the stripe next action, it usually sends :
        // "next_action": {
        //   "redirect_to_url": { "return_url": "...", "url": "..." },
        //   "type": "redirect_to_url"
        // },
        // But there is a case where it only sends the type and not other field named as it's type
        let stripe_next_action_response =
            Wrapper::deserialize(deserializer).map_or(Self::NoNextActionBody, |w| w.inner);

        Ok(stripe_next_action_response)
    }
}

impl Serialize for StripeNextActionResponse {
    fn serialize<S>(&self, serializer: S) -> Result<S::Ok, S::Error>
    where
        S: serde::Serializer,
    {
        match *self {
            Self::CashappHandleRedirectOrDisplayQrCode(ref i) => {
                serde::Serialize::serialize(i, serializer)
            }
            Self::RedirectToUrl(ref i) => serde::Serialize::serialize(i, serializer),
            Self::AlipayHandleRedirect(ref i) => serde::Serialize::serialize(i, serializer),
            Self::VerifyWithMicrodeposits(ref i) => serde::Serialize::serialize(i, serializer),
            Self::WechatPayDisplayQrCode(ref i) => serde::Serialize::serialize(i, serializer),
            Self::DisplayBankTransferInstructions(ref i) => {
                serde::Serialize::serialize(i, serializer)
            }
            Self::NoNextActionBody => serde::Serialize::serialize("NoNextActionBody", serializer),
        }
    }
}

#[derive(Clone, Debug, Eq, PartialEq, Deserialize, Serialize)]
pub struct StripeRedirectToUrlResponse {
    return_url: String,
    url: Url,
}

#[derive(Clone, Debug, Eq, PartialEq, Deserialize, Serialize)]
pub struct WechatPayRedirectToQr {
    // This data contains url, it should be converted to QR code.
    // Note: The url in this data is not redirection url
    data: Url,
    // This is the image source, this image_data_url can directly be used by sdk to show the QR code
    image_data_url: Url,
}

#[derive(Clone, Debug, Eq, PartialEq, Deserialize, Serialize)]
pub struct StripeVerifyWithMicroDepositsResponse {
    hosted_verification_url: Url,
}

#[derive(Clone, Debug, Eq, PartialEq, Deserialize, Serialize)]
pub struct StripeBankTransferDetails {
    pub amount_remaining: i64,
    pub currency: String,
    pub financial_addresses: Vec<StripeFinancialInformation>,
    pub hosted_instructions_url: Option<String>,
    pub reference: Option<String>,
    #[serde(rename = "type")]
    pub bank_transfer_type: Option<String>,
}

#[derive(Clone, Debug, Eq, PartialEq, Deserialize, Serialize)]
pub struct StripeCashappQrResponse {
    pub mobile_auth_url: Url,
    pub qr_code: QrCodeResponse,
    pub hosted_instructions_url: Url,
}

#[derive(Clone, Debug, Eq, PartialEq, Deserialize, Serialize)]
pub struct QrCodeResponse {
    pub expires_at: Option<i64>,
    pub image_url_png: Url,
    pub image_url_svg: Url,
}

#[derive(Clone, Debug, Eq, PartialEq, Deserialize, Serialize)]
pub struct StripeFinancialInformation {
    pub iban: Option<SepaFinancialDetails>,
    pub sort_code: Option<BacsFinancialDetails>,
    pub supported_networks: Vec<String>,
    #[serde(rename = "type")]
    pub financial_info_type: String,
}

#[derive(Clone, Debug, Eq, PartialEq, Deserialize, Serialize)]
pub struct SepaFinancialDetails {
    pub account_holder_name: Secret<String>,
    pub bic: Secret<String>,
    pub country: Secret<String>,
    pub iban: Secret<String>,
}

#[derive(Clone, Debug, Eq, PartialEq, Deserialize, Serialize)]
pub struct BacsFinancialDetails {
    pub account_holder_name: Secret<String>,
    pub account_number: Secret<String>,
    pub sort_code: Secret<String>,
}

// REFUND :
// Type definition for Stripe RefundRequest

#[derive(Debug, Serialize)]
pub struct RefundRequest {
    pub amount: Option<i64>, //amount in cents, hence passed as integer
    pub payment_intent: String,
    #[serde(flatten)]
    pub meta_data: StripeMetadata,
}

impl<F> TryFrom<&types::RefundsRouterData<F>> for RefundRequest {
    type Error = error_stack::Report<errors::ConnectorError>;
    fn try_from(item: &types::RefundsRouterData<F>) -> Result<Self, Self::Error> {
        let amount = item.request.refund_amount;
        let payment_intent = item.request.connector_transaction_id.clone();
        Ok(Self {
            amount: Some(amount),
            payment_intent,
            meta_data: StripeMetadata {
                order_id: Some(item.request.refund_id.clone()),
                is_refund_id_as_reference: Some("true".to_string()),
            },
        })
    }
}

// Type definition for Stripe Refund Response

#[derive(Default, Debug, Serialize, Deserialize, Clone)]
#[serde(rename_all = "snake_case")]
pub enum RefundStatus {
    Succeeded,
    Failed,
    #[default]
    Pending,
    RequiresAction,
}

impl From<RefundStatus> for enums::RefundStatus {
    fn from(item: RefundStatus) -> Self {
        match item {
            self::RefundStatus::Succeeded => Self::Success,
            self::RefundStatus::Failed => Self::Failure,
            self::RefundStatus::Pending => Self::Pending,
            self::RefundStatus::RequiresAction => Self::ManualReview,
        }
    }
}

#[derive(Default, Debug, Clone, Serialize, Deserialize)]
pub struct RefundResponse {
    pub id: String,
    pub object: String,
    pub amount: i64,
    pub currency: String,
    pub metadata: StripeMetadata,
    pub payment_intent: String,
    pub status: RefundStatus,
    pub failure_reason: Option<String>,
}

impl TryFrom<types::RefundsResponseRouterData<api::Execute, RefundResponse>>
    for types::RefundsRouterData<api::Execute>
{
    type Error = error_stack::Report<errors::ConnectorError>;
    fn try_from(
        item: types::RefundsResponseRouterData<api::Execute, RefundResponse>,
    ) -> Result<Self, Self::Error> {
        let refund_status = enums::RefundStatus::from(item.response.status);
        let response = if connector_util::is_refund_failure(refund_status) {
            Err(types::ErrorResponse {
                code: consts::NO_ERROR_CODE.to_string(),
                message: item
                    .response
                    .failure_reason
                    .clone()
                    .unwrap_or_else(|| consts::NO_ERROR_MESSAGE.to_string()),
                reason: item.response.failure_reason,
                status_code: item.http_code,
                attempt_status: None,
                connector_transaction_id: Some(item.response.id),
            })
        } else {
            Ok(types::RefundsResponseData {
                connector_refund_id: item.response.id,
                refund_status,
            })
        };

        Ok(Self {
            response,
            ..item.data
        })
    }
}

impl TryFrom<types::RefundsResponseRouterData<api::RSync, RefundResponse>>
    for types::RefundsRouterData<api::RSync>
{
    type Error = error_stack::Report<errors::ConnectorError>;
    fn try_from(
        item: types::RefundsResponseRouterData<api::RSync, RefundResponse>,
    ) -> Result<Self, Self::Error> {
        let refund_status = enums::RefundStatus::from(item.response.status);
        let response = if connector_util::is_refund_failure(refund_status) {
            Err(types::ErrorResponse {
                code: consts::NO_ERROR_CODE.to_string(),
                message: item
                    .response
                    .failure_reason
                    .clone()
                    .unwrap_or_else(|| consts::NO_ERROR_MESSAGE.to_string()),
                reason: item.response.failure_reason,
                status_code: item.http_code,
                attempt_status: None,
                connector_transaction_id: Some(item.response.id),
            })
        } else {
            Ok(types::RefundsResponseData {
                connector_refund_id: item.response.id,
                refund_status,
            })
        };

        Ok(Self {
            response,
            ..item.data
        })
    }
}

#[derive(Clone, Debug, Default, Eq, PartialEq, Deserialize, Serialize)]
pub struct ErrorDetails {
    pub code: Option<String>,
    #[serde(rename = "type")]
    pub error_type: Option<String>,
    pub message: Option<String>,
    pub param: Option<String>,
    pub decline_code: Option<String>,
    pub payment_intent: Option<PaymentIntentErrorResponse>,
}

#[derive(Clone, Debug, Default, Eq, PartialEq, Deserialize, Serialize)]
pub struct PaymentIntentErrorResponse {
    pub id: String,
}

#[derive(Debug, Default, Eq, PartialEq, Deserialize, Serialize)]
pub struct ErrorResponse {
    pub error: ErrorDetails,
}

#[derive(Debug, Default, Eq, PartialEq, Serialize)]
pub struct StripeShippingAddress {
    #[serde(rename = "shipping[address][city]")]
    pub city: Option<String>,
    #[serde(rename = "shipping[address][country]")]
    pub country: Option<api_enums::CountryAlpha2>,
    #[serde(rename = "shipping[address][line1]")]
    pub line1: Option<Secret<String>>,
    #[serde(rename = "shipping[address][line2]")]
    pub line2: Option<Secret<String>>,
    #[serde(rename = "shipping[address][postal_code]")]
    pub zip: Option<Secret<String>>,
    #[serde(rename = "shipping[address][state]")]
    pub state: Option<Secret<String>>,
    #[serde(rename = "shipping[name]")]
    pub name: Secret<String>,
    #[serde(rename = "shipping[phone]")]
    pub phone: Option<Secret<String>>,
}

#[derive(Debug, Default, Eq, PartialEq, Serialize)]
pub struct StripeBillingAddress {
    #[serde(rename = "payment_method_data[billing_details][email]")]
    pub email: Option<Email>,
    #[serde(rename = "payment_method_data[billing_details][address][country]")]
    pub country: Option<api_enums::CountryAlpha2>,
    #[serde(rename = "payment_method_data[billing_details][name]")]
    pub name: Option<Secret<String>>,
    #[serde(rename = "payment_method_data[billing_details][address][city]")]
    pub city: Option<String>,
    #[serde(rename = "payment_method_data[billing_details][address][line1]")]
    pub address_line1: Option<Secret<String>>,
    #[serde(rename = "payment_method_data[billing_details][address][line2]")]
    pub address_line2: Option<Secret<String>>,
    #[serde(rename = "payment_method_data[billing_details][address][postal_code]")]
    pub zip_code: Option<Secret<String>>,
    #[serde(rename = "payment_method_data[billing_details][address][state]")]
    pub state: Option<Secret<String>>,
    #[serde(rename = "payment_method_data[billing_details][phone]")]
    pub phone: Option<Secret<String>>,
}

#[derive(Debug, Clone, serde::Deserialize, Eq, PartialEq)]
pub struct StripeRedirectResponse {
    pub payment_intent: Option<String>,
    pub payment_intent_client_secret: Option<Secret<String>>,
    pub source_redirect_slug: Option<String>,
    pub redirect_status: Option<StripePaymentStatus>,
    pub source_type: Option<Secret<String>>,
}

#[derive(Debug, Serialize)]
pub struct CancelRequest {
    cancellation_reason: Option<String>,
}

impl TryFrom<&types::PaymentsCancelRouterData> for CancelRequest {
    type Error = error_stack::Report<errors::ConnectorError>;
    fn try_from(item: &types::PaymentsCancelRouterData) -> Result<Self, Self::Error> {
        Ok(Self {
            cancellation_reason: item.request.cancellation_reason.clone(),
        })
    }
}

#[derive(Serialize, Deserialize, Debug, Clone, Eq, PartialEq)]
#[non_exhaustive]
#[serde(rename_all = "snake_case")]
#[serde(untagged)]
pub enum StripePaymentMethodOptions {
    Card {
        #[serde(flatten)]
        mandate_options: Option<StripeMandateOptions>,
        #[serde(rename = "payment_method_options[card][network_transaction_id]")]
        network_transaction_id: Option<Secret<String>>,
        #[serde(flatten)]
        mit_exemption: Option<MitExemption>, // To be used for MIT mandate txns
    },
    Klarna {},
    Affirm {},
    AfterpayClearpay {},
    Eps {},
    Giropay {},
    Ideal {},
    Sofort {},
    #[serde(rename = "us_bank_account")]
    Ach {},
    #[serde(rename = "sepa_debit")]
    Sepa {},
    #[serde(rename = "au_becs_debit")]
    Becs {},
    #[serde(rename = "bacs_debit")]
    Bacs {},
    Bancontact {},
    WechatPay {},
    Alipay {},
    #[serde(rename = "p24")]
    Przelewy24 {},
    CustomerBalance {},
    Multibanco {},
    Blik {},
    Cashapp {},
}

#[derive(Clone, Debug, Default, Eq, PartialEq, Serialize, Deserialize)]
pub struct MitExemption {
    #[serde(rename = "payment_method_options[card][mit_exemption][network_transaction_id]")]
    pub network_transaction_id: Secret<String>,
}

#[derive(Clone, Debug, Eq, PartialEq, Deserialize, Serialize)]
#[serde(untagged)]
pub enum LatestAttempt {
    PaymentIntentAttempt(LatestPaymentAttempt),
    SetupAttempt(String),
}
#[derive(Clone, Debug, Default, Eq, PartialEq, Deserialize, Serialize)]
pub struct LatestPaymentAttempt {
    pub payment_method_options: Option<StripePaymentMethodOptions>,
    pub payment_method_details: Option<StripePaymentMethodDetailsResponse>,
}

<<<<<<< HEAD
#[derive(Clone, Debug, Default, Eq, PartialEq, Deserialize, Serialize)]
pub struct StripePaymentMethodDetails {
    pub card: Option<Card>,
}

#[derive(Clone, Debug, Default, Eq, PartialEq, Deserialize, Serialize)]
pub struct Card {
    pub network_transaction_id: Option<String>,
}
=======
>>>>>>> b58d7a8e
// #[derive(Deserialize, Debug, Clone, Eq, PartialEq)]
// pub struct Card
#[derive(serde::Serialize, serde::Deserialize, Clone, Debug, Default, Eq, PartialEq)]
pub struct StripeMandateOptions {
    #[serde(rename = "payment_method_options[card][mandate_options]")]
    reference: Secret<String>, // Extendable, But only important field to be captured
}
/// Represents the capture request body for stripe connector.
#[derive(Debug, Serialize, Clone, Copy)]
pub struct CaptureRequest {
    /// If amount_to_capture is None stripe captures the amount in the payment intent.
    amount_to_capture: Option<i64>,
}

impl TryFrom<&types::PaymentsCaptureRouterData> for CaptureRequest {
    type Error = error_stack::Report<errors::ConnectorError>;
    fn try_from(item: &types::PaymentsCaptureRouterData) -> Result<Self, Self::Error> {
        Ok(Self {
            amount_to_capture: Some(item.request.amount_to_capture),
        })
    }
}

impl TryFrom<&types::PaymentsPreProcessingRouterData> for StripeCreditTransferSourceRequest {
    type Error = error_stack::Report<errors::ConnectorError>;
    fn try_from(item: &types::PaymentsPreProcessingRouterData) -> Result<Self, Self::Error> {
        let currency = item.request.get_currency()?;

        match &item.request.payment_method_data {
            Some(domain::PaymentMethodData::BankTransfer(bank_transfer_data)) => {
                match **bank_transfer_data {
                    payments::BankTransferData::MultibancoBankTransfer { .. } => Ok(
                        Self::MultibancoBankTansfer(MultibancoCreditTransferSourceRequest {
                            transfer_type: StripeCreditTransferTypes::Multibanco,
                            currency,
                            payment_method_data: MultibancoTransferData {
                                email: item.request.get_email()?,
                            },
                            amount: Some(item.request.get_amount()?),
                            return_url: Some(item.get_return_url()?),
                        }),
                    ),
                    payments::BankTransferData::AchBankTransfer { .. } => {
                        Ok(Self::AchBankTansfer(AchCreditTransferSourceRequest {
                            transfer_type: StripeCreditTransferTypes::AchCreditTransfer,
                            payment_method_data: AchTransferData {
                                email: item.request.get_email()?,
                            },
                            currency,
                        }))
                    }
                    payments::BankTransferData::SepaBankTransfer { .. }
                    | payments::BankTransferData::BacsBankTransfer { .. }
                    | payments::BankTransferData::PermataBankTransfer { .. }
                    | payments::BankTransferData::BcaBankTransfer { .. }
                    | payments::BankTransferData::BniVaBankTransfer { .. }
                    | payments::BankTransferData::BriVaBankTransfer { .. }
                    | payments::BankTransferData::CimbVaBankTransfer { .. }
                    | payments::BankTransferData::DanamonVaBankTransfer { .. }
                    | payments::BankTransferData::MandiriVaBankTransfer { .. }
                    | payments::BankTransferData::Pix { .. }
                    | payments::BankTransferData::Pse { .. } => {
                        Err(errors::ConnectorError::NotImplemented(
                            connector_util::get_unimplemented_payment_method_error_message(
                                "stripe",
                            ),
                        )
                        .into())
                    }
                }
            }
            Some(domain::PaymentMethodData::Card(..))
            | Some(domain::PaymentMethodData::Wallet(..))
            | Some(domain::PaymentMethodData::BankDebit(..))
            | Some(domain::PaymentMethodData::BankRedirect(..))
            | Some(domain::PaymentMethodData::PayLater(..))
            | Some(domain::PaymentMethodData::Crypto(..))
            | Some(domain::PaymentMethodData::Reward)
            | Some(domain::PaymentMethodData::MandatePayment)
            | Some(domain::PaymentMethodData::Upi(..))
            | Some(domain::PaymentMethodData::GiftCard(..))
            | Some(domain::PaymentMethodData::CardRedirect(..))
            | Some(domain::PaymentMethodData::Voucher(..))
            | Some(domain::PaymentMethodData::CardToken(..))
            | None => Err(errors::ConnectorError::NotImplemented(
                connector_util::get_unimplemented_payment_method_error_message("stripe"),
            )
            .into()),
        }
    }
}

impl<F, T>
    TryFrom<types::ResponseRouterData<F, StripeSourceResponse, T, types::PaymentsResponseData>>
    for types::RouterData<F, T, types::PaymentsResponseData>
{
    type Error = error_stack::Report<errors::ConnectorError>;
    fn try_from(
        item: types::ResponseRouterData<F, StripeSourceResponse, T, types::PaymentsResponseData>,
    ) -> Result<Self, Self::Error> {
        let connector_source_response = item.response.to_owned();
        let connector_metadata = connector_source_response
            .encode_to_value()
            .change_context(errors::ConnectorError::ResponseHandlingFailed)?;
        // We get pending as the status from stripe, but hyperswitch should give it as requires_customer_action as
        // customer has to make payment to the virtual account number given in the source response
        let status = match connector_source_response.status.clone().into() {
            diesel_models::enums::AttemptStatus::Pending => {
                diesel_models::enums::AttemptStatus::AuthenticationPending
            }
            _ => connector_source_response.status.into(),
        };
        Ok(Self {
            response: Ok(types::PaymentsResponseData::PreProcessingResponse {
                pre_processing_id: types::PreprocessingResponseId::PreProcessingId(
                    item.response.id,
                ),
                connector_metadata: Some(connector_metadata),
                session_token: None,
                connector_response_reference_id: None,
            }),
            status,
            ..item.data
        })
    }
}

impl TryFrom<&types::PaymentsAuthorizeRouterData> for ChargesRequest {
    type Error = error_stack::Report<errors::ConnectorError>;

    fn try_from(value: &types::PaymentsAuthorizeRouterData) -> Result<Self, Self::Error> {
        {
            let order_id = value.connector_request_reference_id.clone();
            let meta_data = Some(get_transaction_metadata(
                value.request.metadata.clone(),
                order_id,
            ));
            Ok(Self {
                amount: value.request.amount.to_string(),
                currency: value.request.currency.to_string(),
                customer: Secret::new(value.get_connector_customer_id()?),
                source: Secret::new(value.get_preprocessing_id()?),
                meta_data,
            })
        }
    }
}

impl<F, T> TryFrom<types::ResponseRouterData<F, ChargesResponse, T, types::PaymentsResponseData>>
    for types::RouterData<F, T, types::PaymentsResponseData>
{
    type Error = error_stack::Report<errors::ConnectorError>;
    fn try_from(
        item: types::ResponseRouterData<F, ChargesResponse, T, types::PaymentsResponseData>,
    ) -> Result<Self, Self::Error> {
        let connector_source_response = item.response.to_owned();
        let connector_metadata = connector_source_response
            .source
            .encode_to_value()
            .change_context(errors::ConnectorError::ResponseHandlingFailed)?;
        let status = enums::AttemptStatus::from(item.response.status);
        let response = if connector_util::is_payment_failure(status) {
            Err(types::ErrorResponse {
                code: item
                    .response
                    .failure_code
                    .unwrap_or_else(|| crate::consts::NO_ERROR_CODE.to_string()),
                message: item
                    .response
                    .failure_message
                    .clone()
                    .unwrap_or_else(|| crate::consts::NO_ERROR_MESSAGE.to_string()),
                reason: item.response.failure_message,
                status_code: item.http_code,
                attempt_status: Some(status),
                connector_transaction_id: Some(item.response.id),
            })
        } else {
            Ok(types::PaymentsResponseData::TransactionResponse {
                resource_id: types::ResponseId::ConnectorTransactionId(item.response.id.clone()),
                redirection_data: None,
                mandate_reference: None,
                connector_metadata: Some(connector_metadata),
                network_txn_id: None,
                connector_response_reference_id: Some(item.response.id),
                incremental_authorization_allowed: None,
            })
        };

        Ok(Self {
            status,
            response,
            ..item.data
        })
    }
}

impl<F, T>
    TryFrom<types::ResponseRouterData<F, StripeTokenResponse, T, types::PaymentsResponseData>>
    for types::RouterData<F, T, types::PaymentsResponseData>
{
    type Error = error_stack::Report<errors::ConnectorError>;
    fn try_from(
        item: types::ResponseRouterData<F, StripeTokenResponse, T, types::PaymentsResponseData>,
    ) -> Result<Self, Self::Error> {
        Ok(Self {
            response: Ok(types::PaymentsResponseData::TokenizationResponse {
                token: item.response.id.expose(),
            }),
            ..item.data
        })
    }
}

impl<F, T>
    TryFrom<types::ResponseRouterData<F, StripeCustomerResponse, T, types::PaymentsResponseData>>
    for types::RouterData<F, T, types::PaymentsResponseData>
{
    type Error = error_stack::Report<errors::ConnectorError>;
    fn try_from(
        item: types::ResponseRouterData<F, StripeCustomerResponse, T, types::PaymentsResponseData>,
    ) -> Result<Self, Self::Error> {
        Ok(Self {
            response: Ok(types::PaymentsResponseData::ConnectorCustomerResponse {
                connector_customer_id: item.response.id,
            }),
            ..item.data
        })
    }
}

// #[cfg(test)]
// mod test_stripe_transformers {
//     use super::*;

//     #[test]
//     fn verify_transform_from_router_to_stripe_req() {
//         let router_req = PaymentsRequest {
//             amount: 100.0,
//             currency: "USD".to_string(),
//             ..Default::default()
//         };

//         let stripe_req = PaymentIntentRequest::from(router_req);

//         //metadata is generated everytime. So use the transformed struct to copy uuid

//         let stripe_req_expected = PaymentIntentRequest {
//             amount: 10000,
//             currency: "USD".to_string(),
//             statement_descriptor_suffix: None,
//             metadata_order_id: "Auto generate Order ID".to_string(),
//             metadata_txn_id: "Fetch from Merchant Account_Auto generate Order ID_1".to_string(),
//             metadata_txn_uuid: stripe_req.metadata_txn_uuid.clone(),
//             return_url: "Fetch Url from Merchant Account".to_string(),
//             confirm: false,
//             payment_method_types: "card".to_string(),
//             payment_method_data_type: "card".to_string(),
//             payment_method_data_card_number: None,
//             payment_method_data_card_exp_month: None,
//             payment_method_data_card_exp_year: None,
//             payment_method_data_card_cvc: None,
//             description: None,
//         };
//         assert_eq!(stripe_req_expected, stripe_req);
//     }
// }

#[derive(Debug, Deserialize)]
pub struct WebhookEventDataResource {
    pub object: Value,
}

#[derive(Debug, Deserialize)]
pub struct WebhookEventObjectResource {
    pub data: WebhookEventDataResource,
}

#[derive(Debug, Deserialize)]
pub struct WebhookEvent {
    #[serde(rename = "type")]
    pub event_type: WebhookEventType,
    #[serde(rename = "data")]
    pub event_data: WebhookEventData,
}

#[derive(Debug, Deserialize)]
pub struct WebhookEventTypeBody {
    #[serde(rename = "type")]
    pub event_type: WebhookEventType,
    #[serde(rename = "data")]
    pub event_data: WebhookStatusData,
}

#[derive(Debug, Deserialize)]
pub struct WebhookEventData {
    #[serde(rename = "object")]
    pub event_object: WebhookEventObjectData,
}

#[derive(Debug, Deserialize)]
pub struct WebhookStatusData {
    #[serde(rename = "object")]
    pub event_object: WebhookStatusObjectData,
}

#[derive(Debug, Deserialize)]
pub struct WebhookStatusObjectData {
    pub status: Option<WebhookEventStatus>,
    pub payment_method_details: Option<WebhookPaymentMethodDetails>,
}

#[derive(Debug, Deserialize)]
#[serde(rename_all = "snake_case")]
pub enum WebhookPaymentMethodType {
    AchCreditTransfer,
    MultibancoBankTransfers,
    #[serde(other)]
    Unknown,
}

#[derive(Debug, Deserialize)]
pub struct WebhookPaymentMethodDetails {
    #[serde(rename = "type")]
    pub payment_method: WebhookPaymentMethodType,
}

#[derive(Debug, Clone, Deserialize)]
pub struct WebhookEventObjectData {
    pub id: String,
    pub object: WebhookEventObjectType,
    pub amount: Option<i32>,
    pub currency: String,
    pub payment_intent: Option<String>,
    pub reason: Option<String>,
    #[serde(with = "common_utils::custom_serde::timestamp")]
    pub created: PrimitiveDateTime,
    pub evidence_details: Option<EvidenceDetails>,
    pub status: Option<WebhookEventStatus>,
    pub metadata: Option<StripeMetadata>,
}

#[derive(Debug, Clone, Deserialize, strum::Display)]
#[serde(rename_all = "snake_case")]
pub enum WebhookEventObjectType {
    PaymentIntent,
    Dispute,
    Charge,
    Source,
    Refund,
}

#[derive(Debug, Deserialize)]
pub enum WebhookEventType {
    #[serde(rename = "payment_intent.payment_failed")]
    PaymentIntentFailed,
    #[serde(rename = "payment_intent.succeeded")]
    PaymentIntentSucceed,
    #[serde(rename = "charge.dispute.created")]
    DisputeCreated,
    #[serde(rename = "charge.dispute.closed")]
    DisputeClosed,
    #[serde(rename = "charge.dispute.updated")]
    DisputeUpdated,
    #[serde(rename = "charge.dispute.funds_reinstated")]
    ChargeDisputeFundsReinstated,
    #[serde(rename = "charge.dispute.funds_withdrawn")]
    ChargeDisputeFundsWithdrawn,
    #[serde(rename = "charge.expired")]
    ChargeExpired,
    #[serde(rename = "charge.failed")]
    ChargeFailed,
    #[serde(rename = "charge.pending")]
    ChargePending,
    #[serde(rename = "charge.captured")]
    ChargeCaptured,
    #[serde(rename = "charge.refund.updated")]
    ChargeRefundUpdated,
    #[serde(rename = "charge.succeeded")]
    ChargeSucceeded,
    #[serde(rename = "charge.updated")]
    ChargeUpdated,
    #[serde(rename = "charge.refunded")]
    ChargeRefunded,
    #[serde(rename = "payment_intent.canceled")]
    PaymentIntentCanceled,
    #[serde(rename = "payment_intent.created")]
    PaymentIntentCreated,
    #[serde(rename = "payment_intent.processing")]
    PaymentIntentProcessing,
    #[serde(rename = "payment_intent.requires_action")]
    PaymentIntentRequiresAction,
    #[serde(rename = "payment_intent.amount_capturable_updated")]
    PaymentIntentAmountCapturableUpdated,
    #[serde(rename = "source.chargeable")]
    SourceChargeable,
    #[serde(rename = "source.transaction.created")]
    SourceTransactionCreated,
    #[serde(rename = "payment_intent.partially_funded")]
    PaymentIntentPartiallyFunded,
    #[serde(other)]
    Unknown,
}

#[derive(Debug, Clone, Serialize, strum::Display, Deserialize, PartialEq)]
#[serde(rename_all = "snake_case")]
pub enum WebhookEventStatus {
    WarningNeedsResponse,
    WarningClosed,
    WarningUnderReview,
    Won,
    Lost,
    NeedsResponse,
    UnderReview,
    ChargeRefunded,
    Succeeded,
    RequiresPaymentMethod,
    RequiresConfirmation,
    RequiresAction,
    Processing,
    RequiresCapture,
    Canceled,
    Chargeable,
    Failed,
    #[serde(other)]
    Unknown,
}

#[derive(Debug, Clone, Deserialize, PartialEq)]
pub struct EvidenceDetails {
    #[serde(with = "common_utils::custom_serde::timestamp")]
    pub due_by: PrimitiveDateTime,
}

impl
    TryFrom<(
        domain::PaymentMethodData,
        enums::AuthenticationType,
        StripePaymentMethodType,
    )> for StripePaymentMethodData
{
    type Error = error_stack::Report<errors::ConnectorError>;
    fn try_from(
        (pm_data, auth_type, pm_type): (
            domain::PaymentMethodData,
            enums::AuthenticationType,
            StripePaymentMethodType,
        ),
    ) -> Result<Self, Self::Error> {
        match pm_data {
            domain::PaymentMethodData::Card(ref ccard) => {
                let payment_method_auth_type = match auth_type {
                    enums::AuthenticationType::ThreeDs => Auth3ds::Any,
                    enums::AuthenticationType::NoThreeDs => Auth3ds::Automatic,
                };
                Ok(Self::try_from((ccard, payment_method_auth_type))?)
            }
            domain::PaymentMethodData::PayLater(_) => Ok(Self::PayLater(StripePayLaterData {
                payment_method_data_type: pm_type,
            })),
            domain::PaymentMethodData::BankRedirect(ref bank_redirect_data) => {
                Ok(Self::try_from(bank_redirect_data)?)
            }
            domain::PaymentMethodData::Wallet(ref wallet_data) => {
                Ok(Self::try_from((wallet_data, None))?)
            }
            domain::PaymentMethodData::BankDebit(bank_debit_data) => {
                let (_pm_type, bank_data, _) = get_bank_debit_data(&bank_debit_data);

                Ok(Self::BankDebit(StripeBankDebitData {
                    bank_specific_data: bank_data,
                }))
            }
            domain::PaymentMethodData::BankTransfer(bank_transfer_data) => match bank_transfer_data
                .deref()
            {
                payments::BankTransferData::AchBankTransfer { billing_details } => {
                    Ok(Self::BankTransfer(StripeBankTransferData::AchBankTransfer(
                        Box::new(AchTransferData {
                            email: billing_details.email.to_owned(),
                        }),
                    )))
                }
                payments::BankTransferData::MultibancoBankTransfer { billing_details } => Ok(
                    Self::BankTransfer(StripeBankTransferData::MultibancoBankTransfers(Box::new(
                        MultibancoTransferData {
                            email: billing_details.email.to_owned(),
                        },
                    ))),
                ),
                payments::BankTransferData::SepaBankTransfer { country, .. } => {
                    Ok(Self::BankTransfer(
                        StripeBankTransferData::SepaBankTransfer(Box::new(SepaBankTransferData {
                            payment_method_data_type: StripePaymentMethodType::CustomerBalance,
                            bank_transfer_type: BankTransferType::EuBankTransfer,
                            balance_funding_type: BankTransferType::BankTransfers,
                            payment_method_type: StripePaymentMethodType::CustomerBalance,
                            country: country.to_owned(),
                        })),
                    ))
                }
                payments::BankTransferData::BacsBankTransfer { .. } => Ok(Self::BankTransfer(
                    StripeBankTransferData::BacsBankTransfers(Box::new(BacsBankTransferData {
                        payment_method_data_type: StripePaymentMethodType::CustomerBalance,
                        bank_transfer_type: BankTransferType::GbBankTransfer,
                        balance_funding_type: BankTransferType::BankTransfers,
                        payment_method_type: StripePaymentMethodType::CustomerBalance,
                    })),
                )),
                payments::BankTransferData::Pix {}
                | payments::BankTransferData::Pse {}
                | payments::BankTransferData::PermataBankTransfer { .. }
                | payments::BankTransferData::BcaBankTransfer { .. }
                | payments::BankTransferData::BniVaBankTransfer { .. }
                | payments::BankTransferData::BriVaBankTransfer { .. }
                | payments::BankTransferData::CimbVaBankTransfer { .. }
                | payments::BankTransferData::DanamonVaBankTransfer { .. }
                | payments::BankTransferData::MandiriVaBankTransfer { .. } => {
                    Err(errors::ConnectorError::NotImplemented(
                        connector_util::get_unimplemented_payment_method_error_message("stripe"),
                    )
                    .into())
                }
            },
            domain::PaymentMethodData::MandatePayment
            | domain::PaymentMethodData::Crypto(_)
            | domain::PaymentMethodData::Reward
            | domain::PaymentMethodData::GiftCard(_)
            | domain::PaymentMethodData::Upi(_)
            | domain::PaymentMethodData::CardRedirect(_)
            | domain::PaymentMethodData::Voucher(_)
            | domain::PaymentMethodData::CardToken(_) => {
                Err(errors::ConnectorError::NotImplemented(
                    connector_util::get_unimplemented_payment_method_error_message("stripe"),
                ))?
            }
        }
    }
}

#[derive(Debug, Deserialize)]
pub struct StripeGpayToken {
    pub id: String,
}

pub fn get_bank_transfer_request_data(
    req: &types::PaymentsAuthorizeRouterData,
    bank_transfer_data: &api_models::payments::BankTransferData,
) -> CustomResult<RequestContent, errors::ConnectorError> {
    match bank_transfer_data {
        api_models::payments::BankTransferData::AchBankTransfer { .. }
        | api_models::payments::BankTransferData::MultibancoBankTransfer { .. } => {
            let req = ChargesRequest::try_from(req)?;
            Ok(RequestContent::FormUrlEncoded(Box::new(req)))
        }
        _ => {
            let req = PaymentIntentRequest::try_from(req)?;
            Ok(RequestContent::FormUrlEncoded(Box::new(req)))
        }
    }
}

pub fn construct_file_upload_request(
    file_upload_router_data: types::UploadFileRouterData,
) -> CustomResult<reqwest::multipart::Form, errors::ConnectorError> {
    let request = file_upload_router_data.request;
    let mut multipart = reqwest::multipart::Form::new();
    multipart = multipart.text("purpose", "dispute_evidence");
    let file_data = reqwest::multipart::Part::bytes(request.file)
        .file_name(request.file_key)
        .mime_str(request.file_type.as_ref())
        .map_err(|_| errors::ConnectorError::RequestEncodingFailed)?;
    multipart = multipart.part("file", file_data);
    Ok(multipart)
}

#[derive(Debug, Deserialize, Serialize)]
pub struct FileUploadResponse {
    #[serde(rename = "id")]
    pub file_id: String,
}

#[derive(Debug, Serialize)]
pub struct Evidence {
    #[serde(rename = "evidence[access_activity_log]")]
    pub access_activity_log: Option<String>,
    #[serde(rename = "evidence[billing_address]")]
    pub billing_address: Option<Secret<String>>,
    #[serde(rename = "evidence[cancellation_policy]")]
    pub cancellation_policy: Option<String>,
    #[serde(rename = "evidence[cancellation_policy_disclosure]")]
    pub cancellation_policy_disclosure: Option<String>,
    #[serde(rename = "evidence[cancellation_rebuttal]")]
    pub cancellation_rebuttal: Option<String>,
    #[serde(rename = "evidence[customer_communication]")]
    pub customer_communication: Option<String>,
    #[serde(rename = "evidence[customer_email_address]")]
    pub customer_email_address: Option<Secret<String, pii::EmailStrategy>>,
    #[serde(rename = "evidence[customer_name]")]
    pub customer_name: Option<Secret<String>>,
    #[serde(rename = "evidence[customer_purchase_ip]")]
    pub customer_purchase_ip: Option<Secret<String, pii::IpAddress>>,
    #[serde(rename = "evidence[customer_signature]")]
    pub customer_signature: Option<Secret<String>>,
    #[serde(rename = "evidence[product_description]")]
    pub product_description: Option<String>,
    #[serde(rename = "evidence[receipt]")]
    pub receipt: Option<Secret<String>>,
    #[serde(rename = "evidence[refund_policy]")]
    pub refund_policy: Option<String>,
    #[serde(rename = "evidence[refund_policy_disclosure]")]
    pub refund_policy_disclosure: Option<String>,
    #[serde(rename = "evidence[refund_refusal_explanation]")]
    pub refund_refusal_explanation: Option<String>,
    #[serde(rename = "evidence[service_date]")]
    pub service_date: Option<String>,
    #[serde(rename = "evidence[service_documentation]")]
    pub service_documentation: Option<String>,
    #[serde(rename = "evidence[shipping_address]")]
    pub shipping_address: Option<Secret<String>>,
    #[serde(rename = "evidence[shipping_carrier]")]
    pub shipping_carrier: Option<String>,
    #[serde(rename = "evidence[shipping_date]")]
    pub shipping_date: Option<String>,
    #[serde(rename = "evidence[shipping_documentation]")]
    pub shipping_documentation: Option<Secret<String>>,
    #[serde(rename = "evidence[shipping_tracking_number]")]
    pub shipping_tracking_number: Option<Secret<String>>,
    #[serde(rename = "evidence[uncategorized_file]")]
    pub uncategorized_file: Option<String>,
    #[serde(rename = "evidence[uncategorized_text]")]
    pub uncategorized_text: Option<String>,
    pub submit: bool,
}

// Mandates for bank redirects - ideal and sofort happens through sepa direct debit in stripe
fn get_stripe_sepa_dd_mandate_billing_details(
    billing_details: &Option<payments::BankRedirectBilling>,
    is_customer_initiated_mandate_payment: Option<bool>,
) -> Result<StripeBillingAddress, errors::ConnectorError> {
    let billing_name = billing_details
        .clone()
        .and_then(|billing_data| billing_data.billing_name.clone());

    let billing_email = billing_details
        .clone()
        .and_then(|billing_data| billing_data.email.clone());
    match is_customer_initiated_mandate_payment {
        Some(true) => Ok(StripeBillingAddress {
            name: Some(
                billing_name.ok_or(errors::ConnectorError::MissingRequiredField {
                    field_name: "billing_name",
                })?,
            ),

            email: Some(
                billing_email.ok_or(errors::ConnectorError::MissingRequiredField {
                    field_name: "billing_email",
                })?,
            ),
            ..StripeBillingAddress::default()
        }),
        Some(false) | None => Ok(StripeBillingAddress {
            name: billing_name,
            email: billing_email,
            ..StripeBillingAddress::default()
        }),
    }
}

impl TryFrom<&types::SubmitEvidenceRouterData> for Evidence {
    type Error = error_stack::Report<errors::ConnectorError>;
    fn try_from(item: &types::SubmitEvidenceRouterData) -> Result<Self, Self::Error> {
        let submit_evidence_request_data = item.request.clone();
        Ok(Self {
            access_activity_log: submit_evidence_request_data.access_activity_log,
            billing_address: submit_evidence_request_data
                .billing_address
                .map(Secret::new),
            cancellation_policy: submit_evidence_request_data.cancellation_policy_provider_file_id,
            cancellation_policy_disclosure: submit_evidence_request_data
                .cancellation_policy_disclosure,
            cancellation_rebuttal: submit_evidence_request_data.cancellation_rebuttal,
            customer_communication: submit_evidence_request_data
                .customer_communication_provider_file_id,
            customer_email_address: submit_evidence_request_data
                .customer_email_address
                .map(Secret::new),
            customer_name: submit_evidence_request_data.customer_name.map(Secret::new),
            customer_purchase_ip: submit_evidence_request_data
                .customer_purchase_ip
                .map(Secret::new),
            customer_signature: submit_evidence_request_data
                .customer_signature_provider_file_id
                .map(Secret::new),
            product_description: submit_evidence_request_data.product_description,
            receipt: submit_evidence_request_data
                .receipt_provider_file_id
                .map(Secret::new),
            refund_policy: submit_evidence_request_data.refund_policy_provider_file_id,
            refund_policy_disclosure: submit_evidence_request_data.refund_policy_disclosure,
            refund_refusal_explanation: submit_evidence_request_data.refund_refusal_explanation,
            service_date: submit_evidence_request_data.service_date,
            service_documentation: submit_evidence_request_data
                .service_documentation_provider_file_id,
            shipping_address: submit_evidence_request_data
                .shipping_address
                .map(Secret::new),
            shipping_carrier: submit_evidence_request_data.shipping_carrier,
            shipping_date: submit_evidence_request_data.shipping_date,
            shipping_documentation: submit_evidence_request_data
                .shipping_documentation_provider_file_id
                .map(Secret::new),
            shipping_tracking_number: submit_evidence_request_data
                .shipping_tracking_number
                .map(Secret::new),
            uncategorized_file: submit_evidence_request_data.uncategorized_file_provider_file_id,
            uncategorized_text: submit_evidence_request_data.uncategorized_text,
            submit: true,
        })
    }
}

#[derive(Debug, Deserialize, Serialize)]
pub struct DisputeObj {
    #[serde(rename = "id")]
    pub dispute_id: String,
    pub status: String,
}

fn get_transaction_metadata(
    merchant_metadata: Option<Secret<Value>>,
    order_id: String,
) -> HashMap<String, String> {
    let mut meta_data = HashMap::from([("metadata[order_id]".to_string(), order_id)]);
    let mut request_hash_map = HashMap::new();

    if let Some(metadata) = merchant_metadata {
        let hashmap: HashMap<String, Value> =
            serde_json::from_str(&metadata.peek().to_string()).unwrap_or(HashMap::new());

        for (key, value) in hashmap {
            request_hash_map.insert(format!("metadata[{}]", key), value.to_string());
        }

        meta_data.extend(request_hash_map)
    };
    meta_data
}

impl TryFrom<(&Option<ErrorDetails>, u16, String)> for types::PaymentsResponseData {
    type Error = types::ErrorResponse;
    fn try_from(
        (response, http_code, response_id): (&Option<ErrorDetails>, u16, String),
    ) -> Result<Self, Self::Error> {
        let (code, error_message) = match response {
            Some(error_details) => (
                error_details
                    .code
                    .to_owned()
                    .unwrap_or_else(|| consts::NO_ERROR_CODE.to_string()),
                error_details
                    .message
                    .to_owned()
                    .unwrap_or_else(|| consts::NO_ERROR_MESSAGE.to_string()),
            ),
            None => (
                consts::NO_ERROR_CODE.to_string(),
                consts::NO_ERROR_MESSAGE.to_string(),
            ),
        };

        Err(types::ErrorResponse {
            code,
            message: error_message.clone(),
            reason: response.clone().and_then(|res| {
                res.decline_code
                    .clone()
                    .map(|decline_code| {
                        format!(
                            "message - {}, decline_code - {}",
                            error_message, decline_code
                        )
                    })
                    .or(Some(error_message.clone()))
            }),
            status_code: http_code,
            attempt_status: None,
            connector_transaction_id: Some(response_id),
        })
    }
}

#[cfg(test)]
mod test_validate_shipping_address_against_payment_method {
    #![allow(clippy::unwrap_used)]
    use api_models::enums::CountryAlpha2;
    use masking::Secret;

    use crate::{
        connector::stripe::transformers::{
            validate_shipping_address_against_payment_method, StripePaymentMethodType,
            StripeShippingAddress,
        },
        core::errors,
    };

    #[test]
    fn should_return_ok() {
        // Arrange
        let stripe_shipping_address = create_stripe_shipping_address(
            "name".to_string(),
            Some("line1".to_string()),
            Some(CountryAlpha2::AD),
            Some("zip".to_string()),
        );

        let payment_method = &StripePaymentMethodType::AfterpayClearpay;

        //Act
        let result = validate_shipping_address_against_payment_method(
            &Some(stripe_shipping_address),
            Some(payment_method),
        );

        // Assert
        assert!(result.is_ok());
    }

    #[test]
    fn should_return_err_for_empty_line1() {
        // Arrange
        let stripe_shipping_address = create_stripe_shipping_address(
            "name".to_string(),
            None,
            Some(CountryAlpha2::AD),
            Some("zip".to_string()),
        );

        let payment_method = &StripePaymentMethodType::AfterpayClearpay;

        //Act
        let result = validate_shipping_address_against_payment_method(
            &Some(stripe_shipping_address),
            Some(payment_method),
        );

        // Assert
        assert!(result.is_err());
        let missing_fields = get_missing_fields(result.unwrap_err().current_context()).to_owned();
        assert_eq!(missing_fields.len(), 1);
        assert_eq!(*missing_fields.first().unwrap(), "shipping.address.line1");
    }

    #[test]
    fn should_return_err_for_empty_country() {
        // Arrange
        let stripe_shipping_address = create_stripe_shipping_address(
            "name".to_string(),
            Some("line1".to_string()),
            None,
            Some("zip".to_string()),
        );

        let payment_method = &StripePaymentMethodType::AfterpayClearpay;

        //Act
        let result = validate_shipping_address_against_payment_method(
            &Some(stripe_shipping_address),
            Some(payment_method),
        );

        // Assert
        assert!(result.is_err());
        let missing_fields = get_missing_fields(result.unwrap_err().current_context()).to_owned();
        assert_eq!(missing_fields.len(), 1);
        assert_eq!(*missing_fields.first().unwrap(), "shipping.address.country");
    }

    #[test]
    fn should_return_err_for_empty_zip() {
        // Arrange
        let stripe_shipping_address = create_stripe_shipping_address(
            "name".to_string(),
            Some("line1".to_string()),
            Some(CountryAlpha2::AD),
            None,
        );
        let payment_method = &StripePaymentMethodType::AfterpayClearpay;

        //Act
        let result = validate_shipping_address_against_payment_method(
            &Some(stripe_shipping_address),
            Some(payment_method),
        );

        // Assert
        assert!(result.is_err());
        let missing_fields = get_missing_fields(result.unwrap_err().current_context()).to_owned();
        assert_eq!(missing_fields.len(), 1);
        assert_eq!(*missing_fields.first().unwrap(), "shipping.address.zip");
    }

    #[test]
    fn should_return_error_when_missing_multiple_fields() {
        // Arrange
        let expected_missing_field_names: Vec<&'static str> =
            vec!["shipping.address.zip", "shipping.address.country"];
        let stripe_shipping_address = create_stripe_shipping_address(
            "name".to_string(),
            Some("line1".to_string()),
            None,
            None,
        );
        let payment_method = &StripePaymentMethodType::AfterpayClearpay;

        //Act
        let result = validate_shipping_address_against_payment_method(
            &Some(stripe_shipping_address),
            Some(payment_method),
        );

        // Assert
        assert!(result.is_err());
        let missing_fields = get_missing_fields(result.unwrap_err().current_context()).to_owned();
        for field in missing_fields {
            assert!(expected_missing_field_names.contains(&field));
        }
    }

    fn get_missing_fields(connector_error: &errors::ConnectorError) -> Vec<&'static str> {
        if let errors::ConnectorError::MissingRequiredFields { field_names } = connector_error {
            return field_names.to_vec();
        }

        vec![]
    }

    fn create_stripe_shipping_address(
        name: String,
        line1: Option<String>,
        country: Option<CountryAlpha2>,
        zip: Option<String>,
    ) -> StripeShippingAddress {
        StripeShippingAddress {
            name: Secret::new(name),
            line1: line1.map(Secret::new),
            country,
            zip: zip.map(Secret::new),
            city: Some(String::from("city")),
            line2: Some(Secret::new(String::from("line2"))),
            state: Some(Secret::new(String::from("state"))),
            phone: Some(Secret::new(String::from("pbone number"))),
        }
    }
}<|MERGE_RESOLUTION|>--- conflicted
+++ resolved
@@ -1824,11 +1824,7 @@
                     });
 
                     let payment_data = match item.request.payment_method_data {
-<<<<<<< HEAD
-                        payments::PaymentMethodData::Card(ref card) => {
-=======
                         domain::payments::PaymentMethodData::Card(ref card) => {
->>>>>>> b58d7a8e
                             StripePaymentMethodData::Card(StripeCardData {
                                 payment_method_data_type: StripePaymentMethodType::Card,
                                 payment_method_data_card_number: card.card_number.clone(),
@@ -1838,21 +1834,6 @@
                                 payment_method_auth_type: None,
                             })
                         }
-<<<<<<< HEAD
-                        payments::PaymentMethodData::CardRedirect(_)
-                        | payments::PaymentMethodData::Wallet(_)
-                        | payments::PaymentMethodData::PayLater(_)
-                        | payments::PaymentMethodData::BankRedirect(_)
-                        | payments::PaymentMethodData::BankDebit(_)
-                        | payments::PaymentMethodData::BankTransfer(_)
-                        | payments::PaymentMethodData::Crypto(_)
-                        | payments::PaymentMethodData::MandatePayment
-                        | payments::PaymentMethodData::Reward
-                        | payments::PaymentMethodData::Upi(_)
-                        | payments::PaymentMethodData::Voucher(_)
-                        | payments::PaymentMethodData::GiftCard(_)
-                        | api::PaymentMethodData::CardToken(_) => {
-=======
                         domain::payments::PaymentMethodData::CardRedirect(_)
                         | domain::payments::PaymentMethodData::Wallet(_)
                         | domain::payments::PaymentMethodData::PayLater(_)
@@ -1866,7 +1847,6 @@
                         | domain::payments::PaymentMethodData::Voucher(_)
                         | domain::payments::PaymentMethodData::GiftCard(_)
                         | domain::payments::PaymentMethodData::CardToken(_) => {
->>>>>>> b58d7a8e
                             Err(errors::ConnectorError::NotSupported {
                                 message: "Network tokenization for payment method".to_string(),
                                 connector: "Stripe",
@@ -1877,10 +1857,6 @@
                     (
                         Some(payment_data),
                         None,
-<<<<<<< HEAD
-                        None,
-=======
->>>>>>> b58d7a8e
                         StripeBillingAddress::default(),
                         None,
                     )
@@ -3221,18 +3197,6 @@
     pub payment_method_details: Option<StripePaymentMethodDetailsResponse>,
 }
 
-<<<<<<< HEAD
-#[derive(Clone, Debug, Default, Eq, PartialEq, Deserialize, Serialize)]
-pub struct StripePaymentMethodDetails {
-    pub card: Option<Card>,
-}
-
-#[derive(Clone, Debug, Default, Eq, PartialEq, Deserialize, Serialize)]
-pub struct Card {
-    pub network_transaction_id: Option<String>,
-}
-=======
->>>>>>> b58d7a8e
 // #[derive(Deserialize, Debug, Clone, Eq, PartialEq)]
 // pub struct Card
 #[derive(serde::Serialize, serde::Deserialize, Clone, Debug, Default, Eq, PartialEq)]
