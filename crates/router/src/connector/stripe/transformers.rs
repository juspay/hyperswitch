--- conflicted
+++ resolved
@@ -768,11 +768,7 @@
         (pm_data, auth_type): (api::PaymentMethod, enums::AuthenticationType),
     ) -> Result<Self, Self::Error> {
         match pm_data {
-<<<<<<< HEAD
             api::PaymentMethod::Card(ref ccard) => Ok(StripePaymentMethodData::Card({
-=======
-            api::PaymentMethod::Card(ref ccard) => Self::Card({
->>>>>>> dd7e093f
                 let payment_method_auth_type = match auth_type {
                     enums::AuthenticationType::ThreeDs => Auth3ds::Any,
                     enums::AuthenticationType::NoThreeDs => Auth3ds::Automatic,
@@ -786,7 +782,6 @@
                     payment_method_data_card_cvc: ccard.card_cvc.clone(),
                     payment_method_auth_type,
                 }
-<<<<<<< HEAD
             })),
             api::PaymentMethod::BankTransfer => Ok(StripePaymentMethodData::Bank),
             api::PaymentMethod::PayLater(pay_later_data) => match pay_later_data {
@@ -808,18 +803,6 @@
             },
             api::PaymentMethod::Wallet(_) => Ok(StripePaymentMethodData::Wallet),
             api::PaymentMethod::Paypal => Ok(StripePaymentMethodData::Paypal),
-=======
-            }),
-            api::PaymentMethod::BankTransfer => Self::Bank,
-            api::PaymentMethod::PayLater(ref klarna_data) => Self::Klarna(StripeKlarnaData {
-                payment_method_types: "klarna".to_string(),
-                payment_method_data_type: "klarna".to_string(),
-                billing_email: klarna_data.billing_email.clone(),
-                billing_country: klarna_data.country.clone(),
-            }),
-            api::PaymentMethod::Wallet(_) => Self::Wallet,
-            api::PaymentMethod::Paypal => Self::Paypal,
->>>>>>> dd7e093f
         }
     }
 }