use std::str::FromStr;

use api_models::{self, payments};
use common_utils::{fp_utils, pii::Email};
use error_stack::{IntoReport, ResultExt};
use masking::ExposeInterface;
use serde::{Deserialize, Serialize};
use strum::EnumString;
use url::Url;
use uuid::Uuid;

use crate::{
    core::errors,
    pii::{self, ExposeOptionInterface, Secret},
    services,
    types::{self, api, storage::enums},
};

pub struct StripeAuthType {
    pub(super) api_key: String,
}

impl TryFrom<&types::ConnectorAuthType> for StripeAuthType {
    type Error = error_stack::Report<errors::ConnectorError>;
    fn try_from(item: &types::ConnectorAuthType) -> Result<Self, Self::Error> {
        if let types::ConnectorAuthType::HeaderKey { api_key } = item {
            Ok(Self {
                api_key: api_key.to_string(),
            })
        } else {
            Err(errors::ConnectorError::FailedToObtainAuthType.into())
        }
    }
}

// Stripe Types Definition
// PAYMENT
// PaymentIntentRequest

#[derive(Debug, Default, Eq, PartialEq, Serialize)]
#[serde(rename_all = "lowercase")]
pub enum StripeCaptureMethod {
    Manual,
    #[default]
    Automatic,
}

impl From<Option<enums::CaptureMethod>> for StripeCaptureMethod {
    fn from(item: Option<enums::CaptureMethod>) -> Self {
        match item {
            Some(p) => match p {
                enums::CaptureMethod::ManualMultiple => Self::Manual,
                enums::CaptureMethod::Manual => Self::Manual,
                enums::CaptureMethod::Automatic => Self::Automatic,
                enums::CaptureMethod::Scheduled => Self::Manual,
            },
            None => Self::Automatic,
        }
    }
}

#[derive(Debug, Default, Eq, PartialEq, Serialize)]
#[serde(rename_all = "lowercase")]
pub enum Auth3ds {
    #[default]
    Automatic,
    Any,
}

#[derive(Debug, Eq, PartialEq, Serialize)]
pub struct PaymentIntentRequest {
    pub amount: i64, //amount in cents, hence passed as integer
    pub currency: String,
    pub statement_descriptor_suffix: Option<String>,
    #[serde(rename = "metadata[order_id]")]
    pub metadata_order_id: String,
    #[serde(rename = "metadata[txn_id]")]
    pub metadata_txn_id: String,
    #[serde(rename = "metadata[txn_uuid]")]
    pub metadata_txn_uuid: String,
    pub return_url: String,
    pub confirm: bool,
    pub mandate: Option<String>,
    pub description: Option<String>,
    #[serde(flatten)]
    pub shipping: StripeShippingAddress,
    #[serde(flatten)]
    pub billing: StripeBillingAddress,
    #[serde(flatten)]
    pub payment_data: Option<StripePaymentMethodData>,
    pub capture_method: StripeCaptureMethod,
}

#[derive(Debug, Eq, PartialEq, Serialize)]
pub struct SetupIntentRequest {
    #[serde(rename = "metadata[order_id]")]
    pub metadata_order_id: String,
    #[serde(rename = "metadata[txn_id]")]
    pub metadata_txn_id: String,
    #[serde(rename = "metadata[txn_uuid]")]
    pub metadata_txn_uuid: String,
    pub confirm: bool,
    pub usage: Option<enums::FutureUsage>,
    pub off_session: Option<bool>,
    #[serde(flatten)]
    pub payment_data: StripePaymentMethodData,
}

#[derive(Debug, Eq, PartialEq, Serialize)]
pub struct StripeCardData {
    #[serde(rename = "payment_method_types[]")]
    pub payment_method_types: StripePaymentMethodType,
    #[serde(rename = "payment_method_data[type]")]
    pub payment_method_data_type: StripePaymentMethodType,
    #[serde(rename = "payment_method_data[card][number]")]
    pub payment_method_data_card_number: Secret<String, pii::CardNumber>,
    #[serde(rename = "payment_method_data[card][exp_month]")]
    pub payment_method_data_card_exp_month: Secret<String>,
    #[serde(rename = "payment_method_data[card][exp_year]")]
    pub payment_method_data_card_exp_year: Secret<String>,
    #[serde(rename = "payment_method_data[card][cvc]")]
    pub payment_method_data_card_cvc: Secret<String>,
    #[serde(rename = "payment_method_options[card][request_three_d_secure]")]
    pub payment_method_auth_type: Auth3ds,
}
#[derive(Debug, Eq, PartialEq, Serialize)]
pub struct StripePayLaterData {
    #[serde(rename = "payment_method_types[]")]
    pub payment_method_types: StripePaymentMethodType,
    #[serde(rename = "payment_method_data[type]")]
    pub payment_method_data_type: StripePaymentMethodType,
}

#[derive(Debug, Eq, PartialEq, Serialize)]
#[serde(untagged)]
pub enum StripeBankName {
    Eps {
        #[serde(rename = "payment_method_data[eps][bank]")]
        bank_name: api_models::enums::BankNames,
    },
    Ideal {
        #[serde(rename = "payment_method_data[ideal][bank]")]
        ideal_bank_name: api_models::enums::BankNames,
    },
}

#[derive(Debug, Eq, PartialEq, Serialize)]
#[serde(untagged)]
pub enum BankSpecificData {
    Sofort {
        #[serde(rename = "payment_method_options[sofort][preferred_language]")]
        preferred_language: String,
        #[serde(rename = "payment_method_data[sofort][country]")]
        country: String,
    },
}

fn get_bank_name(
    stripe_pm_type: &StripePaymentMethodType,
    bank_redirect_data: &api_models::payments::BankRedirectData,
) -> Result<Option<StripeBankName>, errors::ConnectorError> {
    match (stripe_pm_type, bank_redirect_data) {
        (
            StripePaymentMethodType::Eps,
            api_models::payments::BankRedirectData::Eps { bank_name, .. },
        ) => Ok(Some(StripeBankName::Eps {
            bank_name: bank_name.to_owned(),
        })),
        (
            StripePaymentMethodType::Ideal,
            api_models::payments::BankRedirectData::Ideal { bank_name, .. },
        ) => Ok(Some(StripeBankName::Ideal {
            ideal_bank_name: bank_name.to_owned(),
        })),
        (StripePaymentMethodType::Sofort | StripePaymentMethodType::Giropay, _) => Ok(None),
        _ => Err(errors::ConnectorError::MismatchedPaymentData),
    }
}
#[derive(Debug, Eq, PartialEq, Serialize)]
pub struct StripeBankRedirectData {
    #[serde(rename = "payment_method_types[]")]
    pub payment_method_types: StripePaymentMethodType,
    #[serde(rename = "payment_method_data[type]")]
    pub payment_method_data_type: StripePaymentMethodType,
    // Required only for eps and ideal
    #[serde(flatten)]
    pub bank_name: Option<StripeBankName>,
    #[serde(flatten)]
    pub bank_specific_data: Option<BankSpecificData>,
}

#[derive(Debug, Eq, PartialEq, Serialize)]
#[serde(untagged)]
pub enum StripePaymentMethodData {
    Card(StripeCardData),
    PayLater(StripePayLaterData),
    Wallet,
    BankRedirect(StripeBankRedirectData),
}

#[derive(Debug, Eq, PartialEq, Serialize, Clone)]
#[serde(rename_all = "snake_case")]
pub enum StripePaymentMethodType {
    Card,
    Klarna,
    Affirm,
    AfterpayClearpay,
    Eps,
    Giropay,
    Ideal,
    Sofort,
}

fn validate_shipping_address_against_payment_method(
    shipping_address: &StripeShippingAddress,
    payment_method: &StripePaymentMethodType,
) -> Result<(), errors::ConnectorError> {
    if let StripePaymentMethodType::AfterpayClearpay = payment_method {
        fp_utils::when(shipping_address.name.is_none(), || {
            Err(errors::ConnectorError::MissingRequiredField {
                field_name: "shipping.address.first_name",
            })
        })?;

        fp_utils::when(shipping_address.line1.is_none(), || {
            Err(errors::ConnectorError::MissingRequiredField {
                field_name: "shipping.address.line1",
            })
        })?;

        fp_utils::when(shipping_address.country.is_none(), || {
            Err(errors::ConnectorError::MissingRequiredField {
                field_name: "shipping.address.country",
            })
        })?;

        fp_utils::when(shipping_address.zip.is_none(), || {
            Err(errors::ConnectorError::MissingRequiredField {
                field_name: "shipping.address.zip",
            })
        })?;
    }
    Ok(())
}

fn infer_stripe_pay_later_type(
    pm_type: &enums::PaymentMethodType,
    experience: &enums::PaymentExperience,
) -> Result<StripePaymentMethodType, errors::ConnectorError> {
    if &enums::PaymentExperience::RedirectToUrl == experience {
        match pm_type {
            enums::PaymentMethodType::Klarna => Ok(StripePaymentMethodType::Klarna),
            enums::PaymentMethodType::Affirm => Ok(StripePaymentMethodType::Affirm),
            enums::PaymentMethodType::AfterpayClearpay => {
                Ok(StripePaymentMethodType::AfterpayClearpay)
            }
            _ => Err(errors::ConnectorError::NotSupported {
                payment_method: format!("{pm_type} payments by {experience}"),
                connector: "stripe",
            }),
        }
    } else {
        Err(errors::ConnectorError::NotSupported {
            payment_method: format!("{pm_type} payments by {experience}"),
            connector: "stripe",
        })
    }
}

fn infer_stripe_bank_redirect_issuer(
    payment_method_type: Option<&enums::PaymentMethodType>,
) -> Result<StripePaymentMethodType, errors::ConnectorError> {
    match payment_method_type {
        Some(storage_models::enums::PaymentMethodType::Giropay) => {
            Ok(StripePaymentMethodType::Giropay)
        }
        Some(storage_models::enums::PaymentMethodType::Ideal) => Ok(StripePaymentMethodType::Ideal),
        Some(storage_models::enums::PaymentMethodType::Sofort) => {
            Ok(StripePaymentMethodType::Sofort)
        }
        Some(storage_models::enums::PaymentMethodType::Eps) => Ok(StripePaymentMethodType::Eps),
        None => Err(errors::ConnectorError::MissingRequiredField {
            field_name: "payment_method_type",
        }),
        _ => Err(errors::ConnectorError::MismatchedPaymentData),
    }
}

impl TryFrom<(&api_models::payments::PayLaterData, StripePaymentMethodType)>
    for StripeBillingAddress
{
    type Error = errors::ConnectorError;

    fn try_from(
        (pay_later_data, pm_type): (&api_models::payments::PayLaterData, StripePaymentMethodType),
    ) -> Result<Self, Self::Error> {
        match (pay_later_data, pm_type) {
            (
                payments::PayLaterData::KlarnaRedirect {
                    billing_email,
                    billing_country,
                },
                StripePaymentMethodType::Klarna,
            ) => Ok(Self {
                email: Some(billing_email.to_owned()),
                country: Some(billing_country.to_owned()),
                ..Self::default()
            }),
            (payments::PayLaterData::AffirmRedirect {}, StripePaymentMethodType::Affirm) => {
                Ok(Self::default())
            }
            (
                payments::PayLaterData::AfterpayClearpayRedirect {
                    billing_email,
                    billing_name,
                },
                StripePaymentMethodType::AfterpayClearpay,
            ) => Ok(Self {
                email: Some(billing_email.to_owned()),
                name: Some(billing_name.to_owned()),
                ..Self::default()
            }),
            _ => Err(errors::ConnectorError::MismatchedPaymentData),
        }
    }
}

impl TryFrom<&payments::BankRedirectData> for StripeBillingAddress {
    type Error = errors::ConnectorError;

    fn try_from(bank_redirection_data: &payments::BankRedirectData) -> Result<Self, Self::Error> {
        match bank_redirection_data {
            payments::BankRedirectData::Eps {
                billing_details, ..
            } => Ok(Self {
                name: Some(billing_details.billing_name.clone()),
                ..Self::default()
            }),
            payments::BankRedirectData::Giropay { billing_details } => Ok(Self {
                name: Some(billing_details.billing_name.clone()),
                ..Self::default()
            }),
            payments::BankRedirectData::Ideal {
                billing_details, ..
            } => Ok(Self {
                name: Some(billing_details.billing_name.clone()),
                ..Self::default()
            }),
            _ => Ok(Self::default()),
        }
    }
}

fn get_bank_specific_data(
    bank_redirect_data: &payments::BankRedirectData,
) -> Option<BankSpecificData> {
    match bank_redirect_data {
        payments::BankRedirectData::Sofort {
            country,
            preferred_language,
        } => Some(BankSpecificData::Sofort {
            country: country.to_owned(),
            preferred_language: preferred_language.to_owned(),
        }),
        _ => None,
    }
}

fn create_stripe_payment_method(
    pm_type: Option<&enums::PaymentMethodType>,
    experience: Option<&enums::PaymentExperience>,
    payment_method_data: &api_models::payments::PaymentMethodData,
    auth_type: enums::AuthenticationType,
) -> Result<
    (
        StripePaymentMethodData,
        StripePaymentMethodType,
        StripeBillingAddress,
    ),
    errors::ConnectorError,
> {
    match payment_method_data {
        payments::PaymentMethodData::Card(card_details) => {
            let payment_method_auth_type = match auth_type {
                enums::AuthenticationType::ThreeDs => Auth3ds::Any,
                enums::AuthenticationType::NoThreeDs => Auth3ds::Automatic,
            };
            Ok((
                StripePaymentMethodData::Card(StripeCardData {
                    payment_method_types: StripePaymentMethodType::Card,
                    payment_method_data_type: StripePaymentMethodType::Card,
                    payment_method_data_card_number: card_details.card_number.clone(),
                    payment_method_data_card_exp_month: card_details.card_exp_month.clone(),
                    payment_method_data_card_exp_year: card_details.card_exp_year.clone(),
                    payment_method_data_card_cvc: card_details.card_cvc.clone(),
                    payment_method_auth_type,
                }),
                StripePaymentMethodType::Card,
                StripeBillingAddress::default(),
            ))
        }
        payments::PaymentMethodData::PayLater(pay_later_data) => {
            let pm_type = pm_type.ok_or(errors::ConnectorError::MissingRequiredField {
                field_name: "payment_method_type",
            })?;

            let pm_experience = experience.ok_or(errors::ConnectorError::MissingRequiredField {
                field_name: "payment_experience",
            })?;

            let stripe_pm_type = infer_stripe_pay_later_type(pm_type, pm_experience)?;

            let billing_address =
                StripeBillingAddress::try_from((pay_later_data, stripe_pm_type.clone()))?;

            Ok((
                StripePaymentMethodData::PayLater(StripePayLaterData {
                    payment_method_types: stripe_pm_type.clone(),
                    payment_method_data_type: stripe_pm_type.clone(),
                }),
                stripe_pm_type,
                billing_address,
            ))
        }
        payments::PaymentMethodData::BankRedirect(bank_redirect_data) => {
            let billing_address = StripeBillingAddress::try_from(bank_redirect_data)?;
            let pm_type = infer_stripe_bank_redirect_issuer(pm_type)?;
            let bank_specific_data = get_bank_specific_data(bank_redirect_data);
            let bank_name = get_bank_name(&pm_type, bank_redirect_data)?;
            Ok((
                StripePaymentMethodData::BankRedirect(StripeBankRedirectData {
                    payment_method_types: pm_type.clone(),
                    payment_method_data_type: pm_type.clone(),
                    bank_name,
                    bank_specific_data,
                }),
                pm_type,
                billing_address,
            ))
        }
        _ => Err(errors::ConnectorError::NotImplemented(
            "stripe does not support this payment method".to_string(),
        )),
    }
}

impl TryFrom<&types::PaymentsAuthorizeRouterData> for PaymentIntentRequest {
    type Error = errors::ConnectorError;
    fn try_from(item: &types::PaymentsAuthorizeRouterData) -> Result<Self, Self::Error> {
        let metadata_order_id = item.payment_id.to_string();
        let metadata_txn_id = format!("{}_{}_{}", item.merchant_id, item.payment_id, "1");
        let metadata_txn_uuid = Uuid::new_v4().to_string(); //Fetch autogenerated txn_uuid from Database.

        let shipping_address = match item.address.shipping.clone() {
            Some(mut shipping) => StripeShippingAddress {
                city: shipping.address.as_mut().and_then(|a| a.city.take()),
                country: shipping.address.as_mut().and_then(|a| a.country.take()),
                line1: shipping.address.as_mut().and_then(|a| a.line1.take()),
                line2: shipping.address.as_mut().and_then(|a| a.line2.take()),
                zip: shipping.address.as_mut().and_then(|a| a.zip.take()),
                state: shipping.address.as_mut().and_then(|a| a.state.take()),
                name: shipping.address.as_mut().and_then(|a| {
                    a.first_name.as_ref().map(|first_name| {
                        format!(
                            "{} {}",
                            first_name.clone().expose(),
                            a.last_name.clone().expose_option().unwrap_or_default()
                        )
                        .into()
                    })
                }),
                phone: shipping.phone.map(|p| {
                    format!(
                        "{}{}",
                        p.country_code.unwrap_or_default(),
                        p.number.expose_option().unwrap_or_default()
                    )
                    .into()
                }),
            },
            None => StripeShippingAddress::default(),
        };

        let (payment_data, mandate, billing_address) = {
            match item
                .request
                .mandate_id
                .clone()
                .and_then(|mandate_ids| mandate_ids.connector_mandate_id)
            {
                None => {
                    let (payment_method_data, payment_method_type, billing_address) =
                        create_stripe_payment_method(
                            item.request.payment_method_type.as_ref(),
                            item.request.payment_experience.as_ref(),
                            &item.request.payment_method_data,
                            item.auth_type,
                        )?;

                    validate_shipping_address_against_payment_method(
                        &shipping_address,
                        &payment_method_type,
                    )?;

                    (Some(payment_method_data), None, billing_address)
                }
                Some(mandate_id) => (None, Some(mandate_id), StripeBillingAddress::default()),
            }
        };

        Ok(Self {
            amount: item.request.amount, //hopefully we don't loose some cents here
            currency: item.request.currency.to_string(), //we need to copy the value and not transfer ownership
            statement_descriptor_suffix: item.request.statement_descriptor_suffix.clone(),
            metadata_order_id,
            metadata_txn_id,
            metadata_txn_uuid,
            return_url: item
                .router_return_url
                .clone()
                .unwrap_or_else(|| "https://juspay.in/".to_string()),
            confirm: true, // Stripe requires confirm to be true if return URL is present

            description: item.description.clone(),
            shipping: shipping_address,
            billing: billing_address,
            capture_method: StripeCaptureMethod::from(item.request.capture_method),
            payment_data,
            mandate,
        })
    }
}

impl TryFrom<&types::VerifyRouterData> for SetupIntentRequest {
    type Error = error_stack::Report<errors::ConnectorError>;
    fn try_from(item: &types::VerifyRouterData) -> Result<Self, Self::Error> {
        let metadata_order_id = item.payment_id.to_string();
        let metadata_txn_id = format!("{}_{}_{}", item.merchant_id, item.payment_id, "1");
        let metadata_txn_uuid = Uuid::new_v4().to_string();

        //Only cards supported for mandates
        let pm_type = StripePaymentMethodType::Card;
        let payment_data = StripePaymentMethodData::try_from((
            item.request.payment_method_data.clone(),
            item.auth_type,
            pm_type,
        ))?;

        Ok(Self {
            confirm: true,
            metadata_order_id,
            metadata_txn_id,
            metadata_txn_uuid,
            payment_data,
            off_session: item.request.off_session,
            usage: item.request.setup_future_usage,
        })
    }
}

// PaymentIntentResponse

#[derive(Clone, Debug, Default, Eq, PartialEq, Deserialize, Serialize)]
pub struct StripeMetadata {
    pub order_id: String,
    pub txn_id: String,
    pub txn_uuid: String,
}

#[derive(Clone, Default, Debug, Eq, PartialEq, Deserialize, Serialize)]
#[serde(rename_all = "snake_case")]
pub enum StripePaymentStatus {
    Succeeded,
    Failed,
    #[default]
    Processing,
    #[serde(rename = "requires_action")]
    RequiresCustomerAction,
    #[serde(rename = "requires_payment_method")]
    RequiresPaymentMethod,
    RequiresConfirmation,
    Canceled,
    RequiresCapture,
    // This is the case in
    Pending,
}

impl From<StripePaymentStatus> for enums::AttemptStatus {
    fn from(item: StripePaymentStatus) -> Self {
        match item {
            StripePaymentStatus::Succeeded => Self::Charged,
            StripePaymentStatus::Failed => Self::Failure,
            StripePaymentStatus::Processing => Self::Authorizing,
            StripePaymentStatus::RequiresCustomerAction => Self::AuthenticationPending,
            StripePaymentStatus::RequiresPaymentMethod => Self::PaymentMethodAwaited,
            StripePaymentStatus::RequiresConfirmation => Self::ConfirmationAwaited,
            StripePaymentStatus::Canceled => Self::Voided,
            StripePaymentStatus::RequiresCapture => Self::Authorized,
            StripePaymentStatus::Pending => Self::Pending,
        }
    }
}

#[derive(Debug, Default, Eq, PartialEq, Deserialize)]
pub struct PaymentIntentResponse {
    pub id: String,
    pub object: String,
    pub amount: i64,
    pub amount_received: i64,
    pub amount_capturable: i64,
    pub currency: String,
    pub status: StripePaymentStatus,
    pub client_secret: Secret<String>,
    pub created: i32,
    pub customer: Option<String>,
    pub description: Option<String>,
    pub statement_descriptor: Option<String>,
    pub statement_descriptor_suffix: Option<String>,
    pub metadata: StripeMetadata,
    pub next_action: Option<StripeNextActionResponse>,
    pub payment_method_options: Option<StripePaymentMethodOptions>,
    pub last_payment_error: Option<ErrorDetails>,
}

#[derive(Debug, Default, Eq, PartialEq, Deserialize)]
pub struct PaymentSyncResponse {
    #[serde(flatten)]
    pub intent_fields: PaymentIntentResponse,
    pub last_payment_error: Option<ErrorDetails>,
}

impl std::ops::Deref for PaymentSyncResponse {
    type Target = PaymentIntentResponse;

    fn deref(&self) -> &Self::Target {
        &self.intent_fields
    }
}

#[derive(Serialize, Deserialize)]
pub struct LastPaymentError {
    code: String,
    message: String,
}

#[derive(Deserialize)]
pub struct PaymentIntentSyncResponse {
    #[serde(flatten)]
    payment_intent_fields: PaymentIntentResponse,
    pub last_payment_error: Option<LastPaymentError>,
}

impl std::ops::Deref for PaymentIntentSyncResponse {
    type Target = PaymentIntentResponse;

    fn deref(&self) -> &Self::Target {
        &self.payment_intent_fields
    }
}

#[derive(Serialize, Deserialize)]
pub struct LastPaymentError {
    code: String,
    message: String,
}

#[derive(Deserialize)]
pub struct PaymentIntentSyncResponse {
    #[serde(flatten)]
    payment_intent_fields: PaymentIntentResponse,
    pub last_payment_error: Option<LastPaymentError>,
}

impl std::ops::Deref for PaymentIntentSyncResponse {
    type Target = PaymentIntentResponse;

    fn deref(&self) -> &Self::Target {
        &self.payment_intent_fields
    }
}

#[derive(Clone, Debug, Default, Eq, PartialEq, Deserialize)]
pub struct SetupIntentResponse {
    pub id: String,
    pub object: String,
    pub status: StripePaymentStatus, // Change to SetupStatus
    pub client_secret: Secret<String>,
    pub customer: Option<String>,
    pub statement_descriptor: Option<String>,
    pub statement_descriptor_suffix: Option<String>,
    pub metadata: StripeMetadata,
    pub next_action: Option<StripeNextActionResponse>,
    pub payment_method_options: Option<StripePaymentMethodOptions>,
}

impl<F, T>
    TryFrom<types::ResponseRouterData<F, PaymentIntentResponse, T, types::PaymentsResponseData>>
    for types::RouterData<F, T, types::PaymentsResponseData>
{
    type Error = error_stack::Report<errors::ConnectorError>;
    fn try_from(
        item: types::ResponseRouterData<F, PaymentIntentResponse, T, types::PaymentsResponseData>,
    ) -> Result<Self, Self::Error> {
        let redirection_data =
            item.response
                .next_action
                .map(|StripeNextActionResponse::RedirectToUrl(response)| {
                    services::RedirectForm::from((response.url, services::Method::Get))
                });

        let mandate_reference =
            item.response
                .payment_method_options
                .and_then(|payment_method_options| match payment_method_options {
                    StripePaymentMethodOptions::Card {
                        mandate_options, ..
                    } => mandate_options.map(|mandate_options| mandate_options.reference),
                    _ => None,
                });

        Ok(Self {
            status: enums::AttemptStatus::from(item.response.status),
            // client_secret: Some(item.response.client_secret.clone().as_str()),
            // description: item.response.description.map(|x| x.as_str()),
            // statement_descriptor_suffix: item.response.statement_descriptor_suffix.map(|x| x.as_str()),
            // three_ds_form,
            response: Ok(types::PaymentsResponseData::TransactionResponse {
                resource_id: types::ResponseId::ConnectorTransactionId(item.response.id),
                redirection_data,
                mandate_reference,
                connector_metadata: None,
            }),
            amount_captured: Some(item.response.amount_received),
            ..item.data
        })
    }
}

impl<F, T>
    TryFrom<types::ResponseRouterData<F, PaymentIntentSyncResponse, T, types::PaymentsResponseData>>
    for types::RouterData<F, T, types::PaymentsResponseData>
{
    type Error = error_stack::Report<errors::ConnectorError>;
    fn try_from(
        item: types::ResponseRouterData<
            F,
            PaymentIntentSyncResponse,
            T,
            types::PaymentsResponseData,
        >,
    ) -> Result<Self, Self::Error> {
        let redirection_data = item.response.next_action.as_ref().map(
            |StripeNextActionResponse::RedirectToUrl(response)| {
                services::RedirectForm::from((response.url.clone(), services::Method::Get))
            },
        );

        let mandate_reference =
            item.response
                .payment_method_options
<<<<<<< HEAD
                .as_ref()
                .and_then(|payment_method_options| match payment_method_options {
                    StripePaymentMethodOptions::Card {
                        mandate_options, ..
                    } => mandate_options
                        .as_ref()
                        .map(|mandate_options| mandate_options.reference.clone()),
                    _ => None,
                });

        let response = item.response.last_payment_error.as_ref().map_or(
=======
                .to_owned()
                .and_then(|payment_method_options| match payment_method_options {
                    StripePaymentMethodOptions::Card {
                        mandate_options, ..
                    } => mandate_options.map(|mandate_options| mandate_options.reference),
                    StripePaymentMethodOptions::Klarna {}
                    | StripePaymentMethodOptions::Affirm {}
                    | StripePaymentMethodOptions::AfterpayClearpay {}
                    | StripePaymentMethodOptions::Eps {}
                    | StripePaymentMethodOptions::Giropay {}
                    | StripePaymentMethodOptions::Ideal {}
                    | StripePaymentMethodOptions::Sofort {} => None,
                });

        let error_res =
            item.response
                .last_payment_error
                .as_ref()
                .map(|error| types::ErrorResponse {
                    code: error.code.to_owned(),
                    message: error.message.to_owned(),
                    reason: None,
                    status_code: item.http_code,
                });

        let response = error_res.map_or(
>>>>>>> c9355b27
            Ok(types::PaymentsResponseData::TransactionResponse {
                resource_id: types::ResponseId::ConnectorTransactionId(item.response.id.clone()),
                redirection_data,
                mandate_reference,
                connector_metadata: None,
            }),
<<<<<<< HEAD
            |error| {
                Err(types::ErrorResponse {
                    code: error.code.clone(),
                    message: error.message.clone(),
                    reason: None,
                    status_code: item.http_code,
                })
            },
        );

        Ok(Self {
            status: enums::AttemptStatus::from(item.response.status.clone()),
            // client_secret: Some(item.response.client_secret.clone().as_str()),
            // description: item.response.description.map(|x| x.as_str()),
            // statement_descriptor_suffix: item.response.statement_descriptor_suffix.map(|x| x.as_str()),
            // three_ds_form,
=======
            Err,
        );

        Ok(Self {
            status: enums::AttemptStatus::from(item.response.status.to_owned()),
>>>>>>> c9355b27
            response,
            amount_captured: Some(item.response.amount_received),
            ..item.data
        })
    }
}

impl<F, T>
    TryFrom<types::ResponseRouterData<F, SetupIntentResponse, T, types::PaymentsResponseData>>
    for types::RouterData<F, T, types::PaymentsResponseData>
{
    type Error = error_stack::Report<errors::ConnectorError>;
    fn try_from(
        item: types::ResponseRouterData<F, SetupIntentResponse, T, types::PaymentsResponseData>,
    ) -> Result<Self, Self::Error> {
        let redirection_data =
            item.response
                .next_action
                .map(|StripeNextActionResponse::RedirectToUrl(response)| {
                    services::RedirectForm::from((response.url, services::Method::Get))
                });

        let mandate_reference =
            item.response
                .payment_method_options
                .and_then(|payment_method_options| match payment_method_options {
                    StripePaymentMethodOptions::Card {
                        mandate_options, ..
                    } => mandate_options.map(|mandate_option| mandate_option.reference),
                    _ => None,
                });

        Ok(Self {
            status: enums::AttemptStatus::from(item.response.status),
            response: Ok(types::PaymentsResponseData::TransactionResponse {
                resource_id: types::ResponseId::ConnectorTransactionId(item.response.id),
                redirection_data,
                mandate_reference,
                connector_metadata: None,
            }),
            ..item.data
        })
    }
}

#[derive(Clone, Debug, Eq, PartialEq, Deserialize)]
#[serde(rename_all = "snake_case", remote = "Self")]
pub enum StripeNextActionResponse {
    RedirectToUrl(StripeRedirectToUrlResponse),
}

// This impl is required because Stripe's response is of the below format, which is externally
// tagged, but also with an extra 'type' field specifying the enum variant name:
// "next_action": {
//   "redirect_to_url": { "return_url": "...", "url": "..." },
//   "type": "redirect_to_url"
// },
// Reference: https://github.com/serde-rs/serde/issues/1343#issuecomment-409698470
impl<'de> Deserialize<'de> for StripeNextActionResponse {
    fn deserialize<D: serde::Deserializer<'de>>(deserializer: D) -> Result<Self, D::Error> {
        #[derive(Deserialize)]
        struct Wrapper {
            #[serde(rename = "type")]
            _ignore: String,
            #[serde(flatten, with = "StripeNextActionResponse")]
            inner: StripeNextActionResponse,
        }
        Wrapper::deserialize(deserializer).map(|w| w.inner)
    }
}

#[derive(Clone, Debug, Eq, PartialEq, Deserialize, Serialize)]
pub struct StripeRedirectToUrlResponse {
    return_url: String,
    url: Url,
}

// REFUND :
// Type definition for Stripe RefundRequest

#[derive(Default, Debug, Serialize)]
pub struct RefundRequest {
    pub amount: Option<i64>, //amount in cents, hence passed as integer
    pub payment_intent: String,
    #[serde(rename = "metadata[order_id]")]
    pub metadata_order_id: String,
    #[serde(rename = "metadata[txn_id]")]
    pub metadata_txn_id: String,
    #[serde(rename = "metadata[txn_uuid]")]
    pub metadata_txn_uuid: String,
}

impl<F> TryFrom<&types::RefundsRouterData<F>> for RefundRequest {
    type Error = error_stack::Report<errors::ConnectorError>;
    fn try_from(item: &types::RefundsRouterData<F>) -> Result<Self, Self::Error> {
        let amount = item.request.refund_amount;
        let metadata_txn_id = "Fetch txn_id from DB".to_string();
        let metadata_txn_uuid = "Fetch txn_id from DB".to_string();
        let payment_intent = item.request.connector_transaction_id.clone();
        Ok(Self {
            amount: Some(amount),
            payment_intent,
            metadata_order_id: item.payment_id.clone(),
            metadata_txn_id,
            metadata_txn_uuid,
        })
    }
}

// Type definition for Stripe Refund Response

#[derive(Default, Debug, Serialize, Deserialize, Clone)]
#[serde(rename_all = "snake_case")]
pub enum RefundStatus {
    Succeeded,
    Failed,
    #[default]
    Pending,
    RequiresAction,
}

impl From<RefundStatus> for enums::RefundStatus {
    fn from(item: RefundStatus) -> Self {
        match item {
            self::RefundStatus::Succeeded => Self::Success,
            self::RefundStatus::Failed => Self::Failure,
            self::RefundStatus::Pending => Self::Pending,
            self::RefundStatus::RequiresAction => Self::ManualReview,
        }
    }
}

#[derive(Default, Debug, Clone, Serialize, Deserialize)]
pub struct RefundResponse {
    pub id: String,
    pub object: String,
    pub amount: i64,
    pub currency: String,
    pub metadata: StripeMetadata,
    pub payment_intent: String,
    pub status: RefundStatus,
}

impl TryFrom<types::RefundsResponseRouterData<api::Execute, RefundResponse>>
    for types::RefundsRouterData<api::Execute>
{
    type Error = error_stack::Report<errors::ConnectorError>;
    fn try_from(
        item: types::RefundsResponseRouterData<api::Execute, RefundResponse>,
    ) -> Result<Self, Self::Error> {
        Ok(Self {
            response: Ok(types::RefundsResponseData {
                connector_refund_id: item.response.id,
                refund_status: enums::RefundStatus::from(item.response.status),
            }),
            ..item.data
        })
    }
}

impl TryFrom<types::RefundsResponseRouterData<api::RSync, RefundResponse>>
    for types::RefundsRouterData<api::RSync>
{
    type Error = error_stack::Report<errors::ConnectorError>;
    fn try_from(
        item: types::RefundsResponseRouterData<api::RSync, RefundResponse>,
    ) -> Result<Self, Self::Error> {
        Ok(Self {
            response: Ok(types::RefundsResponseData {
                connector_refund_id: item.response.id,
                refund_status: enums::RefundStatus::from(item.response.status),
            }),
            ..item.data
        })
    }
}

#[derive(Debug, Default, Eq, PartialEq, Deserialize, Serialize)]
pub struct ErrorDetails {
    pub code: Option<String>,
    #[serde(rename = "type")]
    pub error_type: Option<String>,
    pub message: Option<String>,
    pub param: Option<String>,
}

#[derive(Debug, Default, Eq, PartialEq, Deserialize, Serialize)]
pub struct ErrorResponse {
    pub error: ErrorDetails,
}

#[derive(Debug, Default, Eq, PartialEq, Serialize)]
pub struct StripeShippingAddress {
    #[serde(rename = "shipping[address][city]")]
    pub city: Option<String>,
    #[serde(rename = "shipping[address][country]")]
    pub country: Option<String>,
    #[serde(rename = "shipping[address][line1]")]
    pub line1: Option<Secret<String>>,
    #[serde(rename = "shipping[address][line2]")]
    pub line2: Option<Secret<String>>,
    #[serde(rename = "shipping[address][postal_code]")]
    pub zip: Option<Secret<String>>,
    #[serde(rename = "shipping[address][state]")]
    pub state: Option<Secret<String>>,
    #[serde(rename = "shipping[name]")]
    pub name: Option<Secret<String>>,
    #[serde(rename = "shipping[phone]")]
    pub phone: Option<Secret<String>>,
}

#[derive(Debug, Default, Eq, PartialEq, Serialize)]
pub struct StripeBillingAddress {
    #[serde(rename = "payment_method_data[billing_details][email]")]
    pub email: Option<Secret<String, Email>>,
    #[serde(rename = "payment_method_data[billing_details][address][country]")]
    pub country: Option<String>,
    #[serde(rename = "payment_method_data[billing_details][name]")]
    pub name: Option<Secret<String>>,
}

#[derive(Debug, Clone, serde::Deserialize, Eq, PartialEq)]
pub struct StripeRedirectResponse {
    pub payment_intent: String,
    pub payment_intent_client_secret: String,
    pub source_redirect_slug: Option<String>,
    pub redirect_status: Option<StripePaymentStatus>,
    pub source_type: Option<Secret<String>>,
}

#[derive(Debug, Serialize, Clone, Copy)]
pub struct CancelRequest {
    cancellation_reason: Option<CancellationReason>,
}

impl TryFrom<&types::PaymentsCancelRouterData> for CancelRequest {
    type Error = error_stack::Report<errors::ConnectorError>;
    fn try_from(item: &types::PaymentsCancelRouterData) -> Result<Self, Self::Error> {
        let cancellation_reason = match &item.request.cancellation_reason {
            Some(c) => Some(
                CancellationReason::from_str(c)
                    .into_report()
                    .change_context(errors::ConnectorError::ResponseDeserializationFailed)?,
            ),
            None => None,
        };

        Ok(Self {
            cancellation_reason,
        })
    }
}

#[derive(Debug, Serialize, Deserialize, Copy, Clone, EnumString)]
#[serde(rename_all = "snake_case")]
#[strum(serialize_all = "snake_case")]
pub enum CancellationReason {
    Duplicate,
    Fraudulent,
    RequestedByCustomer,
    Abandoned,
}

#[derive(Deserialize, Debug, Clone, Eq, PartialEq)]
#[non_exhaustive]
#[serde(rename_all = "snake_case")]
pub enum StripePaymentMethodOptions {
    Card {
        mandate_options: Option<StripeMandateOptions>,
    },
    Klarna {},
    Affirm {},
    AfterpayClearpay {},
    Eps {},
    Giropay {},
    Ideal {},
    Sofort {},
}
// #[derive(Deserialize, Debug, Clone, Eq, PartialEq)]
// pub struct Card
#[derive(serde::Deserialize, Clone, Debug, Default, Eq, PartialEq)]
pub struct StripeMandateOptions {
    reference: String, // Extendable, But only important field to be captured
}
/// Represents the capture request body for stripe connector.
#[derive(Debug, Serialize, Clone, Copy)]
pub struct CaptureRequest {
    /// If amount_to_capture is None stripe captures the amount in the payment intent.
    amount_to_capture: Option<i64>,
}

impl TryFrom<&types::PaymentsCaptureRouterData> for CaptureRequest {
    type Error = error_stack::Report<errors::ConnectorError>;
    fn try_from(item: &types::PaymentsCaptureRouterData) -> Result<Self, Self::Error> {
        Ok(Self {
            amount_to_capture: item.request.amount_to_capture,
        })
    }
}

// #[cfg(test)]
// mod test_stripe_transformers {
//     use super::*;

//     #[test]
//     fn verify_transform_from_router_to_stripe_req() {
//         let router_req = PaymentsRequest {
//             amount: 100.0,
//             currency: "USD".to_string(),
//             ..Default::default()
//         };

//         let stripe_req = PaymentIntentRequest::from(router_req);

//         //metadata is generated everytime. So use the transformed struct to copy uuid

//         let stripe_req_expected = PaymentIntentRequest {
//             amount: 10000,
//             currency: "USD".to_string(),
//             statement_descriptor_suffix: None,
//             metadata_order_id: "Auto generate Order ID".to_string(),
//             metadata_txn_id: "Fetch from Merchant Account_Auto generate Order ID_1".to_string(),
//             metadata_txn_uuid: stripe_req.metadata_txn_uuid.clone(),
//             return_url: "Fetch Url from Merchant Account".to_string(),
//             confirm: false,
//             payment_method_types: "card".to_string(),
//             payment_method_data_type: "card".to_string(),
//             payment_method_data_card_number: None,
//             payment_method_data_card_exp_month: None,
//             payment_method_data_card_exp_year: None,
//             payment_method_data_card_cvc: None,
//             description: None,
//         };
//         assert_eq!(stripe_req_expected, stripe_req);
//     }
// }

#[derive(Debug, Deserialize)]
pub struct StripeWebhookDataObjectId {
    pub id: String,
}

#[derive(Debug, Deserialize)]
pub struct StripeWebhookDataId {
    pub object: StripeWebhookDataObjectId,
}

#[derive(Debug, Deserialize)]
pub struct StripeWebhookDataResource {
    pub object: serde_json::Value,
}

#[derive(Debug, Deserialize)]
pub struct StripeWebhookObjectResource {
    pub data: StripeWebhookDataResource,
}

#[derive(Debug, Deserialize)]
pub struct StripeWebhookObjectEventType {
    #[serde(rename = "type")]
    pub event_type: String,
}

#[derive(Debug, Deserialize)]
pub struct StripeWebhookObjectId {
    pub data: StripeWebhookDataId,
}

impl
    TryFrom<(
        api::PaymentMethodData,
        enums::AuthenticationType,
        StripePaymentMethodType,
    )> for StripePaymentMethodData
{
    type Error = errors::ConnectorError;
    fn try_from(
        (pm_data, auth_type, pm_type): (
            api::PaymentMethodData,
            enums::AuthenticationType,
            StripePaymentMethodType,
        ),
    ) -> Result<Self, Self::Error> {
        match pm_data {
            api::PaymentMethodData::Card(ref ccard) => Ok(Self::Card({
                let payment_method_auth_type = match auth_type {
                    enums::AuthenticationType::ThreeDs => Auth3ds::Any,
                    enums::AuthenticationType::NoThreeDs => Auth3ds::Automatic,
                };
                StripeCardData {
                    payment_method_types: StripePaymentMethodType::Card,
                    payment_method_data_type: StripePaymentMethodType::Card,
                    payment_method_data_card_number: ccard.card_number.clone(),
                    payment_method_data_card_exp_month: ccard.card_exp_month.clone(),
                    payment_method_data_card_exp_year: ccard.card_exp_year.clone(),
                    payment_method_data_card_cvc: ccard.card_cvc.clone(),
                    payment_method_auth_type,
                }
            })),
            api::PaymentMethodData::PayLater(_) => Ok(Self::PayLater(StripePayLaterData {
                payment_method_types: pm_type.clone(),
                payment_method_data_type: pm_type,
            })),
            api::PaymentMethodData::BankRedirect(_) => {
                Ok(Self::BankRedirect(StripeBankRedirectData {
                    payment_method_types: pm_type.clone(),
                    payment_method_data_type: pm_type,
                    bank_name: None,
                    bank_specific_data: None,
                }))
            }
            api::PaymentMethodData::Wallet(_) => Ok(Self::Wallet),
        }
    }
}<|MERGE_RESOLUTION|>--- conflicted
+++ resolved
@@ -658,27 +658,6 @@
     }
 }
 
-#[derive(Serialize, Deserialize)]
-pub struct LastPaymentError {
-    code: String,
-    message: String,
-}
-
-#[derive(Deserialize)]
-pub struct PaymentIntentSyncResponse {
-    #[serde(flatten)]
-    payment_intent_fields: PaymentIntentResponse,
-    pub last_payment_error: Option<LastPaymentError>,
-}
-
-impl std::ops::Deref for PaymentIntentSyncResponse {
-    type Target = PaymentIntentResponse;
-
-    fn deref(&self) -> &Self::Target {
-        &self.payment_intent_fields
-    }
-}
-
 #[derive(Clone, Debug, Default, Eq, PartialEq, Deserialize)]
 pub struct SetupIntentResponse {
     pub id: String,
@@ -758,19 +737,6 @@
         let mandate_reference =
             item.response
                 .payment_method_options
-<<<<<<< HEAD
-                .as_ref()
-                .and_then(|payment_method_options| match payment_method_options {
-                    StripePaymentMethodOptions::Card {
-                        mandate_options, ..
-                    } => mandate_options
-                        .as_ref()
-                        .map(|mandate_options| mandate_options.reference.clone()),
-                    _ => None,
-                });
-
-        let response = item.response.last_payment_error.as_ref().map_or(
-=======
                 .to_owned()
                 .and_then(|payment_method_options| match payment_method_options {
                     StripePaymentMethodOptions::Card {
@@ -797,37 +763,17 @@
                 });
 
         let response = error_res.map_or(
->>>>>>> c9355b27
             Ok(types::PaymentsResponseData::TransactionResponse {
                 resource_id: types::ResponseId::ConnectorTransactionId(item.response.id.clone()),
                 redirection_data,
                 mandate_reference,
                 connector_metadata: None,
             }),
-<<<<<<< HEAD
-            |error| {
-                Err(types::ErrorResponse {
-                    code: error.code.clone(),
-                    message: error.message.clone(),
-                    reason: None,
-                    status_code: item.http_code,
-                })
-            },
-        );
-
-        Ok(Self {
-            status: enums::AttemptStatus::from(item.response.status.clone()),
-            // client_secret: Some(item.response.client_secret.clone().as_str()),
-            // description: item.response.description.map(|x| x.as_str()),
-            // statement_descriptor_suffix: item.response.statement_descriptor_suffix.map(|x| x.as_str()),
-            // three_ds_form,
-=======
             Err,
         );
 
         Ok(Self {
             status: enums::AttemptStatus::from(item.response.status.to_owned()),
->>>>>>> c9355b27
             response,
             amount_captured: Some(item.response.amount_received),
             ..item.data
