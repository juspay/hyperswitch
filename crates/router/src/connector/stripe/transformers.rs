use api_models::{self, enums as api_enums, payments};
use base64::Engine;
use common_utils::{errors::CustomResult, ext_traits::ByteSliceExt, pii, pii::Email};
use error_stack::{IntoReport, ResultExt};
use masking::{ExposeInterface, ExposeOptionInterface, Secret};
use serde::{Deserialize, Serialize};
use time::PrimitiveDateTime;
use url::Url;
use uuid::Uuid;

use crate::{
    collect_missing_value_keys, consts,
    core::errors,
    services,
    types::{self, api, storage::enums, transformers::ForeignFrom},
    utils::OptionExt,
};

pub struct StripeAuthType {
    pub(super) api_key: String,
}

impl TryFrom<&types::ConnectorAuthType> for StripeAuthType {
    type Error = error_stack::Report<errors::ConnectorError>;
    fn try_from(item: &types::ConnectorAuthType) -> Result<Self, Self::Error> {
        if let types::ConnectorAuthType::HeaderKey { api_key } = item {
            Ok(Self {
                api_key: api_key.to_string(),
            })
        } else {
            Err(errors::ConnectorError::FailedToObtainAuthType.into())
        }
    }
}

#[derive(Debug, Default, Eq, PartialEq, Serialize)]
#[serde(rename_all = "lowercase")]
pub enum StripeCaptureMethod {
    Manual,
    #[default]
    Automatic,
}

impl From<Option<enums::CaptureMethod>> for StripeCaptureMethod {
    fn from(item: Option<enums::CaptureMethod>) -> Self {
        match item {
            Some(p) => match p {
                enums::CaptureMethod::ManualMultiple => Self::Manual,
                enums::CaptureMethod::Manual => Self::Manual,
                enums::CaptureMethod::Automatic => Self::Automatic,
                enums::CaptureMethod::Scheduled => Self::Manual,
            },
            None => Self::Automatic,
        }
    }
}

#[derive(Debug, Default, Eq, PartialEq, Serialize)]
#[serde(rename_all = "lowercase")]
pub enum Auth3ds {
    #[default]
    Automatic,
    Any,
}

#[derive(Debug, Eq, PartialEq, Serialize)]
#[serde(rename_all = "snake_case")]
pub enum StripeMandateType {
    Online,
}

#[derive(Debug, Eq, PartialEq, Serialize)]
pub struct StripeMandateRequest {
    #[serde(rename = "mandate_data[customer_acceptance][type]")]
    pub mandate_type: StripeMandateType,
    #[serde(rename = "mandate_data[customer_acceptance][online][ip_address]")]
    pub ip_address: Secret<String, pii::IpAddress>,
    #[serde(rename = "mandate_data[customer_acceptance][online][user_agent]")]
    pub user_agent: String,
}

#[derive(Debug, Eq, PartialEq, Serialize)]
pub struct PaymentIntentRequest {
    pub amount: i64, //amount in cents, hence passed as integer
    pub currency: String,
    pub statement_descriptor_suffix: Option<String>,
    pub statement_descriptor: Option<String>,
    #[serde(rename = "metadata[order_id]")]
    pub metadata_order_id: String,
    #[serde(rename = "metadata[txn_id]")]
    pub metadata_txn_id: String,
    #[serde(rename = "metadata[txn_uuid]")]
    pub metadata_txn_uuid: String,
    pub return_url: String,
    pub confirm: bool,
    pub mandate: Option<String>,
    pub payment_method: Option<String>,
    pub customer: Option<String>,
    #[serde(flatten)]
    pub setup_mandate_details: Option<StripeMandateRequest>,
    pub description: Option<String>,
    #[serde(flatten)]
    pub shipping: StripeShippingAddress,
    #[serde(flatten)]
    pub billing: StripeBillingAddress,
    #[serde(flatten)]
    pub payment_data: Option<StripePaymentMethodData>,
    pub capture_method: StripeCaptureMethod,
    pub payment_method_options: Option<StripePaymentMethodOptions>, // For mandate txns using network_txns_id, needs to be validated
    pub setup_future_usage: Option<enums::FutureUsage>,
    pub off_session: Option<bool>,
}

#[derive(Debug, Eq, PartialEq, Serialize)]
pub struct SetupIntentRequest {
    #[serde(rename = "metadata[order_id]")]
    pub metadata_order_id: String,
    #[serde(rename = "metadata[txn_id]")]
    pub metadata_txn_id: String,
    #[serde(rename = "metadata[txn_uuid]")]
    pub metadata_txn_uuid: String,
    pub confirm: bool,
    pub usage: Option<enums::FutureUsage>,
    pub customer: Option<String>,
    pub off_session: Option<bool>,
    pub return_url: Option<String>,
    #[serde(flatten)]
    pub payment_data: StripePaymentMethodData,
    pub payment_method_options: Option<StripePaymentMethodOptions>, // For mandate txns using network_txns_id, needs to be validated
}

#[derive(Debug, Eq, PartialEq, Serialize)]
pub struct StripeCardData {
    #[serde(rename = "payment_method_types[]")]
    pub payment_method_types: StripePaymentMethodType,
    #[serde(rename = "payment_method_data[type]")]
    pub payment_method_data_type: StripePaymentMethodType,
    #[serde(rename = "payment_method_data[card][number]")]
    pub payment_method_data_card_number: cards::CardNumber,
    #[serde(rename = "payment_method_data[card][exp_month]")]
    pub payment_method_data_card_exp_month: Secret<String>,
    #[serde(rename = "payment_method_data[card][exp_year]")]
    pub payment_method_data_card_exp_year: Secret<String>,
    #[serde(rename = "payment_method_data[card][cvc]")]
    pub payment_method_data_card_cvc: Secret<String>,
    #[serde(rename = "payment_method_options[card][request_three_d_secure]")]
    pub payment_method_auth_type: Auth3ds,
}
#[derive(Debug, Eq, PartialEq, Serialize)]
pub struct StripePayLaterData {
    #[serde(rename = "payment_method_types[]")]
    pub payment_method_types: StripePaymentMethodType,
    #[serde(rename = "payment_method_data[type]")]
    pub payment_method_data_type: StripePaymentMethodType,
}

#[derive(Debug, Eq, PartialEq, Serialize)]
pub struct TokenRequest {
    #[serde(flatten)]
    pub token_data: StripePaymentMethodData,
}

#[derive(Debug, Eq, PartialEq, Deserialize)]
pub struct StripeTokenResponse {
    pub id: String,
    pub object: String,
}

#[derive(Debug, Eq, PartialEq, Serialize)]
pub struct CustomerRequest {
    pub description: Option<String>,
    pub email: Option<Email>,
    pub phone: Option<Secret<String>>,
    pub name: Option<String>,
}

#[derive(Debug, Eq, PartialEq, Deserialize)]
pub struct StripeCustomerResponse {
    pub id: String,
    pub description: Option<String>,
    pub email: Option<Email>,
    pub phone: Option<Secret<String>>,
    pub name: Option<String>,
}

#[derive(Debug, Eq, PartialEq, Serialize)]
#[serde(untagged)]
pub enum StripeBankName {
    Eps {
        #[serde(rename = "payment_method_data[eps][bank]")]
        bank_name: StripeBankNames,
    },
    Ideal {
        #[serde(rename = "payment_method_data[ideal][bank]")]
        ideal_bank_name: StripeBankNames,
    },
    Przelewy24 {
        #[serde(rename = "payment_method_data[p24][bank]")]
        bank_name: StripeBankNames,
    },
}

#[derive(Debug, Eq, PartialEq, Serialize)]
#[serde(untagged)]
pub enum BankSpecificData {
    Sofort {
        #[serde(rename = "payment_method_options[sofort][preferred_language]")]
        preferred_language: String,
        #[serde(rename = "payment_method_data[sofort][country]")]
        country: api_enums::CountryAlpha2,
    },
}

fn get_bank_name(
    stripe_pm_type: &StripePaymentMethodType,
    bank_redirect_data: &api_models::payments::BankRedirectData,
) -> Result<Option<StripeBankName>, errors::ConnectorError> {
    match (stripe_pm_type, bank_redirect_data) {
        (
            StripePaymentMethodType::Eps,
            api_models::payments::BankRedirectData::Eps { ref bank_name, .. },
        ) => Ok(Some(StripeBankName::Eps {
            bank_name: StripeBankNames::try_from(bank_name)?,
        })),
        (
            StripePaymentMethodType::Ideal,
            api_models::payments::BankRedirectData::Ideal { bank_name, .. },
        ) => Ok(Some(StripeBankName::Ideal {
            ideal_bank_name: StripeBankNames::try_from(bank_name)?,
        })),
        (
<<<<<<< HEAD
            StripePaymentMethodType::Sofort
            | StripePaymentMethodType::Giropay
            | StripePaymentMethodType::Bancontact,
            _,
        ) => Ok(None),
=======
            StripePaymentMethodType::Przelewy24,
            api_models::payments::BankRedirectData::Przelewy24 { bank_name, .. },
        ) => Ok(Some(StripeBankName::Przelewy24 {
            bank_name: StripeBankNames::try_from(&bank_name.ok_or(
                errors::ConnectorError::MissingRequiredField {
                    field_name: "bank_name",
                },
            )?)?,
        })),
        (StripePaymentMethodType::Sofort | StripePaymentMethodType::Giropay, _) => Ok(None),
>>>>>>> da4d7214
        _ => Err(errors::ConnectorError::MismatchedPaymentData),
    }
}
#[derive(Debug, Eq, PartialEq, Serialize)]
pub struct StripeBankRedirectData {
    #[serde(rename = "payment_method_types[]")]
    pub payment_method_types: StripePaymentMethodType,
    #[serde(rename = "payment_method_data[type]")]
    pub payment_method_data_type: StripePaymentMethodType,
    // Required only for eps and ideal
    #[serde(flatten)]
    pub bank_name: Option<StripeBankName>,
    #[serde(flatten)]
    pub bank_specific_data: Option<BankSpecificData>,
}

#[derive(Debug, Eq, PartialEq, Serialize)]
#[serde(tag = "payment_method_data[type]")]
pub enum BankDebitData {
    #[serde(rename = "us_bank_account")]
    Ach {
        #[serde(rename = "payment_method_data[us_bank_account][account_holder_type]")]
        account_holder_type: String,
        #[serde(rename = "payment_method_data[us_bank_account][account_number]")]
        account_number: Secret<String>,
        #[serde(rename = "payment_method_data[us_bank_account][routing_number]")]
        routing_number: Secret<String>,
    },
    #[serde(rename = "sepa_debit")]
    Sepa {
        #[serde(rename = "payment_method_data[sepa_debit][iban]")]
        iban: Secret<String>,
    },
    #[serde(rename = "au_becs_debit")]
    Becs {
        #[serde(rename = "payment_method_data[au_becs_debit][account_number]")]
        account_number: Secret<String>,
        #[serde(rename = "payment_method_data[au_becs_debit][bsb_number]")]
        bsb_number: Secret<String>,
    },
    #[serde(rename = "bacs_debit")]
    Bacs {
        #[serde(rename = "payment_method_data[bacs_debit][account_number]")]
        account_number: Secret<String>,
        #[serde(rename = "payment_method_data[bacs_debit][sort_code]")]
        sort_code: Secret<String>,
    },
}

#[derive(Debug, Eq, PartialEq, Serialize)]
pub struct StripeBankDebitData {
    #[serde(rename = "payment_method_types[]")]
    pub payment_method_types: StripePaymentMethodType,
    #[serde(flatten)]
    pub bank_specific_data: BankDebitData,
}

#[derive(Debug, Eq, PartialEq, Serialize)]
#[serde(untagged)]
pub enum StripePaymentMethodData {
    Card(StripeCardData),
    PayLater(StripePayLaterData),
    Wallet(StripeWallet),
    BankRedirect(StripeBankRedirectData),
    BankDebit(StripeBankDebitData),
}

#[derive(Debug, Eq, PartialEq, Serialize)]
#[serde(untagged)]
pub enum StripeWallet {
    ApplepayToken(StripeApplePay),
    GooglepayToken(GooglePayToken),
    ApplepayPayment(ApplepayPayment),
    WechatpayPayment(WechatpayPayment),
    AlipayPayment(AlipayPayment),
}

#[derive(Debug, Eq, PartialEq, Serialize)]
pub struct StripeApplePay {
    pub pk_token: String,
    pub pk_token_instrument_name: String,
    pub pk_token_payment_network: String,
    pub pk_token_transaction_id: String,
}

#[derive(Debug, Eq, PartialEq, Serialize)]
pub struct GooglePayToken {
    #[serde(rename = "payment_method_data[type]")]
    pub payment_type: StripePaymentMethodType,
    #[serde(rename = "payment_method_data[card][token]")]
    pub token: String,
}

#[derive(Debug, Eq, PartialEq, Serialize)]
pub struct ApplepayPayment {
    #[serde(rename = "payment_method_data[card][token]")]
    pub token: String,
    #[serde(rename = "payment_method_data[type]")]
    pub payment_method_types: StripePaymentMethodType,
}

#[derive(Debug, Eq, PartialEq, Serialize)]
pub struct AlipayPayment {
    #[serde(rename = "payment_method_types[]")]
    pub payment_method_types: StripePaymentMethodType,
    #[serde(rename = "payment_method_data[type]")]
    pub payment_method_data_type: StripePaymentMethodType,
}

#[derive(Debug, Eq, PartialEq, Serialize)]
pub struct WechatpayPayment {
    #[serde(rename = "payment_method_types[]")]
    pub payment_method_types: StripePaymentMethodType,
    #[serde(rename = "payment_method_data[type]")]
    pub payment_method_data_type: StripePaymentMethodType,
    #[serde(rename = "payment_method_options[wechat_pay][client]")]
    pub client: WechatClient,
}

#[derive(Debug, Eq, PartialEq, Serialize, Clone, Copy)]
#[serde(rename_all = "snake_case")]
pub enum WechatClient {
    Web,
}

#[derive(Debug, Eq, PartialEq, Serialize)]
pub struct GooglepayPayment {
    #[serde(rename = "payment_method_data[card][token]")]
    pub token: String,
    #[serde(rename = "payment_method_data[type]")]
    pub payment_method_types: StripePaymentMethodType,
}

#[derive(Debug, Eq, PartialEq, Serialize, Clone, Copy)]
#[serde(rename_all = "snake_case")]
pub enum StripePaymentMethodType {
    Card,
    Klarna,
    Affirm,
    AfterpayClearpay,
    Eps,
    Giropay,
    Ideal,
    Sofort,
    ApplePay,
    #[serde(rename = "us_bank_account")]
    Ach,
    #[serde(rename = "sepa_debit")]
    Sepa,
    #[serde(rename = "au_becs_debit")]
    Becs,
    #[serde(rename = "bacs_debit")]
    Bacs,
    Bancontact,
    #[serde(rename = "wechat_pay")]
    Wechatpay,
    Alipay,
    #[serde(rename = "p24")]
    Przelewy24,
}

#[derive(Debug, Eq, PartialEq, Serialize, Clone)]
#[serde(rename_all = "snake_case")]
pub enum StripeBankNames {
    AbnAmro,
    ArzteUndApothekerBank,
    AsnBank,
    AustrianAnadiBankAg,
    BankAustria,
    BankhausCarlSpangler,
    BankhausSchelhammerUndSchatteraAg,
    BawagPskAg,
    BksBankAg,
    BrullKallmusBankAg,
    BtvVierLanderBank,
    Bunq,
    CapitalBankGraweGruppeAg,
    CitiHandlowy,
    Dolomitenbank,
    EasybankAg,
    ErsteBankUndSparkassen,
    Handelsbanken,
    HypoAlpeadriabankInternationalAg,
    HypoNoeLbFurNiederosterreichUWien,
    HypoOberosterreichSalzburgSteiermark,
    HypoTirolBankAg,
    HypoVorarlbergBankAg,
    HypoBankBurgenlandAktiengesellschaft,
    Ing,
    Knab,
    MarchfelderBank,
    OberbankAg,
    RaiffeisenBankengruppeOsterreich,
    SchoellerbankAg,
    SpardaBankWien,
    VolksbankGruppe,
    VolkskreditbankAg,
    VrBankBraunau,
    Moneyou,
    Rabobank,
    Regiobank,
    Revolut,
    SnsBank,
    TriodosBank,
    VanLanschot,
    PlusBank,
    EtransferPocztowy24,
    BankiSpbdzielcze,
    BankNowyBfgSa,
    GetinBank,
    Blik,
    NoblePay,
    #[serde(rename = "ideabank")]
    IdeaBank,
    #[serde(rename = "envelobank")]
    EnveloBank,
    NestPrzelew,
    MbankMtransfer,
    Inteligo,
    PbacZIpko,
    BnpParibas,
    BankPekaoSa,
    VolkswagenBank,
    AliorBank,
    Boz,
}

impl TryFrom<WebhookEventStatus> for api_models::webhooks::IncomingWebhookEvent {
    type Error = errors::ConnectorError;
    fn try_from(value: WebhookEventStatus) -> Result<Self, Self::Error> {
        Ok(match value {
            WebhookEventStatus::WarningNeedsResponse => Self::DisputeOpened,
            WebhookEventStatus::WarningClosed => Self::DisputeCancelled,
            WebhookEventStatus::WarningUnderReview => Self::DisputeChallenged,
            WebhookEventStatus::Won => Self::DisputeWon,
            WebhookEventStatus::Lost => Self::DisputeLost,
            _ => Err(errors::ConnectorError::WebhookEventTypeNotFound)?,
        })
    }
}

impl TryFrom<&api_models::enums::BankNames> for StripeBankNames {
    type Error = errors::ConnectorError;
    fn try_from(bank: &api_models::enums::BankNames) -> Result<Self, Self::Error> {
        Ok(match bank {
            api_models::enums::BankNames::AbnAmro => Self::AbnAmro,
            api_models::enums::BankNames::ArzteUndApothekerBank => Self::ArzteUndApothekerBank,
            api_models::enums::BankNames::AsnBank => Self::AsnBank,
            api_models::enums::BankNames::AustrianAnadiBankAg => Self::AustrianAnadiBankAg,
            api_models::enums::BankNames::BankAustria => Self::BankAustria,
            api_models::enums::BankNames::BankhausCarlSpangler => Self::BankhausCarlSpangler,
            api_models::enums::BankNames::BankhausSchelhammerUndSchatteraAg => {
                Self::BankhausSchelhammerUndSchatteraAg
            }
            api_models::enums::BankNames::BawagPskAg => Self::BawagPskAg,
            api_models::enums::BankNames::BksBankAg => Self::BksBankAg,
            api_models::enums::BankNames::BrullKallmusBankAg => Self::BrullKallmusBankAg,
            api_models::enums::BankNames::BtvVierLanderBank => Self::BtvVierLanderBank,
            api_models::enums::BankNames::Bunq => Self::Bunq,
            api_models::enums::BankNames::CapitalBankGraweGruppeAg => {
                Self::CapitalBankGraweGruppeAg
            }
            api_models::enums::BankNames::Citi => Self::CitiHandlowy,
            api_models::enums::BankNames::Dolomitenbank => Self::Dolomitenbank,
            api_models::enums::BankNames::EasybankAg => Self::EasybankAg,
            api_models::enums::BankNames::ErsteBankUndSparkassen => Self::ErsteBankUndSparkassen,
            api_models::enums::BankNames::Handelsbanken => Self::Handelsbanken,
            api_models::enums::BankNames::HypoAlpeadriabankInternationalAg => {
                Self::HypoAlpeadriabankInternationalAg
            }

            api_models::enums::BankNames::HypoNoeLbFurNiederosterreichUWien => {
                Self::HypoNoeLbFurNiederosterreichUWien
            }
            api_models::enums::BankNames::HypoOberosterreichSalzburgSteiermark => {
                Self::HypoOberosterreichSalzburgSteiermark
            }
            api_models::enums::BankNames::HypoTirolBankAg => Self::HypoTirolBankAg,
            api_models::enums::BankNames::HypoVorarlbergBankAg => Self::HypoVorarlbergBankAg,
            api_models::enums::BankNames::HypoBankBurgenlandAktiengesellschaft => {
                Self::HypoBankBurgenlandAktiengesellschaft
            }
            api_models::enums::BankNames::Ing => Self::Ing,
            api_models::enums::BankNames::Knab => Self::Knab,
            api_models::enums::BankNames::MarchfelderBank => Self::MarchfelderBank,
            api_models::enums::BankNames::OberbankAg => Self::OberbankAg,
            api_models::enums::BankNames::RaiffeisenBankengruppeOsterreich => {
                Self::RaiffeisenBankengruppeOsterreich
            }
            api_models::enums::BankNames::Rabobank => Self::Rabobank,
            api_models::enums::BankNames::Regiobank => Self::Regiobank,
            api_models::enums::BankNames::Revolut => Self::Revolut,
            api_models::enums::BankNames::SnsBank => Self::SnsBank,
            api_models::enums::BankNames::TriodosBank => Self::TriodosBank,
            api_models::enums::BankNames::VanLanschot => Self::VanLanschot,
            api_models::enums::BankNames::Moneyou => Self::Moneyou,
            api_models::enums::BankNames::SchoellerbankAg => Self::SchoellerbankAg,
            api_models::enums::BankNames::SpardaBankWien => Self::SpardaBankWien,
            api_models::enums::BankNames::VolksbankGruppe => Self::VolksbankGruppe,
            api_models::enums::BankNames::VolkskreditbankAg => Self::VolkskreditbankAg,
            api_models::enums::BankNames::VrBankBraunau => Self::VrBankBraunau,
            api_models::enums::BankNames::PlusBank => Self::PlusBank,
            api_models::enums::BankNames::EtransferPocztowy24 => Self::EtransferPocztowy24,
            api_models::enums::BankNames::BankiSpbdzielcze => Self::BankiSpbdzielcze,
            api_models::enums::BankNames::BankNowyBfgSa => Self::BankNowyBfgSa,
            api_models::enums::BankNames::GetinBank => Self::GetinBank,
            api_models::enums::BankNames::Blik => Self::Blik,
            api_models::enums::BankNames::NoblePay => Self::NoblePay,
            api_models::enums::BankNames::IdeaBank => Self::IdeaBank,
            api_models::enums::BankNames::EnveloBank => Self::EnveloBank,
            api_models::enums::BankNames::NestPrzelew => Self::NestPrzelew,
            api_models::enums::BankNames::MbankMtransfer => Self::MbankMtransfer,
            api_models::enums::BankNames::Inteligo => Self::Inteligo,
            api_models::enums::BankNames::PbacZIpko => Self::PbacZIpko,
            api_models::enums::BankNames::BnpParibas => Self::BnpParibas,
            api_models::enums::BankNames::BankPekaoSa => Self::BankPekaoSa,
            api_models::enums::BankNames::VolkswagenBank => Self::VolkswagenBank,
            api_models::enums::BankNames::AliorBank => Self::AliorBank,
            api_models::enums::BankNames::Boz => Self::Boz,

            _ => Err(errors::ConnectorError::NotSupported {
                message: api_enums::PaymentMethod::BankRedirect.to_string(),
                connector: "Stripe",
                payment_experience: api_enums::PaymentExperience::RedirectToUrl.to_string(),
            })?,
        })
    }
}

fn validate_shipping_address_against_payment_method(
    shipping_address: &StripeShippingAddress,
    payment_method: &StripePaymentMethodType,
) -> Result<(), error_stack::Report<errors::ConnectorError>> {
    if let StripePaymentMethodType::AfterpayClearpay = payment_method {
        let missing_fields = collect_missing_value_keys!(
            ("shipping.address.first_name", shipping_address.name),
            ("shipping.address.line1", shipping_address.line1),
            ("shipping.address.country", shipping_address.country),
            ("shipping.address.zip", shipping_address.zip)
        );

        if !missing_fields.is_empty() {
            return Err(errors::ConnectorError::MissingRequiredFields {
                field_names: missing_fields,
            })
            .into_report();
        }
    }

    Ok(())
}

fn infer_stripe_pay_later_type(
    pm_type: &enums::PaymentMethodType,
    experience: &enums::PaymentExperience,
) -> Result<StripePaymentMethodType, errors::ConnectorError> {
    if &enums::PaymentExperience::RedirectToUrl == experience {
        match pm_type {
            enums::PaymentMethodType::Klarna => Ok(StripePaymentMethodType::Klarna),
            enums::PaymentMethodType::Affirm => Ok(StripePaymentMethodType::Affirm),
            enums::PaymentMethodType::AfterpayClearpay => {
                Ok(StripePaymentMethodType::AfterpayClearpay)
            }
            _ => Err(errors::ConnectorError::NotSupported {
                message: pm_type.to_string(),
                connector: "stripe",
                payment_experience: experience.to_string(),
            }),
        }
    } else {
        Err(errors::ConnectorError::NotSupported {
            message: pm_type.to_string(),
            connector: "stripe",
            payment_experience: experience.to_string(),
        })
    }
}

fn infer_stripe_bank_redirect_issuer(
    payment_method_type: Option<&enums::PaymentMethodType>,
) -> Result<StripePaymentMethodType, errors::ConnectorError> {
    match payment_method_type {
        Some(storage_models::enums::PaymentMethodType::Giropay) => {
            Ok(StripePaymentMethodType::Giropay)
        }
        Some(storage_models::enums::PaymentMethodType::Ideal) => Ok(StripePaymentMethodType::Ideal),
        Some(storage_models::enums::PaymentMethodType::Sofort) => {
            Ok(StripePaymentMethodType::Sofort)
        }
<<<<<<< HEAD
        Some(storage_models::enums::PaymentMethodType::BancontactCard) => {
            Ok(StripePaymentMethodType::Bancontact)
=======
        Some(storage_models::enums::PaymentMethodType::Przelewy24) => {
            Ok(StripePaymentMethodType::Przelewy24)
>>>>>>> da4d7214
        }
        Some(storage_models::enums::PaymentMethodType::Eps) => Ok(StripePaymentMethodType::Eps),
        None => Err(errors::ConnectorError::MissingRequiredField {
            field_name: "payment_method_type",
        }),
        _ => Err(errors::ConnectorError::MismatchedPaymentData),
    }
}

impl TryFrom<(&api_models::payments::PayLaterData, StripePaymentMethodType)>
    for StripeBillingAddress
{
    type Error = errors::ConnectorError;

    fn try_from(
        (pay_later_data, pm_type): (&api_models::payments::PayLaterData, StripePaymentMethodType),
    ) -> Result<Self, Self::Error> {
        match (pay_later_data, pm_type) {
            (
                payments::PayLaterData::KlarnaRedirect {
                    billing_email,
                    billing_country,
                },
                StripePaymentMethodType::Klarna,
            ) => Ok(Self {
                email: Some(billing_email.to_owned()),
                country: Some(billing_country.to_owned()),
                ..Self::default()
            }),
            (payments::PayLaterData::AffirmRedirect {}, StripePaymentMethodType::Affirm) => {
                Ok(Self::default())
            }
            (
                payments::PayLaterData::AfterpayClearpayRedirect {
                    billing_email,
                    billing_name,
                },
                StripePaymentMethodType::AfterpayClearpay,
            ) => Ok(Self {
                email: Some(billing_email.to_owned()),
                name: Some(billing_name.to_owned()),
                ..Self::default()
            }),
            _ => Err(errors::ConnectorError::MismatchedPaymentData),
        }
    }
}

impl From<&payments::BankDebitBilling> for StripeBillingAddress {
    fn from(item: &payments::BankDebitBilling) -> Self {
        Self {
            email: Some(item.email.to_owned()),
            country: item
                .address
                .as_ref()
                .and_then(|address| address.country.to_owned()),
            name: Some(item.name.to_owned()),
            city: item
                .address
                .as_ref()
                .and_then(|address| address.city.to_owned()),
            address_line1: item
                .address
                .as_ref()
                .and_then(|address| address.line1.to_owned()),
            address_line2: item
                .address
                .as_ref()
                .and_then(|address| address.line2.to_owned()),
            zip_code: item
                .address
                .as_ref()
                .and_then(|address| address.zip.to_owned()),
        }
    }
}

impl TryFrom<&payments::BankRedirectData> for StripeBillingAddress {
    type Error = errors::ConnectorError;

    fn try_from(bank_redirection_data: &payments::BankRedirectData) -> Result<Self, Self::Error> {
        match bank_redirection_data {
            payments::BankRedirectData::Eps {
                billing_details, ..
            } => Ok(Self {
                name: billing_details.billing_name.clone(),
                ..Self::default()
            }),
            payments::BankRedirectData::Giropay {
                billing_details, ..
            } => Ok(Self {
                name: billing_details.billing_name.clone(),
                ..Self::default()
            }),
            payments::BankRedirectData::Ideal {
                billing_details, ..
            } => Ok(Self {
                name: billing_details.billing_name.clone(),
                ..Self::default()
            }),
            payments::BankRedirectData::Przelewy24 {
                billing_details, ..
            } => Ok(Self {
                email: Some(billing_details.email.clone()),
                ..Self::default()
            }),
            payments::BankRedirectData::BancontactCard {
                billing_details, ..
            } => Ok(Self {
                name: Some(
                    billing_details
                        .as_ref()
                        .ok_or(errors::ConnectorError::MissingRequiredField {
                            field_name: "billing_name",
                        })?
                        .billing_name
                        .clone(),
                ),
                ..Self::default()
            }),
            _ => Ok(Self::default()),
        }
    }
}

fn get_bank_specific_data(
    bank_redirect_data: &payments::BankRedirectData,
) -> Option<BankSpecificData> {
    match bank_redirect_data {
        payments::BankRedirectData::Sofort {
            country,
            preferred_language,
            ..
        } => Some(BankSpecificData::Sofort {
            country: country.to_owned(),
            preferred_language: preferred_language.to_owned(),
        }),
        _ => None,
    }
}

fn get_bank_debit_data(
    bank_debit_data: &payments::BankDebitData,
) -> (StripePaymentMethodType, BankDebitData, StripeBillingAddress) {
    match bank_debit_data {
        payments::BankDebitData::AchBankDebit {
            billing_details,
            account_number,
            routing_number,
            ..
        } => {
            let ach_data = BankDebitData::Ach {
                account_holder_type: "individual".to_string(),
                account_number: account_number.to_owned(),
                routing_number: routing_number.to_owned(),
            };

            let billing_data = StripeBillingAddress::from(billing_details);
            (StripePaymentMethodType::Ach, ach_data, billing_data)
        }
        payments::BankDebitData::SepaBankDebit {
            billing_details,
            iban,
            ..
        } => {
            let sepa_data = BankDebitData::Sepa {
                iban: iban.to_owned(),
            };

            let billing_data = StripeBillingAddress::from(billing_details);
            (StripePaymentMethodType::Sepa, sepa_data, billing_data)
        }
        payments::BankDebitData::BecsBankDebit {
            billing_details,
            account_number,
            bsb_number,
        } => {
            let becs_data = BankDebitData::Becs {
                account_number: account_number.to_owned(),
                bsb_number: bsb_number.to_owned(),
            };

            let billing_data = StripeBillingAddress::from(billing_details);
            (StripePaymentMethodType::Becs, becs_data, billing_data)
        }
        payments::BankDebitData::BacsBankDebit {
            billing_details,
            account_number,
            sort_code,
        } => {
            let bacs_data = BankDebitData::Bacs {
                account_number: account_number.to_owned(),
                sort_code: sort_code.to_owned(),
            };

            let billing_data = StripeBillingAddress::from(billing_details);
            (StripePaymentMethodType::Bacs, bacs_data, billing_data)
        }
    }
}

fn create_stripe_payment_method(
    pm_type: Option<&enums::PaymentMethodType>,
    experience: Option<&enums::PaymentExperience>,
    payment_method_data: &api_models::payments::PaymentMethodData,
    auth_type: enums::AuthenticationType,
) -> Result<
    (
        StripePaymentMethodData,
        StripePaymentMethodType,
        StripeBillingAddress,
    ),
    error_stack::Report<errors::ConnectorError>,
> {
    match payment_method_data {
        payments::PaymentMethodData::Card(card_details) => {
            let payment_method_auth_type = match auth_type {
                enums::AuthenticationType::ThreeDs => Auth3ds::Any,
                enums::AuthenticationType::NoThreeDs => Auth3ds::Automatic,
            };
            Ok((
                StripePaymentMethodData::Card(StripeCardData {
                    payment_method_types: StripePaymentMethodType::Card,
                    payment_method_data_type: StripePaymentMethodType::Card,
                    payment_method_data_card_number: card_details.card_number.clone(),
                    payment_method_data_card_exp_month: card_details.card_exp_month.clone(),
                    payment_method_data_card_exp_year: card_details.card_exp_year.clone(),
                    payment_method_data_card_cvc: card_details.card_cvc.clone(),
                    payment_method_auth_type,
                }),
                StripePaymentMethodType::Card,
                StripeBillingAddress::default(),
            ))
        }
        payments::PaymentMethodData::PayLater(pay_later_data) => {
            let pm_type = pm_type.ok_or(errors::ConnectorError::MissingRequiredField {
                field_name: "payment_method_type",
            })?;

            let pm_experience = experience.ok_or(errors::ConnectorError::MissingRequiredField {
                field_name: "payment_experience",
            })?;

            let stripe_pm_type = infer_stripe_pay_later_type(pm_type, pm_experience)?;

            let billing_address = StripeBillingAddress::try_from((pay_later_data, stripe_pm_type))?;

            Ok((
                StripePaymentMethodData::PayLater(StripePayLaterData {
                    payment_method_types: stripe_pm_type,
                    payment_method_data_type: stripe_pm_type,
                }),
                stripe_pm_type,
                billing_address,
            ))
        }
        payments::PaymentMethodData::BankRedirect(bank_redirect_data) => {
            let billing_address = StripeBillingAddress::try_from(bank_redirect_data)?;
            let pm_type = infer_stripe_bank_redirect_issuer(pm_type)?;
            let bank_specific_data = get_bank_specific_data(bank_redirect_data);
            let bank_name = get_bank_name(&pm_type, bank_redirect_data)?;

            Ok((
                StripePaymentMethodData::BankRedirect(StripeBankRedirectData {
                    payment_method_types: pm_type,
                    payment_method_data_type: pm_type,
                    bank_name,
                    bank_specific_data,
                }),
                pm_type,
                billing_address,
            ))
        }
        payments::PaymentMethodData::Wallet(wallet_data) => match wallet_data {
            payments::WalletData::ApplePay(applepay_data) => Ok((
                StripePaymentMethodData::Wallet(StripeWallet::ApplepayToken(StripeApplePay {
                    pk_token: String::from_utf8(
                        consts::BASE64_ENGINE
                            .decode(&applepay_data.payment_data)
                            .into_report()
                            .change_context(errors::ConnectorError::RequestEncodingFailed)?,
                    )
                    .into_report()
                    .change_context(errors::ConnectorError::RequestEncodingFailed)?,
                    pk_token_instrument_name: applepay_data.payment_method.pm_type.to_owned(),
                    pk_token_payment_network: applepay_data.payment_method.network.to_owned(),
                    pk_token_transaction_id: applepay_data.transaction_identifier.to_owned(),
                })),
                StripePaymentMethodType::ApplePay,
                StripeBillingAddress::default(),
            )),

            payments::WalletData::WeChatPayRedirect(_) => Ok((
                StripePaymentMethodData::Wallet(StripeWallet::WechatpayPayment(WechatpayPayment {
                    client: WechatClient::Web,
                    payment_method_types: StripePaymentMethodType::Wechatpay,
                    payment_method_data_type: StripePaymentMethodType::Wechatpay,
                })),
                StripePaymentMethodType::Wechatpay,
                StripeBillingAddress::default(),
            )),
            payments::WalletData::AliPay(_) => Ok((
                StripePaymentMethodData::Wallet(StripeWallet::AlipayPayment(AlipayPayment {
                    payment_method_types: StripePaymentMethodType::Alipay,
                    payment_method_data_type: StripePaymentMethodType::Alipay,
                })),
                StripePaymentMethodType::Alipay,
                StripeBillingAddress::default(),
            )),
            payments::WalletData::GooglePay(gpay_data) => Ok((
                StripePaymentMethodData::try_from(gpay_data)?,
                StripePaymentMethodType::Card,
                StripeBillingAddress::default(),
            )),
            _ => Err(errors::ConnectorError::NotImplemented(
                "This wallet is not implemented for stripe".to_string(),
            )
            .into()),
        },
        payments::PaymentMethodData::BankDebit(bank_debit_data) => {
            let (pm_type, bank_debit_data, billing_address) = get_bank_debit_data(bank_debit_data);

            let pm_data = StripePaymentMethodData::BankDebit(StripeBankDebitData {
                payment_method_types: pm_type,
                bank_specific_data: bank_debit_data,
            });

            Ok((pm_data, pm_type, billing_address))
        }
        _ => Err(errors::ConnectorError::NotImplemented(
            "this payment method for stripe".to_string(),
        )
        .into()),
    }
}

impl TryFrom<&payments::GooglePayWalletData> for StripePaymentMethodData {
    type Error = error_stack::Report<errors::ConnectorError>;
    fn try_from(gpay_data: &payments::GooglePayWalletData) -> Result<Self, Self::Error> {
        Ok(Self::Wallet(StripeWallet::GooglepayToken(GooglePayToken {
            token: gpay_data
                .tokenization_data
                .token
                .as_bytes()
                .parse_struct::<StripeGpayToken>("StripeGpayToken")
                .change_context(errors::ConnectorError::RequestEncodingFailed)?
                .id,
            payment_type: StripePaymentMethodType::Card,
        })))
    }
}

impl TryFrom<&types::PaymentsAuthorizeRouterData> for PaymentIntentRequest {
    type Error = error_stack::Report<errors::ConnectorError>;
    fn try_from(item: &types::PaymentsAuthorizeRouterData) -> Result<Self, Self::Error> {
        let metadata_order_id = item.payment_id.to_string();
        let metadata_txn_id = format!("{}_{}_{}", item.merchant_id, item.payment_id, "1");
        let metadata_txn_uuid = Uuid::new_v4().to_string(); //Fetch autogenerated txn_uuid from Database.

        let shipping_address = match item.address.shipping.clone() {
            Some(mut shipping) => StripeShippingAddress {
                city: shipping.address.as_mut().and_then(|a| a.city.take()),
                country: shipping.address.as_mut().and_then(|a| a.country.take()),
                line1: shipping.address.as_mut().and_then(|a| a.line1.take()),
                line2: shipping.address.as_mut().and_then(|a| a.line2.take()),
                zip: shipping.address.as_mut().and_then(|a| a.zip.take()),
                state: shipping.address.as_mut().and_then(|a| a.state.take()),
                name: shipping.address.as_mut().and_then(|a| {
                    a.first_name.as_ref().map(|first_name| {
                        format!(
                            "{} {}",
                            first_name.clone().expose(),
                            a.last_name.clone().expose_option().unwrap_or_default()
                        )
                        .into()
                    })
                }),
                phone: shipping.phone.map(|p| {
                    format!(
                        "{}{}",
                        p.country_code.unwrap_or_default(),
                        p.number.expose_option().unwrap_or_default()
                    )
                    .into()
                }),
            },
            None => StripeShippingAddress::default(),
        };
        let mut payment_method_options = None;

        let (mut payment_data, payment_method, mandate, billing_address) = {
            match item
                .request
                .mandate_id
                .clone()
                .and_then(|mandate_ids| mandate_ids.mandate_reference_id)
            {
                Some(api_models::payments::MandateReferenceId::ConnectorMandateId(
                    connector_mandate_ids,
                )) => (
                    None,
                    connector_mandate_ids.payment_method_id,
                    connector_mandate_ids.connector_mandate_id,
                    StripeBillingAddress::default(),
                ),
                Some(api_models::payments::MandateReferenceId::NetworkMandateId(
                    network_transaction_id,
                )) => {
                    payment_method_options = Some(StripePaymentMethodOptions::Card {
                        mandate_options: None,
                        network_transaction_id: None,
                        mit_exemption: Some(MitExemption {
                            network_transaction_id,
                        }),
                    });
                    (None, None, None, StripeBillingAddress::default())
                }
                _ => {
                    let (payment_method_data, payment_method_type, billing_address) =
                        create_stripe_payment_method(
                            item.request.payment_method_type.as_ref(),
                            item.request.payment_experience.as_ref(),
                            &item.request.payment_method_data,
                            item.auth_type,
                        )?;

                    validate_shipping_address_against_payment_method(
                        &shipping_address,
                        &payment_method_type,
                    )?;

                    (Some(payment_method_data), None, None, billing_address)
                }
            }
        };

        payment_data = match item.request.payment_method_data {
            payments::PaymentMethodData::Wallet(payments::WalletData::ApplePay(_)) => Some(
                StripePaymentMethodData::Wallet(StripeWallet::ApplepayPayment(ApplepayPayment {
                    token: item
                        .payment_method_token
                        .to_owned()
                        .get_required_value("payment_token")
                        .change_context(errors::ConnectorError::RequestEncodingFailed)?,
                    payment_method_types: StripePaymentMethodType::Card,
                })),
            ),
            _ => payment_data,
        };

        let setup_mandate_details =
            item.request
                .setup_mandate_details
                .as_ref()
                .and_then(|mandate_details| {
                    mandate_details
                        .customer_acceptance
                        .online
                        .as_ref()
                        .map(|online_details| StripeMandateRequest {
                            mandate_type: StripeMandateType::Online,
                            ip_address: online_details.ip_address.to_owned(),
                            user_agent: online_details.user_agent.to_owned(),
                        })
                });

        crate::logger::debug!(
            "aaaaaaaaaaaaaaaaaaa{}",
            item.request
                .router_return_url
                .clone()
                .unwrap_or_else(|| "https://juspay.in/".to_string())
        );
        Ok(Self {
            amount: item.request.amount, //hopefully we don't loose some cents here
            currency: item.request.currency.to_string(), //we need to copy the value and not transfer ownership
            statement_descriptor_suffix: item.request.statement_descriptor_suffix.clone(),
            statement_descriptor: item.request.statement_descriptor.clone(),
            metadata_order_id,
            metadata_txn_id,
            metadata_txn_uuid,
            return_url: item
                .request
                .router_return_url
                .clone()
                .unwrap_or_else(|| "https://juspay.in/".to_string()),
            confirm: true, // Stripe requires confirm to be true if return URL is present
            description: item.description.clone(),
            shipping: shipping_address,
            billing: billing_address,
            capture_method: StripeCaptureMethod::from(item.request.capture_method),
            payment_data,
            mandate,
            payment_method_options,
            payment_method,
            customer: item.connector_customer.to_owned(),
            setup_mandate_details,
            off_session: item.request.off_session,
            setup_future_usage: item.request.setup_future_usage,
        })
    }
}

impl TryFrom<&types::VerifyRouterData> for SetupIntentRequest {
    type Error = error_stack::Report<errors::ConnectorError>;
    fn try_from(item: &types::VerifyRouterData) -> Result<Self, Self::Error> {
        let metadata_order_id = item.payment_id.to_string();
        let metadata_txn_id = format!("{}_{}_{}", item.merchant_id, item.payment_id, "1");
        let metadata_txn_uuid = Uuid::new_v4().to_string();

        //Only cards supported for mandates
        let pm_type = StripePaymentMethodType::Card;
        let payment_data = StripePaymentMethodData::try_from((
            item.request.payment_method_data.clone(),
            item.auth_type,
            pm_type,
        ))?;

        Ok(Self {
            confirm: true,
            metadata_order_id,
            metadata_txn_id,
            metadata_txn_uuid,
            payment_data,
            return_url: item.return_url.clone(),
            off_session: item.request.off_session,
            usage: item.request.setup_future_usage,
            payment_method_options: None,
            customer: item.connector_customer.to_owned(),
        })
    }
}

impl TryFrom<&types::TokenizationRouterData> for TokenRequest {
    type Error = error_stack::Report<errors::ConnectorError>;
    fn try_from(item: &types::TokenizationRouterData) -> Result<Self, Self::Error> {
        let payment_data = create_stripe_payment_method(
            None,
            None,
            &item.request.payment_method_data,
            item.auth_type,
        )?;
        Ok(Self {
            token_data: payment_data.0,
        })
    }
}

impl TryFrom<&types::ConnectorCustomerRouterData> for CustomerRequest {
    type Error = error_stack::Report<errors::ConnectorError>;
    fn try_from(item: &types::ConnectorCustomerRouterData) -> Result<Self, Self::Error> {
        Ok(Self {
            description: item.request.description.to_owned(),
            email: item.request.email.to_owned(),
            phone: item.request.phone.to_owned(),
            name: item.request.name.to_owned(),
        })
    }
}

#[derive(Clone, Debug, Default, Eq, PartialEq, Deserialize, Serialize)]
pub struct StripeMetadata {
    pub order_id: String,
    pub txn_id: String,
    pub txn_uuid: String,
}

#[derive(Clone, Default, Debug, Eq, PartialEq, Deserialize, Serialize)]
#[serde(rename_all = "snake_case")]
pub enum StripePaymentStatus {
    Succeeded,
    Failed,
    #[default]
    Processing,
    #[serde(rename = "requires_action")]
    RequiresCustomerAction,
    #[serde(rename = "requires_payment_method")]
    RequiresPaymentMethod,
    RequiresConfirmation,
    Canceled,
    RequiresCapture,
}

impl From<StripePaymentStatus> for enums::AttemptStatus {
    fn from(item: StripePaymentStatus) -> Self {
        match item {
            StripePaymentStatus::Succeeded => Self::Charged,
            StripePaymentStatus::Failed => Self::Failure,
            StripePaymentStatus::Processing => Self::Authorizing,
            StripePaymentStatus::RequiresCustomerAction => Self::AuthenticationPending,
            StripePaymentStatus::RequiresPaymentMethod => Self::Failure,
            StripePaymentStatus::RequiresConfirmation => Self::ConfirmationAwaited,
            StripePaymentStatus::Canceled => Self::Voided,
            StripePaymentStatus::RequiresCapture => Self::Authorized,
        }
    }
}

#[derive(Debug, Default, Eq, PartialEq, Deserialize)]
pub struct PaymentIntentResponse {
    pub id: String,
    pub object: String,
    pub amount: i64,
    pub amount_received: i64,
    pub amount_capturable: i64,
    pub currency: String,
    pub status: StripePaymentStatus,
    pub client_secret: Secret<String>,
    pub created: i32,
    pub customer: Option<String>,
    pub payment_method: Option<String>,
    pub description: Option<String>,
    pub statement_descriptor: Option<String>,
    pub statement_descriptor_suffix: Option<String>,
    pub metadata: StripeMetadata,
    pub next_action: Option<StripeNextActionResponse>,
    pub payment_method_options: Option<StripePaymentMethodOptions>,
    pub last_payment_error: Option<ErrorDetails>,
    pub latest_attempt: Option<LatestAttempt>, //need a merchant to test this
}

#[derive(Debug, Default, Eq, PartialEq, Deserialize)]
pub struct PaymentSyncResponse {
    #[serde(flatten)]
    pub intent_fields: PaymentIntentResponse,
    pub last_payment_error: Option<ErrorDetails>,
}

impl std::ops::Deref for PaymentSyncResponse {
    type Target = PaymentIntentResponse;

    fn deref(&self) -> &Self::Target {
        &self.intent_fields
    }
}

#[derive(Serialize, Deserialize)]
pub struct LastPaymentError {
    code: String,
    message: String,
}

#[derive(Deserialize)]
pub struct PaymentIntentSyncResponse {
    #[serde(flatten)]
    payment_intent_fields: PaymentIntentResponse,
    pub last_payment_error: Option<LastPaymentError>,
}

impl std::ops::Deref for PaymentIntentSyncResponse {
    type Target = PaymentIntentResponse;

    fn deref(&self) -> &Self::Target {
        &self.payment_intent_fields
    }
}

#[derive(Deserialize)]
pub struct SetupIntentSyncResponse {
    #[serde(flatten)]
    setup_intent_fields: SetupIntentResponse,
    pub last_payment_error: Option<LastPaymentError>,
}

impl std::ops::Deref for SetupIntentSyncResponse {
    type Target = SetupIntentResponse;

    fn deref(&self) -> &Self::Target {
        &self.setup_intent_fields
    }
}

impl From<SetupIntentSyncResponse> for PaymentIntentSyncResponse {
    fn from(value: SetupIntentSyncResponse) -> Self {
        Self {
            payment_intent_fields: value.setup_intent_fields.into(),
            last_payment_error: value.last_payment_error,
        }
    }
}

impl From<SetupIntentResponse> for PaymentIntentResponse {
    fn from(value: SetupIntentResponse) -> Self {
        Self {
            id: value.id,
            object: value.object,
            status: value.status,
            client_secret: value.client_secret,
            customer: value.customer,
            description: None,
            statement_descriptor: value.statement_descriptor,
            statement_descriptor_suffix: value.statement_descriptor_suffix,
            metadata: value.metadata,
            next_action: value.next_action,
            payment_method_options: value.payment_method_options,
            last_payment_error: None,
            ..Default::default()
        }
    }
}

#[derive(Clone, Debug, Default, Eq, PartialEq, Deserialize)]
pub struct SetupIntentResponse {
    pub id: String,
    pub object: String,
    pub status: StripePaymentStatus, // Change to SetupStatus
    pub client_secret: Secret<String>,
    pub customer: Option<String>,
    pub payment_method: Option<String>,
    pub statement_descriptor: Option<String>,
    pub statement_descriptor_suffix: Option<String>,
    pub metadata: StripeMetadata,
    pub next_action: Option<StripeNextActionResponse>,
    pub payment_method_options: Option<StripePaymentMethodOptions>,
    pub latest_attempt: Option<LatestAttempt>,
}

impl ForeignFrom<(Option<StripePaymentMethodOptions>, String)> for types::MandateReference {
    fn foreign_from(
        (payment_method_options, payment_method_id): (Option<StripePaymentMethodOptions>, String),
    ) -> Self {
        Self {
            connector_mandate_id: payment_method_options.and_then(|options| match options {
                StripePaymentMethodOptions::Card {
                    mandate_options, ..
                } => mandate_options.map(|mandate_options| mandate_options.reference),
                StripePaymentMethodOptions::Klarna {}
                | StripePaymentMethodOptions::Affirm {}
                | StripePaymentMethodOptions::AfterpayClearpay {}
                | StripePaymentMethodOptions::Eps {}
                | StripePaymentMethodOptions::Giropay {}
                | StripePaymentMethodOptions::Ideal {}
                | StripePaymentMethodOptions::Sofort {}
                | StripePaymentMethodOptions::Ach {}
                | StripePaymentMethodOptions::Bacs {}
                | StripePaymentMethodOptions::Becs {}
                | StripePaymentMethodOptions::WechatPay {}
                | StripePaymentMethodOptions::Alipay {}
                | StripePaymentMethodOptions::Sepa {}
<<<<<<< HEAD
                | StripePaymentMethodOptions::Bancontact {} => None,
=======
                | StripePaymentMethodOptions::Przelewy24 {} => None,
>>>>>>> da4d7214
            }),
            payment_method_id: Some(payment_method_id),
        }
    }
}

impl<F, T>
    TryFrom<types::ResponseRouterData<F, PaymentIntentResponse, T, types::PaymentsResponseData>>
    for types::RouterData<F, T, types::PaymentsResponseData>
{
    type Error = error_stack::Report<errors::ConnectorError>;
    fn try_from(
        item: types::ResponseRouterData<F, PaymentIntentResponse, T, types::PaymentsResponseData>,
    ) -> Result<Self, Self::Error> {
        let redirection_data = item.response.next_action.map(|next_action_response| {
            services::RedirectForm::from((next_action_response.get_url(), services::Method::Get))
        });

        let mandate_reference = item.response.payment_method.map(|pm| {
            types::MandateReference::foreign_from((item.response.payment_method_options, pm))
        });

        //Note: we might have to call retrieve_setup_intent to get the network_transaction_id in case its not sent in PaymentIntentResponse
        // Or we identify the mandate txns before hand and always call SetupIntent in case of mandate payment call
        let network_txn_id = Option::foreign_from(item.response.latest_attempt);

        Ok(Self {
            status: enums::AttemptStatus::from(item.response.status),
            // client_secret: Some(item.response.client_secret.clone().as_str()),
            // description: item.response.description.map(|x| x.as_str()),
            // statement_descriptor_suffix: item.response.statement_descriptor_suffix.map(|x| x.as_str()),
            // three_ds_form,
            response: Ok(types::PaymentsResponseData::TransactionResponse {
                resource_id: types::ResponseId::ConnectorTransactionId(item.response.id),
                redirection_data,
                mandate_reference,
                connector_metadata: None,
                network_txn_id,
            }),
            amount_captured: Some(item.response.amount_received),
            ..item.data
        })
    }
}

impl<F, T>
    TryFrom<types::ResponseRouterData<F, PaymentIntentSyncResponse, T, types::PaymentsResponseData>>
    for types::RouterData<F, T, types::PaymentsResponseData>
{
    type Error = error_stack::Report<errors::ConnectorError>;
    fn try_from(
        item: types::ResponseRouterData<
            F,
            PaymentIntentSyncResponse,
            T,
            types::PaymentsResponseData,
        >,
    ) -> Result<Self, Self::Error> {
        let redirection_data = item
            .response
            .next_action
            .as_ref()
            .map(|next_action_response| {
                services::RedirectForm::from((
                    next_action_response.get_url(),
                    services::Method::Get,
                ))
            });

        let mandate_reference = item.response.payment_method.clone().map(|pm| {
            types::MandateReference::foreign_from((
                item.response.payment_method_options.clone(),
                pm,
            ))
        });
        let error_res =
            item.response
                .last_payment_error
                .as_ref()
                .map(|error| types::ErrorResponse {
                    code: error.code.to_owned(),
                    message: error.message.to_owned(),
                    reason: None,
                    status_code: item.http_code,
                });

        let response = error_res.map_or(
            Ok(types::PaymentsResponseData::TransactionResponse {
                resource_id: types::ResponseId::ConnectorTransactionId(item.response.id.clone()),
                redirection_data,
                mandate_reference,
                connector_metadata: None,
                network_txn_id: None,
            }),
            Err,
        );

        Ok(Self {
            status: enums::AttemptStatus::from(item.response.status.to_owned()),
            response,
            amount_captured: Some(item.response.amount_received),
            ..item.data
        })
    }
}

impl<F, T>
    TryFrom<types::ResponseRouterData<F, SetupIntentResponse, T, types::PaymentsResponseData>>
    for types::RouterData<F, T, types::PaymentsResponseData>
{
    type Error = error_stack::Report<errors::ConnectorError>;
    fn try_from(
        item: types::ResponseRouterData<F, SetupIntentResponse, T, types::PaymentsResponseData>,
    ) -> Result<Self, Self::Error> {
        let redirection_data = item.response.next_action.map(|next_action_response| {
            services::RedirectForm::from((next_action_response.get_url(), services::Method::Get))
        });

        let mandate_reference = item.response.payment_method.map(|pm| {
            types::MandateReference::foreign_from((item.response.payment_method_options, pm))
        });

        Ok(Self {
            status: enums::AttemptStatus::from(item.response.status),
            response: Ok(types::PaymentsResponseData::TransactionResponse {
                resource_id: types::ResponseId::ConnectorTransactionId(item.response.id),
                redirection_data,
                mandate_reference,
                connector_metadata: None,
                network_txn_id: Option::foreign_from(item.response.latest_attempt),
            }),
            ..item.data
        })
    }
}

impl ForeignFrom<Option<LatestAttempt>> for Option<String> {
    fn foreign_from(latest_attempt: Option<LatestAttempt>) -> Self {
        match latest_attempt {
            Some(LatestAttempt::PaymentIntentAttempt(attempt)) => attempt
                .payment_method_options
                .and_then(|payment_method_options| match payment_method_options {
                    StripePaymentMethodOptions::Card {
                        network_transaction_id,
                        ..
                    } => network_transaction_id,
                    _ => None,
                }),
            _ => None,
        }
    }
}

#[derive(Clone, Debug, Eq, PartialEq, Deserialize)]
#[serde(rename_all = "snake_case", remote = "Self")]
pub enum StripeNextActionResponse {
    RedirectToUrl(StripeRedirectToUrlResponse),
    AlipayHandleRedirect(StripeRedirectToUrlResponse),
    VerifyWithMicrodeposits(StripeVerifyWithMicroDepositsResponse),
    WechatPayDisplayQrCode(StripeRedirectToQr),
}

impl StripeNextActionResponse {
    fn get_url(&self) -> Url {
        match self {
            Self::RedirectToUrl(redirect_to_url) | Self::AlipayHandleRedirect(redirect_to_url) => {
                redirect_to_url.url.to_owned()
            }
            Self::WechatPayDisplayQrCode(redirect_to_url) => redirect_to_url.data.to_owned(),
            Self::VerifyWithMicrodeposits(verify_with_microdeposits) => {
                verify_with_microdeposits.hosted_verification_url.to_owned()
            }
        }
    }
}

// This impl is required because Stripe's response is of the below format, which is externally
// tagged, but also with an extra 'type' field specifying the enum variant name:
// "next_action": {
//   "redirect_to_url": { "return_url": "...", "url": "..." },
//   "type": "redirect_to_url"
// },
// Reference: https://github.com/serde-rs/serde/issues/1343#issuecomment-409698470
impl<'de> Deserialize<'de> for StripeNextActionResponse {
    fn deserialize<D: serde::Deserializer<'de>>(deserializer: D) -> Result<Self, D::Error> {
        #[derive(Deserialize)]
        struct Wrapper {
            #[serde(rename = "type")]
            _ignore: String,
            #[serde(flatten, with = "StripeNextActionResponse")]
            inner: StripeNextActionResponse,
        }
        Wrapper::deserialize(deserializer).map(|w| w.inner)
    }
}

#[derive(Clone, Debug, Eq, PartialEq, Deserialize, Serialize)]
pub struct StripeRedirectToUrlResponse {
    return_url: String,
    url: Url,
}

#[derive(Clone, Debug, Eq, PartialEq, Deserialize, Serialize)]
pub struct StripeRedirectToQr {
    data: Url,
}

#[derive(Clone, Debug, Eq, PartialEq, Deserialize)]
pub struct StripeVerifyWithMicroDepositsResponse {
    hosted_verification_url: Url,
}

// REFUND :
// Type definition for Stripe RefundRequest

#[derive(Default, Debug, Serialize)]
pub struct RefundRequest {
    pub amount: Option<i64>, //amount in cents, hence passed as integer
    pub payment_intent: String,
    #[serde(rename = "metadata[order_id]")]
    pub metadata_order_id: String,
    #[serde(rename = "metadata[txn_id]")]
    pub metadata_txn_id: String,
    #[serde(rename = "metadata[txn_uuid]")]
    pub metadata_txn_uuid: String,
}

impl<F> TryFrom<&types::RefundsRouterData<F>> for RefundRequest {
    type Error = error_stack::Report<errors::ConnectorError>;
    fn try_from(item: &types::RefundsRouterData<F>) -> Result<Self, Self::Error> {
        let amount = item.request.refund_amount;
        let metadata_txn_id = "Fetch txn_id from DB".to_string();
        let metadata_txn_uuid = "Fetch txn_id from DB".to_string();
        let payment_intent = item.request.connector_transaction_id.clone();
        Ok(Self {
            amount: Some(amount),
            payment_intent,
            metadata_order_id: item.payment_id.clone(),
            metadata_txn_id,
            metadata_txn_uuid,
        })
    }
}

// Type definition for Stripe Refund Response

#[derive(Default, Debug, Serialize, Deserialize, Clone)]
#[serde(rename_all = "snake_case")]
pub enum RefundStatus {
    Succeeded,
    Failed,
    #[default]
    Pending,
    RequiresAction,
}

impl From<RefundStatus> for enums::RefundStatus {
    fn from(item: RefundStatus) -> Self {
        match item {
            self::RefundStatus::Succeeded => Self::Success,
            self::RefundStatus::Failed => Self::Failure,
            self::RefundStatus::Pending => Self::Pending,
            self::RefundStatus::RequiresAction => Self::ManualReview,
        }
    }
}

#[derive(Default, Debug, Clone, Serialize, Deserialize)]
pub struct RefundResponse {
    pub id: String,
    pub object: String,
    pub amount: i64,
    pub currency: String,
    pub metadata: StripeMetadata,
    pub payment_intent: String,
    pub status: RefundStatus,
}

impl TryFrom<types::RefundsResponseRouterData<api::Execute, RefundResponse>>
    for types::RefundsRouterData<api::Execute>
{
    type Error = error_stack::Report<errors::ConnectorError>;
    fn try_from(
        item: types::RefundsResponseRouterData<api::Execute, RefundResponse>,
    ) -> Result<Self, Self::Error> {
        Ok(Self {
            response: Ok(types::RefundsResponseData {
                connector_refund_id: item.response.id,
                refund_status: enums::RefundStatus::from(item.response.status),
            }),
            ..item.data
        })
    }
}

impl TryFrom<types::RefundsResponseRouterData<api::RSync, RefundResponse>>
    for types::RefundsRouterData<api::RSync>
{
    type Error = error_stack::Report<errors::ConnectorError>;
    fn try_from(
        item: types::RefundsResponseRouterData<api::RSync, RefundResponse>,
    ) -> Result<Self, Self::Error> {
        Ok(Self {
            response: Ok(types::RefundsResponseData {
                connector_refund_id: item.response.id,
                refund_status: enums::RefundStatus::from(item.response.status),
            }),
            ..item.data
        })
    }
}

#[derive(Debug, Default, Eq, PartialEq, Deserialize, Serialize)]
pub struct ErrorDetails {
    pub code: Option<String>,
    #[serde(rename = "type")]
    pub error_type: Option<String>,
    pub message: Option<String>,
    pub param: Option<String>,
}

#[derive(Debug, Default, Eq, PartialEq, Deserialize, Serialize)]
pub struct ErrorResponse {
    pub error: ErrorDetails,
}

#[derive(Debug, Default, Eq, PartialEq, Serialize)]
pub struct StripeShippingAddress {
    #[serde(rename = "shipping[address][city]")]
    pub city: Option<String>,
    #[serde(rename = "shipping[address][country]")]
    pub country: Option<api_enums::CountryAlpha2>,
    #[serde(rename = "shipping[address][line1]")]
    pub line1: Option<Secret<String>>,
    #[serde(rename = "shipping[address][line2]")]
    pub line2: Option<Secret<String>>,
    #[serde(rename = "shipping[address][postal_code]")]
    pub zip: Option<Secret<String>>,
    #[serde(rename = "shipping[address][state]")]
    pub state: Option<Secret<String>>,
    #[serde(rename = "shipping[name]")]
    pub name: Option<Secret<String>>,
    #[serde(rename = "shipping[phone]")]
    pub phone: Option<Secret<String>>,
}

#[derive(Debug, Default, Eq, PartialEq, Serialize)]
pub struct StripeBillingAddress {
    #[serde(rename = "payment_method_data[billing_details][email]")]
    pub email: Option<Email>,
    #[serde(rename = "payment_method_data[billing_details][address][country]")]
    pub country: Option<api_enums::CountryAlpha2>,
    #[serde(rename = "payment_method_data[billing_details][name]")]
    pub name: Option<Secret<String>>,
    #[serde(rename = "payment_method_data[billing_details][address][city]")]
    pub city: Option<String>,
    #[serde(rename = "payment_method_data[billing_details][address][line1]")]
    pub address_line1: Option<Secret<String>>,
    #[serde(rename = "payment_method_data[billing_details][address][line2]")]
    pub address_line2: Option<Secret<String>>,
    #[serde(rename = "payment_method_data[billing_details][address][postal_code]")]
    pub zip_code: Option<Secret<String>>,
}

#[derive(Debug, Clone, serde::Deserialize, Eq, PartialEq)]
pub struct StripeRedirectResponse {
    pub payment_intent: Option<String>,
    pub payment_intent_client_secret: Option<String>,
    pub source_redirect_slug: Option<String>,
    pub redirect_status: Option<StripePaymentStatus>,
    pub source_type: Option<Secret<String>>,
}

#[derive(Debug, Serialize)]
pub struct CancelRequest {
    cancellation_reason: Option<String>,
}

impl TryFrom<&types::PaymentsCancelRouterData> for CancelRequest {
    type Error = error_stack::Report<errors::ConnectorError>;
    fn try_from(item: &types::PaymentsCancelRouterData) -> Result<Self, Self::Error> {
        Ok(Self {
            cancellation_reason: item.request.cancellation_reason.clone(),
        })
    }
}

#[derive(Serialize, Deserialize, Debug, Clone, Eq, PartialEq)]
#[non_exhaustive]
#[serde(rename_all = "snake_case")]
pub enum StripePaymentMethodOptions {
    Card {
        mandate_options: Option<StripeMandateOptions>,
        network_transaction_id: Option<String>,
        mit_exemption: Option<MitExemption>, // To be used for MIT mandate txns
    },
    Klarna {},
    Affirm {},
    AfterpayClearpay {},
    Eps {},
    Giropay {},
    Ideal {},
    Sofort {},
    #[serde(rename = "us_bank_account")]
    Ach {},
    #[serde(rename = "sepa_debit")]
    Sepa {},
    #[serde(rename = "au_becs_debit")]
    Becs {},
    #[serde(rename = "bacs_debit")]
    Bacs {},
    Bancontact {},
    WechatPay {},
    Alipay {},
    #[serde(rename = "p24")]
    Przelewy24 {},
}

#[derive(Clone, Debug, Default, Eq, PartialEq, Serialize, Deserialize)]
pub struct MitExemption {
    pub network_transaction_id: String,
}

#[derive(Clone, Debug, Eq, PartialEq, Deserialize)]
#[serde(untagged)]
pub enum LatestAttempt {
    PaymentIntentAttempt(LatestPaymentAttempt),
    SetupAttempt(String),
}
#[derive(Clone, Debug, Default, Eq, PartialEq, Deserialize)]
pub struct LatestPaymentAttempt {
    pub payment_method_options: Option<StripePaymentMethodOptions>,
}
// #[derive(Deserialize, Debug, Clone, Eq, PartialEq)]
// pub struct Card
#[derive(serde::Serialize, serde::Deserialize, Clone, Debug, Default, Eq, PartialEq)]
pub struct StripeMandateOptions {
    reference: String, // Extendable, But only important field to be captured
}
/// Represents the capture request body for stripe connector.
#[derive(Debug, Serialize, Clone, Copy)]
pub struct CaptureRequest {
    /// If amount_to_capture is None stripe captures the amount in the payment intent.
    amount_to_capture: Option<i64>,
}

impl TryFrom<&types::PaymentsCaptureRouterData> for CaptureRequest {
    type Error = error_stack::Report<errors::ConnectorError>;
    fn try_from(item: &types::PaymentsCaptureRouterData) -> Result<Self, Self::Error> {
        Ok(Self {
            amount_to_capture: Some(item.request.amount_to_capture),
        })
    }
}

impl<F, T>
    TryFrom<types::ResponseRouterData<F, StripeTokenResponse, T, types::PaymentsResponseData>>
    for types::RouterData<F, T, types::PaymentsResponseData>
{
    type Error = error_stack::Report<errors::ConnectorError>;
    fn try_from(
        item: types::ResponseRouterData<F, StripeTokenResponse, T, types::PaymentsResponseData>,
    ) -> Result<Self, Self::Error> {
        Ok(Self {
            response: Ok(types::PaymentsResponseData::TokenizationResponse {
                token: item.response.id,
            }),
            ..item.data
        })
    }
}

impl<F, T>
    TryFrom<types::ResponseRouterData<F, StripeCustomerResponse, T, types::PaymentsResponseData>>
    for types::RouterData<F, T, types::PaymentsResponseData>
{
    type Error = error_stack::Report<errors::ConnectorError>;
    fn try_from(
        item: types::ResponseRouterData<F, StripeCustomerResponse, T, types::PaymentsResponseData>,
    ) -> Result<Self, Self::Error> {
        Ok(Self {
            response: Ok(types::PaymentsResponseData::ConnectorCustomerResponse {
                connector_customer_id: item.response.id,
            }),
            ..item.data
        })
    }
}

// #[cfg(test)]
// mod test_stripe_transformers {
//     use super::*;

//     #[test]
//     fn verify_transform_from_router_to_stripe_req() {
//         let router_req = PaymentsRequest {
//             amount: 100.0,
//             currency: "USD".to_string(),
//             ..Default::default()
//         };

//         let stripe_req = PaymentIntentRequest::from(router_req);

//         //metadata is generated everytime. So use the transformed struct to copy uuid

//         let stripe_req_expected = PaymentIntentRequest {
//             amount: 10000,
//             currency: "USD".to_string(),
//             statement_descriptor_suffix: None,
//             metadata_order_id: "Auto generate Order ID".to_string(),
//             metadata_txn_id: "Fetch from Merchant Account_Auto generate Order ID_1".to_string(),
//             metadata_txn_uuid: stripe_req.metadata_txn_uuid.clone(),
//             return_url: "Fetch Url from Merchant Account".to_string(),
//             confirm: false,
//             payment_method_types: "card".to_string(),
//             payment_method_data_type: "card".to_string(),
//             payment_method_data_card_number: None,
//             payment_method_data_card_exp_month: None,
//             payment_method_data_card_exp_year: None,
//             payment_method_data_card_cvc: None,
//             description: None,
//         };
//         assert_eq!(stripe_req_expected, stripe_req);
//     }
// }

#[derive(Debug, Deserialize)]
pub struct WebhookEventDataResource {
    pub object: serde_json::Value,
}

#[derive(Debug, Deserialize)]
pub struct WebhookEventObjectResource {
    pub data: WebhookEventDataResource,
}

#[derive(Debug, Deserialize)]
pub struct WebhookEvent {
    #[serde(rename = "type")]
    pub event_type: WebhookEventType,
    #[serde(rename = "data")]
    pub event_data: WebhookEventData,
}

#[derive(Debug, Deserialize)]
pub struct WebhookEventData {
    #[serde(rename = "object")]
    pub event_object: WebhookEventObjectData,
}

#[derive(Debug, Deserialize)]
pub struct WebhookEventObjectData {
    pub id: String,
    pub object: WebhookEventObjectType,
    pub amount: i32,
    pub currency: String,
    pub payment_intent: Option<String>,
    pub reason: Option<String>,
    #[serde(with = "common_utils::custom_serde::timestamp")]
    pub created: PrimitiveDateTime,
    pub evidence_details: Option<EvidenceDetails>,
    pub status: Option<WebhookEventStatus>,
}

#[derive(Debug, Deserialize, strum::Display)]
#[serde(rename_all = "snake_case")]
pub enum WebhookEventObjectType {
    PaymentIntent,
    Dispute,
    Charge,
}

#[derive(Debug, Deserialize)]
pub enum WebhookEventType {
    #[serde(rename = "payment_intent.payment_failed")]
    PaymentIntentFailed,
    #[serde(rename = "payment_intent.succeeded")]
    PaymentIntentSucceed,
    #[serde(rename = "charge.dispute.captured")]
    ChargeDisputeCaptured,
    #[serde(rename = "charge.dispute.created")]
    DisputeCreated,
    #[serde(rename = "charge.dispute.closed")]
    DisputeClosed,
    #[serde(rename = "charge.dispute.updated")]
    DisputeUpdated,
    #[serde(rename = "charge.dispute.funds_reinstated")]
    ChargeDisputeFundsReinstated,
    #[serde(rename = "charge.dispute.funds_withdrawn")]
    ChargeDisputeFundsWithdrawn,
    #[serde(rename = "charge.expired")]
    ChargeExpired,
    #[serde(rename = "charge.failed")]
    ChargeFailed,
    #[serde(rename = "charge.pending")]
    ChargePending,
    #[serde(rename = "charge.captured")]
    ChargeCaptured,
    #[serde(rename = "charge.succeeded")]
    ChargeSucceeded,
    #[serde(rename = "charge.updated")]
    ChargeUpdated,
    #[serde(rename = "charge.refunded")]
    ChanrgeRefunded,
    #[serde(rename = "payment_intent.canceled")]
    PaymentIntentCanceled,
    #[serde(rename = "payment_intent.created")]
    PaymentIntentCreated,
    #[serde(rename = "payment_intent.processing")]
    PaymentIntentProcessing,
    #[serde(rename = "payment_intent.requires_action")]
    PaymentIntentRequiresAction,
    #[serde(rename = "amount_capturable_updated")]
    PaymentIntentAmountCapturableUpdated,
}

#[derive(Debug, Serialize, strum::Display, Deserialize, PartialEq)]
#[serde(rename_all = "snake_case")]
pub enum WebhookEventStatus {
    WarningNeedsResponse,
    WarningClosed,
    WarningUnderReview,
    Won,
    Lost,
    NeedsResponse,
    UnderReview,
    ChargeRefunded,
    Succeeded,
    RequiresPaymentMethod,
    RequiresConfirmation,
    RequiresAction,
    Processing,
    RequiresCapture,
    Canceled,
}

#[derive(Debug, Deserialize, PartialEq)]
pub struct EvidenceDetails {
    #[serde(with = "common_utils::custom_serde::timestamp")]
    pub due_by: PrimitiveDateTime,
}

impl
    TryFrom<(
        api::PaymentMethodData,
        enums::AuthenticationType,
        StripePaymentMethodType,
    )> for StripePaymentMethodData
{
    type Error = error_stack::Report<errors::ConnectorError>;
    fn try_from(
        (pm_data, auth_type, pm_type): (
            api::PaymentMethodData,
            enums::AuthenticationType,
            StripePaymentMethodType,
        ),
    ) -> Result<Self, Self::Error> {
        match pm_data {
            api::PaymentMethodData::Card(ref ccard) => Ok(Self::Card({
                let payment_method_auth_type = match auth_type {
                    enums::AuthenticationType::ThreeDs => Auth3ds::Any,
                    enums::AuthenticationType::NoThreeDs => Auth3ds::Automatic,
                };
                StripeCardData {
                    payment_method_types: StripePaymentMethodType::Card,
                    payment_method_data_type: StripePaymentMethodType::Card,
                    payment_method_data_card_number: ccard.card_number.clone(),
                    payment_method_data_card_exp_month: ccard.card_exp_month.clone(),
                    payment_method_data_card_exp_year: ccard.card_exp_year.clone(),
                    payment_method_data_card_cvc: ccard.card_cvc.clone(),
                    payment_method_auth_type,
                }
            })),
            api::PaymentMethodData::PayLater(_) => Ok(Self::PayLater(StripePayLaterData {
                payment_method_types: pm_type,
                payment_method_data_type: pm_type,
            })),
            api::PaymentMethodData::BankRedirect(_) => {
                Ok(Self::BankRedirect(StripeBankRedirectData {
                    payment_method_types: pm_type,
                    payment_method_data_type: pm_type,
                    bank_name: None,
                    bank_specific_data: None,
                }))
            }
            api::PaymentMethodData::Wallet(wallet_data) => match wallet_data {
                payments::WalletData::ApplePay(data) => {
                    let wallet_info = StripeWallet::ApplepayToken(StripeApplePay {
                        pk_token: String::from_utf8(
                            consts::BASE64_ENGINE
                                .decode(data.payment_data)
                                .into_report()
                                .change_context(errors::ConnectorError::RequestEncodingFailed)?,
                        )
                        .into_report()
                        .change_context(errors::ConnectorError::RequestEncodingFailed)?,
                        pk_token_instrument_name: data.payment_method.pm_type,
                        pk_token_payment_network: data.payment_method.network,
                        pk_token_transaction_id: data.transaction_identifier,
                    });
                    Ok(Self::Wallet(wallet_info))
                }

                payments::WalletData::WeChatPayRedirect(_) => {
                    let wallet_info = StripeWallet::WechatpayPayment(WechatpayPayment {
                        client: WechatClient::Web,
                        payment_method_types: StripePaymentMethodType::Wechatpay,
                        payment_method_data_type: StripePaymentMethodType::Wechatpay,
                    });
                    Ok(Self::Wallet(wallet_info))
                }
                payments::WalletData::AliPay(_) => {
                    let wallet_info = StripeWallet::AlipayPayment(AlipayPayment {
                        payment_method_types: StripePaymentMethodType::Alipay,
                        payment_method_data_type: StripePaymentMethodType::Alipay,
                    });
                    Ok(Self::Wallet(wallet_info))
                }
                payments::WalletData::GooglePay(gpay_data) => Self::try_from(&gpay_data),
                _ => Err(errors::ConnectorError::InvalidWallet.into()),
            },
            api::PaymentMethodData::BankDebit(bank_debit_data) => {
                let (pm_type, bank_data, _) = get_bank_debit_data(&bank_debit_data);

                Ok(Self::BankDebit(StripeBankDebitData {
                    payment_method_types: pm_type,
                    bank_specific_data: bank_data,
                }))
            }
            api::PaymentMethodData::MandatePayment | api::PaymentMethodData::Crypto(_) => {
                Err(errors::ConnectorError::NotSupported {
                    message: format!("{pm_type:?}"),
                    connector: "Stripe",
                    payment_experience: api_models::enums::PaymentExperience::RedirectToUrl
                        .to_string(),
                })?
            }
        }
    }
}

#[derive(Debug, Deserialize)]
pub struct StripeGpayToken {
    pub id: String,
}
pub fn construct_file_upload_request(
    file_upload_router_data: types::UploadFileRouterData,
) -> CustomResult<reqwest::multipart::Form, errors::ConnectorError> {
    let request = file_upload_router_data.request;
    let mut multipart = reqwest::multipart::Form::new();
    multipart = multipart.text("purpose", "dispute_evidence");
    let file_data = reqwest::multipart::Part::bytes(request.file)
        .file_name(request.file_key)
        .mime_str(request.file_type.as_ref())
        .map_err(|_| errors::ConnectorError::RequestEncodingFailed)?;
    multipart = multipart.part("file", file_data);
    Ok(multipart)
}

#[derive(Debug, Deserialize)]
pub struct FileUploadResponse {
    #[serde(rename = "id")]
    pub file_id: String,
}

#[derive(Debug, Serialize)]
pub struct Evidence {
    #[serde(rename = "evidence[access_activity_log]")]
    pub access_activity_log: Option<String>,
    #[serde(rename = "evidence[billing_address]")]
    pub billing_address: Option<String>,
    #[serde(rename = "evidence[cancellation_policy]")]
    pub cancellation_policy: Option<String>,
    #[serde(rename = "evidence[cancellation_policy_disclosure]")]
    pub cancellation_policy_disclosure: Option<String>,
    #[serde(rename = "evidence[cancellation_rebuttal]")]
    pub cancellation_rebuttal: Option<String>,
    #[serde(rename = "evidence[customer_communication]")]
    pub customer_communication: Option<String>,
    #[serde(rename = "evidence[customer_email_address]")]
    pub customer_email_address: Option<String>,
    #[serde(rename = "evidence[customer_name]")]
    pub customer_name: Option<String>,
    #[serde(rename = "evidence[customer_purchase_ip]")]
    pub customer_purchase_ip: Option<String>,
    #[serde(rename = "evidence[customer_signature]")]
    pub customer_signature: Option<String>,
    #[serde(rename = "evidence[product_description]")]
    pub product_description: Option<String>,
    #[serde(rename = "evidence[receipt]")]
    pub receipt: Option<String>,
    #[serde(rename = "evidence[refund_policy]")]
    pub refund_policy: Option<String>,
    #[serde(rename = "evidence[refund_policy_disclosure]")]
    pub refund_policy_disclosure: Option<String>,
    #[serde(rename = "evidence[refund_refusal_explanation]")]
    pub refund_refusal_explanation: Option<String>,
    #[serde(rename = "evidence[service_date]")]
    pub service_date: Option<String>,
    #[serde(rename = "evidence[service_documentation]")]
    pub service_documentation: Option<String>,
    #[serde(rename = "evidence[shipping_address]")]
    pub shipping_address: Option<String>,
    #[serde(rename = "evidence[shipping_carrier]")]
    pub shipping_carrier: Option<String>,
    #[serde(rename = "evidence[shipping_date]")]
    pub shipping_date: Option<String>,
    #[serde(rename = "evidence[shipping_documentation]")]
    pub shipping_documentation: Option<String>,
    #[serde(rename = "evidence[shipping_tracking_number]")]
    pub shipping_tracking_number: Option<String>,
    #[serde(rename = "evidence[uncategorized_file]")]
    pub uncategorized_file: Option<String>,
    #[serde(rename = "evidence[uncategorized_text]")]
    pub uncategorized_text: Option<String>,
    pub submit: bool,
}

impl TryFrom<&types::SubmitEvidenceRouterData> for Evidence {
    type Error = error_stack::Report<errors::ConnectorError>;
    fn try_from(item: &types::SubmitEvidenceRouterData) -> Result<Self, Self::Error> {
        let submit_evidence_request_data = item.request.clone();
        Ok(Self {
            access_activity_log: submit_evidence_request_data.access_activity_log,
            billing_address: submit_evidence_request_data.billing_address,
            cancellation_policy: submit_evidence_request_data.cancellation_policy_provider_file_id,
            cancellation_policy_disclosure: submit_evidence_request_data
                .cancellation_policy_disclosure,
            cancellation_rebuttal: submit_evidence_request_data.cancellation_rebuttal,
            customer_communication: submit_evidence_request_data
                .customer_communication_provider_file_id,
            customer_email_address: submit_evidence_request_data.customer_email_address,
            customer_name: submit_evidence_request_data.customer_name,
            customer_purchase_ip: submit_evidence_request_data.customer_purchase_ip,
            customer_signature: submit_evidence_request_data.customer_signature_provider_file_id,
            product_description: submit_evidence_request_data.product_description,
            receipt: submit_evidence_request_data.receipt_provider_file_id,
            refund_policy: submit_evidence_request_data.refund_policy_provider_file_id,
            refund_policy_disclosure: submit_evidence_request_data.refund_policy_disclosure,
            refund_refusal_explanation: submit_evidence_request_data.refund_refusal_explanation,
            service_date: submit_evidence_request_data.service_date,
            service_documentation: submit_evidence_request_data
                .service_documentation_provider_file_id,
            shipping_address: submit_evidence_request_data.shipping_address,
            shipping_carrier: submit_evidence_request_data.shipping_carrier,
            shipping_date: submit_evidence_request_data.shipping_date,
            shipping_documentation: submit_evidence_request_data
                .shipping_documentation_provider_file_id,
            shipping_tracking_number: submit_evidence_request_data.shipping_tracking_number,
            uncategorized_file: submit_evidence_request_data.uncategorized_file_provider_file_id,
            uncategorized_text: submit_evidence_request_data.uncategorized_text,
            submit: true,
        })
    }
}

#[derive(Debug, Deserialize)]
pub struct DisputeObj {
    #[serde(rename = "id")]
    pub dispute_id: String,
    pub status: String,
}

#[cfg(test)]
mod test_validate_shipping_address_against_payment_method {
    #![allow(clippy::unwrap_used)]
    use api_models::enums::CountryAlpha2;
    use masking::Secret;

    use crate::{
        connector::stripe::transformers::{
            validate_shipping_address_against_payment_method, StripePaymentMethodType,
            StripeShippingAddress,
        },
        core::errors,
    };

    #[test]
    fn should_return_ok() {
        // Arrange
        let stripe_shipping_address = create_stripe_shipping_address(
            Some("name".to_string()),
            Some("line1".to_string()),
            Some(CountryAlpha2::AD),
            Some("zip".to_string()),
        );

        let payment_method = &StripePaymentMethodType::AfterpayClearpay;

        //Act
        let result = validate_shipping_address_against_payment_method(
            &stripe_shipping_address,
            payment_method,
        );

        // Assert
        assert!(result.is_ok());
    }

    #[test]
    fn should_return_err_for_empty_name() {
        // Arrange
        let stripe_shipping_address = create_stripe_shipping_address(
            None,
            Some("line1".to_string()),
            Some(CountryAlpha2::AD),
            Some("zip".to_string()),
        );

        let payment_method = &StripePaymentMethodType::AfterpayClearpay;

        //Act
        let result = validate_shipping_address_against_payment_method(
            &stripe_shipping_address,
            payment_method,
        );

        // Assert
        assert!(result.is_err());
        let missing_fields = get_missing_fields(result.unwrap_err().current_context()).to_owned();
        assert_eq!(missing_fields.len(), 1);
        assert_eq!(missing_fields[0], "shipping.address.first_name");
    }

    #[test]
    fn should_return_err_for_empty_line1() {
        // Arrange
        let stripe_shipping_address = create_stripe_shipping_address(
            Some("name".to_string()),
            None,
            Some(CountryAlpha2::AD),
            Some("zip".to_string()),
        );

        let payment_method = &StripePaymentMethodType::AfterpayClearpay;

        //Act
        let result = validate_shipping_address_against_payment_method(
            &stripe_shipping_address,
            payment_method,
        );

        // Assert
        assert!(result.is_err());
        let missing_fields = get_missing_fields(result.unwrap_err().current_context()).to_owned();
        assert_eq!(missing_fields.len(), 1);
        assert_eq!(missing_fields[0], "shipping.address.line1");
    }

    #[test]
    fn should_return_err_for_empty_country() {
        // Arrange
        let stripe_shipping_address = create_stripe_shipping_address(
            Some("name".to_string()),
            Some("line1".to_string()),
            None,
            Some("zip".to_string()),
        );

        let payment_method = &StripePaymentMethodType::AfterpayClearpay;

        //Act
        let result = validate_shipping_address_against_payment_method(
            &stripe_shipping_address,
            payment_method,
        );

        // Assert
        assert!(result.is_err());
        let missing_fields = get_missing_fields(result.unwrap_err().current_context()).to_owned();
        assert_eq!(missing_fields.len(), 1);
        assert_eq!(missing_fields[0], "shipping.address.country");
    }

    #[test]
    fn should_return_err_for_empty_zip() {
        // Arrange
        let stripe_shipping_address = create_stripe_shipping_address(
            Some("name".to_string()),
            Some("line1".to_string()),
            Some(CountryAlpha2::AD),
            None,
        );
        let payment_method = &StripePaymentMethodType::AfterpayClearpay;

        //Act
        let result = validate_shipping_address_against_payment_method(
            &stripe_shipping_address,
            payment_method,
        );

        // Assert
        assert!(result.is_err());
        let missing_fields = get_missing_fields(result.unwrap_err().current_context()).to_owned();
        assert_eq!(missing_fields.len(), 1);
        assert_eq!(missing_fields[0], "shipping.address.zip");
    }

    #[test]
    fn should_return_error_when_missing_multiple_fields() {
        // Arrange
        let expected_missing_field_names: Vec<&'static str> =
            vec!["shipping.address.zip", "shipping.address.country"];
        let stripe_shipping_address = create_stripe_shipping_address(
            Some("name".to_string()),
            Some("line1".to_string()),
            None,
            None,
        );
        let payment_method = &StripePaymentMethodType::AfterpayClearpay;

        //Act
        let result = validate_shipping_address_against_payment_method(
            &stripe_shipping_address,
            payment_method,
        );

        // Assert
        assert!(result.is_err());
        let missing_fields = get_missing_fields(result.unwrap_err().current_context()).to_owned();
        for field in missing_fields {
            assert!(expected_missing_field_names.contains(&field));
        }
    }

    fn get_missing_fields(connector_error: &errors::ConnectorError) -> Vec<&'static str> {
        if let errors::ConnectorError::MissingRequiredFields { field_names } = connector_error {
            return field_names.to_vec();
        }

        vec![]
    }

    fn create_stripe_shipping_address(
        name: Option<String>,
        line1: Option<String>,
        country: Option<CountryAlpha2>,
        zip: Option<String>,
    ) -> StripeShippingAddress {
        StripeShippingAddress {
            name: name.map(Secret::new),
            line1: line1.map(Secret::new),
            country,
            zip: zip.map(Secret::new),
            city: Some(String::from("city")),
            line2: Some(Secret::new(String::from("line2"))),
            state: Some(Secret::new(String::from("state"))),
            phone: Some(Secret::new(String::from("pbone number"))),
        }
    }
}<|MERGE_RESOLUTION|>--- conflicted
+++ resolved
@@ -229,13 +229,6 @@
             ideal_bank_name: StripeBankNames::try_from(bank_name)?,
         })),
         (
-<<<<<<< HEAD
-            StripePaymentMethodType::Sofort
-            | StripePaymentMethodType::Giropay
-            | StripePaymentMethodType::Bancontact,
-            _,
-        ) => Ok(None),
-=======
             StripePaymentMethodType::Przelewy24,
             api_models::payments::BankRedirectData::Przelewy24 { bank_name, .. },
         ) => Ok(Some(StripeBankName::Przelewy24 {
@@ -245,8 +238,11 @@
                 },
             )?)?,
         })),
-        (StripePaymentMethodType::Sofort | StripePaymentMethodType::Giropay, _) => Ok(None),
->>>>>>> da4d7214
+            StripePaymentMethodType::Sofort
+            | StripePaymentMethodType::Giropay
+            | StripePaymentMethodType::Bancontact,
+            _,
+        ) => Ok(None),
         _ => Err(errors::ConnectorError::MismatchedPaymentData),
     }
 }
@@ -636,13 +632,13 @@
         Some(storage_models::enums::PaymentMethodType::Sofort) => {
             Ok(StripePaymentMethodType::Sofort)
         }
-<<<<<<< HEAD
+
         Some(storage_models::enums::PaymentMethodType::BancontactCard) => {
             Ok(StripePaymentMethodType::Bancontact)
-=======
+        
+        }
         Some(storage_models::enums::PaymentMethodType::Przelewy24) => {
             Ok(StripePaymentMethodType::Przelewy24)
->>>>>>> da4d7214
         }
         Some(storage_models::enums::PaymentMethodType::Eps) => Ok(StripePaymentMethodType::Eps),
         None => Err(errors::ConnectorError::MissingRequiredField {
@@ -1382,11 +1378,8 @@
                 | StripePaymentMethodOptions::WechatPay {}
                 | StripePaymentMethodOptions::Alipay {}
                 | StripePaymentMethodOptions::Sepa {}
-<<<<<<< HEAD
-                | StripePaymentMethodOptions::Bancontact {} => None,
-=======
+                | StripePaymentMethodOptions::Bancontact {}
                 | StripePaymentMethodOptions::Przelewy24 {} => None,
->>>>>>> da4d7214
             }),
             payment_method_id: Some(payment_method_id),
         }
