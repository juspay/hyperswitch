use std::ops::Deref;

use api_models::{self, enums as api_enums, payments};
use common_utils::{
    errors::CustomResult,
    ext_traits::{ByteSliceExt, BytesExt},
    pii::{self, Email},
    request::RequestContent,
};
use data_models::mandates::AcceptanceType;
use error_stack::{IntoReport, ResultExt};
use masking::{ExposeInterface, ExposeOptionInterface, Secret};
use serde::{Deserialize, Serialize};
use time::PrimitiveDateTime;
use url::Url;
use uuid::Uuid;

use crate::{
    collect_missing_value_keys,
    connector::utils::{
        self as connector_util, ApplePay, ApplePayDecrypt, PaymentsPreProcessingData, RouterData, BankRedirectBillingData,
    },
    core::errors,
    services,
    types::{
        self, api,
        storage::enums,
        transformers::{ForeignFrom, ForeignTryFrom},
    },
    utils::OptionExt,
};

pub struct StripeAuthType {
    pub(super) api_key: Secret<String>,
}

impl TryFrom<&types::ConnectorAuthType> for StripeAuthType {
    type Error = error_stack::Report<errors::ConnectorError>;
    fn try_from(item: &types::ConnectorAuthType) -> Result<Self, Self::Error> {
        if let types::ConnectorAuthType::HeaderKey { api_key } = item {
            Ok(Self {
                api_key: api_key.to_owned(),
            })
        } else {
            Err(errors::ConnectorError::FailedToObtainAuthType.into())
        }
    }
}

#[derive(Debug, Default, Eq, PartialEq, Serialize)]
#[serde(rename_all = "lowercase")]
pub enum StripeCaptureMethod {
    Manual,
    #[default]
    Automatic,
}

impl From<Option<enums::CaptureMethod>> for StripeCaptureMethod {
    fn from(item: Option<enums::CaptureMethod>) -> Self {
        match item {
            Some(p) => match p {
                enums::CaptureMethod::ManualMultiple => Self::Manual,
                enums::CaptureMethod::Manual => Self::Manual,
                enums::CaptureMethod::Automatic => Self::Automatic,
                enums::CaptureMethod::Scheduled => Self::Manual,
            },
            None => Self::Automatic,
        }
    }
}

#[derive(Debug, Default, Eq, PartialEq, Serialize)]
#[serde(rename_all = "lowercase")]
pub enum Auth3ds {
    #[default]
    Automatic,
    Any,
}

#[derive(Debug, Eq, PartialEq, Serialize)]
#[serde(
    rename_all = "snake_case",
    tag = "mandate_data[customer_acceptance][type]"
)]
pub enum StripeMandateType {
    Online {
        #[serde(rename = "mandate_data[customer_acceptance][online][ip_address]")]
        ip_address: Secret<String, pii::IpAddress>,
        #[serde(rename = "mandate_data[customer_acceptance][online][user_agent]")]
        user_agent: String,
    },
    Offline,
}

#[derive(Debug, Eq, PartialEq, Serialize)]
pub struct StripeMandateRequest {
    #[serde(flatten)]
    mandate_type: StripeMandateType,
}

#[derive(Debug, Eq, PartialEq, Serialize)]
pub struct PaymentIntentRequest {
    pub amount: i64, //amount in cents, hence passed as integer
    pub currency: String,
    pub statement_descriptor_suffix: Option<String>,
    pub statement_descriptor: Option<String>,
    #[serde(flatten)]
    pub meta_data: StripeMetadata,
    pub return_url: String,
    pub confirm: bool,
    pub mandate: Option<Secret<String>>,
    pub payment_method: Option<String>,
    pub customer: Option<Secret<String>>,
    #[serde(flatten)]
    pub setup_mandate_details: Option<StripeMandateRequest>,
    pub description: Option<String>,
    #[serde(flatten)]
    pub shipping: StripeShippingAddress,
    #[serde(flatten)]
    pub billing: StripeBillingAddress,
    #[serde(flatten)]
    pub payment_data: Option<StripePaymentMethodData>,
    pub capture_method: StripeCaptureMethod,
    pub payment_method_options: Option<StripePaymentMethodOptions>, // For mandate txns using network_txns_id, needs to be validated
    pub setup_future_usage: Option<enums::FutureUsage>,
    pub off_session: Option<bool>,
    #[serde(rename = "payment_method_types[0]")]
    pub payment_method_types: Option<StripePaymentMethodType>,
}

// Field rename is required only in case of serialization as it is passed in the request to the connector.
// Deserialization is happening only in case of webhooks, where fields name should be used as defined in the struct.
// Whenever adding new fields, Please ensure it doesn't break the webhook flow
#[derive(Clone, Debug, Default, Eq, PartialEq, Serialize, Deserialize)]
pub struct StripeMetadata {
    // merchant_reference_id
    #[serde(rename(serialize = "metadata[order_id]"))]
    pub order_id: Option<String>,
    // to check whether the order_id is refund_id or payemnt_id
    // before deployment, order id is set to payemnt_id in refunds but now it is set as refund_id
    // it is set as string instead of bool because stripe pass it as string even if we set it as bool
    #[serde(rename(serialize = "metadata[is_refund_id_as_reference]"))]
    pub is_refund_id_as_reference: Option<String>,
}

#[derive(Debug, Eq, PartialEq, Serialize)]
pub struct SetupIntentRequest {
    #[serde(rename = "metadata[order_id]")]
    pub metadata_order_id: String,
    #[serde(rename = "metadata[txn_id]")]
    pub metadata_txn_id: String,
    #[serde(rename = "metadata[txn_uuid]")]
    pub metadata_txn_uuid: String,
    pub confirm: bool,
    pub usage: Option<enums::FutureUsage>,
    pub customer: Option<Secret<String>>,
    pub off_session: Option<bool>,
    pub return_url: Option<String>,
    #[serde(flatten)]
    pub payment_data: StripePaymentMethodData,
    pub payment_method_options: Option<StripePaymentMethodOptions>, // For mandate txns using network_txns_id, needs to be validated
}

#[derive(Debug, Eq, PartialEq, Serialize)]
pub struct StripeCardData {
    #[serde(rename = "payment_method_data[type]")]
    pub payment_method_data_type: StripePaymentMethodType,
    #[serde(rename = "payment_method_data[card][number]")]
    pub payment_method_data_card_number: cards::CardNumber,
    #[serde(rename = "payment_method_data[card][exp_month]")]
    pub payment_method_data_card_exp_month: Secret<String>,
    #[serde(rename = "payment_method_data[card][exp_year]")]
    pub payment_method_data_card_exp_year: Secret<String>,
    #[serde(rename = "payment_method_data[card][cvc]")]
    pub payment_method_data_card_cvc: Secret<String>,
    #[serde(rename = "payment_method_options[card][request_three_d_secure]")]
    pub payment_method_auth_type: Auth3ds,
}
#[derive(Debug, Eq, PartialEq, Serialize)]
pub struct StripePayLaterData {
    #[serde(rename = "payment_method_data[type]")]
    pub payment_method_data_type: StripePaymentMethodType,
}

#[derive(Debug, Eq, PartialEq, Serialize)]
pub struct TokenRequest {
    #[serde(flatten)]
    pub token_data: StripePaymentMethodData,
}

#[derive(Debug, Eq, PartialEq, Deserialize)]
pub struct StripeTokenResponse {
    pub id: String,
    pub object: String,
}

#[derive(Debug, Eq, PartialEq, Serialize)]
pub struct CustomerRequest {
    pub description: Option<String>,
    pub email: Option<Email>,
    pub phone: Option<Secret<String>>,
    pub name: Option<Secret<String>>,
    pub source: Option<String>,
}

#[derive(Debug, Eq, PartialEq, Deserialize)]
pub struct StripeCustomerResponse {
    pub id: String,
    pub description: Option<String>,
    pub email: Option<Email>,
    pub phone: Option<Secret<String>>,
    pub name: Option<Secret<String>>,
}

#[derive(Debug, Eq, PartialEq, Serialize)]
pub struct ChargesRequest {
    pub amount: String,
    pub currency: String,
    pub customer: Secret<String>,
    pub source: Secret<String>,
}

#[derive(Clone, Debug, Default, Eq, PartialEq, Deserialize)]
pub struct ChargesResponse {
    pub id: String,
    pub amount: u64,
    pub amount_captured: u64,
    pub currency: String,
    pub status: StripePaymentStatus,
    pub source: StripeSourceResponse,
}

#[derive(Debug, Eq, PartialEq, Serialize)]
#[serde(untagged)]
pub enum StripeBankName {
    Eps {
        #[serde(rename = "payment_method_data[eps][bank]")]
        bank_name: Option<StripeBankNames>,
    },
    Ideal {
        #[serde(rename = "payment_method_data[ideal][bank]")]
        ideal_bank_name: Option<StripeBankNames>,
    },
    Przelewy24 {
        #[serde(rename = "payment_method_data[p24][bank]")]
        bank_name: Option<StripeBankNames>,
    },
}

#[derive(Debug, Eq, PartialEq, Serialize)]
#[serde(untagged)]
pub enum BankSpecificData {
    Sofort {
        #[serde(rename = "payment_method_options[sofort][preferred_language]")]
        preferred_language: String,
        #[serde(rename = "payment_method_data[sofort][country]")]
        country: api_enums::CountryAlpha2,
    },
}

#[derive(Debug, Eq, PartialEq, Serialize)]
#[serde(untagged)]
pub enum StripeBankRedirectData {
    StripeGiropay(Box<StripeGiropay>),
    StripeIdeal(Box<StripeIdeal>),
    StripeSofort(Box<StripeSofort>),
    StripeBancontactCard(Box<StripeBancontactCard>),
    StripePrezelewy24(Box<StripePrezelewy24>),
    StripeEps(Box<StripeEps>),
    StripeBlik(Box<StripeBlik>),
    StripeOnlineBankingFpx(Box<StripeOnlineBankingFpx>),
}

#[derive(Debug, Eq, PartialEq, Serialize)]
pub struct StripeGiropay {
    #[serde(rename = "payment_method_data[type]")]
    pub payment_method_data_type: StripePaymentMethodType,
}

#[derive(Debug, Eq, PartialEq, Serialize)]
pub struct StripeIdeal {
    #[serde(rename = "payment_method_data[type]")]
    pub payment_method_data_type: StripePaymentMethodType,
    #[serde(rename = "payment_method_data[ideal][bank]")]
    ideal_bank_name: Option<StripeBankNames>,
}

#[derive(Debug, Eq, PartialEq, Serialize)]
pub struct StripeSofort {
    #[serde(rename = "payment_method_data[type]")]
    pub payment_method_data_type: StripePaymentMethodType,
    #[serde(rename = "payment_method_options[sofort][preferred_language]")]
    preferred_language: Option<String>,
    #[serde(rename = "payment_method_data[sofort][country]")]
    country: api_enums::CountryAlpha2,
}

#[derive(Debug, Eq, PartialEq, Serialize)]
pub struct StripeBancontactCard {
    #[serde(rename = "payment_method_data[type]")]
    pub payment_method_data_type: StripePaymentMethodType,
}

#[derive(Debug, Eq, PartialEq, Serialize)]
pub struct StripePrezelewy24 {
    #[serde(rename = "payment_method_data[type]")]
    pub payment_method_data_type: StripePaymentMethodType,
    #[serde(rename = "payment_method_data[p24][bank]")]
    bank_name: Option<StripeBankNames>,
}

#[derive(Debug, Eq, PartialEq, Serialize)]
pub struct StripeEps {
    #[serde(rename = "payment_method_data[type]")]
    pub payment_method_data_type: StripePaymentMethodType,
    #[serde(rename = "payment_method_data[eps][bank]")]
    bank_name: Option<StripeBankNames>,
}

#[derive(Debug, Eq, PartialEq, Serialize)]
pub struct StripeBlik {
    #[serde(rename = "payment_method_data[type]")]
    pub payment_method_data_type: StripePaymentMethodType,
    #[serde(rename = "payment_method_options[blik][code]")]
    pub code: String,
}

#[derive(Debug, Eq, PartialEq, Serialize)]
pub struct StripeOnlineBankingFpx {
    #[serde(rename = "payment_method_data[type]")]
    pub payment_method_data_type: StripePaymentMethodType,
}

#[derive(Debug, Eq, PartialEq, Serialize)]
pub struct AchTransferData {
    #[serde(rename = "owner[email]")]
    pub email: Email,
}

#[derive(Debug, Eq, PartialEq, Serialize)]
pub struct MultibancoTransferData {
    #[serde(rename = "owner[email]")]
    pub email: Email,
}

#[derive(Debug, Eq, PartialEq, Serialize)]
pub struct BacsBankTransferData {
    #[serde(rename = "payment_method_data[type]")]
    pub payment_method_data_type: StripePaymentMethodType,
    #[serde(rename = "payment_method_options[customer_balance][bank_transfer][type]")]
    pub bank_transfer_type: BankTransferType,
    #[serde(rename = "payment_method_options[customer_balance][funding_type]")]
    pub balance_funding_type: BankTransferType,
    #[serde(rename = "payment_method_types[0]")]
    pub payment_method_type: StripePaymentMethodType,
}

#[derive(Debug, Eq, PartialEq, Serialize)]
pub struct SepaBankTransferData {
    #[serde(rename = "payment_method_data[type]")]
    pub payment_method_data_type: StripePaymentMethodType,
    #[serde(rename = "payment_method_options[customer_balance][bank_transfer][type]")]
    pub bank_transfer_type: BankTransferType,
    #[serde(rename = "payment_method_options[customer_balance][funding_type]")]
    pub balance_funding_type: BankTransferType,
    #[serde(rename = "payment_method_types[0]")]
    pub payment_method_type: StripePaymentMethodType,
    #[serde(
        rename = "payment_method_options[customer_balance][bank_transfer][eu_bank_transfer][country]"
    )]
    pub country: api_models::enums::CountryAlpha2,
}

#[derive(Debug, Eq, PartialEq, Serialize)]
#[serde(untagged)]
pub enum StripeCreditTransferSourceRequest {
    AchBankTansfer(AchCreditTransferSourceRequest),
    MultibancoBankTansfer(MultibancoCreditTransferSourceRequest),
}

#[derive(Debug, Eq, PartialEq, Serialize)]
pub struct AchCreditTransferSourceRequest {
    #[serde(rename = "type")]
    pub transfer_type: StripeCreditTransferTypes,
    #[serde(flatten)]
    pub payment_method_data: AchTransferData,
    pub currency: enums::Currency,
}

#[derive(Debug, Eq, PartialEq, Serialize)]
pub struct MultibancoCreditTransferSourceRequest {
    #[serde(rename = "type")]
    pub transfer_type: StripeCreditTransferTypes,
    #[serde(flatten)]
    pub payment_method_data: MultibancoTransferData,
    pub currency: enums::Currency,
    pub amount: Option<i64>,
    #[serde(rename = "redirect[return_url]")]
    pub return_url: Option<String>,
}

// Remove untagged when Deserialize is added
#[derive(Debug, Eq, PartialEq, Serialize)]
#[serde(untagged)]
pub enum StripePaymentMethodData {
    Card(StripeCardData),
    PayLater(StripePayLaterData),
    Wallet(StripeWallet),
    BankRedirect(StripeBankRedirectData),
    BankDebit(StripeBankDebitData),
    BankTransfer(StripeBankTransferData),
}

#[derive(Debug, Eq, PartialEq, Serialize)]
#[serde(tag = "payment_method_data[type]")]
pub enum BankDebitData {
    #[serde(rename = "us_bank_account")]
    Ach {
        #[serde(rename = "payment_method_data[us_bank_account][account_holder_type]")]
        account_holder_type: String,
        #[serde(rename = "payment_method_data[us_bank_account][account_number]")]
        account_number: Secret<String>,
        #[serde(rename = "payment_method_data[us_bank_account][routing_number]")]
        routing_number: Secret<String>,
    },
    #[serde(rename = "sepa_debit")]
    Sepa {
        #[serde(rename = "payment_method_data[sepa_debit][iban]")]
        iban: Secret<String>,
    },
    #[serde(rename = "au_becs_debit")]
    Becs {
        #[serde(rename = "payment_method_data[au_becs_debit][account_number]")]
        account_number: Secret<String>,
        #[serde(rename = "payment_method_data[au_becs_debit][bsb_number]")]
        bsb_number: Secret<String>,
    },
    #[serde(rename = "bacs_debit")]
    Bacs {
        #[serde(rename = "payment_method_data[bacs_debit][account_number]")]
        account_number: Secret<String>,
        #[serde(rename = "payment_method_data[bacs_debit][sort_code]")]
        sort_code: Secret<String>,
    },
}

#[derive(Debug, Eq, PartialEq, Serialize)]
pub struct StripeBankDebitData {
    #[serde(flatten)]
    pub bank_specific_data: BankDebitData,
}

#[derive(Debug, Eq, PartialEq, Serialize)]
pub struct BankTransferData {
    pub email: Email,
}

#[derive(Debug, Eq, PartialEq, Serialize)]
#[serde(untagged)]
pub enum StripeBankTransferData {
    AchBankTransfer(Box<AchTransferData>),
    SepaBankTransfer(Box<SepaBankTransferData>),
    BacsBankTransfers(Box<BacsBankTransferData>),
    MultibancoBankTransfers(Box<MultibancoTransferData>),
}

#[derive(Debug, Eq, PartialEq, Serialize)]
#[serde(untagged)]
pub enum StripeWallet {
    ApplepayToken(StripeApplePay),
    GooglepayToken(GooglePayToken),
    ApplepayPayment(ApplepayPayment),
    WechatpayPayment(WechatpayPayment),
    AlipayPayment(AlipayPayment),
    Cashapp(CashappPayment),
    ApplePayPredecryptToken(Box<StripeApplePayPredecrypt>),
}

#[derive(Debug, Eq, PartialEq, Serialize)]
pub struct StripeApplePayPredecrypt {
    #[serde(rename = "card[number]")]
    number: Secret<String>,
    #[serde(rename = "card[exp_year]")]
    exp_year: Secret<String>,
    #[serde(rename = "card[exp_month]")]
    exp_month: Secret<String>,
    #[serde(rename = "card[cryptogram]")]
    cryptogram: Secret<String>,
    #[serde(rename = "card[eci]")]
    eci: Option<Secret<String>>,
    #[serde(rename = "card[tokenization_method]")]
    tokenization_method: String,
}

#[derive(Debug, Eq, PartialEq, Serialize)]
pub struct StripeApplePay {
    pub pk_token: Secret<String>,
    pub pk_token_instrument_name: String,
    pub pk_token_payment_network: String,
    pub pk_token_transaction_id: String,
}

#[derive(Debug, Eq, PartialEq, Serialize)]
pub struct GooglePayToken {
    #[serde(rename = "payment_method_data[type]")]
    pub payment_type: StripePaymentMethodType,
    #[serde(rename = "payment_method_data[card][token]")]
    pub token: Secret<String>,
}

#[derive(Debug, Eq, PartialEq, Serialize)]
pub struct ApplepayPayment {
    #[serde(rename = "payment_method_data[card][token]")]
    pub token: Secret<String>,
    #[serde(rename = "payment_method_data[type]")]
    pub payment_method_types: StripePaymentMethodType,
}

#[derive(Debug, Eq, PartialEq, Serialize)]
pub struct AlipayPayment {
    #[serde(rename = "payment_method_data[type]")]
    pub payment_method_data_type: StripePaymentMethodType,
}

#[derive(Debug, Eq, PartialEq, Serialize)]
pub struct CashappPayment {
    #[serde(rename = "payment_method_data[type]")]
    pub payment_method_data_type: StripePaymentMethodType,
}

#[derive(Debug, Eq, PartialEq, Serialize)]
pub struct WechatpayPayment {
    #[serde(rename = "payment_method_data[type]")]
    pub payment_method_data_type: StripePaymentMethodType,
    #[serde(rename = "payment_method_options[wechat_pay][client]")]
    pub client: WechatClient,
}

#[derive(Debug, Eq, PartialEq, Serialize, Clone, Copy)]
#[serde(rename_all = "snake_case")]
pub enum WechatClient {
    Web,
}

#[derive(Debug, Eq, PartialEq, Serialize)]
pub struct GooglepayPayment {
    #[serde(rename = "payment_method_data[card][token]")]
    pub token: String,
    #[serde(rename = "payment_method_data[type]")]
    pub payment_method_types: StripePaymentMethodType,
}

// All supported payment_method_types in stripe
// This enum goes in payment_method_types[] field in stripe request body
// https://stripe.com/docs/api/payment_intents/create#create_payment_intent-payment_method_types
#[derive(Eq, PartialEq, Serialize, Clone, Debug, Copy)]
#[serde(rename_all = "snake_case")]
pub enum StripePaymentMethodType {
    Affirm,
    AfterpayClearpay,
    Alipay,
    #[serde(rename = "au_becs_debit")]
    Becs,
    #[serde(rename = "bacs_debit")]
    Bacs,
    Bancontact,
    Blik,
    Card,
    CustomerBalance,
    Eps,
    Giropay,
    Ideal,
    Klarna,
    #[serde(rename = "p24")]
    Przelewy24,
    #[serde(rename = "sepa_debit")]
    Sepa,
    Sofort,
    #[serde(rename = "us_bank_account")]
    Ach,
    #[serde(rename = "wechat_pay")]
    Wechatpay,
    #[serde(rename = "cashapp")]
    Cashapp,
}

#[derive(Debug, Eq, PartialEq, Serialize)]
#[serde(rename_all = "snake_case")]
#[allow(dead_code)]
pub enum StripeCreditTransferTypes {
    AchCreditTransfer,
    Multibanco,
    Blik,
}

impl TryFrom<enums::PaymentMethodType> for StripePaymentMethodType {
    type Error = error_stack::Report<errors::ConnectorError>;
    fn try_from(value: enums::PaymentMethodType) -> Result<Self, Self::Error> {
        match value {
            enums::PaymentMethodType::Credit => Ok(Self::Card),
            enums::PaymentMethodType::Debit => Ok(Self::Card),
            enums::PaymentMethodType::Klarna => Ok(Self::Klarna),
            enums::PaymentMethodType::Affirm => Ok(Self::Affirm),
            enums::PaymentMethodType::AfterpayClearpay => Ok(Self::AfterpayClearpay),
            enums::PaymentMethodType::Eps => Ok(Self::Eps),
            enums::PaymentMethodType::Giropay => Ok(Self::Giropay),
            enums::PaymentMethodType::Ideal => Ok(Self::Ideal),
            enums::PaymentMethodType::Sofort => Ok(Self::Sofort),
            enums::PaymentMethodType::ApplePay => Ok(Self::Card),
            enums::PaymentMethodType::Ach => Ok(Self::Ach),
            enums::PaymentMethodType::Sepa => Ok(Self::Sepa),
            enums::PaymentMethodType::Becs => Ok(Self::Becs),
            enums::PaymentMethodType::Bacs => Ok(Self::Bacs),
            enums::PaymentMethodType::BancontactCard => Ok(Self::Bancontact),
            enums::PaymentMethodType::WeChatPay => Ok(Self::Wechatpay),
            enums::PaymentMethodType::Blik => Ok(Self::Blik),
            enums::PaymentMethodType::AliPay => Ok(Self::Alipay),
            enums::PaymentMethodType::Przelewy24 => Ok(Self::Przelewy24),
            enums::PaymentMethodType::Boleto
            | enums::PaymentMethodType::CardRedirect
            | enums::PaymentMethodType::CryptoCurrency
            | enums::PaymentMethodType::GooglePay
            | enums::PaymentMethodType::Multibanco
            | enums::PaymentMethodType::OnlineBankingFpx
            | enums::PaymentMethodType::Paypal
            | enums::PaymentMethodType::Pix
            | enums::PaymentMethodType::UpiCollect
            | enums::PaymentMethodType::Cashapp
            | enums::PaymentMethodType::Oxxo => Err(errors::ConnectorError::NotImplemented(
                connector_util::get_unimplemented_payment_method_error_message("stripe"),
            )
            .into()),
            enums::PaymentMethodType::AliPayHk
            | enums::PaymentMethodType::Atome
            | enums::PaymentMethodType::Bizum
            | enums::PaymentMethodType::Alma
            | enums::PaymentMethodType::ClassicReward
            | enums::PaymentMethodType::Dana
            | enums::PaymentMethodType::Efecty
            | enums::PaymentMethodType::Evoucher
            | enums::PaymentMethodType::GoPay
            | enums::PaymentMethodType::Gcash
            | enums::PaymentMethodType::Interac
            | enums::PaymentMethodType::KakaoPay
            | enums::PaymentMethodType::MbWay
            | enums::PaymentMethodType::MobilePay
            | enums::PaymentMethodType::Momo
            | enums::PaymentMethodType::MomoAtm
            | enums::PaymentMethodType::OnlineBankingThailand
            | enums::PaymentMethodType::OnlineBankingCzechRepublic
            | enums::PaymentMethodType::OnlineBankingFinland
            | enums::PaymentMethodType::OnlineBankingPoland
            | enums::PaymentMethodType::OnlineBankingSlovakia
            | enums::PaymentMethodType::OpenBankingUk
            | enums::PaymentMethodType::PagoEfectivo
            | enums::PaymentMethodType::PayBright
            | enums::PaymentMethodType::Pse
            | enums::PaymentMethodType::RedCompra
            | enums::PaymentMethodType::RedPagos
            | enums::PaymentMethodType::SamsungPay
            | enums::PaymentMethodType::Swish
            | enums::PaymentMethodType::TouchNGo
            | enums::PaymentMethodType::Trustly
            | enums::PaymentMethodType::Twint
            | enums::PaymentMethodType::Vipps
            | enums::PaymentMethodType::Alfamart
            | enums::PaymentMethodType::BcaBankTransfer
            | enums::PaymentMethodType::BniVa
            | enums::PaymentMethodType::CimbVa
            | enums::PaymentMethodType::BriVa
            | enums::PaymentMethodType::DanamonVa
            | enums::PaymentMethodType::Indomaret
            | enums::PaymentMethodType::MandiriVa
            | enums::PaymentMethodType::PermataBankTransfer
            | enums::PaymentMethodType::PaySafeCard
            | enums::PaymentMethodType::Givex
            | enums::PaymentMethodType::Benefit
            | enums::PaymentMethodType::Knet
            | enums::PaymentMethodType::SevenEleven
            | enums::PaymentMethodType::Lawson
            | enums::PaymentMethodType::MiniStop
            | enums::PaymentMethodType::FamilyMart
            | enums::PaymentMethodType::Seicomart
            | enums::PaymentMethodType::PayEasy
            | enums::PaymentMethodType::Walley => Err(errors::ConnectorError::NotSupported {
                message: connector_util::SELECTED_PAYMENT_METHOD.to_string(),
                connector: "stripe",
            }
            .into()),
        }
    }
}

#[derive(Debug, Eq, PartialEq, Serialize, Clone)]
#[serde(rename_all = "snake_case")]
pub enum BankTransferType {
    GbBankTransfer,
    EuBankTransfer,
    #[serde(rename = "bank_transfer")]
    BankTransfers,
}

#[derive(Debug, Eq, PartialEq, Serialize, Clone)]
#[serde(rename_all = "snake_case")]
pub enum StripeBankNames {
    AbnAmro,
    ArzteUndApothekerBank,
    AsnBank,
    AustrianAnadiBankAg,
    BankAustria,
    BankhausCarlSpangler,
    BankhausSchelhammerUndSchatteraAg,
    BawagPskAg,
    BksBankAg,
    BrullKallmusBankAg,
    BtvVierLanderBank,
    Bunq,
    CapitalBankGraweGruppeAg,
    CitiHandlowy,
    Dolomitenbank,
    EasybankAg,
    ErsteBankUndSparkassen,
    Handelsbanken,
    HypoAlpeadriabankInternationalAg,
    HypoNoeLbFurNiederosterreichUWien,
    HypoOberosterreichSalzburgSteiermark,
    HypoTirolBankAg,
    HypoVorarlbergBankAg,
    HypoBankBurgenlandAktiengesellschaft,
    Ing,
    Knab,
    MarchfelderBank,
    OberbankAg,
    RaiffeisenBankengruppeOsterreich,
    SchoellerbankAg,
    SpardaBankWien,
    VolksbankGruppe,
    VolkskreditbankAg,
    VrBankBraunau,
    Moneyou,
    Rabobank,
    Regiobank,
    Revolut,
    SnsBank,
    TriodosBank,
    VanLanschot,
    PlusBank,
    EtransferPocztowy24,
    BankiSpbdzielcze,
    BankNowyBfgSa,
    GetinBank,
    Blik,
    NoblePay,
    #[serde(rename = "ideabank")]
    IdeaBank,
    #[serde(rename = "envelobank")]
    EnveloBank,
    NestPrzelew,
    MbankMtransfer,
    Inteligo,
    PbacZIpko,
    BnpParibas,
    BankPekaoSa,
    VolkswagenBank,
    AliorBank,
    Boz,
}

// This is used only for Disputes
impl From<WebhookEventStatus> for api_models::webhooks::IncomingWebhookEvent {
    fn from(value: WebhookEventStatus) -> Self {
        match value {
            WebhookEventStatus::WarningNeedsResponse => Self::DisputeOpened,
            WebhookEventStatus::WarningClosed => Self::DisputeCancelled,
            WebhookEventStatus::WarningUnderReview => Self::DisputeChallenged,
            WebhookEventStatus::Won => Self::DisputeWon,
            WebhookEventStatus::Lost => Self::DisputeLost,
            WebhookEventStatus::NeedsResponse
            | WebhookEventStatus::UnderReview
            | WebhookEventStatus::ChargeRefunded
            | WebhookEventStatus::Succeeded
            | WebhookEventStatus::RequiresPaymentMethod
            | WebhookEventStatus::RequiresConfirmation
            | WebhookEventStatus::RequiresAction
            | WebhookEventStatus::Processing
            | WebhookEventStatus::RequiresCapture
            | WebhookEventStatus::Canceled
            | WebhookEventStatus::Chargeable
            | WebhookEventStatus::Failed
            | WebhookEventStatus::Unknown => Self::EventNotSupported,
        }
    }
}

impl TryFrom<&api_models::enums::BankNames> for StripeBankNames {
    type Error = errors::ConnectorError;
    fn try_from(bank: &api_models::enums::BankNames) -> Result<Self, Self::Error> {
        Ok(match bank {
            api_models::enums::BankNames::AbnAmro => Self::AbnAmro,
            api_models::enums::BankNames::ArzteUndApothekerBank => Self::ArzteUndApothekerBank,
            api_models::enums::BankNames::AsnBank => Self::AsnBank,
            api_models::enums::BankNames::AustrianAnadiBankAg => Self::AustrianAnadiBankAg,
            api_models::enums::BankNames::BankAustria => Self::BankAustria,
            api_models::enums::BankNames::BankhausCarlSpangler => Self::BankhausCarlSpangler,
            api_models::enums::BankNames::BankhausSchelhammerUndSchatteraAg => {
                Self::BankhausSchelhammerUndSchatteraAg
            }
            api_models::enums::BankNames::BawagPskAg => Self::BawagPskAg,
            api_models::enums::BankNames::BksBankAg => Self::BksBankAg,
            api_models::enums::BankNames::BrullKallmusBankAg => Self::BrullKallmusBankAg,
            api_models::enums::BankNames::BtvVierLanderBank => Self::BtvVierLanderBank,
            api_models::enums::BankNames::Bunq => Self::Bunq,
            api_models::enums::BankNames::CapitalBankGraweGruppeAg => {
                Self::CapitalBankGraweGruppeAg
            }
            api_models::enums::BankNames::Citi => Self::CitiHandlowy,
            api_models::enums::BankNames::Dolomitenbank => Self::Dolomitenbank,
            api_models::enums::BankNames::EasybankAg => Self::EasybankAg,
            api_models::enums::BankNames::ErsteBankUndSparkassen => Self::ErsteBankUndSparkassen,
            api_models::enums::BankNames::Handelsbanken => Self::Handelsbanken,
            api_models::enums::BankNames::HypoAlpeadriabankInternationalAg => {
                Self::HypoAlpeadriabankInternationalAg
            }

            api_models::enums::BankNames::HypoNoeLbFurNiederosterreichUWien => {
                Self::HypoNoeLbFurNiederosterreichUWien
            }
            api_models::enums::BankNames::HypoOberosterreichSalzburgSteiermark => {
                Self::HypoOberosterreichSalzburgSteiermark
            }
            api_models::enums::BankNames::HypoTirolBankAg => Self::HypoTirolBankAg,
            api_models::enums::BankNames::HypoVorarlbergBankAg => Self::HypoVorarlbergBankAg,
            api_models::enums::BankNames::HypoBankBurgenlandAktiengesellschaft => {
                Self::HypoBankBurgenlandAktiengesellschaft
            }
            api_models::enums::BankNames::Ing => Self::Ing,
            api_models::enums::BankNames::Knab => Self::Knab,
            api_models::enums::BankNames::MarchfelderBank => Self::MarchfelderBank,
            api_models::enums::BankNames::OberbankAg => Self::OberbankAg,
            api_models::enums::BankNames::RaiffeisenBankengruppeOsterreich => {
                Self::RaiffeisenBankengruppeOsterreich
            }
            api_models::enums::BankNames::Rabobank => Self::Rabobank,
            api_models::enums::BankNames::Regiobank => Self::Regiobank,
            api_models::enums::BankNames::Revolut => Self::Revolut,
            api_models::enums::BankNames::SnsBank => Self::SnsBank,
            api_models::enums::BankNames::TriodosBank => Self::TriodosBank,
            api_models::enums::BankNames::VanLanschot => Self::VanLanschot,
            api_models::enums::BankNames::Moneyou => Self::Moneyou,
            api_models::enums::BankNames::SchoellerbankAg => Self::SchoellerbankAg,
            api_models::enums::BankNames::SpardaBankWien => Self::SpardaBankWien,
            api_models::enums::BankNames::VolksbankGruppe => Self::VolksbankGruppe,
            api_models::enums::BankNames::VolkskreditbankAg => Self::VolkskreditbankAg,
            api_models::enums::BankNames::VrBankBraunau => Self::VrBankBraunau,
            api_models::enums::BankNames::PlusBank => Self::PlusBank,
            api_models::enums::BankNames::EtransferPocztowy24 => Self::EtransferPocztowy24,
            api_models::enums::BankNames::BankiSpbdzielcze => Self::BankiSpbdzielcze,
            api_models::enums::BankNames::BankNowyBfgSa => Self::BankNowyBfgSa,
            api_models::enums::BankNames::GetinBank => Self::GetinBank,
            api_models::enums::BankNames::Blik => Self::Blik,
            api_models::enums::BankNames::NoblePay => Self::NoblePay,
            api_models::enums::BankNames::IdeaBank => Self::IdeaBank,
            api_models::enums::BankNames::EnveloBank => Self::EnveloBank,
            api_models::enums::BankNames::NestPrzelew => Self::NestPrzelew,
            api_models::enums::BankNames::MbankMtransfer => Self::MbankMtransfer,
            api_models::enums::BankNames::Inteligo => Self::Inteligo,
            api_models::enums::BankNames::PbacZIpko => Self::PbacZIpko,
            api_models::enums::BankNames::BnpParibas => Self::BnpParibas,
            api_models::enums::BankNames::BankPekaoSa => Self::BankPekaoSa,
            api_models::enums::BankNames::VolkswagenBank => Self::VolkswagenBank,
            api_models::enums::BankNames::AliorBank => Self::AliorBank,
            api_models::enums::BankNames::Boz => Self::Boz,

            _ => Err(errors::ConnectorError::NotSupported {
                message: api_enums::PaymentMethod::BankRedirect.to_string(),
                connector: "Stripe",
            })?,
        })
    }
}

fn validate_shipping_address_against_payment_method(
    shipping_address: &StripeShippingAddress,
    payment_method: Option<&StripePaymentMethodType>,
) -> Result<(), error_stack::Report<errors::ConnectorError>> {
    if let Some(StripePaymentMethodType::AfterpayClearpay) = payment_method {
        let missing_fields = collect_missing_value_keys!(
            ("shipping.address.first_name", shipping_address.name),
            ("shipping.address.line1", shipping_address.line1),
            ("shipping.address.country", shipping_address.country),
            ("shipping.address.zip", shipping_address.zip)
        );

        if !missing_fields.is_empty() {
            return Err(errors::ConnectorError::MissingRequiredFields {
                field_names: missing_fields,
            })
            .into_report();
        }
    }

    Ok(())
}

impl TryFrom<&api_models::payments::PayLaterData> for StripePaymentMethodType {
    type Error = errors::ConnectorError;
    fn try_from(pay_later_data: &api_models::payments::PayLaterData) -> Result<Self, Self::Error> {
        match pay_later_data {
            api_models::payments::PayLaterData::KlarnaRedirect { .. } => Ok(Self::Klarna),
            api_models::payments::PayLaterData::AffirmRedirect {} => Ok(Self::Affirm),
            api_models::payments::PayLaterData::AfterpayClearpayRedirect { .. } => {
                Ok(Self::AfterpayClearpay)
            }

            payments::PayLaterData::KlarnaSdk { .. }
            | payments::PayLaterData::PayBrightRedirect {}
            | payments::PayLaterData::WalleyRedirect {}
            | payments::PayLaterData::AlmaRedirect {}
            | payments::PayLaterData::AtomeRedirect {} => {
                Err(errors::ConnectorError::NotSupported {
                    message: connector_util::SELECTED_PAYMENT_METHOD.to_string(),
                    connector: "stripe",
                })
            }
        }
    }
}

impl TryFrom<&payments::BankRedirectData> for StripePaymentMethodType {
    type Error = errors::ConnectorError;
    fn try_from(bank_redirect_data: &payments::BankRedirectData) -> Result<Self, Self::Error> {
        match bank_redirect_data {
            payments::BankRedirectData::Giropay { .. } => Ok(Self::Giropay),
            payments::BankRedirectData::Ideal { .. } => Ok(Self::Ideal),
            payments::BankRedirectData::Sofort { .. } => Ok(Self::Sofort),
            payments::BankRedirectData::BancontactCard { .. } => Ok(Self::Bancontact),
            payments::BankRedirectData::Przelewy24 { .. } => Ok(Self::Przelewy24),
            payments::BankRedirectData::Eps { .. } => Ok(Self::Eps),
            payments::BankRedirectData::Blik { .. } => Ok(Self::Blik),
            payments::BankRedirectData::OnlineBankingFpx { .. } => {
                Err(errors::ConnectorError::NotImplemented(
                    connector_util::get_unimplemented_payment_method_error_message("stripe"),
                ))
            }
            payments::BankRedirectData::Bizum {}
            | payments::BankRedirectData::Interac { .. }
            | payments::BankRedirectData::OnlineBankingCzechRepublic { .. }
            | payments::BankRedirectData::OnlineBankingFinland { .. }
            | payments::BankRedirectData::OnlineBankingPoland { .. }
            | payments::BankRedirectData::OnlineBankingSlovakia { .. }
            | payments::BankRedirectData::OnlineBankingThailand { .. }
            | payments::BankRedirectData::OpenBankingUk { .. }
            | payments::BankRedirectData::Trustly { .. } => {
                Err(errors::ConnectorError::NotSupported {
                    message: connector_util::SELECTED_PAYMENT_METHOD.to_string(),
                    connector: "stripe",
                })
            }
        }
    }
}

impl ForeignTryFrom<&payments::WalletData> for Option<StripePaymentMethodType> {
    type Error = errors::ConnectorError;
    fn foreign_try_from(wallet_data: &payments::WalletData) -> Result<Self, Self::Error> {
        match wallet_data {
            payments::WalletData::AliPayRedirect(_) => Ok(Some(StripePaymentMethodType::Alipay)),
            payments::WalletData::ApplePay(_) => Ok(None),
            payments::WalletData::GooglePay(_) => Ok(Some(StripePaymentMethodType::Card)),
            payments::WalletData::WeChatPayQr(_) => Ok(Some(StripePaymentMethodType::Wechatpay)),
            payments::WalletData::CashappQr(_) => Ok(Some(StripePaymentMethodType::Cashapp)),
            payments::WalletData::MobilePayRedirect(_) => {
                Err(errors::ConnectorError::NotImplemented(
                    connector_util::get_unimplemented_payment_method_error_message("stripe"),
                ))
            }
            payments::WalletData::PaypalRedirect(_)
            | payments::WalletData::AliPayQr(_)
            | payments::WalletData::AliPayHkRedirect(_)
            | payments::WalletData::MomoRedirect(_)
            | payments::WalletData::KakaoPayRedirect(_)
            | payments::WalletData::GoPayRedirect(_)
            | payments::WalletData::GcashRedirect(_)
            | payments::WalletData::ApplePayRedirect(_)
            | payments::WalletData::ApplePayThirdPartySdk(_)
            | payments::WalletData::DanaRedirect {}
            | payments::WalletData::GooglePayRedirect(_)
            | payments::WalletData::GooglePayThirdPartySdk(_)
            | payments::WalletData::MbWayRedirect(_)
            | payments::WalletData::PaypalSdk(_)
            | payments::WalletData::SamsungPay(_)
            | payments::WalletData::TwintRedirect {}
            | payments::WalletData::VippsRedirect {}
            | payments::WalletData::TouchNGoRedirect(_)
            | payments::WalletData::SwishQr(_)
            | payments::WalletData::WeChatPayRedirect(_) => {
                Err(errors::ConnectorError::NotSupported {
                    message: connector_util::SELECTED_PAYMENT_METHOD.to_string(),
                    connector: "stripe",
                })
            }
        }
    }
}

impl From<&payments::BankDebitData> for StripePaymentMethodType {
    fn from(bank_debit_data: &payments::BankDebitData) -> Self {
        match bank_debit_data {
            payments::BankDebitData::AchBankDebit { .. } => Self::Ach,
            payments::BankDebitData::SepaBankDebit { .. } => Self::Sepa,
            payments::BankDebitData::BecsBankDebit { .. } => Self::Becs,
            payments::BankDebitData::BacsBankDebit { .. } => Self::Bacs,
        }
    }
}

impl TryFrom<(&api_models::payments::PayLaterData, StripePaymentMethodType)>
    for StripeBillingAddress
{
    type Error = errors::ConnectorError;

    fn try_from(
        (pay_later_data, pm_type): (&api_models::payments::PayLaterData, StripePaymentMethodType),
    ) -> Result<Self, Self::Error> {
        match (pay_later_data, pm_type) {
            (
                payments::PayLaterData::KlarnaRedirect {
                    billing_email,
                    billing_country,
                },
                StripePaymentMethodType::Klarna,
            ) => Ok(Self {
                email: Some(billing_email.to_owned()),
                country: Some(billing_country.to_owned()),
                ..Self::default()
            }),
            (payments::PayLaterData::AffirmRedirect {}, StripePaymentMethodType::Affirm) => {
                Ok(Self::default())
            }
            (
                payments::PayLaterData::AfterpayClearpayRedirect {
                    billing_email,
                    billing_name,
                },
                StripePaymentMethodType::AfterpayClearpay,
            ) => Ok(Self {
                email: Some(billing_email.to_owned()),
                name: Some(billing_name.to_owned()),
                ..Self::default()
            }),
            _ => Err(errors::ConnectorError::MismatchedPaymentData),
        }
    }
}

impl From<&payments::BankDebitBilling> for StripeBillingAddress {
    fn from(item: &payments::BankDebitBilling) -> Self {
        Self {
            email: Some(item.email.to_owned()),
            country: item
                .address
                .as_ref()
                .and_then(|address| address.country.to_owned()),
            name: Some(item.name.to_owned()),
            city: item
                .address
                .as_ref()
                .and_then(|address| address.city.to_owned()),
            address_line1: item
                .address
                .as_ref()
                .and_then(|address| address.line1.to_owned()),
            address_line2: item
                .address
                .as_ref()
                .and_then(|address| address.line2.to_owned()),
            zip_code: item
                .address
                .as_ref()
                .and_then(|address| address.zip.to_owned()),
        }
    }
}

<<<<<<< HEAD
impl TryFrom<&payments::BankRedirectData> for StripeBillingAddress {
=======
impl TryFrom<(&payments::BankRedirectData, Option<bool>)> for StripeBillingAddress {
>>>>>>> 5821804b
    type Error = error_stack::Report<errors::ConnectorError>;

    fn try_from(
        (bank_redirection_data, is_customer_initiated_mandate_payment): (
            &payments::BankRedirectData,
            Option<bool>,
        ),
    ) -> Result<Self, Self::Error> {
        match bank_redirection_data {
            payments::BankRedirectData::Eps {
                billing_details, ..
            } => Ok({
                let billing_data = billing_details.clone().ok_or(
                    errors::ConnectorError::MissingRequiredField {
                        field_name: "billing_details",
                    },
                )?;
                Self {
                    name: Some(connector_util::BankRedirectBillingData::get_billing_name(
                        &billing_data,
                    )?),
                    ..Self::default()
                }
            }),
            payments::BankRedirectData::Giropay {
                billing_details, ..
            } => Ok(Self {
                name: Some(billing_details
                    .clone()
                    .ok_or(errors::ConnectorError::MissingRequiredField {
                        field_name: "giropay.billing_details",
                    })?
                    .get_billing_name()?),
                    ..Self::default()
            }),
            payments::BankRedirectData::Ideal {
                billing_details, ..
            } => Ok(get_stripe_sepa_dd_mandate_billing_details(
                billing_details,
                is_customer_initiated_mandate_payment,
            )?),
            payments::BankRedirectData::Przelewy24 {
                billing_details, ..
            } => Ok(Self {
                email: billing_details.email.clone(),
                ..Self::default()
            }),
            payments::BankRedirectData::BancontactCard {
                billing_details, ..
            } => {
                let billing_details = billing_details.as_ref().ok_or(
                    errors::ConnectorError::MissingRequiredField {
                        field_name: "billing_details",
                    },
                )?;
                Ok(Self {
                    name: Some(
                        billing_details
                            .billing_name
                            .as_ref()
                            .ok_or(errors::ConnectorError::MissingRequiredField {
                                field_name: "billing_details.billing_name",
                            })?
                            .to_owned(),
                    ),
                    email: Some(
                        billing_details
                            .email
                            .as_ref()
                            .ok_or(errors::ConnectorError::MissingRequiredField {
                                field_name: "billing_details.email",
                            })?
                            .to_owned(),
                    ),
                    ..Self::default()
                })
            }
            payments::BankRedirectData::Sofort {
                billing_details, ..
            } => Ok(get_stripe_sepa_dd_mandate_billing_details(
                billing_details,
                is_customer_initiated_mandate_payment,
            )?),

            payments::BankRedirectData::Bizum {}
            | payments::BankRedirectData::Blik { .. }
            | payments::BankRedirectData::Interac { .. }
            | payments::BankRedirectData::OnlineBankingCzechRepublic { .. }
            | payments::BankRedirectData::OnlineBankingFinland { .. }
            | payments::BankRedirectData::OnlineBankingPoland { .. }
            | payments::BankRedirectData::OnlineBankingSlovakia { .. }
            | payments::BankRedirectData::Trustly { .. }
            | payments::BankRedirectData::OnlineBankingFpx { .. }
            | payments::BankRedirectData::OnlineBankingThailand { .. }
            | payments::BankRedirectData::OpenBankingUk { .. } => Ok(Self::default()),
        }
    }
}

fn get_bank_debit_data(
    bank_debit_data: &payments::BankDebitData,
) -> (StripePaymentMethodType, BankDebitData, StripeBillingAddress) {
    match bank_debit_data {
        payments::BankDebitData::AchBankDebit {
            billing_details,
            account_number,
            routing_number,
            ..
        } => {
            let ach_data = BankDebitData::Ach {
                account_holder_type: "individual".to_string(),
                account_number: account_number.to_owned(),
                routing_number: routing_number.to_owned(),
            };

            let billing_data = StripeBillingAddress::from(billing_details);
            (StripePaymentMethodType::Ach, ach_data, billing_data)
        }
        payments::BankDebitData::SepaBankDebit {
            billing_details,
            iban,
            ..
        } => {
            let sepa_data = BankDebitData::Sepa {
                iban: iban.to_owned(),
            };

            let billing_data = StripeBillingAddress::from(billing_details);
            (StripePaymentMethodType::Sepa, sepa_data, billing_data)
        }
        payments::BankDebitData::BecsBankDebit {
            billing_details,
            account_number,
            bsb_number,
            ..
        } => {
            let becs_data = BankDebitData::Becs {
                account_number: account_number.to_owned(),
                bsb_number: bsb_number.to_owned(),
            };

            let billing_data = StripeBillingAddress::from(billing_details);
            (StripePaymentMethodType::Becs, becs_data, billing_data)
        }
        payments::BankDebitData::BacsBankDebit {
            billing_details,
            account_number,
            sort_code,
            ..
        } => {
            let bacs_data = BankDebitData::Bacs {
                account_number: account_number.to_owned(),
                sort_code: Secret::new(sort_code.clone().expose().replace('-', "")),
            };

            let billing_data = StripeBillingAddress::from(billing_details);
            (StripePaymentMethodType::Bacs, bacs_data, billing_data)
        }
    }
}

fn create_stripe_payment_method(
    payment_method_data: &api_models::payments::PaymentMethodData,
    auth_type: enums::AuthenticationType,
    payment_method_token: Option<types::PaymentMethodToken>,
    is_customer_initiated_mandate_payment: Option<bool>,
) -> Result<
    (
        StripePaymentMethodData,
        Option<StripePaymentMethodType>,
        StripeBillingAddress,
    ),
    error_stack::Report<errors::ConnectorError>,
> {
    match payment_method_data {
        payments::PaymentMethodData::Card(card_details) => {
            let payment_method_auth_type = match auth_type {
                enums::AuthenticationType::ThreeDs => Auth3ds::Any,
                enums::AuthenticationType::NoThreeDs => Auth3ds::Automatic,
            };
            Ok((
                StripePaymentMethodData::try_from((card_details, payment_method_auth_type))?,
                Some(StripePaymentMethodType::Card),
                StripeBillingAddress::default(),
            ))
        }
        payments::PaymentMethodData::PayLater(pay_later_data) => {
            let stripe_pm_type = StripePaymentMethodType::try_from(pay_later_data)?;
            let billing_address = StripeBillingAddress::try_from((pay_later_data, stripe_pm_type))?;
            Ok((
                StripePaymentMethodData::PayLater(StripePayLaterData {
                    payment_method_data_type: stripe_pm_type,
                }),
                Some(stripe_pm_type),
                billing_address,
            ))
        }
        payments::PaymentMethodData::BankRedirect(bank_redirect_data) => {
            let billing_address = StripeBillingAddress::try_from((
                bank_redirect_data,
                is_customer_initiated_mandate_payment,
            ))?;
            let pm_type = StripePaymentMethodType::try_from(bank_redirect_data)?;
            let bank_redirect_data = StripePaymentMethodData::try_from(bank_redirect_data)?;

            Ok((bank_redirect_data, Some(pm_type), billing_address))
        }
        payments::PaymentMethodData::Wallet(wallet_data) => {
            let pm_type = ForeignTryFrom::foreign_try_from(wallet_data)?;
            let wallet_specific_data =
                StripePaymentMethodData::try_from((wallet_data, payment_method_token))?;
            Ok((
                wallet_specific_data,
                pm_type,
                StripeBillingAddress::default(),
            ))
        }
        payments::PaymentMethodData::BankDebit(bank_debit_data) => {
            let (pm_type, bank_debit_data, billing_address) = get_bank_debit_data(bank_debit_data);

            let pm_data = StripePaymentMethodData::BankDebit(StripeBankDebitData {
                bank_specific_data: bank_debit_data,
            });

            Ok((pm_data, Some(pm_type), billing_address))
        }
        payments::PaymentMethodData::BankTransfer(bank_transfer_data) => {
            match bank_transfer_data.deref() {
                payments::BankTransferData::AchBankTransfer { billing_details } => Ok((
                    StripePaymentMethodData::BankTransfer(StripeBankTransferData::AchBankTransfer(
                        Box::new(AchTransferData {
                            email: billing_details.email.to_owned(),
                        }),
                    )),
                    None,
                    StripeBillingAddress::default(),
                )),
                payments::BankTransferData::MultibancoBankTransfer { billing_details } => Ok((
                    StripePaymentMethodData::BankTransfer(
                        StripeBankTransferData::MultibancoBankTransfers(Box::new(
                            MultibancoTransferData {
                                email: billing_details.email.to_owned(),
                            },
                        )),
                    ),
                    None,
                    StripeBillingAddress::default(),
                )),
                payments::BankTransferData::SepaBankTransfer {
                    billing_details,
                    country,
                } => {
                    let billing_details = StripeBillingAddress {
                        email: Some(billing_details.email.clone()),
                        name: Some(billing_details.name.clone()),
                        ..Default::default()
                    };
                    Ok((
                        StripePaymentMethodData::BankTransfer(
                            StripeBankTransferData::SepaBankTransfer(Box::new(
                                SepaBankTransferData {
                                    payment_method_data_type:
                                        StripePaymentMethodType::CustomerBalance,
                                    bank_transfer_type: BankTransferType::EuBankTransfer,
                                    balance_funding_type: BankTransferType::BankTransfers,
                                    payment_method_type: StripePaymentMethodType::CustomerBalance,
                                    country: country.to_owned(),
                                },
                            )),
                        ),
                        Some(StripePaymentMethodType::CustomerBalance),
                        billing_details,
                    ))
                }
                payments::BankTransferData::BacsBankTransfer { billing_details } => {
                    let billing_details = StripeBillingAddress {
                        email: Some(billing_details.email.clone()),
                        name: Some(billing_details.name.clone()),
                        ..Default::default()
                    };
                    Ok((
                        StripePaymentMethodData::BankTransfer(
                            StripeBankTransferData::BacsBankTransfers(Box::new(
                                BacsBankTransferData {
                                    payment_method_data_type:
                                        StripePaymentMethodType::CustomerBalance,
                                    bank_transfer_type: BankTransferType::GbBankTransfer,
                                    balance_funding_type: BankTransferType::BankTransfers,
                                    payment_method_type: StripePaymentMethodType::CustomerBalance,
                                },
                            )),
                        ),
                        Some(StripePaymentMethodType::CustomerBalance),
                        billing_details,
                    ))
                }
                payments::BankTransferData::Pix {} => Err(errors::ConnectorError::NotImplemented(
                    connector_util::get_unimplemented_payment_method_error_message("stripe"),
                )
                .into()),
                payments::BankTransferData::Pse {}
                | payments::BankTransferData::PermataBankTransfer { .. }
                | payments::BankTransferData::BcaBankTransfer { .. }
                | payments::BankTransferData::BniVaBankTransfer { .. }
                | payments::BankTransferData::BriVaBankTransfer { .. }
                | payments::BankTransferData::CimbVaBankTransfer { .. }
                | payments::BankTransferData::DanamonVaBankTransfer { .. }
                | payments::BankTransferData::MandiriVaBankTransfer { .. } => {
                    Err(errors::ConnectorError::NotSupported {
                        message: connector_util::SELECTED_PAYMENT_METHOD.to_string(),
                        connector: "stripe",
                    }
                    .into())
                }
            }
        }
        payments::PaymentMethodData::Crypto(_) => Err(errors::ConnectorError::NotImplemented(
            connector_util::get_unimplemented_payment_method_error_message("stripe"),
        )
        .into()),

        payments::PaymentMethodData::GiftCard(giftcard_data) => match giftcard_data.deref() {
            payments::GiftCardData::Givex(_) | payments::GiftCardData::PaySafeCard {} => {
                Err(errors::ConnectorError::NotSupported {
                    message: connector_util::SELECTED_PAYMENT_METHOD.to_string(),
                    connector: "stripe",
                }
                .into())
            }
        },

        payments::PaymentMethodData::CardRedirect(cardredirect_data) => match cardredirect_data {
            payments::CardRedirectData::Knet {}
            | payments::CardRedirectData::Benefit {}
            | payments::CardRedirectData::MomoAtm {}
            | payments::CardRedirectData::CardRedirect {} => {
                Err(errors::ConnectorError::NotSupported {
                    message: connector_util::SELECTED_PAYMENT_METHOD.to_string(),
                    connector: "stripe",
                }
                .into())
            }
        },
        payments::PaymentMethodData::Reward => Err(errors::ConnectorError::NotImplemented(
            connector_util::get_unimplemented_payment_method_error_message("stripe"),
        )
        .into()),

        payments::PaymentMethodData::Voucher(voucher_data) => match voucher_data {
            payments::VoucherData::Boleto(_) | payments::VoucherData::Oxxo => {
                Err(errors::ConnectorError::NotImplemented(
                    connector_util::get_unimplemented_payment_method_error_message("stripe"),
                )
                .into())
            }
            payments::VoucherData::Alfamart(_)
            | payments::VoucherData::Efecty
            | payments::VoucherData::PagoEfectivo
            | payments::VoucherData::RedCompra
            | payments::VoucherData::RedPagos
            | payments::VoucherData::Indomaret(_)
            | payments::VoucherData::SevenEleven(_)
            | payments::VoucherData::Lawson(_)
            | payments::VoucherData::MiniStop(_)
            | payments::VoucherData::FamilyMart(_)
            | payments::VoucherData::Seicomart(_)
            | payments::VoucherData::PayEasy(_) => Err(errors::ConnectorError::NotSupported {
                message: connector_util::SELECTED_PAYMENT_METHOD.to_string(),
                connector: "stripe",
            }
            .into()),
        },

        payments::PaymentMethodData::Upi(_)
        | payments::PaymentMethodData::MandatePayment
        | payments::PaymentMethodData::CardToken(_) => Err(errors::ConnectorError::NotSupported {
            message: connector_util::SELECTED_PAYMENT_METHOD.to_string(),
            connector: "stripe",
        }
        .into()),
    }
}

impl TryFrom<(&payments::Card, Auth3ds)> for StripePaymentMethodData {
    type Error = errors::ConnectorError;
    fn try_from(
        (card, payment_method_auth_type): (&payments::Card, Auth3ds),
    ) -> Result<Self, Self::Error> {
        Ok(Self::Card(StripeCardData {
            payment_method_data_type: StripePaymentMethodType::Card,
            payment_method_data_card_number: card.card_number.clone(),
            payment_method_data_card_exp_month: card.card_exp_month.clone(),
            payment_method_data_card_exp_year: card.card_exp_year.clone(),
            payment_method_data_card_cvc: card.card_cvc.clone(),
            payment_method_auth_type,
        }))
    }
}

impl TryFrom<(&payments::WalletData, Option<types::PaymentMethodToken>)>
    for StripePaymentMethodData
{
    type Error = error_stack::Report<errors::ConnectorError>;
    fn try_from(
        (wallet_data, payment_method_token): (
            &payments::WalletData,
            Option<types::PaymentMethodToken>,
        ),
    ) -> Result<Self, Self::Error> {
        match wallet_data {
            payments::WalletData::ApplePay(applepay_data) => {
                let mut apple_pay_decrypt_data =
                    if let Some(types::PaymentMethodToken::ApplePayDecrypt(decrypt_data)) =
                        payment_method_token
                    {
                        let expiry_year_4_digit = decrypt_data.get_four_digit_expiry_year()?;
                        let exp_month = decrypt_data.get_expiry_month()?;

                        Some(Self::Wallet(StripeWallet::ApplePayPredecryptToken(
                            Box::new(StripeApplePayPredecrypt {
                                number: decrypt_data.clone().application_primary_account_number,
                                exp_year: expiry_year_4_digit,
                                exp_month,
                                eci: decrypt_data.payment_data.eci_indicator,
                                cryptogram: decrypt_data.payment_data.online_payment_cryptogram,
                                tokenization_method: "apple_pay".to_string(),
                            }),
                        )))
                    } else {
                        None
                    };

                if apple_pay_decrypt_data.is_none() {
                    apple_pay_decrypt_data =
                        Some(Self::Wallet(StripeWallet::ApplepayToken(StripeApplePay {
                            pk_token: applepay_data
                                .get_applepay_decoded_payment_data()
                                .change_context(errors::ConnectorError::RequestEncodingFailed)?,
                            pk_token_instrument_name: applepay_data
                                .payment_method
                                .pm_type
                                .to_owned(),
                            pk_token_payment_network: applepay_data
                                .payment_method
                                .network
                                .to_owned(),
                            pk_token_transaction_id: applepay_data
                                .transaction_identifier
                                .to_owned(),
                        })));
                };
                let pmd = apple_pay_decrypt_data
                    .ok_or(errors::ConnectorError::MissingApplePayTokenData)?;
                Ok(pmd)
            }
            payments::WalletData::WeChatPayQr(_) => Ok(Self::Wallet(
                StripeWallet::WechatpayPayment(WechatpayPayment {
                    client: WechatClient::Web,
                    payment_method_data_type: StripePaymentMethodType::Wechatpay,
                }),
            )),
            payments::WalletData::AliPayRedirect(_) => {
                Ok(Self::Wallet(StripeWallet::AlipayPayment(AlipayPayment {
                    payment_method_data_type: StripePaymentMethodType::Alipay,
                })))
            }
            payments::WalletData::CashappQr(_) => {
                Ok(Self::Wallet(StripeWallet::Cashapp(CashappPayment {
                    payment_method_data_type: StripePaymentMethodType::Cashapp,
                })))
            }
            payments::WalletData::GooglePay(gpay_data) => Ok(Self::try_from(gpay_data)?),
            payments::WalletData::PaypalRedirect(_)
            | payments::WalletData::MobilePayRedirect(_) => {
                Err(errors::ConnectorError::NotImplemented(
                    connector_util::get_unimplemented_payment_method_error_message("stripe"),
                )
                .into())
            }
            payments::WalletData::AliPayQr(_)
            | payments::WalletData::AliPayHkRedirect(_)
            | payments::WalletData::MomoRedirect(_)
            | payments::WalletData::KakaoPayRedirect(_)
            | payments::WalletData::GoPayRedirect(_)
            | payments::WalletData::GcashRedirect(_)
            | payments::WalletData::ApplePayRedirect(_)
            | payments::WalletData::ApplePayThirdPartySdk(_)
            | payments::WalletData::DanaRedirect {}
            | payments::WalletData::GooglePayRedirect(_)
            | payments::WalletData::GooglePayThirdPartySdk(_)
            | payments::WalletData::MbWayRedirect(_)
            | payments::WalletData::PaypalSdk(_)
            | payments::WalletData::SamsungPay(_)
            | payments::WalletData::TwintRedirect {}
            | payments::WalletData::VippsRedirect {}
            | payments::WalletData::TouchNGoRedirect(_)
            | payments::WalletData::SwishQr(_)
            | payments::WalletData::WeChatPayRedirect(_) => {
                Err(errors::ConnectorError::NotSupported {
                    message: connector_util::SELECTED_PAYMENT_METHOD.to_string(),
                    connector: "stripe",
                }
                .into())
            }
        }
    }
}

impl TryFrom<&payments::BankRedirectData> for StripePaymentMethodData {
    type Error = error_stack::Report<errors::ConnectorError>;
    fn try_from(bank_redirect_data: &payments::BankRedirectData) -> Result<Self, Self::Error> {
        let payment_method_data_type = StripePaymentMethodType::try_from(bank_redirect_data)?;
        match bank_redirect_data {
            payments::BankRedirectData::BancontactCard { .. } => Ok(Self::BankRedirect(
                StripeBankRedirectData::StripeBancontactCard(Box::new(StripeBancontactCard {
                    payment_method_data_type,
                })),
            )),
            payments::BankRedirectData::Blik { blik_code } => Ok(Self::BankRedirect(
                StripeBankRedirectData::StripeBlik(Box::new(StripeBlik {
                    payment_method_data_type,
                    code: blik_code.clone().ok_or(
                        errors::ConnectorError::MissingRequiredField {
                            field_name: "blik_code",
                        },
                    )?,
                })),
            )),
            payments::BankRedirectData::Eps { bank_name, .. } => Ok(Self::BankRedirect(
                StripeBankRedirectData::StripeEps(Box::new(StripeEps {
                    payment_method_data_type,
                    bank_name: bank_name
                        .map(|bank_name| StripeBankNames::try_from(&bank_name))
                        .transpose()?,
                })),
            )),
            payments::BankRedirectData::Giropay { .. } => Ok(Self::BankRedirect(
                StripeBankRedirectData::StripeGiropay(Box::new(StripeGiropay {
                    payment_method_data_type,
                })),
            )),
            payments::BankRedirectData::Ideal { bank_name, .. } => {
                let bank_name = bank_name
                    .map(|bank_name| StripeBankNames::try_from(&bank_name))
                    .transpose()?;
                Ok(Self::BankRedirect(StripeBankRedirectData::StripeIdeal(
                    Box::new(StripeIdeal {
                        payment_method_data_type,
                        ideal_bank_name: bank_name,
                    }),
                )))
            }
            payments::BankRedirectData::Przelewy24 { bank_name, .. } => {
                let bank_name = bank_name
                    .map(|bank_name| StripeBankNames::try_from(&bank_name))
                    .transpose()?;
                Ok(Self::BankRedirect(
                    StripeBankRedirectData::StripePrezelewy24(Box::new(StripePrezelewy24 {
                        payment_method_data_type,
                        bank_name,
                    })),
                ))
            }
            payments::BankRedirectData::Sofort {
                country,
                preferred_language,
                ..
            } => Ok(Self::BankRedirect(StripeBankRedirectData::StripeSofort(
                Box::new(StripeSofort {
                    payment_method_data_type,
<<<<<<< HEAD
                    country: country
                        .ok_or(errors::ConnectorError::MissingRequiredField {
                            field_name: "country",
                        })?
                        .to_owned(),
                    preferred_language: preferred_language
                        .clone()
                        .ok_or(errors::ConnectorError::MissingRequiredField {
                            field_name: "sofort.preferred_language",
                        })?
                        .to_owned(),
=======
                    country: country.ok_or(errors::ConnectorError::MissingRequiredField {
                        field_name: "sofort.country",
                    })?,
                    preferred_language: preferred_language.clone(),
>>>>>>> 5821804b
                }),
            ))),
            payments::BankRedirectData::OnlineBankingFpx { .. } => {
                Err(errors::ConnectorError::NotImplemented(
                    connector_util::get_unimplemented_payment_method_error_message("stripe"),
                )
                .into())
            }
            payments::BankRedirectData::Bizum {}
            | payments::BankRedirectData::Interac { .. }
            | payments::BankRedirectData::OnlineBankingCzechRepublic { .. }
            | payments::BankRedirectData::OnlineBankingFinland { .. }
            | payments::BankRedirectData::OnlineBankingPoland { .. }
            | payments::BankRedirectData::OnlineBankingSlovakia { .. }
            | payments::BankRedirectData::OnlineBankingThailand { .. }
            | payments::BankRedirectData::OpenBankingUk { .. }
            | payments::BankRedirectData::Trustly { .. } => {
                Err(errors::ConnectorError::NotSupported {
                    message: connector_util::SELECTED_PAYMENT_METHOD.to_string(),
                    connector: "stripe",
                }
                .into())
            }
        }
    }
}

impl TryFrom<&payments::GooglePayWalletData> for StripePaymentMethodData {
    type Error = error_stack::Report<errors::ConnectorError>;
    fn try_from(gpay_data: &payments::GooglePayWalletData) -> Result<Self, Self::Error> {
        Ok(Self::Wallet(StripeWallet::GooglepayToken(GooglePayToken {
            token: Secret::new(
                gpay_data
                    .tokenization_data
                    .token
                    .as_bytes()
                    .parse_struct::<StripeGpayToken>("StripeGpayToken")
                    .change_context(errors::ConnectorError::RequestEncodingFailed)?
                    .id,
            ),
            payment_type: StripePaymentMethodType::Card,
        })))
    }
}

impl TryFrom<&types::PaymentsAuthorizeRouterData> for PaymentIntentRequest {
    type Error = error_stack::Report<errors::ConnectorError>;
    fn try_from(item: &types::PaymentsAuthorizeRouterData) -> Result<Self, Self::Error> {
        let order_id = item.connector_request_reference_id.clone();

        let shipping_address = match item.address.shipping.clone() {
            Some(mut shipping) => StripeShippingAddress {
                city: shipping.address.as_mut().and_then(|a| a.city.take()),
                country: shipping.address.as_mut().and_then(|a| a.country.take()),
                line1: shipping
                    .address
                    .as_mut()
                    .and_then(|a: &mut payments::AddressDetails| a.line1.take()),
                line2: shipping.address.as_mut().and_then(|a| a.line2.take()),
                zip: shipping.address.as_mut().and_then(|a| a.zip.take()),
                state: shipping.address.as_mut().and_then(|a| a.state.take()),
                name: shipping.address.as_mut().and_then(|a| {
                    a.first_name.as_ref().map(|first_name| {
                        format!(
                            "{} {}",
                            first_name.clone().expose(),
                            a.last_name.clone().expose_option().unwrap_or_default()
                        )
                        .into()
                    })
                }),
                phone: shipping.phone.map(|p| {
                    format!(
                        "{}{}",
                        p.country_code.unwrap_or_default(),
                        p.number.expose_option().unwrap_or_default()
                    )
                    .into()
                }),
            },
            None => StripeShippingAddress::default(),
        };
        let mut payment_method_options = None;

        let (mut payment_data, payment_method, mandate, billing_address, payment_method_types) = {
            match item
                .request
                .mandate_id
                .clone()
                .and_then(|mandate_ids| mandate_ids.mandate_reference_id)
            {
                Some(api_models::payments::MandateReferenceId::ConnectorMandateId(
                    connector_mandate_ids,
                )) => (
                    None,
                    connector_mandate_ids.payment_method_id,
                    connector_mandate_ids.connector_mandate_id,
                    StripeBillingAddress::default(),
                    get_payment_method_type_for_saved_payment_method_payment(item)?,
                ),
                Some(api_models::payments::MandateReferenceId::NetworkMandateId(
                    network_transaction_id,
                )) => {
                    payment_method_options = Some(StripePaymentMethodOptions::Card {
                        mandate_options: None,
                        network_transaction_id: None,
                        mit_exemption: Some(MitExemption {
                            network_transaction_id: Secret::new(network_transaction_id),
                        }),
                    });
                    (None, None, None, StripeBillingAddress::default(), None)
                }
                _ => {
                    let (payment_method_data, payment_method_type, billing_address) =
                        create_stripe_payment_method(
                            &item.request.payment_method_data,
                            item.auth_type,
                            item.payment_method_token.clone(),
                            Some(connector_util::PaymentsAuthorizeRequestData::is_customer_initiated_mandate_payment(
                                &item.request,
                            )),
                        )?;

                    validate_shipping_address_against_payment_method(
                        &shipping_address,
                        payment_method_type.as_ref(),
                    )?;

                    (
                        Some(payment_method_data),
                        None,
                        None,
                        billing_address,
                        payment_method_type,
                    )
                }
            }
        };

        payment_data = match item.request.payment_method_data {
            payments::PaymentMethodData::Wallet(payments::WalletData::ApplePay(_)) => {
                let payment_method_token = item
                    .payment_method_token
                    .to_owned()
                    .get_required_value("payment_token")
                    .change_context(errors::ConnectorError::RequestEncodingFailed)?;
                let payment_method_token = match payment_method_token {
                    types::PaymentMethodToken::Token(payment_method_token) => payment_method_token,
                    types::PaymentMethodToken::ApplePayDecrypt(_) => {
                        Err(errors::ConnectorError::InvalidWalletToken)?
                    }
                };
                Some(StripePaymentMethodData::Wallet(
                    StripeWallet::ApplepayPayment(ApplepayPayment {
                        token: Secret::new(payment_method_token),
                        payment_method_types: StripePaymentMethodType::Card,
                    }),
                ))
            }
            _ => payment_data,
        };

        let setup_mandate_details = item
            .request
            .setup_mandate_details
            .as_ref()
            .and_then(|mandate_details| {
                mandate_details
                    .customer_acceptance
                    .as_ref()
                    .map(|customer_acceptance| {
                        Ok::<_, error_stack::Report<errors::ConnectorError>>(
                            match customer_acceptance.acceptance_type {
                                AcceptanceType::Online => {
                                    let online_mandate = customer_acceptance
                                        .online
                                        .clone()
                                        .get_required_value("online")
                                        .change_context(
                                            errors::ConnectorError::MissingRequiredField {
                                                field_name: "online",
                                            },
                                        )?;
                                    StripeMandateRequest {
                                        mandate_type: StripeMandateType::Online {
                                            ip_address: online_mandate
                                                .ip_address
                                                .get_required_value("ip_address")
                                                .change_context(
                                                    errors::ConnectorError::MissingRequiredField {
                                                        field_name: "ip_address",
                                                    },
                                                )?,
                                            user_agent: online_mandate.user_agent,
                                        },
                                    }
                                }
                                AcceptanceType::Offline => StripeMandateRequest {
                                    mandate_type: StripeMandateType::Offline,
                                },
                            },
                        )
                    })
            })
            .transpose()?
            .or_else(|| {
                //stripe requires us to send mandate_data while making recurring payment through saved bank debit
                if payment_method.is_some() {
                    //check if payment is done through saved payment method
                    match &payment_method_types {
                        //check if payment method is bank debit
                        Some(
                            StripePaymentMethodType::Ach
                            | StripePaymentMethodType::Sepa
                            | StripePaymentMethodType::Becs
                            | StripePaymentMethodType::Bacs,
                        ) => Some(StripeMandateRequest {
                            mandate_type: StripeMandateType::Offline,
                        }),
                        _ => None,
                    }
                } else {
                    None
                }
            });
        Ok(Self {
            amount: item.request.amount, //hopefully we don't loose some cents here
            currency: item.request.currency.to_string(), //we need to copy the value and not transfer ownership
            statement_descriptor_suffix: item.request.statement_descriptor_suffix.clone(),
            statement_descriptor: item.request.statement_descriptor.clone(),
            meta_data: StripeMetadata {
                order_id: Some(order_id),
                is_refund_id_as_reference: None,
            },
            return_url: item
                .request
                .router_return_url
                .clone()
                .unwrap_or_else(|| "https://juspay.in/".to_string()),
            confirm: true, // Stripe requires confirm to be true if return URL is present
            description: item.description.clone(),
            shipping: shipping_address,
            billing: billing_address,
            capture_method: StripeCaptureMethod::from(item.request.capture_method),
            payment_data,
            mandate: mandate.map(Secret::new),
            payment_method_options,
            payment_method,
            customer: item.connector_customer.to_owned().map(Secret::new),
            setup_mandate_details,
            off_session: item.request.off_session,
            setup_future_usage: item.request.setup_future_usage,
            payment_method_types,
        })
    }
}

fn get_payment_method_type_for_saved_payment_method_payment(
    item: &types::PaymentsAuthorizeRouterData,
) -> Result<Option<StripePaymentMethodType>, error_stack::Report<errors::ConnectorError>> {
    if item.payment_method == api_enums::PaymentMethod::Card {
        Ok(Some(StripePaymentMethodType::Card)) //stripe takes ["Card"] as default
    } else {
        let stripe_payment_method_type = match item.recurring_mandate_payment_data.clone() {
            Some(recurring_payment_method_data) => {
                match recurring_payment_method_data.payment_method_type {
                    Some(payment_method_type) => {
                        StripePaymentMethodType::try_from(payment_method_type)
                    }
                    None => Err(errors::ConnectorError::MissingRequiredField {
                        field_name: "payment_method_type",
                    }
                    .into()),
                }
            }
            None => Err(errors::ConnectorError::MissingRequiredField {
                field_name: "recurring_mandate_payment_data",
            }
            .into()),
        }?;
        match stripe_payment_method_type {
            //Stripe converts Ideal, Bancontact & Sofort Bank redirect methods to Sepa direct debit and attaches to the customer for future usage
            StripePaymentMethodType::Ideal
            | StripePaymentMethodType::Bancontact
            | StripePaymentMethodType::Sofort => Ok(Some(StripePaymentMethodType::Sepa)),
            _ => Ok(Some(stripe_payment_method_type)),
        }
    }
}

impl TryFrom<&types::SetupMandateRouterData> for SetupIntentRequest {
    type Error = error_stack::Report<errors::ConnectorError>;
    fn try_from(item: &types::SetupMandateRouterData) -> Result<Self, Self::Error> {
        let metadata_order_id = item.connector_request_reference_id.clone();
        let metadata_txn_id = format!("{}_{}_{}", item.merchant_id, item.payment_id, "1");
        let metadata_txn_uuid = Uuid::new_v4().to_string();

        //Only cards supported for mandates
        let pm_type = StripePaymentMethodType::Card;
        let payment_data = StripePaymentMethodData::try_from((
            item.request.payment_method_data.clone(),
            item.auth_type,
            pm_type,
        ))?;

        Ok(Self {
            confirm: true,
            metadata_order_id,
            metadata_txn_id,
            metadata_txn_uuid,
            payment_data,
            return_url: item.request.router_return_url.clone(),
            off_session: item.request.off_session,
            usage: item.request.setup_future_usage,
            payment_method_options: None,
            customer: item.connector_customer.to_owned().map(Secret::new),
        })
    }
}

impl TryFrom<&types::TokenizationRouterData> for TokenRequest {
    type Error = error_stack::Report<errors::ConnectorError>;
    fn try_from(item: &types::TokenizationRouterData) -> Result<Self, Self::Error> {
        let payment_data = create_stripe_payment_method(
            &item.request.payment_method_data,
            item.auth_type,
            item.payment_method_token.clone(),
            None,
        )?;
        Ok(Self {
            token_data: payment_data.0,
        })
    }
}

impl TryFrom<&types::ConnectorCustomerRouterData> for CustomerRequest {
    type Error = error_stack::Report<errors::ConnectorError>;
    fn try_from(item: &types::ConnectorCustomerRouterData) -> Result<Self, Self::Error> {
        Ok(Self {
            description: item.request.description.to_owned(),
            email: item.request.email.to_owned(),
            phone: item.request.phone.to_owned(),
            name: item.request.name.to_owned().map(Secret::new),
            source: item.request.preprocessing_id.to_owned(),
        })
    }
}

#[derive(Clone, Default, Debug, Eq, PartialEq, Deserialize, Serialize)]
#[serde(rename_all = "snake_case")]
pub enum StripePaymentStatus {
    Succeeded,
    Failed,
    #[default]
    Processing,
    #[serde(rename = "requires_action")]
    RequiresCustomerAction,
    #[serde(rename = "requires_payment_method")]
    RequiresPaymentMethod,
    RequiresConfirmation,
    Canceled,
    RequiresCapture,
    Chargeable,
    Consumed,
    Pending,
}

impl From<StripePaymentStatus> for enums::AttemptStatus {
    fn from(item: StripePaymentStatus) -> Self {
        match item {
            StripePaymentStatus::Succeeded => Self::Charged,
            StripePaymentStatus::Failed => Self::Failure,
            StripePaymentStatus::Processing => Self::Authorizing,
            StripePaymentStatus::RequiresCustomerAction => Self::AuthenticationPending,
            // Make the payment attempt status as failed
            StripePaymentStatus::RequiresPaymentMethod => Self::Failure,
            StripePaymentStatus::RequiresConfirmation => Self::ConfirmationAwaited,
            StripePaymentStatus::Canceled => Self::Voided,
            StripePaymentStatus::RequiresCapture => Self::Authorized,
            StripePaymentStatus::Chargeable => Self::Authorizing,
            StripePaymentStatus::Consumed => Self::Authorizing,
            StripePaymentStatus::Pending => Self::Pending,
        }
    }
}

#[derive(Debug, Default, Eq, PartialEq, Deserialize)]
pub struct PaymentIntentResponse {
    pub id: String,
    pub object: String,
    pub amount: i64,
    pub amount_received: Option<i64>,
    pub amount_capturable: Option<i64>,
    pub currency: String,
    pub status: StripePaymentStatus,
    pub client_secret: Option<Secret<String>>,
    pub created: i32,
    pub customer: Option<String>,
    pub payment_method: Option<String>,
    pub description: Option<String>,
    pub statement_descriptor: Option<String>,
    pub statement_descriptor_suffix: Option<String>,
    pub metadata: StripeMetadata,
    pub next_action: Option<StripeNextActionResponse>,
    pub payment_method_options: Option<StripePaymentMethodOptions>,
    pub last_payment_error: Option<ErrorDetails>,
    pub latest_attempt: Option<LatestAttempt>, //need a merchant to test this
}

#[derive(Clone, Debug, Default, Eq, PartialEq, Deserialize, Serialize)]
pub struct StripeSourceResponse {
    pub id: String,
    #[serde(skip_serializing_if = "Option::is_none")]
    pub ach_credit_transfer: Option<AchCreditTransferResponse>,
    #[serde(skip_serializing_if = "Option::is_none")]
    pub multibanco: Option<MultibancoCreditTansferResponse>,
    pub receiver: AchReceiverDetails,
    pub status: StripePaymentStatus,
}

#[derive(Clone, Debug, Default, Eq, PartialEq, Deserialize, Serialize)]
pub struct AchCreditTransferResponse {
    pub account_number: Secret<String>,
    pub bank_name: Secret<String>,
    pub routing_number: Secret<String>,
    pub swift_code: Secret<String>,
}

#[derive(Clone, Debug, Default, Eq, PartialEq, Deserialize, Serialize)]
pub struct MultibancoCreditTansferResponse {
    pub reference: Secret<String>,
    pub entity: Secret<String>,
}

#[derive(Clone, Debug, Default, Eq, PartialEq, Deserialize, Serialize)]
pub struct AchReceiverDetails {
    pub amount_received: i64,
    pub amount_charged: i64,
}

#[serde_with::skip_serializing_none]
#[derive(Clone, Debug, Default, Eq, PartialEq, Deserialize, Serialize)]
pub struct SepaAndBacsBankTransferInstructions {
    pub bacs_bank_instructions: Option<BacsFinancialDetails>,
    pub sepa_bank_instructions: Option<SepaFinancialDetails>,
    pub receiver: SepaAndBacsReceiver,
}

#[serde_with::skip_serializing_none]
#[derive(Clone, Debug, Serialize)]
pub struct QrCodeNextInstructions {
    pub image_data_url: Url,
    pub display_to_timestamp: Option<i64>,
}

#[derive(Clone, Debug, Default, Eq, PartialEq, Deserialize, Serialize)]
pub struct SepaAndBacsReceiver {
    pub amount_received: i64,
    pub amount_remaining: i64,
}

#[derive(Debug, Default, Eq, PartialEq, Deserialize)]
pub struct PaymentSyncResponse {
    #[serde(flatten)]
    pub intent_fields: PaymentIntentResponse,
    pub last_payment_error: Option<ErrorDetails>,
}

impl Deref for PaymentSyncResponse {
    type Target = PaymentIntentResponse;

    fn deref(&self) -> &Self::Target {
        &self.intent_fields
    }
}

#[derive(Serialize, Deserialize, Debug)]
pub struct LastPaymentError {
    code: String,
    message: String,
    decline_code: Option<String>,
}

#[derive(Deserialize, Debug)]
pub struct PaymentIntentSyncResponse {
    #[serde(flatten)]
    payment_intent_fields: PaymentIntentResponse,
    pub last_payment_error: Option<LastPaymentError>,
    pub latest_charge: Option<StripeChargeEnum>,
}

#[derive(Deserialize, Debug, Clone)]
#[serde(untagged)]
pub enum StripeChargeEnum {
    ChargeId(String),
    ChargeObject(StripeCharge),
}

#[derive(Deserialize, Clone, Debug)]
pub struct StripeCharge {
    pub id: String,
    pub payment_method_details: Option<StripePaymentMethodDetailsResponse>,
}

#[derive(Deserialize, Clone, Debug)]
pub struct StripeBankRedirectDetails {
    #[serde(rename = "generated_sepa_debit")]
    attached_payment_method: Option<String>,
}

impl Deref for PaymentIntentSyncResponse {
    type Target = PaymentIntentResponse;

    fn deref(&self) -> &Self::Target {
        &self.payment_intent_fields
    }
}

#[derive(Deserialize, Clone, Debug)]
#[serde(rename_all = "snake_case", tag = "type")]
pub enum StripePaymentMethodDetailsResponse {
    //only ideal, sofort and bancontact is supported by stripe for recurring payment in bank redirect
    Ideal {
        ideal: StripeBankRedirectDetails,
    },
    Sofort {
        sofort: StripeBankRedirectDetails,
    },
    Bancontact {
        bancontact: StripeBankRedirectDetails,
    },

    //other payment method types supported by stripe. To avoid deserialization error.
    Blik,
    Eps,
    Fpx,
    Giropay,
    #[serde(rename = "p24")]
    Przelewy24,
    Card,
    Klarna,
    Affirm,
    AfterpayClearpay,
    ApplePay,
    #[serde(rename = "us_bank_account")]
    Ach,
    #[serde(rename = "sepa_debit")]
    Sepa,
    #[serde(rename = "au_becs_debit")]
    Becs,
    #[serde(rename = "bacs_debit")]
    Bacs,
    #[serde(rename = "wechat_pay")]
    Wechatpay,
    Alipay,
    CustomerBalance,
}

#[derive(Deserialize)]
pub struct SetupIntentSyncResponse {
    #[serde(flatten)]
    setup_intent_fields: SetupIntentResponse,
    pub last_payment_error: Option<LastPaymentError>,
}

impl Deref for SetupIntentSyncResponse {
    type Target = SetupIntentResponse;

    fn deref(&self) -> &Self::Target {
        &self.setup_intent_fields
    }
}

impl From<SetupIntentSyncResponse> for PaymentIntentSyncResponse {
    fn from(value: SetupIntentSyncResponse) -> Self {
        Self {
            payment_intent_fields: value.setup_intent_fields.into(),
            last_payment_error: value.last_payment_error,
            latest_charge: None,
        }
    }
}

impl From<SetupIntentResponse> for PaymentIntentResponse {
    fn from(value: SetupIntentResponse) -> Self {
        Self {
            id: value.id,
            object: value.object,
            status: value.status,
            client_secret: Some(value.client_secret),
            customer: value.customer,
            description: None,
            statement_descriptor: value.statement_descriptor,
            statement_descriptor_suffix: value.statement_descriptor_suffix,
            metadata: value.metadata,
            next_action: value.next_action,
            payment_method_options: value.payment_method_options,
            last_payment_error: None,
            ..Default::default()
        }
    }
}

#[derive(Clone, Debug, Default, Eq, PartialEq, Deserialize)]
pub struct SetupIntentResponse {
    pub id: String,
    pub object: String,
    pub status: StripePaymentStatus, // Change to SetupStatus
    pub client_secret: Secret<String>,
    pub customer: Option<String>,
    pub payment_method: Option<String>,
    pub statement_descriptor: Option<String>,
    pub statement_descriptor_suffix: Option<String>,
    pub metadata: StripeMetadata,
    pub next_action: Option<StripeNextActionResponse>,
    pub payment_method_options: Option<StripePaymentMethodOptions>,
    pub latest_attempt: Option<LatestAttempt>,
}

impl ForeignFrom<(Option<StripePaymentMethodOptions>, String)> for types::MandateReference {
    fn foreign_from(
        (payment_method_options, payment_method_id): (Option<StripePaymentMethodOptions>, String),
    ) -> Self {
        Self {
            connector_mandate_id: payment_method_options.and_then(|options| match options {
                StripePaymentMethodOptions::Card {
                    mandate_options, ..
                } => mandate_options.map(|mandate_options| mandate_options.reference),
                StripePaymentMethodOptions::Klarna {}
                | StripePaymentMethodOptions::Affirm {}
                | StripePaymentMethodOptions::AfterpayClearpay {}
                | StripePaymentMethodOptions::Eps {}
                | StripePaymentMethodOptions::Giropay {}
                | StripePaymentMethodOptions::Ideal {}
                | StripePaymentMethodOptions::Sofort {}
                | StripePaymentMethodOptions::Ach {}
                | StripePaymentMethodOptions::Bacs {}
                | StripePaymentMethodOptions::Becs {}
                | StripePaymentMethodOptions::WechatPay {}
                | StripePaymentMethodOptions::Alipay {}
                | StripePaymentMethodOptions::Sepa {}
                | StripePaymentMethodOptions::Bancontact {}
                | StripePaymentMethodOptions::Przelewy24 {}
                | StripePaymentMethodOptions::CustomerBalance {}
                | StripePaymentMethodOptions::Blik {}
                | StripePaymentMethodOptions::Multibanco {}
                | StripePaymentMethodOptions::Cashapp {} => None,
            }),
            payment_method_id: Some(payment_method_id),
        }
    }
}

impl<F, T>
    TryFrom<types::ResponseRouterData<F, PaymentIntentResponse, T, types::PaymentsResponseData>>
    for types::RouterData<F, T, types::PaymentsResponseData>
{
    type Error = error_stack::Report<errors::ConnectorError>;
    fn try_from(
        item: types::ResponseRouterData<F, PaymentIntentResponse, T, types::PaymentsResponseData>,
    ) -> Result<Self, Self::Error> {
        let redirect_data = item.response.next_action.clone();
        let redirection_data = redirect_data
            .and_then(|redirection_data| redirection_data.get_url())
            .map(|redirection_url| {
                services::RedirectForm::from((redirection_url, services::Method::Get))
            });

        let mandate_reference = item.response.payment_method.map(|pm| {
            types::MandateReference::foreign_from((item.response.payment_method_options, pm))
        });

        //Note: we might have to call retrieve_setup_intent to get the network_transaction_id in case its not sent in PaymentIntentResponse
        // Or we identify the mandate txns before hand and always call SetupIntent in case of mandate payment call
        let network_txn_id = Option::foreign_from(item.response.latest_attempt);

        let connector_metadata =
            get_connector_metadata(item.response.next_action.as_ref(), item.response.amount)?;

        Ok(Self {
            status: enums::AttemptStatus::from(item.response.status),
            // client_secret: Some(item.response.client_secret.clone().as_str()),
            // description: item.response.description.map(|x| x.as_str()),
            // statement_descriptor_suffix: item.response.statement_descriptor_suffix.map(|x| x.as_str()),
            // three_ds_form,
            response: Ok(types::PaymentsResponseData::TransactionResponse {
                resource_id: types::ResponseId::ConnectorTransactionId(item.response.id.clone()),
                redirection_data,
                mandate_reference,
                connector_metadata,
                network_txn_id,
                connector_response_reference_id: Some(item.response.id),
                incremental_authorization_allowed: None,
            }),
            amount_captured: item.response.amount_received,
            ..item.data
        })
    }
}

pub fn get_connector_metadata(
    next_action: Option<&StripeNextActionResponse>,
    amount: i64,
) -> CustomResult<Option<serde_json::Value>, errors::ConnectorError> {
    let next_action_response = next_action
        .and_then(|next_action_response| match next_action_response {
            StripeNextActionResponse::DisplayBankTransferInstructions(response) => {
                let bank_instructions = response.financial_addresses.first();
                let (sepa_bank_instructions, bacs_bank_instructions) =
                    bank_instructions.map_or((None, None), |financial_address| {
                        (
                            financial_address.iban.to_owned(),
                            financial_address.sort_code.to_owned(),
                        )
                    });

                let bank_transfer_instructions = SepaAndBacsBankTransferInstructions {
                    sepa_bank_instructions,
                    bacs_bank_instructions,
                    receiver: SepaAndBacsReceiver {
                        amount_received: amount - response.amount_remaining,
                        amount_remaining: response.amount_remaining,
                    },
                };

                Some(common_utils::ext_traits::Encode::<
                    SepaAndBacsBankTransferInstructions,
                >::encode_to_value(
                    &bank_transfer_instructions
                ))
            }
            StripeNextActionResponse::WechatPayDisplayQrCode(response) => {
                let wechat_pay_instructions = QrCodeNextInstructions {
                    image_data_url: response.image_data_url.to_owned(),
                    display_to_timestamp: None,
                };

                Some(
                    common_utils::ext_traits::Encode::<QrCodeNextInstructions>::encode_to_value(
                        &wechat_pay_instructions,
                    ),
                )
            }
            StripeNextActionResponse::CashappHandleRedirectOrDisplayQrCode(response) => {
                let cashapp_qr_instructions: QrCodeNextInstructions = QrCodeNextInstructions {
                    image_data_url: response.qr_code.image_url_png.to_owned(),
                    display_to_timestamp: response.qr_code.expires_at.to_owned(),
                };
                Some(
                    common_utils::ext_traits::Encode::<QrCodeNextInstructions>::encode_to_value(
                        &cashapp_qr_instructions,
                    ),
                )
            }
            _ => None,
        })
        .transpose()
        .change_context(errors::ConnectorError::ResponseHandlingFailed)?;
    Ok(next_action_response)
}

impl<F, T>
    TryFrom<types::ResponseRouterData<F, PaymentIntentSyncResponse, T, types::PaymentsResponseData>>
    for types::RouterData<F, T, types::PaymentsResponseData>
{
    type Error = error_stack::Report<errors::ConnectorError>;
    fn try_from(
        item: types::ResponseRouterData<
            F,
            PaymentIntentSyncResponse,
            T,
            types::PaymentsResponseData,
        >,
    ) -> Result<Self, Self::Error> {
        let redirect_data = item.response.next_action.clone();
        let redirection_data = redirect_data
            .and_then(|redirection_data| redirection_data.get_url())
            .map(|redirection_url| {
                services::RedirectForm::from((redirection_url, services::Method::Get))
            });

        let mandate_reference = item.response.payment_method.clone().map(|pm| {
            types::MandateReference::foreign_from((
                item.response.payment_method_options.clone(),
                match item.response.latest_charge.clone() {
                    Some(StripeChargeEnum::ChargeObject(charge)) => {
                        match charge.payment_method_details {
                            Some(StripePaymentMethodDetailsResponse::Bancontact { bancontact }) => {
                                bancontact.attached_payment_method.unwrap_or(pm)
                            }
                            Some(StripePaymentMethodDetailsResponse::Ideal { ideal }) => {
                                ideal.attached_payment_method.unwrap_or(pm)
                            }
                            Some(StripePaymentMethodDetailsResponse::Sofort { sofort }) => {
                                sofort.attached_payment_method.unwrap_or(pm)
                            }
                            Some(StripePaymentMethodDetailsResponse::Blik)
                            | Some(StripePaymentMethodDetailsResponse::Eps)
                            | Some(StripePaymentMethodDetailsResponse::Fpx)
                            | Some(StripePaymentMethodDetailsResponse::Giropay)
                            | Some(StripePaymentMethodDetailsResponse::Przelewy24)
                            | Some(StripePaymentMethodDetailsResponse::Card)
                            | Some(StripePaymentMethodDetailsResponse::Klarna)
                            | Some(StripePaymentMethodDetailsResponse::Affirm)
                            | Some(StripePaymentMethodDetailsResponse::AfterpayClearpay)
                            | Some(StripePaymentMethodDetailsResponse::ApplePay)
                            | Some(StripePaymentMethodDetailsResponse::Ach)
                            | Some(StripePaymentMethodDetailsResponse::Sepa)
                            | Some(StripePaymentMethodDetailsResponse::Becs)
                            | Some(StripePaymentMethodDetailsResponse::Bacs)
                            | Some(StripePaymentMethodDetailsResponse::Wechatpay)
                            | Some(StripePaymentMethodDetailsResponse::Alipay)
                            | Some(StripePaymentMethodDetailsResponse::CustomerBalance)
                            | None => pm,
                        }
                    }
                    Some(StripeChargeEnum::ChargeId(_)) | None => pm,
                },
            ))
        });
        let error_res =
            item.response
                .last_payment_error
                .as_ref()
                .map(|error| types::ErrorResponse {
                    code: error.code.to_owned(),
                    message: error.code.to_owned(),
                    reason: error
                        .decline_code
                        .clone()
                        .map(|decline_code| {
                            format!(
                                "message - {}, decline_code - {}",
                                error.message, decline_code
                            )
                        })
                        .or(Some(error.message.clone())),
                    status_code: item.http_code,
                    attempt_status: None,
                    connector_transaction_id: None,
                });

        let connector_metadata =
            get_connector_metadata(item.response.next_action.as_ref(), item.response.amount)?;

        let response = error_res.map_or(
            Ok(types::PaymentsResponseData::TransactionResponse {
                resource_id: types::ResponseId::ConnectorTransactionId(item.response.id.clone()),
                redirection_data,
                mandate_reference,
                connector_metadata,
                network_txn_id: None,
                connector_response_reference_id: Some(item.response.id.clone()),
                incremental_authorization_allowed: None,
            }),
            Err,
        );

        Ok(Self {
            status: enums::AttemptStatus::from(item.response.status.to_owned()),
            response,
            amount_captured: item.response.amount_received,
            ..item.data
        })
    }
}

impl<F, T>
    TryFrom<types::ResponseRouterData<F, SetupIntentResponse, T, types::PaymentsResponseData>>
    for types::RouterData<F, T, types::PaymentsResponseData>
{
    type Error = error_stack::Report<errors::ConnectorError>;
    fn try_from(
        item: types::ResponseRouterData<F, SetupIntentResponse, T, types::PaymentsResponseData>,
    ) -> Result<Self, Self::Error> {
        let redirect_data = item.response.next_action.clone();
        let redirection_data = redirect_data
            .and_then(|redirection_data| redirection_data.get_url())
            .map(|redirection_url| {
                services::RedirectForm::from((redirection_url, services::Method::Get))
            });

        let mandate_reference = item.response.payment_method.map(|pm| {
            types::MandateReference::foreign_from((item.response.payment_method_options, pm))
        });

        Ok(Self {
            status: enums::AttemptStatus::from(item.response.status),
            response: Ok(types::PaymentsResponseData::TransactionResponse {
                resource_id: types::ResponseId::ConnectorTransactionId(item.response.id.clone()),
                redirection_data,
                mandate_reference,
                connector_metadata: None,
                network_txn_id: Option::foreign_from(item.response.latest_attempt),
                connector_response_reference_id: Some(item.response.id),
                incremental_authorization_allowed: None,
            }),
            ..item.data
        })
    }
}

impl ForeignFrom<Option<LatestAttempt>> for Option<String> {
    fn foreign_from(latest_attempt: Option<LatestAttempt>) -> Self {
        match latest_attempt {
            Some(LatestAttempt::PaymentIntentAttempt(attempt)) => attempt
                .payment_method_options
                .and_then(|payment_method_options| match payment_method_options {
                    StripePaymentMethodOptions::Card {
                        network_transaction_id,
                        ..
                    } => network_transaction_id.map(|network_id| network_id.expose()),
                    _ => None,
                }),
            _ => None,
        }
    }
}

#[derive(Clone, Debug, Eq, PartialEq, Deserialize)]
#[serde(rename_all = "snake_case", remote = "Self")]
pub enum StripeNextActionResponse {
    CashappHandleRedirectOrDisplayQrCode(StripeCashappQrResponse),
    RedirectToUrl(StripeRedirectToUrlResponse),
    AlipayHandleRedirect(StripeRedirectToUrlResponse),
    VerifyWithMicrodeposits(StripeVerifyWithMicroDepositsResponse),
    WechatPayDisplayQrCode(WechatPayRedirectToQr),
    DisplayBankTransferInstructions(StripeBankTransferDetails),
    NoNextActionBody,
}

impl StripeNextActionResponse {
    fn get_url(&self) -> Option<Url> {
        match self {
            Self::RedirectToUrl(redirect_to_url) | Self::AlipayHandleRedirect(redirect_to_url) => {
                Some(redirect_to_url.url.to_owned())
            }
            Self::WechatPayDisplayQrCode(_) => None,
            Self::VerifyWithMicrodeposits(verify_with_microdeposits) => {
                Some(verify_with_microdeposits.hosted_verification_url.to_owned())
            }
            Self::CashappHandleRedirectOrDisplayQrCode(_) => None,
            Self::DisplayBankTransferInstructions(_) => None,
            Self::NoNextActionBody => None,
        }
    }
}

// This impl is required because Stripe's response is of the below format, which is externally
// tagged, but also with an extra 'type' field specifying the enum variant name:
// "next_action": {
//   "redirect_to_url": { "return_url": "...", "url": "..." },
//   "type": "redirect_to_url"
// },
// Reference: https://github.com/serde-rs/serde/issues/1343#issuecomment-409698470
impl<'de> Deserialize<'de> for StripeNextActionResponse {
    fn deserialize<D: serde::Deserializer<'de>>(deserializer: D) -> Result<Self, D::Error> {
        #[derive(Deserialize)]
        struct Wrapper {
            #[serde(rename = "type")]
            _ignore: String,
            #[serde(flatten, with = "StripeNextActionResponse")]
            inner: StripeNextActionResponse,
        }

        // There is some exception in the stripe next action, it usually sends :
        // "next_action": {
        //   "redirect_to_url": { "return_url": "...", "url": "..." },
        //   "type": "redirect_to_url"
        // },
        // But there is a case where it only sends the type and not other field named as it's type
        let stripe_next_action_response =
            Wrapper::deserialize(deserializer).map_or(Self::NoNextActionBody, |w| w.inner);

        Ok(stripe_next_action_response)
    }
}

#[derive(Clone, Debug, Eq, PartialEq, Deserialize, Serialize)]
pub struct StripeRedirectToUrlResponse {
    return_url: String,
    url: Url,
}

#[derive(Clone, Debug, Eq, PartialEq, Deserialize, Serialize)]
pub struct WechatPayRedirectToQr {
    // This data contains url, it should be converted to QR code.
    // Note: The url in this data is not redirection url
    data: Url,
    // This is the image source, this image_data_url can directly be used by sdk to show the QR code
    image_data_url: Url,
}

#[derive(Clone, Debug, Eq, PartialEq, Deserialize)]
pub struct StripeVerifyWithMicroDepositsResponse {
    hosted_verification_url: Url,
}

#[derive(Clone, Debug, Eq, PartialEq, Deserialize, Serialize)]
pub struct StripeBankTransferDetails {
    pub amount_remaining: i64,
    pub currency: String,
    pub financial_addresses: Vec<StripeFinanicalInformation>,
    pub hosted_instructions_url: Option<String>,
    pub reference: Option<String>,
    #[serde(rename = "type")]
    pub bank_transfer_type: Option<String>,
}

#[derive(Clone, Debug, Eq, PartialEq, Deserialize, Serialize)]
pub struct StripeCashappQrResponse {
    pub mobile_auth_url: Url,
    pub qr_code: QrCodeResponse,
    pub hosted_instructions_url: Url,
}

#[derive(Clone, Debug, Eq, PartialEq, Deserialize, Serialize)]
pub struct QrCodeResponse {
    pub expires_at: Option<i64>,
    pub image_url_png: Url,
    pub image_url_svg: Url,
}

#[derive(Clone, Debug, Eq, PartialEq, Deserialize, Serialize)]
pub struct StripeFinanicalInformation {
    pub iban: Option<SepaFinancialDetails>,
    pub sort_code: Option<BacsFinancialDetails>,
    pub supported_networks: Vec<String>,
    #[serde(rename = "type")]
    pub financial_info_type: String,
}

#[derive(Clone, Debug, Eq, PartialEq, Deserialize, Serialize)]
pub struct SepaFinancialDetails {
    pub account_holder_name: String,
    pub bic: String,
    pub country: String,
    pub iban: String,
}

#[derive(Clone, Debug, Eq, PartialEq, Deserialize, Serialize)]
pub struct BacsFinancialDetails {
    pub account_holder_name: String,
    pub account_number: String,
    pub sort_code: String,
}

// REFUND :
// Type definition for Stripe RefundRequest

#[derive(Debug, Serialize)]
pub struct RefundRequest {
    pub amount: Option<i64>, //amount in cents, hence passed as integer
    pub payment_intent: String,
    #[serde(flatten)]
    pub meta_data: StripeMetadata,
}

impl<F> TryFrom<&types::RefundsRouterData<F>> for RefundRequest {
    type Error = error_stack::Report<errors::ConnectorError>;
    fn try_from(item: &types::RefundsRouterData<F>) -> Result<Self, Self::Error> {
        let amount = item.request.refund_amount;
        let payment_intent = item.request.connector_transaction_id.clone();
        Ok(Self {
            amount: Some(amount),
            payment_intent,
            meta_data: StripeMetadata {
                order_id: Some(item.request.refund_id.clone()),
                is_refund_id_as_reference: Some("true".to_string()),
            },
        })
    }
}

// Type definition for Stripe Refund Response

#[derive(Default, Debug, Serialize, Deserialize, Clone)]
#[serde(rename_all = "snake_case")]
pub enum RefundStatus {
    Succeeded,
    Failed,
    #[default]
    Pending,
    RequiresAction,
}

impl From<RefundStatus> for enums::RefundStatus {
    fn from(item: RefundStatus) -> Self {
        match item {
            self::RefundStatus::Succeeded => Self::Success,
            self::RefundStatus::Failed => Self::Failure,
            self::RefundStatus::Pending => Self::Pending,
            self::RefundStatus::RequiresAction => Self::ManualReview,
        }
    }
}

#[derive(Default, Debug, Clone, Serialize, Deserialize)]
pub struct RefundResponse {
    pub id: String,
    pub object: String,
    pub amount: i64,
    pub currency: String,
    pub metadata: StripeMetadata,
    pub payment_intent: String,
    pub status: RefundStatus,
}

impl TryFrom<types::RefundsResponseRouterData<api::Execute, RefundResponse>>
    for types::RefundsRouterData<api::Execute>
{
    type Error = error_stack::Report<errors::ConnectorError>;
    fn try_from(
        item: types::RefundsResponseRouterData<api::Execute, RefundResponse>,
    ) -> Result<Self, Self::Error> {
        Ok(Self {
            response: Ok(types::RefundsResponseData {
                connector_refund_id: item.response.id,
                refund_status: enums::RefundStatus::from(item.response.status),
            }),
            ..item.data
        })
    }
}

impl TryFrom<types::RefundsResponseRouterData<api::RSync, RefundResponse>>
    for types::RefundsRouterData<api::RSync>
{
    type Error = error_stack::Report<errors::ConnectorError>;
    fn try_from(
        item: types::RefundsResponseRouterData<api::RSync, RefundResponse>,
    ) -> Result<Self, Self::Error> {
        Ok(Self {
            response: Ok(types::RefundsResponseData {
                connector_refund_id: item.response.id,
                refund_status: enums::RefundStatus::from(item.response.status),
            }),
            ..item.data
        })
    }
}

#[derive(Debug, Default, Eq, PartialEq, Deserialize, Serialize)]
pub struct ErrorDetails {
    pub code: Option<String>,
    #[serde(rename = "type")]
    pub error_type: Option<String>,
    pub message: Option<String>,
    pub param: Option<String>,
    pub decline_code: Option<String>,
    pub payment_intent: Option<PaymentIntentErrorResponse>,
}

#[derive(Debug, Default, Eq, PartialEq, Deserialize, Serialize)]
pub struct PaymentIntentErrorResponse {
    pub id: String,
}

#[derive(Debug, Default, Eq, PartialEq, Deserialize, Serialize)]
pub struct ErrorResponse {
    pub error: ErrorDetails,
}

#[derive(Debug, Default, Eq, PartialEq, Serialize)]
pub struct StripeShippingAddress {
    #[serde(rename = "shipping[address][city]")]
    pub city: Option<String>,
    #[serde(rename = "shipping[address][country]")]
    pub country: Option<api_enums::CountryAlpha2>,
    #[serde(rename = "shipping[address][line1]")]
    pub line1: Option<Secret<String>>,
    #[serde(rename = "shipping[address][line2]")]
    pub line2: Option<Secret<String>>,
    #[serde(rename = "shipping[address][postal_code]")]
    pub zip: Option<Secret<String>>,
    #[serde(rename = "shipping[address][state]")]
    pub state: Option<Secret<String>>,
    #[serde(rename = "shipping[name]")]
    pub name: Option<Secret<String>>,
    #[serde(rename = "shipping[phone]")]
    pub phone: Option<Secret<String>>,
}

#[derive(Debug, Default, Eq, PartialEq, Serialize)]
pub struct StripeBillingAddress {
    #[serde(rename = "payment_method_data[billing_details][email]")]
    pub email: Option<Email>,
    #[serde(rename = "payment_method_data[billing_details][address][country]")]
    pub country: Option<api_enums::CountryAlpha2>,
    #[serde(rename = "payment_method_data[billing_details][name]")]
    pub name: Option<Secret<String>>,
    #[serde(rename = "payment_method_data[billing_details][address][city]")]
    pub city: Option<String>,
    #[serde(rename = "payment_method_data[billing_details][address][line1]")]
    pub address_line1: Option<Secret<String>>,
    #[serde(rename = "payment_method_data[billing_details][address][line2]")]
    pub address_line2: Option<Secret<String>>,
    #[serde(rename = "payment_method_data[billing_details][address][postal_code]")]
    pub zip_code: Option<Secret<String>>,
}

#[derive(Debug, Clone, serde::Deserialize, Eq, PartialEq)]
pub struct StripeRedirectResponse {
    pub payment_intent: Option<String>,
    pub payment_intent_client_secret: Option<String>,
    pub source_redirect_slug: Option<String>,
    pub redirect_status: Option<StripePaymentStatus>,
    pub source_type: Option<Secret<String>>,
}

#[derive(Debug, Serialize)]
pub struct CancelRequest {
    cancellation_reason: Option<String>,
}

impl TryFrom<&types::PaymentsCancelRouterData> for CancelRequest {
    type Error = error_stack::Report<errors::ConnectorError>;
    fn try_from(item: &types::PaymentsCancelRouterData) -> Result<Self, Self::Error> {
        Ok(Self {
            cancellation_reason: item.request.cancellation_reason.clone(),
        })
    }
}

#[derive(Serialize, Deserialize, Debug, Clone, Eq, PartialEq)]
#[non_exhaustive]
#[serde(rename_all = "snake_case")]
pub enum StripePaymentMethodOptions {
    Card {
        mandate_options: Option<StripeMandateOptions>,
        network_transaction_id: Option<Secret<String>>,
        mit_exemption: Option<MitExemption>, // To be used for MIT mandate txns
    },
    Klarna {},
    Affirm {},
    AfterpayClearpay {},
    Eps {},
    Giropay {},
    Ideal {},
    Sofort {},
    #[serde(rename = "us_bank_account")]
    Ach {},
    #[serde(rename = "sepa_debit")]
    Sepa {},
    #[serde(rename = "au_becs_debit")]
    Becs {},
    #[serde(rename = "bacs_debit")]
    Bacs {},
    Bancontact {},
    WechatPay {},
    Alipay {},
    #[serde(rename = "p24")]
    Przelewy24 {},
    CustomerBalance {},
    Multibanco {},
    Blik {},
    Cashapp {},
}

#[derive(Clone, Debug, Default, Eq, PartialEq, Serialize, Deserialize)]
pub struct MitExemption {
    pub network_transaction_id: Secret<String>,
}

#[derive(Clone, Debug, Eq, PartialEq, Deserialize)]
#[serde(untagged)]
pub enum LatestAttempt {
    PaymentIntentAttempt(LatestPaymentAttempt),
    SetupAttempt(String),
}
#[derive(Clone, Debug, Default, Eq, PartialEq, Deserialize)]
pub struct LatestPaymentAttempt {
    pub payment_method_options: Option<StripePaymentMethodOptions>,
}
// #[derive(Deserialize, Debug, Clone, Eq, PartialEq)]
// pub struct Card
#[derive(serde::Serialize, serde::Deserialize, Clone, Debug, Default, Eq, PartialEq)]
pub struct StripeMandateOptions {
    reference: String, // Extendable, But only important field to be captured
}
/// Represents the capture request body for stripe connector.
#[derive(Debug, Serialize, Clone, Copy)]
pub struct CaptureRequest {
    /// If amount_to_capture is None stripe captures the amount in the payment intent.
    amount_to_capture: Option<i64>,
}

impl TryFrom<&types::PaymentsCaptureRouterData> for CaptureRequest {
    type Error = error_stack::Report<errors::ConnectorError>;
    fn try_from(item: &types::PaymentsCaptureRouterData) -> Result<Self, Self::Error> {
        Ok(Self {
            amount_to_capture: Some(item.request.amount_to_capture),
        })
    }
}

impl TryFrom<&types::PaymentsPreProcessingRouterData> for StripeCreditTransferSourceRequest {
    type Error = error_stack::Report<errors::ConnectorError>;
    fn try_from(item: &types::PaymentsPreProcessingRouterData) -> Result<Self, Self::Error> {
        let currency = item.request.get_currency()?;

        match &item.request.payment_method_data {
            Some(payments::PaymentMethodData::BankTransfer(bank_transfer_data)) => {
                match **bank_transfer_data {
                    payments::BankTransferData::MultibancoBankTransfer { .. } => Ok(
                        Self::MultibancoBankTansfer(MultibancoCreditTransferSourceRequest {
                            transfer_type: StripeCreditTransferTypes::Multibanco,
                            currency,
                            payment_method_data: MultibancoTransferData {
                                email: item.request.get_email()?,
                            },
                            amount: Some(item.request.get_amount()?),
                            return_url: Some(item.get_return_url()?),
                        }),
                    ),
                    payments::BankTransferData::AchBankTransfer { .. } => {
                        Ok(Self::AchBankTansfer(AchCreditTransferSourceRequest {
                            transfer_type: StripeCreditTransferTypes::AchCreditTransfer,
                            payment_method_data: AchTransferData {
                                email: item.request.get_email()?,
                            },
                            currency,
                        }))
                    }
                    payments::BankTransferData::SepaBankTransfer { .. }
                    | payments::BankTransferData::BacsBankTransfer { .. }
                    | payments::BankTransferData::PermataBankTransfer { .. }
                    | payments::BankTransferData::BcaBankTransfer { .. }
                    | payments::BankTransferData::BniVaBankTransfer { .. }
                    | payments::BankTransferData::BriVaBankTransfer { .. }
                    | payments::BankTransferData::CimbVaBankTransfer { .. }
                    | payments::BankTransferData::DanamonVaBankTransfer { .. }
                    | payments::BankTransferData::MandiriVaBankTransfer { .. }
                    | payments::BankTransferData::Pix { .. }
                    | payments::BankTransferData::Pse { .. } => {
                        Err(errors::ConnectorError::NotImplemented(
                            connector_util::get_unimplemented_payment_method_error_message(
                                "stripe",
                            ),
                        )
                        .into())
                    }
                }
            }
            Some(payments::PaymentMethodData::Card(..))
            | Some(payments::PaymentMethodData::Wallet(..))
            | Some(payments::PaymentMethodData::BankDebit(..))
            | Some(payments::PaymentMethodData::BankRedirect(..))
            | Some(payments::PaymentMethodData::PayLater(..))
            | Some(payments::PaymentMethodData::Crypto(..))
            | Some(payments::PaymentMethodData::Reward)
            | Some(payments::PaymentMethodData::MandatePayment)
            | Some(payments::PaymentMethodData::Upi(..))
            | Some(payments::PaymentMethodData::GiftCard(..))
            | Some(payments::PaymentMethodData::CardRedirect(..))
            | Some(payments::PaymentMethodData::Voucher(..))
            | Some(payments::PaymentMethodData::CardToken(..))
            | None => Err(errors::ConnectorError::NotImplemented(
                connector_util::get_unimplemented_payment_method_error_message("stripe"),
            )
            .into()),
        }
    }
}

impl<F, T>
    TryFrom<types::ResponseRouterData<F, StripeSourceResponse, T, types::PaymentsResponseData>>
    for types::RouterData<F, T, types::PaymentsResponseData>
{
    type Error = error_stack::Report<errors::ConnectorError>;
    fn try_from(
        item: types::ResponseRouterData<F, StripeSourceResponse, T, types::PaymentsResponseData>,
    ) -> Result<Self, Self::Error> {
        let connector_source_response = item.response.to_owned();
        let connector_metadata =
            common_utils::ext_traits::Encode::<StripeSourceResponse>::encode_to_value(
                &connector_source_response,
            )
            .change_context(errors::ConnectorError::ResponseHandlingFailed)?;
        // We get pending as the status from stripe, but hyperswitch should give it as requires_customer_action as
        // customer has to make payment to the virtual account number given in the source response
        let status = match connector_source_response.status.clone().into() {
            diesel_models::enums::AttemptStatus::Pending => {
                diesel_models::enums::AttemptStatus::AuthenticationPending
            }
            _ => connector_source_response.status.into(),
        };
        Ok(Self {
            response: Ok(types::PaymentsResponseData::PreProcessingResponse {
                pre_processing_id: types::PreprocessingResponseId::PreProcessingId(
                    item.response.id,
                ),
                connector_metadata: Some(connector_metadata),
                session_token: None,
                connector_response_reference_id: None,
            }),
            status,
            ..item.data
        })
    }
}

impl TryFrom<&types::PaymentsAuthorizeRouterData> for ChargesRequest {
    type Error = error_stack::Report<errors::ConnectorError>;

    fn try_from(value: &types::PaymentsAuthorizeRouterData) -> Result<Self, Self::Error> {
        Ok(Self {
            amount: value.request.amount.to_string(),
            currency: value.request.currency.to_string(),
            customer: Secret::new(value.get_connector_customer_id()?),
            source: Secret::new(value.get_preprocessing_id()?),
        })
    }
}

impl<F, T> TryFrom<types::ResponseRouterData<F, ChargesResponse, T, types::PaymentsResponseData>>
    for types::RouterData<F, T, types::PaymentsResponseData>
{
    type Error = error_stack::Report<errors::ConnectorError>;
    fn try_from(
        item: types::ResponseRouterData<F, ChargesResponse, T, types::PaymentsResponseData>,
    ) -> Result<Self, Self::Error> {
        let connector_source_response = item.response.to_owned();
        let connector_metadata =
            common_utils::ext_traits::Encode::<StripeSourceResponse>::encode_to_value(
                &connector_source_response.source,
            )
            .change_context(errors::ConnectorError::ResponseHandlingFailed)?;
        Ok(Self {
            status: enums::AttemptStatus::from(item.response.status),
            response: Ok(types::PaymentsResponseData::TransactionResponse {
                resource_id: types::ResponseId::ConnectorTransactionId(item.response.id.clone()),
                redirection_data: None,
                mandate_reference: None,
                connector_metadata: Some(connector_metadata),
                network_txn_id: None,
                connector_response_reference_id: Some(item.response.id),
                incremental_authorization_allowed: None,
            }),
            ..item.data
        })
    }
}

impl<F, T>
    TryFrom<types::ResponseRouterData<F, StripeTokenResponse, T, types::PaymentsResponseData>>
    for types::RouterData<F, T, types::PaymentsResponseData>
{
    type Error = error_stack::Report<errors::ConnectorError>;
    fn try_from(
        item: types::ResponseRouterData<F, StripeTokenResponse, T, types::PaymentsResponseData>,
    ) -> Result<Self, Self::Error> {
        Ok(Self {
            response: Ok(types::PaymentsResponseData::TokenizationResponse {
                token: item.response.id,
            }),
            ..item.data
        })
    }
}

impl<F, T>
    TryFrom<types::ResponseRouterData<F, StripeCustomerResponse, T, types::PaymentsResponseData>>
    for types::RouterData<F, T, types::PaymentsResponseData>
{
    type Error = error_stack::Report<errors::ConnectorError>;
    fn try_from(
        item: types::ResponseRouterData<F, StripeCustomerResponse, T, types::PaymentsResponseData>,
    ) -> Result<Self, Self::Error> {
        Ok(Self {
            response: Ok(types::PaymentsResponseData::ConnectorCustomerResponse {
                connector_customer_id: item.response.id,
            }),
            ..item.data
        })
    }
}

// #[cfg(test)]
// mod test_stripe_transformers {
//     use super::*;

//     #[test]
//     fn verify_transform_from_router_to_stripe_req() {
//         let router_req = PaymentsRequest {
//             amount: 100.0,
//             currency: "USD".to_string(),
//             ..Default::default()
//         };

//         let stripe_req = PaymentIntentRequest::from(router_req);

//         //metadata is generated everytime. So use the transformed struct to copy uuid

//         let stripe_req_expected = PaymentIntentRequest {
//             amount: 10000,
//             currency: "USD".to_string(),
//             statement_descriptor_suffix: None,
//             metadata_order_id: "Auto generate Order ID".to_string(),
//             metadata_txn_id: "Fetch from Merchant Account_Auto generate Order ID_1".to_string(),
//             metadata_txn_uuid: stripe_req.metadata_txn_uuid.clone(),
//             return_url: "Fetch Url from Merchant Account".to_string(),
//             confirm: false,
//             payment_method_types: "card".to_string(),
//             payment_method_data_type: "card".to_string(),
//             payment_method_data_card_number: None,
//             payment_method_data_card_exp_month: None,
//             payment_method_data_card_exp_year: None,
//             payment_method_data_card_cvc: None,
//             description: None,
//         };
//         assert_eq!(stripe_req_expected, stripe_req);
//     }
// }

#[derive(Debug, Deserialize)]
pub struct WebhookEventDataResource {
    pub object: serde_json::Value,
}

#[derive(Debug, Deserialize)]
pub struct WebhookEventObjectResource {
    pub data: WebhookEventDataResource,
}

#[derive(Debug, Deserialize)]
pub struct WebhookEvent {
    #[serde(rename = "type")]
    pub event_type: WebhookEventType,
    #[serde(rename = "data")]
    pub event_data: WebhookEventData,
}

#[derive(Debug, Deserialize)]
pub struct WebhookEventTypeBody {
    #[serde(rename = "type")]
    pub event_type: WebhookEventType,
    #[serde(rename = "data")]
    pub event_data: WebhookStatusData,
}

#[derive(Debug, Deserialize)]
pub struct WebhookEventData {
    #[serde(rename = "object")]
    pub event_object: WebhookEventObjectData,
}

#[derive(Debug, Deserialize)]
pub struct WebhookStatusData {
    #[serde(rename = "object")]
    pub event_object: WebhookStatusObjectData,
}

#[derive(Debug, Deserialize)]
pub struct WebhookStatusObjectData {
    pub status: Option<WebhookEventStatus>,
    pub payment_method_details: Option<WebhookPaymentMethodDetails>,
}

#[derive(Debug, Deserialize)]
#[serde(rename_all = "snake_case")]
pub enum WebhookPaymentMethodType {
    AchCreditTransfer,
    MultibancoBankTransfers,
    #[serde(other)]
    Unknown,
}

#[derive(Debug, Deserialize)]
pub struct WebhookPaymentMethodDetails {
    #[serde(rename = "type")]
    pub payment_method: WebhookPaymentMethodType,
}

#[derive(Debug, Clone, Deserialize)]
pub struct WebhookEventObjectData {
    pub id: String,
    pub object: WebhookEventObjectType,
    pub amount: Option<i32>,
    pub currency: String,
    pub payment_intent: Option<String>,
    pub reason: Option<String>,
    #[serde(with = "common_utils::custom_serde::timestamp")]
    pub created: PrimitiveDateTime,
    pub evidence_details: Option<EvidenceDetails>,
    pub status: Option<WebhookEventStatus>,
    pub metadata: Option<StripeMetadata>,
}

#[derive(Debug, Clone, Deserialize, strum::Display)]
#[serde(rename_all = "snake_case")]
pub enum WebhookEventObjectType {
    PaymentIntent,
    Dispute,
    Charge,
    Source,
    Refund,
}

#[derive(Debug, Deserialize)]
pub enum WebhookEventType {
    #[serde(rename = "payment_intent.payment_failed")]
    PaymentIntentFailed,
    #[serde(rename = "payment_intent.succeeded")]
    PaymentIntentSucceed,
    #[serde(rename = "charge.dispute.created")]
    DisputeCreated,
    #[serde(rename = "charge.dispute.closed")]
    DisputeClosed,
    #[serde(rename = "charge.dispute.updated")]
    DisputeUpdated,
    #[serde(rename = "charge.dispute.funds_reinstated")]
    ChargeDisputeFundsReinstated,
    #[serde(rename = "charge.dispute.funds_withdrawn")]
    ChargeDisputeFundsWithdrawn,
    #[serde(rename = "charge.expired")]
    ChargeExpired,
    #[serde(rename = "charge.failed")]
    ChargeFailed,
    #[serde(rename = "charge.pending")]
    ChargePending,
    #[serde(rename = "charge.captured")]
    ChargeCaptured,
    #[serde(rename = "charge.refund.updated")]
    ChargeRefundUpdated,
    #[serde(rename = "charge.succeeded")]
    ChargeSucceeded,
    #[serde(rename = "charge.updated")]
    ChargeUpdated,
    #[serde(rename = "charge.refunded")]
    ChargeRefunded,
    #[serde(rename = "payment_intent.canceled")]
    PaymentIntentCanceled,
    #[serde(rename = "payment_intent.created")]
    PaymentIntentCreated,
    #[serde(rename = "payment_intent.processing")]
    PaymentIntentProcessing,
    #[serde(rename = "payment_intent.requires_action")]
    PaymentIntentRequiresAction,
    #[serde(rename = "payment_intent.amount_capturable_updated")]
    PaymentIntentAmountCapturableUpdated,
    #[serde(rename = "source.chargeable")]
    SourceChargeable,
    #[serde(rename = "source.transaction.created")]
    SourceTransactionCreated,
    #[serde(rename = "payment_intent.partially_funded")]
    PaymentIntentPartiallyFunded,
    #[serde(other)]
    Unknown,
}

#[derive(Debug, Clone, Serialize, strum::Display, Deserialize, PartialEq)]
#[serde(rename_all = "snake_case")]
pub enum WebhookEventStatus {
    WarningNeedsResponse,
    WarningClosed,
    WarningUnderReview,
    Won,
    Lost,
    NeedsResponse,
    UnderReview,
    ChargeRefunded,
    Succeeded,
    RequiresPaymentMethod,
    RequiresConfirmation,
    RequiresAction,
    Processing,
    RequiresCapture,
    Canceled,
    Chargeable,
    Failed,
    #[serde(other)]
    Unknown,
}

#[derive(Debug, Clone, Deserialize, PartialEq)]
pub struct EvidenceDetails {
    #[serde(with = "common_utils::custom_serde::timestamp")]
    pub due_by: PrimitiveDateTime,
}

impl
    TryFrom<(
        api::PaymentMethodData,
        enums::AuthenticationType,
        StripePaymentMethodType,
    )> for StripePaymentMethodData
{
    type Error = error_stack::Report<errors::ConnectorError>;
    fn try_from(
        (pm_data, auth_type, pm_type): (
            api::PaymentMethodData,
            enums::AuthenticationType,
            StripePaymentMethodType,
        ),
    ) -> Result<Self, Self::Error> {
        match pm_data {
            api::PaymentMethodData::Card(ref ccard) => {
                let payment_method_auth_type = match auth_type {
                    enums::AuthenticationType::ThreeDs => Auth3ds::Any,
                    enums::AuthenticationType::NoThreeDs => Auth3ds::Automatic,
                };
                Ok(Self::try_from((ccard, payment_method_auth_type))?)
            }
            api::PaymentMethodData::PayLater(_) => Ok(Self::PayLater(StripePayLaterData {
                payment_method_data_type: pm_type,
            })),
            api::PaymentMethodData::BankRedirect(ref bank_redirect_data) => {
                Ok(Self::try_from(bank_redirect_data)?)
            }
            payments::PaymentMethodData::Wallet(ref wallet_data) => {
                Ok(Self::try_from((wallet_data, None))?)
            }
            api::PaymentMethodData::BankDebit(bank_debit_data) => {
                let (_pm_type, bank_data, _) = get_bank_debit_data(&bank_debit_data);

                Ok(Self::BankDebit(StripeBankDebitData {
                    bank_specific_data: bank_data,
                }))
            }
            api::PaymentMethodData::BankTransfer(bank_transfer_data) => {
                match bank_transfer_data.deref() {
                    payments::BankTransferData::AchBankTransfer { billing_details } => {
                        Ok(Self::BankTransfer(StripeBankTransferData::AchBankTransfer(
                            Box::new(AchTransferData {
                                email: billing_details.email.to_owned(),
                            }),
                        )))
                    }
                    payments::BankTransferData::MultibancoBankTransfer { billing_details } => Ok(
                        Self::BankTransfer(StripeBankTransferData::MultibancoBankTransfers(
                            Box::new(MultibancoTransferData {
                                email: billing_details.email.to_owned(),
                            }),
                        )),
                    ),
                    payments::BankTransferData::SepaBankTransfer { country, .. } => Ok(
                        Self::BankTransfer(StripeBankTransferData::SepaBankTransfer(Box::new(
                            SepaBankTransferData {
                                payment_method_data_type: StripePaymentMethodType::CustomerBalance,
                                bank_transfer_type: BankTransferType::EuBankTransfer,
                                balance_funding_type: BankTransferType::BankTransfers,
                                payment_method_type: StripePaymentMethodType::CustomerBalance,
                                country: country.to_owned(),
                            },
                        ))),
                    ),
                    payments::BankTransferData::BacsBankTransfer { .. } => Ok(Self::BankTransfer(
                        StripeBankTransferData::BacsBankTransfers(Box::new(BacsBankTransferData {
                            payment_method_data_type: StripePaymentMethodType::CustomerBalance,
                            bank_transfer_type: BankTransferType::GbBankTransfer,
                            balance_funding_type: BankTransferType::BankTransfers,
                            payment_method_type: StripePaymentMethodType::CustomerBalance,
                        })),
                    )),
                    payments::BankTransferData::Pix {}
                    | payments::BankTransferData::Pse {}
                    | payments::BankTransferData::PermataBankTransfer { .. }
                    | payments::BankTransferData::BcaBankTransfer { .. }
                    | payments::BankTransferData::BniVaBankTransfer { .. }
                    | payments::BankTransferData::BriVaBankTransfer { .. }
                    | payments::BankTransferData::CimbVaBankTransfer { .. }
                    | payments::BankTransferData::DanamonVaBankTransfer { .. }
                    | payments::BankTransferData::MandiriVaBankTransfer { .. } => {
                        Err(errors::ConnectorError::NotImplemented(
                            connector_util::get_unimplemented_payment_method_error_message(
                                "stripe",
                            ),
                        )
                        .into())
                    }
                }
            }
            api::PaymentMethodData::MandatePayment
            | api::PaymentMethodData::Crypto(_)
            | api::PaymentMethodData::Reward
            | api::PaymentMethodData::GiftCard(_)
            | api::PaymentMethodData::Upi(_)
            | api::PaymentMethodData::CardRedirect(_)
            | api::PaymentMethodData::Voucher(_)
            | api::PaymentMethodData::CardToken(_) => Err(errors::ConnectorError::NotSupported {
                message: format!("{pm_type:?}"),
                connector: "Stripe",
            })?,
        }
    }
}

#[derive(Debug, Deserialize)]
pub struct StripeGpayToken {
    pub id: String,
}

pub fn get_bank_transfer_request_data(
    req: &types::PaymentsAuthorizeRouterData,
    bank_transfer_data: &api_models::payments::BankTransferData,
) -> CustomResult<RequestContent, errors::ConnectorError> {
    match bank_transfer_data {
        api_models::payments::BankTransferData::AchBankTransfer { .. }
        | api_models::payments::BankTransferData::MultibancoBankTransfer { .. } => {
            let req = ChargesRequest::try_from(req)?;
            Ok(RequestContent::FormUrlEncoded(Box::new(req)))
        }
        _ => {
            let req = PaymentIntentRequest::try_from(req)?;
            Ok(RequestContent::FormUrlEncoded(Box::new(req)))
        }
    }
}

pub fn get_bank_transfer_authorize_response(
    data: &types::PaymentsAuthorizeRouterData,
    res: types::Response,
    bank_transfer_data: &api_models::payments::BankTransferData,
) -> CustomResult<types::PaymentsAuthorizeRouterData, errors::ConnectorError> {
    match bank_transfer_data {
        api_models::payments::BankTransferData::AchBankTransfer { .. }
        | api_models::payments::BankTransferData::MultibancoBankTransfer { .. } => {
            let response: ChargesResponse = res
                .response
                .parse_struct("ChargesResponse")
                .change_context(errors::ConnectorError::ResponseDeserializationFailed)?;

            types::RouterData::try_from(types::ResponseRouterData {
                response,
                data: data.clone(),
                http_code: res.status_code,
            })
        }
        _ => {
            let response: PaymentIntentResponse = res
                .response
                .parse_struct("PaymentIntentResponse")
                .change_context(errors::ConnectorError::ResponseDeserializationFailed)?;

            types::RouterData::try_from(types::ResponseRouterData {
                response,
                data: data.clone(),
                http_code: res.status_code,
            })
        }
    }
}

pub fn construct_file_upload_request(
    file_upload_router_data: types::UploadFileRouterData,
) -> CustomResult<reqwest::multipart::Form, errors::ConnectorError> {
    let request = file_upload_router_data.request;
    let mut multipart = reqwest::multipart::Form::new();
    multipart = multipart.text("purpose", "dispute_evidence");
    let file_data = reqwest::multipart::Part::bytes(request.file)
        .file_name(request.file_key)
        .mime_str(request.file_type.as_ref())
        .map_err(|_| errors::ConnectorError::RequestEncodingFailed)?;
    multipart = multipart.part("file", file_data);
    Ok(multipart)
}

#[derive(Debug, Deserialize)]
pub struct FileUploadResponse {
    #[serde(rename = "id")]
    pub file_id: String,
}

#[derive(Debug, Serialize)]
pub struct Evidence {
    #[serde(rename = "evidence[access_activity_log]")]
    pub access_activity_log: Option<String>,
    #[serde(rename = "evidence[billing_address]")]
    pub billing_address: Option<String>,
    #[serde(rename = "evidence[cancellation_policy]")]
    pub cancellation_policy: Option<String>,
    #[serde(rename = "evidence[cancellation_policy_disclosure]")]
    pub cancellation_policy_disclosure: Option<String>,
    #[serde(rename = "evidence[cancellation_rebuttal]")]
    pub cancellation_rebuttal: Option<String>,
    #[serde(rename = "evidence[customer_communication]")]
    pub customer_communication: Option<String>,
    #[serde(rename = "evidence[customer_email_address]")]
    pub customer_email_address: Option<String>,
    #[serde(rename = "evidence[customer_name]")]
    pub customer_name: Option<String>,
    #[serde(rename = "evidence[customer_purchase_ip]")]
    pub customer_purchase_ip: Option<String>,
    #[serde(rename = "evidence[customer_signature]")]
    pub customer_signature: Option<String>,
    #[serde(rename = "evidence[product_description]")]
    pub product_description: Option<String>,
    #[serde(rename = "evidence[receipt]")]
    pub receipt: Option<String>,
    #[serde(rename = "evidence[refund_policy]")]
    pub refund_policy: Option<String>,
    #[serde(rename = "evidence[refund_policy_disclosure]")]
    pub refund_policy_disclosure: Option<String>,
    #[serde(rename = "evidence[refund_refusal_explanation]")]
    pub refund_refusal_explanation: Option<String>,
    #[serde(rename = "evidence[service_date]")]
    pub service_date: Option<String>,
    #[serde(rename = "evidence[service_documentation]")]
    pub service_documentation: Option<String>,
    #[serde(rename = "evidence[shipping_address]")]
    pub shipping_address: Option<String>,
    #[serde(rename = "evidence[shipping_carrier]")]
    pub shipping_carrier: Option<String>,
    #[serde(rename = "evidence[shipping_date]")]
    pub shipping_date: Option<String>,
    #[serde(rename = "evidence[shipping_documentation]")]
    pub shipping_documentation: Option<String>,
    #[serde(rename = "evidence[shipping_tracking_number]")]
    pub shipping_tracking_number: Option<String>,
    #[serde(rename = "evidence[uncategorized_file]")]
    pub uncategorized_file: Option<String>,
    #[serde(rename = "evidence[uncategorized_text]")]
    pub uncategorized_text: Option<String>,
    pub submit: bool,
}

// Mandates for bank redirects - ideal and sofort happens through sepa direct debit in stripe
fn get_stripe_sepa_dd_mandate_billing_details(
    billing_details: &Option<payments::BankRedirectBilling>,
    is_customer_initiated_mandate_payment: Option<bool>,
) -> Result<StripeBillingAddress, errors::ConnectorError> {
    let billing_name = billing_details
        .clone()
        .and_then(|billing_data| billing_data.billing_name.clone());

    let billing_email = billing_details
        .clone()
        .and_then(|billing_data| billing_data.email.clone());
    match is_customer_initiated_mandate_payment {
        Some(true) => Ok(StripeBillingAddress {
            name: Some(
                billing_name.ok_or(errors::ConnectorError::MissingRequiredField {
                    field_name: "billing_name",
                })?,
            ),

            email: Some(
                billing_email.ok_or(errors::ConnectorError::MissingRequiredField {
                    field_name: "billing_email",
                })?,
            ),
            ..StripeBillingAddress::default()
        }),
        Some(false) | None => Ok(StripeBillingAddress {
            name: billing_name,
            email: billing_email,
            ..StripeBillingAddress::default()
        }),
    }
}

impl TryFrom<&types::SubmitEvidenceRouterData> for Evidence {
    type Error = error_stack::Report<errors::ConnectorError>;
    fn try_from(item: &types::SubmitEvidenceRouterData) -> Result<Self, Self::Error> {
        let submit_evidence_request_data = item.request.clone();
        Ok(Self {
            access_activity_log: submit_evidence_request_data.access_activity_log,
            billing_address: submit_evidence_request_data.billing_address,
            cancellation_policy: submit_evidence_request_data.cancellation_policy_provider_file_id,
            cancellation_policy_disclosure: submit_evidence_request_data
                .cancellation_policy_disclosure,
            cancellation_rebuttal: submit_evidence_request_data.cancellation_rebuttal,
            customer_communication: submit_evidence_request_data
                .customer_communication_provider_file_id,
            customer_email_address: submit_evidence_request_data.customer_email_address,
            customer_name: submit_evidence_request_data.customer_name,
            customer_purchase_ip: submit_evidence_request_data.customer_purchase_ip,
            customer_signature: submit_evidence_request_data.customer_signature_provider_file_id,
            product_description: submit_evidence_request_data.product_description,
            receipt: submit_evidence_request_data.receipt_provider_file_id,
            refund_policy: submit_evidence_request_data.refund_policy_provider_file_id,
            refund_policy_disclosure: submit_evidence_request_data.refund_policy_disclosure,
            refund_refusal_explanation: submit_evidence_request_data.refund_refusal_explanation,
            service_date: submit_evidence_request_data.service_date,
            service_documentation: submit_evidence_request_data
                .service_documentation_provider_file_id,
            shipping_address: submit_evidence_request_data.shipping_address,
            shipping_carrier: submit_evidence_request_data.shipping_carrier,
            shipping_date: submit_evidence_request_data.shipping_date,
            shipping_documentation: submit_evidence_request_data
                .shipping_documentation_provider_file_id,
            shipping_tracking_number: submit_evidence_request_data.shipping_tracking_number,
            uncategorized_file: submit_evidence_request_data.uncategorized_file_provider_file_id,
            uncategorized_text: submit_evidence_request_data.uncategorized_text,
            submit: true,
        })
    }
}

#[derive(Debug, Deserialize)]
pub struct DisputeObj {
    #[serde(rename = "id")]
    pub dispute_id: String,
    pub status: String,
}

#[cfg(test)]
mod test_validate_shipping_address_against_payment_method {
    #![allow(clippy::unwrap_used)]
    use api_models::enums::CountryAlpha2;
    use masking::Secret;

    use crate::{
        connector::stripe::transformers::{
            validate_shipping_address_against_payment_method, StripePaymentMethodType,
            StripeShippingAddress,
        },
        core::errors,
    };

    #[test]
    fn should_return_ok() {
        // Arrange
        let stripe_shipping_address = create_stripe_shipping_address(
            Some("name".to_string()),
            Some("line1".to_string()),
            Some(CountryAlpha2::AD),
            Some("zip".to_string()),
        );

        let payment_method = &StripePaymentMethodType::AfterpayClearpay;

        //Act
        let result = validate_shipping_address_against_payment_method(
            &stripe_shipping_address,
            Some(payment_method),
        );

        // Assert
        assert!(result.is_ok());
    }

    #[test]
    fn should_return_err_for_empty_name() {
        // Arrange
        let stripe_shipping_address = create_stripe_shipping_address(
            None,
            Some("line1".to_string()),
            Some(CountryAlpha2::AD),
            Some("zip".to_string()),
        );

        let payment_method = &StripePaymentMethodType::AfterpayClearpay;

        //Act
        let result = validate_shipping_address_against_payment_method(
            &stripe_shipping_address,
            Some(payment_method),
        );

        // Assert
        assert!(result.is_err());
        let missing_fields = get_missing_fields(result.unwrap_err().current_context()).to_owned();
        assert_eq!(missing_fields.len(), 1);
        assert_eq!(
            *missing_fields.first().unwrap(),
            "shipping.address.first_name"
        );
    }

    #[test]
    fn should_return_err_for_empty_line1() {
        // Arrange
        let stripe_shipping_address = create_stripe_shipping_address(
            Some("name".to_string()),
            None,
            Some(CountryAlpha2::AD),
            Some("zip".to_string()),
        );

        let payment_method = &StripePaymentMethodType::AfterpayClearpay;

        //Act
        let result = validate_shipping_address_against_payment_method(
            &stripe_shipping_address,
            Some(payment_method),
        );

        // Assert
        assert!(result.is_err());
        let missing_fields = get_missing_fields(result.unwrap_err().current_context()).to_owned();
        assert_eq!(missing_fields.len(), 1);
        assert_eq!(*missing_fields.first().unwrap(), "shipping.address.line1");
    }

    #[test]
    fn should_return_err_for_empty_country() {
        // Arrange
        let stripe_shipping_address = create_stripe_shipping_address(
            Some("name".to_string()),
            Some("line1".to_string()),
            None,
            Some("zip".to_string()),
        );

        let payment_method = &StripePaymentMethodType::AfterpayClearpay;

        //Act
        let result = validate_shipping_address_against_payment_method(
            &stripe_shipping_address,
            Some(payment_method),
        );

        // Assert
        assert!(result.is_err());
        let missing_fields = get_missing_fields(result.unwrap_err().current_context()).to_owned();
        assert_eq!(missing_fields.len(), 1);
        assert_eq!(*missing_fields.first().unwrap(), "shipping.address.country");
    }

    #[test]
    fn should_return_err_for_empty_zip() {
        // Arrange
        let stripe_shipping_address = create_stripe_shipping_address(
            Some("name".to_string()),
            Some("line1".to_string()),
            Some(CountryAlpha2::AD),
            None,
        );
        let payment_method = &StripePaymentMethodType::AfterpayClearpay;

        //Act
        let result = validate_shipping_address_against_payment_method(
            &stripe_shipping_address,
            Some(payment_method),
        );

        // Assert
        assert!(result.is_err());
        let missing_fields = get_missing_fields(result.unwrap_err().current_context()).to_owned();
        assert_eq!(missing_fields.len(), 1);
        assert_eq!(*missing_fields.first().unwrap(), "shipping.address.zip");
    }

    #[test]
    fn should_return_error_when_missing_multiple_fields() {
        // Arrange
        let expected_missing_field_names: Vec<&'static str> =
            vec!["shipping.address.zip", "shipping.address.country"];
        let stripe_shipping_address = create_stripe_shipping_address(
            Some("name".to_string()),
            Some("line1".to_string()),
            None,
            None,
        );
        let payment_method = &StripePaymentMethodType::AfterpayClearpay;

        //Act
        let result = validate_shipping_address_against_payment_method(
            &stripe_shipping_address,
            Some(payment_method),
        );

        // Assert
        assert!(result.is_err());
        let missing_fields = get_missing_fields(result.unwrap_err().current_context()).to_owned();
        for field in missing_fields {
            assert!(expected_missing_field_names.contains(&field));
        }
    }

    fn get_missing_fields(connector_error: &errors::ConnectorError) -> Vec<&'static str> {
        if let errors::ConnectorError::MissingRequiredFields { field_names } = connector_error {
            return field_names.to_vec();
        }

        vec![]
    }

    fn create_stripe_shipping_address(
        name: Option<String>,
        line1: Option<String>,
        country: Option<CountryAlpha2>,
        zip: Option<String>,
    ) -> StripeShippingAddress {
        StripeShippingAddress {
            name: name.map(Secret::new),
            line1: line1.map(Secret::new),
            country,
            zip: zip.map(Secret::new),
            city: Some(String::from("city")),
            line2: Some(Secret::new(String::from("line2"))),
            state: Some(Secret::new(String::from("state"))),
            phone: Some(Secret::new(String::from("pbone number"))),
        }
    }
}<|MERGE_RESOLUTION|>--- conflicted
+++ resolved
@@ -1082,11 +1082,7 @@
     }
 }
 
-<<<<<<< HEAD
-impl TryFrom<&payments::BankRedirectData> for StripeBillingAddress {
-=======
 impl TryFrom<(&payments::BankRedirectData, Option<bool>)> for StripeBillingAddress {
->>>>>>> 5821804b
     type Error = error_stack::Report<errors::ConnectorError>;
 
     fn try_from(
@@ -1657,24 +1653,10 @@
             } => Ok(Self::BankRedirect(StripeBankRedirectData::StripeSofort(
                 Box::new(StripeSofort {
                     payment_method_data_type,
-<<<<<<< HEAD
-                    country: country
-                        .ok_or(errors::ConnectorError::MissingRequiredField {
-                            field_name: "country",
-                        })?
-                        .to_owned(),
-                    preferred_language: preferred_language
-                        .clone()
-                        .ok_or(errors::ConnectorError::MissingRequiredField {
-                            field_name: "sofort.preferred_language",
-                        })?
-                        .to_owned(),
-=======
                     country: country.ok_or(errors::ConnectorError::MissingRequiredField {
                         field_name: "sofort.country",
                     })?,
                     preferred_language: preferred_language.clone(),
->>>>>>> 5821804b
                 }),
             ))),
             payments::BankRedirectData::OnlineBankingFpx { .. } => {
