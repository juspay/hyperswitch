--- conflicted
+++ resolved
@@ -313,13 +313,8 @@
             // description: item.response.description.map(|x| x.as_str()),
             // statement_descriptor_suffix: item.response.statement_descriptor_suffix.map(|x| x.as_str()),
             // three_ds_form,
-<<<<<<< HEAD
-            response: Some(types::PaymentsResponseData {
+            response: Ok(types::PaymentsResponseData {
                 resource_id: types::ResponseId::ConnectorTransactionId(item.response.id),
-=======
-            response: Ok(types::PaymentsResponseData {
-                connector_transaction_id: item.response.id,
->>>>>>> e45e33c8
                 redirect: redirection_data.is_some(),
                 redirection_data,
             }),
