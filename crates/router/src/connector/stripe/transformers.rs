use api_models::{self, enums as api_enums, payments};
use base64::Engine;
use common_utils::{fp_utils, pii::Email};
use error_stack::{IntoReport, ResultExt};
use masking::ExposeInterface;
use serde::{Deserialize, Serialize};
<<<<<<< HEAD
use strum::{EnumString, Display};
=======
>>>>>>> 29999fe5
use url::Url;
use utoipa::openapi::Object;
use uuid::Uuid;

use crate::{
    consts,
    core::errors,
    pii::{self, ExposeOptionInterface, Secret},
    services,
    types::{self, api, storage::enums},
    utils::OptionExt,
};

pub struct StripeAuthType {
    pub(super) api_key: String,
}

impl TryFrom<&types::ConnectorAuthType> for StripeAuthType {
    type Error = error_stack::Report<errors::ConnectorError>;
    fn try_from(item: &types::ConnectorAuthType) -> Result<Self, Self::Error> {
        if let types::ConnectorAuthType::HeaderKey { api_key } = item {
            Ok(Self {
                api_key: api_key.to_string(),
            })
        } else {
            Err(errors::ConnectorError::FailedToObtainAuthType.into())
        }
    }
}

#[derive(Debug, Default, Eq, PartialEq, Serialize)]
#[serde(rename_all = "lowercase")]
pub enum StripeCaptureMethod {
    Manual,
    #[default]
    Automatic,
}

impl From<Option<enums::CaptureMethod>> for StripeCaptureMethod {
    fn from(item: Option<enums::CaptureMethod>) -> Self {
        match item {
            Some(p) => match p {
                enums::CaptureMethod::ManualMultiple => Self::Manual,
                enums::CaptureMethod::Manual => Self::Manual,
                enums::CaptureMethod::Automatic => Self::Automatic,
                enums::CaptureMethod::Scheduled => Self::Manual,
            },
            None => Self::Automatic,
        }
    }
}

#[derive(Debug, Default, Eq, PartialEq, Serialize)]
#[serde(rename_all = "lowercase")]
pub enum Auth3ds {
    #[default]
    Automatic,
    Any,
}

#[derive(Debug, Eq, PartialEq, Serialize)]
pub struct PaymentIntentRequest {
    pub amount: i64, //amount in cents, hence passed as integer
    pub currency: String,
    pub statement_descriptor_suffix: Option<String>,
    pub statement_descriptor: Option<String>,
    #[serde(rename = "metadata[order_id]")]
    pub metadata_order_id: String,
    #[serde(rename = "metadata[txn_id]")]
    pub metadata_txn_id: String,
    #[serde(rename = "metadata[txn_uuid]")]
    pub metadata_txn_uuid: String,
    pub return_url: String,
    pub confirm: bool,
    pub mandate: Option<String>,
    pub description: Option<String>,
    #[serde(flatten)]
    pub shipping: StripeShippingAddress,
    #[serde(flatten)]
    pub billing: StripeBillingAddress,
    #[serde(flatten)]
    pub payment_data: Option<StripePaymentMethodData>,
    pub capture_method: StripeCaptureMethod,
}

#[derive(Debug, Eq, PartialEq, Serialize)]
pub struct SetupIntentRequest {
    #[serde(rename = "metadata[order_id]")]
    pub metadata_order_id: String,
    #[serde(rename = "metadata[txn_id]")]
    pub metadata_txn_id: String,
    #[serde(rename = "metadata[txn_uuid]")]
    pub metadata_txn_uuid: String,
    pub confirm: bool,
    pub usage: Option<enums::FutureUsage>,
    pub off_session: Option<bool>,
    #[serde(flatten)]
    pub payment_data: StripePaymentMethodData,
}

#[derive(Debug, Eq, PartialEq, Serialize)]
pub struct StripeCardData {
    #[serde(rename = "payment_method_types[]")]
    pub payment_method_types: StripePaymentMethodType,
    #[serde(rename = "payment_method_data[type]")]
    pub payment_method_data_type: StripePaymentMethodType,
    #[serde(rename = "payment_method_data[card][number]")]
    pub payment_method_data_card_number: Secret<String, pii::CardNumber>,
    #[serde(rename = "payment_method_data[card][exp_month]")]
    pub payment_method_data_card_exp_month: Secret<String>,
    #[serde(rename = "payment_method_data[card][exp_year]")]
    pub payment_method_data_card_exp_year: Secret<String>,
    #[serde(rename = "payment_method_data[card][cvc]")]
    pub payment_method_data_card_cvc: Secret<String>,
    #[serde(rename = "payment_method_options[card][request_three_d_secure]")]
    pub payment_method_auth_type: Auth3ds,
}
#[derive(Debug, Eq, PartialEq, Serialize)]
pub struct StripePayLaterData {
    #[serde(rename = "payment_method_types[]")]
    pub payment_method_types: StripePaymentMethodType,
    #[serde(rename = "payment_method_data[type]")]
    pub payment_method_data_type: StripePaymentMethodType,
}

#[derive(Debug, Eq, PartialEq, Serialize)]
pub struct TokenRequest {
    #[serde(flatten)]
    pub token_data: StripePaymentMethodData,
}

#[derive(Debug, Eq, PartialEq, Deserialize)]
pub struct StripeTokenResponse {
    pub id: String,
    pub object: String,
}

#[derive(Debug, Eq, PartialEq, Serialize)]
#[serde(untagged)]
pub enum StripeBankName {
    Eps {
        #[serde(rename = "payment_method_data[eps][bank]")]
        bank_name: StripeBankNames,
    },
    Ideal {
        #[serde(rename = "payment_method_data[ideal][bank]")]
        ideal_bank_name: StripeBankNames,
    },
}

#[derive(Debug, Eq, PartialEq, Serialize)]
#[serde(untagged)]
pub enum BankSpecificData {
    Sofort {
        #[serde(rename = "payment_method_options[sofort][preferred_language]")]
        preferred_language: String,
        #[serde(rename = "payment_method_data[sofort][country]")]
        country: api_enums::CountryCode,
    },
}

fn get_bank_name(
    stripe_pm_type: &StripePaymentMethodType,
    bank_redirect_data: &api_models::payments::BankRedirectData,
) -> Result<Option<StripeBankName>, errors::ConnectorError> {
    match (stripe_pm_type, bank_redirect_data) {
        (
            StripePaymentMethodType::Eps,
            api_models::payments::BankRedirectData::Eps { ref bank_name, .. },
        ) => Ok(Some(StripeBankName::Eps {
            bank_name: StripeBankNames::try_from(bank_name)?,
        })),
        (
            StripePaymentMethodType::Ideal,
            api_models::payments::BankRedirectData::Ideal { bank_name, .. },
        ) => Ok(Some(StripeBankName::Ideal {
            ideal_bank_name: StripeBankNames::try_from(bank_name)?,
        })),
        (StripePaymentMethodType::Sofort | StripePaymentMethodType::Giropay, _) => Ok(None),
        _ => Err(errors::ConnectorError::MismatchedPaymentData),
    }
}
#[derive(Debug, Eq, PartialEq, Serialize)]
pub struct StripeBankRedirectData {
    #[serde(rename = "payment_method_types[]")]
    pub payment_method_types: StripePaymentMethodType,
    #[serde(rename = "payment_method_data[type]")]
    pub payment_method_data_type: StripePaymentMethodType,
    // Required only for eps and ideal
    #[serde(flatten)]
    pub bank_name: Option<StripeBankName>,
    #[serde(flatten)]
    pub bank_specific_data: Option<BankSpecificData>,
}

#[derive(Debug, Eq, PartialEq, Serialize)]
#[serde(untagged)]
pub enum StripePaymentMethodData {
    Card(StripeCardData),
    PayLater(StripePayLaterData),
    Wallet(StripeWallet),
    BankRedirect(StripeBankRedirectData),
}

#[derive(Debug, Eq, PartialEq, Serialize)]
#[serde(untagged)]
pub enum StripeWallet {
    ApplepayToken(StripeApplePay),
    ApplepayPayment(ApplepayPayment),
}

#[derive(Debug, Eq, PartialEq, Serialize)]
pub struct StripeApplePay {
    pub pk_token: String,
    pub pk_token_instrument_name: String,
    pub pk_token_payment_network: String,
    pub pk_token_transaction_id: String,
}

#[derive(Debug, Eq, PartialEq, Serialize)]
pub struct ApplepayPayment {
    #[serde(rename = "payment_method_data[card][token]")]
    pub token: String,
    #[serde(rename = "payment_method_data[type]")]
    pub payment_method_types: StripePaymentMethodType,
}

#[derive(Debug, Eq, PartialEq, Serialize, Clone)]
#[serde(rename_all = "snake_case")]
pub enum StripePaymentMethodType {
    Card,
    Klarna,
    Affirm,
    AfterpayClearpay,
    Eps,
    Giropay,
    Ideal,
    Sofort,
    ApplePay,
}

#[derive(Debug, Eq, PartialEq, Serialize, Clone)]
#[serde(rename_all = "snake_case")]
pub enum StripeBankNames {
    AbnAmro,
    ArzteUndApothekerBank,
    AsnBank,
    AustrianAnadiBankAg,
    BankAustria,
    BankhausCarlSpangler,
    BankhausSchelhammerUndSchatteraAg,
    BawagPskAg,
    BksBankAg,
    BrullKallmusBankAg,
    BtvVierLanderBank,
    Bunq,
    CapitalBankGraweGruppeAg,
    Dolomitenbank,
    EasybankAg,
    ErsteBankUndSparkassen,
    Handelsbanken,
    HypoAlpeadriabankInternationalAg,
    HypoNoeLbFurNiederosterreichUWien,
    HypoOberosterreichSalzburgSteiermark,
    HypoTirolBankAg,
    HypoVorarlbergBankAg,
    HypoBankBurgenlandAktiengesellschaft,
    Ing,
    Knab,
    MarchfelderBank,
    OberbankAg,
    RaiffeisenBankengruppeOsterreich,
    SchoellerbankAg,
    SpardaBankWien,
    VolksbankGruppe,
    VolkskreditbankAg,
    VrBankBraunau,
    Moneyou,
    Rabobank,
    Regiobank,
    Revolut,
    SnsBank,
    TriodosBank,
    VanLanschot,
}

impl TryFrom<&api_models::enums::BankNames> for StripeBankNames {
    type Error = errors::ConnectorError;
    fn try_from(bank: &api_models::enums::BankNames) -> Result<Self, Self::Error> {
        Ok(match bank {
            api_models::enums::BankNames::AbnAmro => Self::AbnAmro,
            api_models::enums::BankNames::ArzteUndApothekerBank => Self::ArzteUndApothekerBank,
            api_models::enums::BankNames::AsnBank => Self::AsnBank,
            api_models::enums::BankNames::AustrianAnadiBankAg => Self::AustrianAnadiBankAg,
            api_models::enums::BankNames::BankAustria => Self::BankAustria,
            api_models::enums::BankNames::BankhausCarlSpangler => Self::BankhausCarlSpangler,
            api_models::enums::BankNames::BankhausSchelhammerUndSchatteraAg => {
                Self::BankhausSchelhammerUndSchatteraAg
            }
            api_models::enums::BankNames::BawagPskAg => Self::BawagPskAg,
            api_models::enums::BankNames::BksBankAg => Self::BksBankAg,
            api_models::enums::BankNames::BrullKallmusBankAg => Self::BrullKallmusBankAg,
            api_models::enums::BankNames::BtvVierLanderBank => Self::BtvVierLanderBank,
            api_models::enums::BankNames::Bunq => Self::Bunq,
            api_models::enums::BankNames::CapitalBankGraweGruppeAg => {
                Self::CapitalBankGraweGruppeAg
            }
            api_models::enums::BankNames::Dolomitenbank => Self::Dolomitenbank,
            api_models::enums::BankNames::EasybankAg => Self::EasybankAg,
            api_models::enums::BankNames::ErsteBankUndSparkassen => Self::ErsteBankUndSparkassen,
            api_models::enums::BankNames::Handelsbanken => Self::Handelsbanken,
            api_models::enums::BankNames::HypoAlpeadriabankInternationalAg => {
                Self::HypoAlpeadriabankInternationalAg
            }
            api_models::enums::BankNames::HypoNoeLbFurNiederosterreichUWien => {
                Self::HypoNoeLbFurNiederosterreichUWien
            }
            api_models::enums::BankNames::HypoOberosterreichSalzburgSteiermark => {
                Self::HypoOberosterreichSalzburgSteiermark
            }
            api_models::enums::BankNames::HypoTirolBankAg => Self::HypoTirolBankAg,
            api_models::enums::BankNames::HypoVorarlbergBankAg => Self::HypoVorarlbergBankAg,
            api_models::enums::BankNames::HypoBankBurgenlandAktiengesellschaft => {
                Self::HypoBankBurgenlandAktiengesellschaft
            }
            api_models::enums::BankNames::Ing => Self::Ing,
            api_models::enums::BankNames::Knab => Self::Knab,
            api_models::enums::BankNames::MarchfelderBank => Self::MarchfelderBank,
            api_models::enums::BankNames::OberbankAg => Self::OberbankAg,
            api_models::enums::BankNames::RaiffeisenBankengruppeOsterreich => {
                Self::RaiffeisenBankengruppeOsterreich
            }
            api_models::enums::BankNames::Rabobank => Self::Rabobank,
            api_models::enums::BankNames::Regiobank => Self::Regiobank,
            api_models::enums::BankNames::Revolut => Self::Revolut,
            api_models::enums::BankNames::SnsBank => Self::SnsBank,
            api_models::enums::BankNames::TriodosBank => Self::TriodosBank,
            api_models::enums::BankNames::VanLanschot => Self::VanLanschot,
            api_models::enums::BankNames::Moneyou => Self::Moneyou,
            api_models::enums::BankNames::SchoellerbankAg => Self::SchoellerbankAg,
            api_models::enums::BankNames::SpardaBankWien => Self::SpardaBankWien,
            api_models::enums::BankNames::VolksbankGruppe => Self::VolksbankGruppe,
            api_models::enums::BankNames::VolkskreditbankAg => Self::VolkskreditbankAg,
            api_models::enums::BankNames::VrBankBraunau => Self::VrBankBraunau,
            _ => Err(errors::ConnectorError::NotSupported {
                payment_method: api_enums::PaymentMethod::BankRedirect.to_string(),
                connector: "Stripe",
                payment_experience: api_enums::PaymentExperience::RedirectToUrl.to_string(),
            })?,
        })
    }
}

fn validate_shipping_address_against_payment_method(
    shipping_address: &StripeShippingAddress,
    payment_method: &StripePaymentMethodType,
) -> Result<(), error_stack::Report<errors::ConnectorError>> {
    if let StripePaymentMethodType::AfterpayClearpay = payment_method {
        fp_utils::when(shipping_address.name.is_none(), || {
            Err(errors::ConnectorError::MissingRequiredField {
                field_name: "shipping.address.first_name",
            })
        })?;

        fp_utils::when(shipping_address.line1.is_none(), || {
            Err(errors::ConnectorError::MissingRequiredField {
                field_name: "shipping.address.line1",
            })
        })?;

        fp_utils::when(shipping_address.country.is_none(), || {
            Err(errors::ConnectorError::MissingRequiredField {
                field_name: "shipping.address.country",
            })
        })?;

        fp_utils::when(shipping_address.zip.is_none(), || {
            Err(errors::ConnectorError::MissingRequiredField {
                field_name: "shipping.address.zip",
            })
        })?;
    }
    Ok(())
}

fn infer_stripe_pay_later_type(
    pm_type: &enums::PaymentMethodType,
    experience: &enums::PaymentExperience,
) -> Result<StripePaymentMethodType, errors::ConnectorError> {
    if &enums::PaymentExperience::RedirectToUrl == experience {
        match pm_type {
            enums::PaymentMethodType::Klarna => Ok(StripePaymentMethodType::Klarna),
            enums::PaymentMethodType::Affirm => Ok(StripePaymentMethodType::Affirm),
            enums::PaymentMethodType::AfterpayClearpay => {
                Ok(StripePaymentMethodType::AfterpayClearpay)
            }
            _ => Err(errors::ConnectorError::NotSupported {
                payment_method: pm_type.to_string(),
                connector: "stripe",
                payment_experience: experience.to_string(),
            }),
        }
    } else {
        Err(errors::ConnectorError::NotSupported {
            payment_method: pm_type.to_string(),
            connector: "stripe",
            payment_experience: experience.to_string(),
        })
    }
}

fn infer_stripe_bank_redirect_issuer(
    payment_method_type: Option<&enums::PaymentMethodType>,
) -> Result<StripePaymentMethodType, errors::ConnectorError> {
    match payment_method_type {
        Some(storage_models::enums::PaymentMethodType::Giropay) => {
            Ok(StripePaymentMethodType::Giropay)
        }
        Some(storage_models::enums::PaymentMethodType::Ideal) => Ok(StripePaymentMethodType::Ideal),
        Some(storage_models::enums::PaymentMethodType::Sofort) => {
            Ok(StripePaymentMethodType::Sofort)
        }
        Some(storage_models::enums::PaymentMethodType::Eps) => Ok(StripePaymentMethodType::Eps),
        None => Err(errors::ConnectorError::MissingRequiredField {
            field_name: "payment_method_type",
        }),
        _ => Err(errors::ConnectorError::MismatchedPaymentData),
    }
}

impl TryFrom<(&api_models::payments::PayLaterData, StripePaymentMethodType)>
    for StripeBillingAddress
{
    type Error = errors::ConnectorError;

    fn try_from(
        (pay_later_data, pm_type): (&api_models::payments::PayLaterData, StripePaymentMethodType),
    ) -> Result<Self, Self::Error> {
        match (pay_later_data, pm_type) {
            (
                payments::PayLaterData::KlarnaRedirect {
                    billing_email,
                    billing_country,
                },
                StripePaymentMethodType::Klarna,
            ) => Ok(Self {
                email: Some(billing_email.to_owned()),
                country: Some(billing_country.to_owned()),
                ..Self::default()
            }),
            (payments::PayLaterData::AffirmRedirect {}, StripePaymentMethodType::Affirm) => {
                Ok(Self::default())
            }
            (
                payments::PayLaterData::AfterpayClearpayRedirect {
                    billing_email,
                    billing_name,
                },
                StripePaymentMethodType::AfterpayClearpay,
            ) => Ok(Self {
                email: Some(billing_email.to_owned()),
                name: Some(billing_name.to_owned()),
                ..Self::default()
            }),
            _ => Err(errors::ConnectorError::MismatchedPaymentData),
        }
    }
}

impl TryFrom<&payments::BankRedirectData> for StripeBillingAddress {
    type Error = errors::ConnectorError;

    fn try_from(bank_redirection_data: &payments::BankRedirectData) -> Result<Self, Self::Error> {
        match bank_redirection_data {
            payments::BankRedirectData::Eps {
                billing_details, ..
            } => Ok(Self {
                name: Some(billing_details.billing_name.clone()),
                ..Self::default()
            }),
            payments::BankRedirectData::Giropay { billing_details } => Ok(Self {
                name: Some(billing_details.billing_name.clone()),
                ..Self::default()
            }),
            payments::BankRedirectData::Ideal {
                billing_details, ..
            } => Ok(Self {
                name: Some(billing_details.billing_name.clone()),
                ..Self::default()
            }),
            _ => Ok(Self::default()),
        }
    }
}

fn get_bank_specific_data(
    bank_redirect_data: &payments::BankRedirectData,
) -> Option<BankSpecificData> {
    match bank_redirect_data {
        payments::BankRedirectData::Sofort {
            country,
            preferred_language,
            ..
        } => Some(BankSpecificData::Sofort {
            country: country.to_owned(),
            preferred_language: preferred_language.to_owned(),
        }),
        _ => None,
    }
}

fn create_stripe_payment_method(
    pm_type: Option<&enums::PaymentMethodType>,
    experience: Option<&enums::PaymentExperience>,
    payment_method_data: &api_models::payments::PaymentMethodData,
    auth_type: enums::AuthenticationType,
) -> Result<
    (
        StripePaymentMethodData,
        StripePaymentMethodType,
        StripeBillingAddress,
    ),
    error_stack::Report<errors::ConnectorError>,
> {
    match payment_method_data {
        payments::PaymentMethodData::Card(card_details) => {
            let payment_method_auth_type = match auth_type {
                enums::AuthenticationType::ThreeDs => Auth3ds::Any,
                enums::AuthenticationType::NoThreeDs => Auth3ds::Automatic,
            };
            Ok((
                StripePaymentMethodData::Card(StripeCardData {
                    payment_method_types: StripePaymentMethodType::Card,
                    payment_method_data_type: StripePaymentMethodType::Card,
                    payment_method_data_card_number: card_details.card_number.clone(),
                    payment_method_data_card_exp_month: card_details.card_exp_month.clone(),
                    payment_method_data_card_exp_year: card_details.card_exp_year.clone(),
                    payment_method_data_card_cvc: card_details.card_cvc.clone(),
                    payment_method_auth_type,
                }),
                StripePaymentMethodType::Card,
                StripeBillingAddress::default(),
            ))
        }
        payments::PaymentMethodData::PayLater(pay_later_data) => {
            let pm_type = pm_type.ok_or(errors::ConnectorError::MissingRequiredField {
                field_name: "payment_method_type",
            })?;

            let pm_experience = experience.ok_or(errors::ConnectorError::MissingRequiredField {
                field_name: "payment_experience",
            })?;

            let stripe_pm_type = infer_stripe_pay_later_type(pm_type, pm_experience)?;

            let billing_address =
                StripeBillingAddress::try_from((pay_later_data, stripe_pm_type.clone()))?;

            Ok((
                StripePaymentMethodData::PayLater(StripePayLaterData {
                    payment_method_types: stripe_pm_type.clone(),
                    payment_method_data_type: stripe_pm_type.clone(),
                }),
                stripe_pm_type,
                billing_address,
            ))
        }
        payments::PaymentMethodData::BankRedirect(bank_redirect_data) => {
            let billing_address = StripeBillingAddress::try_from(bank_redirect_data)?;
            let pm_type = infer_stripe_bank_redirect_issuer(pm_type)?;
            let bank_specific_data = get_bank_specific_data(bank_redirect_data);
            let bank_name = get_bank_name(&pm_type, bank_redirect_data)?;
            Ok((
                StripePaymentMethodData::BankRedirect(StripeBankRedirectData {
                    payment_method_types: pm_type.clone(),
                    payment_method_data_type: pm_type.clone(),
                    bank_name,
                    bank_specific_data,
                }),
                pm_type,
                billing_address,
            ))
        }
        payments::PaymentMethodData::Wallet(wallet_data) => match wallet_data {
            payments::WalletData::ApplePay(applepay_data) => Ok((
                StripePaymentMethodData::Wallet(StripeWallet::ApplepayToken(StripeApplePay {
                    pk_token: String::from_utf8(
                        consts::BASE64_ENGINE
                            .decode(&applepay_data.payment_data)
                            .into_report()
                            .change_context(errors::ConnectorError::RequestEncodingFailed)?,
                    )
                    .into_report()
                    .change_context(errors::ConnectorError::RequestEncodingFailed)?,
                    pk_token_instrument_name: applepay_data.payment_method.pm_type.to_owned(),
                    pk_token_payment_network: applepay_data.payment_method.network.to_owned(),
                    pk_token_transaction_id: applepay_data.transaction_identifier.to_owned(),
                })),
                StripePaymentMethodType::ApplePay,
                StripeBillingAddress::default(),
            )),
            _ => Err(errors::ConnectorError::NotImplemented(
                "This wallet is not implemented for stripe".to_string(),
            )
            .into()),
        },
        _ => Err(errors::ConnectorError::NotImplemented(
            "stripe does not support this payment method".to_string(),
        )
        .into()),
    }
}

impl TryFrom<&types::PaymentsAuthorizeRouterData> for PaymentIntentRequest {
    type Error = error_stack::Report<errors::ConnectorError>;
    fn try_from(item: &types::PaymentsAuthorizeRouterData) -> Result<Self, Self::Error> {
        let metadata_order_id = item.payment_id.to_string();
        let metadata_txn_id = format!("{}_{}_{}", item.merchant_id, item.payment_id, "1");
        let metadata_txn_uuid = Uuid::new_v4().to_string(); //Fetch autogenerated txn_uuid from Database.

        let shipping_address = match item.address.shipping.clone() {
            Some(mut shipping) => StripeShippingAddress {
                city: shipping.address.as_mut().and_then(|a| a.city.take()),
                country: shipping.address.as_mut().and_then(|a| a.country.take()),
                line1: shipping.address.as_mut().and_then(|a| a.line1.take()),
                line2: shipping.address.as_mut().and_then(|a| a.line2.take()),
                zip: shipping.address.as_mut().and_then(|a| a.zip.take()),
                state: shipping.address.as_mut().and_then(|a| a.state.take()),
                name: shipping.address.as_mut().and_then(|a| {
                    a.first_name.as_ref().map(|first_name| {
                        format!(
                            "{} {}",
                            first_name.clone().expose(),
                            a.last_name.clone().expose_option().unwrap_or_default()
                        )
                        .into()
                    })
                }),
                phone: shipping.phone.map(|p| {
                    format!(
                        "{}{}",
                        p.country_code.unwrap_or_default(),
                        p.number.expose_option().unwrap_or_default()
                    )
                    .into()
                }),
            },
            None => StripeShippingAddress::default(),
        };

        let (mut payment_data, mandate, billing_address) = {
            match item
                .request
                .mandate_id
                .clone()
                .and_then(|mandate_ids| mandate_ids.connector_mandate_id)
            {
                None => {
                    let (payment_method_data, payment_method_type, billing_address) =
                        create_stripe_payment_method(
                            item.request.payment_method_type.as_ref(),
                            item.request.payment_experience.as_ref(),
                            &item.request.payment_method_data,
                            item.auth_type,
                        )?;

                    validate_shipping_address_against_payment_method(
                        &shipping_address,
                        &payment_method_type,
                    )?;

                    (Some(payment_method_data), None, billing_address)
                }
                Some(mandate_id) => (None, Some(mandate_id), StripeBillingAddress::default()),
            }
        };

        payment_data = match item.request.payment_method_data {
            payments::PaymentMethodData::Wallet(payments::WalletData::ApplePay(_)) => Some(
                StripePaymentMethodData::Wallet(StripeWallet::ApplepayPayment(ApplepayPayment {
                    token: item
                        .payment_method_token
                        .to_owned()
                        .get_required_value("payment_token")
                        .change_context(errors::ConnectorError::RequestEncodingFailed)?,
                    payment_method_types: StripePaymentMethodType::Card,
                })),
            ),
            _ => payment_data,
        };

        Ok(Self {
            amount: item.request.amount, //hopefully we don't loose some cents here
            currency: item.request.currency.to_string(), //we need to copy the value and not transfer ownership
            statement_descriptor_suffix: item.request.statement_descriptor_suffix.clone(),
            statement_descriptor: item.request.statement_descriptor.clone(),
            metadata_order_id,
            metadata_txn_id,
            metadata_txn_uuid,
            return_url: item
                .request
                .router_return_url
                .clone()
                .unwrap_or_else(|| "https://juspay.in/".to_string()),
            confirm: true, // Stripe requires confirm to be true if return URL is present

            description: item.description.clone(),
            shipping: shipping_address,
            billing: billing_address,
            capture_method: StripeCaptureMethod::from(item.request.capture_method),
            payment_data,
            mandate,
        })
    }
}

impl TryFrom<&types::VerifyRouterData> for SetupIntentRequest {
    type Error = error_stack::Report<errors::ConnectorError>;
    fn try_from(item: &types::VerifyRouterData) -> Result<Self, Self::Error> {
        let metadata_order_id = item.payment_id.to_string();
        let metadata_txn_id = format!("{}_{}_{}", item.merchant_id, item.payment_id, "1");
        let metadata_txn_uuid = Uuid::new_v4().to_string();

        //Only cards supported for mandates
        let pm_type = StripePaymentMethodType::Card;
        let payment_data = StripePaymentMethodData::try_from((
            item.request.payment_method_data.clone(),
            item.auth_type,
            pm_type,
        ))?;

        Ok(Self {
            confirm: true,
            metadata_order_id,
            metadata_txn_id,
            metadata_txn_uuid,
            payment_data,
            off_session: item.request.off_session,
            usage: item.request.setup_future_usage,
        })
    }
}

impl TryFrom<&types::TokenizationRouterData> for TokenRequest {
    type Error = error_stack::Report<errors::ConnectorError>;
    fn try_from(item: &types::TokenizationRouterData) -> Result<Self, Self::Error> {
        let payment_data = create_stripe_payment_method(
            None,
            None,
            &item.request.payment_method_data,
            item.auth_type,
        )?;
        Ok(Self {
            token_data: payment_data.0,
        })
    }
}

#[derive(Clone, Debug, Default, Eq, PartialEq, Deserialize, Serialize)]
pub struct StripeMetadata {
    pub order_id: String,
    pub txn_id: String,
    pub txn_uuid: String,
}

#[derive(Clone, Default, Debug, Eq, PartialEq, Deserialize, Serialize)]
#[serde(rename_all = "snake_case")]
pub enum StripePaymentStatus {
    Succeeded,
    Failed,
    #[default]
    Processing,
    #[serde(rename = "requires_action")]
    RequiresCustomerAction,
    #[serde(rename = "requires_payment_method")]
    RequiresPaymentMethod,
    RequiresConfirmation,
    Canceled,
    RequiresCapture,
    // This is the case in
    Pending,
}

impl From<StripePaymentStatus> for enums::AttemptStatus {
    fn from(item: StripePaymentStatus) -> Self {
        match item {
            StripePaymentStatus::Succeeded => Self::Charged,
            StripePaymentStatus::Failed => Self::Failure,
            StripePaymentStatus::Processing => Self::Authorizing,
            StripePaymentStatus::RequiresCustomerAction => Self::AuthenticationPending,
            StripePaymentStatus::RequiresPaymentMethod => Self::PaymentMethodAwaited,
            StripePaymentStatus::RequiresConfirmation => Self::ConfirmationAwaited,
            StripePaymentStatus::Canceled => Self::Voided,
            StripePaymentStatus::RequiresCapture => Self::Authorized,
            StripePaymentStatus::Pending => Self::Pending,
        }
    }
}

#[derive(Debug, Default, Eq, PartialEq, Deserialize)]
pub struct PaymentIntentResponse {
    pub id: String,
    pub object: String,
    pub amount: i64,
    pub amount_received: i64,
    pub amount_capturable: i64,
    pub currency: String,
    pub status: StripePaymentStatus,
    pub client_secret: Secret<String>,
    pub created: i32,
    pub customer: Option<String>,
    pub description: Option<String>,
    pub statement_descriptor: Option<String>,
    pub statement_descriptor_suffix: Option<String>,
    pub metadata: StripeMetadata,
    pub next_action: Option<StripeNextActionResponse>,
    pub payment_method_options: Option<StripePaymentMethodOptions>,
    pub last_payment_error: Option<ErrorDetails>,
}

#[derive(Debug, Default, Eq, PartialEq, Deserialize)]
pub struct PaymentSyncResponse {
    #[serde(flatten)]
    pub intent_fields: PaymentIntentResponse,
    pub last_payment_error: Option<ErrorDetails>,
}

impl std::ops::Deref for PaymentSyncResponse {
    type Target = PaymentIntentResponse;

    fn deref(&self) -> &Self::Target {
        &self.intent_fields
    }
}

#[derive(Serialize, Deserialize)]
pub struct LastPaymentError {
    code: String,
    message: String,
}

#[derive(Deserialize)]
pub struct PaymentIntentSyncResponse {
    #[serde(flatten)]
    payment_intent_fields: PaymentIntentResponse,
    pub last_payment_error: Option<LastPaymentError>,
}

impl std::ops::Deref for PaymentIntentSyncResponse {
    type Target = PaymentIntentResponse;

    fn deref(&self) -> &Self::Target {
        &self.payment_intent_fields
    }
}

#[derive(Clone, Debug, Default, Eq, PartialEq, Deserialize)]
pub struct SetupIntentResponse {
    pub id: String,
    pub object: String,
    pub status: StripePaymentStatus, // Change to SetupStatus
    pub client_secret: Secret<String>,
    pub customer: Option<String>,
    pub statement_descriptor: Option<String>,
    pub statement_descriptor_suffix: Option<String>,
    pub metadata: StripeMetadata,
    pub next_action: Option<StripeNextActionResponse>,
    pub payment_method_options: Option<StripePaymentMethodOptions>,
}

impl<F, T>
    TryFrom<types::ResponseRouterData<F, PaymentIntentResponse, T, types::PaymentsResponseData>>
    for types::RouterData<F, T, types::PaymentsResponseData>
{
    type Error = error_stack::Report<errors::ConnectorError>;
    fn try_from(
        item: types::ResponseRouterData<F, PaymentIntentResponse, T, types::PaymentsResponseData>,
    ) -> Result<Self, Self::Error> {
        let redirection_data =
            item.response
                .next_action
                .map(|StripeNextActionResponse::RedirectToUrl(response)| {
                    services::RedirectForm::from((response.url, services::Method::Get))
                });

        let mandate_reference =
            item.response
                .payment_method_options
                .and_then(|payment_method_options| match payment_method_options {
                    StripePaymentMethodOptions::Card {
                        mandate_options, ..
                    } => mandate_options.map(|mandate_options| mandate_options.reference),
                    _ => None,
                });

        Ok(Self {
            status: enums::AttemptStatus::from(item.response.status),
            // client_secret: Some(item.response.client_secret.clone().as_str()),
            // description: item.response.description.map(|x| x.as_str()),
            // statement_descriptor_suffix: item.response.statement_descriptor_suffix.map(|x| x.as_str()),
            // three_ds_form,
            response: Ok(types::PaymentsResponseData::TransactionResponse {
                resource_id: types::ResponseId::ConnectorTransactionId(item.response.id),
                redirection_data,
                mandate_reference,
                connector_metadata: None,
            }),
            amount_captured: Some(item.response.amount_received),
            ..item.data
        })
    }
}

impl<F, T>
    TryFrom<types::ResponseRouterData<F, PaymentIntentSyncResponse, T, types::PaymentsResponseData>>
    for types::RouterData<F, T, types::PaymentsResponseData>
{
    type Error = error_stack::Report<errors::ConnectorError>;
    fn try_from(
        item: types::ResponseRouterData<
            F,
            PaymentIntentSyncResponse,
            T,
            types::PaymentsResponseData,
        >,
    ) -> Result<Self, Self::Error> {
        let redirection_data = item.response.next_action.as_ref().map(
            |StripeNextActionResponse::RedirectToUrl(response)| {
                services::RedirectForm::from((response.url.clone(), services::Method::Get))
            },
        );

        let mandate_reference =
            item.response
                .payment_method_options
                .to_owned()
                .and_then(|payment_method_options| match payment_method_options {
                    StripePaymentMethodOptions::Card {
                        mandate_options, ..
                    } => mandate_options.map(|mandate_options| mandate_options.reference),
                    StripePaymentMethodOptions::Klarna {}
                    | StripePaymentMethodOptions::Affirm {}
                    | StripePaymentMethodOptions::AfterpayClearpay {}
                    | StripePaymentMethodOptions::Eps {}
                    | StripePaymentMethodOptions::Giropay {}
                    | StripePaymentMethodOptions::Ideal {}
                    | StripePaymentMethodOptions::Sofort {} => None,
                });

        let error_res =
            item.response
                .last_payment_error
                .as_ref()
                .map(|error| types::ErrorResponse {
                    code: error.code.to_owned(),
                    message: error.message.to_owned(),
                    reason: None,
                    status_code: item.http_code,
                });

        let response = error_res.map_or(
            Ok(types::PaymentsResponseData::TransactionResponse {
                resource_id: types::ResponseId::ConnectorTransactionId(item.response.id.clone()),
                redirection_data,
                mandate_reference,
                connector_metadata: None,
            }),
            Err,
        );

        Ok(Self {
            status: enums::AttemptStatus::from(item.response.status.to_owned()),
            response,
            amount_captured: Some(item.response.amount_received),
            ..item.data
        })
    }
}

impl<F, T>
    TryFrom<types::ResponseRouterData<F, SetupIntentResponse, T, types::PaymentsResponseData>>
    for types::RouterData<F, T, types::PaymentsResponseData>
{
    type Error = error_stack::Report<errors::ConnectorError>;
    fn try_from(
        item: types::ResponseRouterData<F, SetupIntentResponse, T, types::PaymentsResponseData>,
    ) -> Result<Self, Self::Error> {
        let redirection_data =
            item.response
                .next_action
                .map(|StripeNextActionResponse::RedirectToUrl(response)| {
                    services::RedirectForm::from((response.url, services::Method::Get))
                });

        let mandate_reference =
            item.response
                .payment_method_options
                .and_then(|payment_method_options| match payment_method_options {
                    StripePaymentMethodOptions::Card {
                        mandate_options, ..
                    } => mandate_options.map(|mandate_option| mandate_option.reference),
                    _ => None,
                });

        Ok(Self {
            status: enums::AttemptStatus::from(item.response.status),
            response: Ok(types::PaymentsResponseData::TransactionResponse {
                resource_id: types::ResponseId::ConnectorTransactionId(item.response.id),
                redirection_data,
                mandate_reference,
                connector_metadata: None,
            }),
            ..item.data
        })
    }
}

#[derive(Clone, Debug, Eq, PartialEq, Deserialize)]
#[serde(rename_all = "snake_case", remote = "Self")]
pub enum StripeNextActionResponse {
    RedirectToUrl(StripeRedirectToUrlResponse),
}

// This impl is required because Stripe's response is of the below format, which is externally
// tagged, but also with an extra 'type' field specifying the enum variant name:
// "next_action": {
//   "redirect_to_url": { "return_url": "...", "url": "..." },
//   "type": "redirect_to_url"
// },
// Reference: https://github.com/serde-rs/serde/issues/1343#issuecomment-409698470
impl<'de> Deserialize<'de> for StripeNextActionResponse {
    fn deserialize<D: serde::Deserializer<'de>>(deserializer: D) -> Result<Self, D::Error> {
        #[derive(Deserialize)]
        struct Wrapper {
            #[serde(rename = "type")]
            _ignore: String,
            #[serde(flatten, with = "StripeNextActionResponse")]
            inner: StripeNextActionResponse,
        }
        Wrapper::deserialize(deserializer).map(|w| w.inner)
    }
}

#[derive(Clone, Debug, Eq, PartialEq, Deserialize, Serialize)]
pub struct StripeRedirectToUrlResponse {
    return_url: String,
    url: Url,
}

// REFUND :
// Type definition for Stripe RefundRequest

#[derive(Default, Debug, Serialize)]
pub struct RefundRequest {
    pub amount: Option<i64>, //amount in cents, hence passed as integer
    pub payment_intent: String,
    #[serde(rename = "metadata[order_id]")]
    pub metadata_order_id: String,
    #[serde(rename = "metadata[txn_id]")]
    pub metadata_txn_id: String,
    #[serde(rename = "metadata[txn_uuid]")]
    pub metadata_txn_uuid: String,
    #[serde(rename = "metadata[refund_id]")]
    pub metadata_refund_id: String,
}

impl<F> TryFrom<&types::RefundsRouterData<F>> for RefundRequest {
    type Error = error_stack::Report<errors::ConnectorError>;
    fn try_from(item: &types::RefundsRouterData<F>) -> Result<Self, Self::Error> {
        let amount = item.request.refund_amount;
        let metadata_txn_id = "Fetch txn_id from DB".to_string();
        let metadata_txn_uuid = "Fetch txn_id from DB".to_string();
        let payment_intent = item.request.connector_transaction_id.clone();
        let metadata_refund_id = item.request.refund_id.clone();
        Ok(Self {
            amount: Some(amount),
            payment_intent,
            metadata_order_id: item.payment_id.clone(),
            metadata_txn_id,
            metadata_txn_uuid,
            metadata_refund_id,
        })
    }
}

// Type definition for Stripe Refund Response

#[derive(Default, Debug, Serialize, Deserialize, Clone)]
#[serde(rename_all = "snake_case")]
pub enum RefundStatus {
    Succeeded,
    Failed,
    #[default]
    Pending,
    RequiresAction,
}

impl From<RefundStatus> for enums::RefundStatus {
    fn from(item: RefundStatus) -> Self {
        match item {
            self::RefundStatus::Succeeded => Self::Success,
            self::RefundStatus::Failed => Self::Failure,
            self::RefundStatus::Pending => Self::Pending,
            self::RefundStatus::RequiresAction => Self::ManualReview,
        }
    }
}

#[derive(Default, Debug, Clone, Serialize, Deserialize)]
pub struct RefundResponse {
    pub id: String,
    pub object: String,
    pub amount: i64,
    pub currency: String,
    pub metadata: StripeMetadata,
    pub payment_intent: String,
    pub status: RefundStatus,
}

impl TryFrom<types::RefundsResponseRouterData<api::Execute, RefundResponse>>
    for types::RefundsRouterData<api::Execute>
{
    type Error = error_stack::Report<errors::ConnectorError>;
    fn try_from(
        item: types::RefundsResponseRouterData<api::Execute, RefundResponse>,
    ) -> Result<Self, Self::Error> {
        Ok(Self {
            response: Ok(types::RefundsResponseData {
                connector_refund_id: item.response.id,
                refund_status: enums::RefundStatus::from(item.response.status),
            }),
            ..item.data
        })
    }
}

impl TryFrom<types::RefundsResponseRouterData<api::RSync, RefundResponse>>
    for types::RefundsRouterData<api::RSync>
{
    type Error = error_stack::Report<errors::ConnectorError>;
    fn try_from(
        item: types::RefundsResponseRouterData<api::RSync, RefundResponse>,
    ) -> Result<Self, Self::Error> {
        Ok(Self {
            response: Ok(types::RefundsResponseData {
                connector_refund_id: item.response.id,
                refund_status: enums::RefundStatus::from(item.response.status),
            }),
            ..item.data
        })
    }
}

#[derive(Debug, Default, Eq, PartialEq, Deserialize, Serialize)]
pub struct ErrorDetails {
    pub code: Option<String>,
    #[serde(rename = "type")]
    pub error_type: Option<String>,
    pub message: Option<String>,
    pub param: Option<String>,
}

#[derive(Debug, Default, Eq, PartialEq, Deserialize, Serialize)]
pub struct ErrorResponse {
    pub error: ErrorDetails,
}

#[derive(Debug, Default, Eq, PartialEq, Serialize)]
pub struct StripeShippingAddress {
    #[serde(rename = "shipping[address][city]")]
    pub city: Option<String>,
    #[serde(rename = "shipping[address][country]")]
    pub country: Option<api_enums::CountryCode>,
    #[serde(rename = "shipping[address][line1]")]
    pub line1: Option<Secret<String>>,
    #[serde(rename = "shipping[address][line2]")]
    pub line2: Option<Secret<String>>,
    #[serde(rename = "shipping[address][postal_code]")]
    pub zip: Option<Secret<String>>,
    #[serde(rename = "shipping[address][state]")]
    pub state: Option<Secret<String>>,
    #[serde(rename = "shipping[name]")]
    pub name: Option<Secret<String>>,
    #[serde(rename = "shipping[phone]")]
    pub phone: Option<Secret<String>>,
}

#[derive(Debug, Default, Eq, PartialEq, Serialize)]
pub struct StripeBillingAddress {
    #[serde(rename = "payment_method_data[billing_details][email]")]
    pub email: Option<Secret<String, Email>>,
    #[serde(rename = "payment_method_data[billing_details][address][country]")]
    pub country: Option<api_enums::CountryCode>,
    #[serde(rename = "payment_method_data[billing_details][name]")]
    pub name: Option<Secret<String>>,
}

#[derive(Debug, Clone, serde::Deserialize, Eq, PartialEq)]
pub struct StripeRedirectResponse {
    pub payment_intent: String,
    pub payment_intent_client_secret: String,
    pub source_redirect_slug: Option<String>,
    pub redirect_status: Option<StripePaymentStatus>,
    pub source_type: Option<Secret<String>>,
}

#[derive(Debug, Serialize)]
pub struct CancelRequest {
    cancellation_reason: Option<String>,
}

impl TryFrom<&types::PaymentsCancelRouterData> for CancelRequest {
    type Error = error_stack::Report<errors::ConnectorError>;
    fn try_from(item: &types::PaymentsCancelRouterData) -> Result<Self, Self::Error> {
        Ok(Self {
            cancellation_reason: item.request.cancellation_reason.clone(),
        })
    }
}

#[derive(Deserialize, Debug, Clone, Eq, PartialEq)]
#[non_exhaustive]
#[serde(rename_all = "snake_case")]
pub enum StripePaymentMethodOptions {
    Card {
        mandate_options: Option<StripeMandateOptions>,
    },
    Klarna {},
    Affirm {},
    AfterpayClearpay {},
    Eps {},
    Giropay {},
    Ideal {},
    Sofort {},
}
// #[derive(Deserialize, Debug, Clone, Eq, PartialEq)]
// pub struct Card
#[derive(serde::Deserialize, Clone, Debug, Default, Eq, PartialEq)]
pub struct StripeMandateOptions {
    reference: String, // Extendable, But only important field to be captured
}
/// Represents the capture request body for stripe connector.
#[derive(Debug, Serialize, Clone, Copy)]
pub struct CaptureRequest {
    /// If amount_to_capture is None stripe captures the amount in the payment intent.
    amount_to_capture: Option<i64>,
}

impl TryFrom<&types::PaymentsCaptureRouterData> for CaptureRequest {
    type Error = error_stack::Report<errors::ConnectorError>;
    fn try_from(item: &types::PaymentsCaptureRouterData) -> Result<Self, Self::Error> {
        Ok(Self {
            amount_to_capture: Some(item.request.amount_to_capture),
        })
    }
}

impl<F, T>
    TryFrom<types::ResponseRouterData<F, StripeTokenResponse, T, types::PaymentsResponseData>>
    for types::RouterData<F, T, types::PaymentsResponseData>
{
    type Error = error_stack::Report<errors::ConnectorError>;
    fn try_from(
        item: types::ResponseRouterData<F, StripeTokenResponse, T, types::PaymentsResponseData>,
    ) -> Result<Self, Self::Error> {
        Ok(Self {
            response: Ok(types::PaymentsResponseData::TokenizationResponse {
                token: item.response.id,
            }),
            ..item.data
        })
    }
}

// #[cfg(test)]
// mod test_stripe_transformers {
//     use super::*;

//     #[test]
//     fn verify_transform_from_router_to_stripe_req() {
//         let router_req = PaymentsRequest {
//             amount: 100.0,
//             currency: "USD".to_string(),
//             ..Default::default()
//         };

//         let stripe_req = PaymentIntentRequest::from(router_req);

//         //metadata is generated everytime. So use the transformed struct to copy uuid

//         let stripe_req_expected = PaymentIntentRequest {
//             amount: 10000,
//             currency: "USD".to_string(),
//             statement_descriptor_suffix: None,
//             metadata_order_id: "Auto generate Order ID".to_string(),
//             metadata_txn_id: "Fetch from Merchant Account_Auto generate Order ID_1".to_string(),
//             metadata_txn_uuid: stripe_req.metadata_txn_uuid.clone(),
//             return_url: "Fetch Url from Merchant Account".to_string(),
//             confirm: false,
//             payment_method_types: "card".to_string(),
//             payment_method_data_type: "card".to_string(),
//             payment_method_data_card_number: None,
//             payment_method_data_card_exp_month: None,
//             payment_method_data_card_exp_year: None,
//             payment_method_data_card_cvc: None,
//             description: None,
//         };
//         assert_eq!(stripe_req_expected, stripe_req);
//     }
// }

#[derive(Debug, Deserialize)]
pub struct StripeWebhookDataObjectId {
    pub id: String,
    pub object: String,
    pub metadata: MetaData,
}

#[derive(Debug, Deserialize)]
pub struct MetaData {
    pub order_id: String,
}

#[derive(Debug, Deserialize)]
pub struct StripeWebhookDataId {
    pub object: StripeWebhookDataObjectId,
}

#[derive(Debug, Deserialize)]
pub struct StripeWebhookDataResource {
    pub object: serde_json::Value,
}

#[derive(Debug, Deserialize)]
pub struct StripeWebhookObjectResource {
    pub data: StripeWebhookDataResource,
}

#[derive(Debug, Deserialize)]
pub struct StripeWebhookObjectEventType {
    #[serde(rename = "type")]
    pub event_type: String,
    pub data: DataObject,
}

#[derive(Debug, Deserialize, PartialEq)]
pub struct DataObject {
    pub object: ObjectData,
}

#[derive(Debug, Deserialize, PartialEq)]
pub struct ObjectData {
    pub id: String,
    pub amount: i32,
    pub currency: String,
    pub reason: String,
    pub created: i64,
    pub evidence_details: EvidenceDeatils,
    pub status: DisputeStatus,
}

#[derive(Debug, Serialize, Display, Deserialize, PartialEq)]
#[serde(rename_all = "snake_case")]
pub enum DisputeStatus {
    WarningNeedsResponse,
    WarningClosed,
    WarningUnderReview,
    Won,
    Lost,
    NeedsResponse,
    UnderReview,
    ChargeRefunded,
    Succeeded
}

#[derive(Debug, Deserialize, PartialEq)]
pub struct EvidenceDeatils {
    pub due_by: i64,
}

#[derive(Debug, Deserialize)]
pub struct StripeWebhookObjectId {
    pub data: StripeWebhookDataId,
}

impl
    TryFrom<(
        api::PaymentMethodData,
        enums::AuthenticationType,
        StripePaymentMethodType,
    )> for StripePaymentMethodData
{
    type Error = error_stack::Report<errors::ConnectorError>;
    fn try_from(
        (pm_data, auth_type, pm_type): (
            api::PaymentMethodData,
            enums::AuthenticationType,
            StripePaymentMethodType,
        ),
    ) -> Result<Self, Self::Error> {
        match pm_data {
            api::PaymentMethodData::Card(ref ccard) => Ok(Self::Card({
                let payment_method_auth_type = match auth_type {
                    enums::AuthenticationType::ThreeDs => Auth3ds::Any,
                    enums::AuthenticationType::NoThreeDs => Auth3ds::Automatic,
                };
                StripeCardData {
                    payment_method_types: StripePaymentMethodType::Card,
                    payment_method_data_type: StripePaymentMethodType::Card,
                    payment_method_data_card_number: ccard.card_number.clone(),
                    payment_method_data_card_exp_month: ccard.card_exp_month.clone(),
                    payment_method_data_card_exp_year: ccard.card_exp_year.clone(),
                    payment_method_data_card_cvc: ccard.card_cvc.clone(),
                    payment_method_auth_type,
                }
            })),
            api::PaymentMethodData::PayLater(_) => Ok(Self::PayLater(StripePayLaterData {
                payment_method_types: pm_type.clone(),
                payment_method_data_type: pm_type,
            })),
            api::PaymentMethodData::BankRedirect(_) => {
                Ok(Self::BankRedirect(StripeBankRedirectData {
                    payment_method_types: pm_type.clone(),
                    payment_method_data_type: pm_type,
                    bank_name: None,
                    bank_specific_data: None,
                }))
            }
            api::PaymentMethodData::Wallet(wallet_data) => match wallet_data {
                payments::WalletData::ApplePay(data) => {
                    let wallet_info = StripeWallet::ApplepayToken(StripeApplePay {
                        pk_token: String::from_utf8(
                            consts::BASE64_ENGINE
                                .decode(data.payment_data)
                                .into_report()
                                .change_context(errors::ConnectorError::RequestEncodingFailed)?,
                        )
                        .into_report()
                        .change_context(errors::ConnectorError::RequestEncodingFailed)?,
                        pk_token_instrument_name: data.payment_method.pm_type,
                        pk_token_payment_network: data.payment_method.network,
                        pk_token_transaction_id: data.transaction_identifier,
                    });
                    Ok(Self::Wallet(wallet_info))
                }
                _ => Err(errors::ConnectorError::InvalidWallet.into()),
            },
            api::PaymentMethodData::Crypto(_) => Err(errors::ConnectorError::NotSupported {
                payment_method: format!("{pm_type:?}"),
                connector: "Stripe",
                payment_experience: api_models::enums::PaymentExperience::RedirectToUrl.to_string(),
            })?,
        }
    }
}<|MERGE_RESOLUTION|>--- conflicted
+++ resolved
@@ -4,12 +4,8 @@
 use error_stack::{IntoReport, ResultExt};
 use masking::ExposeInterface;
 use serde::{Deserialize, Serialize};
-<<<<<<< HEAD
-use strum::{EnumString, Display};
-=======
->>>>>>> 29999fe5
+use strum::Display;
 use url::Url;
-use utoipa::openapi::Object;
 use uuid::Uuid;
 
 use crate::{
@@ -1323,12 +1319,7 @@
 pub struct StripeWebhookDataObjectId {
     pub id: String,
     pub object: String,
-    pub metadata: MetaData,
-}
-
-#[derive(Debug, Deserialize)]
-pub struct MetaData {
-    pub order_id: String,
+    pub payment_intent: Option<String>,
 }
 
 #[derive(Debug, Deserialize)]
@@ -1349,8 +1340,8 @@
 #[derive(Debug, Deserialize)]
 pub struct StripeWebhookObjectEventType {
     #[serde(rename = "type")]
-    pub event_type: String,
-    pub data: DataObject,
+    pub event_type: WebhookEvenType,
+    pub data: serde_json::Value,
 }
 
 #[derive(Debug, Deserialize, PartialEq)]
@@ -1367,6 +1358,44 @@
     pub created: i64,
     pub evidence_details: EvidenceDeatils,
     pub status: DisputeStatus,
+}
+
+#[derive(Debug, Deserialize)]
+pub enum WebhookEvenType {
+    #[serde(rename = "payment_intent.payment_failed")]
+    PaymentIntentFailed,
+    #[serde(rename = "payment_intent.succeeded")]
+    PaymentIntentSucceed,
+    #[serde(rename = "charge.dispute.updated")]
+    ChargeCaptured,
+    #[serde(rename = "charge.dispute.created")]
+    DisputeCreted,
+    #[serde(rename = "charge.dispute.closed")]
+    DisputeClosed,
+    #[serde(rename = "charge.dispute.updated")]
+    DisputeUpdated,
+    #[serde(rename = "charge.dispute.funds_reinstated")]
+    ChargeDisputeFundsReinstated,
+    #[serde(rename = "charge.dispute.funds_withdrawn")]
+    ChargeDisputeFundsWithdrawn,
+    #[serde(rename = "charge.expired")]
+    ChargeExpired,
+    #[serde(rename = "charge.failed")]
+    ChargeFailed,
+    #[serde(rename = "charge.pending")]
+    ChargePending,
+    #[serde(rename = "charge.succeeded")]
+    ChargeSucceeded,
+    #[serde(rename = "charge.updated")]
+    ChargeUpdated,
+    #[serde(rename = "payment_intent.canceled")]
+    PaymentIntentCanceled,
+    #[serde(rename = "payment_intent.created")]
+    PaymentIntentCreated,
+    #[serde(rename = "payment_intent.processing")]
+    PaymentIntentProcessing,
+    #[serde(rename = "payment_intent.requires_action")]
+    PaymentIntentRequiresAction,
 }
 
 #[derive(Debug, Serialize, Display, Deserialize, PartialEq)]
@@ -1380,7 +1409,6 @@
     NeedsResponse,
     UnderReview,
     ChargeRefunded,
-    Succeeded
 }
 
 #[derive(Debug, Deserialize, PartialEq)]
