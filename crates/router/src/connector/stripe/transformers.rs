--- conflicted
+++ resolved
@@ -2913,12 +2913,8 @@
             | api::PaymentMethodData::Crypto(_)
             | api::PaymentMethodData::Reward(_)
             | api::PaymentMethodData::GiftCard(_)
-<<<<<<< HEAD
-            | api::PaymentMethodData::Upi(_) => Err(errors::ConnectorError::NotSupported {
-=======
             | api::PaymentMethodData::Upi(_)
             | api::PaymentMethodData::Voucher(_) => Err(errors::ConnectorError::NotSupported {
->>>>>>> 7607b6b6
                 message: format!("{pm_type:?}"),
                 connector: "Stripe",
                 payment_experience: api_models::enums::PaymentExperience::RedirectToUrl.to_string(),
