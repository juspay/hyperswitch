--- conflicted
+++ resolved
@@ -112,13 +112,9 @@
     #[serde(flatten)]
     pub payment_data: Option<StripePaymentMethodData>,
     pub capture_method: StripeCaptureMethod,
-<<<<<<< HEAD
-    pub customer: Option<String>,
-=======
     pub payment_method_options: Option<StripePaymentMethodOptions>, // For mandate txns using network_txns_id, needs to be validated
     pub setup_future_usage: Option<enums::FutureUsage>,
     pub off_session: Option<bool>,
->>>>>>> 12c112a8
 }
 
 #[derive(Debug, Eq, PartialEq, Serialize)]
@@ -202,17 +198,7 @@
     pub source: String,
 }
 
-<<<<<<< HEAD
-#[derive(Debug, Eq, PartialEq, Serialize)]
-pub struct CustomerRequest {
-    pub email: Option<Secret<String, pii::Email>>,
-    pub source: Option<String>,
-}
-
-#[derive(Clone, Debug, Default, Eq, PartialEq, Deserialize, Serialize)]
-=======
 #[derive(Clone, Debug, Default, Eq, PartialEq, Deserialize)]
->>>>>>> 12c112a8
 pub struct ChargesResponse {
     pub id: String,
     pub amount: u64,
@@ -297,7 +283,7 @@
 #[derive(Debug, Eq, PartialEq, Serialize)]
 pub struct AchBankTransferData {
     #[serde(rename = "owner[email]")]
-    pub email: Secret<String, pii::Email>,
+    pub email: Email,
 }
 
 #[derive(Debug, Eq, PartialEq, Serialize)]
@@ -305,7 +291,7 @@
     #[serde(rename = "payment_method_data[type]")]
     pub payment_method_data_type: StripePaymentMethodType,
     #[serde(rename = "payment_method_data[billing_details][email]")]
-    pub email: Secret<String, pii::Email>,
+    pub email: Email,
     #[serde(rename = "payment_method_data[billing_details][name]")]
     pub name: String,
     #[serde(rename = "payment_method_options[customer_balance][bank_transfer][type]")]
@@ -321,7 +307,7 @@
     #[serde(rename = "payment_method_data[type]")]
     pub payment_method_data_type: StripePaymentMethodType,
     #[serde(rename = "payment_method_data[billing_details][email]")]
-    pub email: Secret<String, pii::Email>,
+    pub email: Email,
     #[serde(rename = "payment_method_data[billing_details][name]")]
     pub name: String,
     #[serde(rename = "payment_method_options[customer_balance][bank_transfer][type]")]
@@ -398,23 +384,20 @@
 }
 
 #[derive(Debug, Eq, PartialEq, Serialize)]
-<<<<<<< HEAD
-=======
 pub struct BankTransferData {
     pub email: Email,
 }
 
+// #[derive(Debug, Eq, PartialEq, Serialize)]
+// pub struct StripeAchSourceRequest {
+//     #[serde(rename = "type")]
+//     pub transfer_type: StripePaymentMethodType,
+//     #[serde(rename = "owner[email]")]
+//     pub email: Email,
+//     pub currency: String,
+// }
+
 #[derive(Debug, Eq, PartialEq, Serialize)]
-pub struct StripeAchSourceRequest {
-    #[serde(rename = "type")]
-    pub transfer_type: StripePaymentMethodType,
-    #[serde(rename = "owner[email]")]
-    pub email: Email,
-    pub currency: String,
-}
-
-#[derive(Debug, Eq, PartialEq, Serialize)]
->>>>>>> 12c112a8
 #[serde(untagged)]
 pub enum StripeBankTransferData {
     AchBankTransfer(AchBankTransferData),
@@ -509,7 +492,11 @@
     Becs,
     #[serde(rename = "bacs_debit")]
     Bacs,
-<<<<<<< HEAD
+    #[serde(rename = "wechat_pay")]
+    Wechatpay,
+    Alipay,
+    #[serde(rename = "p24")]
+    Przelewy24,
     CustomerBalance,
 }
 
@@ -520,13 +507,6 @@
     EuBankTransfer,
     #[serde(rename = "bank_transfer")]
     BankTransfers,
-=======
-    #[serde(rename = "wechat_pay")]
-    Wechatpay,
-    Alipay,
-    #[serde(rename = "p24")]
-    Przelewy24,
->>>>>>> 12c112a8
 }
 
 #[derive(Debug, Eq, PartialEq, Serialize, Clone)]
@@ -1073,60 +1053,48 @@
 
             Ok((pm_data, pm_type, billing_address))
         }
-<<<<<<< HEAD
-        payments::PaymentMethodData::BankTransfer(bank_transfer_data) => match bank_transfer_data {
-            payments::BankTransferData::AchBankTransfer(ach_bank_transfer_data) => Ok((
-                StripePaymentMethodData::BankTransfer(StripeBankTransferData::AchBankTransfer(
-                    AchBankTransferData {
-                        email: ach_bank_transfer_data.billing_details.email.to_owned(),
-                    },
-                )),
-                StripePaymentMethodType::AchCreditTransfer,
-                StripeBillingAddress::default(),
-            )),
-            payments::BankTransferData::SepaBankTransfer(sepa_bank_transfer_data) => Ok((
-                StripePaymentMethodData::BankTransfer(StripeBankTransferData::SepaBankTransfer(
-                    SepaBankTransferData {
-                        payment_method_data_type: StripePaymentMethodType::CustomerBalance,
-                        email: sepa_bank_transfer_data.billing_details.email.to_owned(),
-                        name: sepa_bank_transfer_data.billing_details.name.to_owned(),
-                        bank_transfer_type: BankTransferType::EuBankTransfer,
-                        balance_funding_type: BankTransferType::BankTransfers,
-                        payment_method_type: StripePaymentMethodType::CustomerBalance,
-                        country: sepa_bank_transfer_data.country.to_owned(),
-                    },
-                )),
-                StripePaymentMethodType::CustomerBalance,
-                StripeBillingAddress::default(),
-            )),
-            payments::BankTransferData::BacsBankTransfer(bacs_bank_transfer_data) => Ok((
-                StripePaymentMethodData::BankTransfer(StripeBankTransferData::BacsBankTransfers(
-                    BacsBankTransferData {
-                        payment_method_data_type: StripePaymentMethodType::CustomerBalance,
-                        email: bacs_bank_transfer_data.billing_details.email.to_owned(),
-                        name: bacs_bank_transfer_data.billing_details.name.to_owned(),
-                        bank_transfer_type: BankTransferType::GbBankTransfer,
-                        balance_funding_type: BankTransferType::BankTransfers,
-                        payment_method_type: StripePaymentMethodType::CustomerBalance,
-                    },
-                )),
-                StripePaymentMethodType::CustomerBalance,
-                StripeBillingAddress::default(),
-            )),
-        },
-=======
         payments::PaymentMethodData::BankTransfer(bank_transfer_data) => {
             match bank_transfer_data.deref() {
                 payments::BankTransferData::AchBankTransfer(ach_bank_transfer_data) => Ok((
-                    StripePaymentMethodData::AchBankTransfer(BankTransferData {
-                        email: ach_bank_transfer_data.billing_details.email.to_owned(),
-                    }),
+                    StripePaymentMethodData::BankTransfer(StripeBankTransferData::AchBankTransfer(
+                        AchBankTransferData {
+                            email: ach_bank_transfer_data.billing_details.email.to_owned(),
+                        },
+                    )),
                     StripePaymentMethodType::AchCreditTransfer,
                     StripeBillingAddress::default(),
                 )),
+                payments::BankTransferData::SepaBankTransfer(sepa_bank_transfer_data) => Ok((
+                    StripePaymentMethodData::BankTransfer(
+                        StripeBankTransferData::SepaBankTransfer(SepaBankTransferData {
+                            payment_method_data_type: StripePaymentMethodType::CustomerBalance,
+                            email: sepa_bank_transfer_data.billing_details.email.to_owned(),
+                            name: sepa_bank_transfer_data.billing_details.name.to_owned(),
+                            bank_transfer_type: BankTransferType::EuBankTransfer,
+                            balance_funding_type: BankTransferType::BankTransfers,
+                            payment_method_type: StripePaymentMethodType::CustomerBalance,
+                            country: sepa_bank_transfer_data.country.to_owned(),
+                        }),
+                    ),
+                    StripePaymentMethodType::CustomerBalance,
+                    StripeBillingAddress::default(),
+                )),
+                payments::BankTransferData::BacsBankTransfer(bacs_bank_transfer_data) => Ok((
+                    StripePaymentMethodData::BankTransfer(
+                        StripeBankTransferData::BacsBankTransfers(BacsBankTransferData {
+                            payment_method_data_type: StripePaymentMethodType::CustomerBalance,
+                            email: bacs_bank_transfer_data.billing_details.email.to_owned(),
+                            name: bacs_bank_transfer_data.billing_details.name.to_owned(),
+                            bank_transfer_type: BankTransferType::GbBankTransfer,
+                            balance_funding_type: BankTransferType::BankTransfers,
+                            payment_method_type: StripePaymentMethodType::CustomerBalance,
+                        }),
+                    ),
+                    StripePaymentMethodType::CustomerBalance,
+                    StripeBillingAddress::default(),
+                )),
             }
         }
->>>>>>> 12c112a8
         _ => Err(errors::ConnectorError::NotImplemented(
             "this payment method for stripe".to_string(),
         )
@@ -1288,12 +1256,8 @@
             payment_method,
             customer: item.connector_customer.to_owned(),
             setup_mandate_details,
-<<<<<<< HEAD
-            customer: item.request.customer_id.to_owned(),
-=======
             off_session: item.request.off_session,
             setup_future_usage: item.request.setup_future_usage,
->>>>>>> 12c112a8
         })
     }
 }
@@ -1578,7 +1542,8 @@
                 | StripePaymentMethodOptions::WechatPay {}
                 | StripePaymentMethodOptions::Alipay {}
                 | StripePaymentMethodOptions::Sepa {}
-                | StripePaymentMethodOptions::Przelewy24 {} => None,
+                | StripePaymentMethodOptions::Przelewy24 {}
+                | StripePaymentMethodOptions::CustomerBalance {} => None,
             }),
             payment_method_id: Some(payment_method_id),
         }
@@ -1593,33 +1558,25 @@
     fn try_from(
         item: types::ResponseRouterData<F, PaymentIntentResponse, T, types::PaymentsResponseData>,
     ) -> Result<Self, Self::Error> {
+        let redirect_data = item.response.next_action.clone();
         let redirection_data =
-            item.response
-                .next_action
-                .as_ref()
-                .and_then(|next_action_response| match next_action_response {
-                    StripeNextActionResponse::RedirectToUrl(response) => {
-                        Some(services::RedirectForm::from((
-                            response.url.to_owned(),
-                            services::Method::Get,
-                        )))
-                    }
-                    StripeNextActionResponse::VerifyWithMicrodeposits(response) => {
-                        Some(services::RedirectForm::from((
-                            response.hosted_verification_url.to_owned(),
-                            services::Method::Get,
-                        )))
-                    }
-                    _ => None,
-                });
+            if let Some(redirection) = redirect_data {
+                match redirection {
+                    StripeNextActionResponse::DisplayBankTransferInstructions(_) => None,
+                    _ => Some(services::RedirectForm::from((
+                        redirection.get_url().ok_or(
+                            errors::ConnectorError::MissingRequiredField { field_name: "url" },
+                        )?,
+                        services::Method::Get,
+                    ))),
+                }
+            } else {
+                None
+            };
 
         let mandate_reference = item.response.payment_method.map(|pm| {
             types::MandateReference::foreign_from((item.response.payment_method_options, pm))
         });
-
-        //Note: we might have to call retrieve_setup_intent to get the network_transaction_id in case its not sent in PaymentIntentResponse
-        // Or we identify the mandate txns before hand and always call SetupIntent in case of mandate payment call
-        let network_txn_id = Option::foreign_from(item.response.latest_attempt);
 
         let connector_metadata =
             item.response
@@ -1646,6 +1603,10 @@
             .change_context(errors::ConnectorError::RequestEncodingFailed)
                 }).transpose()?;
 
+        //Note: we might have to call retrieve_setup_intent to get the network_transaction_id in case its not sent in PaymentIntentResponse
+        // Or we identify the mandate txns before hand and always call SetupIntent in case of mandate payment call
+        let network_txn_id = Option::foreign_from(item.response.latest_attempt);
+
         Ok(Self {
             status: enums::AttemptStatus::from(item.response.status),
             // client_secret: Some(item.response.client_secret.clone().as_str()),
@@ -1656,12 +1617,8 @@
                 resource_id: types::ResponseId::ConnectorTransactionId(item.response.id),
                 redirection_data,
                 mandate_reference,
-<<<<<<< HEAD
                 connector_metadata,
-=======
-                connector_metadata: None,
                 network_txn_id,
->>>>>>> 12c112a8
             }),
             amount_captured: Some(item.response.amount_received),
             ..item.data
@@ -1682,57 +1639,28 @@
             types::PaymentsResponseData,
         >,
     ) -> Result<Self, Self::Error> {
+        let redirect_data = item.response.next_action.to_owned();
         let redirection_data =
-            item.response
-                .next_action
-                .as_ref()
-                .and_then(|next_action_response| match next_action_response {
-                    StripeNextActionResponse::RedirectToUrl(response) => {
-                        Some(services::RedirectForm::from((
-                            response.url.to_owned(),
-                            services::Method::Get,
-                        )))
-                    }
-                    StripeNextActionResponse::VerifyWithMicrodeposits(response) => {
-                        Some(services::RedirectForm::from((
-                            response.hosted_verification_url.to_owned(),
-                            services::Method::Get,
-                        )))
-                    }
-                    _ => None,
-                });
-
-<<<<<<< HEAD
-        let mandate_reference =
-            item.response
-                .payment_method_options
-                .to_owned()
-                .and_then(|payment_method_options| match payment_method_options {
-                    StripePaymentMethodOptions::Card {
-                        mandate_options, ..
-                    } => mandate_options.map(|mandate_options| mandate_options.reference),
-                    StripePaymentMethodOptions::Klarna {}
-                    | StripePaymentMethodOptions::Affirm {}
-                    | StripePaymentMethodOptions::AfterpayClearpay {}
-                    | StripePaymentMethodOptions::Eps {}
-                    | StripePaymentMethodOptions::Giropay {}
-                    | StripePaymentMethodOptions::Ideal {}
-                    | StripePaymentMethodOptions::Sofort {}
-                    | StripePaymentMethodOptions::Ach {}
-                    | StripePaymentMethodOptions::Bacs {}
-                    | StripePaymentMethodOptions::Becs {}
-                    | StripePaymentMethodOptions::Sepa {}
-                    | StripePaymentMethodOptions::CustomerBalance {} => None,
-                });
-
-=======
+            if let Some(redirection) = redirect_data {
+                match redirection {
+                    StripeNextActionResponse::DisplayBankTransferInstructions(_) => None,
+                    _ => Some(services::RedirectForm::from((
+                        redirection.get_url().ok_or(
+                            errors::ConnectorError::MissingRequiredField { field_name: "url" },
+                        )?,
+                        services::Method::Get,
+                    ))),
+                }
+            } else {
+                None
+            };
+
         let mandate_reference = item.response.payment_method.clone().map(|pm| {
             types::MandateReference::foreign_from((
                 item.response.payment_method_options.clone(),
                 pm,
             ))
         });
->>>>>>> 12c112a8
         let error_res =
             item.response
                 .last_payment_error
@@ -1772,25 +1700,21 @@
     fn try_from(
         item: types::ResponseRouterData<F, SetupIntentResponse, T, types::PaymentsResponseData>,
     ) -> Result<Self, Self::Error> {
+        let redirect_data = item.response.next_action;
         let redirection_data =
-            item.response
-                .next_action
-                .as_ref()
-                .and_then(|next_action_response| match next_action_response {
-                    StripeNextActionResponse::RedirectToUrl(response) => {
-                        Some(services::RedirectForm::from((
-                            response.url.to_owned(),
-                            services::Method::Get,
-                        )))
-                    }
-                    StripeNextActionResponse::VerifyWithMicrodeposits(response) => {
-                        Some(services::RedirectForm::from((
-                            response.hosted_verification_url.to_owned(),
-                            services::Method::Get,
-                        )))
-                    }
-                    _ => None,
-                });
+            if let Some(redirection) = redirect_data {
+                match redirection {
+                    StripeNextActionResponse::DisplayBankTransferInstructions(_) => None,
+                    _ => Some(services::RedirectForm::from((
+                        redirection.get_url().ok_or(
+                            errors::ConnectorError::MissingRequiredField { field_name: "url" },
+                        )?,
+                        services::Method::Get,
+                    ))),
+                }
+            } else {
+                None
+            };
 
         let mandate_reference = item.response.payment_method.map(|pm| {
             types::MandateReference::foreign_from((item.response.payment_method_options, pm))
@@ -1833,25 +1757,23 @@
     RedirectToUrl(StripeRedirectToUrlResponse),
     AlipayHandleRedirect(StripeRedirectToUrlResponse),
     VerifyWithMicrodeposits(StripeVerifyWithMicroDepositsResponse),
-<<<<<<< HEAD
+    WechatPayDisplayQrCode(StripeRedirectToQr),
     DisplayBankTransferInstructions(StripeBankTransferDetails),
-=======
-    WechatPayDisplayQrCode(StripeRedirectToQr),
 }
 
 impl StripeNextActionResponse {
-    fn get_url(&self) -> Url {
+    fn get_url(&self) -> Option<Url> {
         match self {
             Self::RedirectToUrl(redirect_to_url) | Self::AlipayHandleRedirect(redirect_to_url) => {
-                redirect_to_url.url.to_owned()
+                Some(redirect_to_url.url.to_owned())
             }
-            Self::WechatPayDisplayQrCode(redirect_to_url) => redirect_to_url.data.to_owned(),
+            Self::WechatPayDisplayQrCode(redirect_to_url) => Some(redirect_to_url.data.to_owned()),
             Self::VerifyWithMicrodeposits(verify_with_microdeposits) => {
-                verify_with_microdeposits.hosted_verification_url.to_owned()
+                Some(verify_with_microdeposits.hosted_verification_url.to_owned())
             }
-        }
-    }
->>>>>>> 12c112a8
+            Self::DisplayBankTransferInstructions(_) => None,
+        }
+    }
 }
 
 // This impl is required because Stripe's response is of the below format, which is externally
@@ -2124,13 +2046,11 @@
     Becs {},
     #[serde(rename = "bacs_debit")]
     Bacs {},
-<<<<<<< HEAD
-    CustomerBalance {},
-=======
     WechatPay {},
     Alipay {},
     #[serde(rename = "p24")]
     Przelewy24 {},
+    CustomerBalance {},
 }
 
 #[derive(Clone, Debug, Default, Eq, PartialEq, Serialize, Deserialize)]
@@ -2147,7 +2067,6 @@
 #[derive(Clone, Debug, Default, Eq, PartialEq, Deserialize)]
 pub struct LatestPaymentAttempt {
     pub payment_method_options: Option<StripePaymentMethodOptions>,
->>>>>>> 12c112a8
 }
 // #[derive(Deserialize, Debug, Clone, Eq, PartialEq)]
 // pub struct Card
@@ -2176,7 +2095,6 @@
     fn try_from(item: &types::PaymentsPreProcessingRouterData) -> Result<Self, Self::Error> {
         Ok(Self {
             transfer_type: StripePaymentMethodType::AchCreditTransfer,
-<<<<<<< HEAD
             payment_method_data: AchBankTransferData {
                 email: item
                     .request
@@ -2187,16 +2105,6 @@
                         field_name: "email",
                     })?,
             },
-=======
-            email: item
-                .request
-                .email
-                .clone()
-                .get_required_value("email")
-                .change_context(errors::ConnectorError::MissingRequiredField {
-                    field_name: "email",
-                })?,
->>>>>>> 12c112a8
             currency: item
                 .request
                 .currency
@@ -2267,20 +2175,6 @@
     }
 }
 
-<<<<<<< HEAD
-impl TryFrom<&types::CustomerRouterData> for CustomerRequest {
-    type Error = error_stack::Report<errors::ConnectorError>;
-
-    fn try_from(value: &types::CustomerRouterData) -> Result<Self, Self::Error> {
-        Ok(Self {
-            email: value.request.email.to_owned(),
-            source: value.request.preprocessing_id.to_owned(),
-        })
-    }
-}
-
-=======
->>>>>>> 12c112a8
 impl<F, T> TryFrom<types::ResponseRouterData<F, ChargesResponse, T, types::PaymentsResponseData>>
     for types::RouterData<F, T, types::PaymentsResponseData>
 {
@@ -2588,53 +2482,40 @@
                     bank_specific_data: bank_data,
                 }))
             }
-<<<<<<< HEAD
-            api::PaymentMethodData::Crypto(_) => Err(errors::ConnectorError::NotSupported {
-                payment_method: format!("{pm_type:?}"),
-                connector: "Stripe",
-                payment_experience: api_models::enums::PaymentExperience::RedirectToUrl.to_string(),
-            })?,
-            api::PaymentMethodData::BankTransfer(bank_transfer_data) => match bank_transfer_data {
-                payments::BankTransferData::AchBankTransfer(ach_bank_transfer_data) => {
-                    Ok(Self::BankTransfer(StripeBankTransferData::AchBankTransfer(
-                        AchBankTransferData {
-                            email: ach_bank_transfer_data.billing_details.email,
-                        },
-                    )))
-                }
-                payments::BankTransferData::SepaBankTransfer(sepa_bank_transfer_data) => {
-                    Ok(Self::BankTransfer(
-                        StripeBankTransferData::SepaBankTransfer(SepaBankTransferData {
-                            payment_method_data_type: StripePaymentMethodType::CustomerBalance,
-                            email: sepa_bank_transfer_data.billing_details.email,
-                            name: sepa_bank_transfer_data.billing_details.name,
-                            bank_transfer_type: BankTransferType::EuBankTransfer,
-                            balance_funding_type: BankTransferType::BankTransfers,
-                            payment_method_type: StripePaymentMethodType::CustomerBalance,
-                            country: sepa_bank_transfer_data.country,
-                        }),
-                    ))
-                }
-                payments::BankTransferData::BacsBankTransfer(bacs_bank_transfer_data) => {
-                    Ok(Self::BankTransfer(
-                        StripeBankTransferData::BacsBankTransfers(BacsBankTransferData {
-                            payment_method_data_type: StripePaymentMethodType::CustomerBalance,
-                            email: bacs_bank_transfer_data.billing_details.email,
-                            name: bacs_bank_transfer_data.billing_details.name,
-                            bank_transfer_type: BankTransferType::GbBankTransfer,
-                            balance_funding_type: BankTransferType::BankTransfers,
-                            payment_method_type: StripePaymentMethodType::CustomerBalance,
-                        }),
-                    ))
-=======
             api::PaymentMethodData::BankTransfer(bank_transfer_data) => {
                 match bank_transfer_data.deref() {
                     payments::BankTransferData::AchBankTransfer(ach_bank_transfer_data) => {
-                        Ok(Self::AchBankTransfer(BankTransferData {
-                            email: ach_bank_transfer_data.billing_details.email.to_owned(),
-                        }))
+                        Ok(Self::BankTransfer(StripeBankTransferData::AchBankTransfer(
+                            AchBankTransferData {
+                                email: ach_bank_transfer_data.billing_details.email.to_owned(),
+                            },
+                        )))
                     }
->>>>>>> 12c112a8
+                    payments::BankTransferData::SepaBankTransfer(sepa_bank_transfer_data) => {
+                        Ok(Self::BankTransfer(
+                            StripeBankTransferData::SepaBankTransfer(SepaBankTransferData {
+                                payment_method_data_type: StripePaymentMethodType::CustomerBalance,
+                                email: sepa_bank_transfer_data.billing_details.email.to_owned(),
+                                name: sepa_bank_transfer_data.billing_details.name.to_owned(),
+                                bank_transfer_type: BankTransferType::EuBankTransfer,
+                                balance_funding_type: BankTransferType::BankTransfers,
+                                payment_method_type: StripePaymentMethodType::CustomerBalance,
+                                country: sepa_bank_transfer_data.country.to_owned(),
+                            }),
+                        ))
+                    }
+                    payments::BankTransferData::BacsBankTransfer(bacs_bank_transfer_data) => {
+                        Ok(Self::BankTransfer(
+                            StripeBankTransferData::BacsBankTransfers(BacsBankTransferData {
+                                payment_method_data_type: StripePaymentMethodType::CustomerBalance,
+                                email: bacs_bank_transfer_data.billing_details.email.to_owned(),
+                                name: bacs_bank_transfer_data.billing_details.name.to_owned(),
+                                bank_transfer_type: BankTransferType::GbBankTransfer,
+                                balance_funding_type: BankTransferType::BankTransfers,
+                                payment_method_type: StripePaymentMethodType::CustomerBalance,
+                            }),
+                        ))
+                    }
                 }
             }
             api::PaymentMethodData::MandatePayment | api::PaymentMethodData::Crypto(_) => {
@@ -2653,6 +2534,7 @@
 pub struct StripeGpayToken {
     pub id: String,
 }
+
 pub fn get_bank_transfer_request_data(
     req: &types::PaymentsAuthorizeRouterData,
     bank_transfer_data: &api_models::payments::BankTransferData,
@@ -2664,24 +2546,48 @@
                 .change_context(errors::ConnectorError::RequestEncodingFailed)?;
             Ok(Some(request))
         }
-    }
-}
+        _ => {
+            let req = PaymentIntentRequest::try_from(req)?;
+            let request = utils::Encode::<PaymentIntentRequest>::url_encode(&req)
+                .change_context(errors::ConnectorError::RequestEncodingFailed)?;
+            Ok(Some(request))
+        }
+    }
+}
+
 pub fn get_bank_transfer_authorize_response(
     data: &types::PaymentsAuthorizeRouterData,
     res: types::Response,
-    _bank_transfer_data: &api_models::payments::BankTransferData,
+    bank_transfer_data: &api_models::payments::BankTransferData,
 ) -> CustomResult<types::PaymentsAuthorizeRouterData, errors::ConnectorError> {
-    let response: ChargesResponse = res
-        .response
-        .parse_struct("ChargesResponse")
-        .change_context(errors::ConnectorError::ResponseDeserializationFailed)?;
-
-    types::RouterData::try_from(types::ResponseRouterData {
-        response,
-        data: data.clone(),
-        http_code: res.status_code,
-    })
-    .change_context(errors::ConnectorError::ResponseHandlingFailed)
+    match bank_transfer_data {
+        api_models::payments::BankTransferData::AchBankTransfer(_) => {
+            let response: ChargesResponse = res
+                .response
+                .parse_struct("ChargesResponse")
+                .change_context(errors::ConnectorError::ResponseDeserializationFailed)?;
+
+            types::RouterData::try_from(types::ResponseRouterData {
+                response,
+                data: data.clone(),
+                http_code: res.status_code,
+            })
+            .change_context(errors::ConnectorError::ResponseHandlingFailed)
+        }
+        _ => {
+            let response: PaymentIntentResponse = res
+                .response
+                .parse_struct("PaymentIntentResponse")
+                .change_context(errors::ConnectorError::ResponseDeserializationFailed)?;
+
+            types::RouterData::try_from(types::ResponseRouterData {
+                response,
+                data: data.clone(),
+                http_code: res.status_code,
+            })
+            .change_context(errors::ConnectorError::ResponseHandlingFailed)
+        }
+    }
 }
 
 pub fn construct_file_upload_request(
