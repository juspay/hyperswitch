use std::ops::Deref;

use api_models::{self, enums as api_enums, payments};
use common_utils::{
    errors::CustomResult,
    ext_traits::{ByteSliceExt, BytesExt},
    pii::{self, Email},
};
use error_stack::{IntoReport, ResultExt};
use masking::{ExposeInterface, ExposeOptionInterface, Secret};
use serde::{Deserialize, Serialize};
use time::PrimitiveDateTime;
use url::Url;
use uuid::Uuid;

use crate::{
    collect_missing_value_keys,
    connector::{
        self,
        utils::{ApplePay, RouterData},
    },
    core::errors,
    services,
    types::{self, api, storage::enums, transformers::ForeignFrom},
    utils::{self, OptionExt},
};

pub struct StripeAuthType {
    pub(super) api_key: String,
}

impl TryFrom<&types::ConnectorAuthType> for StripeAuthType {
    type Error = error_stack::Report<errors::ConnectorError>;
    fn try_from(item: &types::ConnectorAuthType) -> Result<Self, Self::Error> {
        if let types::ConnectorAuthType::HeaderKey { api_key } = item {
            Ok(Self {
                api_key: api_key.to_string(),
            })
        } else {
            Err(errors::ConnectorError::FailedToObtainAuthType.into())
        }
    }
}

#[derive(Debug, Default, Eq, PartialEq, Serialize)]
#[serde(rename_all = "lowercase")]
pub enum StripeCaptureMethod {
    Manual,
    #[default]
    Automatic,
}

impl From<Option<enums::CaptureMethod>> for StripeCaptureMethod {
    fn from(item: Option<enums::CaptureMethod>) -> Self {
        match item {
            Some(p) => match p {
                enums::CaptureMethod::ManualMultiple => Self::Manual,
                enums::CaptureMethod::Manual => Self::Manual,
                enums::CaptureMethod::Automatic => Self::Automatic,
                enums::CaptureMethod::Scheduled => Self::Manual,
            },
            None => Self::Automatic,
        }
    }
}

#[derive(Debug, Default, Eq, PartialEq, Serialize)]
#[serde(rename_all = "lowercase")]
pub enum Auth3ds {
    #[default]
    Automatic,
    Any,
}

#[derive(Debug, Eq, PartialEq, Serialize)]
#[serde(
    rename_all = "snake_case",
    tag = "mandate_data[customer_acceptance][type]"
)]
pub enum StripeMandateType {
    Online {
        #[serde(rename = "mandate_data[customer_acceptance][online][ip_address]")]
        ip_address: Secret<String, pii::IpAddress>,
        #[serde(rename = "mandate_data[customer_acceptance][online][user_agent]")]
        user_agent: String,
    },
    Offline,
}

#[derive(Debug, Eq, PartialEq, Serialize)]
pub struct StripeMandateRequest {
    #[serde(flatten)]
    mandate_type: StripeMandateType,
}

#[derive(Debug, Eq, PartialEq, Serialize)]
pub struct PaymentIntentRequest {
    pub amount: i64, //amount in cents, hence passed as integer
    pub currency: String,
    pub statement_descriptor_suffix: Option<String>,
    pub statement_descriptor: Option<String>,
    #[serde(rename = "metadata[order_id]")]
    pub metadata_order_id: String,
    #[serde(rename = "metadata[txn_id]")]
    pub metadata_txn_id: String,
    #[serde(rename = "metadata[txn_uuid]")]
    pub metadata_txn_uuid: String,
    pub return_url: String,
    pub confirm: bool,
    pub mandate: Option<Secret<String>>,
    pub payment_method: Option<String>,
    pub customer: Option<Secret<String>>,
    #[serde(flatten)]
    pub setup_mandate_details: Option<StripeMandateRequest>,
    pub description: Option<String>,
    #[serde(flatten)]
    pub shipping: StripeShippingAddress,
    #[serde(flatten)]
    pub billing: StripeBillingAddress,
    #[serde(flatten)]
    pub payment_data: Option<StripePaymentMethodData>,
    pub capture_method: StripeCaptureMethod,
    pub payment_method_options: Option<StripePaymentMethodOptions>, // For mandate txns using network_txns_id, needs to be validated
    pub setup_future_usage: Option<enums::FutureUsage>,
    pub off_session: Option<bool>,
    #[serde(rename = "payment_method_types[0]")]
    pub payment_method_types: Option<StripePaymentMethodType>,
}

#[derive(Debug, Eq, PartialEq, Serialize)]
pub struct SetupIntentRequest {
    #[serde(rename = "metadata[order_id]")]
    pub metadata_order_id: String,
    #[serde(rename = "metadata[txn_id]")]
    pub metadata_txn_id: String,
    #[serde(rename = "metadata[txn_uuid]")]
    pub metadata_txn_uuid: String,
    pub confirm: bool,
    pub usage: Option<enums::FutureUsage>,
    pub customer: Option<Secret<String>>,
    pub off_session: Option<bool>,
    pub return_url: Option<String>,
    #[serde(flatten)]
    pub payment_data: StripePaymentMethodData,
    pub payment_method_options: Option<StripePaymentMethodOptions>, // For mandate txns using network_txns_id, needs to be validated
}

#[derive(Debug, Eq, PartialEq, Serialize)]
pub struct StripeCardData {
    #[serde(rename = "payment_method_data[type]")]
    pub payment_method_data_type: StripePaymentMethodType,
    #[serde(rename = "payment_method_data[card][number]")]
    pub payment_method_data_card_number: cards::CardNumber,
    #[serde(rename = "payment_method_data[card][exp_month]")]
    pub payment_method_data_card_exp_month: Secret<String>,
    #[serde(rename = "payment_method_data[card][exp_year]")]
    pub payment_method_data_card_exp_year: Secret<String>,
    #[serde(rename = "payment_method_data[card][cvc]")]
    pub payment_method_data_card_cvc: Secret<String>,
    #[serde(rename = "payment_method_options[card][request_three_d_secure]")]
    pub payment_method_auth_type: Auth3ds,
}
#[derive(Debug, Eq, PartialEq, Serialize)]
pub struct StripePayLaterData {
    #[serde(rename = "payment_method_data[type]")]
    pub payment_method_data_type: StripePaymentMethodType,
}

#[derive(Debug, Eq, PartialEq, Serialize)]
pub struct TokenRequest {
    #[serde(flatten)]
    pub token_data: StripePaymentMethodData,
}

#[derive(Debug, Eq, PartialEq, Deserialize)]
pub struct StripeTokenResponse {
    pub id: String,
    pub object: String,
}

#[derive(Debug, Eq, PartialEq, Serialize)]
pub struct CustomerRequest {
    pub description: Option<String>,
    pub email: Option<Email>,
    pub phone: Option<Secret<String>>,
    pub name: Option<Secret<String>>,
    pub source: Option<String>,
}

#[derive(Debug, Eq, PartialEq, Deserialize)]
pub struct StripeCustomerResponse {
    pub id: String,
    pub description: Option<String>,
    pub email: Option<Email>,
    pub phone: Option<Secret<String>>,
    pub name: Option<Secret<String>>,
}

#[derive(Debug, Eq, PartialEq, Serialize)]
pub struct ChargesRequest {
    pub amount: String,
    pub currency: String,
    pub customer: Secret<String>,
    pub source: Secret<String>,
}

#[derive(Clone, Debug, Default, Eq, PartialEq, Deserialize)]
pub struct ChargesResponse {
    pub id: String,
    pub amount: u64,
    pub amount_captured: u64,
    pub currency: String,
    pub status: StripePaymentStatus,
    pub source: StripeSourceResponse,
}

#[derive(Debug, Eq, PartialEq, Serialize)]
#[serde(untagged)]
pub enum StripeBankName {
    Eps {
        #[serde(rename = "payment_method_data[eps][bank]")]
        bank_name: Option<StripeBankNames>,
    },
    Ideal {
        #[serde(rename = "payment_method_data[ideal][bank]")]
        ideal_bank_name: Option<StripeBankNames>,
    },
    Przelewy24 {
        #[serde(rename = "payment_method_data[p24][bank]")]
        bank_name: Option<StripeBankNames>,
    },
}

#[derive(Debug, Eq, PartialEq, Serialize)]
#[serde(untagged)]
pub enum BankSpecificData {
    Sofort {
        #[serde(rename = "payment_method_options[sofort][preferred_language]")]
        preferred_language: String,
        #[serde(rename = "payment_method_data[sofort][country]")]
        country: api_enums::CountryAlpha2,
    },
}

fn get_bank_name(
    stripe_pm_type: &StripePaymentMethodType,
    bank_redirect_data: &api_models::payments::BankRedirectData,
) -> Result<Option<StripeBankName>, errors::ConnectorError> {
    match (stripe_pm_type, bank_redirect_data) {
        (
            StripePaymentMethodType::Eps,
            api_models::payments::BankRedirectData::Eps { ref bank_name, .. },
        ) => Ok(Some(StripeBankName::Eps {
            bank_name: bank_name
                .map(|bank_name| StripeBankNames::try_from(&bank_name))
                .transpose()?,
        })),
        (
            StripePaymentMethodType::Ideal,
            api_models::payments::BankRedirectData::Ideal { bank_name, .. },
        ) => Ok(Some(StripeBankName::Ideal {
            ideal_bank_name: bank_name
                .map(|bank_name| StripeBankNames::try_from(&bank_name))
                .transpose()?,
        })),
        (
            StripePaymentMethodType::Przelewy24,
            api_models::payments::BankRedirectData::Przelewy24 { bank_name, .. },
        ) => Ok(Some(StripeBankName::Przelewy24 {
            bank_name: bank_name
                .map(|bank_name| StripeBankNames::try_from(&bank_name))
                .transpose()?,
        })),
        (
            StripePaymentMethodType::Sofort
            | StripePaymentMethodType::Giropay
            | StripePaymentMethodType::Bancontact,
            _,
        ) => Ok(None),
        _ => Err(errors::ConnectorError::MismatchedPaymentData),
    }
}

#[derive(Debug, Eq, PartialEq, Serialize)]
pub struct StripeBankRedirectData {
    #[serde(rename = "payment_method_data[type]")]
    pub payment_method_data_type: StripePaymentMethodType,
    // Required only for eps and ideal
    #[serde(flatten)]
    pub bank_name: Option<StripeBankName>,
    #[serde(flatten)]
    pub bank_specific_data: Option<BankSpecificData>,
    #[serde(rename = "payment_method_data[billing_details][name]")]
    pub billing_name: Option<Secret<String>>,
    #[serde(rename = "payment_method_data[billing_details][email]")]
    pub email: Option<Email>,
}

#[derive(Debug, Eq, PartialEq, Serialize)]
pub struct AchBankTransferData {
    #[serde(rename = "owner[email]")]
    pub email: Email,
}

#[derive(Debug, Eq, PartialEq, Serialize)]
pub struct BacsBankTransferData {
    #[serde(rename = "payment_method_data[type]")]
    pub payment_method_data_type: StripePaymentMethodType,
    #[serde(rename = "payment_method_options[customer_balance][bank_transfer][type]")]
    pub bank_transfer_type: BankTransferType,
    #[serde(rename = "payment_method_options[customer_balance][funding_type]")]
    pub balance_funding_type: BankTransferType,
    #[serde(rename = "payment_method_types[0]")]
    pub payment_method_type: StripePaymentMethodType,
}

#[derive(Debug, Eq, PartialEq, Serialize)]
pub struct SepaBankTransferData {
    #[serde(rename = "payment_method_data[type]")]
    pub payment_method_data_type: StripePaymentMethodType,
    #[serde(rename = "payment_method_options[customer_balance][bank_transfer][type]")]
    pub bank_transfer_type: BankTransferType,
    #[serde(rename = "payment_method_options[customer_balance][funding_type]")]
    pub balance_funding_type: BankTransferType,
    #[serde(rename = "payment_method_types[0]")]
    pub payment_method_type: StripePaymentMethodType,
    #[serde(
        rename = "payment_method_options[customer_balance][bank_transfer][eu_bank_transfer][country]"
    )]
    pub country: api_models::enums::CountryAlpha2,
}

#[derive(Debug, Eq, PartialEq, Serialize)]
pub struct StripeAchSourceRequest {
    #[serde(rename = "type")]
    pub transfer_type: StripePaymentMethodType,
    #[serde(flatten)]
    pub payment_method_data: AchBankTransferData,
    pub currency: String,
}

// Remove untagged when Deserialize is added
#[derive(Debug, Eq, PartialEq, Serialize)]
#[serde(untagged)]
pub enum StripePaymentMethodData {
    Card(StripeCardData),
    PayLater(StripePayLaterData),
    Wallet(StripeWallet),
    BankRedirect(StripeBankRedirectData),
    BankDebit(StripeBankDebitData),
    BankTransfer(StripeBankTransferData),
}

#[derive(Debug, Eq, PartialEq, Serialize)]
#[serde(tag = "payment_method_data[type]")]
pub enum BankDebitData {
    #[serde(rename = "us_bank_account")]
    Ach {
        #[serde(rename = "payment_method_data[us_bank_account][account_holder_type]")]
        account_holder_type: String,
        #[serde(rename = "payment_method_data[us_bank_account][account_number]")]
        account_number: Secret<String>,
        #[serde(rename = "payment_method_data[us_bank_account][routing_number]")]
        routing_number: Secret<String>,
    },
    #[serde(rename = "sepa_debit")]
    Sepa {
        #[serde(rename = "payment_method_data[sepa_debit][iban]")]
        iban: Secret<String>,
    },
    #[serde(rename = "au_becs_debit")]
    Becs {
        #[serde(rename = "payment_method_data[au_becs_debit][account_number]")]
        account_number: Secret<String>,
        #[serde(rename = "payment_method_data[au_becs_debit][bsb_number]")]
        bsb_number: Secret<String>,
    },
    #[serde(rename = "bacs_debit")]
    Bacs {
        #[serde(rename = "payment_method_data[bacs_debit][account_number]")]
        account_number: Secret<String>,
        #[serde(rename = "payment_method_data[bacs_debit][sort_code]")]
        sort_code: Secret<String>,
    },
}

#[derive(Debug, Eq, PartialEq, Serialize)]
pub struct StripeBankDebitData {
    #[serde(flatten)]
    pub bank_specific_data: BankDebitData,
}

#[derive(Debug, Eq, PartialEq, Serialize)]
pub struct BankTransferData {
    pub email: Email,
}

#[derive(Debug, Eq, PartialEq, Serialize)]
#[serde(untagged)]
pub enum StripeBankTransferData {
    AchBankTransfer(Box<AchBankTransferData>),
    SepaBankTransfer(Box<SepaBankTransferData>),
    BacsBankTransfers(Box<BacsBankTransferData>),
}

#[derive(Debug, Eq, PartialEq, Serialize)]
#[serde(untagged)]
pub enum StripeWallet {
    ApplepayToken(StripeApplePay),
    GooglepayToken(GooglePayToken),
    ApplepayPayment(ApplepayPayment),
    WechatpayPayment(WechatpayPayment),
    AlipayPayment(AlipayPayment),
}

#[derive(Debug, Eq, PartialEq, Serialize)]
pub struct StripeApplePay {
    pub pk_token: Secret<String>,
    pub pk_token_instrument_name: String,
    pub pk_token_payment_network: String,
    pub pk_token_transaction_id: String,
}

#[derive(Debug, Eq, PartialEq, Serialize)]
pub struct GooglePayToken {
    #[serde(rename = "payment_method_data[type]")]
    pub payment_type: StripePaymentMethodType,
    #[serde(rename = "payment_method_data[card][token]")]
    pub token: Secret<String>,
}

#[derive(Debug, Eq, PartialEq, Serialize)]
pub struct ApplepayPayment {
    #[serde(rename = "payment_method_data[card][token]")]
    pub token: Secret<String>,
    #[serde(rename = "payment_method_data[type]")]
    pub payment_method_types: StripePaymentMethodType,
}

#[derive(Debug, Eq, PartialEq, Serialize)]
pub struct AlipayPayment {
    #[serde(rename = "payment_method_data[type]")]
    pub payment_method_data_type: StripePaymentMethodType,
}

#[derive(Debug, Eq, PartialEq, Serialize)]
pub struct WechatpayPayment {
    #[serde(rename = "payment_method_data[type]")]
    pub payment_method_data_type: StripePaymentMethodType,
    #[serde(rename = "payment_method_options[wechat_pay][client]")]
    pub client: WechatClient,
}

#[derive(Debug, Eq, PartialEq, Serialize, Clone, Copy)]
#[serde(rename_all = "snake_case")]
pub enum WechatClient {
    Web,
}

#[derive(Debug, Eq, PartialEq, Serialize)]
pub struct GooglepayPayment {
    #[serde(rename = "payment_method_data[card][token]")]
    pub token: String,
    #[serde(rename = "payment_method_data[type]")]
    pub payment_method_types: StripePaymentMethodType,
}

#[derive(Debug, Eq, PartialEq, Serialize, Clone, Copy)]
#[serde(rename_all = "snake_case")]
pub enum StripePaymentMethodType {
    Card,
    Klarna,
    Affirm,
    AfterpayClearpay,
    Eps,
    Giropay,
    Ideal,
    Sofort,
    AchCreditTransfer,
    ApplePay,
    #[serde(rename = "us_bank_account")]
    Ach,
    #[serde(rename = "sepa_debit")]
    Sepa,
    #[serde(rename = "au_becs_debit")]
    Becs,
    #[serde(rename = "bacs_debit")]
    Bacs,
    Bancontact,
    #[serde(rename = "wechat_pay")]
    Wechatpay,
    Alipay,
    #[serde(rename = "p24")]
    Przelewy24,
    CustomerBalance,
}

impl TryFrom<enums::PaymentMethodType> for StripePaymentMethodType {
    type Error = error_stack::Report<errors::ConnectorError>;
    fn try_from(value: enums::PaymentMethodType) -> Result<Self, Self::Error> {
        match value {
            enums::PaymentMethodType::Credit => Ok(Self::Card),
            enums::PaymentMethodType::Debit => Ok(Self::Card),
            enums::PaymentMethodType::Klarna => Ok(Self::Klarna),
            enums::PaymentMethodType::Affirm => Ok(Self::Affirm),
            enums::PaymentMethodType::AfterpayClearpay => Ok(Self::AfterpayClearpay),
            enums::PaymentMethodType::Eps => Ok(Self::Eps),
            enums::PaymentMethodType::Giropay => Ok(Self::Giropay),
            enums::PaymentMethodType::Ideal => Ok(Self::Ideal),
            enums::PaymentMethodType::Sofort => Ok(Self::Sofort),
            enums::PaymentMethodType::ApplePay => Ok(Self::ApplePay),
            enums::PaymentMethodType::Ach => Ok(Self::Ach),
            enums::PaymentMethodType::Sepa => Ok(Self::Sepa),
            enums::PaymentMethodType::Becs => Ok(Self::Becs),
            enums::PaymentMethodType::Bacs => Ok(Self::Bacs),
            enums::PaymentMethodType::BancontactCard => Ok(Self::Bancontact),
            enums::PaymentMethodType::WeChatPay => Ok(Self::Wechatpay),
            enums::PaymentMethodType::AliPay => Ok(Self::Alipay),
            enums::PaymentMethodType::Przelewy24 => Ok(Self::Przelewy24),
            _ => Err(errors::ConnectorError::NotImplemented(
                "this payment method for stripe".to_string(),
            )
            .into()),
        }
    }
}

#[derive(Debug, Eq, PartialEq, Serialize, Clone)]
#[serde(rename_all = "snake_case")]
pub enum BankTransferType {
    GbBankTransfer,
    EuBankTransfer,
    #[serde(rename = "bank_transfer")]
    BankTransfers,
}

#[derive(Debug, Eq, PartialEq, Serialize, Clone)]
#[serde(rename_all = "snake_case")]
pub enum StripeBankNames {
    AbnAmro,
    ArzteUndApothekerBank,
    AsnBank,
    AustrianAnadiBankAg,
    BankAustria,
    BankhausCarlSpangler,
    BankhausSchelhammerUndSchatteraAg,
    BawagPskAg,
    BksBankAg,
    BrullKallmusBankAg,
    BtvVierLanderBank,
    Bunq,
    CapitalBankGraweGruppeAg,
    CitiHandlowy,
    Dolomitenbank,
    EasybankAg,
    ErsteBankUndSparkassen,
    Handelsbanken,
    HypoAlpeadriabankInternationalAg,
    HypoNoeLbFurNiederosterreichUWien,
    HypoOberosterreichSalzburgSteiermark,
    HypoTirolBankAg,
    HypoVorarlbergBankAg,
    HypoBankBurgenlandAktiengesellschaft,
    Ing,
    Knab,
    MarchfelderBank,
    OberbankAg,
    RaiffeisenBankengruppeOsterreich,
    SchoellerbankAg,
    SpardaBankWien,
    VolksbankGruppe,
    VolkskreditbankAg,
    VrBankBraunau,
    Moneyou,
    Rabobank,
    Regiobank,
    Revolut,
    SnsBank,
    TriodosBank,
    VanLanschot,
    PlusBank,
    EtransferPocztowy24,
    BankiSpbdzielcze,
    BankNowyBfgSa,
    GetinBank,
    Blik,
    NoblePay,
    #[serde(rename = "ideabank")]
    IdeaBank,
    #[serde(rename = "envelobank")]
    EnveloBank,
    NestPrzelew,
    MbankMtransfer,
    Inteligo,
    PbacZIpko,
    BnpParibas,
    BankPekaoSa,
    VolkswagenBank,
    AliorBank,
    Boz,
}

impl From<WebhookEventStatus> for api_models::webhooks::IncomingWebhookEvent {
    fn from(value: WebhookEventStatus) -> Self {
        match value {
            WebhookEventStatus::WarningNeedsResponse => Self::DisputeOpened,
            WebhookEventStatus::WarningClosed => Self::DisputeCancelled,
            WebhookEventStatus::WarningUnderReview => Self::DisputeChallenged,
            WebhookEventStatus::Won => Self::DisputeWon,
            WebhookEventStatus::Lost => Self::DisputeLost,
            WebhookEventStatus::NeedsResponse
            | WebhookEventStatus::UnderReview
            | WebhookEventStatus::ChargeRefunded
            | WebhookEventStatus::Succeeded
            | WebhookEventStatus::RequiresPaymentMethod
            | WebhookEventStatus::RequiresConfirmation
            | WebhookEventStatus::RequiresAction
            | WebhookEventStatus::Processing
            | WebhookEventStatus::RequiresCapture
            | WebhookEventStatus::Canceled
            | WebhookEventStatus::Chargeable
            | WebhookEventStatus::Unknown => Self::EventNotSupported,
        }
    }
}

impl TryFrom<&api_models::enums::BankNames> for StripeBankNames {
    type Error = errors::ConnectorError;
    fn try_from(bank: &api_models::enums::BankNames) -> Result<Self, Self::Error> {
        Ok(match bank {
            api_models::enums::BankNames::AbnAmro => Self::AbnAmro,
            api_models::enums::BankNames::ArzteUndApothekerBank => Self::ArzteUndApothekerBank,
            api_models::enums::BankNames::AsnBank => Self::AsnBank,
            api_models::enums::BankNames::AustrianAnadiBankAg => Self::AustrianAnadiBankAg,
            api_models::enums::BankNames::BankAustria => Self::BankAustria,
            api_models::enums::BankNames::BankhausCarlSpangler => Self::BankhausCarlSpangler,
            api_models::enums::BankNames::BankhausSchelhammerUndSchatteraAg => {
                Self::BankhausSchelhammerUndSchatteraAg
            }
            api_models::enums::BankNames::BawagPskAg => Self::BawagPskAg,
            api_models::enums::BankNames::BksBankAg => Self::BksBankAg,
            api_models::enums::BankNames::BrullKallmusBankAg => Self::BrullKallmusBankAg,
            api_models::enums::BankNames::BtvVierLanderBank => Self::BtvVierLanderBank,
            api_models::enums::BankNames::Bunq => Self::Bunq,
            api_models::enums::BankNames::CapitalBankGraweGruppeAg => {
                Self::CapitalBankGraweGruppeAg
            }
            api_models::enums::BankNames::Citi => Self::CitiHandlowy,
            api_models::enums::BankNames::Dolomitenbank => Self::Dolomitenbank,
            api_models::enums::BankNames::EasybankAg => Self::EasybankAg,
            api_models::enums::BankNames::ErsteBankUndSparkassen => Self::ErsteBankUndSparkassen,
            api_models::enums::BankNames::Handelsbanken => Self::Handelsbanken,
            api_models::enums::BankNames::HypoAlpeadriabankInternationalAg => {
                Self::HypoAlpeadriabankInternationalAg
            }

            api_models::enums::BankNames::HypoNoeLbFurNiederosterreichUWien => {
                Self::HypoNoeLbFurNiederosterreichUWien
            }
            api_models::enums::BankNames::HypoOberosterreichSalzburgSteiermark => {
                Self::HypoOberosterreichSalzburgSteiermark
            }
            api_models::enums::BankNames::HypoTirolBankAg => Self::HypoTirolBankAg,
            api_models::enums::BankNames::HypoVorarlbergBankAg => Self::HypoVorarlbergBankAg,
            api_models::enums::BankNames::HypoBankBurgenlandAktiengesellschaft => {
                Self::HypoBankBurgenlandAktiengesellschaft
            }
            api_models::enums::BankNames::Ing => Self::Ing,
            api_models::enums::BankNames::Knab => Self::Knab,
            api_models::enums::BankNames::MarchfelderBank => Self::MarchfelderBank,
            api_models::enums::BankNames::OberbankAg => Self::OberbankAg,
            api_models::enums::BankNames::RaiffeisenBankengruppeOsterreich => {
                Self::RaiffeisenBankengruppeOsterreich
            }
            api_models::enums::BankNames::Rabobank => Self::Rabobank,
            api_models::enums::BankNames::Regiobank => Self::Regiobank,
            api_models::enums::BankNames::Revolut => Self::Revolut,
            api_models::enums::BankNames::SnsBank => Self::SnsBank,
            api_models::enums::BankNames::TriodosBank => Self::TriodosBank,
            api_models::enums::BankNames::VanLanschot => Self::VanLanschot,
            api_models::enums::BankNames::Moneyou => Self::Moneyou,
            api_models::enums::BankNames::SchoellerbankAg => Self::SchoellerbankAg,
            api_models::enums::BankNames::SpardaBankWien => Self::SpardaBankWien,
            api_models::enums::BankNames::VolksbankGruppe => Self::VolksbankGruppe,
            api_models::enums::BankNames::VolkskreditbankAg => Self::VolkskreditbankAg,
            api_models::enums::BankNames::VrBankBraunau => Self::VrBankBraunau,
            api_models::enums::BankNames::PlusBank => Self::PlusBank,
            api_models::enums::BankNames::EtransferPocztowy24 => Self::EtransferPocztowy24,
            api_models::enums::BankNames::BankiSpbdzielcze => Self::BankiSpbdzielcze,
            api_models::enums::BankNames::BankNowyBfgSa => Self::BankNowyBfgSa,
            api_models::enums::BankNames::GetinBank => Self::GetinBank,
            api_models::enums::BankNames::Blik => Self::Blik,
            api_models::enums::BankNames::NoblePay => Self::NoblePay,
            api_models::enums::BankNames::IdeaBank => Self::IdeaBank,
            api_models::enums::BankNames::EnveloBank => Self::EnveloBank,
            api_models::enums::BankNames::NestPrzelew => Self::NestPrzelew,
            api_models::enums::BankNames::MbankMtransfer => Self::MbankMtransfer,
            api_models::enums::BankNames::Inteligo => Self::Inteligo,
            api_models::enums::BankNames::PbacZIpko => Self::PbacZIpko,
            api_models::enums::BankNames::BnpParibas => Self::BnpParibas,
            api_models::enums::BankNames::BankPekaoSa => Self::BankPekaoSa,
            api_models::enums::BankNames::VolkswagenBank => Self::VolkswagenBank,
            api_models::enums::BankNames::AliorBank => Self::AliorBank,
            api_models::enums::BankNames::Boz => Self::Boz,

            _ => Err(errors::ConnectorError::NotSupported {
                message: api_enums::PaymentMethod::BankRedirect.to_string(),
                connector: "Stripe",
                payment_experience: api_enums::PaymentExperience::RedirectToUrl.to_string(),
            })?,
        })
    }
}

fn validate_shipping_address_against_payment_method(
    shipping_address: &StripeShippingAddress,
    payment_method: &StripePaymentMethodType,
) -> Result<(), error_stack::Report<errors::ConnectorError>> {
    if let StripePaymentMethodType::AfterpayClearpay = payment_method {
        let missing_fields = collect_missing_value_keys!(
            ("shipping.address.first_name", shipping_address.name),
            ("shipping.address.line1", shipping_address.line1),
            ("shipping.address.country", shipping_address.country),
            ("shipping.address.zip", shipping_address.zip)
        );

        if !missing_fields.is_empty() {
            return Err(errors::ConnectorError::MissingRequiredFields {
                field_names: missing_fields,
            })
            .into_report();
        }
    }

    Ok(())
}

fn infer_stripe_pay_later_type(
    pm_type: &enums::PaymentMethodType,
    experience: &enums::PaymentExperience,
) -> Result<StripePaymentMethodType, errors::ConnectorError> {
    if &enums::PaymentExperience::RedirectToUrl == experience {
        match pm_type {
            enums::PaymentMethodType::Klarna => Ok(StripePaymentMethodType::Klarna),
            enums::PaymentMethodType::Affirm => Ok(StripePaymentMethodType::Affirm),
            enums::PaymentMethodType::AfterpayClearpay => {
                Ok(StripePaymentMethodType::AfterpayClearpay)
            }
            _ => Err(errors::ConnectorError::NotSupported {
                message: pm_type.to_string(),
                connector: "stripe",
                payment_experience: experience.to_string(),
            }),
        }
    } else {
        Err(errors::ConnectorError::NotSupported {
            message: pm_type.to_string(),
            connector: "stripe",
            payment_experience: experience.to_string(),
        })
    }
}

fn infer_stripe_bank_redirect_issuer(
    payment_method_type: Option<&enums::PaymentMethodType>,
) -> Result<StripePaymentMethodType, errors::ConnectorError> {
    match payment_method_type {
        Some(storage_models::enums::PaymentMethodType::Giropay) => {
            Ok(StripePaymentMethodType::Giropay)
        }
        Some(storage_models::enums::PaymentMethodType::Ideal) => Ok(StripePaymentMethodType::Ideal),
        Some(storage_models::enums::PaymentMethodType::Sofort) => {
            Ok(StripePaymentMethodType::Sofort)
        }

        Some(storage_models::enums::PaymentMethodType::BancontactCard) => {
            Ok(StripePaymentMethodType::Bancontact)
        }
        Some(storage_models::enums::PaymentMethodType::Przelewy24) => {
            Ok(StripePaymentMethodType::Przelewy24)
        }
        Some(storage_models::enums::PaymentMethodType::Eps) => Ok(StripePaymentMethodType::Eps),
        None => Err(errors::ConnectorError::MissingRequiredField {
            field_name: "payment_method_type",
        }),
        _ => Err(errors::ConnectorError::MismatchedPaymentData),
    }
}

impl TryFrom<(&api_models::payments::PayLaterData, StripePaymentMethodType)>
    for StripeBillingAddress
{
    type Error = errors::ConnectorError;

    fn try_from(
        (pay_later_data, pm_type): (&api_models::payments::PayLaterData, StripePaymentMethodType),
    ) -> Result<Self, Self::Error> {
        match (pay_later_data, pm_type) {
            (
                payments::PayLaterData::KlarnaRedirect {
                    billing_email,
                    billing_country,
                },
                StripePaymentMethodType::Klarna,
            ) => Ok(Self {
                email: Some(billing_email.to_owned()),
                country: Some(billing_country.to_owned()),
                ..Self::default()
            }),
            (payments::PayLaterData::AffirmRedirect {}, StripePaymentMethodType::Affirm) => {
                Ok(Self::default())
            }
            (
                payments::PayLaterData::AfterpayClearpayRedirect {
                    billing_email,
                    billing_name,
                },
                StripePaymentMethodType::AfterpayClearpay,
            ) => Ok(Self {
                email: Some(billing_email.to_owned()),
                name: Some(billing_name.to_owned()),
                ..Self::default()
            }),
            _ => Err(errors::ConnectorError::MismatchedPaymentData),
        }
    }
}

impl From<&payments::BankDebitBilling> for StripeBillingAddress {
    fn from(item: &payments::BankDebitBilling) -> Self {
        Self {
            email: Some(item.email.to_owned()),
            country: item
                .address
                .as_ref()
                .and_then(|address| address.country.to_owned()),
            name: Some(item.name.to_owned()),
            city: item
                .address
                .as_ref()
                .and_then(|address| address.city.to_owned()),
            address_line1: item
                .address
                .as_ref()
                .and_then(|address| address.line1.to_owned()),
            address_line2: item
                .address
                .as_ref()
                .and_then(|address| address.line2.to_owned()),
            zip_code: item
                .address
                .as_ref()
                .and_then(|address| address.zip.to_owned()),
        }
    }
}

impl TryFrom<&payments::BankRedirectData> for StripeBillingAddress {
    type Error = errors::ConnectorError;

    fn try_from(bank_redirection_data: &payments::BankRedirectData) -> Result<Self, Self::Error> {
        match bank_redirection_data {
            payments::BankRedirectData::Eps {
                billing_details, ..
            } => Ok(Self {
                name: billing_details.billing_name.clone(),
                ..Self::default()
            }),
            payments::BankRedirectData::Giropay {
                billing_details, ..
            } => Ok(Self {
                name: billing_details.billing_name.clone(),
                ..Self::default()
            }),
            payments::BankRedirectData::Ideal {
                billing_details, ..
            } => Ok(Self {
                name: billing_details.billing_name.clone(),
                email: billing_details.email.clone(),
                ..Self::default()
            }),
            payments::BankRedirectData::Przelewy24 {
                billing_details, ..
            } => Ok(Self {
                email: billing_details.email.clone(),
                ..Self::default()
            }),
            payments::BankRedirectData::BancontactCard {
                billing_details, ..
            } => Ok(Self {
                name: billing_details
                    .as_ref()
                    .ok_or(errors::ConnectorError::MissingRequiredField {
                        field_name: "bancontact_card.billing_name",
                    })?
                    .billing_name
                    .clone(),
                email: billing_details
                    .as_ref()
                    .ok_or(errors::ConnectorError::MissingRequiredField {
                        field_name: "bancontact_card.email",
                    })?
                    .email
                    .clone(),
                ..Self::default()
            }),
            payments::BankRedirectData::Sofort {
                billing_details, ..
            } => Ok(Self {
                name: billing_details.billing_name.clone(),
                email: billing_details.email.clone(),
                ..Self::default()
            }),
            _ => Ok(Self::default()),
        }
    }
}

fn get_bank_specific_data(
    bank_redirect_data: &payments::BankRedirectData,
) -> Option<BankSpecificData> {
    match bank_redirect_data {
        payments::BankRedirectData::Sofort {
            country,
            preferred_language,
            ..
        } => Some(BankSpecificData::Sofort {
            country: country.to_owned(),
            preferred_language: preferred_language.to_owned(),
        }),
        _ => None,
    }
}

fn get_bank_debit_data(
    bank_debit_data: &payments::BankDebitData,
) -> (StripePaymentMethodType, BankDebitData, StripeBillingAddress) {
    match bank_debit_data {
        payments::BankDebitData::AchBankDebit {
            billing_details,
            account_number,
            routing_number,
            ..
        } => {
            let ach_data = BankDebitData::Ach {
                account_holder_type: "individual".to_string(),
                account_number: account_number.to_owned(),
                routing_number: routing_number.to_owned(),
            };

            let billing_data = StripeBillingAddress::from(billing_details);
            (StripePaymentMethodType::Ach, ach_data, billing_data)
        }
        payments::BankDebitData::SepaBankDebit {
            billing_details,
            iban,
            ..
        } => {
            let sepa_data = BankDebitData::Sepa {
                iban: iban.to_owned(),
            };

            let billing_data = StripeBillingAddress::from(billing_details);
            (StripePaymentMethodType::Sepa, sepa_data, billing_data)
        }
        payments::BankDebitData::BecsBankDebit {
            billing_details,
            account_number,
            bsb_number,
        } => {
            let becs_data = BankDebitData::Becs {
                account_number: account_number.to_owned(),
                bsb_number: bsb_number.to_owned(),
            };

            let billing_data = StripeBillingAddress::from(billing_details);
            (StripePaymentMethodType::Becs, becs_data, billing_data)
        }
        payments::BankDebitData::BacsBankDebit {
            billing_details,
            account_number,
            sort_code,
            ..
        } => {
            let bacs_data = BankDebitData::Bacs {
                account_number: account_number.to_owned(),
                sort_code: sort_code.to_owned(),
            };

            let billing_data = StripeBillingAddress::from(billing_details);
            (StripePaymentMethodType::Bacs, bacs_data, billing_data)
        }
    }
}

fn create_stripe_payment_method(
    pm_type: Option<&enums::PaymentMethodType>,
    experience: Option<&enums::PaymentExperience>,
    payment_method_data: &api_models::payments::PaymentMethodData,
    auth_type: enums::AuthenticationType,
) -> Result<
    (
        StripePaymentMethodData,
        StripePaymentMethodType,
        StripeBillingAddress,
    ),
    error_stack::Report<errors::ConnectorError>,
> {
    match payment_method_data {
        payments::PaymentMethodData::Card(card_details) => {
            let payment_method_auth_type = match auth_type {
                enums::AuthenticationType::ThreeDs => Auth3ds::Any,
                enums::AuthenticationType::NoThreeDs => Auth3ds::Automatic,
            };
            Ok((
                StripePaymentMethodData::Card(StripeCardData {
                    payment_method_data_type: StripePaymentMethodType::Card,
                    payment_method_data_card_number: card_details.card_number.clone(),
                    payment_method_data_card_exp_month: card_details.card_exp_month.clone(),
                    payment_method_data_card_exp_year: card_details.card_exp_year.clone(),
                    payment_method_data_card_cvc: card_details.card_cvc.clone(),
                    payment_method_auth_type,
                }),
                StripePaymentMethodType::Card,
                StripeBillingAddress::default(),
            ))
        }
        payments::PaymentMethodData::PayLater(pay_later_data) => {
            let pm_type = pm_type.ok_or(errors::ConnectorError::MissingRequiredField {
                field_name: "payment_method_type",
            })?;

            let pm_experience = experience.ok_or(errors::ConnectorError::MissingRequiredField {
                field_name: "payment_experience",
            })?;

            let stripe_pm_type = infer_stripe_pay_later_type(pm_type, pm_experience)?;

            let billing_address = StripeBillingAddress::try_from((pay_later_data, stripe_pm_type))?;

            Ok((
                StripePaymentMethodData::PayLater(StripePayLaterData {
                    payment_method_data_type: stripe_pm_type,
                }),
                stripe_pm_type,
                billing_address,
            ))
        }
        payments::PaymentMethodData::BankRedirect(bank_redirect_data) => {
            let billing_address = StripeBillingAddress::try_from(bank_redirect_data)?;
            let pm_type = infer_stripe_bank_redirect_issuer(pm_type)?;
            let bank_specific_data = get_bank_specific_data(bank_redirect_data);
            let bank_name = get_bank_name(&pm_type, bank_redirect_data)?;
            let billing_details = get_billing_details_if_exists(bank_redirect_data);

            Ok((
                StripePaymentMethodData::BankRedirect(StripeBankRedirectData {
                    payment_method_data_type: pm_type,
                    bank_name,
                    bank_specific_data,
                    billing_name: billing_details
                        .clone()
                        .and_then(|billing_details| billing_details.billing_name),
                    email: billing_details.and_then(|billing_details| billing_details.email),
                }),
                pm_type,
                billing_address,
            ))
        }
        payments::PaymentMethodData::Wallet(wallet_data) => match wallet_data {
            payments::WalletData::ApplePay(applepay_data) => Ok((
                StripePaymentMethodData::Wallet(StripeWallet::ApplepayToken(StripeApplePay {
                    pk_token: applepay_data
                        .get_applepay_decoded_payment_data()
                        .change_context(errors::ConnectorError::RequestEncodingFailed)?,
                    pk_token_instrument_name: applepay_data.payment_method.pm_type.to_owned(),
                    pk_token_payment_network: applepay_data.payment_method.network.to_owned(),
                    pk_token_transaction_id: applepay_data.transaction_identifier.to_owned(),
                })),
                StripePaymentMethodType::ApplePay,
                StripeBillingAddress::default(),
            )),

            payments::WalletData::WeChatPayRedirect(_) => Ok((
                StripePaymentMethodData::Wallet(StripeWallet::WechatpayPayment(WechatpayPayment {
                    client: WechatClient::Web,
                    payment_method_data_type: StripePaymentMethodType::Wechatpay,
                })),
                StripePaymentMethodType::Wechatpay,
                StripeBillingAddress::default(),
            )),
            payments::WalletData::AliPayRedirect(_) => Ok((
                StripePaymentMethodData::Wallet(StripeWallet::AlipayPayment(AlipayPayment {
                    payment_method_data_type: StripePaymentMethodType::Alipay,
                })),
                StripePaymentMethodType::Alipay,
                StripeBillingAddress::default(),
            )),
            payments::WalletData::GooglePay(gpay_data) => Ok((
                StripePaymentMethodData::try_from(gpay_data)?,
                StripePaymentMethodType::Card,
                StripeBillingAddress::default(),
            )),
            _ => Err(errors::ConnectorError::NotImplemented(
                "This wallet is not implemented for stripe".to_string(),
            )
            .into()),
        },
        payments::PaymentMethodData::BankDebit(bank_debit_data) => {
            let (pm_type, bank_debit_data, billing_address) = get_bank_debit_data(bank_debit_data);

            let pm_data = StripePaymentMethodData::BankDebit(StripeBankDebitData {
                bank_specific_data: bank_debit_data,
            });

            Ok((pm_data, pm_type, billing_address))
        }
        payments::PaymentMethodData::BankTransfer(bank_transfer_data) => {
            match bank_transfer_data.deref() {
                payments::BankTransferData::AchBankTransfer { billing_details } => Ok((
                    StripePaymentMethodData::BankTransfer(StripeBankTransferData::AchBankTransfer(
                        Box::new(AchBankTransferData {
                            email: billing_details.email.to_owned(),
                        }),
                    )),
                    StripePaymentMethodType::AchCreditTransfer,
                    StripeBillingAddress::default(),
                )),
                payments::BankTransferData::SepaBankTransfer {
                    billing_details,
                    country,
                } => {
                    let billing_details = StripeBillingAddress {
                        email: Some(billing_details.email.clone()),
                        name: Some(billing_details.name.clone()),
                        ..Default::default()
                    };
                    Ok((
                        StripePaymentMethodData::BankTransfer(
                            StripeBankTransferData::SepaBankTransfer(Box::new(
                                SepaBankTransferData {
                                    payment_method_data_type:
                                        StripePaymentMethodType::CustomerBalance,
                                    bank_transfer_type: BankTransferType::EuBankTransfer,
                                    balance_funding_type: BankTransferType::BankTransfers,
                                    payment_method_type: StripePaymentMethodType::CustomerBalance,
                                    country: country.to_owned(),
                                },
                            )),
                        ),
                        StripePaymentMethodType::CustomerBalance,
                        billing_details,
                    ))
                }
                payments::BankTransferData::BacsBankTransfer { billing_details } => {
                    let billing_details = StripeBillingAddress {
                        email: Some(billing_details.email.clone()),
                        name: Some(billing_details.name.clone()),
                        ..Default::default()
                    };
                    Ok((
                        StripePaymentMethodData::BankTransfer(
                            StripeBankTransferData::BacsBankTransfers(Box::new(
                                BacsBankTransferData {
                                    payment_method_data_type:
                                        StripePaymentMethodType::CustomerBalance,
                                    bank_transfer_type: BankTransferType::GbBankTransfer,
                                    balance_funding_type: BankTransferType::BankTransfers,
                                    payment_method_type: StripePaymentMethodType::CustomerBalance,
                                },
                            )),
                        ),
                        StripePaymentMethodType::CustomerBalance,
                        billing_details,
                    ))
                }
            }
        }
        _ => Err(errors::ConnectorError::NotImplemented(
            "this payment method for stripe".to_string(),
        )
        .into()),
    }
}

fn get_billing_details_if_exists(
    bank_redirect_data: &api_models::payments::BankRedirectData,
) -> Option<api_models::payments::BankRedirectBilling> {
    match bank_redirect_data {
        payments::BankRedirectData::BancontactCard {
            billing_details, ..
        } => billing_details.to_owned(),
        payments::BankRedirectData::Blik { .. } => None,
        payments::BankRedirectData::Eps {
            billing_details, ..
        } => Some(billing_details.to_owned()),
        payments::BankRedirectData::Giropay {
            billing_details, ..
        } => Some(billing_details.to_owned()),
        payments::BankRedirectData::Ideal {
            billing_details, ..
        } => Some(billing_details.to_owned()),
        payments::BankRedirectData::Interac { .. } => None,
        payments::BankRedirectData::OnlineBankingCzechRepublic { .. } => None,
        payments::BankRedirectData::OnlineBankingFinland { .. } => None,
        payments::BankRedirectData::OnlineBankingPoland { .. } => None,
        payments::BankRedirectData::OnlineBankingSlovakia { .. } => None,
        payments::BankRedirectData::Przelewy24 {
            billing_details, ..
        } => Some(billing_details.to_owned()),
        payments::BankRedirectData::Sofort {
            billing_details, ..
        } => Some(billing_details.to_owned()),
        payments::BankRedirectData::Swish {} => None,
        payments::BankRedirectData::Trustly { .. } => None,
    }
}

impl TryFrom<&payments::GooglePayWalletData> for StripePaymentMethodData {
    type Error = error_stack::Report<errors::ConnectorError>;
    fn try_from(gpay_data: &payments::GooglePayWalletData) -> Result<Self, Self::Error> {
        Ok(Self::Wallet(StripeWallet::GooglepayToken(GooglePayToken {
            token: Secret::new(
                gpay_data
                    .tokenization_data
                    .token
                    .as_bytes()
                    .parse_struct::<StripeGpayToken>("StripeGpayToken")
                    .change_context(errors::ConnectorError::RequestEncodingFailed)?
                    .id,
            ),
            payment_type: StripePaymentMethodType::Card,
        })))
    }
}

impl TryFrom<&types::PaymentsAuthorizeRouterData> for PaymentIntentRequest {
    type Error = error_stack::Report<errors::ConnectorError>;
    fn try_from(item: &types::PaymentsAuthorizeRouterData) -> Result<Self, Self::Error> {
        let metadata_order_id = item.payment_id.to_string();
        let metadata_txn_id = format!("{}_{}_{}", item.merchant_id, item.payment_id, "1");
        let metadata_txn_uuid = Uuid::new_v4().to_string(); //Fetch autogenerated txn_uuid from Database.

        let shipping_address = match item.address.shipping.clone() {
            Some(mut shipping) => StripeShippingAddress {
                city: shipping.address.as_mut().and_then(|a| a.city.take()),
                country: shipping.address.as_mut().and_then(|a| a.country.take()),
                line1: shipping.address.as_mut().and_then(|a| a.line1.take()),
                line2: shipping.address.as_mut().and_then(|a| a.line2.take()),
                zip: shipping.address.as_mut().and_then(|a| a.zip.take()),
                state: shipping.address.as_mut().and_then(|a| a.state.take()),
                name: shipping.address.as_mut().and_then(|a| {
                    a.first_name.as_ref().map(|first_name| {
                        format!(
                            "{} {}",
                            first_name.clone().expose(),
                            a.last_name.clone().expose_option().unwrap_or_default()
                        )
                        .into()
                    })
                }),
                phone: shipping.phone.map(|p| {
                    format!(
                        "{}{}",
                        p.country_code.unwrap_or_default(),
                        p.number.expose_option().unwrap_or_default()
                    )
                    .into()
                }),
            },
            None => StripeShippingAddress::default(),
        };
        let mut payment_method_options = None;

        let (mut payment_data, payment_method, mandate, billing_address, payment_method_types) = {
            match item
                .request
                .mandate_id
                .clone()
                .and_then(|mandate_ids| mandate_ids.mandate_reference_id)
            {
                Some(api_models::payments::MandateReferenceId::ConnectorMandateId(
                    connector_mandate_ids,
                )) => (
                    None,
                    connector_mandate_ids.payment_method_id,
                    connector_mandate_ids.connector_mandate_id,
                    StripeBillingAddress::default(),
                    None,
                ),
                Some(api_models::payments::MandateReferenceId::NetworkMandateId(
                    network_transaction_id,
                )) => {
                    payment_method_options = Some(StripePaymentMethodOptions::Card {
                        mandate_options: None,
                        network_transaction_id: None,
                        mit_exemption: Some(MitExemption {
                            network_transaction_id: Secret::new(network_transaction_id),
                        }),
                    });
                    (None, None, None, StripeBillingAddress::default(), None)
                }
                _ => {
                    let (payment_method_data, payment_method_type, billing_address) =
                        create_stripe_payment_method(
                            item.request.payment_method_type.as_ref(),
                            item.request.payment_experience.as_ref(),
                            &item.request.payment_method_data,
                            item.auth_type,
                        )?;

                    validate_shipping_address_against_payment_method(
                        &shipping_address,
                        &payment_method_type,
                    )?;

                    (
                        Some(payment_method_data),
                        None,
                        None,
                        billing_address,
                        Some(payment_method_type),
                    )
                }
            }
        };

        let payment_method_types = if payment_method.is_some() {
            //if recurring payment get payment_method_type
            get_payment_method_type_for_saved_payment_method_payment(item).map(Some)?
        } else {
            payment_method_types
        };
        payment_data = match item.request.payment_method_data {
            payments::PaymentMethodData::Wallet(payments::WalletData::ApplePay(_)) => Some(
                StripePaymentMethodData::Wallet(StripeWallet::ApplepayPayment(ApplepayPayment {
                    token: Secret::new(
                        item.payment_method_token
                            .to_owned()
                            .get_required_value("payment_token")
                            .change_context(errors::ConnectorError::RequestEncodingFailed)?,
                    ),
                    payment_method_types: StripePaymentMethodType::Card,
                })),
            ),
            _ => payment_data,
        };

        let setup_mandate_details = item
            .request
            .setup_mandate_details
            .as_ref()
            .and_then(|mandate_details| {
                mandate_details
                    .customer_acceptance
                    .as_ref()
                    .map(|customer_acceptance| {
                        Ok::<_, error_stack::Report<errors::ConnectorError>>(
                            match customer_acceptance.acceptance_type {
                                payments::AcceptanceType::Online => {
                                    let online_mandate = customer_acceptance
                                        .online
                                        .clone()
                                        .get_required_value("online")
                                        .change_context(
                                            errors::ConnectorError::MissingRequiredField {
                                                field_name: "online",
                                            },
                                        )?;
                                    StripeMandateRequest {
                                        mandate_type: StripeMandateType::Online {
                                            ip_address: online_mandate
                                                .ip_address
                                                .get_required_value("ip_address")
                                                .change_context(
                                                    errors::ConnectorError::MissingRequiredField {
                                                        field_name: "ip_address",
                                                    },
                                                )?,
                                            user_agent: online_mandate.user_agent,
                                        },
                                    }
                                }
                                payments::AcceptanceType::Offline => StripeMandateRequest {
                                    mandate_type: StripeMandateType::Offline,
                                },
                            },
                        )
                    })
            })
            .transpose()?
            .or_else(|| {
                //stripe requires us to send mandate_data while making recurring payment through saved bank debit
                if payment_method.is_some() {
                    //check if payment is done through saved payment method
                    match &payment_method_types {
                        //check if payment method is bank debit
                        Some(
                            StripePaymentMethodType::Ach
                            | StripePaymentMethodType::Sepa
                            | StripePaymentMethodType::Becs
                            | StripePaymentMethodType::Bacs,
                        ) => Some(StripeMandateRequest {
                            mandate_type: StripeMandateType::Offline,
                        }),
                        _ => None,
                    }
                } else {
                    None
                }
            });
        Ok(Self {
            amount: item.request.amount, //hopefully we don't loose some cents here
            currency: item.request.currency.to_string(), //we need to copy the value and not transfer ownership
            statement_descriptor_suffix: item.request.statement_descriptor_suffix.clone(),
            statement_descriptor: item.request.statement_descriptor.clone(),
            metadata_order_id,
            metadata_txn_id,
            metadata_txn_uuid,
            return_url: item
                .request
                .router_return_url
                .clone()
                .unwrap_or_else(|| "https://juspay.in/".to_string()),
            confirm: true, // Stripe requires confirm to be true if return URL is present
            description: item.description.clone(),
            shipping: shipping_address,
            billing: billing_address,
            capture_method: StripeCaptureMethod::from(item.request.capture_method),
            payment_data,
            mandate: mandate.map(Secret::new),
            payment_method_options,
            payment_method,
            customer: item.connector_customer.to_owned().map(Secret::new),
            setup_mandate_details,
            off_session: item.request.off_session,
            setup_future_usage: item.request.setup_future_usage,
            payment_method_types,
        })
    }
}

fn get_payment_method_type_for_saved_payment_method_payment(
    item: &types::PaymentsAuthorizeRouterData,
) -> Result<StripePaymentMethodType, error_stack::Report<errors::ConnectorError>> {
    let stripe_payment_method_type = match item.recurring_mandate_payment_data.clone() {
        Some(recurring_payment_method_data) => {
            match recurring_payment_method_data.payment_method_type {
<<<<<<< HEAD
=======
                Some(enums::PaymentMethodType::Eps)
                | Some(enums::PaymentMethodType::Giropay)
                | Some(enums::PaymentMethodType::Przelewy24) => Err(errors::ConnectorError::NotSupported {
                    message: "Eps, Giropay, Przelewy24 Recurring payments ".into(),
                    connector: "Stripe",
                    payment_experience: "Recurring Payments".into(),
                }
                .into()),
>>>>>>> 19b52ce4
                Some(payment_method_type) => StripePaymentMethodType::try_from(payment_method_type),
                None => Err(errors::ConnectorError::NoPaymentMethodType.into()),
            }
        }
        None => Err::<_, error_stack::Report<errors::ConnectorError>>(
            errors::ConnectorError::NoPaymentMethodType.into(),
        ),
    }?;
    match stripe_payment_method_type {
        //Stripe converts Ideal, Bancontact & Sofort Bank redirect methods to Sepa direct debit and attaches to the customer for future usage
        StripePaymentMethodType::Ideal
        | StripePaymentMethodType::Bancontact
        | StripePaymentMethodType::Sofort => Ok(StripePaymentMethodType::Sepa),
<<<<<<< HEAD

        StripePaymentMethodType::Eps
        | StripePaymentMethodType::Giropay
        | StripePaymentMethodType::Przelewy24 => Err(errors::ConnectorError::NotSupported {
            message: "Eps, Giropay, Przelewy24 Recurring payments ".into(),
            connector: "Stripe",
            payment_experience: "Recurring Payments".into(),
        }
        .into()),
=======
>>>>>>> 19b52ce4
        _ => Ok(stripe_payment_method_type),
    }
}

impl TryFrom<&types::VerifyRouterData> for SetupIntentRequest {
    type Error = error_stack::Report<errors::ConnectorError>;
    fn try_from(item: &types::VerifyRouterData) -> Result<Self, Self::Error> {
        let metadata_order_id = item.payment_id.to_string();
        let metadata_txn_id = format!("{}_{}_{}", item.merchant_id, item.payment_id, "1");
        let metadata_txn_uuid = Uuid::new_v4().to_string();

        //Only cards supported for mandates
        let pm_type = StripePaymentMethodType::Card;
        let payment_data = StripePaymentMethodData::try_from((
            item.request.payment_method_data.clone(),
            item.auth_type,
            pm_type,
        ))?;

        Ok(Self {
            confirm: true,
            metadata_order_id,
            metadata_txn_id,
            metadata_txn_uuid,
            payment_data,
            return_url: item.return_url.clone(),
            off_session: item.request.off_session,
            usage: item.request.setup_future_usage,
            payment_method_options: None,
            customer: item.connector_customer.to_owned().map(Secret::new),
        })
    }
}

impl TryFrom<&types::TokenizationRouterData> for TokenRequest {
    type Error = error_stack::Report<errors::ConnectorError>;
    fn try_from(item: &types::TokenizationRouterData) -> Result<Self, Self::Error> {
        let payment_data = create_stripe_payment_method(
            None,
            None,
            &item.request.payment_method_data,
            item.auth_type,
        )?;
        Ok(Self {
            token_data: payment_data.0,
        })
    }
}

impl TryFrom<&types::ConnectorCustomerRouterData> for CustomerRequest {
    type Error = error_stack::Report<errors::ConnectorError>;
    fn try_from(item: &types::ConnectorCustomerRouterData) -> Result<Self, Self::Error> {
        Ok(Self {
            description: item.request.description.to_owned(),
            email: item.request.email.to_owned(),
            phone: item.request.phone.to_owned(),
            name: item.request.name.to_owned().map(Secret::new),
            source: item.request.preprocessing_id.to_owned(),
        })
    }
}

#[derive(Clone, Debug, Default, Eq, PartialEq, Deserialize, Serialize)]
pub struct StripeMetadata {
    pub order_id: String,
    pub txn_id: String,
    pub txn_uuid: String,
}

#[derive(Clone, Default, Debug, Eq, PartialEq, Deserialize, Serialize)]
#[serde(rename_all = "snake_case")]
pub enum StripePaymentStatus {
    Succeeded,
    Failed,
    #[default]
    Processing,
    #[serde(rename = "requires_action")]
    RequiresCustomerAction,
    #[serde(rename = "requires_payment_method")]
    RequiresPaymentMethod,
    RequiresConfirmation,
    Canceled,
    RequiresCapture,
    Chargeable,
    Consumed,
    Pending,
}

impl From<StripePaymentStatus> for enums::AttemptStatus {
    fn from(item: StripePaymentStatus) -> Self {
        match item {
            StripePaymentStatus::Succeeded => Self::Charged,
            StripePaymentStatus::Failed => Self::Failure,
            StripePaymentStatus::Processing => Self::Authorizing,
            StripePaymentStatus::RequiresCustomerAction => Self::AuthenticationPending,
            // Make the payment attempt status as failed
            StripePaymentStatus::RequiresPaymentMethod => Self::Failure,
            StripePaymentStatus::RequiresConfirmation => Self::ConfirmationAwaited,
            StripePaymentStatus::Canceled => Self::Voided,
            StripePaymentStatus::RequiresCapture => Self::Authorized,
            StripePaymentStatus::Chargeable => Self::Authorizing,
            StripePaymentStatus::Consumed => Self::Authorizing,
            StripePaymentStatus::Pending => Self::Pending,
        }
    }
}

#[derive(Debug, Default, Eq, PartialEq, Deserialize)]
pub struct PaymentIntentResponse {
    pub id: String,
    pub object: String,
    pub amount: i64,
    pub amount_received: Option<i64>,
    pub amount_capturable: Option<i64>,
    pub currency: String,
    pub status: StripePaymentStatus,
    pub client_secret: Option<Secret<String>>,
    pub created: i32,
    pub customer: Option<String>,
    pub payment_method: Option<String>,
    pub description: Option<String>,
    pub statement_descriptor: Option<String>,
    pub statement_descriptor_suffix: Option<String>,
    pub metadata: StripeMetadata,
    pub next_action: Option<StripeNextActionResponse>,
    pub payment_method_options: Option<StripePaymentMethodOptions>,
    pub last_payment_error: Option<ErrorDetails>,
    pub latest_attempt: Option<LatestAttempt>, //need a merchant to test this
}

#[derive(Clone, Debug, Default, Eq, PartialEq, Deserialize, Serialize)]
pub struct StripeSourceResponse {
    pub id: String,
    pub ach_credit_transfer: AchCreditTransferResponse,
    pub receiver: AchReceiverDetails,
    pub status: StripePaymentStatus,
}

#[derive(Clone, Debug, Default, Eq, PartialEq, Deserialize, Serialize)]
pub struct AchCreditTransferResponse {
    pub account_number: Secret<String>,
    pub bank_name: Secret<String>,
    pub routing_number: Secret<String>,
    pub swift_code: Secret<String>,
}

#[derive(Clone, Debug, Default, Eq, PartialEq, Deserialize, Serialize)]
pub struct AchReceiverDetails {
    pub amount_received: i64,
    pub amount_charged: i64,
}

#[serde_with::skip_serializing_none]
#[derive(Clone, Debug, Default, Eq, PartialEq, Deserialize, Serialize)]
pub struct SepaAndBacsBankTransferInstructions {
    pub bacs_bank_instructions: Option<BacsFinancialDetails>,
    pub sepa_bank_instructions: Option<SepaFinancialDetails>,
    pub receiver: SepaAndBacsReceiver,
}

#[derive(Clone, Debug, Default, Eq, PartialEq, Deserialize, Serialize)]
pub struct SepaAndBacsReceiver {
    pub amount_received: i64,
    pub amount_remaining: i64,
}

#[derive(Debug, Default, Eq, PartialEq, Deserialize)]
pub struct PaymentSyncResponse {
    #[serde(flatten)]
    pub intent_fields: PaymentIntentResponse,
    pub last_payment_error: Option<ErrorDetails>,
}

impl Deref for PaymentSyncResponse {
    type Target = PaymentIntentResponse;

    fn deref(&self) -> &Self::Target {
        &self.intent_fields
    }
}

#[derive(Serialize, Deserialize, Debug)]
pub struct LastPaymentError {
    code: String,
    message: String,
}

#[derive(Deserialize, Debug)]
pub struct PaymentIntentSyncResponse {
    #[serde(flatten)]
    payment_intent_fields: PaymentIntentResponse,
    pub last_payment_error: Option<LastPaymentError>,
    pub latest_charge: Option<StripeCharge>,
}

#[derive(Deserialize, Clone, Debug)]
pub struct StripeCharge {
    pub id: String,
    pub payment_method_details: Option<StripeBankRedirectPaymentMethodDetails>,
}
#[derive(Deserialize, Clone, Debug)]
#[serde(rename_all = "snake_case", tag = "type")]
pub enum StripeBankRedirectPaymentMethodDetails {
    //only bank redirect payment methods that support recurring payments in stripe (ideal, sofort, bancontact)
    Ideal {
        ideal: StripeBankRedirectDetails,
    },
    Sofort {
        sofort: StripeBankRedirectDetails,
    },
    Bancontact {
        bancontact: StripeBankRedirectDetails,
    },
}
#[derive(Deserialize, Clone, Debug)]
pub struct StripeBankRedirectDetails {
    #[serde(rename = "generated_sepa_debit")]
    attached_payment_method: Option<String>,
}

impl Deref for PaymentIntentSyncResponse {
    type Target = PaymentIntentResponse;

    fn deref(&self) -> &Self::Target {
        &self.payment_intent_fields
    }
}

#[derive(Deserialize, Clone, Debug)]
#[serde(rename_all = "snake_case", tag = "type")]
pub enum StripePaymentMethodDetailsResponse {
    //only ideal, sofort and bancontact is supported by stripe for recurring payment in bank redirect
    Ideal {
        ideal: StripeBankRedirectDetails,
    },
    Sofort {
        sofort: StripeBankRedirectDetails,
    },
    Bancontact {
        bancontact: StripeBankRedirectDetails,
    },

    //other payment method types supported by stripe. To avoid deserialization error.
    Blik,
    Eps,
    Fpx,
    Giropay,
    #[serde(rename = "p24")]
    Przelewy24,
    Card,
    Klarna,
    Affirm,
    AfterpayClearpay,
    ApplePay,
    #[serde(rename = "us_bank_account")]
    Ach,
    #[serde(rename = "sepa_debit")]
    Sepa,
    #[serde(rename = "au_becs_debit")]
    Becs,
    #[serde(rename = "bacs_debit")]
    Bacs,
    #[serde(rename = "wechat_pay")]
    Wechatpay,
    Alipay,
}

#[derive(Deserialize)]
pub struct SetupIntentSyncResponse {
    #[serde(flatten)]
    setup_intent_fields: SetupIntentResponse,
    pub last_payment_error: Option<LastPaymentError>,
}

impl Deref for SetupIntentSyncResponse {
    type Target = SetupIntentResponse;

    fn deref(&self) -> &Self::Target {
        &self.setup_intent_fields
    }
}

impl From<SetupIntentSyncResponse> for PaymentIntentSyncResponse {
    fn from(value: SetupIntentSyncResponse) -> Self {
        Self {
            payment_intent_fields: value.setup_intent_fields.into(),
            last_payment_error: value.last_payment_error,
            latest_charge: None,
        }
    }
}

impl From<SetupIntentResponse> for PaymentIntentResponse {
    fn from(value: SetupIntentResponse) -> Self {
        Self {
            id: value.id,
            object: value.object,
            status: value.status,
            client_secret: Some(value.client_secret),
            customer: value.customer,
            description: None,
            statement_descriptor: value.statement_descriptor,
            statement_descriptor_suffix: value.statement_descriptor_suffix,
            metadata: value.metadata,
            next_action: value.next_action,
            payment_method_options: value.payment_method_options,
            last_payment_error: None,
            ..Default::default()
        }
    }
}

#[derive(Clone, Debug, Default, Eq, PartialEq, Deserialize)]
pub struct SetupIntentResponse {
    pub id: String,
    pub object: String,
    pub status: StripePaymentStatus, // Change to SetupStatus
    pub client_secret: Secret<String>,
    pub customer: Option<String>,
    pub payment_method: Option<String>,
    pub statement_descriptor: Option<String>,
    pub statement_descriptor_suffix: Option<String>,
    pub metadata: StripeMetadata,
    pub next_action: Option<StripeNextActionResponse>,
    pub payment_method_options: Option<StripePaymentMethodOptions>,
    pub latest_attempt: Option<LatestAttempt>,
}

impl ForeignFrom<(Option<StripePaymentMethodOptions>, String)> for types::MandateReference {
    fn foreign_from(
        (payment_method_options, payment_method_id): (Option<StripePaymentMethodOptions>, String),
    ) -> Self {
        Self {
            connector_mandate_id: payment_method_options.and_then(|options| match options {
                StripePaymentMethodOptions::Card {
                    mandate_options, ..
                } => mandate_options.map(|mandate_options| mandate_options.reference),
                StripePaymentMethodOptions::Klarna {}
                | StripePaymentMethodOptions::Affirm {}
                | StripePaymentMethodOptions::AfterpayClearpay {}
                | StripePaymentMethodOptions::Eps {}
                | StripePaymentMethodOptions::Giropay {}
                | StripePaymentMethodOptions::Ideal {}
                | StripePaymentMethodOptions::Sofort {}
                | StripePaymentMethodOptions::Ach {}
                | StripePaymentMethodOptions::Bacs {}
                | StripePaymentMethodOptions::Becs {}
                | StripePaymentMethodOptions::WechatPay {}
                | StripePaymentMethodOptions::Alipay {}
                | StripePaymentMethodOptions::Sepa {}
                | StripePaymentMethodOptions::Bancontact {}
                | StripePaymentMethodOptions::Przelewy24 {}
                | StripePaymentMethodOptions::CustomerBalance {} => None,
            }),
            payment_method_id: Some(payment_method_id),
        }
    }
}

impl<F, T>
    TryFrom<types::ResponseRouterData<F, PaymentIntentResponse, T, types::PaymentsResponseData>>
    for types::RouterData<F, T, types::PaymentsResponseData>
{
    type Error = error_stack::Report<errors::ConnectorError>;
    fn try_from(
        item: types::ResponseRouterData<F, PaymentIntentResponse, T, types::PaymentsResponseData>,
    ) -> Result<Self, Self::Error> {
        let redirect_data = item.response.next_action.clone();
        let redirection_data = redirect_data
            .and_then(|redirection_data| redirection_data.get_url())
            .map(|redirection_url| {
                services::RedirectForm::from((redirection_url, services::Method::Get))
            });

        let mandate_reference = item.response.payment_method.map(|pm| {
            types::MandateReference::foreign_from((item.response.payment_method_options, pm))
        });

        //Note: we might have to call retrieve_setup_intent to get the network_transaction_id in case its not sent in PaymentIntentResponse
        // Or we identify the mandate txns before hand and always call SetupIntent in case of mandate payment call
        let network_txn_id = Option::foreign_from(item.response.latest_attempt);

        let connector_metadata =
            get_connector_metadata(item.response.next_action.as_ref(), item.response.amount)?;

        Ok(Self {
            status: enums::AttemptStatus::from(item.response.status),
            // client_secret: Some(item.response.client_secret.clone().as_str()),
            // description: item.response.description.map(|x| x.as_str()),
            // statement_descriptor_suffix: item.response.statement_descriptor_suffix.map(|x| x.as_str()),
            // three_ds_form,
            response: Ok(types::PaymentsResponseData::TransactionResponse {
                resource_id: types::ResponseId::ConnectorTransactionId(item.response.id),
                redirection_data,
                mandate_reference,
                connector_metadata,
                network_txn_id,
            }),
            amount_captured: item.response.amount_received,
            ..item.data
        })
    }
}

pub fn get_connector_metadata(
    next_action: Option<&StripeNextActionResponse>,
    amount: i64,
) -> CustomResult<Option<serde_json::Value>, errors::ConnectorError> {
    let next_action_response = next_action
            .and_then(|next_action_response| match next_action_response {
                    StripeNextActionResponse::DisplayBankTransferInstructions(response) => {
                        Some(SepaAndBacsBankTransferInstructions {
                            sepa_bank_instructions: response.financial_addresses[0].iban.to_owned(),
                            bacs_bank_instructions: response.financial_addresses[0]
                                .sort_code
                                .to_owned(),
                            receiver: SepaAndBacsReceiver {
                                amount_received: amount - response.amount_remaining,
                                amount_remaining: response.amount_remaining,
                            },
                        })
                    }
                    _ => None,
                }).map(|response| {
                     common_utils::ext_traits::Encode::<SepaAndBacsBankTransferInstructions>::encode_to_value(
                &response,
            )
            .change_context(errors::ConnectorError::ResponseHandlingFailed)
                }).transpose()?;
    Ok(next_action_response)
}

impl<F, T>
    TryFrom<types::ResponseRouterData<F, PaymentIntentSyncResponse, T, types::PaymentsResponseData>>
    for types::RouterData<F, T, types::PaymentsResponseData>
{
    type Error = error_stack::Report<errors::ConnectorError>;
    fn try_from(
        item: types::ResponseRouterData<
            F,
            PaymentIntentSyncResponse,
            T,
            types::PaymentsResponseData,
        >,
    ) -> Result<Self, Self::Error> {
        let redirect_data = item.response.next_action.clone();
        let redirection_data = redirect_data
            .and_then(|redirection_data| redirection_data.get_url())
            .map(|redirection_url| {
                services::RedirectForm::from((redirection_url, services::Method::Get))
            });

        let mandate_reference = item.response.payment_method.clone().map(|pm| {
            types::MandateReference::foreign_from((
                item.response.payment_method_options.clone(),
                match item.response.latest_charge.clone() {
                    Some(charge) => match charge.payment_method_details {
                        Some(StripeBankRedirectPaymentMethodDetails::Bancontact { bancontact }) => {
                            bancontact.attached_payment_method.unwrap_or(pm)
                        }
                        Some(StripeBankRedirectPaymentMethodDetails::Ideal { ideal }) => {
                            ideal.attached_payment_method.unwrap_or(pm)
                        }
                        Some(StripeBankRedirectPaymentMethodDetails::Sofort { sofort }) => {
                            sofort.attached_payment_method.unwrap_or(pm)
                        }
                        None => pm,
                    },
                    None => pm,
                },
            ))
        });
        let error_res =
            item.response
                .last_payment_error
                .as_ref()
                .map(|error| types::ErrorResponse {
                    code: error.code.to_owned(),
                    message: error.message.to_owned(),
                    reason: None,
                    status_code: item.http_code,
                });

        let connector_metadata =
            get_connector_metadata(item.response.next_action.as_ref(), item.response.amount)?;

        let response = error_res.map_or(
            Ok(types::PaymentsResponseData::TransactionResponse {
                resource_id: types::ResponseId::ConnectorTransactionId(item.response.id.clone()),
                redirection_data,
                mandate_reference,
                connector_metadata,
                network_txn_id: None,
            }),
            Err,
        );

        Ok(Self {
            status: enums::AttemptStatus::from(item.response.status.to_owned()),
            response,
            amount_captured: item.response.amount_received,
            ..item.data
        })
    }
}

impl<F, T>
    TryFrom<types::ResponseRouterData<F, SetupIntentResponse, T, types::PaymentsResponseData>>
    for types::RouterData<F, T, types::PaymentsResponseData>
{
    type Error = error_stack::Report<errors::ConnectorError>;
    fn try_from(
        item: types::ResponseRouterData<F, SetupIntentResponse, T, types::PaymentsResponseData>,
    ) -> Result<Self, Self::Error> {
        let redirect_data = item.response.next_action.clone();
        let redirection_data = redirect_data
            .and_then(|redirection_data| redirection_data.get_url())
            .map(|redirection_url| {
                services::RedirectForm::from((redirection_url, services::Method::Get))
            });

        let mandate_reference = item.response.payment_method.map(|pm| {
            types::MandateReference::foreign_from((item.response.payment_method_options, pm))
        });

        Ok(Self {
            status: enums::AttemptStatus::from(item.response.status),
            response: Ok(types::PaymentsResponseData::TransactionResponse {
                resource_id: types::ResponseId::ConnectorTransactionId(item.response.id),
                redirection_data,
                mandate_reference,
                connector_metadata: None,
                network_txn_id: Option::foreign_from(item.response.latest_attempt),
            }),
            ..item.data
        })
    }
}

impl ForeignFrom<Option<LatestAttempt>> for Option<String> {
    fn foreign_from(latest_attempt: Option<LatestAttempt>) -> Self {
        match latest_attempt {
            Some(LatestAttempt::PaymentIntentAttempt(attempt)) => attempt
                .payment_method_options
                .and_then(|payment_method_options| match payment_method_options {
                    StripePaymentMethodOptions::Card {
                        network_transaction_id,
                        ..
                    } => network_transaction_id.map(|network_id| network_id.expose()),
                    _ => None,
                }),
            _ => None,
        }
    }
}

#[derive(Clone, Debug, Eq, PartialEq, Deserialize)]
#[serde(rename_all = "snake_case", remote = "Self")]
pub enum StripeNextActionResponse {
    RedirectToUrl(StripeRedirectToUrlResponse),
    AlipayHandleRedirect(StripeRedirectToUrlResponse),
    VerifyWithMicrodeposits(StripeVerifyWithMicroDepositsResponse),
    WechatPayDisplayQrCode(StripeRedirectToQr),
    DisplayBankTransferInstructions(StripeBankTransferDetails),
}

impl StripeNextActionResponse {
    fn get_url(&self) -> Option<Url> {
        match self {
            Self::RedirectToUrl(redirect_to_url) | Self::AlipayHandleRedirect(redirect_to_url) => {
                Some(redirect_to_url.url.to_owned())
            }
            Self::WechatPayDisplayQrCode(redirect_to_url) => Some(redirect_to_url.data.to_owned()),
            Self::VerifyWithMicrodeposits(verify_with_microdeposits) => {
                Some(verify_with_microdeposits.hosted_verification_url.to_owned())
            }
            Self::DisplayBankTransferInstructions(_) => None,
        }
    }
}

// This impl is required because Stripe's response is of the below format, which is externally
// tagged, but also with an extra 'type' field specifying the enum variant name:
// "next_action": {
//   "redirect_to_url": { "return_url": "...", "url": "..." },
//   "type": "redirect_to_url"
// },
// Reference: https://github.com/serde-rs/serde/issues/1343#issuecomment-409698470
impl<'de> Deserialize<'de> for StripeNextActionResponse {
    fn deserialize<D: serde::Deserializer<'de>>(deserializer: D) -> Result<Self, D::Error> {
        #[derive(Deserialize)]
        struct Wrapper {
            #[serde(rename = "type")]
            _ignore: String,
            #[serde(flatten, with = "StripeNextActionResponse")]
            inner: StripeNextActionResponse,
        }
        Wrapper::deserialize(deserializer).map(|w| w.inner)
    }
}

#[derive(Clone, Debug, Eq, PartialEq, Deserialize, Serialize)]
pub struct StripeRedirectToUrlResponse {
    return_url: String,
    url: Url,
}

#[derive(Clone, Debug, Eq, PartialEq, Deserialize, Serialize)]
pub struct StripeRedirectToQr {
    data: Url,
}

#[derive(Clone, Debug, Eq, PartialEq, Deserialize)]
pub struct StripeVerifyWithMicroDepositsResponse {
    hosted_verification_url: Url,
}

#[derive(Clone, Debug, Eq, PartialEq, Deserialize, Serialize)]
pub struct StripeBankTransferDetails {
    pub amount_remaining: i64,
    pub currency: String,
    pub financial_addresses: Vec<StripeFinanicalInformation>,
    pub hosted_instructions_url: Option<String>,
    pub reference: Option<String>,
    #[serde(rename = "type")]
    pub bank_transfer_type: Option<String>,
}

#[derive(Clone, Debug, Eq, PartialEq, Deserialize, Serialize)]
pub struct StripeFinanicalInformation {
    pub iban: Option<SepaFinancialDetails>,
    pub sort_code: Option<BacsFinancialDetails>,
    pub supported_networks: Vec<String>,
    #[serde(rename = "type")]
    pub financial_info_type: String,
}

#[derive(Clone, Debug, Eq, PartialEq, Deserialize, Serialize)]
pub struct SepaFinancialDetails {
    pub account_holder_name: String,
    pub bic: String,
    pub country: String,
    pub iban: String,
}

#[derive(Clone, Debug, Eq, PartialEq, Deserialize, Serialize)]
pub struct BacsFinancialDetails {
    pub account_holder_name: String,
    pub account_number: String,
    pub sort_code: String,
}

// REFUND :
// Type definition for Stripe RefundRequest

#[derive(Default, Debug, Serialize)]
pub struct RefundRequest {
    pub amount: Option<i64>, //amount in cents, hence passed as integer
    pub payment_intent: String,
    #[serde(rename = "metadata[order_id]")]
    pub metadata_order_id: String,
    #[serde(rename = "metadata[txn_id]")]
    pub metadata_txn_id: String,
    #[serde(rename = "metadata[txn_uuid]")]
    pub metadata_txn_uuid: String,
}

impl<F> TryFrom<&types::RefundsRouterData<F>> for RefundRequest {
    type Error = error_stack::Report<errors::ConnectorError>;
    fn try_from(item: &types::RefundsRouterData<F>) -> Result<Self, Self::Error> {
        let amount = item.request.refund_amount;
        let metadata_txn_id = "Fetch txn_id from DB".to_string();
        let metadata_txn_uuid = "Fetch txn_id from DB".to_string();
        let payment_intent = item.request.connector_transaction_id.clone();
        Ok(Self {
            amount: Some(amount),
            payment_intent,
            metadata_order_id: item.payment_id.clone(),
            metadata_txn_id,
            metadata_txn_uuid,
        })
    }
}

// Type definition for Stripe Refund Response

#[derive(Default, Debug, Serialize, Deserialize, Clone)]
#[serde(rename_all = "snake_case")]
pub enum RefundStatus {
    Succeeded,
    Failed,
    #[default]
    Pending,
    RequiresAction,
}

impl From<RefundStatus> for enums::RefundStatus {
    fn from(item: RefundStatus) -> Self {
        match item {
            self::RefundStatus::Succeeded => Self::Success,
            self::RefundStatus::Failed => Self::Failure,
            self::RefundStatus::Pending => Self::Pending,
            self::RefundStatus::RequiresAction => Self::ManualReview,
        }
    }
}

#[derive(Default, Debug, Clone, Serialize, Deserialize)]
pub struct RefundResponse {
    pub id: String,
    pub object: String,
    pub amount: i64,
    pub currency: String,
    pub metadata: StripeMetadata,
    pub payment_intent: String,
    pub status: RefundStatus,
}

impl TryFrom<types::RefundsResponseRouterData<api::Execute, RefundResponse>>
    for types::RefundsRouterData<api::Execute>
{
    type Error = error_stack::Report<errors::ConnectorError>;
    fn try_from(
        item: types::RefundsResponseRouterData<api::Execute, RefundResponse>,
    ) -> Result<Self, Self::Error> {
        Ok(Self {
            response: Ok(types::RefundsResponseData {
                connector_refund_id: item.response.id,
                refund_status: enums::RefundStatus::from(item.response.status),
            }),
            ..item.data
        })
    }
}

impl TryFrom<types::RefundsResponseRouterData<api::RSync, RefundResponse>>
    for types::RefundsRouterData<api::RSync>
{
    type Error = error_stack::Report<errors::ConnectorError>;
    fn try_from(
        item: types::RefundsResponseRouterData<api::RSync, RefundResponse>,
    ) -> Result<Self, Self::Error> {
        Ok(Self {
            response: Ok(types::RefundsResponseData {
                connector_refund_id: item.response.id,
                refund_status: enums::RefundStatus::from(item.response.status),
            }),
            ..item.data
        })
    }
}

#[derive(Debug, Default, Eq, PartialEq, Deserialize, Serialize)]
pub struct ErrorDetails {
    pub code: Option<String>,
    #[serde(rename = "type")]
    pub error_type: Option<String>,
    pub message: Option<String>,
    pub param: Option<String>,
}

#[derive(Debug, Default, Eq, PartialEq, Deserialize, Serialize)]
pub struct ErrorResponse {
    pub error: ErrorDetails,
}

#[derive(Debug, Default, Eq, PartialEq, Serialize)]
pub struct StripeShippingAddress {
    #[serde(rename = "shipping[address][city]")]
    pub city: Option<String>,
    #[serde(rename = "shipping[address][country]")]
    pub country: Option<api_enums::CountryAlpha2>,
    #[serde(rename = "shipping[address][line1]")]
    pub line1: Option<Secret<String>>,
    #[serde(rename = "shipping[address][line2]")]
    pub line2: Option<Secret<String>>,
    #[serde(rename = "shipping[address][postal_code]")]
    pub zip: Option<Secret<String>>,
    #[serde(rename = "shipping[address][state]")]
    pub state: Option<Secret<String>>,
    #[serde(rename = "shipping[name]")]
    pub name: Option<Secret<String>>,
    #[serde(rename = "shipping[phone]")]
    pub phone: Option<Secret<String>>,
}

#[derive(Debug, Default, Eq, PartialEq, Serialize)]
pub struct StripeBillingAddress {
    #[serde(rename = "payment_method_data[billing_details][email]")]
    pub email: Option<Email>,
    #[serde(rename = "payment_method_data[billing_details][address][country]")]
    pub country: Option<api_enums::CountryAlpha2>,
    #[serde(rename = "payment_method_data[billing_details][name]")]
    pub name: Option<Secret<String>>,
    #[serde(rename = "payment_method_data[billing_details][address][city]")]
    pub city: Option<String>,
    #[serde(rename = "payment_method_data[billing_details][address][line1]")]
    pub address_line1: Option<Secret<String>>,
    #[serde(rename = "payment_method_data[billing_details][address][line2]")]
    pub address_line2: Option<Secret<String>>,
    #[serde(rename = "payment_method_data[billing_details][address][postal_code]")]
    pub zip_code: Option<Secret<String>>,
}

#[derive(Debug, Clone, serde::Deserialize, Eq, PartialEq)]
pub struct StripeRedirectResponse {
    pub payment_intent: Option<String>,
    pub payment_intent_client_secret: Option<String>,
    pub source_redirect_slug: Option<String>,
    pub redirect_status: Option<StripePaymentStatus>,
    pub source_type: Option<Secret<String>>,
}

#[derive(Debug, Serialize)]
pub struct CancelRequest {
    cancellation_reason: Option<String>,
}

impl TryFrom<&types::PaymentsCancelRouterData> for CancelRequest {
    type Error = error_stack::Report<errors::ConnectorError>;
    fn try_from(item: &types::PaymentsCancelRouterData) -> Result<Self, Self::Error> {
        Ok(Self {
            cancellation_reason: item.request.cancellation_reason.clone(),
        })
    }
}

#[derive(Serialize, Deserialize, Debug, Clone, Eq, PartialEq)]
#[non_exhaustive]
#[serde(rename_all = "snake_case")]
pub enum StripePaymentMethodOptions {
    Card {
        mandate_options: Option<StripeMandateOptions>,
        network_transaction_id: Option<Secret<String>>,
        mit_exemption: Option<MitExemption>, // To be used for MIT mandate txns
    },
    Klarna {},
    Affirm {},
    AfterpayClearpay {},
    Eps {},
    Giropay {},
    Ideal {},
    Sofort {},
    #[serde(rename = "us_bank_account")]
    Ach {},
    #[serde(rename = "sepa_debit")]
    Sepa {},
    #[serde(rename = "au_becs_debit")]
    Becs {},
    #[serde(rename = "bacs_debit")]
    Bacs {},
    Bancontact {},
    WechatPay {},
    Alipay {},
    #[serde(rename = "p24")]
    Przelewy24 {},
    CustomerBalance {},
}

#[derive(Clone, Debug, Default, Eq, PartialEq, Serialize, Deserialize)]
pub struct MitExemption {
    pub network_transaction_id: Secret<String>,
}

#[derive(Clone, Debug, Eq, PartialEq, Deserialize)]
#[serde(untagged)]
pub enum LatestAttempt {
    PaymentIntentAttempt(LatestPaymentAttempt),
    SetupAttempt(String),
}
#[derive(Clone, Debug, Default, Eq, PartialEq, Deserialize)]
pub struct LatestPaymentAttempt {
    pub payment_method_options: Option<StripePaymentMethodOptions>,
}
// #[derive(Deserialize, Debug, Clone, Eq, PartialEq)]
// pub struct Card
#[derive(serde::Serialize, serde::Deserialize, Clone, Debug, Default, Eq, PartialEq)]
pub struct StripeMandateOptions {
    reference: String, // Extendable, But only important field to be captured
}
/// Represents the capture request body for stripe connector.
#[derive(Debug, Serialize, Clone, Copy)]
pub struct CaptureRequest {
    /// If amount_to_capture is None stripe captures the amount in the payment intent.
    amount_to_capture: Option<i64>,
}

impl TryFrom<&types::PaymentsCaptureRouterData> for CaptureRequest {
    type Error = error_stack::Report<errors::ConnectorError>;
    fn try_from(item: &types::PaymentsCaptureRouterData) -> Result<Self, Self::Error> {
        Ok(Self {
            amount_to_capture: Some(item.request.amount_to_capture),
        })
    }
}

impl TryFrom<&types::PaymentsPreProcessingRouterData> for StripeAchSourceRequest {
    type Error = error_stack::Report<errors::ConnectorError>;
    fn try_from(item: &types::PaymentsPreProcessingRouterData) -> Result<Self, Self::Error> {
        Ok(Self {
            transfer_type: StripePaymentMethodType::AchCreditTransfer,
            payment_method_data: AchBankTransferData {
                email: connector::utils::PaymentsPreProcessingData::get_email(&item.request)?,
            },
            currency: item
                .request
                .currency
                .get_required_value("currency")
                .change_context(errors::ConnectorError::MissingRequiredField {
                    field_name: "currency",
                })?
                .to_string(),
        })
    }
}

impl<F, T>
    TryFrom<types::ResponseRouterData<F, StripeSourceResponse, T, types::PaymentsResponseData>>
    for types::RouterData<F, T, types::PaymentsResponseData>
{
    type Error = error_stack::Report<errors::ConnectorError>;
    fn try_from(
        item: types::ResponseRouterData<F, StripeSourceResponse, T, types::PaymentsResponseData>,
    ) -> Result<Self, Self::Error> {
        let connector_source_response = item.response.to_owned();
        let connector_metadata =
            common_utils::ext_traits::Encode::<StripeSourceResponse>::encode_to_value(
                &connector_source_response,
            )
            .change_context(errors::ConnectorError::ResponseHandlingFailed)?;
        // We get pending as the status from stripe, but hyperswitch should give it as requires_customer_action as
        // customer has to make payment to the virtual account number given in the source response
        let status = match connector_source_response.status.clone().into() {
            storage_models::enums::AttemptStatus::Pending => {
                storage_models::enums::AttemptStatus::AuthenticationPending
            }
            _ => connector_source_response.status.into(),
        };
        Ok(Self {
            response: Ok(types::PaymentsResponseData::PreProcessingResponse {
                pre_processing_id: types::PreprocessingResponseId::PreProcessingId(
                    item.response.id,
                ),
                connector_metadata: Some(connector_metadata),
                session_token: None,
            }),
            status,
            ..item.data
        })
    }
}

impl TryFrom<&types::PaymentsAuthorizeRouterData> for ChargesRequest {
    type Error = error_stack::Report<errors::ConnectorError>;

    fn try_from(value: &types::PaymentsAuthorizeRouterData) -> Result<Self, Self::Error> {
        Ok(Self {
            amount: value.request.amount.to_string(),
            currency: value.request.currency.to_string(),
            customer: Secret::new(value.get_connector_customer_id()?),
            source: Secret::new(value.get_preprocessing_id()?),
        })
    }
}

impl<F, T> TryFrom<types::ResponseRouterData<F, ChargesResponse, T, types::PaymentsResponseData>>
    for types::RouterData<F, T, types::PaymentsResponseData>
{
    type Error = error_stack::Report<errors::ConnectorError>;
    fn try_from(
        item: types::ResponseRouterData<F, ChargesResponse, T, types::PaymentsResponseData>,
    ) -> Result<Self, Self::Error> {
        let connector_source_response = item.response.to_owned();
        let connector_metadata =
            common_utils::ext_traits::Encode::<StripeSourceResponse>::encode_to_value(
                &connector_source_response.source,
            )
            .change_context(errors::ConnectorError::ResponseHandlingFailed)?;
        Ok(Self {
            status: enums::AttemptStatus::from(item.response.status),
            response: Ok(types::PaymentsResponseData::TransactionResponse {
                resource_id: types::ResponseId::ConnectorTransactionId(item.response.id),
                redirection_data: None,
                mandate_reference: None,
                connector_metadata: Some(connector_metadata),
                network_txn_id: None,
            }),
            ..item.data
        })
    }
}

impl<F, T>
    TryFrom<types::ResponseRouterData<F, StripeTokenResponse, T, types::PaymentsResponseData>>
    for types::RouterData<F, T, types::PaymentsResponseData>
{
    type Error = error_stack::Report<errors::ConnectorError>;
    fn try_from(
        item: types::ResponseRouterData<F, StripeTokenResponse, T, types::PaymentsResponseData>,
    ) -> Result<Self, Self::Error> {
        Ok(Self {
            response: Ok(types::PaymentsResponseData::TokenizationResponse {
                token: item.response.id,
            }),
            ..item.data
        })
    }
}

impl<F, T>
    TryFrom<types::ResponseRouterData<F, StripeCustomerResponse, T, types::PaymentsResponseData>>
    for types::RouterData<F, T, types::PaymentsResponseData>
{
    type Error = error_stack::Report<errors::ConnectorError>;
    fn try_from(
        item: types::ResponseRouterData<F, StripeCustomerResponse, T, types::PaymentsResponseData>,
    ) -> Result<Self, Self::Error> {
        Ok(Self {
            response: Ok(types::PaymentsResponseData::ConnectorCustomerResponse {
                connector_customer_id: item.response.id,
            }),
            ..item.data
        })
    }
}

// #[cfg(test)]
// mod test_stripe_transformers {
//     use super::*;

//     #[test]
//     fn verify_transform_from_router_to_stripe_req() {
//         let router_req = PaymentsRequest {
//             amount: 100.0,
//             currency: "USD".to_string(),
//             ..Default::default()
//         };

//         let stripe_req = PaymentIntentRequest::from(router_req);

//         //metadata is generated everytime. So use the transformed struct to copy uuid

//         let stripe_req_expected = PaymentIntentRequest {
//             amount: 10000,
//             currency: "USD".to_string(),
//             statement_descriptor_suffix: None,
//             metadata_order_id: "Auto generate Order ID".to_string(),
//             metadata_txn_id: "Fetch from Merchant Account_Auto generate Order ID_1".to_string(),
//             metadata_txn_uuid: stripe_req.metadata_txn_uuid.clone(),
//             return_url: "Fetch Url from Merchant Account".to_string(),
//             confirm: false,
//             payment_method_types: "card".to_string(),
//             payment_method_data_type: "card".to_string(),
//             payment_method_data_card_number: None,
//             payment_method_data_card_exp_month: None,
//             payment_method_data_card_exp_year: None,
//             payment_method_data_card_cvc: None,
//             description: None,
//         };
//         assert_eq!(stripe_req_expected, stripe_req);
//     }
// }

#[derive(Debug, Deserialize)]
pub struct WebhookEventDataResource {
    pub object: serde_json::Value,
}

#[derive(Debug, Deserialize)]
pub struct WebhookEventObjectResource {
    pub data: WebhookEventDataResource,
}

#[derive(Debug, Deserialize)]
pub struct WebhookEvent {
    #[serde(rename = "type")]
    pub event_type: WebhookEventType,
    #[serde(rename = "data")]
    pub event_data: WebhookEventData,
}

#[derive(Debug, Deserialize)]
pub struct WebhookEventTypeBody {
    #[serde(rename = "type")]
    pub event_type: WebhookEventType,
    #[serde(rename = "data")]
    pub event_data: WebhookStatusData,
}

#[derive(Debug, Deserialize)]
pub struct WebhookEventData {
    #[serde(rename = "object")]
    pub event_object: WebhookEventObjectData,
}

#[derive(Debug, Deserialize)]
pub struct WebhookStatusData {
    #[serde(rename = "object")]
    pub event_object: WebhookStatusObjectData,
}

#[derive(Debug, Deserialize)]
pub struct WebhookStatusObjectData {
    pub status: Option<WebhookEventStatus>,
    pub payment_method_details: Option<WebhookPaymentMethodDetails>,
}

#[derive(Debug, Deserialize)]
#[serde(rename_all = "snake_case")]
pub enum WebhookPaymentMethodType {
    AchCreditTransfer,
    #[serde(other)]
    Unknown,
}

#[derive(Debug, Deserialize)]
pub struct WebhookPaymentMethodDetails {
    #[serde(rename = "type")]
    pub payment_method: WebhookPaymentMethodType,
}

#[derive(Debug, Deserialize)]
pub struct WebhookEventObjectData {
    pub id: String,
    pub object: WebhookEventObjectType,
    pub amount: Option<i32>,
    pub currency: String,
    pub payment_intent: Option<String>,
    pub reason: Option<String>,
    #[serde(with = "common_utils::custom_serde::timestamp")]
    pub created: PrimitiveDateTime,
    pub evidence_details: Option<EvidenceDetails>,
    pub status: Option<WebhookEventStatus>,
}

#[derive(Debug, Deserialize, strum::Display)]
#[serde(rename_all = "snake_case")]
pub enum WebhookEventObjectType {
    PaymentIntent,
    Dispute,
    Charge,
    Source,
}

#[derive(Debug, Deserialize)]
pub enum WebhookEventType {
    #[serde(rename = "payment_intent.payment_failed")]
    PaymentIntentFailed,
    #[serde(rename = "payment_intent.succeeded")]
    PaymentIntentSucceed,
    #[serde(rename = "charge.dispute.captured")]
    ChargeDisputeCaptured,
    #[serde(rename = "charge.dispute.created")]
    DisputeCreated,
    #[serde(rename = "charge.dispute.closed")]
    DisputeClosed,
    #[serde(rename = "charge.dispute.updated")]
    DisputeUpdated,
    #[serde(rename = "charge.dispute.funds_reinstated")]
    ChargeDisputeFundsReinstated,
    #[serde(rename = "charge.dispute.funds_withdrawn")]
    ChargeDisputeFundsWithdrawn,
    #[serde(rename = "charge.expired")]
    ChargeExpired,
    #[serde(rename = "charge.failed")]
    ChargeFailed,
    #[serde(rename = "charge.pending")]
    ChargePending,
    #[serde(rename = "charge.captured")]
    ChargeCaptured,
    #[serde(rename = "charge.succeeded")]
    ChargeSucceeded,
    #[serde(rename = "charge.updated")]
    ChargeUpdated,
    #[serde(rename = "charge.refunded")]
    ChanrgeRefunded,
    #[serde(rename = "payment_intent.canceled")]
    PaymentIntentCanceled,
    #[serde(rename = "payment_intent.created")]
    PaymentIntentCreated,
    #[serde(rename = "payment_intent.processing")]
    PaymentIntentProcessing,
    #[serde(rename = "payment_intent.requires_action")]
    PaymentIntentRequiresAction,
    #[serde(rename = "amount_capturable_updated")]
    PaymentIntentAmountCapturableUpdated,
    #[serde(rename = "source.chargeable")]
    SourceChargeable,
    #[serde(rename = "source.transaction.created")]
    SourceTransactionCreated,
    #[serde(rename = "payment_intent.partially_funded")]
    PaymentIntentPartiallyFunded,
    #[serde(other)]
    Unknown,
}

#[derive(Debug, Serialize, strum::Display, Deserialize, PartialEq)]
#[serde(rename_all = "snake_case")]
pub enum WebhookEventStatus {
    WarningNeedsResponse,
    WarningClosed,
    WarningUnderReview,
    Won,
    Lost,
    NeedsResponse,
    UnderReview,
    ChargeRefunded,
    Succeeded,
    RequiresPaymentMethod,
    RequiresConfirmation,
    RequiresAction,
    Processing,
    RequiresCapture,
    Canceled,
    Chargeable,
    #[serde(other)]
    Unknown,
}

#[derive(Debug, Deserialize, PartialEq)]
pub struct EvidenceDetails {
    #[serde(with = "common_utils::custom_serde::timestamp")]
    pub due_by: PrimitiveDateTime,
}

impl
    TryFrom<(
        api::PaymentMethodData,
        enums::AuthenticationType,
        StripePaymentMethodType,
    )> for StripePaymentMethodData
{
    type Error = error_stack::Report<errors::ConnectorError>;
    fn try_from(
        (pm_data, auth_type, pm_type): (
            api::PaymentMethodData,
            enums::AuthenticationType,
            StripePaymentMethodType,
        ),
    ) -> Result<Self, Self::Error> {
        match pm_data {
            api::PaymentMethodData::Card(ref ccard) => Ok(Self::Card({
                let payment_method_auth_type = match auth_type {
                    enums::AuthenticationType::ThreeDs => Auth3ds::Any,
                    enums::AuthenticationType::NoThreeDs => Auth3ds::Automatic,
                };
                StripeCardData {
                    payment_method_data_type: StripePaymentMethodType::Card,
                    payment_method_data_card_number: ccard.card_number.clone(),
                    payment_method_data_card_exp_month: ccard.card_exp_month.clone(),
                    payment_method_data_card_exp_year: ccard.card_exp_year.clone(),
                    payment_method_data_card_cvc: ccard.card_cvc.clone(),
                    payment_method_auth_type,
                }
            })),
            api::PaymentMethodData::PayLater(_) => Ok(Self::PayLater(StripePayLaterData {
                payment_method_data_type: pm_type,
            })),
            api::PaymentMethodData::BankRedirect(_) => {
                Ok(Self::BankRedirect(StripeBankRedirectData {
                    payment_method_data_type: pm_type,
                    bank_name: None,
                    bank_specific_data: None,
                    billing_name: None,
                    email: None,
                }))
            }
            api::PaymentMethodData::Wallet(wallet_data) => match wallet_data {
                payments::WalletData::ApplePay(data) => {
                    let wallet_info = StripeWallet::ApplepayToken(StripeApplePay {
                        pk_token: data
                            .get_applepay_decoded_payment_data()
                            .change_context(errors::ConnectorError::RequestEncodingFailed)?,
                        pk_token_instrument_name: data.payment_method.pm_type,
                        pk_token_payment_network: data.payment_method.network,
                        pk_token_transaction_id: data.transaction_identifier,
                    });
                    Ok(Self::Wallet(wallet_info))
                }

                payments::WalletData::WeChatPayRedirect(_) => {
                    let wallet_info = StripeWallet::WechatpayPayment(WechatpayPayment {
                        client: WechatClient::Web,
                        payment_method_data_type: StripePaymentMethodType::Wechatpay,
                    });
                    Ok(Self::Wallet(wallet_info))
                }
                payments::WalletData::AliPayRedirect(_) => {
                    let wallet_info = StripeWallet::AlipayPayment(AlipayPayment {
                        payment_method_data_type: StripePaymentMethodType::Alipay,
                    });
                    Ok(Self::Wallet(wallet_info))
                }
                payments::WalletData::GooglePay(gpay_data) => Self::try_from(&gpay_data),
                _ => Err(errors::ConnectorError::InvalidWallet.into()),
            },
            api::PaymentMethodData::BankDebit(bank_debit_data) => {
                let (_pm_type, bank_data, _) = get_bank_debit_data(&bank_debit_data);

                Ok(Self::BankDebit(StripeBankDebitData {
                    bank_specific_data: bank_data,
                }))
            }
            api::PaymentMethodData::BankTransfer(bank_transfer_data) => {
                match bank_transfer_data.deref() {
                    payments::BankTransferData::AchBankTransfer { billing_details } => {
                        Ok(Self::BankTransfer(StripeBankTransferData::AchBankTransfer(
                            Box::new(AchBankTransferData {
                                email: billing_details.email.to_owned(),
                            }),
                        )))
                    }
                    payments::BankTransferData::SepaBankTransfer { country, .. } => Ok(
                        Self::BankTransfer(StripeBankTransferData::SepaBankTransfer(Box::new(
                            SepaBankTransferData {
                                payment_method_data_type: StripePaymentMethodType::CustomerBalance,
                                bank_transfer_type: BankTransferType::EuBankTransfer,
                                balance_funding_type: BankTransferType::BankTransfers,
                                payment_method_type: StripePaymentMethodType::CustomerBalance,
                                country: country.to_owned(),
                            },
                        ))),
                    ),
                    payments::BankTransferData::BacsBankTransfer { .. } => Ok(Self::BankTransfer(
                        StripeBankTransferData::BacsBankTransfers(Box::new(BacsBankTransferData {
                            payment_method_data_type: StripePaymentMethodType::CustomerBalance,
                            bank_transfer_type: BankTransferType::GbBankTransfer,
                            balance_funding_type: BankTransferType::BankTransfers,
                            payment_method_type: StripePaymentMethodType::CustomerBalance,
                        })),
                    )),
                }
            }
            api::PaymentMethodData::MandatePayment | api::PaymentMethodData::Crypto(_) => {
                Err(errors::ConnectorError::NotSupported {
                    message: format!("{pm_type:?}"),
                    connector: "Stripe",
                    payment_experience: api_models::enums::PaymentExperience::RedirectToUrl
                        .to_string(),
                })?
            }
        }
    }
}

#[derive(Debug, Deserialize)]
pub struct StripeGpayToken {
    pub id: String,
}

pub fn get_bank_transfer_request_data(
    req: &types::PaymentsAuthorizeRouterData,
    bank_transfer_data: &api_models::payments::BankTransferData,
) -> CustomResult<Option<String>, errors::ConnectorError> {
    match bank_transfer_data {
        api_models::payments::BankTransferData::AchBankTransfer { .. } => {
            let req = ChargesRequest::try_from(req)?;
            let request = utils::Encode::<ChargesRequest>::url_encode(&req)
                .change_context(errors::ConnectorError::RequestEncodingFailed)?;
            Ok(Some(request))
        }
        _ => {
            let req = PaymentIntentRequest::try_from(req)?;
            let request = utils::Encode::<PaymentIntentRequest>::url_encode(&req)
                .change_context(errors::ConnectorError::RequestEncodingFailed)?;
            Ok(Some(request))
        }
    }
}

pub fn get_bank_transfer_authorize_response(
    data: &types::PaymentsAuthorizeRouterData,
    res: types::Response,
    bank_transfer_data: &api_models::payments::BankTransferData,
) -> CustomResult<types::PaymentsAuthorizeRouterData, errors::ConnectorError> {
    match bank_transfer_data {
        api_models::payments::BankTransferData::AchBankTransfer { .. } => {
            let response: ChargesResponse = res
                .response
                .parse_struct("ChargesResponse")
                .change_context(errors::ConnectorError::ResponseDeserializationFailed)?;

            types::RouterData::try_from(types::ResponseRouterData {
                response,
                data: data.clone(),
                http_code: res.status_code,
            })
        }
        _ => {
            let response: PaymentIntentResponse = res
                .response
                .parse_struct("PaymentIntentResponse")
                .change_context(errors::ConnectorError::ResponseDeserializationFailed)?;

            types::RouterData::try_from(types::ResponseRouterData {
                response,
                data: data.clone(),
                http_code: res.status_code,
            })
        }
    }
}

pub fn construct_file_upload_request(
    file_upload_router_data: types::UploadFileRouterData,
) -> CustomResult<reqwest::multipart::Form, errors::ConnectorError> {
    let request = file_upload_router_data.request;
    let mut multipart = reqwest::multipart::Form::new();
    multipart = multipart.text("purpose", "dispute_evidence");
    let file_data = reqwest::multipart::Part::bytes(request.file)
        .file_name(request.file_key)
        .mime_str(request.file_type.as_ref())
        .map_err(|_| errors::ConnectorError::RequestEncodingFailed)?;
    multipart = multipart.part("file", file_data);
    Ok(multipart)
}

#[derive(Debug, Deserialize)]
pub struct FileUploadResponse {
    #[serde(rename = "id")]
    pub file_id: String,
}

#[derive(Debug, Serialize)]
pub struct Evidence {
    #[serde(rename = "evidence[access_activity_log]")]
    pub access_activity_log: Option<String>,
    #[serde(rename = "evidence[billing_address]")]
    pub billing_address: Option<String>,
    #[serde(rename = "evidence[cancellation_policy]")]
    pub cancellation_policy: Option<String>,
    #[serde(rename = "evidence[cancellation_policy_disclosure]")]
    pub cancellation_policy_disclosure: Option<String>,
    #[serde(rename = "evidence[cancellation_rebuttal]")]
    pub cancellation_rebuttal: Option<String>,
    #[serde(rename = "evidence[customer_communication]")]
    pub customer_communication: Option<String>,
    #[serde(rename = "evidence[customer_email_address]")]
    pub customer_email_address: Option<String>,
    #[serde(rename = "evidence[customer_name]")]
    pub customer_name: Option<String>,
    #[serde(rename = "evidence[customer_purchase_ip]")]
    pub customer_purchase_ip: Option<String>,
    #[serde(rename = "evidence[customer_signature]")]
    pub customer_signature: Option<String>,
    #[serde(rename = "evidence[product_description]")]
    pub product_description: Option<String>,
    #[serde(rename = "evidence[receipt]")]
    pub receipt: Option<String>,
    #[serde(rename = "evidence[refund_policy]")]
    pub refund_policy: Option<String>,
    #[serde(rename = "evidence[refund_policy_disclosure]")]
    pub refund_policy_disclosure: Option<String>,
    #[serde(rename = "evidence[refund_refusal_explanation]")]
    pub refund_refusal_explanation: Option<String>,
    #[serde(rename = "evidence[service_date]")]
    pub service_date: Option<String>,
    #[serde(rename = "evidence[service_documentation]")]
    pub service_documentation: Option<String>,
    #[serde(rename = "evidence[shipping_address]")]
    pub shipping_address: Option<String>,
    #[serde(rename = "evidence[shipping_carrier]")]
    pub shipping_carrier: Option<String>,
    #[serde(rename = "evidence[shipping_date]")]
    pub shipping_date: Option<String>,
    #[serde(rename = "evidence[shipping_documentation]")]
    pub shipping_documentation: Option<String>,
    #[serde(rename = "evidence[shipping_tracking_number]")]
    pub shipping_tracking_number: Option<String>,
    #[serde(rename = "evidence[uncategorized_file]")]
    pub uncategorized_file: Option<String>,
    #[serde(rename = "evidence[uncategorized_text]")]
    pub uncategorized_text: Option<String>,
    pub submit: bool,
}

impl TryFrom<&types::SubmitEvidenceRouterData> for Evidence {
    type Error = error_stack::Report<errors::ConnectorError>;
    fn try_from(item: &types::SubmitEvidenceRouterData) -> Result<Self, Self::Error> {
        let submit_evidence_request_data = item.request.clone();
        Ok(Self {
            access_activity_log: submit_evidence_request_data.access_activity_log,
            billing_address: submit_evidence_request_data.billing_address,
            cancellation_policy: submit_evidence_request_data.cancellation_policy_provider_file_id,
            cancellation_policy_disclosure: submit_evidence_request_data
                .cancellation_policy_disclosure,
            cancellation_rebuttal: submit_evidence_request_data.cancellation_rebuttal,
            customer_communication: submit_evidence_request_data
                .customer_communication_provider_file_id,
            customer_email_address: submit_evidence_request_data.customer_email_address,
            customer_name: submit_evidence_request_data.customer_name,
            customer_purchase_ip: submit_evidence_request_data.customer_purchase_ip,
            customer_signature: submit_evidence_request_data.customer_signature_provider_file_id,
            product_description: submit_evidence_request_data.product_description,
            receipt: submit_evidence_request_data.receipt_provider_file_id,
            refund_policy: submit_evidence_request_data.refund_policy_provider_file_id,
            refund_policy_disclosure: submit_evidence_request_data.refund_policy_disclosure,
            refund_refusal_explanation: submit_evidence_request_data.refund_refusal_explanation,
            service_date: submit_evidence_request_data.service_date,
            service_documentation: submit_evidence_request_data
                .service_documentation_provider_file_id,
            shipping_address: submit_evidence_request_data.shipping_address,
            shipping_carrier: submit_evidence_request_data.shipping_carrier,
            shipping_date: submit_evidence_request_data.shipping_date,
            shipping_documentation: submit_evidence_request_data
                .shipping_documentation_provider_file_id,
            shipping_tracking_number: submit_evidence_request_data.shipping_tracking_number,
            uncategorized_file: submit_evidence_request_data.uncategorized_file_provider_file_id,
            uncategorized_text: submit_evidence_request_data.uncategorized_text,
            submit: true,
        })
    }
}

#[derive(Debug, Deserialize)]
pub struct DisputeObj {
    #[serde(rename = "id")]
    pub dispute_id: String,
    pub status: String,
}

#[cfg(test)]
mod test_validate_shipping_address_against_payment_method {
    #![allow(clippy::unwrap_used)]
    use api_models::enums::CountryAlpha2;
    use masking::Secret;

    use crate::{
        connector::stripe::transformers::{
            validate_shipping_address_against_payment_method, StripePaymentMethodType,
            StripeShippingAddress,
        },
        core::errors,
    };

    #[test]
    fn should_return_ok() {
        // Arrange
        let stripe_shipping_address = create_stripe_shipping_address(
            Some("name".to_string()),
            Some("line1".to_string()),
            Some(CountryAlpha2::AD),
            Some("zip".to_string()),
        );

        let payment_method = &StripePaymentMethodType::AfterpayClearpay;

        //Act
        let result = validate_shipping_address_against_payment_method(
            &stripe_shipping_address,
            payment_method,
        );

        // Assert
        assert!(result.is_ok());
    }

    #[test]
    fn should_return_err_for_empty_name() {
        // Arrange
        let stripe_shipping_address = create_stripe_shipping_address(
            None,
            Some("line1".to_string()),
            Some(CountryAlpha2::AD),
            Some("zip".to_string()),
        );

        let payment_method = &StripePaymentMethodType::AfterpayClearpay;

        //Act
        let result = validate_shipping_address_against_payment_method(
            &stripe_shipping_address,
            payment_method,
        );

        // Assert
        assert!(result.is_err());
        let missing_fields = get_missing_fields(result.unwrap_err().current_context()).to_owned();
        assert_eq!(missing_fields.len(), 1);
        assert_eq!(missing_fields[0], "shipping.address.first_name");
    }

    #[test]
    fn should_return_err_for_empty_line1() {
        // Arrange
        let stripe_shipping_address = create_stripe_shipping_address(
            Some("name".to_string()),
            None,
            Some(CountryAlpha2::AD),
            Some("zip".to_string()),
        );

        let payment_method = &StripePaymentMethodType::AfterpayClearpay;

        //Act
        let result = validate_shipping_address_against_payment_method(
            &stripe_shipping_address,
            payment_method,
        );

        // Assert
        assert!(result.is_err());
        let missing_fields = get_missing_fields(result.unwrap_err().current_context()).to_owned();
        assert_eq!(missing_fields.len(), 1);
        assert_eq!(missing_fields[0], "shipping.address.line1");
    }

    #[test]
    fn should_return_err_for_empty_country() {
        // Arrange
        let stripe_shipping_address = create_stripe_shipping_address(
            Some("name".to_string()),
            Some("line1".to_string()),
            None,
            Some("zip".to_string()),
        );

        let payment_method = &StripePaymentMethodType::AfterpayClearpay;

        //Act
        let result = validate_shipping_address_against_payment_method(
            &stripe_shipping_address,
            payment_method,
        );

        // Assert
        assert!(result.is_err());
        let missing_fields = get_missing_fields(result.unwrap_err().current_context()).to_owned();
        assert_eq!(missing_fields.len(), 1);
        assert_eq!(missing_fields[0], "shipping.address.country");
    }

    #[test]
    fn should_return_err_for_empty_zip() {
        // Arrange
        let stripe_shipping_address = create_stripe_shipping_address(
            Some("name".to_string()),
            Some("line1".to_string()),
            Some(CountryAlpha2::AD),
            None,
        );
        let payment_method = &StripePaymentMethodType::AfterpayClearpay;

        //Act
        let result = validate_shipping_address_against_payment_method(
            &stripe_shipping_address,
            payment_method,
        );

        // Assert
        assert!(result.is_err());
        let missing_fields = get_missing_fields(result.unwrap_err().current_context()).to_owned();
        assert_eq!(missing_fields.len(), 1);
        assert_eq!(missing_fields[0], "shipping.address.zip");
    }

    #[test]
    fn should_return_error_when_missing_multiple_fields() {
        // Arrange
        let expected_missing_field_names: Vec<&'static str> =
            vec!["shipping.address.zip", "shipping.address.country"];
        let stripe_shipping_address = create_stripe_shipping_address(
            Some("name".to_string()),
            Some("line1".to_string()),
            None,
            None,
        );
        let payment_method = &StripePaymentMethodType::AfterpayClearpay;

        //Act
        let result = validate_shipping_address_against_payment_method(
            &stripe_shipping_address,
            payment_method,
        );

        // Assert
        assert!(result.is_err());
        let missing_fields = get_missing_fields(result.unwrap_err().current_context()).to_owned();
        for field in missing_fields {
            assert!(expected_missing_field_names.contains(&field));
        }
    }

    fn get_missing_fields(connector_error: &errors::ConnectorError) -> Vec<&'static str> {
        if let errors::ConnectorError::MissingRequiredFields { field_names } = connector_error {
            return field_names.to_vec();
        }

        vec![]
    }

    fn create_stripe_shipping_address(
        name: Option<String>,
        line1: Option<String>,
        country: Option<CountryAlpha2>,
        zip: Option<String>,
    ) -> StripeShippingAddress {
        StripeShippingAddress {
            name: name.map(Secret::new),
            line1: line1.map(Secret::new),
            country,
            zip: zip.map(Secret::new),
            city: Some(String::from("city")),
            line2: Some(Secret::new(String::from("line2"))),
            state: Some(Secret::new(String::from("state"))),
            phone: Some(Secret::new(String::from("pbone number"))),
        }
    }
}<|MERGE_RESOLUTION|>--- conflicted
+++ resolved
@@ -1446,17 +1446,16 @@
     let stripe_payment_method_type = match item.recurring_mandate_payment_data.clone() {
         Some(recurring_payment_method_data) => {
             match recurring_payment_method_data.payment_method_type {
-<<<<<<< HEAD
-=======
                 Some(enums::PaymentMethodType::Eps)
                 | Some(enums::PaymentMethodType::Giropay)
-                | Some(enums::PaymentMethodType::Przelewy24) => Err(errors::ConnectorError::NotSupported {
-                    message: "Eps, Giropay, Przelewy24 Recurring payments ".into(),
-                    connector: "Stripe",
-                    payment_experience: "Recurring Payments".into(),
+                | Some(enums::PaymentMethodType::Przelewy24) => {
+                    Err(errors::ConnectorError::NotSupported {
+                        message: "Eps, Giropay, Przelewy24 Recurring payments ".into(),
+                        connector: "Stripe",
+                        payment_experience: "Recurring Payments".into(),
+                    }
+                    .into())
                 }
-                .into()),
->>>>>>> 19b52ce4
                 Some(payment_method_type) => StripePaymentMethodType::try_from(payment_method_type),
                 None => Err(errors::ConnectorError::NoPaymentMethodType.into()),
             }
@@ -1470,18 +1469,6 @@
         StripePaymentMethodType::Ideal
         | StripePaymentMethodType::Bancontact
         | StripePaymentMethodType::Sofort => Ok(StripePaymentMethodType::Sepa),
-<<<<<<< HEAD
-
-        StripePaymentMethodType::Eps
-        | StripePaymentMethodType::Giropay
-        | StripePaymentMethodType::Przelewy24 => Err(errors::ConnectorError::NotSupported {
-            message: "Eps, Giropay, Przelewy24 Recurring payments ".into(),
-            connector: "Stripe",
-            payment_experience: "Recurring Payments".into(),
-        }
-        .into()),
-=======
->>>>>>> 19b52ce4
         _ => Ok(stripe_payment_method_type),
     }
 }
