--- conflicted
+++ resolved
@@ -1432,11 +1432,7 @@
         .into()),
 
         domain::PaymentMethodData::GiftCard(giftcard_data) => match giftcard_data.deref() {
-<<<<<<< HEAD
             domain::GiftCardData::Givex(_) | domain::GiftCardData::PaySafeCard {} => {
-=======
-            payments::GiftCardData::Givex(_) | payments::GiftCardData::PaySafeCard {} => {
->>>>>>> 4051cbb4
                 Err(errors::ConnectorError::NotImplemented(
                     connector_util::get_unimplemented_payment_method_error_message("stripe"),
                 )
@@ -1460,11 +1456,7 @@
         .into()),
 
         domain::PaymentMethodData::Voucher(voucher_data) => match voucher_data {
-<<<<<<< HEAD
             domain::VoucherData::Boleto(_) | domain::VoucherData::Oxxo => {
-=======
-            payments::VoucherData::Boleto(_) | payments::VoucherData::Oxxo => {
->>>>>>> 4051cbb4
                 Err(errors::ConnectorError::NotImplemented(
                     connector_util::get_unimplemented_payment_method_error_message("stripe"),
                 )
@@ -3650,7 +3642,6 @@
                             country: country.to_owned(),
                         })),
                     ))
-<<<<<<< HEAD
                 }
                 payments::BankTransferData::BacsBankTransfer { .. } => Ok(Self::BankTransfer(
                     StripeBankTransferData::BacsBankTransfers(Box::new(BacsBankTransferData {
@@ -3674,31 +3665,6 @@
                     )
                     .into())
                 }
-=======
-                }
-                payments::BankTransferData::BacsBankTransfer { .. } => Ok(Self::BankTransfer(
-                    StripeBankTransferData::BacsBankTransfers(Box::new(BacsBankTransferData {
-                        payment_method_data_type: StripePaymentMethodType::CustomerBalance,
-                        bank_transfer_type: BankTransferType::GbBankTransfer,
-                        balance_funding_type: BankTransferType::BankTransfers,
-                        payment_method_type: StripePaymentMethodType::CustomerBalance,
-                    })),
-                )),
-                payments::BankTransferData::Pix {}
-                | payments::BankTransferData::Pse {}
-                | payments::BankTransferData::PermataBankTransfer { .. }
-                | payments::BankTransferData::BcaBankTransfer { .. }
-                | payments::BankTransferData::BniVaBankTransfer { .. }
-                | payments::BankTransferData::BriVaBankTransfer { .. }
-                | payments::BankTransferData::CimbVaBankTransfer { .. }
-                | payments::BankTransferData::DanamonVaBankTransfer { .. }
-                | payments::BankTransferData::MandiriVaBankTransfer { .. } => {
-                    Err(errors::ConnectorError::NotImplemented(
-                        connector_util::get_unimplemented_payment_method_error_message("stripe"),
-                    )
-                    .into())
-                }
->>>>>>> 4051cbb4
             },
             domain::PaymentMethodData::MandatePayment
             | domain::PaymentMethodData::Crypto(_)
