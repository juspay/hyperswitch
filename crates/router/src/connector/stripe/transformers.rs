use std::ops::Deref;

use api_models::{self, enums as api_enums, payments};
use base64::Engine;
<<<<<<< HEAD
use common_utils::{errors::CustomResult, ext_traits::BytesExt, fp_utils, pii};
=======
use common_utils::{errors::CustomResult, pii, pii::Email};
>>>>>>> 3131bc84
use error_stack::{IntoReport, ResultExt};
use masking::{ExposeInterface, ExposeOptionInterface, Secret};
use serde::{Deserialize, Serialize};
use time::PrimitiveDateTime;
use url::Url;
use uuid::Uuid;

use crate::{
    collect_missing_value_keys, consts,
    core::errors,
    services,
    types::{self, api, storage::enums},
    utils::{self, OptionExt},
};

pub struct StripeAuthType {
    pub(super) api_key: String,
}

impl TryFrom<&types::ConnectorAuthType> for StripeAuthType {
    type Error = error_stack::Report<errors::ConnectorError>;
    fn try_from(item: &types::ConnectorAuthType) -> Result<Self, Self::Error> {
        if let types::ConnectorAuthType::HeaderKey { api_key } = item {
            Ok(Self {
                api_key: api_key.to_string(),
            })
        } else {
            Err(errors::ConnectorError::FailedToObtainAuthType.into())
        }
    }
}

#[derive(Debug, Default, Eq, PartialEq, Serialize)]
#[serde(rename_all = "lowercase")]
pub enum StripeCaptureMethod {
    Manual,
    #[default]
    Automatic,
}

impl From<Option<enums::CaptureMethod>> for StripeCaptureMethod {
    fn from(item: Option<enums::CaptureMethod>) -> Self {
        match item {
            Some(p) => match p {
                enums::CaptureMethod::ManualMultiple => Self::Manual,
                enums::CaptureMethod::Manual => Self::Manual,
                enums::CaptureMethod::Automatic => Self::Automatic,
                enums::CaptureMethod::Scheduled => Self::Manual,
            },
            None => Self::Automatic,
        }
    }
}

#[derive(Debug, Default, Eq, PartialEq, Serialize)]
#[serde(rename_all = "lowercase")]
pub enum Auth3ds {
    #[default]
    Automatic,
    Any,
}

#[derive(Debug, Eq, PartialEq, Serialize)]
#[serde(rename_all = "snake_case")]
pub enum StripeMandateType {
    Online,
}

#[derive(Debug, Eq, PartialEq, Serialize)]
pub struct StripeMandateRequest {
    #[serde(rename = "mandate_data[customer_acceptance][type]")]
    pub mandate_type: StripeMandateType,
    #[serde(rename = "mandate_data[customer_acceptance][online][ip_address]")]
    pub ip_address: Secret<String, pii::IpAddress>,
    #[serde(rename = "mandate_data[customer_acceptance][online][user_agent]")]
    pub user_agent: String,
}

#[derive(Debug, Eq, PartialEq, Serialize)]
pub struct PaymentIntentRequest {
    pub amount: i64, //amount in cents, hence passed as integer
    pub currency: String,
    pub statement_descriptor_suffix: Option<String>,
    pub statement_descriptor: Option<String>,
    #[serde(rename = "metadata[order_id]")]
    pub metadata_order_id: String,
    #[serde(rename = "metadata[txn_id]")]
    pub metadata_txn_id: String,
    #[serde(rename = "metadata[txn_uuid]")]
    pub metadata_txn_uuid: String,
    pub return_url: String,
    pub confirm: bool,
    pub mandate: Option<String>,
    pub payment_method: Option<String>,
    pub customer: Option<String>,
    #[serde(flatten)]
    pub setup_mandate_details: Option<StripeMandateRequest>,
    pub description: Option<String>,
    #[serde(flatten)]
    pub shipping: StripeShippingAddress,
    #[serde(flatten)]
    pub billing: StripeBillingAddress,
    #[serde(flatten)]
    pub payment_data: Option<StripePaymentMethodData>,
    pub capture_method: StripeCaptureMethod,
    pub payment_method_options: Option<StripePaymentMethodOptions>, // For mandate txns using network_txns_id, needs to be validated
    pub setup_future_usage: Option<enums::FutureUsage>,
}

#[derive(Debug, Eq, PartialEq, Serialize)]
pub struct SetupIntentRequest {
    #[serde(rename = "metadata[order_id]")]
    pub metadata_order_id: String,
    #[serde(rename = "metadata[txn_id]")]
    pub metadata_txn_id: String,
    #[serde(rename = "metadata[txn_uuid]")]
    pub metadata_txn_uuid: String,
    pub confirm: bool,
    pub usage: Option<enums::FutureUsage>,
    pub customer: Option<String>,
    pub off_session: Option<bool>,
    pub return_url: Option<String>,
    #[serde(flatten)]
    pub payment_data: StripePaymentMethodData,
    pub payment_method_options: Option<StripePaymentMethodOptions>, // For mandate txns using network_txns_id, needs to be validated
}

#[derive(Debug, Eq, PartialEq, Serialize)]
pub struct StripeCardData {
    #[serde(rename = "payment_method_types[]")]
    pub payment_method_types: StripePaymentMethodType,
    #[serde(rename = "payment_method_data[type]")]
    pub payment_method_data_type: StripePaymentMethodType,
    #[serde(rename = "payment_method_data[card][number]")]
    pub payment_method_data_card_number: Secret<String, pii::CardNumber>,
    #[serde(rename = "payment_method_data[card][exp_month]")]
    pub payment_method_data_card_exp_month: Secret<String>,
    #[serde(rename = "payment_method_data[card][exp_year]")]
    pub payment_method_data_card_exp_year: Secret<String>,
    #[serde(rename = "payment_method_data[card][cvc]")]
    pub payment_method_data_card_cvc: Secret<String>,
    #[serde(rename = "payment_method_options[card][request_three_d_secure]")]
    pub payment_method_auth_type: Auth3ds,
}
#[derive(Debug, Eq, PartialEq, Serialize)]
pub struct StripePayLaterData {
    #[serde(rename = "payment_method_types[]")]
    pub payment_method_types: StripePaymentMethodType,
    #[serde(rename = "payment_method_data[type]")]
    pub payment_method_data_type: StripePaymentMethodType,
}

#[derive(Debug, Eq, PartialEq, Serialize)]
pub struct TokenRequest {
    #[serde(flatten)]
    pub token_data: StripePaymentMethodData,
}

#[derive(Debug, Eq, PartialEq, Deserialize)]
pub struct StripeTokenResponse {
    pub id: String,
    pub object: String,
}

#[derive(Debug, Eq, PartialEq, Serialize)]
<<<<<<< HEAD
pub struct ChargesRequest {
    pub amount: String,
    pub currency: String,
    pub customer: String,
    pub source: String,
}

#[derive(Debug, Eq, PartialEq, Serialize)]
pub struct CustomerRequest {
    pub email: Option<Secret<String, pii::Email>>,
    pub source: Option<String>,
}

#[derive(Clone, Debug, Default, Eq, PartialEq, Deserialize)]
pub struct ChargesResponse {
    pub id: String,
    pub amount: u64,
    pub amount_captured: u64,
    pub currency: String,
    pub status: StripePaymentStatus,
    pub source: StripeSourceResponse,
}

#[derive(Debug, Default, Eq, PartialEq, Deserialize)]
pub struct CustomerResponse {
    pub id: String,
=======
pub struct CustomerRequest {
    pub description: Option<String>,
    pub email: Option<Email>,
    pub phone: Option<Secret<String>>,
    pub name: Option<String>,
}

#[derive(Debug, Eq, PartialEq, Deserialize)]
pub struct StripeCustomerResponse {
    pub id: String,
    pub description: Option<String>,
    pub email: Option<Email>,
    pub phone: Option<Secret<String>>,
    pub name: Option<String>,
>>>>>>> 3131bc84
}

#[derive(Debug, Eq, PartialEq, Serialize)]
#[serde(untagged)]
pub enum StripeBankName {
    Eps {
        #[serde(rename = "payment_method_data[eps][bank]")]
        bank_name: StripeBankNames,
    },
    Ideal {
        #[serde(rename = "payment_method_data[ideal][bank]")]
        ideal_bank_name: StripeBankNames,
    },
}

#[derive(Debug, Eq, PartialEq, Serialize)]
#[serde(untagged)]
pub enum BankSpecificData {
    Sofort {
        #[serde(rename = "payment_method_options[sofort][preferred_language]")]
        preferred_language: String,
        #[serde(rename = "payment_method_data[sofort][country]")]
        country: api_enums::CountryAlpha2,
    },
}

fn get_bank_name(
    stripe_pm_type: &StripePaymentMethodType,
    bank_redirect_data: &api_models::payments::BankRedirectData,
) -> Result<Option<StripeBankName>, errors::ConnectorError> {
    match (stripe_pm_type, bank_redirect_data) {
        (
            StripePaymentMethodType::Eps,
            api_models::payments::BankRedirectData::Eps { ref bank_name, .. },
        ) => Ok(Some(StripeBankName::Eps {
            bank_name: StripeBankNames::try_from(bank_name)?,
        })),
        (
            StripePaymentMethodType::Ideal,
            api_models::payments::BankRedirectData::Ideal { bank_name, .. },
        ) => Ok(Some(StripeBankName::Ideal {
            ideal_bank_name: StripeBankNames::try_from(bank_name)?,
        })),
        (StripePaymentMethodType::Sofort | StripePaymentMethodType::Giropay, _) => Ok(None),
        _ => Err(errors::ConnectorError::MismatchedPaymentData),
    }
}
#[derive(Debug, Eq, PartialEq, Serialize)]
pub struct StripeBankRedirectData {
    #[serde(rename = "payment_method_types[]")]
    pub payment_method_types: StripePaymentMethodType,
    #[serde(rename = "payment_method_data[type]")]
    pub payment_method_data_type: StripePaymentMethodType,
    // Required only for eps and ideal
    #[serde(flatten)]
    pub bank_name: Option<StripeBankName>,
    #[serde(flatten)]
    pub bank_specific_data: Option<BankSpecificData>,
}

#[derive(Debug, Eq, PartialEq, Serialize)]
#[serde(tag = "payment_method_data[type]")]
pub enum BankDebitData {
    #[serde(rename = "us_bank_account")]
    Ach {
        #[serde(rename = "payment_method_data[us_bank_account][account_holder_type]")]
        account_holder_type: String,
        #[serde(rename = "payment_method_data[us_bank_account][account_number]")]
        account_number: Secret<String>,
        #[serde(rename = "payment_method_data[us_bank_account][routing_number]")]
        routing_number: Secret<String>,
    },
    #[serde(rename = "sepa_debit")]
    Sepa {
        #[serde(rename = "payment_method_data[sepa_debit][iban]")]
        iban: Secret<String>,
    },
    #[serde(rename = "au_becs_debit")]
    Becs {
        #[serde(rename = "payment_method_data[au_becs_debit][account_number]")]
        account_number: Secret<String>,
        #[serde(rename = "payment_method_data[au_becs_debit][bsb_number]")]
        bsb_number: Secret<String>,
    },
    #[serde(rename = "bacs_debit")]
    Bacs {
        #[serde(rename = "payment_method_data[bacs_debit][account_number]")]
        account_number: Secret<String>,
        #[serde(rename = "payment_method_data[bacs_debit][sort_code]")]
        sort_code: Secret<String>,
    },
}

#[derive(Debug, Eq, PartialEq, Serialize)]
pub struct StripeBankDebitData {
    #[serde(rename = "payment_method_types[]")]
    pub payment_method_types: StripePaymentMethodType,
    #[serde(flatten)]
    pub bank_specific_data: BankDebitData,
}

#[derive(Debug, Eq, PartialEq, Serialize)]
pub struct BankTransferData {
    pub email: String,
}

#[derive(Debug, Eq, PartialEq, Serialize)]
pub struct StripeAchSourceRequest {
    #[serde(rename = "type")]
    pub transfer_type: StripePaymentMethodType,
    #[serde(rename = "owner[email]")]
    pub email: Secret<String, pii::Email>,
    pub currency: String,
}

#[derive(Debug, Eq, PartialEq, Serialize)]
#[serde(untagged)]
pub enum StripePaymentMethodData {
    Card(StripeCardData),
    PayLater(StripePayLaterData),
    Wallet(StripeWallet),
    BankRedirect(StripeBankRedirectData),
    BankDebit(StripeBankDebitData),
    AchBankTransfer(BankTransferData),
}

#[derive(Debug, Eq, PartialEq, Serialize)]
#[serde(untagged)]
pub enum StripeWallet {
    ApplepayToken(StripeApplePay),
    ApplepayPayment(ApplepayPayment),
}

#[derive(Debug, Eq, PartialEq, Serialize)]
pub struct StripeApplePay {
    pub pk_token: String,
    pub pk_token_instrument_name: String,
    pub pk_token_payment_network: String,
    pub pk_token_transaction_id: String,
}

#[derive(Debug, Eq, PartialEq, Serialize)]
pub struct ApplepayPayment {
    #[serde(rename = "payment_method_data[card][token]")]
    pub token: String,
    #[serde(rename = "payment_method_data[type]")]
    pub payment_method_types: StripePaymentMethodType,
}

#[derive(Debug, Eq, PartialEq, Serialize, Clone, Copy)]
#[serde(rename_all = "snake_case")]
pub enum StripePaymentMethodType {
    Card,
    Klarna,
    Affirm,
    AfterpayClearpay,
    Eps,
    Giropay,
    Ideal,
    Sofort,
    AchCreditTransfer,
    ApplePay,
    #[serde(rename = "us_bank_account")]
    Ach,
    #[serde(rename = "sepa_debit")]
    Sepa,
    #[serde(rename = "au_becs_debit")]
    Becs,
    #[serde(rename = "bacs_debit")]
    Bacs,
}

#[derive(Debug, Eq, PartialEq, Serialize, Clone)]
#[serde(rename_all = "snake_case")]
pub enum StripeBankNames {
    AbnAmro,
    ArzteUndApothekerBank,
    AsnBank,
    AustrianAnadiBankAg,
    BankAustria,
    BankhausCarlSpangler,
    BankhausSchelhammerUndSchatteraAg,
    BawagPskAg,
    BksBankAg,
    BrullKallmusBankAg,
    BtvVierLanderBank,
    Bunq,
    CapitalBankGraweGruppeAg,
    Dolomitenbank,
    EasybankAg,
    ErsteBankUndSparkassen,
    Handelsbanken,
    HypoAlpeadriabankInternationalAg,
    HypoNoeLbFurNiederosterreichUWien,
    HypoOberosterreichSalzburgSteiermark,
    HypoTirolBankAg,
    HypoVorarlbergBankAg,
    HypoBankBurgenlandAktiengesellschaft,
    Ing,
    Knab,
    MarchfelderBank,
    OberbankAg,
    RaiffeisenBankengruppeOsterreich,
    SchoellerbankAg,
    SpardaBankWien,
    VolksbankGruppe,
    VolkskreditbankAg,
    VrBankBraunau,
    Moneyou,
    Rabobank,
    Regiobank,
    Revolut,
    SnsBank,
    TriodosBank,
    VanLanschot,
}

impl TryFrom<WebhookEventStatus> for api_models::webhooks::IncomingWebhookEvent {
    type Error = errors::ConnectorError;
    fn try_from(value: WebhookEventStatus) -> Result<Self, Self::Error> {
        Ok(match value {
            WebhookEventStatus::WarningNeedsResponse => Self::DisputeOpened,
            WebhookEventStatus::WarningClosed => Self::DisputeCancelled,
            WebhookEventStatus::WarningUnderReview => Self::DisputeChallenged,
            WebhookEventStatus::Won => Self::DisputeWon,
            WebhookEventStatus::Lost => Self::DisputeLost,
            _ => Err(errors::ConnectorError::WebhookEventTypeNotFound)?,
        })
    }
}

impl TryFrom<&api_models::enums::BankNames> for StripeBankNames {
    type Error = errors::ConnectorError;
    fn try_from(bank: &api_models::enums::BankNames) -> Result<Self, Self::Error> {
        Ok(match bank {
            api_models::enums::BankNames::AbnAmro => Self::AbnAmro,
            api_models::enums::BankNames::ArzteUndApothekerBank => Self::ArzteUndApothekerBank,
            api_models::enums::BankNames::AsnBank => Self::AsnBank,
            api_models::enums::BankNames::AustrianAnadiBankAg => Self::AustrianAnadiBankAg,
            api_models::enums::BankNames::BankAustria => Self::BankAustria,
            api_models::enums::BankNames::BankhausCarlSpangler => Self::BankhausCarlSpangler,
            api_models::enums::BankNames::BankhausSchelhammerUndSchatteraAg => {
                Self::BankhausSchelhammerUndSchatteraAg
            }
            api_models::enums::BankNames::BawagPskAg => Self::BawagPskAg,
            api_models::enums::BankNames::BksBankAg => Self::BksBankAg,
            api_models::enums::BankNames::BrullKallmusBankAg => Self::BrullKallmusBankAg,
            api_models::enums::BankNames::BtvVierLanderBank => Self::BtvVierLanderBank,
            api_models::enums::BankNames::Bunq => Self::Bunq,
            api_models::enums::BankNames::CapitalBankGraweGruppeAg => {
                Self::CapitalBankGraweGruppeAg
            }
            api_models::enums::BankNames::Dolomitenbank => Self::Dolomitenbank,
            api_models::enums::BankNames::EasybankAg => Self::EasybankAg,
            api_models::enums::BankNames::ErsteBankUndSparkassen => Self::ErsteBankUndSparkassen,
            api_models::enums::BankNames::Handelsbanken => Self::Handelsbanken,
            api_models::enums::BankNames::HypoAlpeadriabankInternationalAg => {
                Self::HypoAlpeadriabankInternationalAg
            }
            api_models::enums::BankNames::HypoNoeLbFurNiederosterreichUWien => {
                Self::HypoNoeLbFurNiederosterreichUWien
            }
            api_models::enums::BankNames::HypoOberosterreichSalzburgSteiermark => {
                Self::HypoOberosterreichSalzburgSteiermark
            }
            api_models::enums::BankNames::HypoTirolBankAg => Self::HypoTirolBankAg,
            api_models::enums::BankNames::HypoVorarlbergBankAg => Self::HypoVorarlbergBankAg,
            api_models::enums::BankNames::HypoBankBurgenlandAktiengesellschaft => {
                Self::HypoBankBurgenlandAktiengesellschaft
            }
            api_models::enums::BankNames::Ing => Self::Ing,
            api_models::enums::BankNames::Knab => Self::Knab,
            api_models::enums::BankNames::MarchfelderBank => Self::MarchfelderBank,
            api_models::enums::BankNames::OberbankAg => Self::OberbankAg,
            api_models::enums::BankNames::RaiffeisenBankengruppeOsterreich => {
                Self::RaiffeisenBankengruppeOsterreich
            }
            api_models::enums::BankNames::Rabobank => Self::Rabobank,
            api_models::enums::BankNames::Regiobank => Self::Regiobank,
            api_models::enums::BankNames::Revolut => Self::Revolut,
            api_models::enums::BankNames::SnsBank => Self::SnsBank,
            api_models::enums::BankNames::TriodosBank => Self::TriodosBank,
            api_models::enums::BankNames::VanLanschot => Self::VanLanschot,
            api_models::enums::BankNames::Moneyou => Self::Moneyou,
            api_models::enums::BankNames::SchoellerbankAg => Self::SchoellerbankAg,
            api_models::enums::BankNames::SpardaBankWien => Self::SpardaBankWien,
            api_models::enums::BankNames::VolksbankGruppe => Self::VolksbankGruppe,
            api_models::enums::BankNames::VolkskreditbankAg => Self::VolkskreditbankAg,
            api_models::enums::BankNames::VrBankBraunau => Self::VrBankBraunau,
            _ => Err(errors::ConnectorError::NotSupported {
                message: api_enums::PaymentMethod::BankRedirect.to_string(),
                connector: "Stripe",
                payment_experience: api_enums::PaymentExperience::RedirectToUrl.to_string(),
            })?,
        })
    }
}

fn validate_shipping_address_against_payment_method(
    shipping_address: &StripeShippingAddress,
    payment_method: &StripePaymentMethodType,
) -> Result<(), error_stack::Report<errors::ConnectorError>> {
    if let StripePaymentMethodType::AfterpayClearpay = payment_method {
        let missing_fields = collect_missing_value_keys!(
            ("shipping.address.first_name", shipping_address.name),
            ("shipping.address.line1", shipping_address.line1),
            ("shipping.address.country", shipping_address.country),
            ("shipping.address.zip", shipping_address.zip)
        );

        if !missing_fields.is_empty() {
            return Err(errors::ConnectorError::MissingRequiredFields {
                field_names: missing_fields,
            })
            .into_report();
        }
    }

    Ok(())
}

fn infer_stripe_pay_later_type(
    pm_type: &enums::PaymentMethodType,
    experience: &enums::PaymentExperience,
) -> Result<StripePaymentMethodType, errors::ConnectorError> {
    if &enums::PaymentExperience::RedirectToUrl == experience {
        match pm_type {
            enums::PaymentMethodType::Klarna => Ok(StripePaymentMethodType::Klarna),
            enums::PaymentMethodType::Affirm => Ok(StripePaymentMethodType::Affirm),
            enums::PaymentMethodType::AfterpayClearpay => {
                Ok(StripePaymentMethodType::AfterpayClearpay)
            }
            _ => Err(errors::ConnectorError::NotSupported {
                message: pm_type.to_string(),
                connector: "stripe",
                payment_experience: experience.to_string(),
            }),
        }
    } else {
        Err(errors::ConnectorError::NotSupported {
            message: pm_type.to_string(),
            connector: "stripe",
            payment_experience: experience.to_string(),
        })
    }
}

fn infer_stripe_bank_redirect_issuer(
    payment_method_type: Option<&enums::PaymentMethodType>,
) -> Result<StripePaymentMethodType, errors::ConnectorError> {
    match payment_method_type {
        Some(storage_models::enums::PaymentMethodType::Giropay) => {
            Ok(StripePaymentMethodType::Giropay)
        }
        Some(storage_models::enums::PaymentMethodType::Ideal) => Ok(StripePaymentMethodType::Ideal),
        Some(storage_models::enums::PaymentMethodType::Sofort) => {
            Ok(StripePaymentMethodType::Sofort)
        }
        Some(storage_models::enums::PaymentMethodType::Eps) => Ok(StripePaymentMethodType::Eps),
        None => Err(errors::ConnectorError::MissingRequiredField {
            field_name: "payment_method_type",
        }),
        _ => Err(errors::ConnectorError::MismatchedPaymentData),
    }
}

impl TryFrom<(&api_models::payments::PayLaterData, StripePaymentMethodType)>
    for StripeBillingAddress
{
    type Error = errors::ConnectorError;

    fn try_from(
        (pay_later_data, pm_type): (&api_models::payments::PayLaterData, StripePaymentMethodType),
    ) -> Result<Self, Self::Error> {
        match (pay_later_data, pm_type) {
            (
                payments::PayLaterData::KlarnaRedirect {
                    billing_email,
                    billing_country,
                },
                StripePaymentMethodType::Klarna,
            ) => Ok(Self {
                email: Some(billing_email.to_owned()),
                country: Some(billing_country.to_owned()),
                ..Self::default()
            }),
            (payments::PayLaterData::AffirmRedirect {}, StripePaymentMethodType::Affirm) => {
                Ok(Self::default())
            }
            (
                payments::PayLaterData::AfterpayClearpayRedirect {
                    billing_email,
                    billing_name,
                },
                StripePaymentMethodType::AfterpayClearpay,
            ) => Ok(Self {
                email: Some(billing_email.to_owned()),
                name: Some(billing_name.to_owned()),
                ..Self::default()
            }),
            _ => Err(errors::ConnectorError::MismatchedPaymentData),
        }
    }
}

impl From<&payments::BankDebitBilling> for StripeBillingAddress {
    fn from(item: &payments::BankDebitBilling) -> Self {
        Self {
            email: Some(item.email.to_owned()),
            country: item
                .address
                .as_ref()
                .and_then(|address| address.country.to_owned()),
            name: Some(item.name.to_owned()),
            city: item
                .address
                .as_ref()
                .and_then(|address| address.city.to_owned()),
            address_line1: item
                .address
                .as_ref()
                .and_then(|address| address.line1.to_owned()),
            address_line2: item
                .address
                .as_ref()
                .and_then(|address| address.line2.to_owned()),
            zip_code: item
                .address
                .as_ref()
                .and_then(|address| address.zip.to_owned()),
        }
    }
}

impl TryFrom<&payments::BankRedirectData> for StripeBillingAddress {
    type Error = errors::ConnectorError;

    fn try_from(bank_redirection_data: &payments::BankRedirectData) -> Result<Self, Self::Error> {
        match bank_redirection_data {
            payments::BankRedirectData::Eps {
                billing_details, ..
            } => Ok(Self {
                name: Some(billing_details.billing_name.clone()),
                ..Self::default()
            }),
            payments::BankRedirectData::Giropay {
                billing_details, ..
            } => Ok(Self {
                name: Some(billing_details.billing_name.clone()),
                ..Self::default()
            }),
            payments::BankRedirectData::Ideal {
                billing_details, ..
            } => Ok(Self {
                name: Some(billing_details.billing_name.clone()),
                ..Self::default()
            }),
            _ => Ok(Self::default()),
        }
    }
}

fn get_bank_specific_data(
    bank_redirect_data: &payments::BankRedirectData,
) -> Option<BankSpecificData> {
    match bank_redirect_data {
        payments::BankRedirectData::Sofort {
            country,
            preferred_language,
            ..
        } => Some(BankSpecificData::Sofort {
            country: country.to_owned(),
            preferred_language: preferred_language.to_owned(),
        }),
        _ => None,
    }
}

fn get_bank_debit_data(
    bank_debit_data: &payments::BankDebitData,
) -> (StripePaymentMethodType, BankDebitData, StripeBillingAddress) {
    match bank_debit_data {
        payments::BankDebitData::AchBankDebit {
            billing_details,
            account_number,
            routing_number,
        } => {
            let ach_data = BankDebitData::Ach {
                account_holder_type: "individual".to_string(),
                account_number: account_number.to_owned(),
                routing_number: routing_number.to_owned(),
            };

            let billing_data = StripeBillingAddress::from(billing_details);
            (StripePaymentMethodType::Ach, ach_data, billing_data)
        }
        payments::BankDebitData::SepaBankDebit {
            billing_details,
            iban,
        } => {
            let sepa_data = BankDebitData::Sepa {
                iban: iban.to_owned(),
            };

            let billing_data = StripeBillingAddress::from(billing_details);
            (StripePaymentMethodType::Sepa, sepa_data, billing_data)
        }
        payments::BankDebitData::BecsBankDebit {
            billing_details,
            account_number,
            bsb_number,
        } => {
            let becs_data = BankDebitData::Becs {
                account_number: account_number.to_owned(),
                bsb_number: bsb_number.to_owned(),
            };

            let billing_data = StripeBillingAddress::from(billing_details);
            (StripePaymentMethodType::Becs, becs_data, billing_data)
        }
        payments::BankDebitData::BacsBankDebit {
            billing_details,
            account_number,
            sort_code,
        } => {
            let bacs_data = BankDebitData::Bacs {
                account_number: account_number.to_owned(),
                sort_code: sort_code.to_owned(),
            };

            let billing_data = StripeBillingAddress::from(billing_details);
            (StripePaymentMethodType::Bacs, bacs_data, billing_data)
        }
    }
}

fn create_stripe_payment_method(
    pm_type: Option<&enums::PaymentMethodType>,
    experience: Option<&enums::PaymentExperience>,
    payment_method_data: &api_models::payments::PaymentMethodData,
    auth_type: enums::AuthenticationType,
) -> Result<
    (
        StripePaymentMethodData,
        StripePaymentMethodType,
        StripeBillingAddress,
    ),
    error_stack::Report<errors::ConnectorError>,
> {
    match payment_method_data {
        payments::PaymentMethodData::Card(card_details) => {
            let payment_method_auth_type = match auth_type {
                enums::AuthenticationType::ThreeDs => Auth3ds::Any,
                enums::AuthenticationType::NoThreeDs => Auth3ds::Automatic,
            };
            Ok((
                StripePaymentMethodData::Card(StripeCardData {
                    payment_method_types: StripePaymentMethodType::Card,
                    payment_method_data_type: StripePaymentMethodType::Card,
                    payment_method_data_card_number: card_details.card_number.clone(),
                    payment_method_data_card_exp_month: card_details.card_exp_month.clone(),
                    payment_method_data_card_exp_year: card_details.card_exp_year.clone(),
                    payment_method_data_card_cvc: card_details.card_cvc.clone(),
                    payment_method_auth_type,
                }),
                StripePaymentMethodType::Card,
                StripeBillingAddress::default(),
            ))
        }
        payments::PaymentMethodData::PayLater(pay_later_data) => {
            let pm_type = pm_type.ok_or(errors::ConnectorError::MissingRequiredField {
                field_name: "payment_method_type",
            })?;

            let pm_experience = experience.ok_or(errors::ConnectorError::MissingRequiredField {
                field_name: "payment_experience",
            })?;

            let stripe_pm_type = infer_stripe_pay_later_type(pm_type, pm_experience)?;

            let billing_address = StripeBillingAddress::try_from((pay_later_data, stripe_pm_type))?;

            Ok((
                StripePaymentMethodData::PayLater(StripePayLaterData {
                    payment_method_types: stripe_pm_type,
                    payment_method_data_type: stripe_pm_type,
                }),
                stripe_pm_type,
                billing_address,
            ))
        }
        payments::PaymentMethodData::BankRedirect(bank_redirect_data) => {
            let billing_address = StripeBillingAddress::try_from(bank_redirect_data)?;
            let pm_type = infer_stripe_bank_redirect_issuer(pm_type)?;
            let bank_specific_data = get_bank_specific_data(bank_redirect_data);
            let bank_name = get_bank_name(&pm_type, bank_redirect_data)?;
            Ok((
                StripePaymentMethodData::BankRedirect(StripeBankRedirectData {
                    payment_method_types: pm_type,
                    payment_method_data_type: pm_type,
                    bank_name,
                    bank_specific_data,
                }),
                pm_type,
                billing_address,
            ))
        }
        payments::PaymentMethodData::Wallet(wallet_data) => match wallet_data {
            payments::WalletData::ApplePay(applepay_data) => Ok((
                StripePaymentMethodData::Wallet(StripeWallet::ApplepayToken(StripeApplePay {
                    pk_token: String::from_utf8(
                        consts::BASE64_ENGINE
                            .decode(&applepay_data.payment_data)
                            .into_report()
                            .change_context(errors::ConnectorError::RequestEncodingFailed)?,
                    )
                    .into_report()
                    .change_context(errors::ConnectorError::RequestEncodingFailed)?,
                    pk_token_instrument_name: applepay_data.payment_method.pm_type.to_owned(),
                    pk_token_payment_network: applepay_data.payment_method.network.to_owned(),
                    pk_token_transaction_id: applepay_data.transaction_identifier.to_owned(),
                })),
                StripePaymentMethodType::ApplePay,
                StripeBillingAddress::default(),
            )),
            _ => Err(errors::ConnectorError::NotImplemented(
                "This wallet is not implemented for stripe".to_string(),
            )
            .into()),
        },
        payments::PaymentMethodData::BankDebit(bank_debit_data) => {
            let (pm_type, bank_debit_data, billing_address) = get_bank_debit_data(bank_debit_data);

            let pm_data = StripePaymentMethodData::BankDebit(StripeBankDebitData {
                payment_method_types: pm_type,
                bank_specific_data: bank_debit_data,
            });

            Ok((pm_data, pm_type, billing_address))
        }
        payments::PaymentMethodData::BankTransfer(bank_transfer_data) => {
            match bank_transfer_data.deref() {
                payments::BankTransferData::AchBankTransfer(ach_bank_transfer_data) => Ok((
                    StripePaymentMethodData::AchBankTransfer(BankTransferData {
                        email: ach_bank_transfer_data.billing_details.email.to_owned(),
                    }),
                    StripePaymentMethodType::AchCreditTransfer,
                    StripeBillingAddress::default(),
                )),
            }
        }
        _ => Err(errors::ConnectorError::NotImplemented(
            "stripe does not support this payment method".to_string(),
        )
        .into()),
    }
}

impl TryFrom<&types::PaymentsAuthorizeRouterData> for PaymentIntentRequest {
    type Error = error_stack::Report<errors::ConnectorError>;
    fn try_from(item: &types::PaymentsAuthorizeRouterData) -> Result<Self, Self::Error> {
        let metadata_order_id = item.payment_id.to_string();
        let metadata_txn_id = format!("{}_{}_{}", item.merchant_id, item.payment_id, "1");
        let metadata_txn_uuid = Uuid::new_v4().to_string(); //Fetch autogenerated txn_uuid from Database.

        let shipping_address = match item.address.shipping.clone() {
            Some(mut shipping) => StripeShippingAddress {
                city: shipping.address.as_mut().and_then(|a| a.city.take()),
                country: shipping.address.as_mut().and_then(|a| a.country.take()),
                line1: shipping.address.as_mut().and_then(|a| a.line1.take()),
                line2: shipping.address.as_mut().and_then(|a| a.line2.take()),
                zip: shipping.address.as_mut().and_then(|a| a.zip.take()),
                state: shipping.address.as_mut().and_then(|a| a.state.take()),
                name: shipping.address.as_mut().and_then(|a| {
                    a.first_name.as_ref().map(|first_name| {
                        format!(
                            "{} {}",
                            first_name.clone().expose(),
                            a.last_name.clone().expose_option().unwrap_or_default()
                        )
                        .into()
                    })
                }),
                phone: shipping.phone.map(|p| {
                    format!(
                        "{}{}",
                        p.country_code.unwrap_or_default(),
                        p.number.expose_option().unwrap_or_default()
                    )
                    .into()
                }),
            },
            None => StripeShippingAddress::default(),
        };
        let mut payment_method_options = None;

        let (mut payment_data, payment_method, billing_address) = {
            match item
                .request
                .mandate_id
                .clone()
                .and_then(|mandate_ids| mandate_ids.mandate_reference_id)
            {
                Some(api_models::payments::MandateReferenceId::ConnectorMandateId(mandate_id)) => {
                    (None, Some(mandate_id), StripeBillingAddress::default())
                }
                Some(api_models::payments::MandateReferenceId::NetworkMandateId(
                    network_transaction_id,
                )) => {
                    payment_method_options = Some(StripePaymentMethodOptions::Card {
                        mandate_options: None,
                        network_transaction_id: None,
                        mit_exemption: Some(MitExemption {
                            network_transaction_id,
                        }),
                    });
                    (None, None, StripeBillingAddress::default())
                }
                _ => {
                    let (payment_method_data, payment_method_type, billing_address) =
                        create_stripe_payment_method(
                            item.request.payment_method_type.as_ref(),
                            item.request.payment_experience.as_ref(),
                            &item.request.payment_method_data,
                            item.auth_type,
                        )?;

                    validate_shipping_address_against_payment_method(
                        &shipping_address,
                        &payment_method_type,
                    )?;

                    (Some(payment_method_data), None, billing_address)
                }
            }
        };

        payment_data = match item.request.payment_method_data {
            payments::PaymentMethodData::Wallet(payments::WalletData::ApplePay(_)) => Some(
                StripePaymentMethodData::Wallet(StripeWallet::ApplepayPayment(ApplepayPayment {
                    token: item
                        .payment_method_token
                        .to_owned()
                        .get_required_value("payment_token")
                        .change_context(errors::ConnectorError::RequestEncodingFailed)?,
                    payment_method_types: StripePaymentMethodType::Card,
                })),
            ),
            _ => payment_data,
        };

        let setup_mandate_details =
            item.request
                .setup_mandate_details
                .as_ref()
                .and_then(|mandate_details| {
                    mandate_details
                        .customer_acceptance
                        .online
                        .as_ref()
                        .map(|online_details| StripeMandateRequest {
                            mandate_type: StripeMandateType::Online,
                            ip_address: online_details.ip_address.to_owned(),
                            user_agent: online_details.user_agent.to_owned(),
                        })
                });

        Ok(Self {
            amount: item.request.amount, //hopefully we don't loose some cents here
            currency: item.request.currency.to_string(), //we need to copy the value and not transfer ownership
            statement_descriptor_suffix: item.request.statement_descriptor_suffix.clone(),
            statement_descriptor: item.request.statement_descriptor.clone(),
            metadata_order_id,
            metadata_txn_id,
            metadata_txn_uuid,
            return_url: item
                .request
                .router_return_url
                .clone()
                .unwrap_or_else(|| "https://juspay.in/".to_string()),
            confirm: true, // Stripe requires confirm to be true if return URL is present

            description: item.description.clone(),
            shipping: shipping_address,
            billing: billing_address,
            capture_method: StripeCaptureMethod::from(item.request.capture_method),
            payment_data,
            mandate: None,
            payment_method_options,
            payment_method,
            customer: item.connector_customer.to_owned(),
            setup_mandate_details,
            setup_future_usage: item.request.setup_future_usage,
        })
    }
}

impl TryFrom<&types::VerifyRouterData> for SetupIntentRequest {
    type Error = error_stack::Report<errors::ConnectorError>;
    fn try_from(item: &types::VerifyRouterData) -> Result<Self, Self::Error> {
        let metadata_order_id = item.payment_id.to_string();
        let metadata_txn_id = format!("{}_{}_{}", item.merchant_id, item.payment_id, "1");
        let metadata_txn_uuid = Uuid::new_v4().to_string();

        //Only cards supported for mandates
        let pm_type = StripePaymentMethodType::Card;
        let payment_data = StripePaymentMethodData::try_from((
            item.request.payment_method_data.clone(),
            item.auth_type,
            pm_type,
        ))?;

        Ok(Self {
            confirm: true,
            metadata_order_id,
            metadata_txn_id,
            metadata_txn_uuid,
            payment_data,
            return_url: item.return_url.clone(),
            off_session: item.request.off_session,
            usage: item.request.setup_future_usage,
            payment_method_options: None,
            customer: item.connector_customer.to_owned(),
        })
    }
}

impl TryFrom<&types::TokenizationRouterData> for TokenRequest {
    type Error = error_stack::Report<errors::ConnectorError>;
    fn try_from(item: &types::TokenizationRouterData) -> Result<Self, Self::Error> {
        let payment_data = create_stripe_payment_method(
            None,
            None,
            &item.request.payment_method_data,
            item.auth_type,
        )?;
        Ok(Self {
            token_data: payment_data.0,
        })
    }
}

impl TryFrom<&types::ConnectorCustomerRouterData> for CustomerRequest {
    type Error = error_stack::Report<errors::ConnectorError>;
    fn try_from(item: &types::ConnectorCustomerRouterData) -> Result<Self, Self::Error> {
        Ok(Self {
            description: item.request.description.to_owned(),
            email: item.request.email.to_owned(),
            phone: item.request.phone.to_owned(),
            name: item.request.name.to_owned(),
        })
    }
}

#[derive(Clone, Debug, Default, Eq, PartialEq, Deserialize, Serialize)]
pub struct StripeMetadata {
    pub order_id: String,
    pub txn_id: String,
    pub txn_uuid: String,
}

#[derive(Clone, Default, Debug, Eq, PartialEq, Deserialize, Serialize)]
#[serde(rename_all = "snake_case")]
pub enum StripePaymentStatus {
    Succeeded,
    Failed,
    #[default]
    Processing,
    #[serde(rename = "requires_action")]
    RequiresCustomerAction,
    #[serde(rename = "requires_payment_method")]
    RequiresPaymentMethod,
    RequiresConfirmation,
    Canceled,
    RequiresCapture,
    Pending,
    Chargeable,
}

impl From<StripePaymentStatus> for enums::AttemptStatus {
    fn from(item: StripePaymentStatus) -> Self {
        match item {
            StripePaymentStatus::Succeeded => Self::Charged,
            StripePaymentStatus::Failed => Self::Failure,
            StripePaymentStatus::Processing => Self::Authorizing,
            StripePaymentStatus::RequiresCustomerAction => Self::AuthenticationPending,
            StripePaymentStatus::RequiresPaymentMethod => Self::PaymentMethodAwaited,
            StripePaymentStatus::RequiresConfirmation => Self::ConfirmationAwaited,
            StripePaymentStatus::Canceled => Self::Voided,
            StripePaymentStatus::RequiresCapture => Self::Authorized,
            StripePaymentStatus::Pending => Self::Pending,
            StripePaymentStatus::Chargeable => Self::Authorizing,
        }
    }
}

#[derive(Debug, Default, Eq, PartialEq, Deserialize)]
pub struct PaymentIntentResponse {
    pub id: String,
    pub object: String,
    pub amount: i64,
    pub amount_received: i64,
    pub amount_capturable: i64,
    pub currency: String,
    pub status: StripePaymentStatus,
    pub client_secret: Secret<String>,
    pub created: i32,
    pub customer: Option<String>,
    pub payment_method: Option<String>,
    pub description: Option<String>,
    pub statement_descriptor: Option<String>,
    pub statement_descriptor_suffix: Option<String>,
    pub metadata: StripeMetadata,
    pub next_action: Option<StripeNextActionResponse>,
    pub payment_method_options: Option<StripePaymentMethodOptions>,
    pub last_payment_error: Option<ErrorDetails>,
    pub latest_attempt: Option<LatestAttempt>, //need a merchant to test this
}

#[derive(Clone, Debug, Default, Eq, PartialEq, Deserialize, Serialize)]
pub struct StripeSourceResponse {
    pub id: String,
    pub ach_credit_transfer: AchCreditTransferResponse,
    pub receiver: AchReceiverDetails,
    pub status: StripePaymentStatus,
}

#[derive(Clone, Debug, Default, Eq, PartialEq, Deserialize, Serialize)]
pub struct AchCreditTransferResponse {
    pub account_number: Secret<String>,
    pub bank_name: Secret<String>,
    pub routing_number: String,
    pub swift_code: Secret<String>,
}

#[derive(Clone, Debug, Default, Eq, PartialEq, Deserialize, Serialize)]
pub struct AchReceiverDetails {
    pub amount_received: i64,
    pub amount_charged: i64,
}

#[derive(Debug, Default, Eq, PartialEq, Deserialize)]
pub struct PaymentSyncResponse {
    #[serde(flatten)]
    pub intent_fields: PaymentIntentResponse,
    pub last_payment_error: Option<ErrorDetails>,
}

impl Deref for PaymentSyncResponse {
    type Target = PaymentIntentResponse;

    fn deref(&self) -> &Self::Target {
        &self.intent_fields
    }
}

#[derive(Serialize, Deserialize)]
pub struct LastPaymentError {
    code: String,
    message: String,
}

#[derive(Deserialize)]
pub struct PaymentIntentSyncResponse {
    #[serde(flatten)]
    payment_intent_fields: PaymentIntentResponse,
    pub last_payment_error: Option<LastPaymentError>,
}

impl Deref for PaymentIntentSyncResponse {
    type Target = PaymentIntentResponse;

    fn deref(&self) -> &Self::Target {
        &self.payment_intent_fields
    }
}

#[derive(Deserialize)]
pub struct SetupIntentSyncResponse {
    #[serde(flatten)]
    setup_intent_fields: SetupIntentResponse,
    pub last_payment_error: Option<LastPaymentError>,
}

impl std::ops::Deref for SetupIntentSyncResponse {
    type Target = SetupIntentResponse;

    fn deref(&self) -> &Self::Target {
        &self.setup_intent_fields
    }
}

impl From<SetupIntentSyncResponse> for PaymentIntentSyncResponse {
    fn from(value: SetupIntentSyncResponse) -> Self {
        Self {
            payment_intent_fields: value.setup_intent_fields.into(),
            last_payment_error: value.last_payment_error,
        }
    }
}

impl From<SetupIntentResponse> for PaymentIntentResponse {
    fn from(value: SetupIntentResponse) -> Self {
        Self {
            id: value.id,
            object: value.object,
            status: value.status,
            client_secret: value.client_secret,
            customer: value.customer,
            description: None,
            statement_descriptor: value.statement_descriptor,
            statement_descriptor_suffix: value.statement_descriptor_suffix,
            metadata: value.metadata,
            next_action: value.next_action,
            payment_method_options: value.payment_method_options,
            last_payment_error: None,
            ..Default::default()
        }
    }
}

#[derive(Clone, Debug, Default, Eq, PartialEq, Deserialize)]
pub struct SetupIntentResponse {
    pub id: String,
    pub object: String,
    pub status: StripePaymentStatus, // Change to SetupStatus
    pub client_secret: Secret<String>,
    pub customer: Option<String>,
    pub payment_method: Option<String>,
    pub statement_descriptor: Option<String>,
    pub statement_descriptor_suffix: Option<String>,
    pub metadata: StripeMetadata,
    pub next_action: Option<StripeNextActionResponse>,
    pub payment_method_options: Option<StripePaymentMethodOptions>,
    pub latest_attempt: Option<LatestAttempt>,
}

impl<F, T>
    TryFrom<types::ResponseRouterData<F, PaymentIntentResponse, T, types::PaymentsResponseData>>
    for types::RouterData<F, T, types::PaymentsResponseData>
{
    type Error = error_stack::Report<errors::ConnectorError>;
    fn try_from(
        item: types::ResponseRouterData<F, PaymentIntentResponse, T, types::PaymentsResponseData>,
    ) -> Result<Self, Self::Error> {
        let redirection_data = item.response.next_action.map(|next_action_response| {
            services::RedirectForm::from((next_action_response.get_url(), services::Method::Get))
        });

        //Note: we might have to call retrieve_setup_intent to get the network_transaction_id in case its not sent in PaymentIntentResponse
        // Or we identify the mandate txns before hand and always call SetupIntent in case of mandate payment call
        let network_txn_id = item.response.latest_attempt.and_then(|latest_attempt| {
            latest_attempt
                .payment_method_options
                .and_then(|payment_method_options| match payment_method_options {
                    StripePaymentMethodOptions::Card {
                        network_transaction_id,
                        ..
                    } => network_transaction_id,
                    _ => None,
                })
        });

        Ok(Self {
            status: enums::AttemptStatus::from(item.response.status),
            // client_secret: Some(item.response.client_secret.clone().as_str()),
            // description: item.response.description.map(|x| x.as_str()),
            // statement_descriptor_suffix: item.response.statement_descriptor_suffix.map(|x| x.as_str()),
            // three_ds_form,
            response: Ok(types::PaymentsResponseData::TransactionResponse {
                resource_id: types::ResponseId::ConnectorTransactionId(item.response.id),
                redirection_data,
                mandate_reference: item.response.payment_method,
                connector_metadata: None,
                network_txn_id,
            }),
            amount_captured: Some(item.response.amount_received),
            ..item.data
        })
    }
}

impl<F, T>
    TryFrom<types::ResponseRouterData<F, PaymentIntentSyncResponse, T, types::PaymentsResponseData>>
    for types::RouterData<F, T, types::PaymentsResponseData>
{
    type Error = error_stack::Report<errors::ConnectorError>;
    fn try_from(
        item: types::ResponseRouterData<
            F,
            PaymentIntentSyncResponse,
            T,
            types::PaymentsResponseData,
        >,
    ) -> Result<Self, Self::Error> {
        let redirection_data = item
            .response
            .next_action
            .as_ref()
            .map(|next_action_response| {
                services::RedirectForm::from((
                    next_action_response.get_url(),
                    services::Method::Get,
                ))
            });

        let mandate_reference =
            item.response
                .payment_method_options
                .to_owned()
                .and_then(|payment_method_options| match payment_method_options {
                    StripePaymentMethodOptions::Card {
                        mandate_options, ..
                    } => mandate_options.map(|mandate_options| mandate_options.reference),
                    StripePaymentMethodOptions::Klarna {}
                    | StripePaymentMethodOptions::Affirm {}
                    | StripePaymentMethodOptions::AfterpayClearpay {}
                    | StripePaymentMethodOptions::Eps {}
                    | StripePaymentMethodOptions::Giropay {}
                    | StripePaymentMethodOptions::Ideal {}
                    | StripePaymentMethodOptions::Sofort {}
                    | StripePaymentMethodOptions::Ach {}
                    | StripePaymentMethodOptions::Bacs {}
                    | StripePaymentMethodOptions::Becs {}
                    | StripePaymentMethodOptions::Sepa {} => None,
                });

        let error_res =
            item.response
                .last_payment_error
                .as_ref()
                .map(|error| types::ErrorResponse {
                    code: error.code.to_owned(),
                    message: error.message.to_owned(),
                    reason: None,
                    status_code: item.http_code,
                });

        let response = error_res.map_or(
            Ok(types::PaymentsResponseData::TransactionResponse {
                resource_id: types::ResponseId::ConnectorTransactionId(item.response.id.clone()),
                redirection_data,
                mandate_reference,
                connector_metadata: None,
                network_txn_id: None,
            }),
            Err,
        );

        Ok(Self {
            status: enums::AttemptStatus::from(item.response.status.to_owned()),
            response,
            amount_captured: Some(item.response.amount_received),
            ..item.data
        })
    }
}

impl<F, T>
    TryFrom<types::ResponseRouterData<F, SetupIntentResponse, T, types::PaymentsResponseData>>
    for types::RouterData<F, T, types::PaymentsResponseData>
{
    type Error = error_stack::Report<errors::ConnectorError>;
    fn try_from(
        item: types::ResponseRouterData<F, SetupIntentResponse, T, types::PaymentsResponseData>,
    ) -> Result<Self, Self::Error> {
        let redirection_data = item.response.next_action.map(|next_action_response| {
            services::RedirectForm::from((next_action_response.get_url(), services::Method::Get))
        });

        let network_txn_id = item.response.latest_attempt.and_then(|latest_attempt| {
            latest_attempt
                .payment_method_options
                .and_then(|payment_method_options| match payment_method_options {
                    StripePaymentMethodOptions::Card {
                        network_transaction_id,
                        ..
                    } => network_transaction_id,
                    _ => None,
                })
        });

        Ok(Self {
            status: enums::AttemptStatus::from(item.response.status),
            response: Ok(types::PaymentsResponseData::TransactionResponse {
                resource_id: types::ResponseId::ConnectorTransactionId(item.response.id),
                redirection_data,
                mandate_reference: item.response.payment_method,
                connector_metadata: None,
                network_txn_id,
            }),
            ..item.data
        })
    }
}

#[derive(Clone, Debug, Eq, PartialEq, Deserialize)]
#[serde(rename_all = "snake_case", remote = "Self")]
pub enum StripeNextActionResponse {
    RedirectToUrl(StripeRedirectToUrlResponse),
    VerifyWithMicrodeposits(StripeVerifyWithMicroDepositsResponse),
}

impl StripeNextActionResponse {
    fn get_url(&self) -> Url {
        match self {
            Self::RedirectToUrl(redirect_to_url) => redirect_to_url.url.to_owned(),
            Self::VerifyWithMicrodeposits(verify_with_microdeposits) => {
                verify_with_microdeposits.hosted_verification_url.to_owned()
            }
        }
    }
}

// This impl is required because Stripe's response is of the below format, which is externally
// tagged, but also with an extra 'type' field specifying the enum variant name:
// "next_action": {
//   "redirect_to_url": { "return_url": "...", "url": "..." },
//   "type": "redirect_to_url"
// },
// Reference: https://github.com/serde-rs/serde/issues/1343#issuecomment-409698470
impl<'de> Deserialize<'de> for StripeNextActionResponse {
    fn deserialize<D: serde::Deserializer<'de>>(deserializer: D) -> Result<Self, D::Error> {
        #[derive(Deserialize)]
        struct Wrapper {
            #[serde(rename = "type")]
            _ignore: String,
            #[serde(flatten, with = "StripeNextActionResponse")]
            inner: StripeNextActionResponse,
        }
        Wrapper::deserialize(deserializer).map(|w| w.inner)
    }
}

#[derive(Clone, Debug, Eq, PartialEq, Deserialize, Serialize)]
pub struct StripeRedirectToUrlResponse {
    return_url: String,
    url: Url,
}

#[derive(Clone, Debug, Eq, PartialEq, Deserialize)]
pub struct StripeVerifyWithMicroDepositsResponse {
    hosted_verification_url: Url,
}

// REFUND :
// Type definition for Stripe RefundRequest

#[derive(Default, Debug, Serialize)]
pub struct RefundRequest {
    pub amount: Option<i64>, //amount in cents, hence passed as integer
    pub payment_intent: String,
    #[serde(rename = "metadata[order_id]")]
    pub metadata_order_id: String,
    #[serde(rename = "metadata[txn_id]")]
    pub metadata_txn_id: String,
    #[serde(rename = "metadata[txn_uuid]")]
    pub metadata_txn_uuid: String,
}

impl<F> TryFrom<&types::RefundsRouterData<F>> for RefundRequest {
    type Error = error_stack::Report<errors::ConnectorError>;
    fn try_from(item: &types::RefundsRouterData<F>) -> Result<Self, Self::Error> {
        let amount = item.request.refund_amount;
        let metadata_txn_id = "Fetch txn_id from DB".to_string();
        let metadata_txn_uuid = "Fetch txn_id from DB".to_string();
        let payment_intent = item.request.connector_transaction_id.clone();
        Ok(Self {
            amount: Some(amount),
            payment_intent,
            metadata_order_id: item.payment_id.clone(),
            metadata_txn_id,
            metadata_txn_uuid,
        })
    }
}

// Type definition for Stripe Refund Response

#[derive(Default, Debug, Serialize, Deserialize, Clone)]
#[serde(rename_all = "snake_case")]
pub enum RefundStatus {
    Succeeded,
    Failed,
    #[default]
    Pending,
    RequiresAction,
}

impl From<RefundStatus> for enums::RefundStatus {
    fn from(item: RefundStatus) -> Self {
        match item {
            self::RefundStatus::Succeeded => Self::Success,
            self::RefundStatus::Failed => Self::Failure,
            self::RefundStatus::Pending => Self::Pending,
            self::RefundStatus::RequiresAction => Self::ManualReview,
        }
    }
}

#[derive(Default, Debug, Clone, Serialize, Deserialize)]
pub struct RefundResponse {
    pub id: String,
    pub object: String,
    pub amount: i64,
    pub currency: String,
    pub metadata: StripeMetadata,
    pub payment_intent: String,
    pub status: RefundStatus,
}

impl TryFrom<types::RefundsResponseRouterData<api::Execute, RefundResponse>>
    for types::RefundsRouterData<api::Execute>
{
    type Error = error_stack::Report<errors::ConnectorError>;
    fn try_from(
        item: types::RefundsResponseRouterData<api::Execute, RefundResponse>,
    ) -> Result<Self, Self::Error> {
        Ok(Self {
            response: Ok(types::RefundsResponseData {
                connector_refund_id: item.response.id,
                refund_status: enums::RefundStatus::from(item.response.status),
            }),
            ..item.data
        })
    }
}

impl TryFrom<types::RefundsResponseRouterData<api::RSync, RefundResponse>>
    for types::RefundsRouterData<api::RSync>
{
    type Error = error_stack::Report<errors::ConnectorError>;
    fn try_from(
        item: types::RefundsResponseRouterData<api::RSync, RefundResponse>,
    ) -> Result<Self, Self::Error> {
        Ok(Self {
            response: Ok(types::RefundsResponseData {
                connector_refund_id: item.response.id,
                refund_status: enums::RefundStatus::from(item.response.status),
            }),
            ..item.data
        })
    }
}

#[derive(Debug, Default, Eq, PartialEq, Deserialize, Serialize)]
pub struct ErrorDetails {
    pub code: Option<String>,
    #[serde(rename = "type")]
    pub error_type: Option<String>,
    pub message: Option<String>,
    pub param: Option<String>,
}

#[derive(Debug, Default, Eq, PartialEq, Deserialize, Serialize)]
pub struct ErrorResponse {
    pub error: ErrorDetails,
}

#[derive(Debug, Default, Eq, PartialEq, Serialize)]
pub struct StripeShippingAddress {
    #[serde(rename = "shipping[address][city]")]
    pub city: Option<String>,
    #[serde(rename = "shipping[address][country]")]
    pub country: Option<api_enums::CountryAlpha2>,
    #[serde(rename = "shipping[address][line1]")]
    pub line1: Option<Secret<String>>,
    #[serde(rename = "shipping[address][line2]")]
    pub line2: Option<Secret<String>>,
    #[serde(rename = "shipping[address][postal_code]")]
    pub zip: Option<Secret<String>>,
    #[serde(rename = "shipping[address][state]")]
    pub state: Option<Secret<String>>,
    #[serde(rename = "shipping[name]")]
    pub name: Option<Secret<String>>,
    #[serde(rename = "shipping[phone]")]
    pub phone: Option<Secret<String>>,
}

#[derive(Debug, Default, Eq, PartialEq, Serialize)]
pub struct StripeBillingAddress {
    #[serde(rename = "payment_method_data[billing_details][email]")]
    pub email: Option<Email>,
    #[serde(rename = "payment_method_data[billing_details][address][country]")]
    pub country: Option<api_enums::CountryAlpha2>,
    #[serde(rename = "payment_method_data[billing_details][name]")]
    pub name: Option<Secret<String>>,
    #[serde(rename = "payment_method_data[billing_details][address][city]")]
    pub city: Option<String>,
    #[serde(rename = "payment_method_data[billing_details][address][line1]")]
    pub address_line1: Option<Secret<String>>,
    #[serde(rename = "payment_method_data[billing_details][address][line2]")]
    pub address_line2: Option<Secret<String>>,
    #[serde(rename = "payment_method_data[billing_details][address][postal_code]")]
    pub zip_code: Option<Secret<String>>,
}

#[derive(Debug, Clone, serde::Deserialize, Eq, PartialEq)]
pub struct StripeRedirectResponse {
    pub payment_intent: String,
    pub payment_intent_client_secret: String,
    pub source_redirect_slug: Option<String>,
    pub redirect_status: Option<StripePaymentStatus>,
    pub source_type: Option<Secret<String>>,
}

#[derive(Debug, Serialize)]
pub struct CancelRequest {
    cancellation_reason: Option<String>,
}

impl TryFrom<&types::PaymentsCancelRouterData> for CancelRequest {
    type Error = error_stack::Report<errors::ConnectorError>;
    fn try_from(item: &types::PaymentsCancelRouterData) -> Result<Self, Self::Error> {
        Ok(Self {
            cancellation_reason: item.request.cancellation_reason.clone(),
        })
    }
}

#[derive(Serialize, Deserialize, Debug, Clone, Eq, PartialEq)]
#[non_exhaustive]
#[serde(rename_all = "snake_case")]
pub enum StripePaymentMethodOptions {
    Card {
        mandate_options: Option<StripeMandateOptions>,
        network_transaction_id: Option<String>,
        mit_exemption: Option<MitExemption>, // To be used for MIT mandate txns
    },
    Klarna {},
    Affirm {},
    AfterpayClearpay {},
    Eps {},
    Giropay {},
    Ideal {},
    Sofort {},
    #[serde(rename = "us_bank_account")]
    Ach {},
    #[serde(rename = "sepa_debit")]
    Sepa {},
    #[serde(rename = "au_becs_debit")]
    Becs {},
    #[serde(rename = "bacs_debit")]
    Bacs {},
}

#[derive(Clone, Debug, Default, Eq, PartialEq, Serialize, Deserialize)]
pub struct MitExemption {
    pub network_transaction_id: String,
}

#[derive(Clone, Debug, Default, Eq, PartialEq, Deserialize)]
pub struct LatestAttempt {
    pub payment_method_options: Option<StripePaymentMethodOptions>,
}
// #[derive(Deserialize, Debug, Clone, Eq, PartialEq)]
// pub struct Card
#[derive(serde::Serialize, serde::Deserialize, Clone, Debug, Default, Eq, PartialEq)]
pub struct StripeMandateOptions {
    reference: String, // Extendable, But only important field to be captured
}
/// Represents the capture request body for stripe connector.
#[derive(Debug, Serialize, Clone, Copy)]
pub struct CaptureRequest {
    /// If amount_to_capture is None stripe captures the amount in the payment intent.
    amount_to_capture: Option<i64>,
}

impl TryFrom<&types::PaymentsCaptureRouterData> for CaptureRequest {
    type Error = error_stack::Report<errors::ConnectorError>;
    fn try_from(item: &types::PaymentsCaptureRouterData) -> Result<Self, Self::Error> {
        Ok(Self {
            amount_to_capture: Some(item.request.amount_to_capture),
        })
    }
}

impl TryFrom<&types::PaymentsPreProcessingRouterData> for StripeAchSourceRequest {
    type Error = error_stack::Report<errors::ConnectorError>;
    fn try_from(item: &types::PaymentsPreProcessingRouterData) -> Result<Self, Self::Error> {
        Ok(Self {
            transfer_type: StripePaymentMethodType::AchCreditTransfer,
            email: item
                .request
                .email
                .clone()
                .get_required_value("email")
                .change_context(errors::ConnectorError::MissingRequiredField {
                    field_name: "email",
                })?,
            currency: item
                .request
                .currency
                .get_required_value("currency")
                .change_context(errors::ConnectorError::MissingRequiredField {
                    field_name: "currency",
                })?
                .to_string(),
        })
    }
}

impl<F, T>
    TryFrom<types::ResponseRouterData<F, StripeSourceResponse, T, types::PaymentsResponseData>>
    for types::RouterData<F, T, types::PaymentsResponseData>
{
    type Error = error_stack::Report<errors::ConnectorError>;
    fn try_from(
        item: types::ResponseRouterData<F, StripeSourceResponse, T, types::PaymentsResponseData>,
    ) -> Result<Self, Self::Error> {
        let connector_source_response = item.response.to_owned();
        let connector_metadata =
            common_utils::ext_traits::Encode::<StripeSourceResponse>::encode_to_value(
                &connector_source_response,
            )
            .change_context(errors::ConnectorError::ResponseHandlingFailed)?;
        // We get pending as the status from stripe, but hyperswitch should give it as requires_customer_action as
        // customer has to make payment to the virtual account number given in the source response
        let status = match connector_source_response.status.clone().into() {
            storage_models::enums::AttemptStatus::Pending => {
                storage_models::enums::AttemptStatus::AuthenticationPending
            }
            _ => connector_source_response.status.into(),
        };
        Ok(Self {
            response: Ok(types::PaymentsResponseData::PreProcessingResponse {
                pre_processing_id: item.response.id,
                connector_metadata: Some(connector_metadata),
            }),
            status,
            ..item.data
        })
    }
}

impl TryFrom<&types::PaymentsAuthorizeRouterData> for ChargesRequest {
    type Error = error_stack::Report<errors::ConnectorError>;

    fn try_from(value: &types::PaymentsAuthorizeRouterData) -> Result<Self, Self::Error> {
        Ok(Self {
            amount: value.request.amount.to_string(),
            currency: value.request.currency.to_string(),
            customer: value
                .request
                .customer_id
                .to_owned()
                .get_required_value("customer_id")
                .change_context(errors::ConnectorError::MissingRequiredField {
                    field_name: "customer_id",
                })?,
            source: value
                .preprocessing_id
                .to_owned()
                .get_required_value("source")
                .change_context(errors::ConnectorError::MissingRequiredField {
                    field_name: "source",
                })?,
        })
    }
}

impl TryFrom<&types::CustomerRouterData> for CustomerRequest {
    type Error = error_stack::Report<errors::ConnectorError>;

    fn try_from(value: &types::CustomerRouterData) -> Result<Self, Self::Error> {
        Ok(Self {
            email: value.request.email.to_owned(),
            source: value.request.preprocessing_id.to_owned(),
        })
    }
}

impl<F, T> TryFrom<types::ResponseRouterData<F, ChargesResponse, T, types::PaymentsResponseData>>
    for types::RouterData<F, T, types::PaymentsResponseData>
{
    type Error = error_stack::Report<errors::ConnectorError>;
    fn try_from(
        item: types::ResponseRouterData<F, ChargesResponse, T, types::PaymentsResponseData>,
    ) -> Result<Self, Self::Error> {
        let connector_source_response = item.response.to_owned();
        let connector_metadata =
            common_utils::ext_traits::Encode::<StripeSourceResponse>::encode_to_value(
                &connector_source_response.source,
            )
            .change_context(errors::ConnectorError::WebhookBodyDecodingFailed)?;
        Ok(Self {
            status: enums::AttemptStatus::from(item.response.status),
            response: Ok(types::PaymentsResponseData::TransactionResponse {
                resource_id: types::ResponseId::ConnectorTransactionId(item.response.id),
                redirection_data: None,
                mandate_reference: None,
                connector_metadata: Some(connector_metadata),
            }),
            ..item.data
        })
    }
}

impl<F, T> TryFrom<types::ResponseRouterData<F, CustomerResponse, T, types::PaymentsResponseData>>
    for types::RouterData<F, T, types::PaymentsResponseData>
{
    type Error = error_stack::Report<errors::ConnectorError>;
    fn try_from(
        item: types::ResponseRouterData<F, CustomerResponse, T, types::PaymentsResponseData>,
    ) -> Result<Self, Self::Error> {
        Ok(Self {
            //TODO: Add separate response for Customer
            response: Ok(types::PaymentsResponseData::TransactionResponse {
                resource_id: types::ResponseId::NoResponseId,
                redirection_data: None,
                mandate_reference: None,
                connector_metadata: None,
            }),
            customer_id: Some(item.response.id),
            ..item.data
        })
    }
}

impl<F, T>
    TryFrom<types::ResponseRouterData<F, StripeTokenResponse, T, types::PaymentsResponseData>>
    for types::RouterData<F, T, types::PaymentsResponseData>
{
    type Error = error_stack::Report<errors::ConnectorError>;
    fn try_from(
        item: types::ResponseRouterData<F, StripeTokenResponse, T, types::PaymentsResponseData>,
    ) -> Result<Self, Self::Error> {
        Ok(Self {
            response: Ok(types::PaymentsResponseData::TokenizationResponse {
                token: item.response.id,
            }),
            ..item.data
        })
    }
}

impl<F, T>
    TryFrom<types::ResponseRouterData<F, StripeCustomerResponse, T, types::PaymentsResponseData>>
    for types::RouterData<F, T, types::PaymentsResponseData>
{
    type Error = error_stack::Report<errors::ConnectorError>;
    fn try_from(
        item: types::ResponseRouterData<F, StripeCustomerResponse, T, types::PaymentsResponseData>,
    ) -> Result<Self, Self::Error> {
        Ok(Self {
            response: Ok(types::PaymentsResponseData::ConnectorCustomerResponse {
                connector_customer_id: item.response.id,
            }),
            ..item.data
        })
    }
}

// #[cfg(test)]
// mod test_stripe_transformers {
//     use super::*;

//     #[test]
//     fn verify_transform_from_router_to_stripe_req() {
//         let router_req = PaymentsRequest {
//             amount: 100.0,
//             currency: "USD".to_string(),
//             ..Default::default()
//         };

//         let stripe_req = PaymentIntentRequest::from(router_req);

//         //metadata is generated everytime. So use the transformed struct to copy uuid

//         let stripe_req_expected = PaymentIntentRequest {
//             amount: 10000,
//             currency: "USD".to_string(),
//             statement_descriptor_suffix: None,
//             metadata_order_id: "Auto generate Order ID".to_string(),
//             metadata_txn_id: "Fetch from Merchant Account_Auto generate Order ID_1".to_string(),
//             metadata_txn_uuid: stripe_req.metadata_txn_uuid.clone(),
//             return_url: "Fetch Url from Merchant Account".to_string(),
//             confirm: false,
//             payment_method_types: "card".to_string(),
//             payment_method_data_type: "card".to_string(),
//             payment_method_data_card_number: None,
//             payment_method_data_card_exp_month: None,
//             payment_method_data_card_exp_year: None,
//             payment_method_data_card_cvc: None,
//             description: None,
//         };
//         assert_eq!(stripe_req_expected, stripe_req);
//     }
// }

#[derive(Debug, Deserialize)]
<<<<<<< HEAD
pub struct StripeWebhookDataObjectId {
    pub id: String,
    pub object: String,
=======
pub struct WebhookEventDataResource {
    pub object: serde_json::Value,
>>>>>>> 3131bc84
}

#[derive(Debug, Deserialize)]
pub struct WebhookEventObjectResource {
    pub data: WebhookEventDataResource,
}

#[derive(Debug, Deserialize)]
pub struct WebhookEvent {
    #[serde(rename = "type")]
    pub event_type: WebhookEventType,
    #[serde(rename = "data")]
    pub event_data: WebhookEventData,
}

#[derive(Debug, Deserialize)]
pub struct WebhookEventData {
    #[serde(rename = "object")]
    pub event_object: WebhookEventObjectData,
}

#[derive(Debug, Deserialize)]
pub struct WebhookEventObjectData {
    pub id: String,
    pub object: WebhookEventObjectType,
    pub amount: i32,
    pub currency: String,
    pub payment_intent: Option<String>,
    pub reason: Option<String>,
    #[serde(with = "common_utils::custom_serde::timestamp")]
    pub created: PrimitiveDateTime,
    pub evidence_details: Option<EvidenceDetails>,
    pub status: Option<WebhookEventStatus>,
}

#[derive(Debug, Deserialize, strum::Display)]
#[serde(rename_all = "snake_case")]
pub enum WebhookEventObjectType {
    PaymentIntent,
    Dispute,
    Charge,
}

#[derive(Debug, Deserialize)]
pub enum WebhookEventType {
    #[serde(rename = "payment_intent.payment_failed")]
    PaymentIntentFailed,
    #[serde(rename = "payment_intent.succeeded")]
    PaymentIntentSucceed,
    #[serde(rename = "charge.dispute.captured")]
    ChargeDisputeCaptured,
    #[serde(rename = "charge.dispute.created")]
    DisputeCreated,
    #[serde(rename = "charge.dispute.closed")]
    DisputeClosed,
    #[serde(rename = "charge.dispute.updated")]
    DisputeUpdated,
    #[serde(rename = "charge.dispute.funds_reinstated")]
    ChargeDisputeFundsReinstated,
    #[serde(rename = "charge.dispute.funds_withdrawn")]
    ChargeDisputeFundsWithdrawn,
    #[serde(rename = "charge.expired")]
    ChargeExpired,
    #[serde(rename = "charge.failed")]
    ChargeFailed,
    #[serde(rename = "charge.pending")]
    ChargePending,
    #[serde(rename = "charge.captured")]
    ChargeCaptured,
    #[serde(rename = "charge.succeeded")]
    ChargeSucceeded,
    #[serde(rename = "charge.updated")]
    ChargeUpdated,
    #[serde(rename = "charge.refunded")]
    ChanrgeRefunded,
    #[serde(rename = "payment_intent.canceled")]
    PaymentIntentCanceled,
    #[serde(rename = "payment_intent.created")]
    PaymentIntentCreated,
    #[serde(rename = "payment_intent.processing")]
    PaymentIntentProcessing,
    #[serde(rename = "payment_intent.requires_action")]
    PaymentIntentRequiresAction,
    #[serde(rename = "amount_capturable_updated")]
    PaymentIntentAmountCapturableUpdated,
}

#[derive(Debug, Serialize, strum::Display, Deserialize, PartialEq)]
#[serde(rename_all = "snake_case")]
pub enum WebhookEventStatus {
    WarningNeedsResponse,
    WarningClosed,
    WarningUnderReview,
    Won,
    Lost,
    NeedsResponse,
    UnderReview,
    ChargeRefunded,
    Succeeded,
    RequiresPaymentMethod,
    RequiresConfirmation,
    RequiresAction,
    Processing,
    RequiresCapture,
    Canceled,
}

#[derive(Debug, Deserialize, PartialEq)]
pub struct EvidenceDetails {
    #[serde(with = "common_utils::custom_serde::timestamp")]
    pub due_by: PrimitiveDateTime,
}

impl
    TryFrom<(
        api::PaymentMethodData,
        enums::AuthenticationType,
        StripePaymentMethodType,
    )> for StripePaymentMethodData
{
    type Error = error_stack::Report<errors::ConnectorError>;
    fn try_from(
        (pm_data, auth_type, pm_type): (
            api::PaymentMethodData,
            enums::AuthenticationType,
            StripePaymentMethodType,
        ),
    ) -> Result<Self, Self::Error> {
        match pm_data {
            api::PaymentMethodData::Card(ref ccard) => Ok(Self::Card({
                let payment_method_auth_type = match auth_type {
                    enums::AuthenticationType::ThreeDs => Auth3ds::Any,
                    enums::AuthenticationType::NoThreeDs => Auth3ds::Automatic,
                };
                StripeCardData {
                    payment_method_types: StripePaymentMethodType::Card,
                    payment_method_data_type: StripePaymentMethodType::Card,
                    payment_method_data_card_number: ccard.card_number.clone(),
                    payment_method_data_card_exp_month: ccard.card_exp_month.clone(),
                    payment_method_data_card_exp_year: ccard.card_exp_year.clone(),
                    payment_method_data_card_cvc: ccard.card_cvc.clone(),
                    payment_method_auth_type,
                }
            })),
            api::PaymentMethodData::PayLater(_) => Ok(Self::PayLater(StripePayLaterData {
                payment_method_types: pm_type,
                payment_method_data_type: pm_type,
            })),
            api::PaymentMethodData::BankRedirect(_) => {
                Ok(Self::BankRedirect(StripeBankRedirectData {
                    payment_method_types: pm_type,
                    payment_method_data_type: pm_type,
                    bank_name: None,
                    bank_specific_data: None,
                }))
            }
            api::PaymentMethodData::Wallet(wallet_data) => match wallet_data {
                payments::WalletData::ApplePay(data) => {
                    let wallet_info = StripeWallet::ApplepayToken(StripeApplePay {
                        pk_token: String::from_utf8(
                            consts::BASE64_ENGINE
                                .decode(data.payment_data)
                                .into_report()
                                .change_context(errors::ConnectorError::RequestEncodingFailed)?,
                        )
                        .into_report()
                        .change_context(errors::ConnectorError::RequestEncodingFailed)?,
                        pk_token_instrument_name: data.payment_method.pm_type,
                        pk_token_payment_network: data.payment_method.network,
                        pk_token_transaction_id: data.transaction_identifier,
                    });
                    Ok(Self::Wallet(wallet_info))
                }
                _ => Err(errors::ConnectorError::InvalidWallet.into()),
            },
            api::PaymentMethodData::BankDebit(bank_debit_data) => {
                let (pm_type, bank_data, _) = get_bank_debit_data(&bank_debit_data);

                Ok(Self::BankDebit(StripeBankDebitData {
                    payment_method_types: pm_type,
                    bank_specific_data: bank_data,
                }))
            }
            api::PaymentMethodData::Crypto(_) => Err(errors::ConnectorError::NotSupported {
                message: format!("{pm_type:?}"),
                connector: "Stripe",
                payment_experience: api_models::enums::PaymentExperience::RedirectToUrl.to_string(),
            })?,
            api::PaymentMethodData::BankTransfer(bank_transfer_data) => {
                match bank_transfer_data.deref() {
                    payments::BankTransferData::AchBankTransfer(ach_bank_transfer_data) => {
                        Ok(Self::AchBankTransfer(BankTransferData {
                            email: ach_bank_transfer_data.billing_details.email.to_owned(),
                        }))
                    }
                }
            }
        }
    }
}

<<<<<<< HEAD
pub fn get_bank_transfer_request_data(
    req: &types::PaymentsAuthorizeRouterData,
    bank_transfer_data: &api_models::payments::BankTransferData,
) -> CustomResult<Option<String>, errors::ConnectorError> {
    match bank_transfer_data {
        api_models::payments::BankTransferData::AchBankTransfer(_) => {
            let req = ChargesRequest::try_from(req)?;
            let request = utils::Encode::<ChargesRequest>::url_encode(&req)
                .change_context(errors::ConnectorError::RequestEncodingFailed)?;
            Ok(Some(request))
        }
    }
}
pub fn get_bank_transfer_authorize_response(
    data: &types::PaymentsAuthorizeRouterData,
    res: types::Response,
    _bank_transfer_data: &api_models::payments::BankTransferData,
) -> CustomResult<types::PaymentsAuthorizeRouterData, errors::ConnectorError> {
    let response: ChargesResponse = res
        .response
        .parse_struct("ChargesResponse")
        .change_context(errors::ConnectorError::ResponseDeserializationFailed)?;

    types::RouterData::try_from(types::ResponseRouterData {
        response,
        data: data.clone(),
        http_code: res.status_code,
    })
    .change_context(errors::ConnectorError::ResponseHandlingFailed)
=======
pub fn construct_file_upload_request(
    file_upload_router_data: types::UploadFileRouterData,
) -> CustomResult<reqwest::multipart::Form, errors::ConnectorError> {
    let request = file_upload_router_data.request;
    let mut multipart = reqwest::multipart::Form::new();
    multipart = multipart.text("purpose", "dispute_evidence");
    let file_data = reqwest::multipart::Part::bytes(request.file)
        .file_name(request.file_key)
        .mime_str(request.file_type.as_ref())
        .map_err(|_| errors::ConnectorError::RequestEncodingFailed)?;
    multipart = multipart.part("file", file_data);
    Ok(multipart)
}

#[derive(Debug, Deserialize)]
pub struct FileUploadResponse {
    #[serde(rename = "id")]
    pub file_id: String,
}

#[derive(Debug, Serialize)]
pub struct Evidence {
    #[serde(rename = "evidence[access_activity_log]")]
    pub access_activity_log: Option<String>,
    #[serde(rename = "evidence[billing_address]")]
    pub billing_address: Option<String>,
    #[serde(rename = "evidence[cancellation_policy]")]
    pub cancellation_policy: Option<String>,
    #[serde(rename = "evidence[cancellation_policy_disclosure]")]
    pub cancellation_policy_disclosure: Option<String>,
    #[serde(rename = "evidence[cancellation_rebuttal]")]
    pub cancellation_rebuttal: Option<String>,
    #[serde(rename = "evidence[customer_communication]")]
    pub customer_communication: Option<String>,
    #[serde(rename = "evidence[customer_email_address]")]
    pub customer_email_address: Option<String>,
    #[serde(rename = "evidence[customer_name]")]
    pub customer_name: Option<String>,
    #[serde(rename = "evidence[customer_purchase_ip]")]
    pub customer_purchase_ip: Option<String>,
    #[serde(rename = "evidence[customer_signature]")]
    pub customer_signature: Option<String>,
    #[serde(rename = "evidence[product_description]")]
    pub product_description: Option<String>,
    #[serde(rename = "evidence[receipt]")]
    pub receipt: Option<String>,
    #[serde(rename = "evidence[refund_policy]")]
    pub refund_policy: Option<String>,
    #[serde(rename = "evidence[refund_policy_disclosure]")]
    pub refund_policy_disclosure: Option<String>,
    #[serde(rename = "evidence[refund_refusal_explanation]")]
    pub refund_refusal_explanation: Option<String>,
    #[serde(rename = "evidence[service_date]")]
    pub service_date: Option<String>,
    #[serde(rename = "evidence[service_documentation]")]
    pub service_documentation: Option<String>,
    #[serde(rename = "evidence[shipping_address]")]
    pub shipping_address: Option<String>,
    #[serde(rename = "evidence[shipping_carrier]")]
    pub shipping_carrier: Option<String>,
    #[serde(rename = "evidence[shipping_date]")]
    pub shipping_date: Option<String>,
    #[serde(rename = "evidence[shipping_documentation]")]
    pub shipping_documentation: Option<String>,
    #[serde(rename = "evidence[shipping_tracking_number]")]
    pub shipping_tracking_number: Option<String>,
    #[serde(rename = "evidence[uncategorized_file]")]
    pub uncategorized_file: Option<String>,
    #[serde(rename = "evidence[uncategorized_text]")]
    pub uncategorized_text: Option<String>,
    pub submit: bool,
}

impl TryFrom<&types::SubmitEvidenceRouterData> for Evidence {
    type Error = error_stack::Report<errors::ConnectorError>;
    fn try_from(item: &types::SubmitEvidenceRouterData) -> Result<Self, Self::Error> {
        let submit_evidence_request_data = item.request.clone();
        Ok(Self {
            access_activity_log: submit_evidence_request_data.access_activity_log,
            billing_address: submit_evidence_request_data.billing_address,
            cancellation_policy: submit_evidence_request_data.cancellation_policy_provider_file_id,
            cancellation_policy_disclosure: submit_evidence_request_data
                .cancellation_policy_disclosure,
            cancellation_rebuttal: submit_evidence_request_data.cancellation_rebuttal,
            customer_communication: submit_evidence_request_data
                .customer_communication_provider_file_id,
            customer_email_address: submit_evidence_request_data.customer_email_address,
            customer_name: submit_evidence_request_data.customer_name,
            customer_purchase_ip: submit_evidence_request_data.customer_purchase_ip,
            customer_signature: submit_evidence_request_data.customer_signature_provider_file_id,
            product_description: submit_evidence_request_data.product_description,
            receipt: submit_evidence_request_data.receipt_provider_file_id,
            refund_policy: submit_evidence_request_data.refund_policy_provider_file_id,
            refund_policy_disclosure: submit_evidence_request_data.refund_policy_disclosure,
            refund_refusal_explanation: submit_evidence_request_data.refund_refusal_explanation,
            service_date: submit_evidence_request_data.service_date,
            service_documentation: submit_evidence_request_data
                .service_documentation_provider_file_id,
            shipping_address: submit_evidence_request_data.shipping_address,
            shipping_carrier: submit_evidence_request_data.shipping_carrier,
            shipping_date: submit_evidence_request_data.shipping_date,
            shipping_documentation: submit_evidence_request_data
                .shipping_documentation_provider_file_id,
            shipping_tracking_number: submit_evidence_request_data.shipping_tracking_number,
            uncategorized_file: submit_evidence_request_data.uncategorized_file_provider_file_id,
            uncategorized_text: submit_evidence_request_data.uncategorized_text,
            submit: true,
        })
    }
}

#[derive(Debug, Deserialize)]
pub struct DisputeObj {
    #[serde(rename = "id")]
    pub dispute_id: String,
    pub status: String,
}

#[cfg(test)]
mod test_validate_shipping_address_against_payment_method {
    #![allow(clippy::unwrap_used)]
    use api_models::enums::CountryAlpha2;
    use masking::Secret;

    use crate::{
        connector::stripe::transformers::{
            validate_shipping_address_against_payment_method, StripePaymentMethodType,
            StripeShippingAddress,
        },
        core::errors,
    };

    #[test]
    fn should_return_ok() {
        // Arrange
        let stripe_shipping_address = create_stripe_shipping_address(
            Some("name".to_string()),
            Some("line1".to_string()),
            Some(CountryAlpha2::AD),
            Some("zip".to_string()),
        );

        let payment_method = &StripePaymentMethodType::AfterpayClearpay;

        //Act
        let result = validate_shipping_address_against_payment_method(
            &stripe_shipping_address,
            payment_method,
        );

        // Assert
        assert!(result.is_ok());
    }

    #[test]
    fn should_return_err_for_empty_name() {
        // Arrange
        let stripe_shipping_address = create_stripe_shipping_address(
            None,
            Some("line1".to_string()),
            Some(CountryAlpha2::AD),
            Some("zip".to_string()),
        );

        let payment_method = &StripePaymentMethodType::AfterpayClearpay;

        //Act
        let result = validate_shipping_address_against_payment_method(
            &stripe_shipping_address,
            payment_method,
        );

        // Assert
        assert!(result.is_err());
        let missing_fields = get_missing_fields(result.unwrap_err().current_context()).to_owned();
        assert_eq!(missing_fields.len(), 1);
        assert_eq!(missing_fields[0], "shipping.address.first_name");
    }

    #[test]
    fn should_return_err_for_empty_line1() {
        // Arrange
        let stripe_shipping_address = create_stripe_shipping_address(
            Some("name".to_string()),
            None,
            Some(CountryAlpha2::AD),
            Some("zip".to_string()),
        );

        let payment_method = &StripePaymentMethodType::AfterpayClearpay;

        //Act
        let result = validate_shipping_address_against_payment_method(
            &stripe_shipping_address,
            payment_method,
        );

        // Assert
        assert!(result.is_err());
        let missing_fields = get_missing_fields(result.unwrap_err().current_context()).to_owned();
        assert_eq!(missing_fields.len(), 1);
        assert_eq!(missing_fields[0], "shipping.address.line1");
    }

    #[test]
    fn should_return_err_for_empty_country() {
        // Arrange
        let stripe_shipping_address = create_stripe_shipping_address(
            Some("name".to_string()),
            Some("line1".to_string()),
            None,
            Some("zip".to_string()),
        );

        let payment_method = &StripePaymentMethodType::AfterpayClearpay;

        //Act
        let result = validate_shipping_address_against_payment_method(
            &stripe_shipping_address,
            payment_method,
        );

        // Assert
        assert!(result.is_err());
        let missing_fields = get_missing_fields(result.unwrap_err().current_context()).to_owned();
        assert_eq!(missing_fields.len(), 1);
        assert_eq!(missing_fields[0], "shipping.address.country");
    }

    #[test]
    fn should_return_err_for_empty_zip() {
        // Arrange
        let stripe_shipping_address = create_stripe_shipping_address(
            Some("name".to_string()),
            Some("line1".to_string()),
            Some(CountryAlpha2::AD),
            None,
        );
        let payment_method = &StripePaymentMethodType::AfterpayClearpay;

        //Act
        let result = validate_shipping_address_against_payment_method(
            &stripe_shipping_address,
            payment_method,
        );

        // Assert
        assert!(result.is_err());
        let missing_fields = get_missing_fields(result.unwrap_err().current_context()).to_owned();
        assert_eq!(missing_fields.len(), 1);
        assert_eq!(missing_fields[0], "shipping.address.zip");
    }

    #[test]
    fn should_return_error_when_missing_multiple_fields() {
        // Arrange
        let expected_missing_field_names: Vec<&'static str> =
            vec!["shipping.address.zip", "shipping.address.country"];
        let stripe_shipping_address = create_stripe_shipping_address(
            Some("name".to_string()),
            Some("line1".to_string()),
            None,
            None,
        );
        let payment_method = &StripePaymentMethodType::AfterpayClearpay;

        //Act
        let result = validate_shipping_address_against_payment_method(
            &stripe_shipping_address,
            payment_method,
        );

        // Assert
        assert!(result.is_err());
        let missing_fields = get_missing_fields(result.unwrap_err().current_context()).to_owned();
        for field in missing_fields {
            assert!(expected_missing_field_names.contains(&field));
        }
    }

    fn get_missing_fields(connector_error: &errors::ConnectorError) -> Vec<&'static str> {
        if let errors::ConnectorError::MissingRequiredFields { field_names } = connector_error {
            return field_names.to_vec();
        }

        vec![]
    }

    fn create_stripe_shipping_address(
        name: Option<String>,
        line1: Option<String>,
        country: Option<CountryAlpha2>,
        zip: Option<String>,
    ) -> StripeShippingAddress {
        StripeShippingAddress {
            name: name.map(Secret::new),
            line1: line1.map(Secret::new),
            country,
            zip: zip.map(Secret::new),
            city: Some(String::from("city")),
            line2: Some(Secret::new(String::from("line2"))),
            state: Some(Secret::new(String::from("state"))),
            phone: Some(Secret::new(String::from("pbone number"))),
        }
    }
>>>>>>> 3131bc84
}<|MERGE_RESOLUTION|>--- conflicted
+++ resolved
@@ -2,11 +2,11 @@
 
 use api_models::{self, enums as api_enums, payments};
 use base64::Engine;
-<<<<<<< HEAD
-use common_utils::{errors::CustomResult, ext_traits::BytesExt, fp_utils, pii};
-=======
-use common_utils::{errors::CustomResult, pii, pii::Email};
->>>>>>> 3131bc84
+use common_utils::{
+    errors::CustomResult,
+    ext_traits::BytesExt,
+    pii::{self, Email},
+};
 use error_stack::{IntoReport, ResultExt};
 use masking::{ExposeInterface, ExposeOptionInterface, Secret};
 use serde::{Deserialize, Serialize};
@@ -172,18 +172,29 @@
 }
 
 #[derive(Debug, Eq, PartialEq, Serialize)]
-<<<<<<< HEAD
+pub struct CustomerRequest {
+    pub description: Option<String>,
+    pub email: Option<Email>,
+    pub phone: Option<Secret<String>>,
+    pub name: Option<String>,
+    pub source: Option<String>,
+}
+
+#[derive(Debug, Eq, PartialEq, Deserialize)]
+pub struct StripeCustomerResponse {
+    pub id: String,
+    pub description: Option<String>,
+    pub email: Option<Email>,
+    pub phone: Option<Secret<String>>,
+    pub name: Option<String>,
+}
+
+#[derive(Debug, Eq, PartialEq, Serialize)]
 pub struct ChargesRequest {
     pub amount: String,
     pub currency: String,
     pub customer: String,
     pub source: String,
-}
-
-#[derive(Debug, Eq, PartialEq, Serialize)]
-pub struct CustomerRequest {
-    pub email: Option<Secret<String, pii::Email>>,
-    pub source: Option<String>,
 }
 
 #[derive(Clone, Debug, Default, Eq, PartialEq, Deserialize)]
@@ -194,27 +205,6 @@
     pub currency: String,
     pub status: StripePaymentStatus,
     pub source: StripeSourceResponse,
-}
-
-#[derive(Debug, Default, Eq, PartialEq, Deserialize)]
-pub struct CustomerResponse {
-    pub id: String,
-=======
-pub struct CustomerRequest {
-    pub description: Option<String>,
-    pub email: Option<Email>,
-    pub phone: Option<Secret<String>>,
-    pub name: Option<String>,
-}
-
-#[derive(Debug, Eq, PartialEq, Deserialize)]
-pub struct StripeCustomerResponse {
-    pub id: String,
-    pub description: Option<String>,
-    pub email: Option<Email>,
-    pub phone: Option<Secret<String>>,
-    pub name: Option<String>,
->>>>>>> 3131bc84
 }
 
 #[derive(Debug, Eq, PartialEq, Serialize)]
@@ -326,7 +316,7 @@
     #[serde(rename = "type")]
     pub transfer_type: StripePaymentMethodType,
     #[serde(rename = "owner[email]")]
-    pub email: Secret<String, pii::Email>,
+    pub email: Email,
     pub currency: String,
 }
 
@@ -1065,6 +1055,7 @@
             email: item.request.email.to_owned(),
             phone: item.request.phone.to_owned(),
             name: item.request.name.to_owned(),
+            source: item.request.preprocessing_id.to_owned(),
         })
     }
 }
@@ -1092,6 +1083,7 @@
     RequiresCapture,
     Pending,
     Chargeable,
+    Consumed,
 }
 
 impl From<StripePaymentStatus> for enums::AttemptStatus {
@@ -1107,6 +1099,7 @@
             StripePaymentStatus::RequiresCapture => Self::Authorized,
             StripePaymentStatus::Pending => Self::Pending,
             StripePaymentStatus::Chargeable => Self::Authorizing,
+            StripePaymentStatus::Consumed => Self::Authorizing,
         }
     }
 }
@@ -1199,7 +1192,7 @@
     pub last_payment_error: Option<LastPaymentError>,
 }
 
-impl std::ops::Deref for SetupIntentSyncResponse {
+impl Deref for SetupIntentSyncResponse {
     type Target = SetupIntentResponse;
 
     fn deref(&self) -> &Self::Target {
@@ -1758,8 +1751,7 @@
             amount: value.request.amount.to_string(),
             currency: value.request.currency.to_string(),
             customer: value
-                .request
-                .customer_id
+                .connector_customer
                 .to_owned()
                 .get_required_value("customer_id")
                 .change_context(errors::ConnectorError::MissingRequiredField {
@@ -1772,17 +1764,6 @@
                 .change_context(errors::ConnectorError::MissingRequiredField {
                     field_name: "source",
                 })?,
-        })
-    }
-}
-
-impl TryFrom<&types::CustomerRouterData> for CustomerRequest {
-    type Error = error_stack::Report<errors::ConnectorError>;
-
-    fn try_from(value: &types::CustomerRouterData) -> Result<Self, Self::Error> {
-        Ok(Self {
-            email: value.request.email.to_owned(),
-            source: value.request.preprocessing_id.to_owned(),
         })
     }
 }
@@ -1807,28 +1788,8 @@
                 redirection_data: None,
                 mandate_reference: None,
                 connector_metadata: Some(connector_metadata),
+                network_txn_id: None,
             }),
-            ..item.data
-        })
-    }
-}
-
-impl<F, T> TryFrom<types::ResponseRouterData<F, CustomerResponse, T, types::PaymentsResponseData>>
-    for types::RouterData<F, T, types::PaymentsResponseData>
-{
-    type Error = error_stack::Report<errors::ConnectorError>;
-    fn try_from(
-        item: types::ResponseRouterData<F, CustomerResponse, T, types::PaymentsResponseData>,
-    ) -> Result<Self, Self::Error> {
-        Ok(Self {
-            //TODO: Add separate response for Customer
-            response: Ok(types::PaymentsResponseData::TransactionResponse {
-                resource_id: types::ResponseId::NoResponseId,
-                redirection_data: None,
-                mandate_reference: None,
-                connector_metadata: None,
-            }),
-            customer_id: Some(item.response.id),
             ..item.data
         })
     }
@@ -1906,14 +1867,8 @@
 // }
 
 #[derive(Debug, Deserialize)]
-<<<<<<< HEAD
-pub struct StripeWebhookDataObjectId {
-    pub id: String,
-    pub object: String,
-=======
 pub struct WebhookEventDataResource {
     pub object: serde_json::Value,
->>>>>>> 3131bc84
 }
 
 #[derive(Debug, Deserialize)]
@@ -1939,7 +1894,7 @@
 pub struct WebhookEventObjectData {
     pub id: String,
     pub object: WebhookEventObjectType,
-    pub amount: i32,
+    pub amount: Option<i32>,
     pub currency: String,
     pub payment_intent: Option<String>,
     pub reason: Option<String>,
@@ -1955,6 +1910,7 @@
     PaymentIntent,
     Dispute,
     Charge,
+    Source,
 }
 
 #[derive(Debug, Deserialize)]
@@ -1999,6 +1955,10 @@
     PaymentIntentRequiresAction,
     #[serde(rename = "amount_capturable_updated")]
     PaymentIntentAmountCapturableUpdated,
+    #[serde(rename = "source.chargeable")]
+    SourceChargeable,
+    #[serde(rename = "source.transaction.created")]
+    SourceTransactionCreated,
 }
 
 #[derive(Debug, Serialize, strum::Display, Deserialize, PartialEq)]
@@ -2019,6 +1979,7 @@
     Processing,
     RequiresCapture,
     Canceled,
+    Chargeable,
 }
 
 #[derive(Debug, Deserialize, PartialEq)]
@@ -2115,7 +2076,6 @@
     }
 }
 
-<<<<<<< HEAD
 pub fn get_bank_transfer_request_data(
     req: &types::PaymentsAuthorizeRouterData,
     bank_transfer_data: &api_models::payments::BankTransferData,
@@ -2145,7 +2105,8 @@
         http_code: res.status_code,
     })
     .change_context(errors::ConnectorError::ResponseHandlingFailed)
-=======
+}
+
 pub fn construct_file_upload_request(
     file_upload_router_data: types::UploadFileRouterData,
 ) -> CustomResult<reqwest::multipart::Form, errors::ConnectorError> {
@@ -2451,5 +2412,4 @@
             phone: Some(Secret::new(String::from("pbone number"))),
         }
     }
->>>>>>> 3131bc84
 }